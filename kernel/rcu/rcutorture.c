// SPDX-License-Identifier: GPL-2.0+
/*
 * Read-Copy Update module-based torture test facility
 *
 * Copyright (C) IBM Corporation, 2005, 2006
 *
 * Authors: Paul E. McKenney <paulmck@linux.ibm.com>
 *	  Josh Triplett <josh@joshtriplett.org>
 *
 * See also:  Documentation/RCU/torture.rst
 */

#define pr_fmt(fmt) fmt

#include <linux/types.h>
#include <linux/kernel.h>
#include <linux/init.h>
#include <linux/module.h>
#include <linux/kthread.h>
#include <linux/err.h>
#include <linux/spinlock.h>
#include <linux/smp.h>
#include <linux/rcupdate_wait.h>
#include <linux/interrupt.h>
#include <linux/sched/signal.h>
#include <uapi/linux/sched/types.h>
#include <linux/atomic.h>
#include <linux/bitops.h>
#include <linux/completion.h>
#include <linux/moduleparam.h>
#include <linux/percpu.h>
#include <linux/notifier.h>
#include <linux/reboot.h>
#include <linux/freezer.h>
#include <linux/cpu.h>
#include <linux/delay.h>
#include <linux/stat.h>
#include <linux/srcu.h>
#include <linux/slab.h>
#include <linux/trace_clock.h>
#include <asm/byteorder.h>
#include <linux/torture.h>
#include <linux/vmalloc.h>
#include <linux/sched/debug.h>
#include <linux/sched/sysctl.h>
#include <linux/oom.h>
#include <linux/tick.h>
#include <linux/rcupdate_trace.h>
#include <linux/nmi.h>

#include "rcu.h"

MODULE_LICENSE("GPL");
MODULE_AUTHOR("Paul E. McKenney <paulmck@linux.ibm.com> and Josh Triplett <josh@joshtriplett.org>");

/* Bits for ->extendables field, extendables param, and related definitions. */
#define RCUTORTURE_RDR_SHIFT_1	 8	/* Put SRCU index in upper bits. */
#define RCUTORTURE_RDR_MASK_1	 (1 << RCUTORTURE_RDR_SHIFT_1)
#define RCUTORTURE_RDR_SHIFT_2	 9	/* Put SRCU index in upper bits. */
#define RCUTORTURE_RDR_MASK_2	 (1 << RCUTORTURE_RDR_SHIFT_2)
#define RCUTORTURE_RDR_BH	 0x01	/* Extend readers by disabling bh. */
#define RCUTORTURE_RDR_IRQ	 0x02	/*  ... disabling interrupts. */
#define RCUTORTURE_RDR_PREEMPT	 0x04	/*  ... disabling preemption. */
#define RCUTORTURE_RDR_RBH	 0x08	/*  ... rcu_read_lock_bh(). */
#define RCUTORTURE_RDR_SCHED	 0x10	/*  ... rcu_read_lock_sched(). */
#define RCUTORTURE_RDR_RCU_1	 0x20	/*  ... entering another RCU reader. */
#define RCUTORTURE_RDR_RCU_2	 0x40	/*  ... entering another RCU reader. */
#define RCUTORTURE_RDR_NBITS	 7	/* Number of bits defined above. */
#define RCUTORTURE_MAX_EXTEND	 \
	(RCUTORTURE_RDR_BH | RCUTORTURE_RDR_IRQ | RCUTORTURE_RDR_PREEMPT | \
	 RCUTORTURE_RDR_RBH | RCUTORTURE_RDR_SCHED)
#define RCUTORTURE_RDR_MAX_LOOPS 0x7	/* Maximum reader extensions. */
					/* Must be power of two minus one. */
#define RCUTORTURE_RDR_MAX_SEGS (RCUTORTURE_RDR_MAX_LOOPS + 3)

torture_param(int, extendables, RCUTORTURE_MAX_EXTEND,
	      "Extend readers by disabling bh (1), irqs (2), or preempt (4)");
torture_param(int, fqs_duration, 0, "Duration of fqs bursts (us), 0 to disable");
torture_param(int, fqs_holdoff, 0, "Holdoff time within fqs bursts (us)");
torture_param(int, fqs_stutter, 3, "Wait time between fqs bursts (s)");
torture_param(int, fwd_progress, 1, "Number of grace-period forward progress tasks (0 to disable)");
torture_param(int, fwd_progress_div, 4, "Fraction of CPU stall to wait");
torture_param(int, fwd_progress_holdoff, 60, "Time between forward-progress tests (s)");
torture_param(bool, fwd_progress_need_resched, 1, "Hide cond_resched() behind need_resched()");
torture_param(bool, gp_cond, false, "Use conditional/async GP wait primitives");
torture_param(bool, gp_cond_exp, false, "Use conditional/async expedited GP wait primitives");
torture_param(bool, gp_cond_full, false, "Use conditional/async full-state GP wait primitives");
torture_param(bool, gp_cond_exp_full, false,
		    "Use conditional/async full-stateexpedited GP wait primitives");
torture_param(bool, gp_exp, false, "Use expedited GP wait primitives");
torture_param(bool, gp_normal, false, "Use normal (non-expedited) GP wait primitives");
torture_param(bool, gp_poll, false, "Use polling GP wait primitives");
torture_param(bool, gp_poll_exp, false, "Use polling expedited GP wait primitives");
torture_param(bool, gp_poll_full, false, "Use polling full-state GP wait primitives");
torture_param(bool, gp_poll_exp_full, false, "Use polling full-state expedited GP wait primitives");
torture_param(bool, gp_sync, false, "Use synchronous GP wait primitives");
torture_param(int, irqreader, 1, "Allow RCU readers from irq handlers");
torture_param(int, leakpointer, 0, "Leak pointer dereferences from readers");
torture_param(int, n_barrier_cbs, 0, "# of callbacks/kthreads for barrier testing");
torture_param(int, nfakewriters, 4, "Number of RCU fake writer threads");
torture_param(int, nreaders, -1, "Number of RCU reader threads");
torture_param(int, object_debug, 0, "Enable debug-object double call_rcu() testing");
torture_param(int, onoff_holdoff, 0, "Time after boot before CPU hotplugs (s)");
torture_param(int, onoff_interval, 0, "Time between CPU hotplugs (jiffies), 0=disable");
torture_param(int, nocbs_nthreads, 0, "Number of NOCB toggle threads, 0 to disable");
torture_param(int, nocbs_toggle, 1000, "Time between toggling nocb state (ms)");
torture_param(int, read_exit_delay, 13, "Delay between read-then-exit episodes (s)");
torture_param(int, read_exit_burst, 16, "# of read-then-exit bursts per episode, zero to disable");
torture_param(int, shuffle_interval, 3, "Number of seconds between shuffles");
torture_param(int, shutdown_secs, 0, "Shutdown time (s), <= zero to disable.");
torture_param(int, stall_cpu, 0, "Stall duration (s), zero to disable.");
torture_param(int, stall_cpu_holdoff, 10, "Time to wait before starting stall (s).");
torture_param(bool, stall_no_softlockup, false, "Avoid softlockup warning during cpu stall.");
torture_param(int, stall_cpu_irqsoff, 0, "Disable interrupts while stalling.");
torture_param(int, stall_cpu_block, 0, "Sleep while stalling.");
torture_param(int, stall_gp_kthread, 0, "Grace-period kthread stall duration (s).");
torture_param(int, stat_interval, 60, "Number of seconds between stats printk()s");
torture_param(int, stutter, 5, "Number of seconds to run/halt test");
torture_param(int, test_boost, 1, "Test RCU prio boost: 0=no, 1=maybe, 2=yes.");
torture_param(int, test_boost_duration, 4, "Duration of each boost test, seconds.");
torture_param(int, test_boost_interval, 7, "Interval between boost tests, seconds.");
torture_param(int, test_nmis, 0, "End-test NMI tests, 0 to disable.");
torture_param(bool, test_no_idle_hz, true, "Test support for tickless idle CPUs");
torture_param(int, test_srcu_lockdep, 0, "Test specified SRCU deadlock scenario.");
torture_param(int, verbose, 1, "Enable verbose debugging printk()s");

static char *torture_type = "rcu";
module_param(torture_type, charp, 0444);
MODULE_PARM_DESC(torture_type, "Type of RCU to torture (rcu, srcu, ...)");

static int nrealnocbers;
static int nrealreaders;
static struct task_struct *writer_task;
static struct task_struct **fakewriter_tasks;
static struct task_struct **reader_tasks;
static struct task_struct **nocb_tasks;
static struct task_struct *stats_task;
static struct task_struct *fqs_task;
static struct task_struct *boost_tasks[NR_CPUS];
static struct task_struct *stall_task;
static struct task_struct **fwd_prog_tasks;
static struct task_struct **barrier_cbs_tasks;
static struct task_struct *barrier_task;
static struct task_struct *read_exit_task;

#define RCU_TORTURE_PIPE_LEN 10

// Mailbox-like structure to check RCU global memory ordering.
struct rcu_torture_reader_check {
	unsigned long rtc_myloops;
	int rtc_chkrdr;
	unsigned long rtc_chkloops;
	int rtc_ready;
	struct rcu_torture_reader_check *rtc_assigner;
} ____cacheline_internodealigned_in_smp;

// Update-side data structure used to check RCU readers.
struct rcu_torture {
	struct rcu_head rtort_rcu;
	int rtort_pipe_count;
	struct list_head rtort_free;
	int rtort_mbtest;
	struct rcu_torture_reader_check *rtort_chkp;
};

static LIST_HEAD(rcu_torture_freelist);
static struct rcu_torture __rcu *rcu_torture_current;
static unsigned long rcu_torture_current_version;
static struct rcu_torture rcu_tortures[10 * RCU_TORTURE_PIPE_LEN];
static DEFINE_SPINLOCK(rcu_torture_lock);
static DEFINE_PER_CPU(long [RCU_TORTURE_PIPE_LEN + 1], rcu_torture_count);
static DEFINE_PER_CPU(long [RCU_TORTURE_PIPE_LEN + 1], rcu_torture_batch);
static atomic_t rcu_torture_wcount[RCU_TORTURE_PIPE_LEN + 1];
static struct rcu_torture_reader_check *rcu_torture_reader_mbchk;
static atomic_t n_rcu_torture_alloc;
static atomic_t n_rcu_torture_alloc_fail;
static atomic_t n_rcu_torture_free;
static atomic_t n_rcu_torture_mberror;
static atomic_t n_rcu_torture_mbchk_fail;
static atomic_t n_rcu_torture_mbchk_tries;
static atomic_t n_rcu_torture_error;
static long n_rcu_torture_barrier_error;
static long n_rcu_torture_boost_ktrerror;
static long n_rcu_torture_boost_failure;
static long n_rcu_torture_boosts;
static atomic_long_t n_rcu_torture_timers;
static long n_barrier_attempts;
static long n_barrier_successes; /* did rcu_barrier test succeed? */
static unsigned long n_read_exits;
static struct list_head rcu_torture_removed;
static unsigned long shutdown_jiffies;
static unsigned long start_gp_seq;
static atomic_long_t n_nocb_offload;
static atomic_long_t n_nocb_deoffload;

static int rcu_torture_writer_state;
#define RTWS_FIXED_DELAY	0
#define RTWS_DELAY		1
#define RTWS_REPLACE		2
#define RTWS_DEF_FREE		3
#define RTWS_EXP_SYNC		4
#define RTWS_COND_GET		5
#define RTWS_COND_GET_FULL	6
#define RTWS_COND_GET_EXP	7
#define RTWS_COND_GET_EXP_FULL	8
#define RTWS_COND_SYNC		9
#define RTWS_COND_SYNC_FULL	10
#define RTWS_COND_SYNC_EXP	11
#define RTWS_COND_SYNC_EXP_FULL	12
#define RTWS_POLL_GET		13
#define RTWS_POLL_GET_FULL	14
#define RTWS_POLL_GET_EXP	15
#define RTWS_POLL_GET_EXP_FULL	16
#define RTWS_POLL_WAIT		17
#define RTWS_POLL_WAIT_FULL	18
#define RTWS_POLL_WAIT_EXP	19
#define RTWS_POLL_WAIT_EXP_FULL	20
#define RTWS_SYNC		21
#define RTWS_STUTTER		22
#define RTWS_STOPPING		23
static const char * const rcu_torture_writer_state_names[] = {
	"RTWS_FIXED_DELAY",
	"RTWS_DELAY",
	"RTWS_REPLACE",
	"RTWS_DEF_FREE",
	"RTWS_EXP_SYNC",
	"RTWS_COND_GET",
	"RTWS_COND_GET_FULL",
	"RTWS_COND_GET_EXP",
	"RTWS_COND_GET_EXP_FULL",
	"RTWS_COND_SYNC",
	"RTWS_COND_SYNC_FULL",
	"RTWS_COND_SYNC_EXP",
	"RTWS_COND_SYNC_EXP_FULL",
	"RTWS_POLL_GET",
	"RTWS_POLL_GET_FULL",
	"RTWS_POLL_GET_EXP",
	"RTWS_POLL_GET_EXP_FULL",
	"RTWS_POLL_WAIT",
	"RTWS_POLL_WAIT_FULL",
	"RTWS_POLL_WAIT_EXP",
	"RTWS_POLL_WAIT_EXP_FULL",
	"RTWS_SYNC",
	"RTWS_STUTTER",
	"RTWS_STOPPING",
};

/* Record reader segment types and duration for first failing read. */
struct rt_read_seg {
	int rt_readstate;
	unsigned long rt_delay_jiffies;
	unsigned long rt_delay_ms;
	unsigned long rt_delay_us;
	bool rt_preempted;
};
static int err_segs_recorded;
static struct rt_read_seg err_segs[RCUTORTURE_RDR_MAX_SEGS];
static int rt_read_nsegs;

static const char *rcu_torture_writer_state_getname(void)
{
	unsigned int i = READ_ONCE(rcu_torture_writer_state);

	if (i >= ARRAY_SIZE(rcu_torture_writer_state_names))
		return "???";
	return rcu_torture_writer_state_names[i];
}

#ifdef CONFIG_RCU_TRACE
static u64 notrace rcu_trace_clock_local(void)
{
	u64 ts = trace_clock_local();

	(void)do_div(ts, NSEC_PER_USEC);
	return ts;
}
#else /* #ifdef CONFIG_RCU_TRACE */
static u64 notrace rcu_trace_clock_local(void)
{
	return 0ULL;
}
#endif /* #else #ifdef CONFIG_RCU_TRACE */

/*
 * Stop aggressive CPU-hog tests a bit before the end of the test in order
 * to avoid interfering with test shutdown.
 */
static bool shutdown_time_arrived(void)
{
	return shutdown_secs && time_after(jiffies, shutdown_jiffies - 30 * HZ);
}

static unsigned long boost_starttime;	/* jiffies of next boost test start. */
static DEFINE_MUTEX(boost_mutex);	/* protect setting boost_starttime */
					/*  and boost task create/destroy. */
static atomic_t barrier_cbs_count;	/* Barrier callbacks registered. */
static bool barrier_phase;		/* Test phase. */
static atomic_t barrier_cbs_invoked;	/* Barrier callbacks invoked. */
static wait_queue_head_t *barrier_cbs_wq; /* Coordinate barrier testing. */
static DECLARE_WAIT_QUEUE_HEAD(barrier_wq);

static atomic_t rcu_fwd_cb_nodelay;	/* Short rcu_torture_delay() delays. */

/*
 * Allocate an element from the rcu_tortures pool.
 */
static struct rcu_torture *
rcu_torture_alloc(void)
{
	struct list_head *p;

	spin_lock_bh(&rcu_torture_lock);
	if (list_empty(&rcu_torture_freelist)) {
		atomic_inc(&n_rcu_torture_alloc_fail);
		spin_unlock_bh(&rcu_torture_lock);
		return NULL;
	}
	atomic_inc(&n_rcu_torture_alloc);
	p = rcu_torture_freelist.next;
	list_del_init(p);
	spin_unlock_bh(&rcu_torture_lock);
	return container_of(p, struct rcu_torture, rtort_free);
}

/*
 * Free an element to the rcu_tortures pool.
 */
static void
rcu_torture_free(struct rcu_torture *p)
{
	atomic_inc(&n_rcu_torture_free);
	spin_lock_bh(&rcu_torture_lock);
	list_add_tail(&p->rtort_free, &rcu_torture_freelist);
	spin_unlock_bh(&rcu_torture_lock);
}

/*
 * Operations vector for selecting different types of tests.
 */

struct rcu_torture_ops {
	int ttype;
	void (*init)(void);
	void (*cleanup)(void);
	int (*readlock)(void);
	void (*read_delay)(struct torture_random_state *rrsp,
			   struct rt_read_seg *rtrsp);
	void (*readunlock)(int idx);
	int (*readlock_held)(void);
	unsigned long (*get_gp_seq)(void);
	unsigned long (*gp_diff)(unsigned long new, unsigned long old);
	void (*deferred_free)(struct rcu_torture *p);
	void (*sync)(void);
	void (*exp_sync)(void);
	unsigned long (*get_gp_state_exp)(void);
	unsigned long (*start_gp_poll_exp)(void);
	void (*start_gp_poll_exp_full)(struct rcu_gp_oldstate *rgosp);
	bool (*poll_gp_state_exp)(unsigned long oldstate);
	void (*cond_sync_exp)(unsigned long oldstate);
	void (*cond_sync_exp_full)(struct rcu_gp_oldstate *rgosp);
	unsigned long (*get_comp_state)(void);
	void (*get_comp_state_full)(struct rcu_gp_oldstate *rgosp);
	bool (*same_gp_state)(unsigned long oldstate1, unsigned long oldstate2);
	bool (*same_gp_state_full)(struct rcu_gp_oldstate *rgosp1, struct rcu_gp_oldstate *rgosp2);
	unsigned long (*get_gp_state)(void);
	void (*get_gp_state_full)(struct rcu_gp_oldstate *rgosp);
	unsigned long (*get_gp_completed)(void);
	void (*get_gp_completed_full)(struct rcu_gp_oldstate *rgosp);
	unsigned long (*start_gp_poll)(void);
	void (*start_gp_poll_full)(struct rcu_gp_oldstate *rgosp);
	bool (*poll_gp_state)(unsigned long oldstate);
	bool (*poll_gp_state_full)(struct rcu_gp_oldstate *rgosp);
	bool (*poll_need_2gp)(bool poll, bool poll_full);
	void (*cond_sync)(unsigned long oldstate);
	void (*cond_sync_full)(struct rcu_gp_oldstate *rgosp);
	call_rcu_func_t call;
	void (*cb_barrier)(void);
	void (*fqs)(void);
	void (*stats)(void);
	void (*gp_kthread_dbg)(void);
	bool (*check_boost_failed)(unsigned long gp_state, int *cpup);
	int (*stall_dur)(void);
	long cbflood_max;
	int irq_capable;
	int can_boost;
	int extendables;
	int slow_gps;
	int no_pi_lock;
	const char *name;
};

static struct rcu_torture_ops *cur_ops;

/*
 * Definitions for rcu torture testing.
 */

static int torture_readlock_not_held(void)
{
	return rcu_read_lock_bh_held() || rcu_read_lock_sched_held();
}

static int rcu_torture_read_lock(void)
{
	rcu_read_lock();
	return 0;
}

static void
rcu_read_delay(struct torture_random_state *rrsp, struct rt_read_seg *rtrsp)
{
	unsigned long started;
	unsigned long completed;
	const unsigned long shortdelay_us = 200;
	unsigned long longdelay_ms = 300;
	unsigned long long ts;

	/* We want a short delay sometimes to make a reader delay the grace
	 * period, and we want a long delay occasionally to trigger
	 * force_quiescent_state. */

	if (!atomic_read(&rcu_fwd_cb_nodelay) &&
	    !(torture_random(rrsp) % (nrealreaders * 2000 * longdelay_ms))) {
		started = cur_ops->get_gp_seq();
		ts = rcu_trace_clock_local();
		if (preempt_count() & (SOFTIRQ_MASK | HARDIRQ_MASK))
			longdelay_ms = 5; /* Avoid triggering BH limits. */
		mdelay(longdelay_ms);
		rtrsp->rt_delay_ms = longdelay_ms;
		completed = cur_ops->get_gp_seq();
		do_trace_rcu_torture_read(cur_ops->name, NULL, ts,
					  started, completed);
	}
	if (!(torture_random(rrsp) % (nrealreaders * 2 * shortdelay_us))) {
		udelay(shortdelay_us);
		rtrsp->rt_delay_us = shortdelay_us;
	}
	if (!preempt_count() &&
	    !(torture_random(rrsp) % (nrealreaders * 500))) {
		torture_preempt_schedule();  /* QS only if preemptible. */
		rtrsp->rt_preempted = true;
	}
}

static void rcu_torture_read_unlock(int idx)
{
	rcu_read_unlock();
}

/*
 * Update callback in the pipe.  This should be invoked after a grace period.
 */
static bool
rcu_torture_pipe_update_one(struct rcu_torture *rp)
{
	int i;
	struct rcu_torture_reader_check *rtrcp = READ_ONCE(rp->rtort_chkp);

	if (rtrcp) {
		WRITE_ONCE(rp->rtort_chkp, NULL);
		smp_store_release(&rtrcp->rtc_ready, 1); // Pair with smp_load_acquire().
	}
	i = READ_ONCE(rp->rtort_pipe_count);
	if (i > RCU_TORTURE_PIPE_LEN)
		i = RCU_TORTURE_PIPE_LEN;
	atomic_inc(&rcu_torture_wcount[i]);
	WRITE_ONCE(rp->rtort_pipe_count, i + 1);
	if (rp->rtort_pipe_count >= RCU_TORTURE_PIPE_LEN) {
		rp->rtort_mbtest = 0;
		return true;
	}
	return false;
}

/*
 * Update all callbacks in the pipe.  Suitable for synchronous grace-period
 * primitives.
 */
static void
rcu_torture_pipe_update(struct rcu_torture *old_rp)
{
	struct rcu_torture *rp;
	struct rcu_torture *rp1;

	if (old_rp)
		list_add(&old_rp->rtort_free, &rcu_torture_removed);
	list_for_each_entry_safe(rp, rp1, &rcu_torture_removed, rtort_free) {
		if (rcu_torture_pipe_update_one(rp)) {
			list_del(&rp->rtort_free);
			rcu_torture_free(rp);
		}
	}
}

static void
rcu_torture_cb(struct rcu_head *p)
{
	struct rcu_torture *rp = container_of(p, struct rcu_torture, rtort_rcu);

	if (torture_must_stop_irq()) {
		/* Test is ending, just drop callbacks on the floor. */
		/* The next initialization will pick up the pieces. */
		return;
	}
	if (rcu_torture_pipe_update_one(rp))
		rcu_torture_free(rp);
	else
		cur_ops->deferred_free(rp);
}

static unsigned long rcu_no_completed(void)
{
	return 0;
}

static void rcu_torture_deferred_free(struct rcu_torture *p)
{
	call_rcu_hurry(&p->rtort_rcu, rcu_torture_cb);
}

static void rcu_sync_torture_init(void)
{
	INIT_LIST_HEAD(&rcu_torture_removed);
}

static bool rcu_poll_need_2gp(bool poll, bool poll_full)
{
	return poll;
}

static struct rcu_torture_ops rcu_ops = {
	.ttype			= RCU_FLAVOR,
	.init			= rcu_sync_torture_init,
	.readlock		= rcu_torture_read_lock,
	.read_delay		= rcu_read_delay,
	.readunlock		= rcu_torture_read_unlock,
	.readlock_held		= torture_readlock_not_held,
	.get_gp_seq		= rcu_get_gp_seq,
	.gp_diff		= rcu_seq_diff,
	.deferred_free		= rcu_torture_deferred_free,
	.sync			= synchronize_rcu,
	.exp_sync		= synchronize_rcu_expedited,
	.same_gp_state		= same_state_synchronize_rcu,
	.same_gp_state_full	= same_state_synchronize_rcu_full,
	.get_comp_state		= get_completed_synchronize_rcu,
	.get_comp_state_full	= get_completed_synchronize_rcu_full,
	.get_gp_state		= get_state_synchronize_rcu,
	.get_gp_state_full	= get_state_synchronize_rcu_full,
	.get_gp_completed	= get_completed_synchronize_rcu,
	.get_gp_completed_full	= get_completed_synchronize_rcu_full,
	.start_gp_poll		= start_poll_synchronize_rcu,
	.start_gp_poll_full	= start_poll_synchronize_rcu_full,
	.poll_gp_state		= poll_state_synchronize_rcu,
	.poll_gp_state_full	= poll_state_synchronize_rcu_full,
	.poll_need_2gp		= rcu_poll_need_2gp,
	.cond_sync		= cond_synchronize_rcu,
	.cond_sync_full		= cond_synchronize_rcu_full,
	.get_gp_state_exp	= get_state_synchronize_rcu,
	.start_gp_poll_exp	= start_poll_synchronize_rcu_expedited,
	.start_gp_poll_exp_full	= start_poll_synchronize_rcu_expedited_full,
	.poll_gp_state_exp	= poll_state_synchronize_rcu,
	.cond_sync_exp		= cond_synchronize_rcu_expedited,
	.call			= call_rcu_hurry,
	.cb_barrier		= rcu_barrier,
	.fqs			= rcu_force_quiescent_state,
	.stats			= NULL,
	.gp_kthread_dbg		= show_rcu_gp_kthreads,
	.check_boost_failed	= rcu_check_boost_fail,
	.stall_dur		= rcu_jiffies_till_stall_check,
	.irq_capable		= 1,
	.can_boost		= IS_ENABLED(CONFIG_RCU_BOOST),
	.extendables		= RCUTORTURE_MAX_EXTEND,
	.name			= "rcu"
};

/*
 * Don't even think about trying any of these in real life!!!
 * The names includes "busted", and they really means it!
 * The only purpose of these functions is to provide a buggy RCU
 * implementation to make sure that rcutorture correctly emits
 * buggy-RCU error messages.
 */
static void rcu_busted_torture_deferred_free(struct rcu_torture *p)
{
	/* This is a deliberate bug for testing purposes only! */
	rcu_torture_cb(&p->rtort_rcu);
}

static void synchronize_rcu_busted(void)
{
	/* This is a deliberate bug for testing purposes only! */
}

static void
call_rcu_busted(struct rcu_head *head, rcu_callback_t func)
{
	/* This is a deliberate bug for testing purposes only! */
	func(head);
}

static struct rcu_torture_ops rcu_busted_ops = {
	.ttype		= INVALID_RCU_FLAVOR,
	.init		= rcu_sync_torture_init,
	.readlock	= rcu_torture_read_lock,
	.read_delay	= rcu_read_delay,  /* just reuse rcu's version. */
	.readunlock	= rcu_torture_read_unlock,
	.readlock_held	= torture_readlock_not_held,
	.get_gp_seq	= rcu_no_completed,
	.deferred_free	= rcu_busted_torture_deferred_free,
	.sync		= synchronize_rcu_busted,
	.exp_sync	= synchronize_rcu_busted,
	.call		= call_rcu_busted,
	.cb_barrier	= NULL,
	.fqs		= NULL,
	.stats		= NULL,
	.irq_capable	= 1,
	.name		= "busted"
};

/*
 * Definitions for srcu torture testing.
 */

DEFINE_STATIC_SRCU(srcu_ctl);
static struct srcu_struct srcu_ctld;
static struct srcu_struct *srcu_ctlp = &srcu_ctl;
static struct rcu_torture_ops srcud_ops;

static int srcu_torture_read_lock(void)
{
	if (cur_ops == &srcud_ops)
		return srcu_read_lock_nmisafe(srcu_ctlp);
	else
		return srcu_read_lock(srcu_ctlp);
}

static void
srcu_read_delay(struct torture_random_state *rrsp, struct rt_read_seg *rtrsp)
{
	long delay;
	const long uspertick = 1000000 / HZ;
	const long longdelay = 10;

	/* We want there to be long-running readers, but not all the time. */

	delay = torture_random(rrsp) %
		(nrealreaders * 2 * longdelay * uspertick);
	if (!delay && in_task()) {
		schedule_timeout_interruptible(longdelay);
		rtrsp->rt_delay_jiffies = longdelay;
	} else {
		rcu_read_delay(rrsp, rtrsp);
	}
}

static void srcu_torture_read_unlock(int idx)
{
	if (cur_ops == &srcud_ops)
		srcu_read_unlock_nmisafe(srcu_ctlp, idx);
	else
		srcu_read_unlock(srcu_ctlp, idx);
}

static int torture_srcu_read_lock_held(void)
{
	return srcu_read_lock_held(srcu_ctlp);
}

static unsigned long srcu_torture_completed(void)
{
	return srcu_batches_completed(srcu_ctlp);
}

static void srcu_torture_deferred_free(struct rcu_torture *rp)
{
	call_srcu(srcu_ctlp, &rp->rtort_rcu, rcu_torture_cb);
}

static void srcu_torture_synchronize(void)
{
	synchronize_srcu(srcu_ctlp);
}

static unsigned long srcu_torture_get_gp_state(void)
{
	return get_state_synchronize_srcu(srcu_ctlp);
}

static unsigned long srcu_torture_start_gp_poll(void)
{
	return start_poll_synchronize_srcu(srcu_ctlp);
}

static bool srcu_torture_poll_gp_state(unsigned long oldstate)
{
	return poll_state_synchronize_srcu(srcu_ctlp, oldstate);
}

static void srcu_torture_call(struct rcu_head *head,
			      rcu_callback_t func)
{
	call_srcu(srcu_ctlp, head, func);
}

static void srcu_torture_barrier(void)
{
	srcu_barrier(srcu_ctlp);
}

static void srcu_torture_stats(void)
{
	srcu_torture_stats_print(srcu_ctlp, torture_type, TORTURE_FLAG);
}

static void srcu_torture_synchronize_expedited(void)
{
	synchronize_srcu_expedited(srcu_ctlp);
}

static struct rcu_torture_ops srcu_ops = {
	.ttype		= SRCU_FLAVOR,
	.init		= rcu_sync_torture_init,
	.readlock	= srcu_torture_read_lock,
	.read_delay	= srcu_read_delay,
	.readunlock	= srcu_torture_read_unlock,
	.readlock_held	= torture_srcu_read_lock_held,
	.get_gp_seq	= srcu_torture_completed,
	.deferred_free	= srcu_torture_deferred_free,
	.sync		= srcu_torture_synchronize,
	.exp_sync	= srcu_torture_synchronize_expedited,
	.get_gp_state	= srcu_torture_get_gp_state,
	.start_gp_poll	= srcu_torture_start_gp_poll,
	.poll_gp_state	= srcu_torture_poll_gp_state,
	.call		= srcu_torture_call,
	.cb_barrier	= srcu_torture_barrier,
	.stats		= srcu_torture_stats,
	.cbflood_max	= 50000,
	.irq_capable	= 1,
	.no_pi_lock	= IS_ENABLED(CONFIG_TINY_SRCU),
	.name		= "srcu"
};

static void srcu_torture_init(void)
{
	rcu_sync_torture_init();
	WARN_ON(init_srcu_struct(&srcu_ctld));
	srcu_ctlp = &srcu_ctld;
}

static void srcu_torture_cleanup(void)
{
	cleanup_srcu_struct(&srcu_ctld);
	srcu_ctlp = &srcu_ctl; /* In case of a later rcutorture run. */
}

/* As above, but dynamically allocated. */
static struct rcu_torture_ops srcud_ops = {
	.ttype		= SRCU_FLAVOR,
	.init		= srcu_torture_init,
	.cleanup	= srcu_torture_cleanup,
	.readlock	= srcu_torture_read_lock,
	.read_delay	= srcu_read_delay,
	.readunlock	= srcu_torture_read_unlock,
	.readlock_held	= torture_srcu_read_lock_held,
	.get_gp_seq	= srcu_torture_completed,
	.deferred_free	= srcu_torture_deferred_free,
	.sync		= srcu_torture_synchronize,
	.exp_sync	= srcu_torture_synchronize_expedited,
	.get_gp_state	= srcu_torture_get_gp_state,
	.start_gp_poll	= srcu_torture_start_gp_poll,
	.poll_gp_state	= srcu_torture_poll_gp_state,
	.call		= srcu_torture_call,
	.cb_barrier	= srcu_torture_barrier,
	.stats		= srcu_torture_stats,
	.cbflood_max	= 50000,
	.irq_capable	= 1,
	.no_pi_lock	= IS_ENABLED(CONFIG_TINY_SRCU),
	.name		= "srcud"
};

/* As above, but broken due to inappropriate reader extension. */
static struct rcu_torture_ops busted_srcud_ops = {
	.ttype		= SRCU_FLAVOR,
	.init		= srcu_torture_init,
	.cleanup	= srcu_torture_cleanup,
	.readlock	= srcu_torture_read_lock,
	.read_delay	= rcu_read_delay,
	.readunlock	= srcu_torture_read_unlock,
	.readlock_held	= torture_srcu_read_lock_held,
	.get_gp_seq	= srcu_torture_completed,
	.deferred_free	= srcu_torture_deferred_free,
	.sync		= srcu_torture_synchronize,
	.exp_sync	= srcu_torture_synchronize_expedited,
	.call		= srcu_torture_call,
	.cb_barrier	= srcu_torture_barrier,
	.stats		= srcu_torture_stats,
	.irq_capable	= 1,
	.no_pi_lock	= IS_ENABLED(CONFIG_TINY_SRCU),
	.extendables	= RCUTORTURE_MAX_EXTEND,
	.name		= "busted_srcud"
};

/*
 * Definitions for trivial CONFIG_PREEMPT=n-only torture testing.
 * This implementation does not necessarily work well with CPU hotplug.
 */

static void synchronize_rcu_trivial(void)
{
	int cpu;

	for_each_online_cpu(cpu) {
		rcutorture_sched_setaffinity(current->pid, cpumask_of(cpu));
		WARN_ON_ONCE(raw_smp_processor_id() != cpu);
	}
}

static int rcu_torture_read_lock_trivial(void)
{
	preempt_disable();
	return 0;
}

static void rcu_torture_read_unlock_trivial(int idx)
{
	preempt_enable();
}

static struct rcu_torture_ops trivial_ops = {
	.ttype		= RCU_TRIVIAL_FLAVOR,
	.init		= rcu_sync_torture_init,
	.readlock	= rcu_torture_read_lock_trivial,
	.read_delay	= rcu_read_delay,  /* just reuse rcu's version. */
	.readunlock	= rcu_torture_read_unlock_trivial,
	.readlock_held	= torture_readlock_not_held,
	.get_gp_seq	= rcu_no_completed,
	.sync		= synchronize_rcu_trivial,
	.exp_sync	= synchronize_rcu_trivial,
	.fqs		= NULL,
	.stats		= NULL,
	.irq_capable	= 1,
	.name		= "trivial"
};

#ifdef CONFIG_TASKS_RCU

/*
 * Definitions for RCU-tasks torture testing.
 */

static int tasks_torture_read_lock(void)
{
	return 0;
}

static void tasks_torture_read_unlock(int idx)
{
}

static void rcu_tasks_torture_deferred_free(struct rcu_torture *p)
{
	call_rcu_tasks(&p->rtort_rcu, rcu_torture_cb);
}

static void synchronize_rcu_mult_test(void)
{
	synchronize_rcu_mult(call_rcu_tasks, call_rcu_hurry);
}

static struct rcu_torture_ops tasks_ops = {
	.ttype		= RCU_TASKS_FLAVOR,
	.init		= rcu_sync_torture_init,
	.readlock	= tasks_torture_read_lock,
	.read_delay	= rcu_read_delay,  /* just reuse rcu's version. */
	.readunlock	= tasks_torture_read_unlock,
	.get_gp_seq	= rcu_no_completed,
	.deferred_free	= rcu_tasks_torture_deferred_free,
	.sync		= synchronize_rcu_tasks,
	.exp_sync	= synchronize_rcu_mult_test,
	.call		= call_rcu_tasks,
	.cb_barrier	= rcu_barrier_tasks,
	.gp_kthread_dbg	= show_rcu_tasks_classic_gp_kthread,
	.fqs		= NULL,
	.stats		= NULL,
	.irq_capable	= 1,
	.slow_gps	= 1,
	.name		= "tasks"
};

#define TASKS_OPS &tasks_ops,

#else // #ifdef CONFIG_TASKS_RCU

#define TASKS_OPS

#endif // #else #ifdef CONFIG_TASKS_RCU


#ifdef CONFIG_TASKS_RUDE_RCU

/*
 * Definitions for rude RCU-tasks torture testing.
 */

static void rcu_tasks_rude_torture_deferred_free(struct rcu_torture *p)
{
	call_rcu_tasks_rude(&p->rtort_rcu, rcu_torture_cb);
}

static struct rcu_torture_ops tasks_rude_ops = {
	.ttype		= RCU_TASKS_RUDE_FLAVOR,
	.init		= rcu_sync_torture_init,
	.readlock	= rcu_torture_read_lock_trivial,
	.read_delay	= rcu_read_delay,  /* just reuse rcu's version. */
	.readunlock	= rcu_torture_read_unlock_trivial,
	.get_gp_seq	= rcu_no_completed,
	.deferred_free	= rcu_tasks_rude_torture_deferred_free,
	.sync		= synchronize_rcu_tasks_rude,
	.exp_sync	= synchronize_rcu_tasks_rude,
	.call		= call_rcu_tasks_rude,
	.cb_barrier	= rcu_barrier_tasks_rude,
	.gp_kthread_dbg	= show_rcu_tasks_rude_gp_kthread,
	.cbflood_max	= 50000,
	.fqs		= NULL,
	.stats		= NULL,
	.irq_capable	= 1,
	.name		= "tasks-rude"
};

#define TASKS_RUDE_OPS &tasks_rude_ops,

#else // #ifdef CONFIG_TASKS_RUDE_RCU

#define TASKS_RUDE_OPS

#endif // #else #ifdef CONFIG_TASKS_RUDE_RCU


#ifdef CONFIG_TASKS_TRACE_RCU

/*
 * Definitions for tracing RCU-tasks torture testing.
 */

static int tasks_tracing_torture_read_lock(void)
{
	rcu_read_lock_trace();
	return 0;
}

static void tasks_tracing_torture_read_unlock(int idx)
{
	rcu_read_unlock_trace();
}

static void rcu_tasks_tracing_torture_deferred_free(struct rcu_torture *p)
{
	call_rcu_tasks_trace(&p->rtort_rcu, rcu_torture_cb);
}

static struct rcu_torture_ops tasks_tracing_ops = {
	.ttype		= RCU_TASKS_TRACING_FLAVOR,
	.init		= rcu_sync_torture_init,
	.readlock	= tasks_tracing_torture_read_lock,
	.read_delay	= srcu_read_delay,  /* just reuse srcu's version. */
	.readunlock	= tasks_tracing_torture_read_unlock,
	.readlock_held	= rcu_read_lock_trace_held,
	.get_gp_seq	= rcu_no_completed,
	.deferred_free	= rcu_tasks_tracing_torture_deferred_free,
	.sync		= synchronize_rcu_tasks_trace,
	.exp_sync	= synchronize_rcu_tasks_trace,
	.call		= call_rcu_tasks_trace,
	.cb_barrier	= rcu_barrier_tasks_trace,
	.gp_kthread_dbg	= show_rcu_tasks_trace_gp_kthread,
	.cbflood_max	= 50000,
	.fqs		= NULL,
	.stats		= NULL,
	.irq_capable	= 1,
	.slow_gps	= 1,
	.name		= "tasks-tracing"
};

#define TASKS_TRACING_OPS &tasks_tracing_ops,

#else // #ifdef CONFIG_TASKS_TRACE_RCU

#define TASKS_TRACING_OPS

#endif // #else #ifdef CONFIG_TASKS_TRACE_RCU


static unsigned long rcutorture_seq_diff(unsigned long new, unsigned long old)
{
	if (!cur_ops->gp_diff)
		return new - old;
	return cur_ops->gp_diff(new, old);
}

/*
 * RCU torture priority-boost testing.  Runs one real-time thread per
 * CPU for moderate bursts, repeatedly starting grace periods and waiting
 * for them to complete.  If a given grace period takes too long, we assume
 * that priority inversion has occurred.
 */

static int old_rt_runtime = -1;

static void rcu_torture_disable_rt_throttle(void)
{
	/*
	 * Disable RT throttling so that rcutorture's boost threads don't get
	 * throttled. Only possible if rcutorture is built-in otherwise the
	 * user should manually do this by setting the sched_rt_period_us and
	 * sched_rt_runtime sysctls.
	 */
	if (!IS_BUILTIN(CONFIG_RCU_TORTURE_TEST) || old_rt_runtime != -1)
		return;

	old_rt_runtime = sysctl_sched_rt_runtime;
	sysctl_sched_rt_runtime = -1;
}

static void rcu_torture_enable_rt_throttle(void)
{
	if (!IS_BUILTIN(CONFIG_RCU_TORTURE_TEST) || old_rt_runtime == -1)
		return;

	sysctl_sched_rt_runtime = old_rt_runtime;
	old_rt_runtime = -1;
}

static bool rcu_torture_boost_failed(unsigned long gp_state, unsigned long *start)
{
	int cpu;
	static int dbg_done;
	unsigned long end = jiffies;
	bool gp_done;
	unsigned long j;
	static unsigned long last_persist;
	unsigned long lp;
	unsigned long mininterval = test_boost_duration * HZ - HZ / 2;

	if (end - *start > mininterval) {
		// Recheck after checking time to avoid false positives.
		smp_mb(); // Time check before grace-period check.
		if (cur_ops->poll_gp_state(gp_state))
			return false; // passed, though perhaps just barely
		if (cur_ops->check_boost_failed && !cur_ops->check_boost_failed(gp_state, &cpu)) {
			// At most one persisted message per boost test.
			j = jiffies;
			lp = READ_ONCE(last_persist);
			if (time_after(j, lp + mininterval) && cmpxchg(&last_persist, lp, j) == lp)
				pr_info("Boost inversion persisted: No QS from CPU %d\n", cpu);
			return false; // passed on a technicality
		}
		VERBOSE_TOROUT_STRING("rcu_torture_boost boosting failed");
		n_rcu_torture_boost_failure++;
		if (!xchg(&dbg_done, 1) && cur_ops->gp_kthread_dbg) {
			pr_info("Boost inversion thread ->rt_priority %u gp_state %lu jiffies %lu\n",
				current->rt_priority, gp_state, end - *start);
			cur_ops->gp_kthread_dbg();
			// Recheck after print to flag grace period ending during splat.
			gp_done = cur_ops->poll_gp_state(gp_state);
			pr_info("Boost inversion: GP %lu %s.\n", gp_state,
				gp_done ? "ended already" : "still pending");

		}

		return true; // failed
	} else if (cur_ops->check_boost_failed && !cur_ops->check_boost_failed(gp_state, NULL)) {
		*start = jiffies;
	}

	return false; // passed
}

static int rcu_torture_boost(void *arg)
{
	unsigned long endtime;
	unsigned long gp_state;
	unsigned long gp_state_time;
	unsigned long oldstarttime;

	VERBOSE_TOROUT_STRING("rcu_torture_boost started");

	/* Set real-time priority. */
	sched_set_fifo_low(current);

	/* Each pass through the following loop does one boost-test cycle. */
	do {
		bool failed = false; // Test failed already in this test interval
		bool gp_initiated = false;

		if (kthread_should_stop())
			goto checkwait;

		/* Wait for the next test interval. */
		oldstarttime = READ_ONCE(boost_starttime);
		while (time_before(jiffies, oldstarttime)) {
			schedule_timeout_interruptible(oldstarttime - jiffies);
			if (stutter_wait("rcu_torture_boost"))
				sched_set_fifo_low(current);
			if (torture_must_stop())
				goto checkwait;
		}

		// Do one boost-test interval.
		endtime = oldstarttime + test_boost_duration * HZ;
		while (time_before(jiffies, endtime)) {
			// Has current GP gone too long?
			if (gp_initiated && !failed && !cur_ops->poll_gp_state(gp_state))
				failed = rcu_torture_boost_failed(gp_state, &gp_state_time);
			// If we don't have a grace period in flight, start one.
			if (!gp_initiated || cur_ops->poll_gp_state(gp_state)) {
				gp_state = cur_ops->start_gp_poll();
				gp_initiated = true;
				gp_state_time = jiffies;
			}
			if (stutter_wait("rcu_torture_boost")) {
				sched_set_fifo_low(current);
				// If the grace period already ended,
				// we don't know when that happened, so
				// start over.
				if (cur_ops->poll_gp_state(gp_state))
					gp_initiated = false;
			}
			if (torture_must_stop())
				goto checkwait;
		}

		// In case the grace period extended beyond the end of the loop.
		if (gp_initiated && !failed && !cur_ops->poll_gp_state(gp_state))
			rcu_torture_boost_failed(gp_state, &gp_state_time);

		/*
		 * Set the start time of the next test interval.
		 * Yes, this is vulnerable to long delays, but such
		 * delays simply cause a false negative for the next
		 * interval.  Besides, we are running at RT priority,
		 * so delays should be relatively rare.
		 */
		while (oldstarttime == READ_ONCE(boost_starttime) && !kthread_should_stop()) {
			if (mutex_trylock(&boost_mutex)) {
				if (oldstarttime == boost_starttime) {
					WRITE_ONCE(boost_starttime,
						   jiffies + test_boost_interval * HZ);
					n_rcu_torture_boosts++;
				}
				mutex_unlock(&boost_mutex);
				break;
			}
			schedule_timeout_uninterruptible(1);
		}

		/* Go do the stutter. */
checkwait:	if (stutter_wait("rcu_torture_boost"))
			sched_set_fifo_low(current);
	} while (!torture_must_stop());

	/* Clean up and exit. */
	while (!kthread_should_stop()) {
		torture_shutdown_absorb("rcu_torture_boost");
		schedule_timeout_uninterruptible(1);
	}
	torture_kthread_stopping("rcu_torture_boost");
	return 0;
}

/*
 * RCU torture force-quiescent-state kthread.  Repeatedly induces
 * bursts of calls to force_quiescent_state(), increasing the probability
 * of occurrence of some important types of race conditions.
 */
static int
rcu_torture_fqs(void *arg)
{
	unsigned long fqs_resume_time;
	int fqs_burst_remaining;
	int oldnice = task_nice(current);

	VERBOSE_TOROUT_STRING("rcu_torture_fqs task started");
	do {
		fqs_resume_time = jiffies + fqs_stutter * HZ;
		while (time_before(jiffies, fqs_resume_time) &&
		       !kthread_should_stop()) {
			schedule_timeout_interruptible(1);
		}
		fqs_burst_remaining = fqs_duration;
		while (fqs_burst_remaining > 0 &&
		       !kthread_should_stop()) {
			cur_ops->fqs();
			udelay(fqs_holdoff);
			fqs_burst_remaining -= fqs_holdoff;
		}
		if (stutter_wait("rcu_torture_fqs"))
			sched_set_normal(current, oldnice);
	} while (!torture_must_stop());
	torture_kthread_stopping("rcu_torture_fqs");
	return 0;
}

// Used by writers to randomly choose from the available grace-period primitives.
static int synctype[ARRAY_SIZE(rcu_torture_writer_state_names)] = { };
static int nsynctypes;

/*
 * Determine which grace-period primitives are available.
 */
static void rcu_torture_write_types(void)
{
	bool gp_cond1 = gp_cond, gp_cond_exp1 = gp_cond_exp, gp_cond_full1 = gp_cond_full;
	bool gp_cond_exp_full1 = gp_cond_exp_full, gp_exp1 = gp_exp, gp_poll_exp1 = gp_poll_exp;
	bool gp_poll_exp_full1 = gp_poll_exp_full, gp_normal1 = gp_normal, gp_poll1 = gp_poll;
	bool gp_poll_full1 = gp_poll_full, gp_sync1 = gp_sync;

	/* Initialize synctype[] array.  If none set, take default. */
	if (!gp_cond1 &&
	    !gp_cond_exp1 &&
	    !gp_cond_full1 &&
	    !gp_cond_exp_full1 &&
	    !gp_exp1 &&
	    !gp_poll_exp1 &&
	    !gp_poll_exp_full1 &&
	    !gp_normal1 &&
	    !gp_poll1 &&
	    !gp_poll_full1 &&
	    !gp_sync1) {
		gp_cond1 = true;
		gp_cond_exp1 = true;
		gp_cond_full1 = true;
		gp_cond_exp_full1 = true;
		gp_exp1 = true;
		gp_poll_exp1 = true;
		gp_poll_exp_full1 = true;
		gp_normal1 = true;
		gp_poll1 = true;
		gp_poll_full1 = true;
		gp_sync1 = true;
	}
	if (gp_cond1 && cur_ops->get_gp_state && cur_ops->cond_sync) {
		synctype[nsynctypes++] = RTWS_COND_GET;
		pr_info("%s: Testing conditional GPs.\n", __func__);
	} else if (gp_cond && (!cur_ops->get_gp_state || !cur_ops->cond_sync)) {
		pr_alert("%s: gp_cond without primitives.\n", __func__);
	}
	if (gp_cond_exp1 && cur_ops->get_gp_state_exp && cur_ops->cond_sync_exp) {
		synctype[nsynctypes++] = RTWS_COND_GET_EXP;
		pr_info("%s: Testing conditional expedited GPs.\n", __func__);
	} else if (gp_cond_exp && (!cur_ops->get_gp_state_exp || !cur_ops->cond_sync_exp)) {
		pr_alert("%s: gp_cond_exp without primitives.\n", __func__);
	}
	if (gp_cond_full1 && cur_ops->get_gp_state && cur_ops->cond_sync_full) {
		synctype[nsynctypes++] = RTWS_COND_GET_FULL;
		pr_info("%s: Testing conditional full-state GPs.\n", __func__);
	} else if (gp_cond_full && (!cur_ops->get_gp_state || !cur_ops->cond_sync_full)) {
		pr_alert("%s: gp_cond_full without primitives.\n", __func__);
	}
	if (gp_cond_exp_full1 && cur_ops->get_gp_state_exp && cur_ops->cond_sync_exp_full) {
		synctype[nsynctypes++] = RTWS_COND_GET_EXP_FULL;
		pr_info("%s: Testing conditional full-state expedited GPs.\n", __func__);
	} else if (gp_cond_exp_full &&
		   (!cur_ops->get_gp_state_exp || !cur_ops->cond_sync_exp_full)) {
		pr_alert("%s: gp_cond_exp_full without primitives.\n", __func__);
	}
	if (gp_exp1 && cur_ops->exp_sync) {
		synctype[nsynctypes++] = RTWS_EXP_SYNC;
		pr_info("%s: Testing expedited GPs.\n", __func__);
	} else if (gp_exp && !cur_ops->exp_sync) {
		pr_alert("%s: gp_exp without primitives.\n", __func__);
	}
	if (gp_normal1 && cur_ops->deferred_free) {
		synctype[nsynctypes++] = RTWS_DEF_FREE;
		pr_info("%s: Testing asynchronous GPs.\n", __func__);
	} else if (gp_normal && !cur_ops->deferred_free) {
		pr_alert("%s: gp_normal without primitives.\n", __func__);
	}
	if (gp_poll1 && cur_ops->get_comp_state && cur_ops->same_gp_state &&
	    cur_ops->start_gp_poll && cur_ops->poll_gp_state) {
		synctype[nsynctypes++] = RTWS_POLL_GET;
		pr_info("%s: Testing polling GPs.\n", __func__);
	} else if (gp_poll && (!cur_ops->start_gp_poll || !cur_ops->poll_gp_state)) {
		pr_alert("%s: gp_poll without primitives.\n", __func__);
	}
	if (gp_poll_full1 && cur_ops->get_comp_state_full && cur_ops->same_gp_state_full
	    && cur_ops->start_gp_poll_full && cur_ops->poll_gp_state_full) {
		synctype[nsynctypes++] = RTWS_POLL_GET_FULL;
		pr_info("%s: Testing polling full-state GPs.\n", __func__);
	} else if (gp_poll_full && (!cur_ops->start_gp_poll_full || !cur_ops->poll_gp_state_full)) {
		pr_alert("%s: gp_poll_full without primitives.\n", __func__);
	}
	if (gp_poll_exp1 && cur_ops->start_gp_poll_exp && cur_ops->poll_gp_state_exp) {
		synctype[nsynctypes++] = RTWS_POLL_GET_EXP;
		pr_info("%s: Testing polling expedited GPs.\n", __func__);
	} else if (gp_poll_exp && (!cur_ops->start_gp_poll_exp || !cur_ops->poll_gp_state_exp)) {
		pr_alert("%s: gp_poll_exp without primitives.\n", __func__);
	}
	if (gp_poll_exp_full1 && cur_ops->start_gp_poll_exp_full && cur_ops->poll_gp_state_full) {
		synctype[nsynctypes++] = RTWS_POLL_GET_EXP_FULL;
		pr_info("%s: Testing polling full-state expedited GPs.\n", __func__);
	} else if (gp_poll_exp_full &&
		   (!cur_ops->start_gp_poll_exp_full || !cur_ops->poll_gp_state_full)) {
		pr_alert("%s: gp_poll_exp_full without primitives.\n", __func__);
	}
	if (gp_sync1 && cur_ops->sync) {
		synctype[nsynctypes++] = RTWS_SYNC;
		pr_info("%s: Testing normal GPs.\n", __func__);
	} else if (gp_sync && !cur_ops->sync) {
		pr_alert("%s: gp_sync without primitives.\n", __func__);
	}
}

/*
 * Do the specified rcu_torture_writer() synchronous grace period,
 * while also testing out the polled APIs.  Note well that the single-CPU
 * grace-period optimizations must be accounted for.
 */
static void do_rtws_sync(struct torture_random_state *trsp, void (*sync)(void))
{
	unsigned long cookie;
	struct rcu_gp_oldstate cookie_full;
	bool dopoll;
	bool dopoll_full;
	unsigned long r = torture_random(trsp);

	dopoll = cur_ops->get_gp_state && cur_ops->poll_gp_state && !(r & 0x300);
	dopoll_full = cur_ops->get_gp_state_full && cur_ops->poll_gp_state_full && !(r & 0xc00);
	if (dopoll || dopoll_full)
		cpus_read_lock();
	if (dopoll)
		cookie = cur_ops->get_gp_state();
	if (dopoll_full)
		cur_ops->get_gp_state_full(&cookie_full);
	if (cur_ops->poll_need_2gp && cur_ops->poll_need_2gp(dopoll, dopoll_full))
		sync();
	sync();
	WARN_ONCE(dopoll && !cur_ops->poll_gp_state(cookie),
		  "%s: Cookie check 3 failed %pS() online %*pbl.",
		  __func__, sync, cpumask_pr_args(cpu_online_mask));
	WARN_ONCE(dopoll_full && !cur_ops->poll_gp_state_full(&cookie_full),
		  "%s: Cookie check 4 failed %pS() online %*pbl",
		  __func__, sync, cpumask_pr_args(cpu_online_mask));
	if (dopoll || dopoll_full)
		cpus_read_unlock();
}

/*
 * RCU torture writer kthread.  Repeatedly substitutes a new structure
 * for that pointed to by rcu_torture_current, freeing the old structure
 * after a series of grace periods (the "pipeline").
 */
static int
rcu_torture_writer(void *arg)
{
	bool boot_ended;
	bool can_expedite = !rcu_gp_is_expedited() && !rcu_gp_is_normal();
	unsigned long cookie;
	struct rcu_gp_oldstate cookie_full;
	int expediting = 0;
	unsigned long gp_snap;
	unsigned long gp_snap1;
	struct rcu_gp_oldstate gp_snap_full;
	struct rcu_gp_oldstate gp_snap1_full;
	int i;
	int idx;
	int oldnice = task_nice(current);
	struct rcu_gp_oldstate rgo[NUM_ACTIVE_RCU_POLL_FULL_OLDSTATE];
	struct rcu_torture *rp;
	struct rcu_torture *old_rp;
	static DEFINE_TORTURE_RANDOM(rand);
	bool stutter_waited;
	unsigned long ulo[NUM_ACTIVE_RCU_POLL_OLDSTATE];

	VERBOSE_TOROUT_STRING("rcu_torture_writer task started");
	if (!can_expedite)
		pr_alert("%s" TORTURE_FLAG
			 " GP expediting controlled from boot/sysfs for %s.\n",
			 torture_type, cur_ops->name);
	if (WARN_ONCE(nsynctypes == 0,
		      "%s: No update-side primitives.\n", __func__)) {
		/*
		 * No updates primitives, so don't try updating.
		 * The resulting test won't be testing much, hence the
		 * above WARN_ONCE().
		 */
		rcu_torture_writer_state = RTWS_STOPPING;
		torture_kthread_stopping("rcu_torture_writer");
		return 0;
	}

	do {
		rcu_torture_writer_state = RTWS_FIXED_DELAY;
		torture_hrtimeout_us(500, 1000, &rand);
		rp = rcu_torture_alloc();
		if (rp == NULL)
			continue;
		rp->rtort_pipe_count = 0;
		rcu_torture_writer_state = RTWS_DELAY;
		udelay(torture_random(&rand) & 0x3ff);
		rcu_torture_writer_state = RTWS_REPLACE;
		old_rp = rcu_dereference_check(rcu_torture_current,
					       current == writer_task);
		rp->rtort_mbtest = 1;
		rcu_assign_pointer(rcu_torture_current, rp);
		smp_wmb(); /* Mods to old_rp must follow rcu_assign_pointer() */
		if (old_rp) {
			i = old_rp->rtort_pipe_count;
			if (i > RCU_TORTURE_PIPE_LEN)
				i = RCU_TORTURE_PIPE_LEN;
			atomic_inc(&rcu_torture_wcount[i]);
			WRITE_ONCE(old_rp->rtort_pipe_count,
				   old_rp->rtort_pipe_count + 1);

			// Make sure readers block polled grace periods.
			if (cur_ops->get_gp_state && cur_ops->poll_gp_state) {
				idx = cur_ops->readlock();
				cookie = cur_ops->get_gp_state();
				WARN_ONCE(cur_ops->poll_gp_state(cookie),
					  "%s: Cookie check 1 failed %s(%d) %lu->%lu\n",
					  __func__,
					  rcu_torture_writer_state_getname(),
					  rcu_torture_writer_state,
					  cookie, cur_ops->get_gp_state());
				if (cur_ops->get_gp_completed) {
					cookie = cur_ops->get_gp_completed();
					WARN_ON_ONCE(!cur_ops->poll_gp_state(cookie));
				}
				cur_ops->readunlock(idx);
			}
			if (cur_ops->get_gp_state_full && cur_ops->poll_gp_state_full) {
				idx = cur_ops->readlock();
				cur_ops->get_gp_state_full(&cookie_full);
				WARN_ONCE(cur_ops->poll_gp_state_full(&cookie_full),
					  "%s: Cookie check 5 failed %s(%d) online %*pbl\n",
					  __func__,
					  rcu_torture_writer_state_getname(),
					  rcu_torture_writer_state,
					  cpumask_pr_args(cpu_online_mask));
				if (cur_ops->get_gp_completed_full) {
					cur_ops->get_gp_completed_full(&cookie_full);
					WARN_ON_ONCE(!cur_ops->poll_gp_state_full(&cookie_full));
				}
				cur_ops->readunlock(idx);
			}
			switch (synctype[torture_random(&rand) % nsynctypes]) {
			case RTWS_DEF_FREE:
				rcu_torture_writer_state = RTWS_DEF_FREE;
				cur_ops->deferred_free(old_rp);
				break;
			case RTWS_EXP_SYNC:
				rcu_torture_writer_state = RTWS_EXP_SYNC;
				do_rtws_sync(&rand, cur_ops->exp_sync);
				rcu_torture_pipe_update(old_rp);
				break;
			case RTWS_COND_GET:
				rcu_torture_writer_state = RTWS_COND_GET;
				gp_snap = cur_ops->get_gp_state();
				torture_hrtimeout_jiffies(torture_random(&rand) % 16, &rand);
				rcu_torture_writer_state = RTWS_COND_SYNC;
				cur_ops->cond_sync(gp_snap);
				rcu_torture_pipe_update(old_rp);
				break;
			case RTWS_COND_GET_EXP:
				rcu_torture_writer_state = RTWS_COND_GET_EXP;
				gp_snap = cur_ops->get_gp_state_exp();
				torture_hrtimeout_jiffies(torture_random(&rand) % 16, &rand);
				rcu_torture_writer_state = RTWS_COND_SYNC_EXP;
				cur_ops->cond_sync_exp(gp_snap);
				rcu_torture_pipe_update(old_rp);
				break;
			case RTWS_COND_GET_FULL:
				rcu_torture_writer_state = RTWS_COND_GET_FULL;
				cur_ops->get_gp_state_full(&gp_snap_full);
				torture_hrtimeout_jiffies(torture_random(&rand) % 16, &rand);
				rcu_torture_writer_state = RTWS_COND_SYNC_FULL;
				cur_ops->cond_sync_full(&gp_snap_full);
				rcu_torture_pipe_update(old_rp);
				break;
			case RTWS_COND_GET_EXP_FULL:
				rcu_torture_writer_state = RTWS_COND_GET_EXP_FULL;
				cur_ops->get_gp_state_full(&gp_snap_full);
				torture_hrtimeout_jiffies(torture_random(&rand) % 16, &rand);
				rcu_torture_writer_state = RTWS_COND_SYNC_EXP_FULL;
				cur_ops->cond_sync_exp_full(&gp_snap_full);
				rcu_torture_pipe_update(old_rp);
				break;
			case RTWS_POLL_GET:
				rcu_torture_writer_state = RTWS_POLL_GET;
				for (i = 0; i < ARRAY_SIZE(ulo); i++)
					ulo[i] = cur_ops->get_comp_state();
				gp_snap = cur_ops->start_gp_poll();
				rcu_torture_writer_state = RTWS_POLL_WAIT;
				while (!cur_ops->poll_gp_state(gp_snap)) {
					gp_snap1 = cur_ops->get_gp_state();
					for (i = 0; i < ARRAY_SIZE(ulo); i++)
						if (cur_ops->poll_gp_state(ulo[i]) ||
						    cur_ops->same_gp_state(ulo[i], gp_snap1)) {
							ulo[i] = gp_snap1;
							break;
						}
					WARN_ON_ONCE(i >= ARRAY_SIZE(ulo));
					torture_hrtimeout_jiffies(torture_random(&rand) % 16,
								  &rand);
				}
				rcu_torture_pipe_update(old_rp);
				break;
			case RTWS_POLL_GET_FULL:
				rcu_torture_writer_state = RTWS_POLL_GET_FULL;
				for (i = 0; i < ARRAY_SIZE(rgo); i++)
					cur_ops->get_comp_state_full(&rgo[i]);
				cur_ops->start_gp_poll_full(&gp_snap_full);
				rcu_torture_writer_state = RTWS_POLL_WAIT_FULL;
				while (!cur_ops->poll_gp_state_full(&gp_snap_full)) {
					cur_ops->get_gp_state_full(&gp_snap1_full);
					for (i = 0; i < ARRAY_SIZE(rgo); i++)
						if (cur_ops->poll_gp_state_full(&rgo[i]) ||
						    cur_ops->same_gp_state_full(&rgo[i],
										&gp_snap1_full)) {
							rgo[i] = gp_snap1_full;
							break;
						}
					WARN_ON_ONCE(i >= ARRAY_SIZE(rgo));
					torture_hrtimeout_jiffies(torture_random(&rand) % 16,
								  &rand);
				}
				rcu_torture_pipe_update(old_rp);
				break;
			case RTWS_POLL_GET_EXP:
				rcu_torture_writer_state = RTWS_POLL_GET_EXP;
				gp_snap = cur_ops->start_gp_poll_exp();
				rcu_torture_writer_state = RTWS_POLL_WAIT_EXP;
				while (!cur_ops->poll_gp_state_exp(gp_snap))
					torture_hrtimeout_jiffies(torture_random(&rand) % 16,
								  &rand);
				rcu_torture_pipe_update(old_rp);
				break;
			case RTWS_POLL_GET_EXP_FULL:
				rcu_torture_writer_state = RTWS_POLL_GET_EXP_FULL;
				cur_ops->start_gp_poll_exp_full(&gp_snap_full);
				rcu_torture_writer_state = RTWS_POLL_WAIT_EXP_FULL;
				while (!cur_ops->poll_gp_state_full(&gp_snap_full))
					torture_hrtimeout_jiffies(torture_random(&rand) % 16,
								  &rand);
				rcu_torture_pipe_update(old_rp);
				break;
			case RTWS_SYNC:
				rcu_torture_writer_state = RTWS_SYNC;
				do_rtws_sync(&rand, cur_ops->sync);
				rcu_torture_pipe_update(old_rp);
				break;
			default:
				WARN_ON_ONCE(1);
				break;
			}
		}
		WRITE_ONCE(rcu_torture_current_version,
			   rcu_torture_current_version + 1);
		/* Cycle through nesting levels of rcu_expedite_gp() calls. */
		if (can_expedite &&
		    !(torture_random(&rand) & 0xff & (!!expediting - 1))) {
			WARN_ON_ONCE(expediting == 0 && rcu_gp_is_expedited());
			if (expediting >= 0)
				rcu_expedite_gp();
			else
				rcu_unexpedite_gp();
			if (++expediting > 3)
				expediting = -expediting;
		} else if (!can_expedite) { /* Disabled during boot, recheck. */
			can_expedite = !rcu_gp_is_expedited() &&
				       !rcu_gp_is_normal();
		}
		rcu_torture_writer_state = RTWS_STUTTER;
		boot_ended = rcu_inkernel_boot_has_ended();
		stutter_waited = stutter_wait("rcu_torture_writer");
		if (stutter_waited &&
		    !atomic_read(&rcu_fwd_cb_nodelay) &&
		    !cur_ops->slow_gps &&
		    !torture_must_stop() &&
		    boot_ended)
			for (i = 0; i < ARRAY_SIZE(rcu_tortures); i++)
				if (list_empty(&rcu_tortures[i].rtort_free) &&
				    rcu_access_pointer(rcu_torture_current) !=
				    &rcu_tortures[i]) {
					tracing_off();
					WARN(1, "%s: rtort_pipe_count: %d\n", __func__, rcu_tortures[i].rtort_pipe_count);
					rcu_ftrace_dump(DUMP_ALL);
				}
		if (stutter_waited)
			sched_set_normal(current, oldnice);
	} while (!torture_must_stop());
	rcu_torture_current = NULL;  // Let stats task know that we are done.
	/* Reset expediting back to unexpedited. */
	if (expediting > 0)
		expediting = -expediting;
	while (can_expedite && expediting++ < 0)
		rcu_unexpedite_gp();
	WARN_ON_ONCE(can_expedite && rcu_gp_is_expedited());
	if (!can_expedite)
		pr_alert("%s" TORTURE_FLAG
			 " Dynamic grace-period expediting was disabled.\n",
			 torture_type);
	rcu_torture_writer_state = RTWS_STOPPING;
	torture_kthread_stopping("rcu_torture_writer");
	return 0;
}

/*
 * RCU torture fake writer kthread.  Repeatedly calls sync, with a random
 * delay between calls.
 */
static int
rcu_torture_fakewriter(void *arg)
{
	unsigned long gp_snap;
	struct rcu_gp_oldstate gp_snap_full;
	DEFINE_TORTURE_RANDOM(rand);

	VERBOSE_TOROUT_STRING("rcu_torture_fakewriter task started");
	set_user_nice(current, MAX_NICE);

	if (WARN_ONCE(nsynctypes == 0,
		      "%s: No update-side primitives.\n", __func__)) {
		/*
		 * No updates primitives, so don't try updating.
		 * The resulting test won't be testing much, hence the
		 * above WARN_ONCE().
		 */
		torture_kthread_stopping("rcu_torture_fakewriter");
		return 0;
	}

	do {
		torture_hrtimeout_jiffies(torture_random(&rand) % 10, &rand);
		if (cur_ops->cb_barrier != NULL &&
		    torture_random(&rand) % (nfakewriters * 8) == 0) {
			cur_ops->cb_barrier();
		} else {
			switch (synctype[torture_random(&rand) % nsynctypes]) {
			case RTWS_DEF_FREE:
				break;
			case RTWS_EXP_SYNC:
				cur_ops->exp_sync();
				break;
			case RTWS_COND_GET:
				gp_snap = cur_ops->get_gp_state();
				torture_hrtimeout_jiffies(torture_random(&rand) % 16, &rand);
				cur_ops->cond_sync(gp_snap);
				break;
			case RTWS_COND_GET_EXP:
				gp_snap = cur_ops->get_gp_state_exp();
				torture_hrtimeout_jiffies(torture_random(&rand) % 16, &rand);
				cur_ops->cond_sync_exp(gp_snap);
				break;
			case RTWS_COND_GET_FULL:
				cur_ops->get_gp_state_full(&gp_snap_full);
				torture_hrtimeout_jiffies(torture_random(&rand) % 16, &rand);
				cur_ops->cond_sync_full(&gp_snap_full);
				break;
			case RTWS_COND_GET_EXP_FULL:
				cur_ops->get_gp_state_full(&gp_snap_full);
				torture_hrtimeout_jiffies(torture_random(&rand) % 16, &rand);
				cur_ops->cond_sync_exp_full(&gp_snap_full);
				break;
			case RTWS_POLL_GET:
				gp_snap = cur_ops->start_gp_poll();
				while (!cur_ops->poll_gp_state(gp_snap)) {
					torture_hrtimeout_jiffies(torture_random(&rand) % 16,
								  &rand);
				}
				break;
			case RTWS_POLL_GET_FULL:
				cur_ops->start_gp_poll_full(&gp_snap_full);
				while (!cur_ops->poll_gp_state_full(&gp_snap_full)) {
					torture_hrtimeout_jiffies(torture_random(&rand) % 16,
								  &rand);
				}
				break;
			case RTWS_POLL_GET_EXP:
				gp_snap = cur_ops->start_gp_poll_exp();
				while (!cur_ops->poll_gp_state_exp(gp_snap)) {
					torture_hrtimeout_jiffies(torture_random(&rand) % 16,
								  &rand);
				}
				break;
			case RTWS_POLL_GET_EXP_FULL:
				cur_ops->start_gp_poll_exp_full(&gp_snap_full);
				while (!cur_ops->poll_gp_state_full(&gp_snap_full)) {
					torture_hrtimeout_jiffies(torture_random(&rand) % 16,
								  &rand);
				}
				break;
			case RTWS_SYNC:
				cur_ops->sync();
				break;
			default:
				WARN_ON_ONCE(1);
				break;
			}
		}
		stutter_wait("rcu_torture_fakewriter");
	} while (!torture_must_stop());

	torture_kthread_stopping("rcu_torture_fakewriter");
	return 0;
}

static void rcu_torture_timer_cb(struct rcu_head *rhp)
{
	kfree(rhp);
}

// Set up and carry out testing of RCU's global memory ordering
static void rcu_torture_reader_do_mbchk(long myid, struct rcu_torture *rtp,
					struct torture_random_state *trsp)
{
	unsigned long loops;
	int noc = torture_num_online_cpus();
	int rdrchked;
	int rdrchker;
	struct rcu_torture_reader_check *rtrcp; // Me.
	struct rcu_torture_reader_check *rtrcp_assigner; // Assigned us to do checking.
	struct rcu_torture_reader_check *rtrcp_chked; // Reader being checked.
	struct rcu_torture_reader_check *rtrcp_chker; // Reader doing checking when not me.

	if (myid < 0)
		return; // Don't try this from timer handlers.

	// Increment my counter.
	rtrcp = &rcu_torture_reader_mbchk[myid];
	WRITE_ONCE(rtrcp->rtc_myloops, rtrcp->rtc_myloops + 1);

	// Attempt to assign someone else some checking work.
	rdrchked = torture_random(trsp) % nrealreaders;
	rtrcp_chked = &rcu_torture_reader_mbchk[rdrchked];
	rdrchker = torture_random(trsp) % nrealreaders;
	rtrcp_chker = &rcu_torture_reader_mbchk[rdrchker];
	if (rdrchked != myid && rdrchked != rdrchker && noc >= rdrchked && noc >= rdrchker &&
	    smp_load_acquire(&rtrcp->rtc_chkrdr) < 0 && // Pairs with smp_store_release below.
	    !READ_ONCE(rtp->rtort_chkp) &&
	    !smp_load_acquire(&rtrcp_chker->rtc_assigner)) { // Pairs with smp_store_release below.
		rtrcp->rtc_chkloops = READ_ONCE(rtrcp_chked->rtc_myloops);
		WARN_ON_ONCE(rtrcp->rtc_chkrdr >= 0);
		rtrcp->rtc_chkrdr = rdrchked;
		WARN_ON_ONCE(rtrcp->rtc_ready); // This gets set after the grace period ends.
		if (cmpxchg_relaxed(&rtrcp_chker->rtc_assigner, NULL, rtrcp) ||
		    cmpxchg_relaxed(&rtp->rtort_chkp, NULL, rtrcp))
			(void)cmpxchg_relaxed(&rtrcp_chker->rtc_assigner, rtrcp, NULL); // Back out.
	}

	// If assigned some completed work, do it!
	rtrcp_assigner = READ_ONCE(rtrcp->rtc_assigner);
	if (!rtrcp_assigner || !smp_load_acquire(&rtrcp_assigner->rtc_ready))
		return; // No work or work not yet ready.
	rdrchked = rtrcp_assigner->rtc_chkrdr;
	if (WARN_ON_ONCE(rdrchked < 0))
		return;
	rtrcp_chked = &rcu_torture_reader_mbchk[rdrchked];
	loops = READ_ONCE(rtrcp_chked->rtc_myloops);
	atomic_inc(&n_rcu_torture_mbchk_tries);
	if (ULONG_CMP_LT(loops, rtrcp_assigner->rtc_chkloops))
		atomic_inc(&n_rcu_torture_mbchk_fail);
	rtrcp_assigner->rtc_chkloops = loops + ULONG_MAX / 2;
	rtrcp_assigner->rtc_ready = 0;
	smp_store_release(&rtrcp->rtc_assigner, NULL); // Someone else can assign us work.
	smp_store_release(&rtrcp_assigner->rtc_chkrdr, -1); // Assigner can again assign.
}

/*
 * Do one extension of an RCU read-side critical section using the
 * current reader state in readstate (set to zero for initial entry
 * to extended critical section), set the new state as specified by
 * newstate (set to zero for final exit from extended critical section),
 * and random-number-generator state in trsp.  If this is neither the
 * beginning or end of the critical section and if there was actually a
 * change, do a ->read_delay().
 */
static void rcutorture_one_extend(int *readstate, int newstate,
				  struct torture_random_state *trsp,
				  struct rt_read_seg *rtrsp)
{
	unsigned long flags;
	int idxnew1 = -1;
	int idxnew2 = -1;
	int idxold1 = *readstate;
	int idxold2 = idxold1;
	int statesnew = ~*readstate & newstate;
	int statesold = *readstate & ~newstate;

	WARN_ON_ONCE(idxold2 < 0);
	WARN_ON_ONCE((idxold2 >> RCUTORTURE_RDR_SHIFT_2) > 1);
	rtrsp->rt_readstate = newstate;

	/* First, put new protection in place to avoid critical-section gap. */
	if (statesnew & RCUTORTURE_RDR_BH)
		local_bh_disable();
	if (statesnew & RCUTORTURE_RDR_RBH)
		rcu_read_lock_bh();
	if (statesnew & RCUTORTURE_RDR_IRQ)
		local_irq_disable();
	if (statesnew & RCUTORTURE_RDR_PREEMPT)
		preempt_disable();
	if (statesnew & RCUTORTURE_RDR_SCHED)
		rcu_read_lock_sched();
	if (statesnew & RCUTORTURE_RDR_RCU_1)
		idxnew1 = (cur_ops->readlock() & 0x1) << RCUTORTURE_RDR_SHIFT_1;
	if (statesnew & RCUTORTURE_RDR_RCU_2)
		idxnew2 = (cur_ops->readlock() & 0x1) << RCUTORTURE_RDR_SHIFT_2;

	/*
	 * Next, remove old protection, in decreasing order of strength
	 * to avoid unlock paths that aren't safe in the stronger
	 * context. Namely: BH can not be enabled with disabled interrupts.
	 * Additionally PREEMPT_RT requires that BH is enabled in preemptible
	 * context.
	 */
	if (statesold & RCUTORTURE_RDR_IRQ)
		local_irq_enable();
	if (statesold & RCUTORTURE_RDR_PREEMPT)
		preempt_enable();
	if (statesold & RCUTORTURE_RDR_SCHED)
		rcu_read_unlock_sched();
	if (statesold & RCUTORTURE_RDR_BH)
		local_bh_enable();
	if (statesold & RCUTORTURE_RDR_RBH)
		rcu_read_unlock_bh();
<<<<<<< HEAD
	if (statesold & RCUTORTURE_RDR_RCU) {
		bool lockit = !statesnew && !(torture_random(trsp) & 0xffff);
=======
	if (statesold & RCUTORTURE_RDR_RCU_2) {
		cur_ops->readunlock((idxold2 >> RCUTORTURE_RDR_SHIFT_2) & 0x1);
		WARN_ON_ONCE(idxnew2 != -1);
		idxold2 = 0;
	}
	if (statesold & RCUTORTURE_RDR_RCU_1) {
		bool lockit;
>>>>>>> eb3cdb58

		lockit = !cur_ops->no_pi_lock && !statesnew && !(torture_random(trsp) & 0xffff);
		if (lockit)
			raw_spin_lock_irqsave(&current->pi_lock, flags);
		cur_ops->readunlock((idxold1 >> RCUTORTURE_RDR_SHIFT_1) & 0x1);
		WARN_ON_ONCE(idxnew1 != -1);
		idxold1 = 0;
		if (lockit)
			raw_spin_unlock_irqrestore(&current->pi_lock, flags);
	}

	/* Delay if neither beginning nor end and there was a change. */
	if ((statesnew || statesold) && *readstate && newstate)
		cur_ops->read_delay(trsp, rtrsp);

	/* Update the reader state. */
	if (idxnew1 == -1)
		idxnew1 = idxold1 & RCUTORTURE_RDR_MASK_1;
	WARN_ON_ONCE(idxnew1 < 0);
	if (WARN_ON_ONCE((idxnew1 >> RCUTORTURE_RDR_SHIFT_1) > 1))
		pr_info("Unexpected idxnew1 value of %#x\n", idxnew1);
	if (idxnew2 == -1)
		idxnew2 = idxold2 & RCUTORTURE_RDR_MASK_2;
	WARN_ON_ONCE(idxnew2 < 0);
	WARN_ON_ONCE((idxnew2 >> RCUTORTURE_RDR_SHIFT_2) > 1);
	*readstate = idxnew1 | idxnew2 | newstate;
	WARN_ON_ONCE(*readstate < 0);
	if (WARN_ON_ONCE((*readstate >> RCUTORTURE_RDR_SHIFT_2) > 1))
		pr_info("Unexpected idxnew2 value of %#x\n", idxnew2);
}

/* Return the biggest extendables mask given current RCU and boot parameters. */
static int rcutorture_extend_mask_max(void)
{
	int mask;

	WARN_ON_ONCE(extendables & ~RCUTORTURE_MAX_EXTEND);
	mask = extendables & RCUTORTURE_MAX_EXTEND & cur_ops->extendables;
	mask = mask | RCUTORTURE_RDR_RCU_1 | RCUTORTURE_RDR_RCU_2;
	return mask;
}

/* Return a random protection state mask, but with at least one bit set. */
static int
rcutorture_extend_mask(int oldmask, struct torture_random_state *trsp)
{
	int mask = rcutorture_extend_mask_max();
	unsigned long randmask1 = torture_random(trsp) >> 8;
	unsigned long randmask2 = randmask1 >> 3;
	unsigned long preempts = RCUTORTURE_RDR_PREEMPT | RCUTORTURE_RDR_SCHED;
	unsigned long preempts_irq = preempts | RCUTORTURE_RDR_IRQ;
	unsigned long bhs = RCUTORTURE_RDR_BH | RCUTORTURE_RDR_RBH;

	WARN_ON_ONCE(mask >> RCUTORTURE_RDR_SHIFT_1);
	/* Mostly only one bit (need preemption!), sometimes lots of bits. */
	if (!(randmask1 & 0x7))
		mask = mask & randmask2;
	else
		mask = mask & (1 << (randmask2 % RCUTORTURE_RDR_NBITS));

<<<<<<< HEAD
=======
	// Can't have nested RCU reader without outer RCU reader.
	if (!(mask & RCUTORTURE_RDR_RCU_1) && (mask & RCUTORTURE_RDR_RCU_2)) {
		if (oldmask & RCUTORTURE_RDR_RCU_1)
			mask &= ~RCUTORTURE_RDR_RCU_2;
		else
			mask |= RCUTORTURE_RDR_RCU_1;
	}

>>>>>>> eb3cdb58
	/*
	 * Can't enable bh w/irq disabled.
	 */
	if (mask & RCUTORTURE_RDR_IRQ)
		mask |= oldmask & bhs;

	/*
	 * Ideally these sequences would be detected in debug builds
	 * (regardless of RT), but until then don't stop testing
	 * them on non-RT.
	 */
	if (IS_ENABLED(CONFIG_PREEMPT_RT)) {
		/* Can't modify BH in atomic context */
		if (oldmask & preempts_irq)
			mask &= ~bhs;
		if ((oldmask | mask) & preempts_irq)
			mask |= oldmask & bhs;
	}

<<<<<<< HEAD
	return mask ?: RCUTORTURE_RDR_RCU;
=======
	return mask ?: RCUTORTURE_RDR_RCU_1;
>>>>>>> eb3cdb58
}

/*
 * Do a randomly selected number of extensions of an existing RCU read-side
 * critical section.
 */
static struct rt_read_seg *
rcutorture_loop_extend(int *readstate, struct torture_random_state *trsp,
		       struct rt_read_seg *rtrsp)
{
	int i;
	int j;
	int mask = rcutorture_extend_mask_max();

	WARN_ON_ONCE(!*readstate); /* -Existing- RCU read-side critsect! */
	if (!((mask - 1) & mask))
		return rtrsp;  /* Current RCU reader not extendable. */
	/* Bias towards larger numbers of loops. */
	i = (torture_random(trsp) >> 3);
	i = ((i | (i >> 3)) & RCUTORTURE_RDR_MAX_LOOPS) + 1;
	for (j = 0; j < i; j++) {
		mask = rcutorture_extend_mask(*readstate, trsp);
		rcutorture_one_extend(readstate, mask, trsp, &rtrsp[j]);
	}
	return &rtrsp[j];
}

/*
 * Do one read-side critical section, returning false if there was
 * no data to read.  Can be invoked both from process context and
 * from a timer handler.
 */
static bool rcu_torture_one_read(struct torture_random_state *trsp, long myid)
{
	bool checkpolling = !(torture_random(trsp) & 0xfff);
	unsigned long cookie;
	struct rcu_gp_oldstate cookie_full;
	int i;
	unsigned long started;
	unsigned long completed;
	int newstate;
	struct rcu_torture *p;
	int pipe_count;
	int readstate = 0;
	struct rt_read_seg rtseg[RCUTORTURE_RDR_MAX_SEGS] = { { 0 } };
	struct rt_read_seg *rtrsp = &rtseg[0];
	struct rt_read_seg *rtrsp1;
	unsigned long long ts;

	WARN_ON_ONCE(!rcu_is_watching());
	newstate = rcutorture_extend_mask(readstate, trsp);
	rcutorture_one_extend(&readstate, newstate, trsp, rtrsp++);
	if (checkpolling) {
		if (cur_ops->get_gp_state && cur_ops->poll_gp_state)
			cookie = cur_ops->get_gp_state();
		if (cur_ops->get_gp_state_full && cur_ops->poll_gp_state_full)
			cur_ops->get_gp_state_full(&cookie_full);
	}
	started = cur_ops->get_gp_seq();
	ts = rcu_trace_clock_local();
	p = rcu_dereference_check(rcu_torture_current,
				  !cur_ops->readlock_held || cur_ops->readlock_held());
	if (p == NULL) {
		/* Wait for rcu_torture_writer to get underway */
		rcutorture_one_extend(&readstate, 0, trsp, rtrsp);
		return false;
	}
	if (p->rtort_mbtest == 0)
		atomic_inc(&n_rcu_torture_mberror);
	rcu_torture_reader_do_mbchk(myid, p, trsp);
	rtrsp = rcutorture_loop_extend(&readstate, trsp, rtrsp);
	preempt_disable();
	pipe_count = READ_ONCE(p->rtort_pipe_count);
	if (pipe_count > RCU_TORTURE_PIPE_LEN) {
		/* Should not happen, but... */
		pipe_count = RCU_TORTURE_PIPE_LEN;
	}
	completed = cur_ops->get_gp_seq();
	if (pipe_count > 1) {
		do_trace_rcu_torture_read(cur_ops->name, &p->rtort_rcu,
					  ts, started, completed);
		rcu_ftrace_dump(DUMP_ALL);
	}
	__this_cpu_inc(rcu_torture_count[pipe_count]);
	completed = rcutorture_seq_diff(completed, started);
	if (completed > RCU_TORTURE_PIPE_LEN) {
		/* Should not happen, but... */
		completed = RCU_TORTURE_PIPE_LEN;
	}
	__this_cpu_inc(rcu_torture_batch[completed]);
	preempt_enable();
	if (checkpolling) {
		if (cur_ops->get_gp_state && cur_ops->poll_gp_state)
			WARN_ONCE(cur_ops->poll_gp_state(cookie),
				  "%s: Cookie check 2 failed %s(%d) %lu->%lu\n",
				  __func__,
				  rcu_torture_writer_state_getname(),
				  rcu_torture_writer_state,
				  cookie, cur_ops->get_gp_state());
		if (cur_ops->get_gp_state_full && cur_ops->poll_gp_state_full)
			WARN_ONCE(cur_ops->poll_gp_state_full(&cookie_full),
				  "%s: Cookie check 6 failed %s(%d) online %*pbl\n",
				  __func__,
				  rcu_torture_writer_state_getname(),
				  rcu_torture_writer_state,
				  cpumask_pr_args(cpu_online_mask));
	}
	rcutorture_one_extend(&readstate, 0, trsp, rtrsp);
	WARN_ON_ONCE(readstate);
	// This next splat is expected behavior if leakpointer, especially
	// for CONFIG_RCU_STRICT_GRACE_PERIOD=y kernels.
	WARN_ON_ONCE(leakpointer && READ_ONCE(p->rtort_pipe_count) > 1);

	/* If error or close call, record the sequence of reader protections. */
	if ((pipe_count > 1 || completed > 1) && !xchg(&err_segs_recorded, 1)) {
		i = 0;
		for (rtrsp1 = &rtseg[0]; rtrsp1 < rtrsp; rtrsp1++)
			err_segs[i++] = *rtrsp1;
		rt_read_nsegs = i;
	}

	return true;
}

static DEFINE_TORTURE_RANDOM_PERCPU(rcu_torture_timer_rand);

/*
 * RCU torture reader from timer handler.  Dereferences rcu_torture_current,
 * incrementing the corresponding element of the pipeline array.  The
 * counter in the element should never be greater than 1, otherwise, the
 * RCU implementation is broken.
 */
static void rcu_torture_timer(struct timer_list *unused)
{
	atomic_long_inc(&n_rcu_torture_timers);
	(void)rcu_torture_one_read(this_cpu_ptr(&rcu_torture_timer_rand), -1);

	/* Test call_rcu() invocation from interrupt handler. */
	if (cur_ops->call) {
		struct rcu_head *rhp = kmalloc(sizeof(*rhp), GFP_NOWAIT);

		if (rhp)
			cur_ops->call(rhp, rcu_torture_timer_cb);
	}
}

/*
 * RCU torture reader kthread.  Repeatedly dereferences rcu_torture_current,
 * incrementing the corresponding element of the pipeline array.  The
 * counter in the element should never be greater than 1, otherwise, the
 * RCU implementation is broken.
 */
static int
rcu_torture_reader(void *arg)
{
	unsigned long lastsleep = jiffies;
	long myid = (long)arg;
	int mynumonline = myid;
	DEFINE_TORTURE_RANDOM(rand);
	struct timer_list t;

	VERBOSE_TOROUT_STRING("rcu_torture_reader task started");
	set_user_nice(current, MAX_NICE);
	if (irqreader && cur_ops->irq_capable)
		timer_setup_on_stack(&t, rcu_torture_timer, 0);
	tick_dep_set_task(current, TICK_DEP_BIT_RCU);
	do {
		if (irqreader && cur_ops->irq_capable) {
			if (!timer_pending(&t))
				mod_timer(&t, jiffies + 1);
		}
		if (!rcu_torture_one_read(&rand, myid) && !torture_must_stop())
			schedule_timeout_interruptible(HZ);
		if (time_after(jiffies, lastsleep) && !torture_must_stop()) {
			torture_hrtimeout_us(500, 1000, &rand);
			lastsleep = jiffies + 10;
		}
		while (torture_num_online_cpus() < mynumonline && !torture_must_stop())
			schedule_timeout_interruptible(HZ / 5);
		stutter_wait("rcu_torture_reader");
	} while (!torture_must_stop());
	if (irqreader && cur_ops->irq_capable) {
		del_timer_sync(&t);
		destroy_timer_on_stack(&t);
	}
	tick_dep_clear_task(current, TICK_DEP_BIT_RCU);
	torture_kthread_stopping("rcu_torture_reader");
	return 0;
}

/*
 * Randomly Toggle CPUs' callback-offload state.  This uses hrtimers to
 * increase race probabilities and fuzzes the interval between toggling.
 */
static int rcu_nocb_toggle(void *arg)
{
	int cpu;
	int maxcpu = -1;
	int oldnice = task_nice(current);
	long r;
	DEFINE_TORTURE_RANDOM(rand);
	ktime_t toggle_delay;
	unsigned long toggle_fuzz;
	ktime_t toggle_interval = ms_to_ktime(nocbs_toggle);

	VERBOSE_TOROUT_STRING("rcu_nocb_toggle task started");
	while (!rcu_inkernel_boot_has_ended())
		schedule_timeout_interruptible(HZ / 10);
	for_each_online_cpu(cpu)
		maxcpu = cpu;
	WARN_ON(maxcpu < 0);
	if (toggle_interval > ULONG_MAX)
		toggle_fuzz = ULONG_MAX >> 3;
	else
		toggle_fuzz = toggle_interval >> 3;
	if (toggle_fuzz <= 0)
		toggle_fuzz = NSEC_PER_USEC;
	do {
		r = torture_random(&rand);
		cpu = (r >> 4) % (maxcpu + 1);
		if (r & 0x1) {
			rcu_nocb_cpu_offload(cpu);
			atomic_long_inc(&n_nocb_offload);
		} else {
			rcu_nocb_cpu_deoffload(cpu);
			atomic_long_inc(&n_nocb_deoffload);
		}
		toggle_delay = torture_random(&rand) % toggle_fuzz + toggle_interval;
		set_current_state(TASK_INTERRUPTIBLE);
		schedule_hrtimeout(&toggle_delay, HRTIMER_MODE_REL);
		if (stutter_wait("rcu_nocb_toggle"))
			sched_set_normal(current, oldnice);
	} while (!torture_must_stop());
	torture_kthread_stopping("rcu_nocb_toggle");
	return 0;
}

/*
 * Print torture statistics.  Caller must ensure that there is only
 * one call to this function at a given time!!!  This is normally
 * accomplished by relying on the module system to only have one copy
 * of the module loaded, and then by giving the rcu_torture_stats
 * kthread full control (or the init/cleanup functions when rcu_torture_stats
 * thread is not running).
 */
static void
rcu_torture_stats_print(void)
{
	int cpu;
	int i;
	long pipesummary[RCU_TORTURE_PIPE_LEN + 1] = { 0 };
	long batchsummary[RCU_TORTURE_PIPE_LEN + 1] = { 0 };
	struct rcu_torture *rtcp;
	static unsigned long rtcv_snap = ULONG_MAX;
	static bool splatted;
	struct task_struct *wtp;

	for_each_possible_cpu(cpu) {
		for (i = 0; i < RCU_TORTURE_PIPE_LEN + 1; i++) {
			pipesummary[i] += READ_ONCE(per_cpu(rcu_torture_count, cpu)[i]);
			batchsummary[i] += READ_ONCE(per_cpu(rcu_torture_batch, cpu)[i]);
		}
	}
	for (i = RCU_TORTURE_PIPE_LEN; i >= 0; i--) {
		if (pipesummary[i] != 0)
			break;
	}

	pr_alert("%s%s ", torture_type, TORTURE_FLAG);
	rtcp = rcu_access_pointer(rcu_torture_current);
	pr_cont("rtc: %p %s: %lu tfle: %d rta: %d rtaf: %d rtf: %d ",
		rtcp,
		rtcp && !rcu_stall_is_suppressed_at_boot() ? "ver" : "VER",
		rcu_torture_current_version,
		list_empty(&rcu_torture_freelist),
		atomic_read(&n_rcu_torture_alloc),
		atomic_read(&n_rcu_torture_alloc_fail),
		atomic_read(&n_rcu_torture_free));
	pr_cont("rtmbe: %d rtmbkf: %d/%d rtbe: %ld rtbke: %ld ",
		atomic_read(&n_rcu_torture_mberror),
		atomic_read(&n_rcu_torture_mbchk_fail), atomic_read(&n_rcu_torture_mbchk_tries),
		n_rcu_torture_barrier_error,
		n_rcu_torture_boost_ktrerror);
	pr_cont("rtbf: %ld rtb: %ld nt: %ld ",
		n_rcu_torture_boost_failure,
		n_rcu_torture_boosts,
		atomic_long_read(&n_rcu_torture_timers));
	torture_onoff_stats();
	pr_cont("barrier: %ld/%ld:%ld ",
		data_race(n_barrier_successes),
		data_race(n_barrier_attempts),
		data_race(n_rcu_torture_barrier_error));
	pr_cont("read-exits: %ld ", data_race(n_read_exits)); // Statistic.
	pr_cont("nocb-toggles: %ld:%ld\n",
		atomic_long_read(&n_nocb_offload), atomic_long_read(&n_nocb_deoffload));

	pr_alert("%s%s ", torture_type, TORTURE_FLAG);
	if (atomic_read(&n_rcu_torture_mberror) ||
	    atomic_read(&n_rcu_torture_mbchk_fail) ||
	    n_rcu_torture_barrier_error || n_rcu_torture_boost_ktrerror ||
	    n_rcu_torture_boost_failure || i > 1) {
		pr_cont("%s", "!!! ");
		atomic_inc(&n_rcu_torture_error);
		WARN_ON_ONCE(atomic_read(&n_rcu_torture_mberror));
		WARN_ON_ONCE(atomic_read(&n_rcu_torture_mbchk_fail));
		WARN_ON_ONCE(n_rcu_torture_barrier_error);  // rcu_barrier()
		WARN_ON_ONCE(n_rcu_torture_boost_ktrerror); // no boost kthread
		WARN_ON_ONCE(n_rcu_torture_boost_failure); // boost failed (TIMER_SOFTIRQ RT prio?)
		WARN_ON_ONCE(i > 1); // Too-short grace period
	}
	pr_cont("Reader Pipe: ");
	for (i = 0; i < RCU_TORTURE_PIPE_LEN + 1; i++)
		pr_cont(" %ld", pipesummary[i]);
	pr_cont("\n");

	pr_alert("%s%s ", torture_type, TORTURE_FLAG);
	pr_cont("Reader Batch: ");
	for (i = 0; i < RCU_TORTURE_PIPE_LEN + 1; i++)
		pr_cont(" %ld", batchsummary[i]);
	pr_cont("\n");

	pr_alert("%s%s ", torture_type, TORTURE_FLAG);
	pr_cont("Free-Block Circulation: ");
	for (i = 0; i < RCU_TORTURE_PIPE_LEN + 1; i++) {
		pr_cont(" %d", atomic_read(&rcu_torture_wcount[i]));
	}
	pr_cont("\n");

	if (cur_ops->stats)
		cur_ops->stats();
	if (rtcv_snap == rcu_torture_current_version &&
	    rcu_access_pointer(rcu_torture_current) &&
	    !rcu_stall_is_suppressed()) {
		int __maybe_unused flags = 0;
		unsigned long __maybe_unused gp_seq = 0;

		rcutorture_get_gp_data(cur_ops->ttype,
				       &flags, &gp_seq);
		srcutorture_get_gp_data(cur_ops->ttype, srcu_ctlp,
					&flags, &gp_seq);
		wtp = READ_ONCE(writer_task);
		pr_alert("??? Writer stall state %s(%d) g%lu f%#x ->state %#x cpu %d\n",
			 rcu_torture_writer_state_getname(),
			 rcu_torture_writer_state, gp_seq, flags,
			 wtp == NULL ? ~0U : wtp->__state,
			 wtp == NULL ? -1 : (int)task_cpu(wtp));
		if (!splatted && wtp) {
			sched_show_task(wtp);
			splatted = true;
		}
		if (cur_ops->gp_kthread_dbg)
			cur_ops->gp_kthread_dbg();
		rcu_ftrace_dump(DUMP_ALL);
	}
	rtcv_snap = rcu_torture_current_version;
}

/*
 * Periodically prints torture statistics, if periodic statistics printing
 * was specified via the stat_interval module parameter.
 */
static int
rcu_torture_stats(void *arg)
{
	VERBOSE_TOROUT_STRING("rcu_torture_stats task started");
	do {
		schedule_timeout_interruptible(stat_interval * HZ);
		rcu_torture_stats_print();
		torture_shutdown_absorb("rcu_torture_stats");
	} while (!torture_must_stop());
	torture_kthread_stopping("rcu_torture_stats");
	return 0;
}

/* Test mem_dump_obj() and friends.  */
static void rcu_torture_mem_dump_obj(void)
{
	struct rcu_head *rhp;
	struct kmem_cache *kcp;
	static int z;

	kcp = kmem_cache_create("rcuscale", 136, 8, SLAB_STORE_USER, NULL);
	if (WARN_ON_ONCE(!kcp))
		return;
	rhp = kmem_cache_alloc(kcp, GFP_KERNEL);
	if (WARN_ON_ONCE(!rhp)) {
		kmem_cache_destroy(kcp);
		return;
	}
	pr_alert("mem_dump_obj() slab test: rcu_torture_stats = %px, &rhp = %px, rhp = %px, &z = %px\n", stats_task, &rhp, rhp, &z);
	pr_alert("mem_dump_obj(ZERO_SIZE_PTR):");
	mem_dump_obj(ZERO_SIZE_PTR);
	pr_alert("mem_dump_obj(NULL):");
	mem_dump_obj(NULL);
	pr_alert("mem_dump_obj(%px):", &rhp);
	mem_dump_obj(&rhp);
	pr_alert("mem_dump_obj(%px):", rhp);
	mem_dump_obj(rhp);
	pr_alert("mem_dump_obj(%px):", &rhp->func);
	mem_dump_obj(&rhp->func);
	pr_alert("mem_dump_obj(%px):", &z);
	mem_dump_obj(&z);
	kmem_cache_free(kcp, rhp);
	kmem_cache_destroy(kcp);
	rhp = kmalloc(sizeof(*rhp), GFP_KERNEL);
	if (WARN_ON_ONCE(!rhp))
		return;
	pr_alert("mem_dump_obj() kmalloc test: rcu_torture_stats = %px, &rhp = %px, rhp = %px\n", stats_task, &rhp, rhp);
	pr_alert("mem_dump_obj(kmalloc %px):", rhp);
	mem_dump_obj(rhp);
	pr_alert("mem_dump_obj(kmalloc %px):", &rhp->func);
	mem_dump_obj(&rhp->func);
	kfree(rhp);
	rhp = vmalloc(4096);
	if (WARN_ON_ONCE(!rhp))
		return;
	pr_alert("mem_dump_obj() vmalloc test: rcu_torture_stats = %px, &rhp = %px, rhp = %px\n", stats_task, &rhp, rhp);
	pr_alert("mem_dump_obj(vmalloc %px):", rhp);
	mem_dump_obj(rhp);
	pr_alert("mem_dump_obj(vmalloc %px):", &rhp->func);
	mem_dump_obj(&rhp->func);
	vfree(rhp);
}

static void
rcu_torture_print_module_parms(struct rcu_torture_ops *cur_ops, const char *tag)
{
	pr_alert("%s" TORTURE_FLAG
		 "--- %s: nreaders=%d nfakewriters=%d "
		 "stat_interval=%d verbose=%d test_no_idle_hz=%d "
		 "shuffle_interval=%d stutter=%d irqreader=%d "
		 "fqs_duration=%d fqs_holdoff=%d fqs_stutter=%d "
		 "test_boost=%d/%d test_boost_interval=%d "
		 "test_boost_duration=%d shutdown_secs=%d "
		 "stall_cpu=%d stall_cpu_holdoff=%d stall_cpu_irqsoff=%d "
		 "stall_cpu_block=%d "
		 "n_barrier_cbs=%d "
		 "onoff_interval=%d onoff_holdoff=%d "
		 "read_exit_delay=%d read_exit_burst=%d "
		 "nocbs_nthreads=%d nocbs_toggle=%d "
		 "test_nmis=%d\n",
		 torture_type, tag, nrealreaders, nfakewriters,
		 stat_interval, verbose, test_no_idle_hz, shuffle_interval,
		 stutter, irqreader, fqs_duration, fqs_holdoff, fqs_stutter,
		 test_boost, cur_ops->can_boost,
		 test_boost_interval, test_boost_duration, shutdown_secs,
		 stall_cpu, stall_cpu_holdoff, stall_cpu_irqsoff,
		 stall_cpu_block,
		 n_barrier_cbs,
		 onoff_interval, onoff_holdoff,
		 read_exit_delay, read_exit_burst,
		 nocbs_nthreads, nocbs_toggle,
		 test_nmis);
}

static int rcutorture_booster_cleanup(unsigned int cpu)
{
	struct task_struct *t;

	if (boost_tasks[cpu] == NULL)
		return 0;
	mutex_lock(&boost_mutex);
	t = boost_tasks[cpu];
	boost_tasks[cpu] = NULL;
	rcu_torture_enable_rt_throttle();
	mutex_unlock(&boost_mutex);

	/* This must be outside of the mutex, otherwise deadlock! */
	torture_stop_kthread(rcu_torture_boost, t);
	return 0;
}

static int rcutorture_booster_init(unsigned int cpu)
{
	int retval;

	if (boost_tasks[cpu] != NULL)
		return 0;  /* Already created, nothing more to do. */

	// Testing RCU priority boosting requires rcutorture do
	// some serious abuse.  Counter this by running ksoftirqd
	// at higher priority.
	if (IS_BUILTIN(CONFIG_RCU_TORTURE_TEST)) {
		struct sched_param sp;
		struct task_struct *t;

		t = per_cpu(ksoftirqd, cpu);
		WARN_ON_ONCE(!t);
		sp.sched_priority = 2;
		sched_setscheduler_nocheck(t, SCHED_FIFO, &sp);
	}

	/* Don't allow time recalculation while creating a new task. */
	mutex_lock(&boost_mutex);
	rcu_torture_disable_rt_throttle();
	VERBOSE_TOROUT_STRING("Creating rcu_torture_boost task");
	boost_tasks[cpu] = kthread_run_on_cpu(rcu_torture_boost, NULL,
					      cpu, "rcu_torture_boost_%u");
	if (IS_ERR(boost_tasks[cpu])) {
		retval = PTR_ERR(boost_tasks[cpu]);
		VERBOSE_TOROUT_STRING("rcu_torture_boost task create failed");
		n_rcu_torture_boost_ktrerror++;
		boost_tasks[cpu] = NULL;
		mutex_unlock(&boost_mutex);
		return retval;
	}
	mutex_unlock(&boost_mutex);
	return 0;
}

/*
 * CPU-stall kthread.  It waits as specified by stall_cpu_holdoff, then
 * induces a CPU stall for the time specified by stall_cpu.
 */
static int rcu_torture_stall(void *args)
{
	int idx;
	unsigned long stop_at;

	VERBOSE_TOROUT_STRING("rcu_torture_stall task started");
	if (stall_cpu_holdoff > 0) {
		VERBOSE_TOROUT_STRING("rcu_torture_stall begin holdoff");
		schedule_timeout_interruptible(stall_cpu_holdoff * HZ);
		VERBOSE_TOROUT_STRING("rcu_torture_stall end holdoff");
	}
	if (!kthread_should_stop() && stall_gp_kthread > 0) {
		VERBOSE_TOROUT_STRING("rcu_torture_stall begin GP stall");
		rcu_gp_set_torture_wait(stall_gp_kthread * HZ);
		for (idx = 0; idx < stall_gp_kthread + 2; idx++) {
			if (kthread_should_stop())
				break;
			schedule_timeout_uninterruptible(HZ);
		}
	}
	if (!kthread_should_stop() && stall_cpu > 0) {
		VERBOSE_TOROUT_STRING("rcu_torture_stall begin CPU stall");
		stop_at = ktime_get_seconds() + stall_cpu;
		/* RCU CPU stall is expected behavior in following code. */
		idx = cur_ops->readlock();
		if (stall_cpu_irqsoff)
			local_irq_disable();
		else if (!stall_cpu_block)
			preempt_disable();
		pr_alert("%s start on CPU %d.\n",
			  __func__, raw_smp_processor_id());
		while (ULONG_CMP_LT((unsigned long)ktime_get_seconds(),
				    stop_at))
			if (stall_cpu_block) {
#ifdef CONFIG_PREEMPTION
				preempt_schedule();
#else
				schedule_timeout_uninterruptible(HZ);
#endif
			} else if (stall_no_softlockup) {
				touch_softlockup_watchdog();
			}
		if (stall_cpu_irqsoff)
			local_irq_enable();
		else if (!stall_cpu_block)
			preempt_enable();
		cur_ops->readunlock(idx);
	}
	pr_alert("%s end.\n", __func__);
	torture_shutdown_absorb("rcu_torture_stall");
	while (!kthread_should_stop())
		schedule_timeout_interruptible(10 * HZ);
	return 0;
}

/* Spawn CPU-stall kthread, if stall_cpu specified. */
static int __init rcu_torture_stall_init(void)
{
	if (stall_cpu <= 0 && stall_gp_kthread <= 0)
		return 0;
	return torture_create_kthread(rcu_torture_stall, NULL, stall_task);
}

/* State structure for forward-progress self-propagating RCU callback. */
struct fwd_cb_state {
	struct rcu_head rh;
	int stop;
};

/*
 * Forward-progress self-propagating RCU callback function.  Because
 * callbacks run from softirq, this function is an implicit RCU read-side
 * critical section.
 */
static void rcu_torture_fwd_prog_cb(struct rcu_head *rhp)
{
	struct fwd_cb_state *fcsp = container_of(rhp, struct fwd_cb_state, rh);

	if (READ_ONCE(fcsp->stop)) {
		WRITE_ONCE(fcsp->stop, 2);
		return;
	}
	cur_ops->call(&fcsp->rh, rcu_torture_fwd_prog_cb);
}

/* State for continuous-flood RCU callbacks. */
struct rcu_fwd_cb {
	struct rcu_head rh;
	struct rcu_fwd_cb *rfc_next;
	struct rcu_fwd *rfc_rfp;
	int rfc_gps;
};

#define MAX_FWD_CB_JIFFIES	(8 * HZ) /* Maximum CB test duration. */
#define MIN_FWD_CB_LAUNDERS	3	/* This many CB invocations to count. */
#define MIN_FWD_CBS_LAUNDERED	100	/* Number of counted CBs. */
#define FWD_CBS_HIST_DIV	10	/* Histogram buckets/second. */
#define N_LAUNDERS_HIST (2 * MAX_FWD_CB_JIFFIES / (HZ / FWD_CBS_HIST_DIV))

struct rcu_launder_hist {
	long n_launders;
	unsigned long launder_gp_seq;
};

struct rcu_fwd {
	spinlock_t rcu_fwd_lock;
	struct rcu_fwd_cb *rcu_fwd_cb_head;
	struct rcu_fwd_cb **rcu_fwd_cb_tail;
	long n_launders_cb;
	unsigned long rcu_fwd_startat;
	struct rcu_launder_hist n_launders_hist[N_LAUNDERS_HIST];
	unsigned long rcu_launder_gp_seq_start;
	int rcu_fwd_id;
};

static DEFINE_MUTEX(rcu_fwd_mutex);
static struct rcu_fwd *rcu_fwds;
static unsigned long rcu_fwd_seq;
static atomic_long_t rcu_fwd_max_cbs;
static bool rcu_fwd_emergency_stop;

static void rcu_torture_fwd_cb_hist(struct rcu_fwd *rfp)
{
	unsigned long gps;
	unsigned long gps_old;
	int i;
	int j;

	for (i = ARRAY_SIZE(rfp->n_launders_hist) - 1; i > 0; i--)
		if (rfp->n_launders_hist[i].n_launders > 0)
			break;
	pr_alert("%s: Callback-invocation histogram %d (duration %lu jiffies):",
		 __func__, rfp->rcu_fwd_id, jiffies - rfp->rcu_fwd_startat);
	gps_old = rfp->rcu_launder_gp_seq_start;
	for (j = 0; j <= i; j++) {
		gps = rfp->n_launders_hist[j].launder_gp_seq;
		pr_cont(" %ds/%d: %ld:%ld",
			j + 1, FWD_CBS_HIST_DIV,
			rfp->n_launders_hist[j].n_launders,
			rcutorture_seq_diff(gps, gps_old));
		gps_old = gps;
	}
	pr_cont("\n");
}

/* Callback function for continuous-flood RCU callbacks. */
static void rcu_torture_fwd_cb_cr(struct rcu_head *rhp)
{
	unsigned long flags;
	int i;
	struct rcu_fwd_cb *rfcp = container_of(rhp, struct rcu_fwd_cb, rh);
	struct rcu_fwd_cb **rfcpp;
	struct rcu_fwd *rfp = rfcp->rfc_rfp;

	rfcp->rfc_next = NULL;
	rfcp->rfc_gps++;
	spin_lock_irqsave(&rfp->rcu_fwd_lock, flags);
	rfcpp = rfp->rcu_fwd_cb_tail;
	rfp->rcu_fwd_cb_tail = &rfcp->rfc_next;
	WRITE_ONCE(*rfcpp, rfcp);
	WRITE_ONCE(rfp->n_launders_cb, rfp->n_launders_cb + 1);
	i = ((jiffies - rfp->rcu_fwd_startat) / (HZ / FWD_CBS_HIST_DIV));
	if (i >= ARRAY_SIZE(rfp->n_launders_hist))
		i = ARRAY_SIZE(rfp->n_launders_hist) - 1;
	rfp->n_launders_hist[i].n_launders++;
	rfp->n_launders_hist[i].launder_gp_seq = cur_ops->get_gp_seq();
	spin_unlock_irqrestore(&rfp->rcu_fwd_lock, flags);
}

// Give the scheduler a chance, even on nohz_full CPUs.
static void rcu_torture_fwd_prog_cond_resched(unsigned long iter)
{
	if (IS_ENABLED(CONFIG_PREEMPTION) && IS_ENABLED(CONFIG_NO_HZ_FULL)) {
		// Real call_rcu() floods hit userspace, so emulate that.
		if (need_resched() || (iter & 0xfff))
			schedule();
		return;
	}
	// No userspace emulation: CB invocation throttles call_rcu()
	cond_resched();
}

/*
 * Free all callbacks on the rcu_fwd_cb_head list, either because the
 * test is over or because we hit an OOM event.
 */
static unsigned long rcu_torture_fwd_prog_cbfree(struct rcu_fwd *rfp)
{
	unsigned long flags;
	unsigned long freed = 0;
	struct rcu_fwd_cb *rfcp;

	for (;;) {
		spin_lock_irqsave(&rfp->rcu_fwd_lock, flags);
		rfcp = rfp->rcu_fwd_cb_head;
		if (!rfcp) {
			spin_unlock_irqrestore(&rfp->rcu_fwd_lock, flags);
			break;
		}
		rfp->rcu_fwd_cb_head = rfcp->rfc_next;
		if (!rfp->rcu_fwd_cb_head)
			rfp->rcu_fwd_cb_tail = &rfp->rcu_fwd_cb_head;
		spin_unlock_irqrestore(&rfp->rcu_fwd_lock, flags);
		kfree(rfcp);
		freed++;
		rcu_torture_fwd_prog_cond_resched(freed);
		if (tick_nohz_full_enabled()) {
			local_irq_save(flags);
			rcu_momentary_dyntick_idle();
			local_irq_restore(flags);
		}
	}
	return freed;
}

/* Carry out need_resched()/cond_resched() forward-progress testing. */
static void rcu_torture_fwd_prog_nr(struct rcu_fwd *rfp,
				    int *tested, int *tested_tries)
{
	unsigned long cver;
	unsigned long dur;
	struct fwd_cb_state fcs;
	unsigned long gps;
	int idx;
	int sd;
	int sd4;
	bool selfpropcb = false;
	unsigned long stopat;
	static DEFINE_TORTURE_RANDOM(trs);

	pr_alert("%s: Starting forward-progress test %d\n", __func__, rfp->rcu_fwd_id);
	if (!cur_ops->sync)
		return; // Cannot do need_resched() forward progress testing without ->sync.
	if (cur_ops->call && cur_ops->cb_barrier) {
		init_rcu_head_on_stack(&fcs.rh);
		selfpropcb = true;
	}

	/* Tight loop containing cond_resched(). */
	atomic_inc(&rcu_fwd_cb_nodelay);
	cur_ops->sync(); /* Later readers see above write. */
	if  (selfpropcb) {
		WRITE_ONCE(fcs.stop, 0);
		cur_ops->call(&fcs.rh, rcu_torture_fwd_prog_cb);
	}
	cver = READ_ONCE(rcu_torture_current_version);
	gps = cur_ops->get_gp_seq();
	sd = cur_ops->stall_dur() + 1;
	sd4 = (sd + fwd_progress_div - 1) / fwd_progress_div;
	dur = sd4 + torture_random(&trs) % (sd - sd4);
	WRITE_ONCE(rfp->rcu_fwd_startat, jiffies);
	stopat = rfp->rcu_fwd_startat + dur;
	while (time_before(jiffies, stopat) &&
	       !shutdown_time_arrived() &&
	       !READ_ONCE(rcu_fwd_emergency_stop) && !torture_must_stop()) {
		idx = cur_ops->readlock();
		udelay(10);
		cur_ops->readunlock(idx);
		if (!fwd_progress_need_resched || need_resched())
			cond_resched();
	}
	(*tested_tries)++;
	if (!time_before(jiffies, stopat) &&
	    !shutdown_time_arrived() &&
	    !READ_ONCE(rcu_fwd_emergency_stop) && !torture_must_stop()) {
		(*tested)++;
		cver = READ_ONCE(rcu_torture_current_version) - cver;
		gps = rcutorture_seq_diff(cur_ops->get_gp_seq(), gps);
		WARN_ON(!cver && gps < 2);
		pr_alert("%s: %d Duration %ld cver %ld gps %ld\n", __func__,
			 rfp->rcu_fwd_id, dur, cver, gps);
	}
	if (selfpropcb) {
		WRITE_ONCE(fcs.stop, 1);
		cur_ops->sync(); /* Wait for running CB to complete. */
		pr_alert("%s: Waiting for CBs: %pS() %d\n", __func__, cur_ops->cb_barrier, rfp->rcu_fwd_id);
		cur_ops->cb_barrier(); /* Wait for queued callbacks. */
	}

	if (selfpropcb) {
		WARN_ON(READ_ONCE(fcs.stop) != 2);
		destroy_rcu_head_on_stack(&fcs.rh);
	}
	schedule_timeout_uninterruptible(HZ / 10); /* Let kthreads recover. */
	atomic_dec(&rcu_fwd_cb_nodelay);
}

/* Carry out call_rcu() forward-progress testing. */
static void rcu_torture_fwd_prog_cr(struct rcu_fwd *rfp)
{
	unsigned long cver;
	unsigned long flags;
	unsigned long gps;
	int i;
	long n_launders;
	long n_launders_cb_snap;
	long n_launders_sa;
	long n_max_cbs;
	long n_max_gps;
	struct rcu_fwd_cb *rfcp;
	struct rcu_fwd_cb *rfcpn;
	unsigned long stopat;
	unsigned long stoppedat;

	pr_alert("%s: Starting forward-progress test %d\n", __func__, rfp->rcu_fwd_id);
	if (READ_ONCE(rcu_fwd_emergency_stop))
		return; /* Get out of the way quickly, no GP wait! */
	if (!cur_ops->call)
		return; /* Can't do call_rcu() fwd prog without ->call. */

	/* Loop continuously posting RCU callbacks. */
	atomic_inc(&rcu_fwd_cb_nodelay);
	cur_ops->sync(); /* Later readers see above write. */
	WRITE_ONCE(rfp->rcu_fwd_startat, jiffies);
	stopat = rfp->rcu_fwd_startat + MAX_FWD_CB_JIFFIES;
	n_launders = 0;
	rfp->n_launders_cb = 0; // Hoist initialization for multi-kthread
	n_launders_sa = 0;
	n_max_cbs = 0;
	n_max_gps = 0;
	for (i = 0; i < ARRAY_SIZE(rfp->n_launders_hist); i++)
		rfp->n_launders_hist[i].n_launders = 0;
	cver = READ_ONCE(rcu_torture_current_version);
	gps = cur_ops->get_gp_seq();
	rfp->rcu_launder_gp_seq_start = gps;
	tick_dep_set_task(current, TICK_DEP_BIT_RCU);
	while (time_before(jiffies, stopat) &&
	       !shutdown_time_arrived() &&
	       !READ_ONCE(rcu_fwd_emergency_stop) && !torture_must_stop()) {
		rfcp = READ_ONCE(rfp->rcu_fwd_cb_head);
		rfcpn = NULL;
		if (rfcp)
			rfcpn = READ_ONCE(rfcp->rfc_next);
		if (rfcpn) {
			if (rfcp->rfc_gps >= MIN_FWD_CB_LAUNDERS &&
			    ++n_max_gps >= MIN_FWD_CBS_LAUNDERED)
				break;
			rfp->rcu_fwd_cb_head = rfcpn;
			n_launders++;
			n_launders_sa++;
		} else if (!cur_ops->cbflood_max || cur_ops->cbflood_max > n_max_cbs) {
			rfcp = kmalloc(sizeof(*rfcp), GFP_KERNEL);
			if (WARN_ON_ONCE(!rfcp)) {
				schedule_timeout_interruptible(1);
				continue;
			}
			n_max_cbs++;
			n_launders_sa = 0;
			rfcp->rfc_gps = 0;
			rfcp->rfc_rfp = rfp;
		} else {
			rfcp = NULL;
		}
		if (rfcp)
			cur_ops->call(&rfcp->rh, rcu_torture_fwd_cb_cr);
		rcu_torture_fwd_prog_cond_resched(n_launders + n_max_cbs);
		if (tick_nohz_full_enabled()) {
			local_irq_save(flags);
			rcu_momentary_dyntick_idle();
			local_irq_restore(flags);
		}
	}
	stoppedat = jiffies;
	n_launders_cb_snap = READ_ONCE(rfp->n_launders_cb);
	cver = READ_ONCE(rcu_torture_current_version) - cver;
	gps = rcutorture_seq_diff(cur_ops->get_gp_seq(), gps);
	pr_alert("%s: Waiting for CBs: %pS() %d\n", __func__, cur_ops->cb_barrier, rfp->rcu_fwd_id);
	cur_ops->cb_barrier(); /* Wait for callbacks to be invoked. */
	(void)rcu_torture_fwd_prog_cbfree(rfp);

	if (!torture_must_stop() && !READ_ONCE(rcu_fwd_emergency_stop) &&
	    !shutdown_time_arrived()) {
		WARN_ON(n_max_gps < MIN_FWD_CBS_LAUNDERED);
		pr_alert("%s Duration %lu barrier: %lu pending %ld n_launders: %ld n_launders_sa: %ld n_max_gps: %ld n_max_cbs: %ld cver %ld gps %ld\n",
			 __func__,
			 stoppedat - rfp->rcu_fwd_startat, jiffies - stoppedat,
			 n_launders + n_max_cbs - n_launders_cb_snap,
			 n_launders, n_launders_sa,
			 n_max_gps, n_max_cbs, cver, gps);
		atomic_long_add(n_max_cbs, &rcu_fwd_max_cbs);
		mutex_lock(&rcu_fwd_mutex); // Serialize histograms.
		rcu_torture_fwd_cb_hist(rfp);
		mutex_unlock(&rcu_fwd_mutex);
	}
	schedule_timeout_uninterruptible(HZ); /* Let CBs drain. */
	tick_dep_clear_task(current, TICK_DEP_BIT_RCU);
	atomic_dec(&rcu_fwd_cb_nodelay);
}


/*
 * OOM notifier, but this only prints diagnostic information for the
 * current forward-progress test.
 */
static int rcutorture_oom_notify(struct notifier_block *self,
				 unsigned long notused, void *nfreed)
{
	int i;
	long ncbs;
	struct rcu_fwd *rfp;

	mutex_lock(&rcu_fwd_mutex);
	rfp = rcu_fwds;
	if (!rfp) {
		mutex_unlock(&rcu_fwd_mutex);
		return NOTIFY_OK;
	}
	WARN(1, "%s invoked upon OOM during forward-progress testing.\n",
	     __func__);
	for (i = 0; i < fwd_progress; i++) {
		rcu_torture_fwd_cb_hist(&rfp[i]);
		rcu_fwd_progress_check(1 + (jiffies - READ_ONCE(rfp[i].rcu_fwd_startat)) / 2);
	}
	WRITE_ONCE(rcu_fwd_emergency_stop, true);
	smp_mb(); /* Emergency stop before free and wait to avoid hangs. */
	ncbs = 0;
	for (i = 0; i < fwd_progress; i++)
		ncbs += rcu_torture_fwd_prog_cbfree(&rfp[i]);
	pr_info("%s: Freed %lu RCU callbacks.\n", __func__, ncbs);
	cur_ops->cb_barrier();
	ncbs = 0;
	for (i = 0; i < fwd_progress; i++)
		ncbs += rcu_torture_fwd_prog_cbfree(&rfp[i]);
	pr_info("%s: Freed %lu RCU callbacks.\n", __func__, ncbs);
	cur_ops->cb_barrier();
	ncbs = 0;
	for (i = 0; i < fwd_progress; i++)
		ncbs += rcu_torture_fwd_prog_cbfree(&rfp[i]);
	pr_info("%s: Freed %lu RCU callbacks.\n", __func__, ncbs);
	smp_mb(); /* Frees before return to avoid redoing OOM. */
	(*(unsigned long *)nfreed)++; /* Forward progress CBs freed! */
	pr_info("%s returning after OOM processing.\n", __func__);
	mutex_unlock(&rcu_fwd_mutex);
	return NOTIFY_OK;
}

static struct notifier_block rcutorture_oom_nb = {
	.notifier_call = rcutorture_oom_notify
};

/* Carry out grace-period forward-progress testing. */
static int rcu_torture_fwd_prog(void *args)
{
	bool firsttime = true;
	long max_cbs;
	int oldnice = task_nice(current);
	unsigned long oldseq = READ_ONCE(rcu_fwd_seq);
	struct rcu_fwd *rfp = args;
	int tested = 0;
	int tested_tries = 0;

	VERBOSE_TOROUT_STRING("rcu_torture_fwd_progress task started");
	rcu_bind_current_to_nocb();
	if (!IS_ENABLED(CONFIG_SMP) || !IS_ENABLED(CONFIG_RCU_BOOST))
		set_user_nice(current, MAX_NICE);
	do {
		if (!rfp->rcu_fwd_id) {
			schedule_timeout_interruptible(fwd_progress_holdoff * HZ);
			WRITE_ONCE(rcu_fwd_emergency_stop, false);
			if (!firsttime) {
				max_cbs = atomic_long_xchg(&rcu_fwd_max_cbs, 0);
				pr_alert("%s n_max_cbs: %ld\n", __func__, max_cbs);
			}
			firsttime = false;
			WRITE_ONCE(rcu_fwd_seq, rcu_fwd_seq + 1);
		} else {
			while (READ_ONCE(rcu_fwd_seq) == oldseq && !torture_must_stop())
				schedule_timeout_interruptible(1);
			oldseq = READ_ONCE(rcu_fwd_seq);
		}
		pr_alert("%s: Starting forward-progress test %d\n", __func__, rfp->rcu_fwd_id);
		if (rcu_inkernel_boot_has_ended() && torture_num_online_cpus() > rfp->rcu_fwd_id)
			rcu_torture_fwd_prog_cr(rfp);
		if ((cur_ops->stall_dur && cur_ops->stall_dur() > 0) &&
		    (!IS_ENABLED(CONFIG_TINY_RCU) ||
		     (rcu_inkernel_boot_has_ended() &&
		      torture_num_online_cpus() > rfp->rcu_fwd_id)))
			rcu_torture_fwd_prog_nr(rfp, &tested, &tested_tries);

		/* Avoid slow periods, better to test when busy. */
		if (stutter_wait("rcu_torture_fwd_prog"))
			sched_set_normal(current, oldnice);
	} while (!torture_must_stop());
	/* Short runs might not contain a valid forward-progress attempt. */
	if (!rfp->rcu_fwd_id) {
		WARN_ON(!tested && tested_tries >= 5);
		pr_alert("%s: tested %d tested_tries %d\n", __func__, tested, tested_tries);
	}
	torture_kthread_stopping("rcu_torture_fwd_prog");
	return 0;
}

/* If forward-progress checking is requested and feasible, spawn the thread. */
static int __init rcu_torture_fwd_prog_init(void)
{
	int i;
	int ret = 0;
	struct rcu_fwd *rfp;

	if (!fwd_progress)
		return 0; /* Not requested, so don't do it. */
	if (fwd_progress >= nr_cpu_ids) {
		VERBOSE_TOROUT_STRING("rcu_torture_fwd_prog_init: Limiting fwd_progress to # CPUs.\n");
		fwd_progress = nr_cpu_ids;
	} else if (fwd_progress < 0) {
		fwd_progress = nr_cpu_ids;
	}
	if ((!cur_ops->sync && !cur_ops->call) ||
	    (!cur_ops->cbflood_max && (!cur_ops->stall_dur || cur_ops->stall_dur() <= 0)) ||
	    cur_ops == &rcu_busted_ops) {
		VERBOSE_TOROUT_STRING("rcu_torture_fwd_prog_init: Disabled, unsupported by RCU flavor under test");
		fwd_progress = 0;
		return 0;
	}
	if (stall_cpu > 0) {
		VERBOSE_TOROUT_STRING("rcu_torture_fwd_prog_init: Disabled, conflicts with CPU-stall testing");
		fwd_progress = 0;
		if (IS_MODULE(CONFIG_RCU_TORTURE_TEST))
			return -EINVAL; /* In module, can fail back to user. */
		WARN_ON(1); /* Make sure rcutorture notices conflict. */
		return 0;
	}
	if (fwd_progress_holdoff <= 0)
		fwd_progress_holdoff = 1;
	if (fwd_progress_div <= 0)
		fwd_progress_div = 4;
	rfp = kcalloc(fwd_progress, sizeof(*rfp), GFP_KERNEL);
	fwd_prog_tasks = kcalloc(fwd_progress, sizeof(*fwd_prog_tasks), GFP_KERNEL);
	if (!rfp || !fwd_prog_tasks) {
		kfree(rfp);
		kfree(fwd_prog_tasks);
		fwd_prog_tasks = NULL;
		fwd_progress = 0;
		return -ENOMEM;
	}
	for (i = 0; i < fwd_progress; i++) {
		spin_lock_init(&rfp[i].rcu_fwd_lock);
		rfp[i].rcu_fwd_cb_tail = &rfp[i].rcu_fwd_cb_head;
		rfp[i].rcu_fwd_id = i;
	}
	mutex_lock(&rcu_fwd_mutex);
	rcu_fwds = rfp;
	mutex_unlock(&rcu_fwd_mutex);
	register_oom_notifier(&rcutorture_oom_nb);
	for (i = 0; i < fwd_progress; i++) {
		ret = torture_create_kthread(rcu_torture_fwd_prog, &rcu_fwds[i], fwd_prog_tasks[i]);
		if (ret) {
			fwd_progress = i;
			return ret;
		}
	}
	return 0;
}

static void rcu_torture_fwd_prog_cleanup(void)
{
	int i;
	struct rcu_fwd *rfp;

	if (!rcu_fwds || !fwd_prog_tasks)
		return;
	for (i = 0; i < fwd_progress; i++)
		torture_stop_kthread(rcu_torture_fwd_prog, fwd_prog_tasks[i]);
	unregister_oom_notifier(&rcutorture_oom_nb);
	mutex_lock(&rcu_fwd_mutex);
	rfp = rcu_fwds;
	rcu_fwds = NULL;
	mutex_unlock(&rcu_fwd_mutex);
	kfree(rfp);
	kfree(fwd_prog_tasks);
	fwd_prog_tasks = NULL;
}

/* Callback function for RCU barrier testing. */
static void rcu_torture_barrier_cbf(struct rcu_head *rcu)
{
	atomic_inc(&barrier_cbs_invoked);
}

/* IPI handler to get callback posted on desired CPU, if online. */
static void rcu_torture_barrier1cb(void *rcu_void)
{
	struct rcu_head *rhp = rcu_void;

	cur_ops->call(rhp, rcu_torture_barrier_cbf);
}

/* kthread function to register callbacks used to test RCU barriers. */
static int rcu_torture_barrier_cbs(void *arg)
{
	long myid = (long)arg;
	bool lastphase = false;
	bool newphase;
	struct rcu_head rcu;

	init_rcu_head_on_stack(&rcu);
	VERBOSE_TOROUT_STRING("rcu_torture_barrier_cbs task started");
	set_user_nice(current, MAX_NICE);
	do {
		wait_event(barrier_cbs_wq[myid],
			   (newphase =
			    smp_load_acquire(&barrier_phase)) != lastphase ||
			   torture_must_stop());
		lastphase = newphase;
		if (torture_must_stop())
			break;
		/*
		 * The above smp_load_acquire() ensures barrier_phase load
		 * is ordered before the following ->call().
		 */
		if (smp_call_function_single(myid, rcu_torture_barrier1cb,
					     &rcu, 1)) {
			// IPI failed, so use direct call from current CPU.
			cur_ops->call(&rcu, rcu_torture_barrier_cbf);
		}
		if (atomic_dec_and_test(&barrier_cbs_count))
			wake_up(&barrier_wq);
	} while (!torture_must_stop());
	if (cur_ops->cb_barrier != NULL)
		cur_ops->cb_barrier();
	destroy_rcu_head_on_stack(&rcu);
	torture_kthread_stopping("rcu_torture_barrier_cbs");
	return 0;
}

/* kthread function to drive and coordinate RCU barrier testing. */
static int rcu_torture_barrier(void *arg)
{
	int i;

	VERBOSE_TOROUT_STRING("rcu_torture_barrier task starting");
	do {
		atomic_set(&barrier_cbs_invoked, 0);
		atomic_set(&barrier_cbs_count, n_barrier_cbs);
		/* Ensure barrier_phase ordered after prior assignments. */
		smp_store_release(&barrier_phase, !barrier_phase);
		for (i = 0; i < n_barrier_cbs; i++)
			wake_up(&barrier_cbs_wq[i]);
		wait_event(barrier_wq,
			   atomic_read(&barrier_cbs_count) == 0 ||
			   torture_must_stop());
		if (torture_must_stop())
			break;
		n_barrier_attempts++;
		cur_ops->cb_barrier(); /* Implies smp_mb() for wait_event(). */
		if (atomic_read(&barrier_cbs_invoked) != n_barrier_cbs) {
			n_rcu_torture_barrier_error++;
			pr_err("barrier_cbs_invoked = %d, n_barrier_cbs = %d\n",
			       atomic_read(&barrier_cbs_invoked),
			       n_barrier_cbs);
			WARN_ON(1);
			// Wait manually for the remaining callbacks
			i = 0;
			do {
				if (WARN_ON(i++ > HZ))
					i = INT_MIN;
				schedule_timeout_interruptible(1);
				cur_ops->cb_barrier();
			} while (atomic_read(&barrier_cbs_invoked) !=
				 n_barrier_cbs &&
				 !torture_must_stop());
			smp_mb(); // Can't trust ordering if broken.
			if (!torture_must_stop())
				pr_err("Recovered: barrier_cbs_invoked = %d\n",
				       atomic_read(&barrier_cbs_invoked));
		} else {
			n_barrier_successes++;
		}
		schedule_timeout_interruptible(HZ / 10);
	} while (!torture_must_stop());
	torture_kthread_stopping("rcu_torture_barrier");
	return 0;
}

/* Initialize RCU barrier testing. */
static int rcu_torture_barrier_init(void)
{
	int i;
	int ret;

	if (n_barrier_cbs <= 0)
		return 0;
	if (cur_ops->call == NULL || cur_ops->cb_barrier == NULL) {
		pr_alert("%s" TORTURE_FLAG
			 " Call or barrier ops missing for %s,\n",
			 torture_type, cur_ops->name);
		pr_alert("%s" TORTURE_FLAG
			 " RCU barrier testing omitted from run.\n",
			 torture_type);
		return 0;
	}
	atomic_set(&barrier_cbs_count, 0);
	atomic_set(&barrier_cbs_invoked, 0);
	barrier_cbs_tasks =
		kcalloc(n_barrier_cbs, sizeof(barrier_cbs_tasks[0]),
			GFP_KERNEL);
	barrier_cbs_wq =
		kcalloc(n_barrier_cbs, sizeof(barrier_cbs_wq[0]), GFP_KERNEL);
	if (barrier_cbs_tasks == NULL || !barrier_cbs_wq)
		return -ENOMEM;
	for (i = 0; i < n_barrier_cbs; i++) {
		init_waitqueue_head(&barrier_cbs_wq[i]);
		ret = torture_create_kthread(rcu_torture_barrier_cbs,
					     (void *)(long)i,
					     barrier_cbs_tasks[i]);
		if (ret)
			return ret;
	}
	return torture_create_kthread(rcu_torture_barrier, NULL, barrier_task);
}

/* Clean up after RCU barrier testing. */
static void rcu_torture_barrier_cleanup(void)
{
	int i;

	torture_stop_kthread(rcu_torture_barrier, barrier_task);
	if (barrier_cbs_tasks != NULL) {
		for (i = 0; i < n_barrier_cbs; i++)
			torture_stop_kthread(rcu_torture_barrier_cbs,
					     barrier_cbs_tasks[i]);
		kfree(barrier_cbs_tasks);
		barrier_cbs_tasks = NULL;
	}
	if (barrier_cbs_wq != NULL) {
		kfree(barrier_cbs_wq);
		barrier_cbs_wq = NULL;
	}
}

static bool rcu_torture_can_boost(void)
{
	static int boost_warn_once;
	int prio;

	if (!(test_boost == 1 && cur_ops->can_boost) && test_boost != 2)
		return false;
	if (!cur_ops->start_gp_poll || !cur_ops->poll_gp_state)
		return false;

	prio = rcu_get_gp_kthreads_prio();
	if (!prio)
		return false;

	if (prio < 2) {
		if (boost_warn_once == 1)
			return false;

		pr_alert("%s: WARN: RCU kthread priority too low to test boosting.  Skipping RCU boost test. Try passing rcutree.kthread_prio > 1 on the kernel command line.\n", KBUILD_MODNAME);
		boost_warn_once = 1;
		return false;
	}

	return true;
}

static bool read_exit_child_stop;
static bool read_exit_child_stopped;
static wait_queue_head_t read_exit_wq;

// Child kthread which just does an rcutorture reader and exits.
static int rcu_torture_read_exit_child(void *trsp_in)
{
	struct torture_random_state *trsp = trsp_in;

	set_user_nice(current, MAX_NICE);
	// Minimize time between reading and exiting.
	while (!kthread_should_stop())
		schedule_timeout_uninterruptible(1);
	(void)rcu_torture_one_read(trsp, -1);
	return 0;
}

// Parent kthread which creates and destroys read-exit child kthreads.
static int rcu_torture_read_exit(void *unused)
{
	bool errexit = false;
	int i;
	struct task_struct *tsp;
	DEFINE_TORTURE_RANDOM(trs);

	// Allocate and initialize.
	set_user_nice(current, MAX_NICE);
	VERBOSE_TOROUT_STRING("rcu_torture_read_exit: Start of test");

	// Each pass through this loop does one read-exit episode.
	do {
		VERBOSE_TOROUT_STRING("rcu_torture_read_exit: Start of episode");
		for (i = 0; i < read_exit_burst; i++) {
			if (READ_ONCE(read_exit_child_stop))
				break;
			stutter_wait("rcu_torture_read_exit");
			// Spawn child.
			tsp = kthread_run(rcu_torture_read_exit_child,
					  &trs, "%s", "rcu_torture_read_exit_child");
			if (IS_ERR(tsp)) {
				TOROUT_ERRSTRING("out of memory");
				errexit = true;
				break;
			}
<<<<<<< HEAD
			if (!READ_ONCE(read_exit_child_stop))
				VERBOSE_TOROUT_STRING("rcu_torture_read_exit: Start of episode");
			count = 0;
		}
		if (READ_ONCE(read_exit_child_stop))
			break;
		// Spawn child.
		tsp = kthread_run(rcu_torture_read_exit_child,
				     &trs, "%s",
				     "rcu_torture_read_exit_child");
		if (IS_ERR(tsp)) {
			TOROUT_ERRSTRING("out of memory");
			errexit = true;
			tsp = NULL;
			break;
=======
			cond_resched();
			kthread_stop(tsp);
			n_read_exits++;
>>>>>>> eb3cdb58
		}
		VERBOSE_TOROUT_STRING("rcu_torture_read_exit: End of episode");
		rcu_barrier(); // Wait for task_struct free, avoid OOM.
		i = 0;
		for (; !errexit && !READ_ONCE(read_exit_child_stop) && i < read_exit_delay; i++)
			schedule_timeout_uninterruptible(HZ);
	} while (!errexit && !READ_ONCE(read_exit_child_stop));

	// Clean up and exit.
	smp_store_release(&read_exit_child_stopped, true); // After reaping.
	smp_mb(); // Store before wakeup.
	wake_up(&read_exit_wq);
	while (!torture_must_stop())
		schedule_timeout_uninterruptible(1);
	torture_kthread_stopping("rcu_torture_read_exit");
	return 0;
}

static int rcu_torture_read_exit_init(void)
{
	if (read_exit_burst <= 0)
		return 0;
	init_waitqueue_head(&read_exit_wq);
	read_exit_child_stop = false;
	read_exit_child_stopped = false;
	return torture_create_kthread(rcu_torture_read_exit, NULL,
				      read_exit_task);
}

static void rcu_torture_read_exit_cleanup(void)
{
	if (!read_exit_task)
		return;
	WRITE_ONCE(read_exit_child_stop, true);
	smp_mb(); // Above write before wait.
	wait_event(read_exit_wq, smp_load_acquire(&read_exit_child_stopped));
	torture_stop_kthread(rcutorture_read_exit, read_exit_task);
}

static void rcutorture_test_nmis(int n)
{
#if IS_BUILTIN(CONFIG_RCU_TORTURE_TEST)
	int cpu;
	int dumpcpu;
	int i;

	for (i = 0; i < n; i++) {
		preempt_disable();
		cpu = smp_processor_id();
		dumpcpu = cpu + 1;
		if (dumpcpu >= nr_cpu_ids)
			dumpcpu = 0;
		pr_alert("%s: CPU %d invoking dump_cpu_task(%d)\n", __func__, cpu, dumpcpu);
		dump_cpu_task(dumpcpu);
		preempt_enable();
		schedule_timeout_uninterruptible(15 * HZ);
	}
#else // #if IS_BUILTIN(CONFIG_RCU_TORTURE_TEST)
	WARN_ONCE(n, "Non-zero rcutorture.test_nmis=%d permitted only when rcutorture is built in.\n", test_nmis);
#endif // #else // #if IS_BUILTIN(CONFIG_RCU_TORTURE_TEST)
}

static enum cpuhp_state rcutor_hp;

static void
rcu_torture_cleanup(void)
{
	int firsttime;
	int flags = 0;
	unsigned long gp_seq = 0;
	int i;

	if (torture_cleanup_begin()) {
		if (cur_ops->cb_barrier != NULL) {
			pr_info("%s: Invoking %pS().\n", __func__, cur_ops->cb_barrier);
			cur_ops->cb_barrier();
		}
		rcu_gp_slow_unregister(NULL);
		return;
	}
	if (!cur_ops) {
		torture_cleanup_end();
		rcu_gp_slow_unregister(NULL);
		return;
	}

	rcutorture_test_nmis(test_nmis);

	if (cur_ops->gp_kthread_dbg)
		cur_ops->gp_kthread_dbg();
	rcu_torture_read_exit_cleanup();
	rcu_torture_barrier_cleanup();
	rcu_torture_fwd_prog_cleanup();
	torture_stop_kthread(rcu_torture_stall, stall_task);
	torture_stop_kthread(rcu_torture_writer, writer_task);

	if (nocb_tasks) {
		for (i = 0; i < nrealnocbers; i++)
			torture_stop_kthread(rcu_nocb_toggle, nocb_tasks[i]);
		kfree(nocb_tasks);
		nocb_tasks = NULL;
	}

	if (reader_tasks) {
		for (i = 0; i < nrealreaders; i++)
			torture_stop_kthread(rcu_torture_reader,
					     reader_tasks[i]);
		kfree(reader_tasks);
		reader_tasks = NULL;
	}
	kfree(rcu_torture_reader_mbchk);
	rcu_torture_reader_mbchk = NULL;

	if (fakewriter_tasks) {
		for (i = 0; i < nfakewriters; i++)
			torture_stop_kthread(rcu_torture_fakewriter,
					     fakewriter_tasks[i]);
		kfree(fakewriter_tasks);
		fakewriter_tasks = NULL;
	}

	rcutorture_get_gp_data(cur_ops->ttype, &flags, &gp_seq);
	srcutorture_get_gp_data(cur_ops->ttype, srcu_ctlp, &flags, &gp_seq);
	pr_alert("%s:  End-test grace-period state: g%ld f%#x total-gps=%ld\n",
		 cur_ops->name, (long)gp_seq, flags,
		 rcutorture_seq_diff(gp_seq, start_gp_seq));
	torture_stop_kthread(rcu_torture_stats, stats_task);
	torture_stop_kthread(rcu_torture_fqs, fqs_task);
	if (rcu_torture_can_boost() && rcutor_hp >= 0)
		cpuhp_remove_state(rcutor_hp);

	/*
	 * Wait for all RCU callbacks to fire, then do torture-type-specific
	 * cleanup operations.
	 */
	if (cur_ops->cb_barrier != NULL) {
		pr_info("%s: Invoking %pS().\n", __func__, cur_ops->cb_barrier);
		cur_ops->cb_barrier();
	}
	if (cur_ops->cleanup != NULL)
		cur_ops->cleanup();

	rcu_torture_mem_dump_obj();

	rcu_torture_stats_print();  /* -After- the stats thread is stopped! */

	if (err_segs_recorded) {
		pr_alert("Failure/close-call rcutorture reader segments:\n");
		if (rt_read_nsegs == 0)
			pr_alert("\t: No segments recorded!!!\n");
		firsttime = 1;
		for (i = 0; i < rt_read_nsegs; i++) {
			pr_alert("\t%d: %#x ", i, err_segs[i].rt_readstate);
			if (err_segs[i].rt_delay_jiffies != 0) {
				pr_cont("%s%ldjiffies", firsttime ? "" : "+",
					err_segs[i].rt_delay_jiffies);
				firsttime = 0;
			}
			if (err_segs[i].rt_delay_ms != 0) {
				pr_cont("%s%ldms", firsttime ? "" : "+",
					err_segs[i].rt_delay_ms);
				firsttime = 0;
			}
			if (err_segs[i].rt_delay_us != 0) {
				pr_cont("%s%ldus", firsttime ? "" : "+",
					err_segs[i].rt_delay_us);
				firsttime = 0;
			}
			pr_cont("%s\n",
				err_segs[i].rt_preempted ? "preempted" : "");

		}
	}
	if (atomic_read(&n_rcu_torture_error) || n_rcu_torture_barrier_error)
		rcu_torture_print_module_parms(cur_ops, "End of test: FAILURE");
	else if (torture_onoff_failures())
		rcu_torture_print_module_parms(cur_ops,
					       "End of test: RCU_HOTPLUG");
	else
		rcu_torture_print_module_parms(cur_ops, "End of test: SUCCESS");
	torture_cleanup_end();
	rcu_gp_slow_unregister(&rcu_fwd_cb_nodelay);
}

#ifdef CONFIG_DEBUG_OBJECTS_RCU_HEAD
static void rcu_torture_leak_cb(struct rcu_head *rhp)
{
}

static void rcu_torture_err_cb(struct rcu_head *rhp)
{
	/*
	 * This -might- happen due to race conditions, but is unlikely.
	 * The scenario that leads to this happening is that the
	 * first of the pair of duplicate callbacks is queued,
	 * someone else starts a grace period that includes that
	 * callback, then the second of the pair must wait for the
	 * next grace period.  Unlikely, but can happen.  If it
	 * does happen, the debug-objects subsystem won't have splatted.
	 */
	pr_alert("%s: duplicated callback was invoked.\n", KBUILD_MODNAME);
}
#endif /* #ifdef CONFIG_DEBUG_OBJECTS_RCU_HEAD */

/*
 * Verify that double-free causes debug-objects to complain, but only
 * if CONFIG_DEBUG_OBJECTS_RCU_HEAD=y.  Otherwise, say that the test
 * cannot be carried out.
 */
static void rcu_test_debug_objects(void)
{
#ifdef CONFIG_DEBUG_OBJECTS_RCU_HEAD
	struct rcu_head rh1;
	struct rcu_head rh2;
	struct rcu_head *rhp = kmalloc(sizeof(*rhp), GFP_KERNEL);

	init_rcu_head_on_stack(&rh1);
	init_rcu_head_on_stack(&rh2);
	pr_alert("%s: WARN: Duplicate call_rcu() test starting.\n", KBUILD_MODNAME);

	/* Try to queue the rh2 pair of callbacks for the same grace period. */
	preempt_disable(); /* Prevent preemption from interrupting test. */
	rcu_read_lock(); /* Make it impossible to finish a grace period. */
	call_rcu_hurry(&rh1, rcu_torture_leak_cb); /* Start grace period. */
	local_irq_disable(); /* Make it harder to start a new grace period. */
	call_rcu_hurry(&rh2, rcu_torture_leak_cb);
	call_rcu_hurry(&rh2, rcu_torture_err_cb); /* Duplicate callback. */
	if (rhp) {
		call_rcu_hurry(rhp, rcu_torture_leak_cb);
		call_rcu_hurry(rhp, rcu_torture_err_cb); /* Another duplicate callback. */
	}
	local_irq_enable();
	rcu_read_unlock();
	preempt_enable();

	/* Wait for them all to get done so we can safely return. */
	rcu_barrier();
	pr_alert("%s: WARN: Duplicate call_rcu() test complete.\n", KBUILD_MODNAME);
	destroy_rcu_head_on_stack(&rh1);
	destroy_rcu_head_on_stack(&rh2);
	kfree(rhp);
#else /* #ifdef CONFIG_DEBUG_OBJECTS_RCU_HEAD */
	pr_alert("%s: !CONFIG_DEBUG_OBJECTS_RCU_HEAD, not testing duplicate call_rcu()\n", KBUILD_MODNAME);
#endif /* #else #ifdef CONFIG_DEBUG_OBJECTS_RCU_HEAD */
}

static void rcutorture_sync(void)
{
	static unsigned long n;

	if (cur_ops->sync && !(++n & 0xfff))
		cur_ops->sync();
}

static DEFINE_MUTEX(mut0);
static DEFINE_MUTEX(mut1);
static DEFINE_MUTEX(mut2);
static DEFINE_MUTEX(mut3);
static DEFINE_MUTEX(mut4);
static DEFINE_MUTEX(mut5);
static DEFINE_MUTEX(mut6);
static DEFINE_MUTEX(mut7);
static DEFINE_MUTEX(mut8);
static DEFINE_MUTEX(mut9);

static DECLARE_RWSEM(rwsem0);
static DECLARE_RWSEM(rwsem1);
static DECLARE_RWSEM(rwsem2);
static DECLARE_RWSEM(rwsem3);
static DECLARE_RWSEM(rwsem4);
static DECLARE_RWSEM(rwsem5);
static DECLARE_RWSEM(rwsem6);
static DECLARE_RWSEM(rwsem7);
static DECLARE_RWSEM(rwsem8);
static DECLARE_RWSEM(rwsem9);

DEFINE_STATIC_SRCU(srcu0);
DEFINE_STATIC_SRCU(srcu1);
DEFINE_STATIC_SRCU(srcu2);
DEFINE_STATIC_SRCU(srcu3);
DEFINE_STATIC_SRCU(srcu4);
DEFINE_STATIC_SRCU(srcu5);
DEFINE_STATIC_SRCU(srcu6);
DEFINE_STATIC_SRCU(srcu7);
DEFINE_STATIC_SRCU(srcu8);
DEFINE_STATIC_SRCU(srcu9);

static int srcu_lockdep_next(const char *f, const char *fl, const char *fs, const char *fu, int i,
			     int cyclelen, int deadlock)
{
	int j = i + 1;

	if (j >= cyclelen)
		j = deadlock ? 0 : -1;
	if (j >= 0)
		pr_info("%s: %s(%d), %s(%d), %s(%d)\n", f, fl, i, fs, j, fu, i);
	else
		pr_info("%s: %s(%d), %s(%d)\n", f, fl, i, fu, i);
	return j;
}

// Test lockdep on SRCU-based deadlock scenarios.
static void rcu_torture_init_srcu_lockdep(void)
{
	int cyclelen;
	int deadlock;
	bool err = false;
	int i;
	int j;
	int idx;
	struct mutex *muts[] = { &mut0, &mut1, &mut2, &mut3, &mut4,
				 &mut5, &mut6, &mut7, &mut8, &mut9 };
	struct rw_semaphore *rwsems[] = { &rwsem0, &rwsem1, &rwsem2, &rwsem3, &rwsem4,
					  &rwsem5, &rwsem6, &rwsem7, &rwsem8, &rwsem9 };
	struct srcu_struct *srcus[] = { &srcu0, &srcu1, &srcu2, &srcu3, &srcu4,
					&srcu5, &srcu6, &srcu7, &srcu8, &srcu9 };
	int testtype;

	if (!test_srcu_lockdep)
		return;

	deadlock = test_srcu_lockdep / 1000;
	testtype = (test_srcu_lockdep / 10) % 100;
	cyclelen = test_srcu_lockdep % 10;
	WARN_ON_ONCE(ARRAY_SIZE(muts) != ARRAY_SIZE(srcus));
	if (WARN_ONCE(deadlock != !!deadlock,
		      "%s: test_srcu_lockdep=%d and deadlock digit %d must be zero or one.\n",
		      __func__, test_srcu_lockdep, deadlock))
		err = true;
	if (WARN_ONCE(cyclelen <= 0,
		      "%s: test_srcu_lockdep=%d and cycle-length digit %d must be greater than zero.\n",
		      __func__, test_srcu_lockdep, cyclelen))
		err = true;
	if (err)
		goto err_out;

	if (testtype == 0) {
		pr_info("%s: test_srcu_lockdep = %05d: SRCU %d-way %sdeadlock.\n",
			__func__, test_srcu_lockdep, cyclelen, deadlock ? "" : "non-");
		if (deadlock && cyclelen == 1)
			pr_info("%s: Expect hang.\n", __func__);
		for (i = 0; i < cyclelen; i++) {
			j = srcu_lockdep_next(__func__, "srcu_read_lock", "synchronize_srcu",
					      "srcu_read_unlock", i, cyclelen, deadlock);
			idx = srcu_read_lock(srcus[i]);
			if (j >= 0)
				synchronize_srcu(srcus[j]);
			srcu_read_unlock(srcus[i], idx);
		}
		return;
	}

	if (testtype == 1) {
		pr_info("%s: test_srcu_lockdep = %05d: SRCU/mutex %d-way %sdeadlock.\n",
			__func__, test_srcu_lockdep, cyclelen, deadlock ? "" : "non-");
		for (i = 0; i < cyclelen; i++) {
			pr_info("%s: srcu_read_lock(%d), mutex_lock(%d), mutex_unlock(%d), srcu_read_unlock(%d)\n",
				__func__, i, i, i, i);
			idx = srcu_read_lock(srcus[i]);
			mutex_lock(muts[i]);
			mutex_unlock(muts[i]);
			srcu_read_unlock(srcus[i], idx);

			j = srcu_lockdep_next(__func__, "mutex_lock", "synchronize_srcu",
					      "mutex_unlock", i, cyclelen, deadlock);
			mutex_lock(muts[i]);
			if (j >= 0)
				synchronize_srcu(srcus[j]);
			mutex_unlock(muts[i]);
		}
		return;
	}

	if (testtype == 2) {
		pr_info("%s: test_srcu_lockdep = %05d: SRCU/rwsem %d-way %sdeadlock.\n",
			__func__, test_srcu_lockdep, cyclelen, deadlock ? "" : "non-");
		for (i = 0; i < cyclelen; i++) {
			pr_info("%s: srcu_read_lock(%d), down_read(%d), up_read(%d), srcu_read_unlock(%d)\n",
				__func__, i, i, i, i);
			idx = srcu_read_lock(srcus[i]);
			down_read(rwsems[i]);
			up_read(rwsems[i]);
			srcu_read_unlock(srcus[i], idx);

			j = srcu_lockdep_next(__func__, "down_write", "synchronize_srcu",
					      "up_write", i, cyclelen, deadlock);
			down_write(rwsems[i]);
			if (j >= 0)
				synchronize_srcu(srcus[j]);
			up_write(rwsems[i]);
		}
		return;
	}

#ifdef CONFIG_TASKS_TRACE_RCU
	if (testtype == 3) {
		pr_info("%s: test_srcu_lockdep = %05d: SRCU and Tasks Trace RCU %d-way %sdeadlock.\n",
			__func__, test_srcu_lockdep, cyclelen, deadlock ? "" : "non-");
		if (deadlock && cyclelen == 1)
			pr_info("%s: Expect hang.\n", __func__);
		for (i = 0; i < cyclelen; i++) {
			char *fl = i == 0 ? "rcu_read_lock_trace" : "srcu_read_lock";
			char *fs = i == cyclelen - 1 ? "synchronize_rcu_tasks_trace"
						     : "synchronize_srcu";
			char *fu = i == 0 ? "rcu_read_unlock_trace" : "srcu_read_unlock";

			j = srcu_lockdep_next(__func__, fl, fs, fu, i, cyclelen, deadlock);
			if (i == 0)
				rcu_read_lock_trace();
			else
				idx = srcu_read_lock(srcus[i]);
			if (j >= 0) {
				if (i == cyclelen - 1)
					synchronize_rcu_tasks_trace();
				else
					synchronize_srcu(srcus[j]);
			}
			if (i == 0)
				rcu_read_unlock_trace();
			else
				srcu_read_unlock(srcus[i], idx);
		}
		return;
	}
#endif // #ifdef CONFIG_TASKS_TRACE_RCU

err_out:
	pr_info("%s: test_srcu_lockdep = %05d does nothing.\n", __func__, test_srcu_lockdep);
	pr_info("%s: test_srcu_lockdep = DNNL.\n", __func__);
	pr_info("%s: D: Deadlock if nonzero.\n", __func__);
	pr_info("%s: NN: Test number, 0=SRCU, 1=SRCU/mutex, 2=SRCU/rwsem, 3=SRCU/Tasks Trace RCU.\n", __func__);
	pr_info("%s: L: Cycle length.\n", __func__);
	if (!IS_ENABLED(CONFIG_TASKS_TRACE_RCU))
		pr_info("%s: NN=3 disallowed because kernel is built with CONFIG_TASKS_TRACE_RCU=n\n", __func__);
}

static int __init
rcu_torture_init(void)
{
	long i;
	int cpu;
	int firsterr = 0;
	int flags = 0;
	unsigned long gp_seq = 0;
	static struct rcu_torture_ops *torture_ops[] = {
		&rcu_ops, &rcu_busted_ops, &srcu_ops, &srcud_ops, &busted_srcud_ops,
		TASKS_OPS TASKS_RUDE_OPS TASKS_TRACING_OPS
		&trivial_ops,
	};

	if (!torture_init_begin(torture_type, verbose))
		return -EBUSY;

	/* Process args and tell the world that the torturer is on the job. */
	for (i = 0; i < ARRAY_SIZE(torture_ops); i++) {
		cur_ops = torture_ops[i];
		if (strcmp(torture_type, cur_ops->name) == 0)
			break;
	}
	if (i == ARRAY_SIZE(torture_ops)) {
		pr_alert("rcu-torture: invalid torture type: \"%s\"\n",
			 torture_type);
		pr_alert("rcu-torture types:");
		for (i = 0; i < ARRAY_SIZE(torture_ops); i++)
			pr_cont(" %s", torture_ops[i]->name);
		pr_cont("\n");
		firsterr = -EINVAL;
		cur_ops = NULL;
		goto unwind;
	}
	if (cur_ops->fqs == NULL && fqs_duration != 0) {
		pr_alert("rcu-torture: ->fqs NULL and non-zero fqs_duration, fqs disabled.\n");
		fqs_duration = 0;
	}
	if (nocbs_nthreads != 0 && (cur_ops != &rcu_ops ||
				    !IS_ENABLED(CONFIG_RCU_NOCB_CPU))) {
		pr_alert("rcu-torture types: %s and CONFIG_RCU_NOCB_CPU=%d, nocb toggle disabled.\n",
			 cur_ops->name, IS_ENABLED(CONFIG_RCU_NOCB_CPU));
		nocbs_nthreads = 0;
	}
	if (cur_ops->init)
		cur_ops->init();

	rcu_torture_init_srcu_lockdep();

	if (nreaders >= 0) {
		nrealreaders = nreaders;
	} else {
		nrealreaders = num_online_cpus() - 2 - nreaders;
		if (nrealreaders <= 0)
			nrealreaders = 1;
	}
	rcu_torture_print_module_parms(cur_ops, "Start of test");
	rcutorture_get_gp_data(cur_ops->ttype, &flags, &gp_seq);
	srcutorture_get_gp_data(cur_ops->ttype, srcu_ctlp, &flags, &gp_seq);
	start_gp_seq = gp_seq;
	pr_alert("%s:  Start-test grace-period state: g%ld f%#x\n",
		 cur_ops->name, (long)gp_seq, flags);

	/* Set up the freelist. */

	INIT_LIST_HEAD(&rcu_torture_freelist);
	for (i = 0; i < ARRAY_SIZE(rcu_tortures); i++) {
		rcu_tortures[i].rtort_mbtest = 0;
		list_add_tail(&rcu_tortures[i].rtort_free,
			      &rcu_torture_freelist);
	}

	/* Initialize the statistics so that each run gets its own numbers. */

	rcu_torture_current = NULL;
	rcu_torture_current_version = 0;
	atomic_set(&n_rcu_torture_alloc, 0);
	atomic_set(&n_rcu_torture_alloc_fail, 0);
	atomic_set(&n_rcu_torture_free, 0);
	atomic_set(&n_rcu_torture_mberror, 0);
	atomic_set(&n_rcu_torture_mbchk_fail, 0);
	atomic_set(&n_rcu_torture_mbchk_tries, 0);
	atomic_set(&n_rcu_torture_error, 0);
	n_rcu_torture_barrier_error = 0;
	n_rcu_torture_boost_ktrerror = 0;
	n_rcu_torture_boost_failure = 0;
	n_rcu_torture_boosts = 0;
	for (i = 0; i < RCU_TORTURE_PIPE_LEN + 1; i++)
		atomic_set(&rcu_torture_wcount[i], 0);
	for_each_possible_cpu(cpu) {
		for (i = 0; i < RCU_TORTURE_PIPE_LEN + 1; i++) {
			per_cpu(rcu_torture_count, cpu)[i] = 0;
			per_cpu(rcu_torture_batch, cpu)[i] = 0;
		}
	}
	err_segs_recorded = 0;
	rt_read_nsegs = 0;

	/* Start up the kthreads. */

	rcu_torture_write_types();
	firsterr = torture_create_kthread(rcu_torture_writer, NULL,
					  writer_task);
	if (torture_init_error(firsterr))
		goto unwind;
	if (nfakewriters > 0) {
		fakewriter_tasks = kcalloc(nfakewriters,
					   sizeof(fakewriter_tasks[0]),
					   GFP_KERNEL);
		if (fakewriter_tasks == NULL) {
			TOROUT_ERRSTRING("out of memory");
			firsterr = -ENOMEM;
			goto unwind;
		}
	}
	for (i = 0; i < nfakewriters; i++) {
		firsterr = torture_create_kthread(rcu_torture_fakewriter,
						  NULL, fakewriter_tasks[i]);
		if (torture_init_error(firsterr))
			goto unwind;
	}
	reader_tasks = kcalloc(nrealreaders, sizeof(reader_tasks[0]),
			       GFP_KERNEL);
	rcu_torture_reader_mbchk = kcalloc(nrealreaders, sizeof(*rcu_torture_reader_mbchk),
					   GFP_KERNEL);
	if (!reader_tasks || !rcu_torture_reader_mbchk) {
		TOROUT_ERRSTRING("out of memory");
		firsterr = -ENOMEM;
		goto unwind;
	}
	for (i = 0; i < nrealreaders; i++) {
		rcu_torture_reader_mbchk[i].rtc_chkrdr = -1;
		firsterr = torture_create_kthread(rcu_torture_reader, (void *)i,
						  reader_tasks[i]);
		if (torture_init_error(firsterr))
			goto unwind;
	}
	nrealnocbers = nocbs_nthreads;
	if (WARN_ON(nrealnocbers < 0))
		nrealnocbers = 1;
	if (WARN_ON(nocbs_toggle < 0))
		nocbs_toggle = HZ;
	if (nrealnocbers > 0) {
		nocb_tasks = kcalloc(nrealnocbers, sizeof(nocb_tasks[0]), GFP_KERNEL);
		if (nocb_tasks == NULL) {
			TOROUT_ERRSTRING("out of memory");
			firsterr = -ENOMEM;
			goto unwind;
		}
	} else {
		nocb_tasks = NULL;
	}
	for (i = 0; i < nrealnocbers; i++) {
		firsterr = torture_create_kthread(rcu_nocb_toggle, NULL, nocb_tasks[i]);
		if (torture_init_error(firsterr))
			goto unwind;
	}
	if (stat_interval > 0) {
		firsterr = torture_create_kthread(rcu_torture_stats, NULL,
						  stats_task);
		if (torture_init_error(firsterr))
			goto unwind;
	}
	if (test_no_idle_hz && shuffle_interval > 0) {
		firsterr = torture_shuffle_init(shuffle_interval * HZ);
		if (torture_init_error(firsterr))
			goto unwind;
	}
	if (stutter < 0)
		stutter = 0;
	if (stutter) {
		int t;

		t = cur_ops->stall_dur ? cur_ops->stall_dur() : stutter * HZ;
		firsterr = torture_stutter_init(stutter * HZ, t);
		if (torture_init_error(firsterr))
			goto unwind;
	}
	if (fqs_duration < 0)
		fqs_duration = 0;
	if (fqs_duration) {
		/* Create the fqs thread */
		firsterr = torture_create_kthread(rcu_torture_fqs, NULL,
						  fqs_task);
		if (torture_init_error(firsterr))
			goto unwind;
	}
	if (test_boost_interval < 1)
		test_boost_interval = 1;
	if (test_boost_duration < 2)
		test_boost_duration = 2;
	if (rcu_torture_can_boost()) {

		boost_starttime = jiffies + test_boost_interval * HZ;

		firsterr = cpuhp_setup_state(CPUHP_AP_ONLINE_DYN, "RCU_TORTURE",
					     rcutorture_booster_init,
					     rcutorture_booster_cleanup);
		rcutor_hp = firsterr;
		if (torture_init_error(firsterr))
			goto unwind;
	}
	shutdown_jiffies = jiffies + shutdown_secs * HZ;
	firsterr = torture_shutdown_init(shutdown_secs, rcu_torture_cleanup);
	if (torture_init_error(firsterr))
		goto unwind;
	firsterr = torture_onoff_init(onoff_holdoff * HZ, onoff_interval,
				      rcutorture_sync);
	if (torture_init_error(firsterr))
		goto unwind;
	firsterr = rcu_torture_stall_init();
	if (torture_init_error(firsterr))
		goto unwind;
	firsterr = rcu_torture_fwd_prog_init();
	if (torture_init_error(firsterr))
		goto unwind;
	firsterr = rcu_torture_barrier_init();
	if (torture_init_error(firsterr))
		goto unwind;
	firsterr = rcu_torture_read_exit_init();
	if (torture_init_error(firsterr))
		goto unwind;
	if (object_debug)
		rcu_test_debug_objects();
	torture_init_end();
	rcu_gp_slow_register(&rcu_fwd_cb_nodelay);
	return 0;

unwind:
	torture_init_end();
	rcu_torture_cleanup();
	if (shutdown_secs) {
		WARN_ON(!IS_MODULE(CONFIG_RCU_TORTURE_TEST));
		kernel_power_off();
	}
	return firsterr;
}

module_init(rcu_torture_init);
module_exit(rcu_torture_cleanup);<|MERGE_RESOLUTION|>--- conflicted
+++ resolved
@@ -1822,10 +1822,6 @@
 		local_bh_enable();
 	if (statesold & RCUTORTURE_RDR_RBH)
 		rcu_read_unlock_bh();
-<<<<<<< HEAD
-	if (statesold & RCUTORTURE_RDR_RCU) {
-		bool lockit = !statesnew && !(torture_random(trsp) & 0xffff);
-=======
 	if (statesold & RCUTORTURE_RDR_RCU_2) {
 		cur_ops->readunlock((idxold2 >> RCUTORTURE_RDR_SHIFT_2) & 0x1);
 		WARN_ON_ONCE(idxnew2 != -1);
@@ -1833,7 +1829,6 @@
 	}
 	if (statesold & RCUTORTURE_RDR_RCU_1) {
 		bool lockit;
->>>>>>> eb3cdb58
 
 		lockit = !cur_ops->no_pi_lock && !statesnew && !(torture_random(trsp) & 0xffff);
 		if (lockit)
@@ -1894,8 +1889,6 @@
 	else
 		mask = mask & (1 << (randmask2 % RCUTORTURE_RDR_NBITS));
 
-<<<<<<< HEAD
-=======
 	// Can't have nested RCU reader without outer RCU reader.
 	if (!(mask & RCUTORTURE_RDR_RCU_1) && (mask & RCUTORTURE_RDR_RCU_2)) {
 		if (oldmask & RCUTORTURE_RDR_RCU_1)
@@ -1904,7 +1897,6 @@
 			mask |= RCUTORTURE_RDR_RCU_1;
 	}
 
->>>>>>> eb3cdb58
 	/*
 	 * Can't enable bh w/irq disabled.
 	 */
@@ -1924,11 +1916,7 @@
 			mask |= oldmask & bhs;
 	}
 
-<<<<<<< HEAD
-	return mask ?: RCUTORTURE_RDR_RCU;
-=======
 	return mask ?: RCUTORTURE_RDR_RCU_1;
->>>>>>> eb3cdb58
 }
 
 /*
@@ -3243,27 +3231,9 @@
 				errexit = true;
 				break;
 			}
-<<<<<<< HEAD
-			if (!READ_ONCE(read_exit_child_stop))
-				VERBOSE_TOROUT_STRING("rcu_torture_read_exit: Start of episode");
-			count = 0;
-		}
-		if (READ_ONCE(read_exit_child_stop))
-			break;
-		// Spawn child.
-		tsp = kthread_run(rcu_torture_read_exit_child,
-				     &trs, "%s",
-				     "rcu_torture_read_exit_child");
-		if (IS_ERR(tsp)) {
-			TOROUT_ERRSTRING("out of memory");
-			errexit = true;
-			tsp = NULL;
-			break;
-=======
 			cond_resched();
 			kthread_stop(tsp);
 			n_read_exits++;
->>>>>>> eb3cdb58
 		}
 		VERBOSE_TOROUT_STRING("rcu_torture_read_exit: End of episode");
 		rcu_barrier(); // Wait for task_struct free, avoid OOM.
