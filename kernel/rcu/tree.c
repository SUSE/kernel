// SPDX-License-Identifier: GPL-2.0+
/*
 * Read-Copy Update mechanism for mutual exclusion (tree-based version)
 *
 * Copyright IBM Corporation, 2008
 *
 * Authors: Dipankar Sarma <dipankar@in.ibm.com>
 *	    Manfred Spraul <manfred@colorfullife.com>
 *	    Paul E. McKenney <paulmck@linux.ibm.com>
 *
 * Based on the original work by Paul McKenney <paulmck@linux.ibm.com>
 * and inputs from Rusty Russell, Andrea Arcangeli and Andi Kleen.
 *
 * For detailed explanation of Read-Copy Update mechanism see -
 *	Documentation/RCU
 */

#define pr_fmt(fmt) "rcu: " fmt

#include <linux/types.h>
#include <linux/kernel.h>
#include <linux/init.h>
#include <linux/spinlock.h>
#include <linux/smp.h>
#include <linux/rcupdate_wait.h>
#include <linux/interrupt.h>
#include <linux/sched.h>
#include <linux/sched/debug.h>
#include <linux/nmi.h>
#include <linux/atomic.h>
#include <linux/bitops.h>
#include <linux/export.h>
#include <linux/completion.h>
#include <linux/kmemleak.h>
#include <linux/moduleparam.h>
#include <linux/panic.h>
#include <linux/panic_notifier.h>
#include <linux/percpu.h>
#include <linux/notifier.h>
#include <linux/cpu.h>
#include <linux/mutex.h>
#include <linux/time.h>
#include <linux/kernel_stat.h>
#include <linux/wait.h>
#include <linux/kthread.h>
#include <uapi/linux/sched/types.h>
#include <linux/prefetch.h>
#include <linux/delay.h>
#include <linux/random.h>
#include <linux/trace_events.h>
#include <linux/suspend.h>
#include <linux/ftrace.h>
#include <linux/tick.h>
#include <linux/sysrq.h>
#include <linux/kprobes.h>
#include <linux/gfp.h>
#include <linux/oom.h>
#include <linux/smpboot.h>
#include <linux/jiffies.h>
#include <linux/slab.h>
#include <linux/sched/isolation.h>
#include <linux/sched/clock.h>
#include <linux/vmalloc.h>
#include <linux/mm.h>
#include <linux/kasan.h>
#include <linux/context_tracking.h>
#include "../time/tick-internal.h"

#include "tree.h"
#include "rcu.h"

#ifdef MODULE_PARAM_PREFIX
#undef MODULE_PARAM_PREFIX
#endif
#define MODULE_PARAM_PREFIX "rcutree."

/* Data structures. */
static void rcu_sr_normal_gp_cleanup_work(struct work_struct *);

static DEFINE_PER_CPU_SHARED_ALIGNED(struct rcu_data, rcu_data) = {
	.gpwrap = true,
};
static struct rcu_state rcu_state = {
	.level = { &rcu_state.node[0] },
	.gp_state = RCU_GP_IDLE,
	.gp_seq = (0UL - 300UL) << RCU_SEQ_CTR_SHIFT,
	.barrier_mutex = __MUTEX_INITIALIZER(rcu_state.barrier_mutex),
	.barrier_lock = __RAW_SPIN_LOCK_UNLOCKED(rcu_state.barrier_lock),
	.name = RCU_NAME,
	.abbr = RCU_ABBR,
	.exp_mutex = __MUTEX_INITIALIZER(rcu_state.exp_mutex),
	.exp_wake_mutex = __MUTEX_INITIALIZER(rcu_state.exp_wake_mutex),
	.ofl_lock = __ARCH_SPIN_LOCK_UNLOCKED,
	.srs_cleanup_work = __WORK_INITIALIZER(rcu_state.srs_cleanup_work,
		rcu_sr_normal_gp_cleanup_work),
	.srs_cleanups_pending = ATOMIC_INIT(0),
#ifdef CONFIG_RCU_NOCB_CPU
	.nocb_mutex = __MUTEX_INITIALIZER(rcu_state.nocb_mutex),
#endif
};

/* Dump rcu_node combining tree at boot to verify correct setup. */
static bool dump_tree;
module_param(dump_tree, bool, 0444);
/* By default, use RCU_SOFTIRQ instead of rcuc kthreads. */
static bool use_softirq = !IS_ENABLED(CONFIG_PREEMPT_RT);
#ifndef CONFIG_PREEMPT_RT
module_param(use_softirq, bool, 0444);
#endif
/* Control rcu_node-tree auto-balancing at boot time. */
static bool rcu_fanout_exact;
module_param(rcu_fanout_exact, bool, 0444);
/* Increase (but not decrease) the RCU_FANOUT_LEAF at boot time. */
static int rcu_fanout_leaf = RCU_FANOUT_LEAF;
module_param(rcu_fanout_leaf, int, 0444);
int rcu_num_lvls __read_mostly = RCU_NUM_LVLS;
/* Number of rcu_nodes at specified level. */
int num_rcu_lvl[] = NUM_RCU_LVL_INIT;
int rcu_num_nodes __read_mostly = NUM_RCU_NODES; /* Total # rcu_nodes in use. */

/*
 * The rcu_scheduler_active variable is initialized to the value
 * RCU_SCHEDULER_INACTIVE and transitions RCU_SCHEDULER_INIT just before the
 * first task is spawned.  So when this variable is RCU_SCHEDULER_INACTIVE,
 * RCU can assume that there is but one task, allowing RCU to (for example)
 * optimize synchronize_rcu() to a simple barrier().  When this variable
 * is RCU_SCHEDULER_INIT, RCU must actually do all the hard work required
 * to detect real grace periods.  This variable is also used to suppress
 * boot-time false positives from lockdep-RCU error checking.  Finally, it
 * transitions from RCU_SCHEDULER_INIT to RCU_SCHEDULER_RUNNING after RCU
 * is fully initialized, including all of its kthreads having been spawned.
 */
int rcu_scheduler_active __read_mostly;
EXPORT_SYMBOL_GPL(rcu_scheduler_active);

/*
 * The rcu_scheduler_fully_active variable transitions from zero to one
 * during the early_initcall() processing, which is after the scheduler
 * is capable of creating new tasks.  So RCU processing (for example,
 * creating tasks for RCU priority boosting) must be delayed until after
 * rcu_scheduler_fully_active transitions from zero to one.  We also
 * currently delay invocation of any RCU callbacks until after this point.
 *
 * It might later prove better for people registering RCU callbacks during
 * early boot to take responsibility for these callbacks, but one step at
 * a time.
 */
static int rcu_scheduler_fully_active __read_mostly;

static void rcu_report_qs_rnp(unsigned long mask, struct rcu_node *rnp,
			      unsigned long gps, unsigned long flags);
static struct task_struct *rcu_boost_task(struct rcu_node *rnp);
static void invoke_rcu_core(void);
static void rcu_report_exp_rdp(struct rcu_data *rdp);
static void sync_sched_exp_online_cleanup(int cpu);
static void check_cb_ovld_locked(struct rcu_data *rdp, struct rcu_node *rnp);
static bool rcu_rdp_is_offloaded(struct rcu_data *rdp);
static bool rcu_rdp_cpu_online(struct rcu_data *rdp);
static bool rcu_init_invoked(void);
static void rcu_cleanup_dead_rnp(struct rcu_node *rnp_leaf);
static void rcu_init_new_rnp(struct rcu_node *rnp_leaf);

/*
 * rcuc/rcub/rcuop kthread realtime priority. The "rcuop"
 * real-time priority(enabling/disabling) is controlled by
 * the extra CONFIG_RCU_NOCB_CPU_CB_BOOST configuration.
 */
static int kthread_prio = IS_ENABLED(CONFIG_RCU_BOOST) ? 1 : 0;
module_param(kthread_prio, int, 0444);

/* Delay in jiffies for grace-period initialization delays, debug only. */

static int gp_preinit_delay;
module_param(gp_preinit_delay, int, 0444);
static int gp_init_delay;
module_param(gp_init_delay, int, 0444);
static int gp_cleanup_delay;
module_param(gp_cleanup_delay, int, 0444);
static int nohz_full_patience_delay;
module_param(nohz_full_patience_delay, int, 0444);
static int nohz_full_patience_delay_jiffies;

// Add delay to rcu_read_unlock() for strict grace periods.
static int rcu_unlock_delay;
#ifdef CONFIG_RCU_STRICT_GRACE_PERIOD
module_param(rcu_unlock_delay, int, 0444);
#endif

/*
 * This rcu parameter is runtime-read-only. It reflects
 * a minimum allowed number of objects which can be cached
 * per-CPU. Object size is equal to one page. This value
 * can be changed at boot time.
 */
static int rcu_min_cached_objs = 5;
module_param(rcu_min_cached_objs, int, 0444);

// A page shrinker can ask for pages to be freed to make them
// available for other parts of the system. This usually happens
// under low memory conditions, and in that case we should also
// defer page-cache filling for a short time period.
//
// The default value is 5 seconds, which is long enough to reduce
// interference with the shrinker while it asks other systems to
// drain their caches.
static int rcu_delay_page_cache_fill_msec = 5000;
module_param(rcu_delay_page_cache_fill_msec, int, 0444);

/* Retrieve RCU kthreads priority for rcutorture */
int rcu_get_gp_kthreads_prio(void)
{
	return kthread_prio;
}
EXPORT_SYMBOL_GPL(rcu_get_gp_kthreads_prio);

/*
 * Number of grace periods between delays, normalized by the duration of
 * the delay.  The longer the delay, the more the grace periods between
 * each delay.  The reason for this normalization is that it means that,
 * for non-zero delays, the overall slowdown of grace periods is constant
 * regardless of the duration of the delay.  This arrangement balances
 * the need for long delays to increase some race probabilities with the
 * need for fast grace periods to increase other race probabilities.
 */
#define PER_RCU_NODE_PERIOD 3	/* Number of grace periods between delays for debugging. */

/*
 * Return true if an RCU grace period is in progress.  The READ_ONCE()s
 * permit this function to be invoked without holding the root rcu_node
 * structure's ->lock, but of course results can be subject to change.
 */
static int rcu_gp_in_progress(void)
{
	return rcu_seq_state(rcu_seq_current(&rcu_state.gp_seq));
}

/*
 * Return the number of callbacks queued on the specified CPU.
 * Handles both the nocbs and normal cases.
 */
static long rcu_get_n_cbs_cpu(int cpu)
{
	struct rcu_data *rdp = per_cpu_ptr(&rcu_data, cpu);

	if (rcu_segcblist_is_enabled(&rdp->cblist))
		return rcu_segcblist_n_cbs(&rdp->cblist);
	return 0;
}

/**
 * rcu_softirq_qs - Provide a set of RCU quiescent states in softirq processing
 *
 * Mark a quiescent state for RCU, Tasks RCU, and Tasks Trace RCU.
 * This is a special-purpose function to be used in the softirq
 * infrastructure and perhaps the occasional long-running softirq
 * handler.
 *
 * Note that from RCU's viewpoint, a call to rcu_softirq_qs() is
 * equivalent to momentarily completely enabling preemption.  For
 * example, given this code::
 *
 *	local_bh_disable();
 *	do_something();
 *	rcu_softirq_qs();  // A
 *	do_something_else();
 *	local_bh_enable();  // B
 *
 * A call to synchronize_rcu() that began concurrently with the
 * call to do_something() would be guaranteed to wait only until
 * execution reached statement A.  Without that rcu_softirq_qs(),
 * that same synchronize_rcu() would instead be guaranteed to wait
 * until execution reached statement B.
 */
void rcu_softirq_qs(void)
{
	RCU_LOCKDEP_WARN(lock_is_held(&rcu_bh_lock_map) ||
			 lock_is_held(&rcu_lock_map) ||
			 lock_is_held(&rcu_sched_lock_map),
			 "Illegal rcu_softirq_qs() in RCU read-side critical section");
	rcu_qs();
	rcu_preempt_deferred_qs(current);
	rcu_tasks_qs(current, false);
}

/*
 * Reset the current CPU's RCU_WATCHING counter to indicate that the
 * newly onlined CPU is no longer in an extended quiescent state.
 * This will either leave the counter unchanged, or increment it
 * to the next non-quiescent value.
 *
 * The non-atomic test/increment sequence works because the upper bits
 * of the ->state variable are manipulated only by the corresponding CPU,
 * or when the corresponding CPU is offline.
 */
static void rcu_watching_online(void)
{
	if (ct_rcu_watching() & CT_RCU_WATCHING)
		return;
	ct_state_inc(CT_RCU_WATCHING);
}

/*
 * Return true if the snapshot returned from ct_rcu_watching()
 * indicates that RCU is in an extended quiescent state.
 */
static bool rcu_watching_snap_in_eqs(int snap)
{
	return !(snap & CT_RCU_WATCHING);
}

/**
 * rcu_watching_snap_stopped_since() - Has RCU stopped watching a given CPU
 * since the specified @snap?
 *
 * @rdp: The rcu_data corresponding to the CPU for which to check EQS.
 * @snap: rcu_watching snapshot taken when the CPU wasn't in an EQS.
 *
 * Returns true if the CPU corresponding to @rdp has spent some time in an
 * extended quiescent state since @snap. Note that this doesn't check if it
 * /still/ is in an EQS, just that it went through one since @snap.
 *
 * This is meant to be used in a loop waiting for a CPU to go through an EQS.
 */
static bool rcu_watching_snap_stopped_since(struct rcu_data *rdp, int snap)
{
	/*
	 * The first failing snapshot is already ordered against the accesses
	 * performed by the remote CPU after it exits idle.
	 *
	 * The second snapshot therefore only needs to order against accesses
	 * performed by the remote CPU prior to entering idle and therefore can
	 * rely solely on acquire semantics.
	 */
	if (WARN_ON_ONCE(rcu_watching_snap_in_eqs(snap)))
		return true;

	return snap != ct_rcu_watching_cpu_acquire(rdp->cpu);
}

/*
 * Return true if the referenced integer is zero while the specified
 * CPU remains within a single extended quiescent state.
 */
bool rcu_watching_zero_in_eqs(int cpu, int *vp)
{
	int snap;

	// If not quiescent, force back to earlier extended quiescent state.
	snap = ct_rcu_watching_cpu(cpu) & ~CT_RCU_WATCHING;
	smp_rmb(); // Order CT state and *vp reads.
	if (READ_ONCE(*vp))
		return false;  // Non-zero, so report failure;
	smp_rmb(); // Order *vp read and CT state re-read.

	// If still in the same extended quiescent state, we are good!
	return snap == ct_rcu_watching_cpu(cpu);
}

/*
 * Let the RCU core know that this CPU has gone through the scheduler,
 * which is a quiescent state.  This is called when the need for a
 * quiescent state is urgent, so we burn an atomic operation and full
 * memory barriers to let the RCU core know about it, regardless of what
 * this CPU might (or might not) do in the near future.
 *
 * We inform the RCU core by emulating a zero-duration dyntick-idle period.
 *
 * The caller must have disabled interrupts and must not be idle.
 */
notrace void rcu_momentary_eqs(void)
{
	int seq;

	raw_cpu_write(rcu_data.rcu_need_heavy_qs, false);
	seq = ct_state_inc(2 * CT_RCU_WATCHING);
	/* It is illegal to call this from idle state. */
	WARN_ON_ONCE(!(seq & CT_RCU_WATCHING));
	rcu_preempt_deferred_qs(current);
}
EXPORT_SYMBOL_GPL(rcu_momentary_eqs);

/**
 * rcu_is_cpu_rrupt_from_idle - see if 'interrupted' from idle
 *
 * If the current CPU is idle and running at a first-level (not nested)
 * interrupt, or directly, from idle, return true.
 *
 * The caller must have at least disabled IRQs.
 */
static int rcu_is_cpu_rrupt_from_idle(void)
{
	long nesting;

	/*
	 * Usually called from the tick; but also used from smp_function_call()
	 * for expedited grace periods. This latter can result in running from
	 * the idle task, instead of an actual IPI.
	 */
	lockdep_assert_irqs_disabled();

	/* Check for counter underflows */
	RCU_LOCKDEP_WARN(ct_nesting() < 0,
			 "RCU nesting counter underflow!");
	RCU_LOCKDEP_WARN(ct_nmi_nesting() <= 0,
			 "RCU nmi_nesting counter underflow/zero!");

	/* Are we at first interrupt nesting level? */
	nesting = ct_nmi_nesting();
	if (nesting > 1)
		return false;

	/*
	 * If we're not in an interrupt, we must be in the idle task!
	 */
	WARN_ON_ONCE(!nesting && !is_idle_task(current));

	/* Does CPU appear to be idle from an RCU standpoint? */
	return ct_nesting() == 0;
}

#define DEFAULT_RCU_BLIMIT (IS_ENABLED(CONFIG_RCU_STRICT_GRACE_PERIOD) ? 1000 : 10)
				// Maximum callbacks per rcu_do_batch ...
#define DEFAULT_MAX_RCU_BLIMIT 10000 // ... even during callback flood.
static long blimit = DEFAULT_RCU_BLIMIT;
#define DEFAULT_RCU_QHIMARK 10000 // If this many pending, ignore blimit.
static long qhimark = DEFAULT_RCU_QHIMARK;
#define DEFAULT_RCU_QLOMARK 100   // Once only this many pending, use blimit.
static long qlowmark = DEFAULT_RCU_QLOMARK;
#define DEFAULT_RCU_QOVLD_MULT 2
#define DEFAULT_RCU_QOVLD (DEFAULT_RCU_QOVLD_MULT * DEFAULT_RCU_QHIMARK)
static long qovld = DEFAULT_RCU_QOVLD; // If this many pending, hammer QS.
static long qovld_calc = -1;	  // No pre-initialization lock acquisitions!

module_param(blimit, long, 0444);
module_param(qhimark, long, 0444);
module_param(qlowmark, long, 0444);
module_param(qovld, long, 0444);

static ulong jiffies_till_first_fqs = IS_ENABLED(CONFIG_RCU_STRICT_GRACE_PERIOD) ? 0 : ULONG_MAX;
static ulong jiffies_till_next_fqs = ULONG_MAX;
static bool rcu_kick_kthreads;
static int rcu_divisor = 7;
module_param(rcu_divisor, int, 0644);

/* Force an exit from rcu_do_batch() after 3 milliseconds. */
static long rcu_resched_ns = 3 * NSEC_PER_MSEC;
module_param(rcu_resched_ns, long, 0644);

/*
 * How long the grace period must be before we start recruiting
 * quiescent-state help from rcu_note_context_switch().
 */
static ulong jiffies_till_sched_qs = ULONG_MAX;
module_param(jiffies_till_sched_qs, ulong, 0444);
static ulong jiffies_to_sched_qs; /* See adjust_jiffies_till_sched_qs(). */
module_param(jiffies_to_sched_qs, ulong, 0444); /* Display only! */

/*
 * Make sure that we give the grace-period kthread time to detect any
 * idle CPUs before taking active measures to force quiescent states.
 * However, don't go below 100 milliseconds, adjusted upwards for really
 * large systems.
 */
static void adjust_jiffies_till_sched_qs(void)
{
	unsigned long j;

	/* If jiffies_till_sched_qs was specified, respect the request. */
	if (jiffies_till_sched_qs != ULONG_MAX) {
		WRITE_ONCE(jiffies_to_sched_qs, jiffies_till_sched_qs);
		return;
	}
	/* Otherwise, set to third fqs scan, but bound below on large system. */
	j = READ_ONCE(jiffies_till_first_fqs) +
		      2 * READ_ONCE(jiffies_till_next_fqs);
	if (j < HZ / 10 + nr_cpu_ids / RCU_JIFFIES_FQS_DIV)
		j = HZ / 10 + nr_cpu_ids / RCU_JIFFIES_FQS_DIV;
	pr_info("RCU calculated value of scheduler-enlistment delay is %ld jiffies.\n", j);
	WRITE_ONCE(jiffies_to_sched_qs, j);
}

static int param_set_first_fqs_jiffies(const char *val, const struct kernel_param *kp)
{
	ulong j;
	int ret = kstrtoul(val, 0, &j);

	if (!ret) {
		WRITE_ONCE(*(ulong *)kp->arg, (j > HZ) ? HZ : j);
		adjust_jiffies_till_sched_qs();
	}
	return ret;
}

static int param_set_next_fqs_jiffies(const char *val, const struct kernel_param *kp)
{
	ulong j;
	int ret = kstrtoul(val, 0, &j);

	if (!ret) {
		WRITE_ONCE(*(ulong *)kp->arg, (j > HZ) ? HZ : (j ?: 1));
		adjust_jiffies_till_sched_qs();
	}
	return ret;
}

static const struct kernel_param_ops first_fqs_jiffies_ops = {
	.set = param_set_first_fqs_jiffies,
	.get = param_get_ulong,
};

static const struct kernel_param_ops next_fqs_jiffies_ops = {
	.set = param_set_next_fqs_jiffies,
	.get = param_get_ulong,
};

module_param_cb(jiffies_till_first_fqs, &first_fqs_jiffies_ops, &jiffies_till_first_fqs, 0644);
module_param_cb(jiffies_till_next_fqs, &next_fqs_jiffies_ops, &jiffies_till_next_fqs, 0644);
module_param(rcu_kick_kthreads, bool, 0644);

static void force_qs_rnp(int (*f)(struct rcu_data *rdp));
static int rcu_pending(int user);

/*
 * Return the number of RCU GPs completed thus far for debug & stats.
 */
unsigned long rcu_get_gp_seq(void)
{
	return READ_ONCE(rcu_state.gp_seq);
}
EXPORT_SYMBOL_GPL(rcu_get_gp_seq);

/*
 * Return the number of RCU expedited batches completed thus far for
 * debug & stats.  Odd numbers mean that a batch is in progress, even
 * numbers mean idle.  The value returned will thus be roughly double
 * the cumulative batches since boot.
 */
unsigned long rcu_exp_batches_completed(void)
{
	return rcu_state.expedited_sequence;
}
EXPORT_SYMBOL_GPL(rcu_exp_batches_completed);

/*
 * Return the root node of the rcu_state structure.
 */
static struct rcu_node *rcu_get_root(void)
{
	return &rcu_state.node[0];
}

/*
 * Send along grace-period-related data for rcutorture diagnostics.
 */
void rcutorture_get_gp_data(int *flags, unsigned long *gp_seq)
{
	*flags = READ_ONCE(rcu_state.gp_flags);
	*gp_seq = rcu_seq_current(&rcu_state.gp_seq);
}
EXPORT_SYMBOL_GPL(rcutorture_get_gp_data);

#if defined(CONFIG_NO_HZ_FULL) && (!defined(CONFIG_GENERIC_ENTRY) || !defined(CONFIG_KVM_XFER_TO_GUEST_WORK))
/*
 * An empty function that will trigger a reschedule on
 * IRQ tail once IRQs get re-enabled on userspace/guest resume.
 */
static void late_wakeup_func(struct irq_work *work)
{
}

static DEFINE_PER_CPU(struct irq_work, late_wakeup_work) =
	IRQ_WORK_INIT(late_wakeup_func);

/*
 * If either:
 *
 * 1) the task is about to enter in guest mode and $ARCH doesn't support KVM generic work
 * 2) the task is about to enter in user mode and $ARCH doesn't support generic entry.
 *
 * In these cases the late RCU wake ups aren't supported in the resched loops and our
 * last resort is to fire a local irq_work that will trigger a reschedule once IRQs
 * get re-enabled again.
 */
noinstr void rcu_irq_work_resched(void)
{
	struct rcu_data *rdp = this_cpu_ptr(&rcu_data);

	if (IS_ENABLED(CONFIG_GENERIC_ENTRY) && !(current->flags & PF_VCPU))
		return;

	if (IS_ENABLED(CONFIG_KVM_XFER_TO_GUEST_WORK) && (current->flags & PF_VCPU))
		return;

	instrumentation_begin();
	if (do_nocb_deferred_wakeup(rdp) && need_resched()) {
		irq_work_queue(this_cpu_ptr(&late_wakeup_work));
	}
	instrumentation_end();
}
#endif /* #if defined(CONFIG_NO_HZ_FULL) && (!defined(CONFIG_GENERIC_ENTRY) || !defined(CONFIG_KVM_XFER_TO_GUEST_WORK)) */

#ifdef CONFIG_PROVE_RCU
/**
 * rcu_irq_exit_check_preempt - Validate that scheduling is possible
 */
void rcu_irq_exit_check_preempt(void)
{
	lockdep_assert_irqs_disabled();

	RCU_LOCKDEP_WARN(ct_nesting() <= 0,
			 "RCU nesting counter underflow/zero!");
	RCU_LOCKDEP_WARN(ct_nmi_nesting() !=
			 CT_NESTING_IRQ_NONIDLE,
			 "Bad RCU  nmi_nesting counter\n");
	RCU_LOCKDEP_WARN(!rcu_is_watching_curr_cpu(),
			 "RCU in extended quiescent state!");
}
#endif /* #ifdef CONFIG_PROVE_RCU */

#ifdef CONFIG_NO_HZ_FULL
/**
 * __rcu_irq_enter_check_tick - Enable scheduler tick on CPU if RCU needs it.
 *
 * The scheduler tick is not normally enabled when CPUs enter the kernel
 * from nohz_full userspace execution.  After all, nohz_full userspace
 * execution is an RCU quiescent state and the time executing in the kernel
 * is quite short.  Except of course when it isn't.  And it is not hard to
 * cause a large system to spend tens of seconds or even minutes looping
 * in the kernel, which can cause a number of problems, include RCU CPU
 * stall warnings.
 *
 * Therefore, if a nohz_full CPU fails to report a quiescent state
 * in a timely manner, the RCU grace-period kthread sets that CPU's
 * ->rcu_urgent_qs flag with the expectation that the next interrupt or
 * exception will invoke this function, which will turn on the scheduler
 * tick, which will enable RCU to detect that CPU's quiescent states,
 * for example, due to cond_resched() calls in CONFIG_PREEMPT=n kernels.
 * The tick will be disabled once a quiescent state is reported for
 * this CPU.
 *
 * Of course, in carefully tuned systems, there might never be an
 * interrupt or exception.  In that case, the RCU grace-period kthread
 * will eventually cause one to happen.  However, in less carefully
 * controlled environments, this function allows RCU to get what it
 * needs without creating otherwise useless interruptions.
 */
void __rcu_irq_enter_check_tick(void)
{
	struct rcu_data *rdp = this_cpu_ptr(&rcu_data);

	// If we're here from NMI there's nothing to do.
	if (in_nmi())
		return;

	RCU_LOCKDEP_WARN(!rcu_is_watching_curr_cpu(),
			 "Illegal rcu_irq_enter_check_tick() from extended quiescent state");

	if (!tick_nohz_full_cpu(rdp->cpu) ||
	    !READ_ONCE(rdp->rcu_urgent_qs) ||
	    READ_ONCE(rdp->rcu_forced_tick)) {
		// RCU doesn't need nohz_full help from this CPU, or it is
		// already getting that help.
		return;
	}

	// We get here only when not in an extended quiescent state and
	// from interrupts (as opposed to NMIs).  Therefore, (1) RCU is
	// already watching and (2) The fact that we are in an interrupt
	// handler and that the rcu_node lock is an irq-disabled lock
	// prevents self-deadlock.  So we can safely recheck under the lock.
	// Note that the nohz_full state currently cannot change.
	raw_spin_lock_rcu_node(rdp->mynode);
	if (READ_ONCE(rdp->rcu_urgent_qs) && !rdp->rcu_forced_tick) {
		// A nohz_full CPU is in the kernel and RCU needs a
		// quiescent state.  Turn on the tick!
		WRITE_ONCE(rdp->rcu_forced_tick, true);
		tick_dep_set_cpu(rdp->cpu, TICK_DEP_BIT_RCU);
	}
	raw_spin_unlock_rcu_node(rdp->mynode);
}
NOKPROBE_SYMBOL(__rcu_irq_enter_check_tick);
#endif /* CONFIG_NO_HZ_FULL */

/*
 * Check to see if any future non-offloaded RCU-related work will need
 * to be done by the current CPU, even if none need be done immediately,
 * returning 1 if so.  This function is part of the RCU implementation;
 * it is -not- an exported member of the RCU API.  This is used by
 * the idle-entry code to figure out whether it is safe to disable the
 * scheduler-clock interrupt.
 *
 * Just check whether or not this CPU has non-offloaded RCU callbacks
 * queued.
 */
int rcu_needs_cpu(void)
{
	return !rcu_segcblist_empty(&this_cpu_ptr(&rcu_data)->cblist) &&
		!rcu_rdp_is_offloaded(this_cpu_ptr(&rcu_data));
}

/*
 * If any sort of urgency was applied to the current CPU (for example,
 * the scheduler-clock interrupt was enabled on a nohz_full CPU) in order
 * to get to a quiescent state, disable it.
 */
static void rcu_disable_urgency_upon_qs(struct rcu_data *rdp)
{
	raw_lockdep_assert_held_rcu_node(rdp->mynode);
	WRITE_ONCE(rdp->rcu_urgent_qs, false);
	WRITE_ONCE(rdp->rcu_need_heavy_qs, false);
	if (tick_nohz_full_cpu(rdp->cpu) && rdp->rcu_forced_tick) {
		tick_dep_clear_cpu(rdp->cpu, TICK_DEP_BIT_RCU);
		WRITE_ONCE(rdp->rcu_forced_tick, false);
	}
}

/**
 * rcu_is_watching - RCU read-side critical sections permitted on current CPU?
 *
 * Return @true if RCU is watching the running CPU and @false otherwise.
 * An @true return means that this CPU can safely enter RCU read-side
 * critical sections.
 *
 * Although calls to rcu_is_watching() from most parts of the kernel
 * will return @true, there are important exceptions.  For example, if the
 * current CPU is deep within its idle loop, in kernel entry/exit code,
 * or offline, rcu_is_watching() will return @false.
 *
 * Make notrace because it can be called by the internal functions of
 * ftrace, and making this notrace removes unnecessary recursion calls.
 */
notrace bool rcu_is_watching(void)
{
	bool ret;

	preempt_disable_notrace();
	ret = rcu_is_watching_curr_cpu();
	preempt_enable_notrace();
	return ret;
}
EXPORT_SYMBOL_GPL(rcu_is_watching);

/*
 * If a holdout task is actually running, request an urgent quiescent
 * state from its CPU.  This is unsynchronized, so migrations can cause
 * the request to go to the wrong CPU.  Which is OK, all that will happen
 * is that the CPU's next context switch will be a bit slower and next
 * time around this task will generate another request.
 */
void rcu_request_urgent_qs_task(struct task_struct *t)
{
	int cpu;

	barrier();
	cpu = task_cpu(t);
	if (!task_curr(t))
		return; /* This task is not running on that CPU. */
	smp_store_release(per_cpu_ptr(&rcu_data.rcu_urgent_qs, cpu), true);
}

/*
 * When trying to report a quiescent state on behalf of some other CPU,
 * it is our responsibility to check for and handle potential overflow
 * of the rcu_node ->gp_seq counter with respect to the rcu_data counters.
 * After all, the CPU might be in deep idle state, and thus executing no
 * code whatsoever.
 */
static void rcu_gpnum_ovf(struct rcu_node *rnp, struct rcu_data *rdp)
{
	raw_lockdep_assert_held_rcu_node(rnp);
	if (ULONG_CMP_LT(rcu_seq_current(&rdp->gp_seq) + ULONG_MAX / 4,
			 rnp->gp_seq))
		WRITE_ONCE(rdp->gpwrap, true);
	if (ULONG_CMP_LT(rdp->rcu_iw_gp_seq + ULONG_MAX / 4, rnp->gp_seq))
		rdp->rcu_iw_gp_seq = rnp->gp_seq + ULONG_MAX / 4;
}

/*
 * Snapshot the specified CPU's RCU_WATCHING counter so that we can later
 * credit them with an implicit quiescent state.  Return 1 if this CPU
 * is in dynticks idle mode, which is an extended quiescent state.
 */
static int rcu_watching_snap_save(struct rcu_data *rdp)
{
	/*
	 * Full ordering between remote CPU's post idle accesses and updater's
	 * accesses prior to current GP (and also the started GP sequence number)
	 * is enforced by rcu_seq_start() implicit barrier and even further by
	 * smp_mb__after_unlock_lock() barriers chained all the way throughout the
	 * rnp locking tree since rcu_gp_init() and up to the current leaf rnp
	 * locking.
	 *
	 * Ordering between remote CPU's pre idle accesses and post grace period
	 * updater's accesses is enforced by the below acquire semantic.
	 */
	rdp->watching_snap = ct_rcu_watching_cpu_acquire(rdp->cpu);
	if (rcu_watching_snap_in_eqs(rdp->watching_snap)) {
		trace_rcu_fqs(rcu_state.name, rdp->gp_seq, rdp->cpu, TPS("dti"));
		rcu_gpnum_ovf(rdp->mynode, rdp);
		return 1;
	}
	return 0;
}

/*
 * Returns positive if the specified CPU has passed through a quiescent state
 * by virtue of being in or having passed through an dynticks idle state since
 * the last call to rcu_watching_snap_save() for this same CPU, or by
 * virtue of having been offline.
 *
 * Returns negative if the specified CPU needs a force resched.
 *
 * Returns zero otherwise.
 */
static int rcu_watching_snap_recheck(struct rcu_data *rdp)
{
	unsigned long jtsq;
	int ret = 0;
	struct rcu_node *rnp = rdp->mynode;

	/*
	 * If the CPU passed through or entered a dynticks idle phase with
	 * no active irq/NMI handlers, then we can safely pretend that the CPU
	 * already acknowledged the request to pass through a quiescent
	 * state.  Either way, that CPU cannot possibly be in an RCU
	 * read-side critical section that started before the beginning
	 * of the current RCU grace period.
	 */
	if (rcu_watching_snap_stopped_since(rdp, rdp->watching_snap)) {
		trace_rcu_fqs(rcu_state.name, rdp->gp_seq, rdp->cpu, TPS("dti"));
		rcu_gpnum_ovf(rnp, rdp);
		return 1;
	}

	/*
	 * Complain if a CPU that is considered to be offline from RCU's
	 * perspective has not yet reported a quiescent state.  After all,
	 * the offline CPU should have reported a quiescent state during
	 * the CPU-offline process, or, failing that, by rcu_gp_init()
	 * if it ran concurrently with either the CPU going offline or the
	 * last task on a leaf rcu_node structure exiting its RCU read-side
	 * critical section while all CPUs corresponding to that structure
	 * are offline.  This added warning detects bugs in any of these
	 * code paths.
	 *
	 * The rcu_node structure's ->lock is held here, which excludes
	 * the relevant portions the CPU-hotplug code, the grace-period
	 * initialization code, and the rcu_read_unlock() code paths.
	 *
	 * For more detail, please refer to the "Hotplug CPU" section
	 * of RCU's Requirements documentation.
	 */
	if (WARN_ON_ONCE(!rcu_rdp_cpu_online(rdp))) {
		struct rcu_node *rnp1;

		pr_info("%s: grp: %d-%d level: %d ->gp_seq %ld ->completedqs %ld\n",
			__func__, rnp->grplo, rnp->grphi, rnp->level,
			(long)rnp->gp_seq, (long)rnp->completedqs);
		for (rnp1 = rnp; rnp1; rnp1 = rnp1->parent)
			pr_info("%s: %d:%d ->qsmask %#lx ->qsmaskinit %#lx ->qsmaskinitnext %#lx ->rcu_gp_init_mask %#lx\n",
				__func__, rnp1->grplo, rnp1->grphi, rnp1->qsmask, rnp1->qsmaskinit, rnp1->qsmaskinitnext, rnp1->rcu_gp_init_mask);
		pr_info("%s %d: %c online: %ld(%d) offline: %ld(%d)\n",
			__func__, rdp->cpu, ".o"[rcu_rdp_cpu_online(rdp)],
			(long)rdp->rcu_onl_gp_seq, rdp->rcu_onl_gp_state,
			(long)rdp->rcu_ofl_gp_seq, rdp->rcu_ofl_gp_state);
		return 1; /* Break things loose after complaining. */
	}

	/*
	 * A CPU running for an extended time within the kernel can
	 * delay RCU grace periods: (1) At age jiffies_to_sched_qs,
	 * set .rcu_urgent_qs, (2) At age 2*jiffies_to_sched_qs, set
	 * both .rcu_need_heavy_qs and .rcu_urgent_qs.  Note that the
	 * unsynchronized assignments to the per-CPU rcu_need_heavy_qs
	 * variable are safe because the assignments are repeated if this
	 * CPU failed to pass through a quiescent state.  This code
	 * also checks .jiffies_resched in case jiffies_to_sched_qs
	 * is set way high.
	 */
	jtsq = READ_ONCE(jiffies_to_sched_qs);
	if (!READ_ONCE(rdp->rcu_need_heavy_qs) &&
	    (time_after(jiffies, rcu_state.gp_start + jtsq * 2) ||
	     time_after(jiffies, rcu_state.jiffies_resched) ||
	     rcu_state.cbovld)) {
		WRITE_ONCE(rdp->rcu_need_heavy_qs, true);
		/* Store rcu_need_heavy_qs before rcu_urgent_qs. */
		smp_store_release(&rdp->rcu_urgent_qs, true);
	} else if (time_after(jiffies, rcu_state.gp_start + jtsq)) {
		WRITE_ONCE(rdp->rcu_urgent_qs, true);
	}

	/*
	 * NO_HZ_FULL CPUs can run in-kernel without rcu_sched_clock_irq!
	 * The above code handles this, but only for straight cond_resched().
	 * And some in-kernel loops check need_resched() before calling
	 * cond_resched(), which defeats the above code for CPUs that are
	 * running in-kernel with scheduling-clock interrupts disabled.
	 * So hit them over the head with the resched_cpu() hammer!
	 */
	if (tick_nohz_full_cpu(rdp->cpu) &&
	    (time_after(jiffies, READ_ONCE(rdp->last_fqs_resched) + jtsq * 3) ||
	     rcu_state.cbovld)) {
		WRITE_ONCE(rdp->rcu_urgent_qs, true);
		WRITE_ONCE(rdp->last_fqs_resched, jiffies);
		ret = -1;
	}

	/*
	 * If more than halfway to RCU CPU stall-warning time, invoke
	 * resched_cpu() more frequently to try to loosen things up a bit.
	 * Also check to see if the CPU is getting hammered with interrupts,
	 * but only once per grace period, just to keep the IPIs down to
	 * a dull roar.
	 */
	if (time_after(jiffies, rcu_state.jiffies_resched)) {
		if (time_after(jiffies,
			       READ_ONCE(rdp->last_fqs_resched) + jtsq)) {
			WRITE_ONCE(rdp->last_fqs_resched, jiffies);
			ret = -1;
		}
		if (IS_ENABLED(CONFIG_IRQ_WORK) &&
		    !rdp->rcu_iw_pending && rdp->rcu_iw_gp_seq != rnp->gp_seq &&
		    (rnp->ffmask & rdp->grpmask)) {
			rdp->rcu_iw_pending = true;
			rdp->rcu_iw_gp_seq = rnp->gp_seq;
			irq_work_queue_on(&rdp->rcu_iw, rdp->cpu);
		}

		if (rcu_cpu_stall_cputime && rdp->snap_record.gp_seq != rdp->gp_seq) {
			int cpu = rdp->cpu;
			struct rcu_snap_record *rsrp;
			struct kernel_cpustat *kcsp;

			kcsp = &kcpustat_cpu(cpu);

			rsrp = &rdp->snap_record;
			rsrp->cputime_irq     = kcpustat_field(kcsp, CPUTIME_IRQ, cpu);
			rsrp->cputime_softirq = kcpustat_field(kcsp, CPUTIME_SOFTIRQ, cpu);
			rsrp->cputime_system  = kcpustat_field(kcsp, CPUTIME_SYSTEM, cpu);
			rsrp->nr_hardirqs = kstat_cpu_irqs_sum(rdp->cpu);
			rsrp->nr_softirqs = kstat_cpu_softirqs_sum(rdp->cpu);
			rsrp->nr_csw = nr_context_switches_cpu(rdp->cpu);
			rsrp->jiffies = jiffies;
			rsrp->gp_seq = rdp->gp_seq;
		}
	}

	return ret;
}

/* Trace-event wrapper function for trace_rcu_future_grace_period.  */
static void trace_rcu_this_gp(struct rcu_node *rnp, struct rcu_data *rdp,
			      unsigned long gp_seq_req, const char *s)
{
	trace_rcu_future_grace_period(rcu_state.name, READ_ONCE(rnp->gp_seq),
				      gp_seq_req, rnp->level,
				      rnp->grplo, rnp->grphi, s);
}

/*
 * rcu_start_this_gp - Request the start of a particular grace period
 * @rnp_start: The leaf node of the CPU from which to start.
 * @rdp: The rcu_data corresponding to the CPU from which to start.
 * @gp_seq_req: The gp_seq of the grace period to start.
 *
 * Start the specified grace period, as needed to handle newly arrived
 * callbacks.  The required future grace periods are recorded in each
 * rcu_node structure's ->gp_seq_needed field.  Returns true if there
 * is reason to awaken the grace-period kthread.
 *
 * The caller must hold the specified rcu_node structure's ->lock, which
 * is why the caller is responsible for waking the grace-period kthread.
 *
 * Returns true if the GP thread needs to be awakened else false.
 */
static bool rcu_start_this_gp(struct rcu_node *rnp_start, struct rcu_data *rdp,
			      unsigned long gp_seq_req)
{
	bool ret = false;
	struct rcu_node *rnp;

	/*
	 * Use funnel locking to either acquire the root rcu_node
	 * structure's lock or bail out if the need for this grace period
	 * has already been recorded -- or if that grace period has in
	 * fact already started.  If there is already a grace period in
	 * progress in a non-leaf node, no recording is needed because the
	 * end of the grace period will scan the leaf rcu_node structures.
	 * Note that rnp_start->lock must not be released.
	 */
	raw_lockdep_assert_held_rcu_node(rnp_start);
	trace_rcu_this_gp(rnp_start, rdp, gp_seq_req, TPS("Startleaf"));
	for (rnp = rnp_start; 1; rnp = rnp->parent) {
		if (rnp != rnp_start)
			raw_spin_lock_rcu_node(rnp);
		if (ULONG_CMP_GE(rnp->gp_seq_needed, gp_seq_req) ||
		    rcu_seq_started(&rnp->gp_seq, gp_seq_req) ||
		    (rnp != rnp_start &&
		     rcu_seq_state(rcu_seq_current(&rnp->gp_seq)))) {
			trace_rcu_this_gp(rnp, rdp, gp_seq_req,
					  TPS("Prestarted"));
			goto unlock_out;
		}
		WRITE_ONCE(rnp->gp_seq_needed, gp_seq_req);
		if (rcu_seq_state(rcu_seq_current(&rnp->gp_seq))) {
			/*
			 * We just marked the leaf or internal node, and a
			 * grace period is in progress, which means that
			 * rcu_gp_cleanup() will see the marking.  Bail to
			 * reduce contention.
			 */
			trace_rcu_this_gp(rnp_start, rdp, gp_seq_req,
					  TPS("Startedleaf"));
			goto unlock_out;
		}
		if (rnp != rnp_start && rnp->parent != NULL)
			raw_spin_unlock_rcu_node(rnp);
		if (!rnp->parent)
			break;  /* At root, and perhaps also leaf. */
	}

	/* If GP already in progress, just leave, otherwise start one. */
	if (rcu_gp_in_progress()) {
		trace_rcu_this_gp(rnp, rdp, gp_seq_req, TPS("Startedleafroot"));
		goto unlock_out;
	}
	trace_rcu_this_gp(rnp, rdp, gp_seq_req, TPS("Startedroot"));
	WRITE_ONCE(rcu_state.gp_flags, rcu_state.gp_flags | RCU_GP_FLAG_INIT);
	WRITE_ONCE(rcu_state.gp_req_activity, jiffies);
	if (!READ_ONCE(rcu_state.gp_kthread)) {
		trace_rcu_this_gp(rnp, rdp, gp_seq_req, TPS("NoGPkthread"));
		goto unlock_out;
	}
	trace_rcu_grace_period(rcu_state.name, data_race(rcu_state.gp_seq), TPS("newreq"));
	ret = true;  /* Caller must wake GP kthread. */
unlock_out:
	/* Push furthest requested GP to leaf node and rcu_data structure. */
	if (ULONG_CMP_LT(gp_seq_req, rnp->gp_seq_needed)) {
		WRITE_ONCE(rnp_start->gp_seq_needed, rnp->gp_seq_needed);
		WRITE_ONCE(rdp->gp_seq_needed, rnp->gp_seq_needed);
	}
	if (rnp != rnp_start)
		raw_spin_unlock_rcu_node(rnp);
	return ret;
}

/*
 * Clean up any old requests for the just-ended grace period.  Also return
 * whether any additional grace periods have been requested.
 */
static bool rcu_future_gp_cleanup(struct rcu_node *rnp)
{
	bool needmore;
	struct rcu_data *rdp = this_cpu_ptr(&rcu_data);

	needmore = ULONG_CMP_LT(rnp->gp_seq, rnp->gp_seq_needed);
	if (!needmore)
		rnp->gp_seq_needed = rnp->gp_seq; /* Avoid counter wrap. */
	trace_rcu_this_gp(rnp, rdp, rnp->gp_seq,
			  needmore ? TPS("CleanupMore") : TPS("Cleanup"));
	return needmore;
}

static void swake_up_one_online_ipi(void *arg)
{
	struct swait_queue_head *wqh = arg;

	swake_up_one(wqh);
}

static void swake_up_one_online(struct swait_queue_head *wqh)
{
	int cpu = get_cpu();

	/*
	 * If called from rcutree_report_cpu_starting(), wake up
	 * is dangerous that late in the CPU-down hotplug process. The
	 * scheduler might queue an ignored hrtimer. Defer the wake up
	 * to an online CPU instead.
	 */
	if (unlikely(cpu_is_offline(cpu))) {
		int target;

		target = cpumask_any_and(housekeeping_cpumask(HK_TYPE_RCU),
					 cpu_online_mask);

		smp_call_function_single(target, swake_up_one_online_ipi,
					 wqh, 0);
		put_cpu();
	} else {
		put_cpu();
		swake_up_one(wqh);
	}
}

/*
 * Awaken the grace-period kthread.  Don't do a self-awaken (unless in an
 * interrupt or softirq handler, in which case we just might immediately
 * sleep upon return, resulting in a grace-period hang), and don't bother
 * awakening when there is nothing for the grace-period kthread to do
 * (as in several CPUs raced to awaken, we lost), and finally don't try
 * to awaken a kthread that has not yet been created.  If all those checks
 * are passed, track some debug information and awaken.
 *
 * So why do the self-wakeup when in an interrupt or softirq handler
 * in the grace-period kthread's context?  Because the kthread might have
 * been interrupted just as it was going to sleep, and just after the final
 * pre-sleep check of the awaken condition.  In this case, a wakeup really
 * is required, and is therefore supplied.
 */
static void rcu_gp_kthread_wake(void)
{
	struct task_struct *t = READ_ONCE(rcu_state.gp_kthread);

	if ((current == t && !in_hardirq() && !in_serving_softirq()) ||
	    !READ_ONCE(rcu_state.gp_flags) || !t)
		return;
	WRITE_ONCE(rcu_state.gp_wake_time, jiffies);
	WRITE_ONCE(rcu_state.gp_wake_seq, READ_ONCE(rcu_state.gp_seq));
	swake_up_one_online(&rcu_state.gp_wq);
}

/*
 * If there is room, assign a ->gp_seq number to any callbacks on this
 * CPU that have not already been assigned.  Also accelerate any callbacks
 * that were previously assigned a ->gp_seq number that has since proven
 * to be too conservative, which can happen if callbacks get assigned a
 * ->gp_seq number while RCU is idle, but with reference to a non-root
 * rcu_node structure.  This function is idempotent, so it does not hurt
 * to call it repeatedly.  Returns an flag saying that we should awaken
 * the RCU grace-period kthread.
 *
 * The caller must hold rnp->lock with interrupts disabled.
 */
static bool rcu_accelerate_cbs(struct rcu_node *rnp, struct rcu_data *rdp)
{
	unsigned long gp_seq_req;
	bool ret = false;

	rcu_lockdep_assert_cblist_protected(rdp);
	raw_lockdep_assert_held_rcu_node(rnp);

	/* If no pending (not yet ready to invoke) callbacks, nothing to do. */
	if (!rcu_segcblist_pend_cbs(&rdp->cblist))
		return false;

	trace_rcu_segcb_stats(&rdp->cblist, TPS("SegCbPreAcc"));

	/*
	 * Callbacks are often registered with incomplete grace-period
	 * information.  Something about the fact that getting exact
	 * information requires acquiring a global lock...  RCU therefore
	 * makes a conservative estimate of the grace period number at which
	 * a given callback will become ready to invoke.	The following
	 * code checks this estimate and improves it when possible, thus
	 * accelerating callback invocation to an earlier grace-period
	 * number.
	 */
	gp_seq_req = rcu_seq_snap(&rcu_state.gp_seq);
	if (rcu_segcblist_accelerate(&rdp->cblist, gp_seq_req))
		ret = rcu_start_this_gp(rnp, rdp, gp_seq_req);

	/* Trace depending on how much we were able to accelerate. */
	if (rcu_segcblist_restempty(&rdp->cblist, RCU_WAIT_TAIL))
		trace_rcu_grace_period(rcu_state.name, gp_seq_req, TPS("AccWaitCB"));
	else
		trace_rcu_grace_period(rcu_state.name, gp_seq_req, TPS("AccReadyCB"));

	trace_rcu_segcb_stats(&rdp->cblist, TPS("SegCbPostAcc"));

	return ret;
}

/*
 * Similar to rcu_accelerate_cbs(), but does not require that the leaf
 * rcu_node structure's ->lock be held.  It consults the cached value
 * of ->gp_seq_needed in the rcu_data structure, and if that indicates
 * that a new grace-period request be made, invokes rcu_accelerate_cbs()
 * while holding the leaf rcu_node structure's ->lock.
 */
static void rcu_accelerate_cbs_unlocked(struct rcu_node *rnp,
					struct rcu_data *rdp)
{
	unsigned long c;
	bool needwake;

	rcu_lockdep_assert_cblist_protected(rdp);
	c = rcu_seq_snap(&rcu_state.gp_seq);
	if (!READ_ONCE(rdp->gpwrap) && ULONG_CMP_GE(rdp->gp_seq_needed, c)) {
		/* Old request still live, so mark recent callbacks. */
		(void)rcu_segcblist_accelerate(&rdp->cblist, c);
		return;
	}
	raw_spin_lock_rcu_node(rnp); /* irqs already disabled. */
	needwake = rcu_accelerate_cbs(rnp, rdp);
	raw_spin_unlock_rcu_node(rnp); /* irqs remain disabled. */
	if (needwake)
		rcu_gp_kthread_wake();
}

/*
 * Move any callbacks whose grace period has completed to the
 * RCU_DONE_TAIL sublist, then compact the remaining sublists and
 * assign ->gp_seq numbers to any callbacks in the RCU_NEXT_TAIL
 * sublist.  This function is idempotent, so it does not hurt to
 * invoke it repeatedly.  As long as it is not invoked -too- often...
 * Returns true if the RCU grace-period kthread needs to be awakened.
 *
 * The caller must hold rnp->lock with interrupts disabled.
 */
static bool rcu_advance_cbs(struct rcu_node *rnp, struct rcu_data *rdp)
{
	rcu_lockdep_assert_cblist_protected(rdp);
	raw_lockdep_assert_held_rcu_node(rnp);

	/* If no pending (not yet ready to invoke) callbacks, nothing to do. */
	if (!rcu_segcblist_pend_cbs(&rdp->cblist))
		return false;

	/*
	 * Find all callbacks whose ->gp_seq numbers indicate that they
	 * are ready to invoke, and put them into the RCU_DONE_TAIL sublist.
	 */
	rcu_segcblist_advance(&rdp->cblist, rnp->gp_seq);

	/* Classify any remaining callbacks. */
	return rcu_accelerate_cbs(rnp, rdp);
}

/*
 * Move and classify callbacks, but only if doing so won't require
 * that the RCU grace-period kthread be awakened.
 */
static void __maybe_unused rcu_advance_cbs_nowake(struct rcu_node *rnp,
						  struct rcu_data *rdp)
{
	rcu_lockdep_assert_cblist_protected(rdp);
	if (!rcu_seq_state(rcu_seq_current(&rnp->gp_seq)) || !raw_spin_trylock_rcu_node(rnp))
		return;
	// The grace period cannot end while we hold the rcu_node lock.
	if (rcu_seq_state(rcu_seq_current(&rnp->gp_seq)))
		WARN_ON_ONCE(rcu_advance_cbs(rnp, rdp));
	raw_spin_unlock_rcu_node(rnp);
}

/*
 * In CONFIG_RCU_STRICT_GRACE_PERIOD=y kernels, attempt to generate a
 * quiescent state.  This is intended to be invoked when the CPU notices
 * a new grace period.
 */
static void rcu_strict_gp_check_qs(void)
{
	if (IS_ENABLED(CONFIG_RCU_STRICT_GRACE_PERIOD)) {
		rcu_read_lock();
		rcu_read_unlock();
	}
}

/*
 * Update CPU-local rcu_data state to record the beginnings and ends of
 * grace periods.  The caller must hold the ->lock of the leaf rcu_node
 * structure corresponding to the current CPU, and must have irqs disabled.
 * Returns true if the grace-period kthread needs to be awakened.
 */
static bool __note_gp_changes(struct rcu_node *rnp, struct rcu_data *rdp)
{
	bool ret = false;
	bool need_qs;
	const bool offloaded = rcu_rdp_is_offloaded(rdp);

	raw_lockdep_assert_held_rcu_node(rnp);

	if (rdp->gp_seq == rnp->gp_seq)
		return false; /* Nothing to do. */

	/* Handle the ends of any preceding grace periods first. */
	if (rcu_seq_completed_gp(rdp->gp_seq, rnp->gp_seq) ||
	    unlikely(READ_ONCE(rdp->gpwrap))) {
		if (!offloaded)
			ret = rcu_advance_cbs(rnp, rdp); /* Advance CBs. */
		rdp->core_needs_qs = false;
		trace_rcu_grace_period(rcu_state.name, rdp->gp_seq, TPS("cpuend"));
	} else {
		if (!offloaded)
			ret = rcu_accelerate_cbs(rnp, rdp); /* Recent CBs. */
		if (rdp->core_needs_qs)
			rdp->core_needs_qs = !!(rnp->qsmask & rdp->grpmask);
	}

	/* Now handle the beginnings of any new-to-this-CPU grace periods. */
	if (rcu_seq_new_gp(rdp->gp_seq, rnp->gp_seq) ||
	    unlikely(READ_ONCE(rdp->gpwrap))) {
		/*
		 * If the current grace period is waiting for this CPU,
		 * set up to detect a quiescent state, otherwise don't
		 * go looking for one.
		 */
		trace_rcu_grace_period(rcu_state.name, rnp->gp_seq, TPS("cpustart"));
		need_qs = !!(rnp->qsmask & rdp->grpmask);
		rdp->cpu_no_qs.b.norm = need_qs;
		rdp->core_needs_qs = need_qs;
		zero_cpu_stall_ticks(rdp);
	}
	rdp->gp_seq = rnp->gp_seq;  /* Remember new grace-period state. */
	if (ULONG_CMP_LT(rdp->gp_seq_needed, rnp->gp_seq_needed) || rdp->gpwrap)
		WRITE_ONCE(rdp->gp_seq_needed, rnp->gp_seq_needed);
	if (IS_ENABLED(CONFIG_PROVE_RCU) && READ_ONCE(rdp->gpwrap))
		WRITE_ONCE(rdp->last_sched_clock, jiffies);
	WRITE_ONCE(rdp->gpwrap, false);
	rcu_gpnum_ovf(rnp, rdp);
	return ret;
}

static void note_gp_changes(struct rcu_data *rdp)
{
	unsigned long flags;
	bool needwake;
	struct rcu_node *rnp;

	local_irq_save(flags);
	rnp = rdp->mynode;
	if ((rdp->gp_seq == rcu_seq_current(&rnp->gp_seq) &&
	     !unlikely(READ_ONCE(rdp->gpwrap))) || /* w/out lock. */
	    !raw_spin_trylock_rcu_node(rnp)) { /* irqs already off, so later. */
		local_irq_restore(flags);
		return;
	}
	needwake = __note_gp_changes(rnp, rdp);
	raw_spin_unlock_irqrestore_rcu_node(rnp, flags);
	rcu_strict_gp_check_qs();
	if (needwake)
		rcu_gp_kthread_wake();
}

static atomic_t *rcu_gp_slow_suppress;

/* Register a counter to suppress debugging grace-period delays. */
void rcu_gp_slow_register(atomic_t *rgssp)
{
	WARN_ON_ONCE(rcu_gp_slow_suppress);

	WRITE_ONCE(rcu_gp_slow_suppress, rgssp);
}
EXPORT_SYMBOL_GPL(rcu_gp_slow_register);

/* Unregister a counter, with NULL for not caring which. */
void rcu_gp_slow_unregister(atomic_t *rgssp)
{
	WARN_ON_ONCE(rgssp && rgssp != rcu_gp_slow_suppress && rcu_gp_slow_suppress != NULL);

	WRITE_ONCE(rcu_gp_slow_suppress, NULL);
}
EXPORT_SYMBOL_GPL(rcu_gp_slow_unregister);

static bool rcu_gp_slow_is_suppressed(void)
{
	atomic_t *rgssp = READ_ONCE(rcu_gp_slow_suppress);

	return rgssp && atomic_read(rgssp);
}

static void rcu_gp_slow(int delay)
{
	if (!rcu_gp_slow_is_suppressed() && delay > 0 &&
	    !(rcu_seq_ctr(rcu_state.gp_seq) % (rcu_num_nodes * PER_RCU_NODE_PERIOD * delay)))
		schedule_timeout_idle(delay);
}

static unsigned long sleep_duration;

/* Allow rcutorture to stall the grace-period kthread. */
void rcu_gp_set_torture_wait(int duration)
{
	if (IS_ENABLED(CONFIG_RCU_TORTURE_TEST) && duration > 0)
		WRITE_ONCE(sleep_duration, duration);
}
EXPORT_SYMBOL_GPL(rcu_gp_set_torture_wait);

/* Actually implement the aforementioned wait. */
static void rcu_gp_torture_wait(void)
{
	unsigned long duration;

	if (!IS_ENABLED(CONFIG_RCU_TORTURE_TEST))
		return;
	duration = xchg(&sleep_duration, 0UL);
	if (duration > 0) {
		pr_alert("%s: Waiting %lu jiffies\n", __func__, duration);
		schedule_timeout_idle(duration);
		pr_alert("%s: Wait complete\n", __func__);
	}
}

/*
 * Handler for on_each_cpu() to invoke the target CPU's RCU core
 * processing.
 */
static void rcu_strict_gp_boundary(void *unused)
{
	invoke_rcu_core();
}

// Make the polled API aware of the beginning of a grace period.
static void rcu_poll_gp_seq_start(unsigned long *snap)
{
	struct rcu_node *rnp = rcu_get_root();

	if (rcu_scheduler_active != RCU_SCHEDULER_INACTIVE)
		raw_lockdep_assert_held_rcu_node(rnp);

	// If RCU was idle, note beginning of GP.
	if (!rcu_seq_state(rcu_state.gp_seq_polled))
		rcu_seq_start(&rcu_state.gp_seq_polled);

	// Either way, record current state.
	*snap = rcu_state.gp_seq_polled;
}

// Make the polled API aware of the end of a grace period.
static void rcu_poll_gp_seq_end(unsigned long *snap)
{
	struct rcu_node *rnp = rcu_get_root();

	if (rcu_scheduler_active != RCU_SCHEDULER_INACTIVE)
		raw_lockdep_assert_held_rcu_node(rnp);

	// If the previously noted GP is still in effect, record the
	// end of that GP.  Either way, zero counter to avoid counter-wrap
	// problems.
	if (*snap && *snap == rcu_state.gp_seq_polled) {
		rcu_seq_end(&rcu_state.gp_seq_polled);
		rcu_state.gp_seq_polled_snap = 0;
		rcu_state.gp_seq_polled_exp_snap = 0;
	} else {
		*snap = 0;
	}
}

// Make the polled API aware of the beginning of a grace period, but
// where caller does not hold the root rcu_node structure's lock.
static void rcu_poll_gp_seq_start_unlocked(unsigned long *snap)
{
	unsigned long flags;
	struct rcu_node *rnp = rcu_get_root();

	if (rcu_init_invoked()) {
		if (rcu_scheduler_active != RCU_SCHEDULER_INACTIVE)
			lockdep_assert_irqs_enabled();
		raw_spin_lock_irqsave_rcu_node(rnp, flags);
	}
	rcu_poll_gp_seq_start(snap);
	if (rcu_init_invoked())
		raw_spin_unlock_irqrestore_rcu_node(rnp, flags);
}

// Make the polled API aware of the end of a grace period, but where
// caller does not hold the root rcu_node structure's lock.
static void rcu_poll_gp_seq_end_unlocked(unsigned long *snap)
{
	unsigned long flags;
	struct rcu_node *rnp = rcu_get_root();

	if (rcu_init_invoked()) {
		if (rcu_scheduler_active != RCU_SCHEDULER_INACTIVE)
			lockdep_assert_irqs_enabled();
		raw_spin_lock_irqsave_rcu_node(rnp, flags);
	}
	rcu_poll_gp_seq_end(snap);
	if (rcu_init_invoked())
		raw_spin_unlock_irqrestore_rcu_node(rnp, flags);
}

/*
 * There is a single llist, which is used for handling
 * synchronize_rcu() users' enqueued rcu_synchronize nodes.
 * Within this llist, there are two tail pointers:
 *
 * wait tail: Tracks the set of nodes, which need to
 *            wait for the current GP to complete.
 * done tail: Tracks the set of nodes, for which grace
 *            period has elapsed. These nodes processing
 *            will be done as part of the cleanup work
 *            execution by a kworker.
 *
 * At every grace period init, a new wait node is added
 * to the llist. This wait node is used as wait tail
 * for this new grace period. Given that there are a fixed
 * number of wait nodes, if all wait nodes are in use
 * (which can happen when kworker callback processing
 * is delayed) and additional grace period is requested.
 * This means, a system is slow in processing callbacks.
 *
 * TODO: If a slow processing is detected, a first node
 * in the llist should be used as a wait-tail for this
 * grace period, therefore users which should wait due
 * to a slow process are handled by _this_ grace period
 * and not next.
 *
 * Below is an illustration of how the done and wait
 * tail pointers move from one set of rcu_synchronize nodes
 * to the other, as grace periods start and finish and
 * nodes are processed by kworker.
 *
 *
 * a. Initial llist callbacks list:
 *
 * +----------+           +--------+          +-------+
 * |          |           |        |          |       |
 * |   head   |---------> |   cb2  |--------->| cb1   |
 * |          |           |        |          |       |
 * +----------+           +--------+          +-------+
 *
 *
 *
 * b. New GP1 Start:
 *
 *                    WAIT TAIL
 *                      |
 *                      |
 *                      v
 * +----------+     +--------+      +--------+        +-------+
 * |          |     |        |      |        |        |       |
 * |   head   ------> wait   |------>   cb2  |------> |  cb1  |
 * |          |     | head1  |      |        |        |       |
 * +----------+     +--------+      +--------+        +-------+
 *
 *
 *
 * c. GP completion:
 *
 * WAIT_TAIL == DONE_TAIL
 *
 *                   DONE TAIL
 *                     |
 *                     |
 *                     v
 * +----------+     +--------+      +--------+        +-------+
 * |          |     |        |      |        |        |       |
 * |   head   ------> wait   |------>   cb2  |------> |  cb1  |
 * |          |     | head1  |      |        |        |       |
 * +----------+     +--------+      +--------+        +-------+
 *
 *
 *
 * d. New callbacks and GP2 start:
 *
 *                    WAIT TAIL                          DONE TAIL
 *                      |                                 |
 *                      |                                 |
 *                      v                                 v
 * +----------+     +------+    +------+    +------+    +-----+    +-----+    +-----+
 * |          |     |      |    |      |    |      |    |     |    |     |    |     |
 * |   head   ------> wait |--->|  cb4 |--->| cb3  |--->|wait |--->| cb2 |--->| cb1 |
 * |          |     | head2|    |      |    |      |    |head1|    |     |    |     |
 * +----------+     +------+    +------+    +------+    +-----+    +-----+    +-----+
 *
 *
 *
 * e. GP2 completion:
 *
 * WAIT_TAIL == DONE_TAIL
 *                   DONE TAIL
 *                      |
 *                      |
 *                      v
 * +----------+     +------+    +------+    +------+    +-----+    +-----+    +-----+
 * |          |     |      |    |      |    |      |    |     |    |     |    |     |
 * |   head   ------> wait |--->|  cb4 |--->| cb3  |--->|wait |--->| cb2 |--->| cb1 |
 * |          |     | head2|    |      |    |      |    |head1|    |     |    |     |
 * +----------+     +------+    +------+    +------+    +-----+    +-----+    +-----+
 *
 *
 * While the llist state transitions from d to e, a kworker
 * can start executing rcu_sr_normal_gp_cleanup_work() and
 * can observe either the old done tail (@c) or the new
 * done tail (@e). So, done tail updates and reads need
 * to use the rel-acq semantics. If the concurrent kworker
 * observes the old done tail, the newly queued work
 * execution will process the updated done tail. If the
 * concurrent kworker observes the new done tail, then
 * the newly queued work will skip processing the done
 * tail, as workqueue semantics guarantees that the new
 * work is executed only after the previous one completes.
 *
 * f. kworker callbacks processing complete:
 *
 *
 *                   DONE TAIL
 *                     |
 *                     |
 *                     v
 * +----------+     +--------+
 * |          |     |        |
 * |   head   ------> wait   |
 * |          |     | head2  |
 * +----------+     +--------+
 *
 */
static bool rcu_sr_is_wait_head(struct llist_node *node)
{
	return &(rcu_state.srs_wait_nodes)[0].node <= node &&
		node <= &(rcu_state.srs_wait_nodes)[SR_NORMAL_GP_WAIT_HEAD_MAX - 1].node;
}

static struct llist_node *rcu_sr_get_wait_head(void)
{
	struct sr_wait_node *sr_wn;
	int i;

	for (i = 0; i < SR_NORMAL_GP_WAIT_HEAD_MAX; i++) {
		sr_wn = &(rcu_state.srs_wait_nodes)[i];

		if (!atomic_cmpxchg_acquire(&sr_wn->inuse, 0, 1))
			return &sr_wn->node;
	}

	return NULL;
}

static void rcu_sr_put_wait_head(struct llist_node *node)
{
	struct sr_wait_node *sr_wn = container_of(node, struct sr_wait_node, node);

	atomic_set_release(&sr_wn->inuse, 0);
}

/* Disabled by default. */
static int rcu_normal_wake_from_gp;
module_param(rcu_normal_wake_from_gp, int, 0644);
static struct workqueue_struct *sync_wq;

static void rcu_sr_normal_complete(struct llist_node *node)
{
	struct rcu_synchronize *rs = container_of(
		(struct rcu_head *) node, struct rcu_synchronize, head);
	unsigned long oldstate = (unsigned long) rs->head.func;

	WARN_ONCE(IS_ENABLED(CONFIG_PROVE_RCU) &&
		!poll_state_synchronize_rcu(oldstate),
		"A full grace period is not passed yet: %lu",
		rcu_seq_diff(get_state_synchronize_rcu(), oldstate));

	/* Finally. */
	complete(&rs->completion);
}

static void rcu_sr_normal_gp_cleanup_work(struct work_struct *work)
{
	struct llist_node *done, *rcu, *next, *head;

	/*
	 * This work execution can potentially execute
	 * while a new done tail is being updated by
	 * grace period kthread in rcu_sr_normal_gp_cleanup().
	 * So, read and updates of done tail need to
	 * follow acq-rel semantics.
	 *
	 * Given that wq semantics guarantees that a single work
	 * cannot execute concurrently by multiple kworkers,
	 * the done tail list manipulations are protected here.
	 */
	done = smp_load_acquire(&rcu_state.srs_done_tail);
	if (WARN_ON_ONCE(!done))
		return;

	WARN_ON_ONCE(!rcu_sr_is_wait_head(done));
	head = done->next;
	done->next = NULL;

	/*
	 * The dummy node, which is pointed to by the
	 * done tail which is acq-read above is not removed
	 * here.  This allows lockless additions of new
	 * rcu_synchronize nodes in rcu_sr_normal_add_req(),
	 * while the cleanup work executes. The dummy
	 * nodes is removed, in next round of cleanup
	 * work execution.
	 */
	llist_for_each_safe(rcu, next, head) {
		if (!rcu_sr_is_wait_head(rcu)) {
			rcu_sr_normal_complete(rcu);
			continue;
		}

		rcu_sr_put_wait_head(rcu);
	}

	/* Order list manipulations with atomic access. */
	atomic_dec_return_release(&rcu_state.srs_cleanups_pending);
}

/*
 * Helper function for rcu_gp_cleanup().
 */
static void rcu_sr_normal_gp_cleanup(void)
{
	struct llist_node *wait_tail, *next = NULL, *rcu = NULL;
	int done = 0;

	wait_tail = rcu_state.srs_wait_tail;
	if (wait_tail == NULL)
		return;

	rcu_state.srs_wait_tail = NULL;
	ASSERT_EXCLUSIVE_WRITER(rcu_state.srs_wait_tail);
	WARN_ON_ONCE(!rcu_sr_is_wait_head(wait_tail));

	/*
	 * Process (a) and (d) cases. See an illustration.
	 */
	llist_for_each_safe(rcu, next, wait_tail->next) {
		if (rcu_sr_is_wait_head(rcu))
			break;

		rcu_sr_normal_complete(rcu);
		// It can be last, update a next on this step.
		wait_tail->next = next;

		if (++done == SR_MAX_USERS_WAKE_FROM_GP)
			break;
	}

	/*
	 * Fast path, no more users to process except putting the second last
	 * wait head if no inflight-workers. If there are in-flight workers,
	 * they will remove the last wait head.
	 *
	 * Note that the ACQUIRE orders atomic access with list manipulation.
	 */
	if (wait_tail->next && wait_tail->next->next == NULL &&
	    rcu_sr_is_wait_head(wait_tail->next) &&
	    !atomic_read_acquire(&rcu_state.srs_cleanups_pending)) {
		rcu_sr_put_wait_head(wait_tail->next);
		wait_tail->next = NULL;
	}

	/* Concurrent sr_normal_gp_cleanup work might observe this update. */
	ASSERT_EXCLUSIVE_WRITER(rcu_state.srs_done_tail);
	smp_store_release(&rcu_state.srs_done_tail, wait_tail);

	/*
	 * We schedule a work in order to perform a final processing
	 * of outstanding users(if still left) and releasing wait-heads
	 * added by rcu_sr_normal_gp_init() call.
	 */
	if (wait_tail->next) {
		atomic_inc(&rcu_state.srs_cleanups_pending);
		if (!queue_work(sync_wq, &rcu_state.srs_cleanup_work))
			atomic_dec(&rcu_state.srs_cleanups_pending);
	}
}

/*
 * Helper function for rcu_gp_init().
 */
static bool rcu_sr_normal_gp_init(void)
{
	struct llist_node *first;
	struct llist_node *wait_head;
	bool start_new_poll = false;

	first = READ_ONCE(rcu_state.srs_next.first);
	if (!first || rcu_sr_is_wait_head(first))
		return start_new_poll;

	wait_head = rcu_sr_get_wait_head();
	if (!wait_head) {
		// Kick another GP to retry.
		start_new_poll = true;
		return start_new_poll;
	}

	/* Inject a wait-dummy-node. */
	llist_add(wait_head, &rcu_state.srs_next);

	/*
	 * A waiting list of rcu_synchronize nodes should be empty on
	 * this step, since a GP-kthread, rcu_gp_init() -> gp_cleanup(),
	 * rolls it over. If not, it is a BUG, warn a user.
	 */
	WARN_ON_ONCE(rcu_state.srs_wait_tail != NULL);
	rcu_state.srs_wait_tail = wait_head;
	ASSERT_EXCLUSIVE_WRITER(rcu_state.srs_wait_tail);

	return start_new_poll;
}

static void rcu_sr_normal_add_req(struct rcu_synchronize *rs)
{
	llist_add((struct llist_node *) &rs->head, &rcu_state.srs_next);
}

/*
 * Initialize a new grace period.  Return false if no grace period required.
 */
static noinline_for_stack bool rcu_gp_init(void)
{
	unsigned long flags;
	unsigned long oldmask;
	unsigned long mask;
	struct rcu_data *rdp;
	struct rcu_node *rnp = rcu_get_root();
	bool start_new_poll;

	WRITE_ONCE(rcu_state.gp_activity, jiffies);
	raw_spin_lock_irq_rcu_node(rnp);
	if (!rcu_state.gp_flags) {
		/* Spurious wakeup, tell caller to go back to sleep.  */
		raw_spin_unlock_irq_rcu_node(rnp);
		return false;
	}
	WRITE_ONCE(rcu_state.gp_flags, 0); /* Clear all flags: New GP. */

	if (WARN_ON_ONCE(rcu_gp_in_progress())) {
		/*
		 * Grace period already in progress, don't start another.
		 * Not supposed to be able to happen.
		 */
		raw_spin_unlock_irq_rcu_node(rnp);
		return false;
	}

	/* Advance to a new grace period and initialize state. */
	record_gp_stall_check_time();
	/* Record GP times before starting GP, hence rcu_seq_start(). */
	rcu_seq_start(&rcu_state.gp_seq);
	ASSERT_EXCLUSIVE_WRITER(rcu_state.gp_seq);
	start_new_poll = rcu_sr_normal_gp_init();
	trace_rcu_grace_period(rcu_state.name, rcu_state.gp_seq, TPS("start"));
	rcu_poll_gp_seq_start(&rcu_state.gp_seq_polled_snap);
	raw_spin_unlock_irq_rcu_node(rnp);

	/*
	 * The "start_new_poll" is set to true, only when this GP is not able
	 * to handle anything and there are outstanding users. It happens when
	 * the rcu_sr_normal_gp_init() function was not able to insert a dummy
	 * separator to the llist, because there were no left any dummy-nodes.
	 *
	 * Number of dummy-nodes is fixed, it could be that we are run out of
	 * them, if so we start a new pool request to repeat a try. It is rare
	 * and it means that a system is doing a slow processing of callbacks.
	 */
	if (start_new_poll)
		(void) start_poll_synchronize_rcu();

	/*
	 * Apply per-leaf buffered online and offline operations to
	 * the rcu_node tree. Note that this new grace period need not
	 * wait for subsequent online CPUs, and that RCU hooks in the CPU
	 * offlining path, when combined with checks in this function,
	 * will handle CPUs that are currently going offline or that will
	 * go offline later.  Please also refer to "Hotplug CPU" section
	 * of RCU's Requirements documentation.
	 */
	WRITE_ONCE(rcu_state.gp_state, RCU_GP_ONOFF);
	/* Exclude CPU hotplug operations. */
	rcu_for_each_leaf_node(rnp) {
		local_irq_disable();
		arch_spin_lock(&rcu_state.ofl_lock);
		raw_spin_lock_rcu_node(rnp);
		if (rnp->qsmaskinit == rnp->qsmaskinitnext &&
		    !rnp->wait_blkd_tasks) {
			/* Nothing to do on this leaf rcu_node structure. */
			raw_spin_unlock_rcu_node(rnp);
			arch_spin_unlock(&rcu_state.ofl_lock);
			local_irq_enable();
			continue;
		}

		/* Record old state, apply changes to ->qsmaskinit field. */
		oldmask = rnp->qsmaskinit;
		rnp->qsmaskinit = rnp->qsmaskinitnext;

		/* If zero-ness of ->qsmaskinit changed, propagate up tree. */
		if (!oldmask != !rnp->qsmaskinit) {
			if (!oldmask) { /* First online CPU for rcu_node. */
				if (!rnp->wait_blkd_tasks) /* Ever offline? */
					rcu_init_new_rnp(rnp);
			} else if (rcu_preempt_has_tasks(rnp)) {
				rnp->wait_blkd_tasks = true; /* blocked tasks */
			} else { /* Last offline CPU and can propagate. */
				rcu_cleanup_dead_rnp(rnp);
			}
		}

		/*
		 * If all waited-on tasks from prior grace period are
		 * done, and if all this rcu_node structure's CPUs are
		 * still offline, propagate up the rcu_node tree and
		 * clear ->wait_blkd_tasks.  Otherwise, if one of this
		 * rcu_node structure's CPUs has since come back online,
		 * simply clear ->wait_blkd_tasks.
		 */
		if (rnp->wait_blkd_tasks &&
		    (!rcu_preempt_has_tasks(rnp) || rnp->qsmaskinit)) {
			rnp->wait_blkd_tasks = false;
			if (!rnp->qsmaskinit)
				rcu_cleanup_dead_rnp(rnp);
		}

		raw_spin_unlock_rcu_node(rnp);
		arch_spin_unlock(&rcu_state.ofl_lock);
		local_irq_enable();
	}
	rcu_gp_slow(gp_preinit_delay); /* Races with CPU hotplug. */

	/*
	 * Set the quiescent-state-needed bits in all the rcu_node
	 * structures for all currently online CPUs in breadth-first
	 * order, starting from the root rcu_node structure, relying on the
	 * layout of the tree within the rcu_state.node[] array.  Note that
	 * other CPUs will access only the leaves of the hierarchy, thus
	 * seeing that no grace period is in progress, at least until the
	 * corresponding leaf node has been initialized.
	 *
	 * The grace period cannot complete until the initialization
	 * process finishes, because this kthread handles both.
	 */
	WRITE_ONCE(rcu_state.gp_state, RCU_GP_INIT);
	rcu_for_each_node_breadth_first(rnp) {
		rcu_gp_slow(gp_init_delay);
		raw_spin_lock_irqsave_rcu_node(rnp, flags);
		rdp = this_cpu_ptr(&rcu_data);
		rcu_preempt_check_blocked_tasks(rnp);
		rnp->qsmask = rnp->qsmaskinit;
		WRITE_ONCE(rnp->gp_seq, rcu_state.gp_seq);
		if (rnp == rdp->mynode)
			(void)__note_gp_changes(rnp, rdp);
		rcu_preempt_boost_start_gp(rnp);
		trace_rcu_grace_period_init(rcu_state.name, rnp->gp_seq,
					    rnp->level, rnp->grplo,
					    rnp->grphi, rnp->qsmask);
		/* Quiescent states for tasks on any now-offline CPUs. */
		mask = rnp->qsmask & ~rnp->qsmaskinitnext;
		rnp->rcu_gp_init_mask = mask;
		if ((mask || rnp->wait_blkd_tasks) && rcu_is_leaf_node(rnp))
			rcu_report_qs_rnp(mask, rnp, rnp->gp_seq, flags);
		else
			raw_spin_unlock_irq_rcu_node(rnp);
		cond_resched_tasks_rcu_qs();
		WRITE_ONCE(rcu_state.gp_activity, jiffies);
	}

	// If strict, make all CPUs aware of new grace period.
	if (IS_ENABLED(CONFIG_RCU_STRICT_GRACE_PERIOD))
		on_each_cpu(rcu_strict_gp_boundary, NULL, 0);

	return true;
}

/*
 * Helper function for swait_event_idle_exclusive() wakeup at force-quiescent-state
 * time.
 */
static bool rcu_gp_fqs_check_wake(int *gfp)
{
	struct rcu_node *rnp = rcu_get_root();

	// If under overload conditions, force an immediate FQS scan.
	if (*gfp & RCU_GP_FLAG_OVLD)
		return true;

	// Someone like call_rcu() requested a force-quiescent-state scan.
	*gfp = READ_ONCE(rcu_state.gp_flags);
	if (*gfp & RCU_GP_FLAG_FQS)
		return true;

	// The current grace period has completed.
	if (!READ_ONCE(rnp->qsmask) && !rcu_preempt_blocked_readers_cgp(rnp))
		return true;

	return false;
}

/*
 * Do one round of quiescent-state forcing.
 */
static void rcu_gp_fqs(bool first_time)
{
	int nr_fqs = READ_ONCE(rcu_state.nr_fqs_jiffies_stall);
	struct rcu_node *rnp = rcu_get_root();

	WRITE_ONCE(rcu_state.gp_activity, jiffies);
	WRITE_ONCE(rcu_state.n_force_qs, rcu_state.n_force_qs + 1);

	WARN_ON_ONCE(nr_fqs > 3);
	/* Only countdown nr_fqs for stall purposes if jiffies moves. */
	if (nr_fqs) {
		if (nr_fqs == 1) {
			WRITE_ONCE(rcu_state.jiffies_stall,
				   jiffies + rcu_jiffies_till_stall_check());
		}
		WRITE_ONCE(rcu_state.nr_fqs_jiffies_stall, --nr_fqs);
	}

	if (first_time) {
		/* Collect dyntick-idle snapshots. */
		force_qs_rnp(rcu_watching_snap_save);
	} else {
		/* Handle dyntick-idle and offline CPUs. */
		force_qs_rnp(rcu_watching_snap_recheck);
	}
	/* Clear flag to prevent immediate re-entry. */
	if (READ_ONCE(rcu_state.gp_flags) & RCU_GP_FLAG_FQS) {
		raw_spin_lock_irq_rcu_node(rnp);
		WRITE_ONCE(rcu_state.gp_flags, rcu_state.gp_flags & ~RCU_GP_FLAG_FQS);
		raw_spin_unlock_irq_rcu_node(rnp);
	}
}

/*
 * Loop doing repeated quiescent-state forcing until the grace period ends.
 */
static noinline_for_stack void rcu_gp_fqs_loop(void)
{
	bool first_gp_fqs = true;
	int gf = 0;
	unsigned long j;
	int ret;
	struct rcu_node *rnp = rcu_get_root();

	j = READ_ONCE(jiffies_till_first_fqs);
	if (rcu_state.cbovld)
		gf = RCU_GP_FLAG_OVLD;
	ret = 0;
	for (;;) {
		if (rcu_state.cbovld) {
			j = (j + 2) / 3;
			if (j <= 0)
				j = 1;
		}
		if (!ret || time_before(jiffies + j, rcu_state.jiffies_force_qs)) {
			WRITE_ONCE(rcu_state.jiffies_force_qs, jiffies + j);
			/*
			 * jiffies_force_qs before RCU_GP_WAIT_FQS state
			 * update; required for stall checks.
			 */
			smp_wmb();
			WRITE_ONCE(rcu_state.jiffies_kick_kthreads,
				   jiffies + (j ? 3 * j : 2));
		}
		trace_rcu_grace_period(rcu_state.name, rcu_state.gp_seq,
				       TPS("fqswait"));
		WRITE_ONCE(rcu_state.gp_state, RCU_GP_WAIT_FQS);
		(void)swait_event_idle_timeout_exclusive(rcu_state.gp_wq,
				 rcu_gp_fqs_check_wake(&gf), j);
		rcu_gp_torture_wait();
		WRITE_ONCE(rcu_state.gp_state, RCU_GP_DOING_FQS);
		/* Locking provides needed memory barriers. */
		/*
		 * Exit the loop if the root rcu_node structure indicates that the grace period
		 * has ended, leave the loop.  The rcu_preempt_blocked_readers_cgp(rnp) check
		 * is required only for single-node rcu_node trees because readers blocking
		 * the current grace period are queued only on leaf rcu_node structures.
		 * For multi-node trees, checking the root node's ->qsmask suffices, because a
		 * given root node's ->qsmask bit is cleared only when all CPUs and tasks from
		 * the corresponding leaf nodes have passed through their quiescent state.
		 */
		if (!READ_ONCE(rnp->qsmask) &&
		    !rcu_preempt_blocked_readers_cgp(rnp))
			break;
		/* If time for quiescent-state forcing, do it. */
		if (!time_after(rcu_state.jiffies_force_qs, jiffies) ||
		    (gf & (RCU_GP_FLAG_FQS | RCU_GP_FLAG_OVLD))) {
			trace_rcu_grace_period(rcu_state.name, rcu_state.gp_seq,
					       TPS("fqsstart"));
			rcu_gp_fqs(first_gp_fqs);
			gf = 0;
			if (first_gp_fqs) {
				first_gp_fqs = false;
				gf = rcu_state.cbovld ? RCU_GP_FLAG_OVLD : 0;
			}
			trace_rcu_grace_period(rcu_state.name, rcu_state.gp_seq,
					       TPS("fqsend"));
			cond_resched_tasks_rcu_qs();
			WRITE_ONCE(rcu_state.gp_activity, jiffies);
			ret = 0; /* Force full wait till next FQS. */
			j = READ_ONCE(jiffies_till_next_fqs);
		} else {
			/* Deal with stray signal. */
			cond_resched_tasks_rcu_qs();
			WRITE_ONCE(rcu_state.gp_activity, jiffies);
			WARN_ON(signal_pending(current));
			trace_rcu_grace_period(rcu_state.name, rcu_state.gp_seq,
					       TPS("fqswaitsig"));
			ret = 1; /* Keep old FQS timing. */
			j = jiffies;
			if (time_after(jiffies, rcu_state.jiffies_force_qs))
				j = 1;
			else
				j = rcu_state.jiffies_force_qs - j;
			gf = 0;
		}
	}
}

/*
 * Clean up after the old grace period.
 */
static noinline void rcu_gp_cleanup(void)
{
	int cpu;
	bool needgp = false;
	unsigned long gp_duration;
	unsigned long new_gp_seq;
	bool offloaded;
	struct rcu_data *rdp;
	struct rcu_node *rnp = rcu_get_root();
	struct swait_queue_head *sq;

	WRITE_ONCE(rcu_state.gp_activity, jiffies);
	raw_spin_lock_irq_rcu_node(rnp);
	rcu_state.gp_end = jiffies;
	gp_duration = rcu_state.gp_end - rcu_state.gp_start;
	if (gp_duration > rcu_state.gp_max)
		rcu_state.gp_max = gp_duration;

	/*
	 * We know the grace period is complete, but to everyone else
	 * it appears to still be ongoing.  But it is also the case
	 * that to everyone else it looks like there is nothing that
	 * they can do to advance the grace period.  It is therefore
	 * safe for us to drop the lock in order to mark the grace
	 * period as completed in all of the rcu_node structures.
	 */
	rcu_poll_gp_seq_end(&rcu_state.gp_seq_polled_snap);
	raw_spin_unlock_irq_rcu_node(rnp);

	/*
	 * Propagate new ->gp_seq value to rcu_node structures so that
	 * other CPUs don't have to wait until the start of the next grace
	 * period to process their callbacks.  This also avoids some nasty
	 * RCU grace-period initialization races by forcing the end of
	 * the current grace period to be completely recorded in all of
	 * the rcu_node structures before the beginning of the next grace
	 * period is recorded in any of the rcu_node structures.
	 */
	new_gp_seq = rcu_state.gp_seq;
	rcu_seq_end(&new_gp_seq);
	rcu_for_each_node_breadth_first(rnp) {
		raw_spin_lock_irq_rcu_node(rnp);
		if (WARN_ON_ONCE(rcu_preempt_blocked_readers_cgp(rnp)))
			dump_blkd_tasks(rnp, 10);
		WARN_ON_ONCE(rnp->qsmask);
		WRITE_ONCE(rnp->gp_seq, new_gp_seq);
		if (!rnp->parent)
			smp_mb(); // Order against failing poll_state_synchronize_rcu_full().
		rdp = this_cpu_ptr(&rcu_data);
		if (rnp == rdp->mynode)
			needgp = __note_gp_changes(rnp, rdp) || needgp;
		/* smp_mb() provided by prior unlock-lock pair. */
		needgp = rcu_future_gp_cleanup(rnp) || needgp;
		// Reset overload indication for CPUs no longer overloaded
		if (rcu_is_leaf_node(rnp))
			for_each_leaf_node_cpu_mask(rnp, cpu, rnp->cbovldmask) {
				rdp = per_cpu_ptr(&rcu_data, cpu);
				check_cb_ovld_locked(rdp, rnp);
			}
		sq = rcu_nocb_gp_get(rnp);
		raw_spin_unlock_irq_rcu_node(rnp);
		rcu_nocb_gp_cleanup(sq);
		cond_resched_tasks_rcu_qs();
		WRITE_ONCE(rcu_state.gp_activity, jiffies);
		rcu_gp_slow(gp_cleanup_delay);
	}
	rnp = rcu_get_root();
	raw_spin_lock_irq_rcu_node(rnp); /* GP before ->gp_seq update. */

	/* Declare grace period done, trace first to use old GP number. */
	trace_rcu_grace_period(rcu_state.name, rcu_state.gp_seq, TPS("end"));
	rcu_seq_end(&rcu_state.gp_seq);
	ASSERT_EXCLUSIVE_WRITER(rcu_state.gp_seq);
	WRITE_ONCE(rcu_state.gp_state, RCU_GP_IDLE);
	/* Check for GP requests since above loop. */
	rdp = this_cpu_ptr(&rcu_data);
	if (!needgp && ULONG_CMP_LT(rnp->gp_seq, rnp->gp_seq_needed)) {
		trace_rcu_this_gp(rnp, rdp, rnp->gp_seq_needed,
				  TPS("CleanupMore"));
		needgp = true;
	}
	/* Advance CBs to reduce false positives below. */
	offloaded = rcu_rdp_is_offloaded(rdp);
	if ((offloaded || !rcu_accelerate_cbs(rnp, rdp)) && needgp) {

		// We get here if a grace period was needed (“needgp”)
		// and the above call to rcu_accelerate_cbs() did not set
		// the RCU_GP_FLAG_INIT bit in ->gp_state (which records
		// the need for another grace period).  The purpose
		// of the “offloaded” check is to avoid invoking
		// rcu_accelerate_cbs() on an offloaded CPU because we do not
		// hold the ->nocb_lock needed to safely access an offloaded
		// ->cblist.  We do not want to acquire that lock because
		// it can be heavily contended during callback floods.

		WRITE_ONCE(rcu_state.gp_flags, RCU_GP_FLAG_INIT);
		WRITE_ONCE(rcu_state.gp_req_activity, jiffies);
		trace_rcu_grace_period(rcu_state.name, rcu_state.gp_seq, TPS("newreq"));
	} else {

		// We get here either if there is no need for an
		// additional grace period or if rcu_accelerate_cbs() has
		// already set the RCU_GP_FLAG_INIT bit in ->gp_flags. 
		// So all we need to do is to clear all of the other
		// ->gp_flags bits.

		WRITE_ONCE(rcu_state.gp_flags, rcu_state.gp_flags & RCU_GP_FLAG_INIT);
	}
	raw_spin_unlock_irq_rcu_node(rnp);

	// Make synchronize_rcu() users aware of the end of old grace period.
	rcu_sr_normal_gp_cleanup();

	// If strict, make all CPUs aware of the end of the old grace period.
	if (IS_ENABLED(CONFIG_RCU_STRICT_GRACE_PERIOD))
		on_each_cpu(rcu_strict_gp_boundary, NULL, 0);
}

/*
 * Body of kthread that handles grace periods.
 */
static int __noreturn rcu_gp_kthread(void *unused)
{
	rcu_bind_gp_kthread();
	for (;;) {

		/* Handle grace-period start. */
		for (;;) {
			trace_rcu_grace_period(rcu_state.name, rcu_state.gp_seq,
					       TPS("reqwait"));
			WRITE_ONCE(rcu_state.gp_state, RCU_GP_WAIT_GPS);
			swait_event_idle_exclusive(rcu_state.gp_wq,
					 READ_ONCE(rcu_state.gp_flags) &
					 RCU_GP_FLAG_INIT);
			rcu_gp_torture_wait();
			WRITE_ONCE(rcu_state.gp_state, RCU_GP_DONE_GPS);
			/* Locking provides needed memory barrier. */
			if (rcu_gp_init())
				break;
			cond_resched_tasks_rcu_qs();
			WRITE_ONCE(rcu_state.gp_activity, jiffies);
			WARN_ON(signal_pending(current));
			trace_rcu_grace_period(rcu_state.name, rcu_state.gp_seq,
					       TPS("reqwaitsig"));
		}

		/* Handle quiescent-state forcing. */
		rcu_gp_fqs_loop();

		/* Handle grace-period end. */
		WRITE_ONCE(rcu_state.gp_state, RCU_GP_CLEANUP);
		rcu_gp_cleanup();
		WRITE_ONCE(rcu_state.gp_state, RCU_GP_CLEANED);
	}
}

/*
 * Report a full set of quiescent states to the rcu_state data structure.
 * Invoke rcu_gp_kthread_wake() to awaken the grace-period kthread if
 * another grace period is required.  Whether we wake the grace-period
 * kthread or it awakens itself for the next round of quiescent-state
 * forcing, that kthread will clean up after the just-completed grace
 * period.  Note that the caller must hold rnp->lock, which is released
 * before return.
 */
static void rcu_report_qs_rsp(unsigned long flags)
	__releases(rcu_get_root()->lock)
{
	raw_lockdep_assert_held_rcu_node(rcu_get_root());
	WARN_ON_ONCE(!rcu_gp_in_progress());
	WRITE_ONCE(rcu_state.gp_flags, rcu_state.gp_flags | RCU_GP_FLAG_FQS);
	raw_spin_unlock_irqrestore_rcu_node(rcu_get_root(), flags);
	rcu_gp_kthread_wake();
}

/*
 * Similar to rcu_report_qs_rdp(), for which it is a helper function.
 * Allows quiescent states for a group of CPUs to be reported at one go
 * to the specified rcu_node structure, though all the CPUs in the group
 * must be represented by the same rcu_node structure (which need not be a
 * leaf rcu_node structure, though it often will be).  The gps parameter
 * is the grace-period snapshot, which means that the quiescent states
 * are valid only if rnp->gp_seq is equal to gps.  That structure's lock
 * must be held upon entry, and it is released before return.
 *
 * As a special case, if mask is zero, the bit-already-cleared check is
 * disabled.  This allows propagating quiescent state due to resumed tasks
 * during grace-period initialization.
 */
static void rcu_report_qs_rnp(unsigned long mask, struct rcu_node *rnp,
			      unsigned long gps, unsigned long flags)
	__releases(rnp->lock)
{
	unsigned long oldmask = 0;
	struct rcu_node *rnp_c;

	raw_lockdep_assert_held_rcu_node(rnp);

	/* Walk up the rcu_node hierarchy. */
	for (;;) {
		if ((!(rnp->qsmask & mask) && mask) || rnp->gp_seq != gps) {

			/*
			 * Our bit has already been cleared, or the
			 * relevant grace period is already over, so done.
			 */
			raw_spin_unlock_irqrestore_rcu_node(rnp, flags);
			return;
		}
		WARN_ON_ONCE(oldmask); /* Any child must be all zeroed! */
		WARN_ON_ONCE(!rcu_is_leaf_node(rnp) &&
			     rcu_preempt_blocked_readers_cgp(rnp));
		WRITE_ONCE(rnp->qsmask, rnp->qsmask & ~mask);
		trace_rcu_quiescent_state_report(rcu_state.name, rnp->gp_seq,
						 mask, rnp->qsmask, rnp->level,
						 rnp->grplo, rnp->grphi,
						 !!rnp->gp_tasks);
		if (rnp->qsmask != 0 || rcu_preempt_blocked_readers_cgp(rnp)) {

			/* Other bits still set at this level, so done. */
			raw_spin_unlock_irqrestore_rcu_node(rnp, flags);
			return;
		}
		rnp->completedqs = rnp->gp_seq;
		mask = rnp->grpmask;
		if (rnp->parent == NULL) {

			/* No more levels.  Exit loop holding root lock. */

			break;
		}
		raw_spin_unlock_irqrestore_rcu_node(rnp, flags);
		rnp_c = rnp;
		rnp = rnp->parent;
		raw_spin_lock_irqsave_rcu_node(rnp, flags);
		oldmask = READ_ONCE(rnp_c->qsmask);
	}

	/*
	 * Get here if we are the last CPU to pass through a quiescent
	 * state for this grace period.  Invoke rcu_report_qs_rsp()
	 * to clean up and start the next grace period if one is needed.
	 */
	rcu_report_qs_rsp(flags); /* releases rnp->lock. */
}

/*
 * Record a quiescent state for all tasks that were previously queued
 * on the specified rcu_node structure and that were blocking the current
 * RCU grace period.  The caller must hold the corresponding rnp->lock with
 * irqs disabled, and this lock is released upon return, but irqs remain
 * disabled.
 */
static void __maybe_unused
rcu_report_unblock_qs_rnp(struct rcu_node *rnp, unsigned long flags)
	__releases(rnp->lock)
{
	unsigned long gps;
	unsigned long mask;
	struct rcu_node *rnp_p;

	raw_lockdep_assert_held_rcu_node(rnp);
	if (WARN_ON_ONCE(!IS_ENABLED(CONFIG_PREEMPT_RCU)) ||
	    WARN_ON_ONCE(rcu_preempt_blocked_readers_cgp(rnp)) ||
	    rnp->qsmask != 0) {
		raw_spin_unlock_irqrestore_rcu_node(rnp, flags);
		return;  /* Still need more quiescent states! */
	}

	rnp->completedqs = rnp->gp_seq;
	rnp_p = rnp->parent;
	if (rnp_p == NULL) {
		/*
		 * Only one rcu_node structure in the tree, so don't
		 * try to report up to its nonexistent parent!
		 */
		rcu_report_qs_rsp(flags);
		return;
	}

	/* Report up the rest of the hierarchy, tracking current ->gp_seq. */
	gps = rnp->gp_seq;
	mask = rnp->grpmask;
	raw_spin_unlock_rcu_node(rnp);	/* irqs remain disabled. */
	raw_spin_lock_rcu_node(rnp_p);	/* irqs already disabled. */
	rcu_report_qs_rnp(mask, rnp_p, gps, flags);
}

/*
 * Record a quiescent state for the specified CPU to that CPU's rcu_data
 * structure.  This must be called from the specified CPU.
 */
static void
rcu_report_qs_rdp(struct rcu_data *rdp)
{
	unsigned long flags;
	unsigned long mask;
	struct rcu_node *rnp;

	WARN_ON_ONCE(rdp->cpu != smp_processor_id());
	rnp = rdp->mynode;
	raw_spin_lock_irqsave_rcu_node(rnp, flags);
	if (rdp->cpu_no_qs.b.norm || rdp->gp_seq != rnp->gp_seq ||
	    rdp->gpwrap) {

		/*
		 * The grace period in which this quiescent state was
		 * recorded has ended, so don't report it upwards.
		 * We will instead need a new quiescent state that lies
		 * within the current grace period.
		 */
		rdp->cpu_no_qs.b.norm = true;	/* need qs for new gp. */
		raw_spin_unlock_irqrestore_rcu_node(rnp, flags);
		return;
	}
	mask = rdp->grpmask;
	rdp->core_needs_qs = false;
	if ((rnp->qsmask & mask) == 0) {
		raw_spin_unlock_irqrestore_rcu_node(rnp, flags);
	} else {
		/*
		 * This GP can't end until cpu checks in, so all of our
		 * callbacks can be processed during the next GP.
		 *
		 * NOCB kthreads have their own way to deal with that...
		 */
		if (!rcu_rdp_is_offloaded(rdp)) {
			/*
			 * The current GP has not yet ended, so it
			 * should not be possible for rcu_accelerate_cbs()
			 * to return true.  So complain, but don't awaken.
			 */
			WARN_ON_ONCE(rcu_accelerate_cbs(rnp, rdp));
		}

		rcu_disable_urgency_upon_qs(rdp);
		rcu_report_qs_rnp(mask, rnp, rnp->gp_seq, flags);
		/* ^^^ Released rnp->lock */
	}
}

/*
 * Check to see if there is a new grace period of which this CPU
 * is not yet aware, and if so, set up local rcu_data state for it.
 * Otherwise, see if this CPU has just passed through its first
 * quiescent state for this grace period, and record that fact if so.
 */
static void
rcu_check_quiescent_state(struct rcu_data *rdp)
{
	/* Check for grace-period ends and beginnings. */
	note_gp_changes(rdp);

	/*
	 * Does this CPU still need to do its part for current grace period?
	 * If no, return and let the other CPUs do their part as well.
	 */
	if (!rdp->core_needs_qs)
		return;

	/*
	 * Was there a quiescent state since the beginning of the grace
	 * period? If no, then exit and wait for the next call.
	 */
	if (rdp->cpu_no_qs.b.norm)
		return;

	/*
	 * Tell RCU we are done (but rcu_report_qs_rdp() will be the
	 * judge of that).
	 */
	rcu_report_qs_rdp(rdp);
}

/* Return true if callback-invocation time limit exceeded. */
static bool rcu_do_batch_check_time(long count, long tlimit,
				    bool jlimit_check, unsigned long jlimit)
{
	// Invoke local_clock() only once per 32 consecutive callbacks.
	return unlikely(tlimit) &&
	       (!likely(count & 31) ||
		(IS_ENABLED(CONFIG_RCU_DOUBLE_CHECK_CB_TIME) &&
		 jlimit_check && time_after(jiffies, jlimit))) &&
	       local_clock() >= tlimit;
}

/*
 * Invoke any RCU callbacks that have made it to the end of their grace
 * period.  Throttle as specified by rdp->blimit.
 */
static void rcu_do_batch(struct rcu_data *rdp)
{
	long bl;
	long count = 0;
	int div;
	bool __maybe_unused empty;
	unsigned long flags;
	unsigned long jlimit;
	bool jlimit_check = false;
	long pending;
	struct rcu_cblist rcl = RCU_CBLIST_INITIALIZER(rcl);
	struct rcu_head *rhp;
	long tlimit = 0;

	/* If no callbacks are ready, just return. */
	if (!rcu_segcblist_ready_cbs(&rdp->cblist)) {
		trace_rcu_batch_start(rcu_state.name,
				      rcu_segcblist_n_cbs(&rdp->cblist), 0);
		trace_rcu_batch_end(rcu_state.name, 0,
				    !rcu_segcblist_empty(&rdp->cblist),
				    need_resched(), is_idle_task(current),
				    rcu_is_callbacks_kthread(rdp));
		return;
	}

	/*
	 * Extract the list of ready callbacks, disabling IRQs to prevent
	 * races with call_rcu() from interrupt handlers.  Leave the
	 * callback counts, as rcu_barrier() needs to be conservative.
	 *
	 * Callbacks execution is fully ordered against preceding grace period
	 * completion (materialized by rnp->gp_seq update) thanks to the
	 * smp_mb__after_unlock_lock() upon node locking required for callbacks
	 * advancing. In NOCB mode this ordering is then further relayed through
	 * the nocb locking that protects both callbacks advancing and extraction.
	 */
	rcu_nocb_lock_irqsave(rdp, flags);
	WARN_ON_ONCE(cpu_is_offline(smp_processor_id()));
	pending = rcu_segcblist_get_seglen(&rdp->cblist, RCU_DONE_TAIL);
	div = READ_ONCE(rcu_divisor);
	div = div < 0 ? 7 : div > sizeof(long) * 8 - 2 ? sizeof(long) * 8 - 2 : div;
	bl = max(rdp->blimit, pending >> div);
	if ((in_serving_softirq() || rdp->rcu_cpu_kthread_status == RCU_KTHREAD_RUNNING) &&
	    (IS_ENABLED(CONFIG_RCU_DOUBLE_CHECK_CB_TIME) || unlikely(bl > 100))) {
		const long npj = NSEC_PER_SEC / HZ;
		long rrn = READ_ONCE(rcu_resched_ns);

		rrn = rrn < NSEC_PER_MSEC ? NSEC_PER_MSEC : rrn > NSEC_PER_SEC ? NSEC_PER_SEC : rrn;
		tlimit = local_clock() + rrn;
		jlimit = jiffies + (rrn + npj + 1) / npj;
		jlimit_check = true;
	}
	trace_rcu_batch_start(rcu_state.name,
			      rcu_segcblist_n_cbs(&rdp->cblist), bl);
	rcu_segcblist_extract_done_cbs(&rdp->cblist, &rcl);
	if (rcu_rdp_is_offloaded(rdp))
		rdp->qlen_last_fqs_check = rcu_segcblist_n_cbs(&rdp->cblist);

	trace_rcu_segcb_stats(&rdp->cblist, TPS("SegCbDequeued"));
	rcu_nocb_unlock_irqrestore(rdp, flags);

	/* Invoke callbacks. */
	tick_dep_set_task(current, TICK_DEP_BIT_RCU);
	rhp = rcu_cblist_dequeue(&rcl);

	for (; rhp; rhp = rcu_cblist_dequeue(&rcl)) {
		rcu_callback_t f;

		count++;
		debug_rcu_head_unqueue(rhp);

		rcu_lock_acquire(&rcu_callback_map);
		trace_rcu_invoke_callback(rcu_state.name, rhp);

		f = rhp->func;
		debug_rcu_head_callback(rhp);
		WRITE_ONCE(rhp->func, (rcu_callback_t)0L);
		f(rhp);

		rcu_lock_release(&rcu_callback_map);

		/*
		 * Stop only if limit reached and CPU has something to do.
		 */
		if (in_serving_softirq()) {
			if (count >= bl && (need_resched() || !is_idle_task(current)))
				break;
			/*
			 * Make sure we don't spend too much time here and deprive other
			 * softirq vectors of CPU cycles.
			 */
			if (rcu_do_batch_check_time(count, tlimit, jlimit_check, jlimit))
				break;
		} else {
			// In rcuc/rcuoc context, so no worries about
			// depriving other softirq vectors of CPU cycles.
			local_bh_enable();
			lockdep_assert_irqs_enabled();
			cond_resched_tasks_rcu_qs();
			lockdep_assert_irqs_enabled();
			local_bh_disable();
			// But rcuc kthreads can delay quiescent-state
			// reporting, so check time limits for them.
			if (rdp->rcu_cpu_kthread_status == RCU_KTHREAD_RUNNING &&
			    rcu_do_batch_check_time(count, tlimit, jlimit_check, jlimit)) {
				rdp->rcu_cpu_has_work = 1;
				break;
			}
		}
	}

	rcu_nocb_lock_irqsave(rdp, flags);
	rdp->n_cbs_invoked += count;
	trace_rcu_batch_end(rcu_state.name, count, !!rcl.head, need_resched(),
			    is_idle_task(current), rcu_is_callbacks_kthread(rdp));

	/* Update counts and requeue any remaining callbacks. */
	rcu_segcblist_insert_done_cbs(&rdp->cblist, &rcl);
	rcu_segcblist_add_len(&rdp->cblist, -count);

	/* Reinstate batch limit if we have worked down the excess. */
	count = rcu_segcblist_n_cbs(&rdp->cblist);
	if (rdp->blimit >= DEFAULT_MAX_RCU_BLIMIT && count <= qlowmark)
		rdp->blimit = blimit;

	/* Reset ->qlen_last_fqs_check trigger if enough CBs have drained. */
	if (count == 0 && rdp->qlen_last_fqs_check != 0) {
		rdp->qlen_last_fqs_check = 0;
		rdp->n_force_qs_snap = READ_ONCE(rcu_state.n_force_qs);
	} else if (count < rdp->qlen_last_fqs_check - qhimark)
		rdp->qlen_last_fqs_check = count;

	/*
	 * The following usually indicates a double call_rcu().  To track
	 * this down, try building with CONFIG_DEBUG_OBJECTS_RCU_HEAD=y.
	 */
	empty = rcu_segcblist_empty(&rdp->cblist);
	WARN_ON_ONCE(count == 0 && !empty);
	WARN_ON_ONCE(!IS_ENABLED(CONFIG_RCU_NOCB_CPU) &&
		     count != 0 && empty);
	WARN_ON_ONCE(count == 0 && rcu_segcblist_n_segment_cbs(&rdp->cblist) != 0);
	WARN_ON_ONCE(!empty && rcu_segcblist_n_segment_cbs(&rdp->cblist) == 0);

	rcu_nocb_unlock_irqrestore(rdp, flags);

	tick_dep_clear_task(current, TICK_DEP_BIT_RCU);
}

/*
 * This function is invoked from each scheduling-clock interrupt,
 * and checks to see if this CPU is in a non-context-switch quiescent
 * state, for example, user mode or idle loop.  It also schedules RCU
 * core processing.  If the current grace period has gone on too long,
 * it will ask the scheduler to manufacture a context switch for the sole
 * purpose of providing the needed quiescent state.
 */
void rcu_sched_clock_irq(int user)
{
	unsigned long j;

	if (IS_ENABLED(CONFIG_PROVE_RCU)) {
		j = jiffies;
		WARN_ON_ONCE(time_before(j, __this_cpu_read(rcu_data.last_sched_clock)));
		__this_cpu_write(rcu_data.last_sched_clock, j);
	}
	trace_rcu_utilization(TPS("Start scheduler-tick"));
	lockdep_assert_irqs_disabled();
	raw_cpu_inc(rcu_data.ticks_this_gp);
	/* The load-acquire pairs with the store-release setting to true. */
	if (smp_load_acquire(this_cpu_ptr(&rcu_data.rcu_urgent_qs))) {
		/* Idle and userspace execution already are quiescent states. */
		if (!rcu_is_cpu_rrupt_from_idle() && !user) {
			set_tsk_need_resched(current);
			set_preempt_need_resched();
		}
		__this_cpu_write(rcu_data.rcu_urgent_qs, false);
	}
	rcu_flavor_sched_clock_irq(user);
	if (rcu_pending(user))
		invoke_rcu_core();
	if (user || rcu_is_cpu_rrupt_from_idle())
		rcu_note_voluntary_context_switch(current);
	lockdep_assert_irqs_disabled();

	trace_rcu_utilization(TPS("End scheduler-tick"));
}

/*
 * Scan the leaf rcu_node structures.  For each structure on which all
 * CPUs have reported a quiescent state and on which there are tasks
 * blocking the current grace period, initiate RCU priority boosting.
 * Otherwise, invoke the specified function to check dyntick state for
 * each CPU that has not yet reported a quiescent state.
 */
static void force_qs_rnp(int (*f)(struct rcu_data *rdp))
{
	int cpu;
	unsigned long flags;
	struct rcu_node *rnp;

	rcu_state.cbovld = rcu_state.cbovldnext;
	rcu_state.cbovldnext = false;
	rcu_for_each_leaf_node(rnp) {
		unsigned long mask = 0;
		unsigned long rsmask = 0;

		cond_resched_tasks_rcu_qs();
		raw_spin_lock_irqsave_rcu_node(rnp, flags);
		rcu_state.cbovldnext |= !!rnp->cbovldmask;
		if (rnp->qsmask == 0) {
			if (rcu_preempt_blocked_readers_cgp(rnp)) {
				/*
				 * No point in scanning bits because they
				 * are all zero.  But we might need to
				 * priority-boost blocked readers.
				 */
				rcu_initiate_boost(rnp, flags);
				/* rcu_initiate_boost() releases rnp->lock */
				continue;
			}
			raw_spin_unlock_irqrestore_rcu_node(rnp, flags);
			continue;
		}
		for_each_leaf_node_cpu_mask(rnp, cpu, rnp->qsmask) {
			struct rcu_data *rdp;
			int ret;

			rdp = per_cpu_ptr(&rcu_data, cpu);
			ret = f(rdp);
			if (ret > 0) {
				mask |= rdp->grpmask;
				rcu_disable_urgency_upon_qs(rdp);
			}
			if (ret < 0)
				rsmask |= rdp->grpmask;
		}
		if (mask != 0) {
			/* Idle/offline CPUs, report (releases rnp->lock). */
			rcu_report_qs_rnp(mask, rnp, rnp->gp_seq, flags);
		} else {
			/* Nothing to do here, so just drop the lock. */
			raw_spin_unlock_irqrestore_rcu_node(rnp, flags);
		}

		for_each_leaf_node_cpu_mask(rnp, cpu, rsmask)
			resched_cpu(cpu);
	}
}

/*
 * Force quiescent states on reluctant CPUs, and also detect which
 * CPUs are in dyntick-idle mode.
 */
void rcu_force_quiescent_state(void)
{
	unsigned long flags;
	bool ret;
	struct rcu_node *rnp;
	struct rcu_node *rnp_old = NULL;

	if (!rcu_gp_in_progress())
		return;
	/* Funnel through hierarchy to reduce memory contention. */
	rnp = raw_cpu_read(rcu_data.mynode);
	for (; rnp != NULL; rnp = rnp->parent) {
		ret = (READ_ONCE(rcu_state.gp_flags) & RCU_GP_FLAG_FQS) ||
		       !raw_spin_trylock(&rnp->fqslock);
		if (rnp_old != NULL)
			raw_spin_unlock(&rnp_old->fqslock);
		if (ret)
			return;
		rnp_old = rnp;
	}
	/* rnp_old == rcu_get_root(), rnp == NULL. */

	/* Reached the root of the rcu_node tree, acquire lock. */
	raw_spin_lock_irqsave_rcu_node(rnp_old, flags);
	raw_spin_unlock(&rnp_old->fqslock);
	if (READ_ONCE(rcu_state.gp_flags) & RCU_GP_FLAG_FQS) {
		raw_spin_unlock_irqrestore_rcu_node(rnp_old, flags);
		return;  /* Someone beat us to it. */
	}
	WRITE_ONCE(rcu_state.gp_flags, rcu_state.gp_flags | RCU_GP_FLAG_FQS);
	raw_spin_unlock_irqrestore_rcu_node(rnp_old, flags);
	rcu_gp_kthread_wake();
}
EXPORT_SYMBOL_GPL(rcu_force_quiescent_state);

// Workqueue handler for an RCU reader for kernels enforcing struct RCU
// grace periods.
static void strict_work_handler(struct work_struct *work)
{
	rcu_read_lock();
	rcu_read_unlock();
}

/* Perform RCU core processing work for the current CPU.  */
static __latent_entropy void rcu_core(void)
{
	unsigned long flags;
	struct rcu_data *rdp = raw_cpu_ptr(&rcu_data);
	struct rcu_node *rnp = rdp->mynode;

	if (cpu_is_offline(smp_processor_id()))
		return;
	trace_rcu_utilization(TPS("Start RCU core"));
	WARN_ON_ONCE(!rdp->beenonline);

	/* Report any deferred quiescent states if preemption enabled. */
	if (IS_ENABLED(CONFIG_PREEMPT_COUNT) && (!(preempt_count() & PREEMPT_MASK))) {
		rcu_preempt_deferred_qs(current);
	} else if (rcu_preempt_need_deferred_qs(current)) {
		set_tsk_need_resched(current);
		set_preempt_need_resched();
	}

	/* Update RCU state based on any recent quiescent states. */
	rcu_check_quiescent_state(rdp);

	/* No grace period and unregistered callbacks? */
	if (!rcu_gp_in_progress() &&
	    rcu_segcblist_is_enabled(&rdp->cblist) && !rcu_rdp_is_offloaded(rdp)) {
		local_irq_save(flags);
		if (!rcu_segcblist_restempty(&rdp->cblist, RCU_NEXT_READY_TAIL))
			rcu_accelerate_cbs_unlocked(rnp, rdp);
		local_irq_restore(flags);
	}

	rcu_check_gp_start_stall(rnp, rdp, rcu_jiffies_till_stall_check());

	/* If there are callbacks ready, invoke them. */
	if (!rcu_rdp_is_offloaded(rdp) && rcu_segcblist_ready_cbs(&rdp->cblist) &&
	    likely(READ_ONCE(rcu_scheduler_fully_active))) {
		rcu_do_batch(rdp);
		/* Re-invoke RCU core processing if there are callbacks remaining. */
		if (rcu_segcblist_ready_cbs(&rdp->cblist))
			invoke_rcu_core();
	}

	/* Do any needed deferred wakeups of rcuo kthreads. */
	do_nocb_deferred_wakeup(rdp);
	trace_rcu_utilization(TPS("End RCU core"));

	// If strict GPs, schedule an RCU reader in a clean environment.
	if (IS_ENABLED(CONFIG_RCU_STRICT_GRACE_PERIOD))
		queue_work_on(rdp->cpu, rcu_gp_wq, &rdp->strict_work);
}

static void rcu_core_si(void)
{
	rcu_core();
}

static void rcu_wake_cond(struct task_struct *t, int status)
{
	/*
	 * If the thread is yielding, only wake it when this
	 * is invoked from idle
	 */
	if (t && (status != RCU_KTHREAD_YIELDING || is_idle_task(current)))
		wake_up_process(t);
}

static void invoke_rcu_core_kthread(void)
{
	struct task_struct *t;
	unsigned long flags;

	local_irq_save(flags);
	__this_cpu_write(rcu_data.rcu_cpu_has_work, 1);
	t = __this_cpu_read(rcu_data.rcu_cpu_kthread_task);
	if (t != NULL && t != current)
		rcu_wake_cond(t, __this_cpu_read(rcu_data.rcu_cpu_kthread_status));
	local_irq_restore(flags);
}

/*
 * Wake up this CPU's rcuc kthread to do RCU core processing.
 */
static void invoke_rcu_core(void)
{
	if (!cpu_online(smp_processor_id()))
		return;
	if (use_softirq)
		raise_softirq(RCU_SOFTIRQ);
	else
		invoke_rcu_core_kthread();
}

static void rcu_cpu_kthread_park(unsigned int cpu)
{
	per_cpu(rcu_data.rcu_cpu_kthread_status, cpu) = RCU_KTHREAD_OFFCPU;
}

static int rcu_cpu_kthread_should_run(unsigned int cpu)
{
	return __this_cpu_read(rcu_data.rcu_cpu_has_work);
}

/*
 * Per-CPU kernel thread that invokes RCU callbacks.  This replaces
 * the RCU softirq used in configurations of RCU that do not support RCU
 * priority boosting.
 */
static void rcu_cpu_kthread(unsigned int cpu)
{
	unsigned int *statusp = this_cpu_ptr(&rcu_data.rcu_cpu_kthread_status);
	char work, *workp = this_cpu_ptr(&rcu_data.rcu_cpu_has_work);
	unsigned long *j = this_cpu_ptr(&rcu_data.rcuc_activity);
	int spincnt;

	trace_rcu_utilization(TPS("Start CPU kthread@rcu_run"));
	for (spincnt = 0; spincnt < 10; spincnt++) {
		WRITE_ONCE(*j, jiffies);
		local_bh_disable();
		*statusp = RCU_KTHREAD_RUNNING;
		local_irq_disable();
		work = *workp;
		WRITE_ONCE(*workp, 0);
		local_irq_enable();
		if (work)
			rcu_core();
		local_bh_enable();
		if (!READ_ONCE(*workp)) {
			trace_rcu_utilization(TPS("End CPU kthread@rcu_wait"));
			*statusp = RCU_KTHREAD_WAITING;
			return;
		}
	}
	*statusp = RCU_KTHREAD_YIELDING;
	trace_rcu_utilization(TPS("Start CPU kthread@rcu_yield"));
	schedule_timeout_idle(2);
	trace_rcu_utilization(TPS("End CPU kthread@rcu_yield"));
	*statusp = RCU_KTHREAD_WAITING;
	WRITE_ONCE(*j, jiffies);
}

static struct smp_hotplug_thread rcu_cpu_thread_spec = {
	.store			= &rcu_data.rcu_cpu_kthread_task,
	.thread_should_run	= rcu_cpu_kthread_should_run,
	.thread_fn		= rcu_cpu_kthread,
	.thread_comm		= "rcuc/%u",
	.setup			= rcu_cpu_kthread_setup,
	.park			= rcu_cpu_kthread_park,
};

/*
 * Spawn per-CPU RCU core processing kthreads.
 */
static int __init rcu_spawn_core_kthreads(void)
{
	int cpu;

	for_each_possible_cpu(cpu)
		per_cpu(rcu_data.rcu_cpu_has_work, cpu) = 0;
	if (use_softirq)
		return 0;
	WARN_ONCE(smpboot_register_percpu_thread(&rcu_cpu_thread_spec),
		  "%s: Could not start rcuc kthread, OOM is now expected behavior\n", __func__);
	return 0;
}

static void rcutree_enqueue(struct rcu_data *rdp, struct rcu_head *head, rcu_callback_t func)
{
	rcu_segcblist_enqueue(&rdp->cblist, head);
	if (__is_kvfree_rcu_offset((unsigned long)func))
		trace_rcu_kvfree_callback(rcu_state.name, head,
					 (unsigned long)func,
					 rcu_segcblist_n_cbs(&rdp->cblist));
	else
		trace_rcu_callback(rcu_state.name, head,
				   rcu_segcblist_n_cbs(&rdp->cblist));
	trace_rcu_segcb_stats(&rdp->cblist, TPS("SegCBQueued"));
}

/*
 * Handle any core-RCU processing required by a call_rcu() invocation.
 */
static void call_rcu_core(struct rcu_data *rdp, struct rcu_head *head,
			  rcu_callback_t func, unsigned long flags)
{
	rcutree_enqueue(rdp, head, func);
	/*
	 * If called from an extended quiescent state, invoke the RCU
	 * core in order to force a re-evaluation of RCU's idleness.
	 */
	if (!rcu_is_watching())
		invoke_rcu_core();

	/* If interrupts were disabled or CPU offline, don't invoke RCU core. */
	if (irqs_disabled_flags(flags) || cpu_is_offline(smp_processor_id()))
		return;

	/*
	 * Force the grace period if too many callbacks or too long waiting.
	 * Enforce hysteresis, and don't invoke rcu_force_quiescent_state()
	 * if some other CPU has recently done so.  Also, don't bother
	 * invoking rcu_force_quiescent_state() if the newly enqueued callback
	 * is the only one waiting for a grace period to complete.
	 */
	if (unlikely(rcu_segcblist_n_cbs(&rdp->cblist) >
		     rdp->qlen_last_fqs_check + qhimark)) {

		/* Are we ignoring a completed grace period? */
		note_gp_changes(rdp);

		/* Start a new grace period if one not already started. */
		if (!rcu_gp_in_progress()) {
			rcu_accelerate_cbs_unlocked(rdp->mynode, rdp);
		} else {
			/* Give the grace period a kick. */
			rdp->blimit = DEFAULT_MAX_RCU_BLIMIT;
			if (READ_ONCE(rcu_state.n_force_qs) == rdp->n_force_qs_snap &&
			    rcu_segcblist_first_pend_cb(&rdp->cblist) != head)
				rcu_force_quiescent_state();
			rdp->n_force_qs_snap = READ_ONCE(rcu_state.n_force_qs);
			rdp->qlen_last_fqs_check = rcu_segcblist_n_cbs(&rdp->cblist);
		}
	}
}

/*
 * RCU callback function to leak a callback.
 */
static void rcu_leak_callback(struct rcu_head *rhp)
{
}

/*
 * Check and if necessary update the leaf rcu_node structure's
 * ->cbovldmask bit corresponding to the current CPU based on that CPU's
 * number of queued RCU callbacks.  The caller must hold the leaf rcu_node
 * structure's ->lock.
 */
static void check_cb_ovld_locked(struct rcu_data *rdp, struct rcu_node *rnp)
{
	raw_lockdep_assert_held_rcu_node(rnp);
	if (qovld_calc <= 0)
		return; // Early boot and wildcard value set.
	if (rcu_segcblist_n_cbs(&rdp->cblist) >= qovld_calc)
		WRITE_ONCE(rnp->cbovldmask, rnp->cbovldmask | rdp->grpmask);
	else
		WRITE_ONCE(rnp->cbovldmask, rnp->cbovldmask & ~rdp->grpmask);
}

/*
 * Check and if necessary update the leaf rcu_node structure's
 * ->cbovldmask bit corresponding to the current CPU based on that CPU's
 * number of queued RCU callbacks.  No locks need be held, but the
 * caller must have disabled interrupts.
 *
 * Note that this function ignores the possibility that there are a lot
 * of callbacks all of which have already seen the end of their respective
 * grace periods.  This omission is due to the need for no-CBs CPUs to
 * be holding ->nocb_lock to do this check, which is too heavy for a
 * common-case operation.
 */
static void check_cb_ovld(struct rcu_data *rdp)
{
	struct rcu_node *const rnp = rdp->mynode;

	if (qovld_calc <= 0 ||
	    ((rcu_segcblist_n_cbs(&rdp->cblist) >= qovld_calc) ==
	     !!(READ_ONCE(rnp->cbovldmask) & rdp->grpmask)))
		return; // Early boot wildcard value or already set correctly.
	raw_spin_lock_rcu_node(rnp);
	check_cb_ovld_locked(rdp, rnp);
	raw_spin_unlock_rcu_node(rnp);
}

static void
__call_rcu_common(struct rcu_head *head, rcu_callback_t func, bool lazy_in)
{
	static atomic_t doublefrees;
	unsigned long flags;
	bool lazy;
	struct rcu_data *rdp;

	/* Misaligned rcu_head! */
	WARN_ON_ONCE((unsigned long)head & (sizeof(void *) - 1));

	if (debug_rcu_head_queue(head)) {
		/*
		 * Probable double call_rcu(), so leak the callback.
		 * Use rcu:rcu_callback trace event to find the previous
		 * time callback was passed to call_rcu().
		 */
		if (atomic_inc_return(&doublefrees) < 4) {
			pr_err("%s(): Double-freed CB %p->%pS()!!!  ", __func__, head, head->func);
			mem_dump_obj(head);
		}
		WRITE_ONCE(head->func, rcu_leak_callback);
		return;
	}
	head->func = func;
	head->next = NULL;
	kasan_record_aux_stack_noalloc(head);
	local_irq_save(flags);
	rdp = this_cpu_ptr(&rcu_data);
	lazy = lazy_in && !rcu_async_should_hurry();

	/* Add the callback to our list. */
	if (unlikely(!rcu_segcblist_is_enabled(&rdp->cblist))) {
		// This can trigger due to call_rcu() from offline CPU:
		WARN_ON_ONCE(rcu_scheduler_active != RCU_SCHEDULER_INACTIVE);
		WARN_ON_ONCE(!rcu_is_watching());
		// Very early boot, before rcu_init().  Initialize if needed
		// and then drop through to queue the callback.
		if (rcu_segcblist_empty(&rdp->cblist))
			rcu_segcblist_init(&rdp->cblist);
	}

	check_cb_ovld(rdp);

	if (unlikely(rcu_rdp_is_offloaded(rdp)))
		call_rcu_nocb(rdp, head, func, flags, lazy);
	else
		call_rcu_core(rdp, head, func, flags);
	local_irq_restore(flags);
}

#ifdef CONFIG_RCU_LAZY
static bool enable_rcu_lazy __read_mostly = !IS_ENABLED(CONFIG_RCU_LAZY_DEFAULT_OFF);
module_param(enable_rcu_lazy, bool, 0444);

/**
 * call_rcu_hurry() - Queue RCU callback for invocation after grace period, and
 * flush all lazy callbacks (including the new one) to the main ->cblist while
 * doing so.
 *
 * @head: structure to be used for queueing the RCU updates.
 * @func: actual callback function to be invoked after the grace period
 *
 * The callback function will be invoked some time after a full grace
 * period elapses, in other words after all pre-existing RCU read-side
 * critical sections have completed.
 *
 * Use this API instead of call_rcu() if you don't want the callback to be
 * invoked after very long periods of time, which can happen on systems without
 * memory pressure and on systems which are lightly loaded or mostly idle.
 * This function will cause callbacks to be invoked sooner than later at the
 * expense of extra power. Other than that, this function is identical to, and
 * reuses call_rcu()'s logic. Refer to call_rcu() for more details about memory
 * ordering and other functionality.
 */
void call_rcu_hurry(struct rcu_head *head, rcu_callback_t func)
{
	__call_rcu_common(head, func, false);
}
EXPORT_SYMBOL_GPL(call_rcu_hurry);
#else
#define enable_rcu_lazy		false
#endif

/**
 * call_rcu() - Queue an RCU callback for invocation after a grace period.
 * By default the callbacks are 'lazy' and are kept hidden from the main
 * ->cblist to prevent starting of grace periods too soon.
 * If you desire grace periods to start very soon, use call_rcu_hurry().
 *
 * @head: structure to be used for queueing the RCU updates.
 * @func: actual callback function to be invoked after the grace period
 *
 * The callback function will be invoked some time after a full grace
 * period elapses, in other words after all pre-existing RCU read-side
 * critical sections have completed.  However, the callback function
 * might well execute concurrently with RCU read-side critical sections
 * that started after call_rcu() was invoked.
 *
 * RCU read-side critical sections are delimited by rcu_read_lock()
 * and rcu_read_unlock(), and may be nested.  In addition, but only in
 * v5.0 and later, regions of code across which interrupts, preemption,
 * or softirqs have been disabled also serve as RCU read-side critical
 * sections.  This includes hardware interrupt handlers, softirq handlers,
 * and NMI handlers.
 *
 * Note that all CPUs must agree that the grace period extended beyond
 * all pre-existing RCU read-side critical section.  On systems with more
 * than one CPU, this means that when "func()" is invoked, each CPU is
 * guaranteed to have executed a full memory barrier since the end of its
 * last RCU read-side critical section whose beginning preceded the call
 * to call_rcu().  It also means that each CPU executing an RCU read-side
 * critical section that continues beyond the start of "func()" must have
 * executed a memory barrier after the call_rcu() but before the beginning
 * of that RCU read-side critical section.  Note that these guarantees
 * include CPUs that are offline, idle, or executing in user mode, as
 * well as CPUs that are executing in the kernel.
 *
 * Furthermore, if CPU A invoked call_rcu() and CPU B invoked the
 * resulting RCU callback function "func()", then both CPU A and CPU B are
 * guaranteed to execute a full memory barrier during the time interval
 * between the call to call_rcu() and the invocation of "func()" -- even
 * if CPU A and CPU B are the same CPU (but again only if the system has
 * more than one CPU).
 *
 * Implementation of these memory-ordering guarantees is described here:
 * Documentation/RCU/Design/Memory-Ordering/Tree-RCU-Memory-Ordering.rst.
 */
void call_rcu(struct rcu_head *head, rcu_callback_t func)
{
	__call_rcu_common(head, func, enable_rcu_lazy);
}
EXPORT_SYMBOL_GPL(call_rcu);

/* Maximum number of jiffies to wait before draining a batch. */
#define KFREE_DRAIN_JIFFIES (5 * HZ)
#define KFREE_N_BATCHES 2
#define FREE_N_CHANNELS 2

/**
 * struct kvfree_rcu_bulk_data - single block to store kvfree_rcu() pointers
 * @list: List node. All blocks are linked between each other
 * @gp_snap: Snapshot of RCU state for objects placed to this bulk
 * @nr_records: Number of active pointers in the array
 * @records: Array of the kvfree_rcu() pointers
 */
struct kvfree_rcu_bulk_data {
	struct list_head list;
	struct rcu_gp_oldstate gp_snap;
	unsigned long nr_records;
	void *records[] __counted_by(nr_records);
};

/*
 * This macro defines how many entries the "records" array
 * will contain. It is based on the fact that the size of
 * kvfree_rcu_bulk_data structure becomes exactly one page.
 */
#define KVFREE_BULK_MAX_ENTR \
	((PAGE_SIZE - sizeof(struct kvfree_rcu_bulk_data)) / sizeof(void *))

/**
 * struct kfree_rcu_cpu_work - single batch of kfree_rcu() requests
 * @rcu_work: Let queue_rcu_work() invoke workqueue handler after grace period
 * @head_free: List of kfree_rcu() objects waiting for a grace period
 * @head_free_gp_snap: Grace-period snapshot to check for attempted premature frees.
 * @bulk_head_free: Bulk-List of kvfree_rcu() objects waiting for a grace period
 * @krcp: Pointer to @kfree_rcu_cpu structure
 */

struct kfree_rcu_cpu_work {
	struct rcu_work rcu_work;
	struct rcu_head *head_free;
	struct rcu_gp_oldstate head_free_gp_snap;
	struct list_head bulk_head_free[FREE_N_CHANNELS];
	struct kfree_rcu_cpu *krcp;
};

/**
 * struct kfree_rcu_cpu - batch up kfree_rcu() requests for RCU grace period
 * @head: List of kfree_rcu() objects not yet waiting for a grace period
 * @head_gp_snap: Snapshot of RCU state for objects placed to "@head"
 * @bulk_head: Bulk-List of kvfree_rcu() objects not yet waiting for a grace period
 * @krw_arr: Array of batches of kfree_rcu() objects waiting for a grace period
 * @lock: Synchronize access to this structure
 * @monitor_work: Promote @head to @head_free after KFREE_DRAIN_JIFFIES
 * @initialized: The @rcu_work fields have been initialized
 * @head_count: Number of objects in rcu_head singular list
 * @bulk_count: Number of objects in bulk-list
 * @bkvcache:
 *	A simple cache list that contains objects for reuse purpose.
 *	In order to save some per-cpu space the list is singular.
 *	Even though it is lockless an access has to be protected by the
 *	per-cpu lock.
 * @page_cache_work: A work to refill the cache when it is empty
 * @backoff_page_cache_fill: Delay cache refills
 * @work_in_progress: Indicates that page_cache_work is running
 * @hrtimer: A hrtimer for scheduling a page_cache_work
 * @nr_bkv_objs: number of allocated objects at @bkvcache.
 *
 * This is a per-CPU structure.  The reason that it is not included in
 * the rcu_data structure is to permit this code to be extracted from
 * the RCU files.  Such extraction could allow further optimization of
 * the interactions with the slab allocators.
 */
struct kfree_rcu_cpu {
	// Objects queued on a linked list
	// through their rcu_head structures.
	struct rcu_head *head;
	unsigned long head_gp_snap;
	atomic_t head_count;

	// Objects queued on a bulk-list.
	struct list_head bulk_head[FREE_N_CHANNELS];
	atomic_t bulk_count[FREE_N_CHANNELS];

	struct kfree_rcu_cpu_work krw_arr[KFREE_N_BATCHES];
	raw_spinlock_t lock;
	struct delayed_work monitor_work;
	bool initialized;

	struct delayed_work page_cache_work;
	atomic_t backoff_page_cache_fill;
	atomic_t work_in_progress;
	struct hrtimer hrtimer;

	struct llist_head bkvcache;
	int nr_bkv_objs;
};

static DEFINE_PER_CPU(struct kfree_rcu_cpu, krc) = {
	.lock = __RAW_SPIN_LOCK_UNLOCKED(krc.lock),
};

static __always_inline void
debug_rcu_bhead_unqueue(struct kvfree_rcu_bulk_data *bhead)
{
#ifdef CONFIG_DEBUG_OBJECTS_RCU_HEAD
	int i;

	for (i = 0; i < bhead->nr_records; i++)
		debug_rcu_head_unqueue((struct rcu_head *)(bhead->records[i]));
#endif
}

static inline struct kfree_rcu_cpu *
krc_this_cpu_lock(unsigned long *flags)
{
	struct kfree_rcu_cpu *krcp;

	local_irq_save(*flags);	// For safely calling this_cpu_ptr().
	krcp = this_cpu_ptr(&krc);
	raw_spin_lock(&krcp->lock);

	return krcp;
}

static inline void
krc_this_cpu_unlock(struct kfree_rcu_cpu *krcp, unsigned long flags)
{
	raw_spin_unlock_irqrestore(&krcp->lock, flags);
}

static inline struct kvfree_rcu_bulk_data *
get_cached_bnode(struct kfree_rcu_cpu *krcp)
{
	if (!krcp->nr_bkv_objs)
		return NULL;

	WRITE_ONCE(krcp->nr_bkv_objs, krcp->nr_bkv_objs - 1);
	return (struct kvfree_rcu_bulk_data *)
		llist_del_first(&krcp->bkvcache);
}

static inline bool
put_cached_bnode(struct kfree_rcu_cpu *krcp,
	struct kvfree_rcu_bulk_data *bnode)
{
	// Check the limit.
	if (krcp->nr_bkv_objs >= rcu_min_cached_objs)
		return false;

	llist_add((struct llist_node *) bnode, &krcp->bkvcache);
	WRITE_ONCE(krcp->nr_bkv_objs, krcp->nr_bkv_objs + 1);
	return true;
}

static int
drain_page_cache(struct kfree_rcu_cpu *krcp)
{
	unsigned long flags;
	struct llist_node *page_list, *pos, *n;
	int freed = 0;

	if (!rcu_min_cached_objs)
		return 0;

	raw_spin_lock_irqsave(&krcp->lock, flags);
	page_list = llist_del_all(&krcp->bkvcache);
	WRITE_ONCE(krcp->nr_bkv_objs, 0);
	raw_spin_unlock_irqrestore(&krcp->lock, flags);

	llist_for_each_safe(pos, n, page_list) {
		free_page((unsigned long)pos);
		freed++;
	}

	return freed;
}

static void
kvfree_rcu_bulk(struct kfree_rcu_cpu *krcp,
	struct kvfree_rcu_bulk_data *bnode, int idx)
{
	unsigned long flags;
	int i;

	if (!WARN_ON_ONCE(!poll_state_synchronize_rcu_full(&bnode->gp_snap))) {
		debug_rcu_bhead_unqueue(bnode);
		rcu_lock_acquire(&rcu_callback_map);
		if (idx == 0) { // kmalloc() / kfree().
			trace_rcu_invoke_kfree_bulk_callback(
				rcu_state.name, bnode->nr_records,
				bnode->records);

			kfree_bulk(bnode->nr_records, bnode->records);
		} else { // vmalloc() / vfree().
			for (i = 0; i < bnode->nr_records; i++) {
				trace_rcu_invoke_kvfree_callback(
					rcu_state.name, bnode->records[i], 0);

				vfree(bnode->records[i]);
			}
		}
		rcu_lock_release(&rcu_callback_map);
	}

	raw_spin_lock_irqsave(&krcp->lock, flags);
	if (put_cached_bnode(krcp, bnode))
		bnode = NULL;
	raw_spin_unlock_irqrestore(&krcp->lock, flags);

	if (bnode)
		free_page((unsigned long) bnode);

	cond_resched_tasks_rcu_qs();
}

static void
kvfree_rcu_list(struct rcu_head *head)
{
	struct rcu_head *next;

	for (; head; head = next) {
		void *ptr = (void *) head->func;
		unsigned long offset = (void *) head - ptr;

		next = head->next;
		debug_rcu_head_unqueue((struct rcu_head *)ptr);
		rcu_lock_acquire(&rcu_callback_map);
		trace_rcu_invoke_kvfree_callback(rcu_state.name, head, offset);

		if (!WARN_ON_ONCE(!__is_kvfree_rcu_offset(offset)))
			kvfree(ptr);

		rcu_lock_release(&rcu_callback_map);
		cond_resched_tasks_rcu_qs();
	}
}

/*
 * This function is invoked in workqueue context after a grace period.
 * It frees all the objects queued on ->bulk_head_free or ->head_free.
 */
static void kfree_rcu_work(struct work_struct *work)
{
	unsigned long flags;
	struct kvfree_rcu_bulk_data *bnode, *n;
	struct list_head bulk_head[FREE_N_CHANNELS];
	struct rcu_head *head;
	struct kfree_rcu_cpu *krcp;
	struct kfree_rcu_cpu_work *krwp;
	struct rcu_gp_oldstate head_gp_snap;
	int i;

	krwp = container_of(to_rcu_work(work),
		struct kfree_rcu_cpu_work, rcu_work);
	krcp = krwp->krcp;

	raw_spin_lock_irqsave(&krcp->lock, flags);
	// Channels 1 and 2.
	for (i = 0; i < FREE_N_CHANNELS; i++)
		list_replace_init(&krwp->bulk_head_free[i], &bulk_head[i]);

	// Channel 3.
	head = krwp->head_free;
	krwp->head_free = NULL;
	head_gp_snap = krwp->head_free_gp_snap;
	raw_spin_unlock_irqrestore(&krcp->lock, flags);

	// Handle the first two channels.
	for (i = 0; i < FREE_N_CHANNELS; i++) {
		// Start from the tail page, so a GP is likely passed for it.
		list_for_each_entry_safe(bnode, n, &bulk_head[i], list)
			kvfree_rcu_bulk(krcp, bnode, i);
	}

	/*
	 * This is used when the "bulk" path can not be used for the
	 * double-argument of kvfree_rcu().  This happens when the
	 * page-cache is empty, which means that objects are instead
	 * queued on a linked list through their rcu_head structures.
	 * This list is named "Channel 3".
	 */
	if (head && !WARN_ON_ONCE(!poll_state_synchronize_rcu_full(&head_gp_snap)))
		kvfree_rcu_list(head);
}

static bool
need_offload_krc(struct kfree_rcu_cpu *krcp)
{
	int i;

	for (i = 0; i < FREE_N_CHANNELS; i++)
		if (!list_empty(&krcp->bulk_head[i]))
			return true;

	return !!READ_ONCE(krcp->head);
}

static bool
need_wait_for_krwp_work(struct kfree_rcu_cpu_work *krwp)
{
	int i;

	for (i = 0; i < FREE_N_CHANNELS; i++)
		if (!list_empty(&krwp->bulk_head_free[i]))
			return true;

	return !!krwp->head_free;
}

static int krc_count(struct kfree_rcu_cpu *krcp)
{
	int sum = atomic_read(&krcp->head_count);
	int i;

	for (i = 0; i < FREE_N_CHANNELS; i++)
		sum += atomic_read(&krcp->bulk_count[i]);

	return sum;
}

static void
schedule_delayed_monitor_work(struct kfree_rcu_cpu *krcp)
{
	long delay, delay_left;

	delay = krc_count(krcp) >= KVFREE_BULK_MAX_ENTR ? 1:KFREE_DRAIN_JIFFIES;
	if (delayed_work_pending(&krcp->monitor_work)) {
		delay_left = krcp->monitor_work.timer.expires - jiffies;
		if (delay < delay_left)
			mod_delayed_work(system_unbound_wq, &krcp->monitor_work, delay);
		return;
	}
	queue_delayed_work(system_unbound_wq, &krcp->monitor_work, delay);
}

static void
kvfree_rcu_drain_ready(struct kfree_rcu_cpu *krcp)
{
	struct list_head bulk_ready[FREE_N_CHANNELS];
	struct kvfree_rcu_bulk_data *bnode, *n;
	struct rcu_head *head_ready = NULL;
	unsigned long flags;
	int i;

	raw_spin_lock_irqsave(&krcp->lock, flags);
	for (i = 0; i < FREE_N_CHANNELS; i++) {
		INIT_LIST_HEAD(&bulk_ready[i]);

		list_for_each_entry_safe_reverse(bnode, n, &krcp->bulk_head[i], list) {
			if (!poll_state_synchronize_rcu_full(&bnode->gp_snap))
				break;

			atomic_sub(bnode->nr_records, &krcp->bulk_count[i]);
			list_move(&bnode->list, &bulk_ready[i]);
		}
	}

	if (krcp->head && poll_state_synchronize_rcu(krcp->head_gp_snap)) {
		head_ready = krcp->head;
		atomic_set(&krcp->head_count, 0);
		WRITE_ONCE(krcp->head, NULL);
	}
	raw_spin_unlock_irqrestore(&krcp->lock, flags);

	for (i = 0; i < FREE_N_CHANNELS; i++) {
		list_for_each_entry_safe(bnode, n, &bulk_ready[i], list)
			kvfree_rcu_bulk(krcp, bnode, i);
	}

	if (head_ready)
		kvfree_rcu_list(head_ready);
}

/*
 * Return: %true if a work is queued, %false otherwise.
 */
static bool
kvfree_rcu_queue_batch(struct kfree_rcu_cpu *krcp)
{
	unsigned long flags;
	bool queued = false;
	int i, j;

	raw_spin_lock_irqsave(&krcp->lock, flags);

	// Attempt to start a new batch.
	for (i = 0; i < KFREE_N_BATCHES; i++) {
		struct kfree_rcu_cpu_work *krwp = &(krcp->krw_arr[i]);

		// Try to detach bulk_head or head and attach it, only when
		// all channels are free.  Any channel is not free means at krwp
		// there is on-going rcu work to handle krwp's free business.
		if (need_wait_for_krwp_work(krwp))
			continue;

		// kvfree_rcu_drain_ready() might handle this krcp, if so give up.
		if (need_offload_krc(krcp)) {
			// Channel 1 corresponds to the SLAB-pointer bulk path.
			// Channel 2 corresponds to vmalloc-pointer bulk path.
			for (j = 0; j < FREE_N_CHANNELS; j++) {
				if (list_empty(&krwp->bulk_head_free[j])) {
					atomic_set(&krcp->bulk_count[j], 0);
					list_replace_init(&krcp->bulk_head[j],
						&krwp->bulk_head_free[j]);
				}
			}

			// Channel 3 corresponds to both SLAB and vmalloc
			// objects queued on the linked list.
			if (!krwp->head_free) {
				krwp->head_free = krcp->head;
				get_state_synchronize_rcu_full(&krwp->head_free_gp_snap);
				atomic_set(&krcp->head_count, 0);
				WRITE_ONCE(krcp->head, NULL);
			}

			// One work is per one batch, so there are three
			// "free channels", the batch can handle. Break
			// the loop since it is done with this CPU thus
			// queuing an RCU work is _always_ success here.
<<<<<<< HEAD
			queued = queue_rcu_work(system_wq, &krwp->rcu_work);
=======
			queued = queue_rcu_work(system_unbound_wq, &krwp->rcu_work);
>>>>>>> f87ebcb6
			WARN_ON_ONCE(!queued);
			break;
		}
	}

	raw_spin_unlock_irqrestore(&krcp->lock, flags);
	return queued;
}

/*
 * This function is invoked after the KFREE_DRAIN_JIFFIES timeout.
 */
static void kfree_rcu_monitor(struct work_struct *work)
{
	struct kfree_rcu_cpu *krcp = container_of(work,
		struct kfree_rcu_cpu, monitor_work.work);

	// Drain ready for reclaim.
	kvfree_rcu_drain_ready(krcp);

	// Queue a batch for a rest.
	kvfree_rcu_queue_batch(krcp);

	// If there is nothing to detach, it means that our job is
	// successfully done here. In case of having at least one
	// of the channels that is still busy we should rearm the
	// work to repeat an attempt. Because previous batches are
	// still in progress.
	if (need_offload_krc(krcp))
		schedule_delayed_monitor_work(krcp);
}

static enum hrtimer_restart
schedule_page_work_fn(struct hrtimer *t)
{
	struct kfree_rcu_cpu *krcp =
		container_of(t, struct kfree_rcu_cpu, hrtimer);

	queue_delayed_work(system_highpri_wq, &krcp->page_cache_work, 0);
	return HRTIMER_NORESTART;
}

static void fill_page_cache_func(struct work_struct *work)
{
	struct kvfree_rcu_bulk_data *bnode;
	struct kfree_rcu_cpu *krcp =
		container_of(work, struct kfree_rcu_cpu,
			page_cache_work.work);
	unsigned long flags;
	int nr_pages;
	bool pushed;
	int i;

	nr_pages = atomic_read(&krcp->backoff_page_cache_fill) ?
		1 : rcu_min_cached_objs;

	for (i = READ_ONCE(krcp->nr_bkv_objs); i < nr_pages; i++) {
		bnode = (struct kvfree_rcu_bulk_data *)
			__get_free_page(GFP_KERNEL | __GFP_NORETRY | __GFP_NOMEMALLOC | __GFP_NOWARN);

		if (!bnode)
			break;

		raw_spin_lock_irqsave(&krcp->lock, flags);
		pushed = put_cached_bnode(krcp, bnode);
		raw_spin_unlock_irqrestore(&krcp->lock, flags);

		if (!pushed) {
			free_page((unsigned long) bnode);
			break;
		}
	}

	atomic_set(&krcp->work_in_progress, 0);
	atomic_set(&krcp->backoff_page_cache_fill, 0);
}

static void
run_page_cache_worker(struct kfree_rcu_cpu *krcp)
{
	// If cache disabled, bail out.
	if (!rcu_min_cached_objs)
		return;

	if (rcu_scheduler_active == RCU_SCHEDULER_RUNNING &&
			!atomic_xchg(&krcp->work_in_progress, 1)) {
		if (atomic_read(&krcp->backoff_page_cache_fill)) {
			queue_delayed_work(system_unbound_wq,
				&krcp->page_cache_work,
					msecs_to_jiffies(rcu_delay_page_cache_fill_msec));
		} else {
			hrtimer_init(&krcp->hrtimer, CLOCK_MONOTONIC, HRTIMER_MODE_REL);
			krcp->hrtimer.function = schedule_page_work_fn;
			hrtimer_start(&krcp->hrtimer, 0, HRTIMER_MODE_REL);
		}
	}
}

// Record ptr in a page managed by krcp, with the pre-krc_this_cpu_lock()
// state specified by flags.  If can_alloc is true, the caller must
// be schedulable and not be holding any locks or mutexes that might be
// acquired by the memory allocator or anything that it might invoke.
// Returns true if ptr was successfully recorded, else the caller must
// use a fallback.
static inline bool
add_ptr_to_bulk_krc_lock(struct kfree_rcu_cpu **krcp,
	unsigned long *flags, void *ptr, bool can_alloc)
{
	struct kvfree_rcu_bulk_data *bnode;
	int idx;

	*krcp = krc_this_cpu_lock(flags);
	if (unlikely(!(*krcp)->initialized))
		return false;

	idx = !!is_vmalloc_addr(ptr);
	bnode = list_first_entry_or_null(&(*krcp)->bulk_head[idx],
		struct kvfree_rcu_bulk_data, list);

	/* Check if a new block is required. */
	if (!bnode || bnode->nr_records == KVFREE_BULK_MAX_ENTR) {
		bnode = get_cached_bnode(*krcp);
		if (!bnode && can_alloc) {
			krc_this_cpu_unlock(*krcp, *flags);

			// __GFP_NORETRY - allows a light-weight direct reclaim
			// what is OK from minimizing of fallback hitting point of
			// view. Apart of that it forbids any OOM invoking what is
			// also beneficial since we are about to release memory soon.
			//
			// __GFP_NOMEMALLOC - prevents from consuming of all the
			// memory reserves. Please note we have a fallback path.
			//
			// __GFP_NOWARN - it is supposed that an allocation can
			// be failed under low memory or high memory pressure
			// scenarios.
			bnode = (struct kvfree_rcu_bulk_data *)
				__get_free_page(GFP_KERNEL | __GFP_NORETRY | __GFP_NOMEMALLOC | __GFP_NOWARN);
			raw_spin_lock_irqsave(&(*krcp)->lock, *flags);
		}

		if (!bnode)
			return false;

		// Initialize the new block and attach it.
		bnode->nr_records = 0;
		list_add(&bnode->list, &(*krcp)->bulk_head[idx]);
	}

	// Finally insert and update the GP for this page.
	bnode->nr_records++;
	bnode->records[bnode->nr_records - 1] = ptr;
	get_state_synchronize_rcu_full(&bnode->gp_snap);
	atomic_inc(&(*krcp)->bulk_count[idx]);

	return true;
}

/*
 * Queue a request for lazy invocation of the appropriate free routine
 * after a grace period.  Please note that three paths are maintained,
 * two for the common case using arrays of pointers and a third one that
 * is used only when the main paths cannot be used, for example, due to
 * memory pressure.
 *
 * Each kvfree_call_rcu() request is added to a batch. The batch will be drained
 * every KFREE_DRAIN_JIFFIES number of jiffies. All the objects in the batch will
 * be free'd in workqueue context. This allows us to: batch requests together to
 * reduce the number of grace periods during heavy kfree_rcu()/kvfree_rcu() load.
 */
void kvfree_call_rcu(struct rcu_head *head, void *ptr)
{
	unsigned long flags;
	struct kfree_rcu_cpu *krcp;
	bool success;

	/*
	 * Please note there is a limitation for the head-less
	 * variant, that is why there is a clear rule for such
	 * objects: it can be used from might_sleep() context
	 * only. For other places please embed an rcu_head to
	 * your data.
	 */
	if (!head)
		might_sleep();

	// Queue the object but don't yet schedule the batch.
	if (debug_rcu_head_queue(ptr)) {
		// Probable double kfree_rcu(), just leak.
		WARN_ONCE(1, "%s(): Double-freed call. rcu_head %p\n",
			  __func__, head);

		// Mark as success and leave.
		return;
	}

	kasan_record_aux_stack_noalloc(ptr);
	success = add_ptr_to_bulk_krc_lock(&krcp, &flags, ptr, !head);
	if (!success) {
		run_page_cache_worker(krcp);

		if (head == NULL)
			// Inline if kvfree_rcu(one_arg) call.
			goto unlock_return;

		head->func = ptr;
		head->next = krcp->head;
		WRITE_ONCE(krcp->head, head);
		atomic_inc(&krcp->head_count);

		// Take a snapshot for this krcp.
		krcp->head_gp_snap = get_state_synchronize_rcu();
		success = true;
	}

	/*
	 * The kvfree_rcu() caller considers the pointer freed at this point
	 * and likely removes any references to it. Since the actual slab
	 * freeing (and kmemleak_free()) is deferred, tell kmemleak to ignore
	 * this object (no scanning or false positives reporting).
	 */
	kmemleak_ignore(ptr);

	// Set timer to drain after KFREE_DRAIN_JIFFIES.
	if (rcu_scheduler_active == RCU_SCHEDULER_RUNNING)
		schedule_delayed_monitor_work(krcp);

unlock_return:
	krc_this_cpu_unlock(krcp, flags);

	/*
	 * Inline kvfree() after synchronize_rcu(). We can do
	 * it from might_sleep() context only, so the current
	 * CPU can pass the QS state.
	 */
	if (!success) {
		debug_rcu_head_unqueue((struct rcu_head *) ptr);
		synchronize_rcu();
		kvfree(ptr);
	}
}
EXPORT_SYMBOL_GPL(kvfree_call_rcu);

/**
 * kvfree_rcu_barrier - Wait until all in-flight kvfree_rcu() complete.
 *
 * Note that a single argument of kvfree_rcu() call has a slow path that
 * triggers synchronize_rcu() following by freeing a pointer. It is done
 * before the return from the function. Therefore for any single-argument
 * call that will result in a kfree() to a cache that is to be destroyed
 * during module exit, it is developer's responsibility to ensure that all
 * such calls have returned before the call to kmem_cache_destroy().
 */
void kvfree_rcu_barrier(void)
{
	struct kfree_rcu_cpu_work *krwp;
	struct kfree_rcu_cpu *krcp;
	bool queued;
	int i, cpu;

	/*
	 * Firstly we detach objects and queue them over an RCU-batch
	 * for all CPUs. Finally queued works are flushed for each CPU.
	 *
	 * Please note. If there are outstanding batches for a particular
	 * CPU, those have to be finished first following by queuing a new.
	 */
	for_each_possible_cpu(cpu) {
		krcp = per_cpu_ptr(&krc, cpu);

		/*
		 * Check if this CPU has any objects which have been queued for a
		 * new GP completion. If not(means nothing to detach), we are done
		 * with it. If any batch is pending/running for this "krcp", below
		 * per-cpu flush_rcu_work() waits its completion(see last step).
		 */
		if (!need_offload_krc(krcp))
			continue;

		while (1) {
			/*
			 * If we are not able to queue a new RCU work it means:
			 * - batches for this CPU are still in flight which should
			 *   be flushed first and then repeat;
			 * - no objects to detach, because of concurrency.
			 */
			queued = kvfree_rcu_queue_batch(krcp);

			/*
			 * Bail out, if there is no need to offload this "krcp"
			 * anymore. As noted earlier it can run concurrently.
			 */
			if (queued || !need_offload_krc(krcp))
				break;

			/* There are ongoing batches. */
			for (i = 0; i < KFREE_N_BATCHES; i++) {
				krwp = &(krcp->krw_arr[i]);
				flush_rcu_work(&krwp->rcu_work);
			}
		}
	}

	/*
	 * Now we guarantee that all objects are flushed.
	 */
	for_each_possible_cpu(cpu) {
		krcp = per_cpu_ptr(&krc, cpu);

		/*
		 * A monitor work can drain ready to reclaim objects
		 * directly. Wait its completion if running or pending.
		 */
		cancel_delayed_work_sync(&krcp->monitor_work);

		for (i = 0; i < KFREE_N_BATCHES; i++) {
			krwp = &(krcp->krw_arr[i]);
			flush_rcu_work(&krwp->rcu_work);
		}
	}
}
EXPORT_SYMBOL_GPL(kvfree_rcu_barrier);

static unsigned long
kfree_rcu_shrink_count(struct shrinker *shrink, struct shrink_control *sc)
{
	int cpu;
	unsigned long count = 0;

	/* Snapshot count of all CPUs */
	for_each_possible_cpu(cpu) {
		struct kfree_rcu_cpu *krcp = per_cpu_ptr(&krc, cpu);

		count += krc_count(krcp);
		count += READ_ONCE(krcp->nr_bkv_objs);
		atomic_set(&krcp->backoff_page_cache_fill, 1);
	}

	return count == 0 ? SHRINK_EMPTY : count;
}

static unsigned long
kfree_rcu_shrink_scan(struct shrinker *shrink, struct shrink_control *sc)
{
	int cpu, freed = 0;

	for_each_possible_cpu(cpu) {
		int count;
		struct kfree_rcu_cpu *krcp = per_cpu_ptr(&krc, cpu);

		count = krc_count(krcp);
		count += drain_page_cache(krcp);
		kfree_rcu_monitor(&krcp->monitor_work.work);

		sc->nr_to_scan -= count;
		freed += count;

		if (sc->nr_to_scan <= 0)
			break;
	}

	return freed == 0 ? SHRINK_STOP : freed;
}

void __init kfree_rcu_scheduler_running(void)
{
	int cpu;

	for_each_possible_cpu(cpu) {
		struct kfree_rcu_cpu *krcp = per_cpu_ptr(&krc, cpu);

		if (need_offload_krc(krcp))
			schedule_delayed_monitor_work(krcp);
	}
}

/*
 * During early boot, any blocking grace-period wait automatically
 * implies a grace period.
 *
 * Later on, this could in theory be the case for kernels built with
 * CONFIG_SMP=y && CONFIG_PREEMPTION=y running on a single CPU, but this
 * is not a common case.  Furthermore, this optimization would cause
 * the rcu_gp_oldstate structure to expand by 50%, so this potential
 * grace-period optimization is ignored once the scheduler is running.
 */
static int rcu_blocking_is_gp(void)
{
	if (rcu_scheduler_active != RCU_SCHEDULER_INACTIVE) {
		might_sleep();
		return false;
	}
	return true;
}

/*
 * Helper function for the synchronize_rcu() API.
 */
static void synchronize_rcu_normal(void)
{
	struct rcu_synchronize rs;

	trace_rcu_sr_normal(rcu_state.name, &rs.head, TPS("request"));

	if (!READ_ONCE(rcu_normal_wake_from_gp)) {
		wait_rcu_gp(call_rcu_hurry);
		goto trace_complete_out;
	}

	init_rcu_head_on_stack(&rs.head);
	init_completion(&rs.completion);

	/*
	 * This code might be preempted, therefore take a GP
	 * snapshot before adding a request.
	 */
	if (IS_ENABLED(CONFIG_PROVE_RCU))
		rs.head.func = (void *) get_state_synchronize_rcu();

	rcu_sr_normal_add_req(&rs);

	/* Kick a GP and start waiting. */
	(void) start_poll_synchronize_rcu();

	/* Now we can wait. */
	wait_for_completion(&rs.completion);
	destroy_rcu_head_on_stack(&rs.head);

trace_complete_out:
	trace_rcu_sr_normal(rcu_state.name, &rs.head, TPS("complete"));
}

/**
 * synchronize_rcu - wait until a grace period has elapsed.
 *
 * Control will return to the caller some time after a full grace
 * period has elapsed, in other words after all currently executing RCU
 * read-side critical sections have completed.  Note, however, that
 * upon return from synchronize_rcu(), the caller might well be executing
 * concurrently with new RCU read-side critical sections that began while
 * synchronize_rcu() was waiting.
 *
 * RCU read-side critical sections are delimited by rcu_read_lock()
 * and rcu_read_unlock(), and may be nested.  In addition, but only in
 * v5.0 and later, regions of code across which interrupts, preemption,
 * or softirqs have been disabled also serve as RCU read-side critical
 * sections.  This includes hardware interrupt handlers, softirq handlers,
 * and NMI handlers.
 *
 * Note that this guarantee implies further memory-ordering guarantees.
 * On systems with more than one CPU, when synchronize_rcu() returns,
 * each CPU is guaranteed to have executed a full memory barrier since
 * the end of its last RCU read-side critical section whose beginning
 * preceded the call to synchronize_rcu().  In addition, each CPU having
 * an RCU read-side critical section that extends beyond the return from
 * synchronize_rcu() is guaranteed to have executed a full memory barrier
 * after the beginning of synchronize_rcu() and before the beginning of
 * that RCU read-side critical section.  Note that these guarantees include
 * CPUs that are offline, idle, or executing in user mode, as well as CPUs
 * that are executing in the kernel.
 *
 * Furthermore, if CPU A invoked synchronize_rcu(), which returned
 * to its caller on CPU B, then both CPU A and CPU B are guaranteed
 * to have executed a full memory barrier during the execution of
 * synchronize_rcu() -- even if CPU A and CPU B are the same CPU (but
 * again only if the system has more than one CPU).
 *
 * Implementation of these memory-ordering guarantees is described here:
 * Documentation/RCU/Design/Memory-Ordering/Tree-RCU-Memory-Ordering.rst.
 */
void synchronize_rcu(void)
{
	unsigned long flags;
	struct rcu_node *rnp;

	RCU_LOCKDEP_WARN(lock_is_held(&rcu_bh_lock_map) ||
			 lock_is_held(&rcu_lock_map) ||
			 lock_is_held(&rcu_sched_lock_map),
			 "Illegal synchronize_rcu() in RCU read-side critical section");
	if (!rcu_blocking_is_gp()) {
		if (rcu_gp_is_expedited())
			synchronize_rcu_expedited();
		else
			synchronize_rcu_normal();
		return;
	}

	// Context allows vacuous grace periods.
	// Note well that this code runs with !PREEMPT && !SMP.
	// In addition, all code that advances grace periods runs at
	// process level.  Therefore, this normal GP overlaps with other
	// normal GPs only by being fully nested within them, which allows
	// reuse of ->gp_seq_polled_snap.
	rcu_poll_gp_seq_start_unlocked(&rcu_state.gp_seq_polled_snap);
	rcu_poll_gp_seq_end_unlocked(&rcu_state.gp_seq_polled_snap);

	// Update the normal grace-period counters to record
	// this grace period, but only those used by the boot CPU.
	// The rcu_scheduler_starting() will take care of the rest of
	// these counters.
	local_irq_save(flags);
	WARN_ON_ONCE(num_online_cpus() > 1);
	rcu_state.gp_seq += (1 << RCU_SEQ_CTR_SHIFT);
	for (rnp = this_cpu_ptr(&rcu_data)->mynode; rnp; rnp = rnp->parent)
		rnp->gp_seq_needed = rnp->gp_seq = rcu_state.gp_seq;
	local_irq_restore(flags);
}
EXPORT_SYMBOL_GPL(synchronize_rcu);

/**
 * get_completed_synchronize_rcu_full - Return a full pre-completed polled state cookie
 * @rgosp: Place to put state cookie
 *
 * Stores into @rgosp a value that will always be treated by functions
 * like poll_state_synchronize_rcu_full() as a cookie whose grace period
 * has already completed.
 */
void get_completed_synchronize_rcu_full(struct rcu_gp_oldstate *rgosp)
{
	rgosp->rgos_norm = RCU_GET_STATE_COMPLETED;
	rgosp->rgos_exp = RCU_GET_STATE_COMPLETED;
}
EXPORT_SYMBOL_GPL(get_completed_synchronize_rcu_full);

/**
 * get_state_synchronize_rcu - Snapshot current RCU state
 *
 * Returns a cookie that is used by a later call to cond_synchronize_rcu()
 * or poll_state_synchronize_rcu() to determine whether or not a full
 * grace period has elapsed in the meantime.
 */
unsigned long get_state_synchronize_rcu(void)
{
	/*
	 * Any prior manipulation of RCU-protected data must happen
	 * before the load from ->gp_seq.
	 */
	smp_mb();  /* ^^^ */
	return rcu_seq_snap(&rcu_state.gp_seq_polled);
}
EXPORT_SYMBOL_GPL(get_state_synchronize_rcu);

/**
 * get_state_synchronize_rcu_full - Snapshot RCU state, both normal and expedited
 * @rgosp: location to place combined normal/expedited grace-period state
 *
 * Places the normal and expedited grace-period states in @rgosp.  This
 * state value can be passed to a later call to cond_synchronize_rcu_full()
 * or poll_state_synchronize_rcu_full() to determine whether or not a
 * grace period (whether normal or expedited) has elapsed in the meantime.
 * The rcu_gp_oldstate structure takes up twice the memory of an unsigned
 * long, but is guaranteed to see all grace periods.  In contrast, the
 * combined state occupies less memory, but can sometimes fail to take
 * grace periods into account.
 *
 * This does not guarantee that the needed grace period will actually
 * start.
 */
void get_state_synchronize_rcu_full(struct rcu_gp_oldstate *rgosp)
{
	struct rcu_node *rnp = rcu_get_root();

	/*
	 * Any prior manipulation of RCU-protected data must happen
	 * before the loads from ->gp_seq and ->expedited_sequence.
	 */
	smp_mb();  /* ^^^ */
	rgosp->rgos_norm = rcu_seq_snap(&rnp->gp_seq);
	rgosp->rgos_exp = rcu_seq_snap(&rcu_state.expedited_sequence);
}
EXPORT_SYMBOL_GPL(get_state_synchronize_rcu_full);

/*
 * Helper function for start_poll_synchronize_rcu() and
 * start_poll_synchronize_rcu_full().
 */
static void start_poll_synchronize_rcu_common(void)
{
	unsigned long flags;
	bool needwake;
	struct rcu_data *rdp;
	struct rcu_node *rnp;

	lockdep_assert_irqs_enabled();
	local_irq_save(flags);
	rdp = this_cpu_ptr(&rcu_data);
	rnp = rdp->mynode;
	raw_spin_lock_rcu_node(rnp); // irqs already disabled.
	// Note it is possible for a grace period to have elapsed between
	// the above call to get_state_synchronize_rcu() and the below call
	// to rcu_seq_snap.  This is OK, the worst that happens is that we
	// get a grace period that no one needed.  These accesses are ordered
	// by smp_mb(), and we are accessing them in the opposite order
	// from which they are updated at grace-period start, as required.
	needwake = rcu_start_this_gp(rnp, rdp, rcu_seq_snap(&rcu_state.gp_seq));
	raw_spin_unlock_irqrestore_rcu_node(rnp, flags);
	if (needwake)
		rcu_gp_kthread_wake();
}

/**
 * start_poll_synchronize_rcu - Snapshot and start RCU grace period
 *
 * Returns a cookie that is used by a later call to cond_synchronize_rcu()
 * or poll_state_synchronize_rcu() to determine whether or not a full
 * grace period has elapsed in the meantime.  If the needed grace period
 * is not already slated to start, notifies RCU core of the need for that
 * grace period.
 *
 * Interrupts must be enabled for the case where it is necessary to awaken
 * the grace-period kthread.
 */
unsigned long start_poll_synchronize_rcu(void)
{
	unsigned long gp_seq = get_state_synchronize_rcu();

	start_poll_synchronize_rcu_common();
	return gp_seq;
}
EXPORT_SYMBOL_GPL(start_poll_synchronize_rcu);

/**
 * start_poll_synchronize_rcu_full - Take a full snapshot and start RCU grace period
 * @rgosp: value from get_state_synchronize_rcu_full() or start_poll_synchronize_rcu_full()
 *
 * Places the normal and expedited grace-period states in *@rgos.  This
 * state value can be passed to a later call to cond_synchronize_rcu_full()
 * or poll_state_synchronize_rcu_full() to determine whether or not a
 * grace period (whether normal or expedited) has elapsed in the meantime.
 * If the needed grace period is not already slated to start, notifies
 * RCU core of the need for that grace period.
 *
 * Interrupts must be enabled for the case where it is necessary to awaken
 * the grace-period kthread.
 */
void start_poll_synchronize_rcu_full(struct rcu_gp_oldstate *rgosp)
{
	get_state_synchronize_rcu_full(rgosp);

	start_poll_synchronize_rcu_common();
}
EXPORT_SYMBOL_GPL(start_poll_synchronize_rcu_full);

/**
 * poll_state_synchronize_rcu - Has the specified RCU grace period completed?
 * @oldstate: value from get_state_synchronize_rcu() or start_poll_synchronize_rcu()
 *
 * If a full RCU grace period has elapsed since the earlier call from
 * which @oldstate was obtained, return @true, otherwise return @false.
 * If @false is returned, it is the caller's responsibility to invoke this
 * function later on until it does return @true.  Alternatively, the caller
 * can explicitly wait for a grace period, for example, by passing @oldstate
 * to either cond_synchronize_rcu() or cond_synchronize_rcu_expedited()
 * on the one hand or by directly invoking either synchronize_rcu() or
 * synchronize_rcu_expedited() on the other.
 *
 * Yes, this function does not take counter wrap into account.
 * But counter wrap is harmless.  If the counter wraps, we have waited for
 * more than a billion grace periods (and way more on a 64-bit system!).
 * Those needing to keep old state values for very long time periods
 * (many hours even on 32-bit systems) should check them occasionally and
 * either refresh them or set a flag indicating that the grace period has
 * completed.  Alternatively, they can use get_completed_synchronize_rcu()
 * to get a guaranteed-completed grace-period state.
 *
 * In addition, because oldstate compresses the grace-period state for
 * both normal and expedited grace periods into a single unsigned long,
 * it can miss a grace period when synchronize_rcu() runs concurrently
 * with synchronize_rcu_expedited().  If this is unacceptable, please
 * instead use the _full() variant of these polling APIs.
 *
 * This function provides the same memory-ordering guarantees that
 * would be provided by a synchronize_rcu() that was invoked at the call
 * to the function that provided @oldstate, and that returned at the end
 * of this function.
 */
bool poll_state_synchronize_rcu(unsigned long oldstate)
{
	if (oldstate == RCU_GET_STATE_COMPLETED ||
	    rcu_seq_done_exact(&rcu_state.gp_seq_polled, oldstate)) {
		smp_mb(); /* Ensure GP ends before subsequent accesses. */
		return true;
	}
	return false;
}
EXPORT_SYMBOL_GPL(poll_state_synchronize_rcu);

/**
 * poll_state_synchronize_rcu_full - Has the specified RCU grace period completed?
 * @rgosp: value from get_state_synchronize_rcu_full() or start_poll_synchronize_rcu_full()
 *
 * If a full RCU grace period has elapsed since the earlier call from
 * which *rgosp was obtained, return @true, otherwise return @false.
 * If @false is returned, it is the caller's responsibility to invoke this
 * function later on until it does return @true.  Alternatively, the caller
 * can explicitly wait for a grace period, for example, by passing @rgosp
 * to cond_synchronize_rcu() or by directly invoking synchronize_rcu().
 *
 * Yes, this function does not take counter wrap into account.
 * But counter wrap is harmless.  If the counter wraps, we have waited
 * for more than a billion grace periods (and way more on a 64-bit
 * system!).  Those needing to keep rcu_gp_oldstate values for very
 * long time periods (many hours even on 32-bit systems) should check
 * them occasionally and either refresh them or set a flag indicating
 * that the grace period has completed.  Alternatively, they can use
 * get_completed_synchronize_rcu_full() to get a guaranteed-completed
 * grace-period state.
 *
 * This function provides the same memory-ordering guarantees that would
 * be provided by a synchronize_rcu() that was invoked at the call to
 * the function that provided @rgosp, and that returned at the end of this
 * function.  And this guarantee requires that the root rcu_node structure's
 * ->gp_seq field be checked instead of that of the rcu_state structure.
 * The problem is that the just-ending grace-period's callbacks can be
 * invoked between the time that the root rcu_node structure's ->gp_seq
 * field is updated and the time that the rcu_state structure's ->gp_seq
 * field is updated.  Therefore, if a single synchronize_rcu() is to
 * cause a subsequent poll_state_synchronize_rcu_full() to return @true,
 * then the root rcu_node structure is the one that needs to be polled.
 */
bool poll_state_synchronize_rcu_full(struct rcu_gp_oldstate *rgosp)
{
	struct rcu_node *rnp = rcu_get_root();

	smp_mb(); // Order against root rcu_node structure grace-period cleanup.
	if (rgosp->rgos_norm == RCU_GET_STATE_COMPLETED ||
	    rcu_seq_done_exact(&rnp->gp_seq, rgosp->rgos_norm) ||
	    rgosp->rgos_exp == RCU_GET_STATE_COMPLETED ||
	    rcu_seq_done_exact(&rcu_state.expedited_sequence, rgosp->rgos_exp)) {
		smp_mb(); /* Ensure GP ends before subsequent accesses. */
		return true;
	}
	return false;
}
EXPORT_SYMBOL_GPL(poll_state_synchronize_rcu_full);

/**
 * cond_synchronize_rcu - Conditionally wait for an RCU grace period
 * @oldstate: value from get_state_synchronize_rcu(), start_poll_synchronize_rcu(), or start_poll_synchronize_rcu_expedited()
 *
 * If a full RCU grace period has elapsed since the earlier call to
 * get_state_synchronize_rcu() or start_poll_synchronize_rcu(), just return.
 * Otherwise, invoke synchronize_rcu() to wait for a full grace period.
 *
 * Yes, this function does not take counter wrap into account.
 * But counter wrap is harmless.  If the counter wraps, we have waited for
 * more than 2 billion grace periods (and way more on a 64-bit system!),
 * so waiting for a couple of additional grace periods should be just fine.
 *
 * This function provides the same memory-ordering guarantees that
 * would be provided by a synchronize_rcu() that was invoked at the call
 * to the function that provided @oldstate and that returned at the end
 * of this function.
 */
void cond_synchronize_rcu(unsigned long oldstate)
{
	if (!poll_state_synchronize_rcu(oldstate))
		synchronize_rcu();
}
EXPORT_SYMBOL_GPL(cond_synchronize_rcu);

/**
 * cond_synchronize_rcu_full - Conditionally wait for an RCU grace period
 * @rgosp: value from get_state_synchronize_rcu_full(), start_poll_synchronize_rcu_full(), or start_poll_synchronize_rcu_expedited_full()
 *
 * If a full RCU grace period has elapsed since the call to
 * get_state_synchronize_rcu_full(), start_poll_synchronize_rcu_full(),
 * or start_poll_synchronize_rcu_expedited_full() from which @rgosp was
 * obtained, just return.  Otherwise, invoke synchronize_rcu() to wait
 * for a full grace period.
 *
 * Yes, this function does not take counter wrap into account.
 * But counter wrap is harmless.  If the counter wraps, we have waited for
 * more than 2 billion grace periods (and way more on a 64-bit system!),
 * so waiting for a couple of additional grace periods should be just fine.
 *
 * This function provides the same memory-ordering guarantees that
 * would be provided by a synchronize_rcu() that was invoked at the call
 * to the function that provided @rgosp and that returned at the end of
 * this function.
 */
void cond_synchronize_rcu_full(struct rcu_gp_oldstate *rgosp)
{
	if (!poll_state_synchronize_rcu_full(rgosp))
		synchronize_rcu();
}
EXPORT_SYMBOL_GPL(cond_synchronize_rcu_full);

/*
 * Check to see if there is any immediate RCU-related work to be done by
 * the current CPU, returning 1 if so and zero otherwise.  The checks are
 * in order of increasing expense: checks that can be carried out against
 * CPU-local state are performed first.  However, we must check for CPU
 * stalls first, else we might not get a chance.
 */
static int rcu_pending(int user)
{
	bool gp_in_progress;
	struct rcu_data *rdp = this_cpu_ptr(&rcu_data);
	struct rcu_node *rnp = rdp->mynode;

	lockdep_assert_irqs_disabled();

	/* Check for CPU stalls, if enabled. */
	check_cpu_stall(rdp);

	/* Does this CPU need a deferred NOCB wakeup? */
	if (rcu_nocb_need_deferred_wakeup(rdp, RCU_NOCB_WAKE))
		return 1;

	/* Is this a nohz_full CPU in userspace or idle?  (Ignore RCU if so.) */
	gp_in_progress = rcu_gp_in_progress();
	if ((user || rcu_is_cpu_rrupt_from_idle() ||
	     (gp_in_progress &&
	      time_before(jiffies, READ_ONCE(rcu_state.gp_start) +
			  nohz_full_patience_delay_jiffies))) &&
	    rcu_nohz_full_cpu())
		return 0;

	/* Is the RCU core waiting for a quiescent state from this CPU? */
	if (rdp->core_needs_qs && !rdp->cpu_no_qs.b.norm && gp_in_progress)
		return 1;

	/* Does this CPU have callbacks ready to invoke? */
	if (!rcu_rdp_is_offloaded(rdp) &&
	    rcu_segcblist_ready_cbs(&rdp->cblist))
		return 1;

	/* Has RCU gone idle with this CPU needing another grace period? */
	if (!gp_in_progress && rcu_segcblist_is_enabled(&rdp->cblist) &&
	    !rcu_rdp_is_offloaded(rdp) &&
	    !rcu_segcblist_restempty(&rdp->cblist, RCU_NEXT_READY_TAIL))
		return 1;

	/* Have RCU grace period completed or started?  */
	if (rcu_seq_current(&rnp->gp_seq) != rdp->gp_seq ||
	    unlikely(READ_ONCE(rdp->gpwrap))) /* outside lock */
		return 1;

	/* nothing to do */
	return 0;
}

/*
 * Helper function for rcu_barrier() tracing.  If tracing is disabled,
 * the compiler is expected to optimize this away.
 */
static void rcu_barrier_trace(const char *s, int cpu, unsigned long done)
{
	trace_rcu_barrier(rcu_state.name, s, cpu,
			  atomic_read(&rcu_state.barrier_cpu_count), done);
}

/*
 * RCU callback function for rcu_barrier().  If we are last, wake
 * up the task executing rcu_barrier().
 *
 * Note that the value of rcu_state.barrier_sequence must be captured
 * before the atomic_dec_and_test().  Otherwise, if this CPU is not last,
 * other CPUs might count the value down to zero before this CPU gets
 * around to invoking rcu_barrier_trace(), which might result in bogus
 * data from the next instance of rcu_barrier().
 */
static void rcu_barrier_callback(struct rcu_head *rhp)
{
	unsigned long __maybe_unused s = rcu_state.barrier_sequence;

	rhp->next = rhp; // Mark the callback as having been invoked.
	if (atomic_dec_and_test(&rcu_state.barrier_cpu_count)) {
		rcu_barrier_trace(TPS("LastCB"), -1, s);
		complete(&rcu_state.barrier_completion);
	} else {
		rcu_barrier_trace(TPS("CB"), -1, s);
	}
}

/*
 * If needed, entrain an rcu_barrier() callback on rdp->cblist.
 */
static void rcu_barrier_entrain(struct rcu_data *rdp)
{
	unsigned long gseq = READ_ONCE(rcu_state.barrier_sequence);
	unsigned long lseq = READ_ONCE(rdp->barrier_seq_snap);
	bool wake_nocb = false;
	bool was_alldone = false;

	lockdep_assert_held(&rcu_state.barrier_lock);
	if (rcu_seq_state(lseq) || !rcu_seq_state(gseq) || rcu_seq_ctr(lseq) != rcu_seq_ctr(gseq))
		return;
	rcu_barrier_trace(TPS("IRQ"), -1, rcu_state.barrier_sequence);
	rdp->barrier_head.func = rcu_barrier_callback;
	debug_rcu_head_queue(&rdp->barrier_head);
	rcu_nocb_lock(rdp);
	/*
	 * Flush bypass and wakeup rcuog if we add callbacks to an empty regular
	 * queue. This way we don't wait for bypass timer that can reach seconds
	 * if it's fully lazy.
	 */
	was_alldone = rcu_rdp_is_offloaded(rdp) && !rcu_segcblist_pend_cbs(&rdp->cblist);
	WARN_ON_ONCE(!rcu_nocb_flush_bypass(rdp, NULL, jiffies, false));
	wake_nocb = was_alldone && rcu_segcblist_pend_cbs(&rdp->cblist);
	if (rcu_segcblist_entrain(&rdp->cblist, &rdp->barrier_head)) {
		atomic_inc(&rcu_state.barrier_cpu_count);
	} else {
		debug_rcu_head_unqueue(&rdp->barrier_head);
		rcu_barrier_trace(TPS("IRQNQ"), -1, rcu_state.barrier_sequence);
	}
	rcu_nocb_unlock(rdp);
	if (wake_nocb)
		wake_nocb_gp(rdp, false);
	smp_store_release(&rdp->barrier_seq_snap, gseq);
}

/*
 * Called with preemption disabled, and from cross-cpu IRQ context.
 */
static void rcu_barrier_handler(void *cpu_in)
{
	uintptr_t cpu = (uintptr_t)cpu_in;
	struct rcu_data *rdp = per_cpu_ptr(&rcu_data, cpu);

	lockdep_assert_irqs_disabled();
	WARN_ON_ONCE(cpu != rdp->cpu);
	WARN_ON_ONCE(cpu != smp_processor_id());
	raw_spin_lock(&rcu_state.barrier_lock);
	rcu_barrier_entrain(rdp);
	raw_spin_unlock(&rcu_state.barrier_lock);
}

/**
 * rcu_barrier - Wait until all in-flight call_rcu() callbacks complete.
 *
 * Note that this primitive does not necessarily wait for an RCU grace period
 * to complete.  For example, if there are no RCU callbacks queued anywhere
 * in the system, then rcu_barrier() is within its rights to return
 * immediately, without waiting for anything, much less an RCU grace period.
 */
void rcu_barrier(void)
{
	uintptr_t cpu;
	unsigned long flags;
	unsigned long gseq;
	struct rcu_data *rdp;
	unsigned long s = rcu_seq_snap(&rcu_state.barrier_sequence);

	rcu_barrier_trace(TPS("Begin"), -1, s);

	/* Take mutex to serialize concurrent rcu_barrier() requests. */
	mutex_lock(&rcu_state.barrier_mutex);

	/* Did someone else do our work for us? */
	if (rcu_seq_done(&rcu_state.barrier_sequence, s)) {
		rcu_barrier_trace(TPS("EarlyExit"), -1, rcu_state.barrier_sequence);
		smp_mb(); /* caller's subsequent code after above check. */
		mutex_unlock(&rcu_state.barrier_mutex);
		return;
	}

	/* Mark the start of the barrier operation. */
	raw_spin_lock_irqsave(&rcu_state.barrier_lock, flags);
	rcu_seq_start(&rcu_state.barrier_sequence);
	gseq = rcu_state.barrier_sequence;
	rcu_barrier_trace(TPS("Inc1"), -1, rcu_state.barrier_sequence);

	/*
	 * Initialize the count to two rather than to zero in order
	 * to avoid a too-soon return to zero in case of an immediate
	 * invocation of the just-enqueued callback (or preemption of
	 * this task).  Exclude CPU-hotplug operations to ensure that no
	 * offline non-offloaded CPU has callbacks queued.
	 */
	init_completion(&rcu_state.barrier_completion);
	atomic_set(&rcu_state.barrier_cpu_count, 2);
	raw_spin_unlock_irqrestore(&rcu_state.barrier_lock, flags);

	/*
	 * Force each CPU with callbacks to register a new callback.
	 * When that callback is invoked, we will know that all of the
	 * corresponding CPU's preceding callbacks have been invoked.
	 */
	for_each_possible_cpu(cpu) {
		rdp = per_cpu_ptr(&rcu_data, cpu);
retry:
		if (smp_load_acquire(&rdp->barrier_seq_snap) == gseq)
			continue;
		raw_spin_lock_irqsave(&rcu_state.barrier_lock, flags);
		if (!rcu_segcblist_n_cbs(&rdp->cblist)) {
			WRITE_ONCE(rdp->barrier_seq_snap, gseq);
			raw_spin_unlock_irqrestore(&rcu_state.barrier_lock, flags);
			rcu_barrier_trace(TPS("NQ"), cpu, rcu_state.barrier_sequence);
			continue;
		}
		if (!rcu_rdp_cpu_online(rdp)) {
			rcu_barrier_entrain(rdp);
			WARN_ON_ONCE(READ_ONCE(rdp->barrier_seq_snap) != gseq);
			raw_spin_unlock_irqrestore(&rcu_state.barrier_lock, flags);
			rcu_barrier_trace(TPS("OfflineNoCBQ"), cpu, rcu_state.barrier_sequence);
			continue;
		}
		raw_spin_unlock_irqrestore(&rcu_state.barrier_lock, flags);
		if (smp_call_function_single(cpu, rcu_barrier_handler, (void *)cpu, 1)) {
			schedule_timeout_uninterruptible(1);
			goto retry;
		}
		WARN_ON_ONCE(READ_ONCE(rdp->barrier_seq_snap) != gseq);
		rcu_barrier_trace(TPS("OnlineQ"), cpu, rcu_state.barrier_sequence);
	}

	/*
	 * Now that we have an rcu_barrier_callback() callback on each
	 * CPU, and thus each counted, remove the initial count.
	 */
	if (atomic_sub_and_test(2, &rcu_state.barrier_cpu_count))
		complete(&rcu_state.barrier_completion);

	/* Wait for all rcu_barrier_callback() callbacks to be invoked. */
	wait_for_completion(&rcu_state.barrier_completion);

	/* Mark the end of the barrier operation. */
	rcu_barrier_trace(TPS("Inc2"), -1, rcu_state.barrier_sequence);
	rcu_seq_end(&rcu_state.barrier_sequence);
	gseq = rcu_state.barrier_sequence;
	for_each_possible_cpu(cpu) {
		rdp = per_cpu_ptr(&rcu_data, cpu);

		WRITE_ONCE(rdp->barrier_seq_snap, gseq);
	}

	/* Other rcu_barrier() invocations can now safely proceed. */
	mutex_unlock(&rcu_state.barrier_mutex);
}
EXPORT_SYMBOL_GPL(rcu_barrier);

static unsigned long rcu_barrier_last_throttle;

/**
 * rcu_barrier_throttled - Do rcu_barrier(), but limit to one per second
 *
 * This can be thought of as guard rails around rcu_barrier() that
 * permits unrestricted userspace use, at least assuming the hardware's
 * try_cmpxchg() is robust.  There will be at most one call per second to
 * rcu_barrier() system-wide from use of this function, which means that
 * callers might needlessly wait a second or three.
 *
 * This is intended for use by test suites to avoid OOM by flushing RCU
 * callbacks from the previous test before starting the next.  See the
 * rcutree.do_rcu_barrier module parameter for more information.
 *
 * Why not simply make rcu_barrier() more scalable?  That might be
 * the eventual endpoint, but let's keep it simple for the time being.
 * Note that the module parameter infrastructure serializes calls to a
 * given .set() function, but should concurrent .set() invocation ever be
 * possible, we are ready!
 */
static void rcu_barrier_throttled(void)
{
	unsigned long j = jiffies;
	unsigned long old = READ_ONCE(rcu_barrier_last_throttle);
	unsigned long s = rcu_seq_snap(&rcu_state.barrier_sequence);

	while (time_in_range(j, old, old + HZ / 16) ||
	       !try_cmpxchg(&rcu_barrier_last_throttle, &old, j)) {
		schedule_timeout_idle(HZ / 16);
		if (rcu_seq_done(&rcu_state.barrier_sequence, s)) {
			smp_mb(); /* caller's subsequent code after above check. */
			return;
		}
		j = jiffies;
		old = READ_ONCE(rcu_barrier_last_throttle);
	}
	rcu_barrier();
}

/*
 * Invoke rcu_barrier_throttled() when a rcutree.do_rcu_barrier
 * request arrives.  We insist on a true value to allow for possible
 * future expansion.
 */
static int param_set_do_rcu_barrier(const char *val, const struct kernel_param *kp)
{
	bool b;
	int ret;

	if (rcu_scheduler_active != RCU_SCHEDULER_RUNNING)
		return -EAGAIN;
	ret = kstrtobool(val, &b);
	if (!ret && b) {
		atomic_inc((atomic_t *)kp->arg);
		rcu_barrier_throttled();
		atomic_dec((atomic_t *)kp->arg);
	}
	return ret;
}

/*
 * Output the number of outstanding rcutree.do_rcu_barrier requests.
 */
static int param_get_do_rcu_barrier(char *buffer, const struct kernel_param *kp)
{
	return sprintf(buffer, "%d\n", atomic_read((atomic_t *)kp->arg));
}

static const struct kernel_param_ops do_rcu_barrier_ops = {
	.set = param_set_do_rcu_barrier,
	.get = param_get_do_rcu_barrier,
};
static atomic_t do_rcu_barrier;
module_param_cb(do_rcu_barrier, &do_rcu_barrier_ops, &do_rcu_barrier, 0644);

/*
 * Compute the mask of online CPUs for the specified rcu_node structure.
 * This will not be stable unless the rcu_node structure's ->lock is
 * held, but the bit corresponding to the current CPU will be stable
 * in most contexts.
 */
static unsigned long rcu_rnp_online_cpus(struct rcu_node *rnp)
{
	return READ_ONCE(rnp->qsmaskinitnext);
}

/*
 * Is the CPU corresponding to the specified rcu_data structure online
 * from RCU's perspective?  This perspective is given by that structure's
 * ->qsmaskinitnext field rather than by the global cpu_online_mask.
 */
static bool rcu_rdp_cpu_online(struct rcu_data *rdp)
{
	return !!(rdp->grpmask & rcu_rnp_online_cpus(rdp->mynode));
}

bool rcu_cpu_online(int cpu)
{
	struct rcu_data *rdp = per_cpu_ptr(&rcu_data, cpu);

	return rcu_rdp_cpu_online(rdp);
}

#if defined(CONFIG_PROVE_RCU) && defined(CONFIG_HOTPLUG_CPU)

/*
 * Is the current CPU online as far as RCU is concerned?
 *
 * Disable preemption to avoid false positives that could otherwise
 * happen due to the current CPU number being sampled, this task being
 * preempted, its old CPU being taken offline, resuming on some other CPU,
 * then determining that its old CPU is now offline.
 *
 * Disable checking if in an NMI handler because we cannot safely
 * report errors from NMI handlers anyway.  In addition, it is OK to use
 * RCU on an offline processor during initial boot, hence the check for
 * rcu_scheduler_fully_active.
 */
bool rcu_lockdep_current_cpu_online(void)
{
	struct rcu_data *rdp;
	bool ret = false;

	if (in_nmi() || !rcu_scheduler_fully_active)
		return true;
	preempt_disable_notrace();
	rdp = this_cpu_ptr(&rcu_data);
	/*
	 * Strictly, we care here about the case where the current CPU is
	 * in rcutree_report_cpu_starting() and thus has an excuse for rdp->grpmask
	 * not being up to date. So arch_spin_is_locked() might have a
	 * false positive if it's held by some *other* CPU, but that's
	 * OK because that just means a false *negative* on the warning.
	 */
	if (rcu_rdp_cpu_online(rdp) || arch_spin_is_locked(&rcu_state.ofl_lock))
		ret = true;
	preempt_enable_notrace();
	return ret;
}
EXPORT_SYMBOL_GPL(rcu_lockdep_current_cpu_online);

#endif /* #if defined(CONFIG_PROVE_RCU) && defined(CONFIG_HOTPLUG_CPU) */

// Has rcu_init() been invoked?  This is used (for example) to determine
// whether spinlocks may be acquired safely.
static bool rcu_init_invoked(void)
{
	return !!READ_ONCE(rcu_state.n_online_cpus);
}

/*
 * All CPUs for the specified rcu_node structure have gone offline,
 * and all tasks that were preempted within an RCU read-side critical
 * section while running on one of those CPUs have since exited their RCU
 * read-side critical section.  Some other CPU is reporting this fact with
 * the specified rcu_node structure's ->lock held and interrupts disabled.
 * This function therefore goes up the tree of rcu_node structures,
 * clearing the corresponding bits in the ->qsmaskinit fields.  Note that
 * the leaf rcu_node structure's ->qsmaskinit field has already been
 * updated.
 *
 * This function does check that the specified rcu_node structure has
 * all CPUs offline and no blocked tasks, so it is OK to invoke it
 * prematurely.  That said, invoking it after the fact will cost you
 * a needless lock acquisition.  So once it has done its work, don't
 * invoke it again.
 */
static void rcu_cleanup_dead_rnp(struct rcu_node *rnp_leaf)
{
	long mask;
	struct rcu_node *rnp = rnp_leaf;

	raw_lockdep_assert_held_rcu_node(rnp_leaf);
	if (!IS_ENABLED(CONFIG_HOTPLUG_CPU) ||
	    WARN_ON_ONCE(rnp_leaf->qsmaskinit) ||
	    WARN_ON_ONCE(rcu_preempt_has_tasks(rnp_leaf)))
		return;
	for (;;) {
		mask = rnp->grpmask;
		rnp = rnp->parent;
		if (!rnp)
			break;
		raw_spin_lock_rcu_node(rnp); /* irqs already disabled. */
		rnp->qsmaskinit &= ~mask;
		/* Between grace periods, so better already be zero! */
		WARN_ON_ONCE(rnp->qsmask);
		if (rnp->qsmaskinit) {
			raw_spin_unlock_rcu_node(rnp);
			/* irqs remain disabled. */
			return;
		}
		raw_spin_unlock_rcu_node(rnp); /* irqs remain disabled. */
	}
}

/*
 * Propagate ->qsinitmask bits up the rcu_node tree to account for the
 * first CPU in a given leaf rcu_node structure coming online.  The caller
 * must hold the corresponding leaf rcu_node ->lock with interrupts
 * disabled.
 */
static void rcu_init_new_rnp(struct rcu_node *rnp_leaf)
{
	long mask;
	long oldmask;
	struct rcu_node *rnp = rnp_leaf;

	raw_lockdep_assert_held_rcu_node(rnp_leaf);
	WARN_ON_ONCE(rnp->wait_blkd_tasks);
	for (;;) {
		mask = rnp->grpmask;
		rnp = rnp->parent;
		if (rnp == NULL)
			return;
		raw_spin_lock_rcu_node(rnp); /* Interrupts already disabled. */
		oldmask = rnp->qsmaskinit;
		rnp->qsmaskinit |= mask;
		raw_spin_unlock_rcu_node(rnp); /* Interrupts remain disabled. */
		if (oldmask)
			return;
	}
}

/*
 * Do boot-time initialization of a CPU's per-CPU RCU data.
 */
static void __init
rcu_boot_init_percpu_data(int cpu)
{
	struct context_tracking *ct = this_cpu_ptr(&context_tracking);
	struct rcu_data *rdp = per_cpu_ptr(&rcu_data, cpu);

	/* Set up local state, ensuring consistent view of global state. */
	rdp->grpmask = leaf_node_cpu_bit(rdp->mynode, cpu);
	INIT_WORK(&rdp->strict_work, strict_work_handler);
	WARN_ON_ONCE(ct->nesting != 1);
	WARN_ON_ONCE(rcu_watching_snap_in_eqs(ct_rcu_watching_cpu(cpu)));
	rdp->barrier_seq_snap = rcu_state.barrier_sequence;
	rdp->rcu_ofl_gp_seq = rcu_state.gp_seq;
	rdp->rcu_ofl_gp_state = RCU_GP_CLEANED;
	rdp->rcu_onl_gp_seq = rcu_state.gp_seq;
	rdp->rcu_onl_gp_state = RCU_GP_CLEANED;
	rdp->last_sched_clock = jiffies;
	rdp->cpu = cpu;
	rcu_boot_init_nocb_percpu_data(rdp);
}

struct kthread_worker *rcu_exp_gp_kworker;

static void rcu_spawn_exp_par_gp_kworker(struct rcu_node *rnp)
{
	struct kthread_worker *kworker;
	const char *name = "rcu_exp_par_gp_kthread_worker/%d";
	struct sched_param param = { .sched_priority = kthread_prio };
	int rnp_index = rnp - rcu_get_root();

	if (rnp->exp_kworker)
		return;

	kworker = kthread_create_worker(0, name, rnp_index);
	if (IS_ERR_OR_NULL(kworker)) {
		pr_err("Failed to create par gp kworker on %d/%d\n",
		       rnp->grplo, rnp->grphi);
		return;
	}
	WRITE_ONCE(rnp->exp_kworker, kworker);

	if (IS_ENABLED(CONFIG_RCU_EXP_KTHREAD))
		sched_setscheduler_nocheck(kworker->task, SCHED_FIFO, &param);
}

static struct task_struct *rcu_exp_par_gp_task(struct rcu_node *rnp)
{
	struct kthread_worker *kworker = READ_ONCE(rnp->exp_kworker);

	if (!kworker)
		return NULL;

	return kworker->task;
}

static void __init rcu_start_exp_gp_kworker(void)
{
	const char *name = "rcu_exp_gp_kthread_worker";
	struct sched_param param = { .sched_priority = kthread_prio };

	rcu_exp_gp_kworker = kthread_create_worker(0, name);
	if (IS_ERR_OR_NULL(rcu_exp_gp_kworker)) {
		pr_err("Failed to create %s!\n", name);
		rcu_exp_gp_kworker = NULL;
		return;
	}

	if (IS_ENABLED(CONFIG_RCU_EXP_KTHREAD))
		sched_setscheduler_nocheck(rcu_exp_gp_kworker->task, SCHED_FIFO, &param);
}

static void rcu_spawn_rnp_kthreads(struct rcu_node *rnp)
{
	if (rcu_scheduler_fully_active) {
		mutex_lock(&rnp->kthread_mutex);
		rcu_spawn_one_boost_kthread(rnp);
		rcu_spawn_exp_par_gp_kworker(rnp);
		mutex_unlock(&rnp->kthread_mutex);
	}
}

/*
 * Invoked early in the CPU-online process, when pretty much all services
 * are available.  The incoming CPU is not present.
 *
 * Initializes a CPU's per-CPU RCU data.  Note that only one online or
 * offline event can be happening at a given time.  Note also that we can
 * accept some slop in the rsp->gp_seq access due to the fact that this
 * CPU cannot possibly have any non-offloaded RCU callbacks in flight yet.
 * And any offloaded callbacks are being numbered elsewhere.
 */
int rcutree_prepare_cpu(unsigned int cpu)
{
	unsigned long flags;
	struct context_tracking *ct = per_cpu_ptr(&context_tracking, cpu);
	struct rcu_data *rdp = per_cpu_ptr(&rcu_data, cpu);
	struct rcu_node *rnp = rcu_get_root();

	/* Set up local state, ensuring consistent view of global state. */
	raw_spin_lock_irqsave_rcu_node(rnp, flags);
	rdp->qlen_last_fqs_check = 0;
	rdp->n_force_qs_snap = READ_ONCE(rcu_state.n_force_qs);
	rdp->blimit = blimit;
	ct->nesting = 1;	/* CPU not up, no tearing. */
	raw_spin_unlock_rcu_node(rnp);		/* irqs remain disabled. */

	/*
	 * Only non-NOCB CPUs that didn't have early-boot callbacks need to be
	 * (re-)initialized.
	 */
	if (!rcu_segcblist_is_enabled(&rdp->cblist))
		rcu_segcblist_init(&rdp->cblist);  /* Re-enable callbacks. */

	/*
	 * Add CPU to leaf rcu_node pending-online bitmask.  Any needed
	 * propagation up the rcu_node tree will happen at the beginning
	 * of the next grace period.
	 */
	rnp = rdp->mynode;
	raw_spin_lock_rcu_node(rnp);		/* irqs already disabled. */
	rdp->gp_seq = READ_ONCE(rnp->gp_seq);
	rdp->gp_seq_needed = rdp->gp_seq;
	rdp->cpu_no_qs.b.norm = true;
	rdp->core_needs_qs = false;
	rdp->rcu_iw_pending = false;
	rdp->rcu_iw = IRQ_WORK_INIT_HARD(rcu_iw_handler);
	rdp->rcu_iw_gp_seq = rdp->gp_seq - 1;
	trace_rcu_grace_period(rcu_state.name, rdp->gp_seq, TPS("cpuonl"));
	raw_spin_unlock_irqrestore_rcu_node(rnp, flags);
	rcu_spawn_rnp_kthreads(rnp);
	rcu_spawn_cpu_nocb_kthread(cpu);
	ASSERT_EXCLUSIVE_WRITER(rcu_state.n_online_cpus);
	WRITE_ONCE(rcu_state.n_online_cpus, rcu_state.n_online_cpus + 1);

	return 0;
}

/*
 * Update kthreads affinity during CPU-hotplug changes.
 *
 * Set the per-rcu_node kthread's affinity to cover all CPUs that are
 * served by the rcu_node in question.  The CPU hotplug lock is still
 * held, so the value of rnp->qsmaskinit will be stable.
 *
 * We don't include outgoingcpu in the affinity set, use -1 if there is
 * no outgoing CPU.  If there are no CPUs left in the affinity set,
 * this function allows the kthread to execute on any CPU.
 *
 * Any future concurrent calls are serialized via ->kthread_mutex.
 */
static void rcutree_affinity_setting(unsigned int cpu, int outgoingcpu)
{
	cpumask_var_t cm;
	unsigned long mask;
	struct rcu_data *rdp;
	struct rcu_node *rnp;
	struct task_struct *task_boost, *task_exp;

	rdp = per_cpu_ptr(&rcu_data, cpu);
	rnp = rdp->mynode;

	task_boost = rcu_boost_task(rnp);
	task_exp = rcu_exp_par_gp_task(rnp);

	/*
	 * If CPU is the boot one, those tasks are created later from early
	 * initcall since kthreadd must be created first.
	 */
	if (!task_boost && !task_exp)
		return;

	if (!zalloc_cpumask_var(&cm, GFP_KERNEL))
		return;

	mutex_lock(&rnp->kthread_mutex);
	mask = rcu_rnp_online_cpus(rnp);
	for_each_leaf_node_possible_cpu(rnp, cpu)
		if ((mask & leaf_node_cpu_bit(rnp, cpu)) &&
		    cpu != outgoingcpu)
			cpumask_set_cpu(cpu, cm);
	cpumask_and(cm, cm, housekeeping_cpumask(HK_TYPE_RCU));
	if (cpumask_empty(cm)) {
		cpumask_copy(cm, housekeeping_cpumask(HK_TYPE_RCU));
		if (outgoingcpu >= 0)
			cpumask_clear_cpu(outgoingcpu, cm);
	}

	if (task_exp)
		set_cpus_allowed_ptr(task_exp, cm);

	if (task_boost)
		set_cpus_allowed_ptr(task_boost, cm);

	mutex_unlock(&rnp->kthread_mutex);

	free_cpumask_var(cm);
}

/*
 * Has the specified (known valid) CPU ever been fully online?
 */
bool rcu_cpu_beenfullyonline(int cpu)
{
	struct rcu_data *rdp = per_cpu_ptr(&rcu_data, cpu);

	return smp_load_acquire(&rdp->beenonline);
}

/*
 * Near the end of the CPU-online process.  Pretty much all services
 * enabled, and the CPU is now very much alive.
 */
int rcutree_online_cpu(unsigned int cpu)
{
	unsigned long flags;
	struct rcu_data *rdp;
	struct rcu_node *rnp;

	rdp = per_cpu_ptr(&rcu_data, cpu);
	rnp = rdp->mynode;
	raw_spin_lock_irqsave_rcu_node(rnp, flags);
	rnp->ffmask |= rdp->grpmask;
	raw_spin_unlock_irqrestore_rcu_node(rnp, flags);
	if (rcu_scheduler_active == RCU_SCHEDULER_INACTIVE)
		return 0; /* Too early in boot for scheduler work. */
	sync_sched_exp_online_cleanup(cpu);
	rcutree_affinity_setting(cpu, -1);

	// Stop-machine done, so allow nohz_full to disable tick.
	tick_dep_clear(TICK_DEP_BIT_RCU);
	return 0;
}

/*
 * Mark the specified CPU as being online so that subsequent grace periods
 * (both expedited and normal) will wait on it.  Note that this means that
 * incoming CPUs are not allowed to use RCU read-side critical sections
 * until this function is called.  Failing to observe this restriction
 * will result in lockdep splats.
 *
 * Note that this function is special in that it is invoked directly
 * from the incoming CPU rather than from the cpuhp_step mechanism.
 * This is because this function must be invoked at a precise location.
 * This incoming CPU must not have enabled interrupts yet.
 *
 * This mirrors the effects of rcutree_report_cpu_dead().
 */
void rcutree_report_cpu_starting(unsigned int cpu)
{
	unsigned long mask;
	struct rcu_data *rdp;
	struct rcu_node *rnp;
	bool newcpu;

	lockdep_assert_irqs_disabled();
	rdp = per_cpu_ptr(&rcu_data, cpu);
	if (rdp->cpu_started)
		return;
	rdp->cpu_started = true;

	rnp = rdp->mynode;
	mask = rdp->grpmask;
	arch_spin_lock(&rcu_state.ofl_lock);
	rcu_watching_online();
	raw_spin_lock(&rcu_state.barrier_lock);
	raw_spin_lock_rcu_node(rnp);
	WRITE_ONCE(rnp->qsmaskinitnext, rnp->qsmaskinitnext | mask);
	raw_spin_unlock(&rcu_state.barrier_lock);
	newcpu = !(rnp->expmaskinitnext & mask);
	rnp->expmaskinitnext |= mask;
	/* Allow lockless access for expedited grace periods. */
	smp_store_release(&rcu_state.ncpus, rcu_state.ncpus + newcpu); /* ^^^ */
	ASSERT_EXCLUSIVE_WRITER(rcu_state.ncpus);
	rcu_gpnum_ovf(rnp, rdp); /* Offline-induced counter wrap? */
	rdp->rcu_onl_gp_seq = READ_ONCE(rcu_state.gp_seq);
	rdp->rcu_onl_gp_state = READ_ONCE(rcu_state.gp_state);

	/* An incoming CPU should never be blocking a grace period. */
	if (WARN_ON_ONCE(rnp->qsmask & mask)) { /* RCU waiting on incoming CPU? */
		/* rcu_report_qs_rnp() *really* wants some flags to restore */
		unsigned long flags;

		local_irq_save(flags);
		rcu_disable_urgency_upon_qs(rdp);
		/* Report QS -after- changing ->qsmaskinitnext! */
		rcu_report_qs_rnp(mask, rnp, rnp->gp_seq, flags);
	} else {
		raw_spin_unlock_rcu_node(rnp);
	}
	arch_spin_unlock(&rcu_state.ofl_lock);
	smp_store_release(&rdp->beenonline, true);
	smp_mb(); /* Ensure RCU read-side usage follows above initialization. */
}

/*
 * The outgoing function has no further need of RCU, so remove it from
 * the rcu_node tree's ->qsmaskinitnext bit masks.
 *
 * Note that this function is special in that it is invoked directly
 * from the outgoing CPU rather than from the cpuhp_step mechanism.
 * This is because this function must be invoked at a precise location.
 *
 * This mirrors the effect of rcutree_report_cpu_starting().
 */
void rcutree_report_cpu_dead(void)
{
	unsigned long flags;
	unsigned long mask;
	struct rcu_data *rdp = this_cpu_ptr(&rcu_data);
	struct rcu_node *rnp = rdp->mynode;  /* Outgoing CPU's rdp & rnp. */

	/*
	 * IRQS must be disabled from now on and until the CPU dies, or an interrupt
	 * may introduce a new READ-side while it is actually off the QS masks.
	 */
	lockdep_assert_irqs_disabled();
	// Do any dangling deferred wakeups.
	do_nocb_deferred_wakeup(rdp);

	rcu_preempt_deferred_qs(current);

	/* Remove outgoing CPU from mask in the leaf rcu_node structure. */
	mask = rdp->grpmask;
	arch_spin_lock(&rcu_state.ofl_lock);
	raw_spin_lock_irqsave_rcu_node(rnp, flags); /* Enforce GP memory-order guarantee. */
	rdp->rcu_ofl_gp_seq = READ_ONCE(rcu_state.gp_seq);
	rdp->rcu_ofl_gp_state = READ_ONCE(rcu_state.gp_state);
	if (rnp->qsmask & mask) { /* RCU waiting on outgoing CPU? */
		/* Report quiescent state -before- changing ->qsmaskinitnext! */
		rcu_disable_urgency_upon_qs(rdp);
		rcu_report_qs_rnp(mask, rnp, rnp->gp_seq, flags);
		raw_spin_lock_irqsave_rcu_node(rnp, flags);
	}
	WRITE_ONCE(rnp->qsmaskinitnext, rnp->qsmaskinitnext & ~mask);
	raw_spin_unlock_irqrestore_rcu_node(rnp, flags);
	arch_spin_unlock(&rcu_state.ofl_lock);
	rdp->cpu_started = false;
}

#ifdef CONFIG_HOTPLUG_CPU
/*
 * The outgoing CPU has just passed through the dying-idle state, and we
 * are being invoked from the CPU that was IPIed to continue the offline
 * operation.  Migrate the outgoing CPU's callbacks to the current CPU.
 */
void rcutree_migrate_callbacks(int cpu)
{
	unsigned long flags;
	struct rcu_data *my_rdp;
	struct rcu_node *my_rnp;
	struct rcu_data *rdp = per_cpu_ptr(&rcu_data, cpu);
	bool needwake;

	if (rcu_rdp_is_offloaded(rdp))
		return;

	raw_spin_lock_irqsave(&rcu_state.barrier_lock, flags);
	if (rcu_segcblist_empty(&rdp->cblist)) {
		raw_spin_unlock_irqrestore(&rcu_state.barrier_lock, flags);
		return;  /* No callbacks to migrate. */
	}

	WARN_ON_ONCE(rcu_rdp_cpu_online(rdp));
	rcu_barrier_entrain(rdp);
	my_rdp = this_cpu_ptr(&rcu_data);
	my_rnp = my_rdp->mynode;
	rcu_nocb_lock(my_rdp); /* irqs already disabled. */
	WARN_ON_ONCE(!rcu_nocb_flush_bypass(my_rdp, NULL, jiffies, false));
	raw_spin_lock_rcu_node(my_rnp); /* irqs already disabled. */
	/* Leverage recent GPs and set GP for new callbacks. */
	needwake = rcu_advance_cbs(my_rnp, rdp) ||
		   rcu_advance_cbs(my_rnp, my_rdp);
	rcu_segcblist_merge(&my_rdp->cblist, &rdp->cblist);
	raw_spin_unlock(&rcu_state.barrier_lock); /* irqs remain disabled. */
	needwake = needwake || rcu_advance_cbs(my_rnp, my_rdp);
	rcu_segcblist_disable(&rdp->cblist);
	WARN_ON_ONCE(rcu_segcblist_empty(&my_rdp->cblist) != !rcu_segcblist_n_cbs(&my_rdp->cblist));
	check_cb_ovld_locked(my_rdp, my_rnp);
	if (rcu_rdp_is_offloaded(my_rdp)) {
		raw_spin_unlock_rcu_node(my_rnp); /* irqs remain disabled. */
		__call_rcu_nocb_wake(my_rdp, true, flags);
	} else {
		rcu_nocb_unlock(my_rdp); /* irqs remain disabled. */
		raw_spin_unlock_rcu_node(my_rnp); /* irqs remain disabled. */
	}
	local_irq_restore(flags);
	if (needwake)
		rcu_gp_kthread_wake();
	lockdep_assert_irqs_enabled();
	WARN_ONCE(rcu_segcblist_n_cbs(&rdp->cblist) != 0 ||
		  !rcu_segcblist_empty(&rdp->cblist),
		  "rcu_cleanup_dead_cpu: Callbacks on offline CPU %d: qlen=%lu, 1stCB=%p\n",
		  cpu, rcu_segcblist_n_cbs(&rdp->cblist),
		  rcu_segcblist_first_cb(&rdp->cblist));
}

/*
 * The CPU has been completely removed, and some other CPU is reporting
 * this fact from process context.  Do the remainder of the cleanup.
 * There can only be one CPU hotplug operation at a time, so no need for
 * explicit locking.
 */
int rcutree_dead_cpu(unsigned int cpu)
{
	ASSERT_EXCLUSIVE_WRITER(rcu_state.n_online_cpus);
	WRITE_ONCE(rcu_state.n_online_cpus, rcu_state.n_online_cpus - 1);
	// Stop-machine done, so allow nohz_full to disable tick.
	tick_dep_clear(TICK_DEP_BIT_RCU);
	return 0;
}

/*
 * Near the end of the offline process.  Trace the fact that this CPU
 * is going offline.
 */
int rcutree_dying_cpu(unsigned int cpu)
{
	bool blkd;
	struct rcu_data *rdp = per_cpu_ptr(&rcu_data, cpu);
	struct rcu_node *rnp = rdp->mynode;

	blkd = !!(READ_ONCE(rnp->qsmask) & rdp->grpmask);
	trace_rcu_grace_period(rcu_state.name, READ_ONCE(rnp->gp_seq),
			       blkd ? TPS("cpuofl-bgp") : TPS("cpuofl"));
	return 0;
}

/*
 * Near the beginning of the process.  The CPU is still very much alive
 * with pretty much all services enabled.
 */
int rcutree_offline_cpu(unsigned int cpu)
{
	unsigned long flags;
	struct rcu_data *rdp;
	struct rcu_node *rnp;

	rdp = per_cpu_ptr(&rcu_data, cpu);
	rnp = rdp->mynode;
	raw_spin_lock_irqsave_rcu_node(rnp, flags);
	rnp->ffmask &= ~rdp->grpmask;
	raw_spin_unlock_irqrestore_rcu_node(rnp, flags);

	rcutree_affinity_setting(cpu, cpu);

	// nohz_full CPUs need the tick for stop-machine to work quickly
	tick_dep_set(TICK_DEP_BIT_RCU);
	return 0;
}
#endif /* #ifdef CONFIG_HOTPLUG_CPU */

/*
 * On non-huge systems, use expedited RCU grace periods to make suspend
 * and hibernation run faster.
 */
static int rcu_pm_notify(struct notifier_block *self,
			 unsigned long action, void *hcpu)
{
	switch (action) {
	case PM_HIBERNATION_PREPARE:
	case PM_SUSPEND_PREPARE:
		rcu_async_hurry();
		rcu_expedite_gp();
		break;
	case PM_POST_HIBERNATION:
	case PM_POST_SUSPEND:
		rcu_unexpedite_gp();
		rcu_async_relax();
		break;
	default:
		break;
	}
	return NOTIFY_OK;
}

/*
 * Spawn the kthreads that handle RCU's grace periods.
 */
static int __init rcu_spawn_gp_kthread(void)
{
	unsigned long flags;
	struct rcu_node *rnp;
	struct sched_param sp;
	struct task_struct *t;
	struct rcu_data *rdp = this_cpu_ptr(&rcu_data);

	rcu_scheduler_fully_active = 1;
	t = kthread_create(rcu_gp_kthread, NULL, "%s", rcu_state.name);
	if (WARN_ONCE(IS_ERR(t), "%s: Could not start grace-period kthread, OOM is now expected behavior\n", __func__))
		return 0;
	if (kthread_prio) {
		sp.sched_priority = kthread_prio;
		sched_setscheduler_nocheck(t, SCHED_FIFO, &sp);
	}
	rnp = rcu_get_root();
	raw_spin_lock_irqsave_rcu_node(rnp, flags);
	WRITE_ONCE(rcu_state.gp_activity, jiffies);
	WRITE_ONCE(rcu_state.gp_req_activity, jiffies);
	// Reset .gp_activity and .gp_req_activity before setting .gp_kthread.
	smp_store_release(&rcu_state.gp_kthread, t);  /* ^^^ */
	raw_spin_unlock_irqrestore_rcu_node(rnp, flags);
	wake_up_process(t);
	/* This is a pre-SMP initcall, we expect a single CPU */
	WARN_ON(num_online_cpus() > 1);
	/*
	 * Those kthreads couldn't be created on rcu_init() -> rcutree_prepare_cpu()
	 * due to rcu_scheduler_fully_active.
	 */
	rcu_spawn_cpu_nocb_kthread(smp_processor_id());
	rcu_spawn_rnp_kthreads(rdp->mynode);
	rcu_spawn_core_kthreads();
	/* Create kthread worker for expedited GPs */
	rcu_start_exp_gp_kworker();
	return 0;
}
early_initcall(rcu_spawn_gp_kthread);

/*
 * This function is invoked towards the end of the scheduler's
 * initialization process.  Before this is called, the idle task might
 * contain synchronous grace-period primitives (during which time, this idle
 * task is booting the system, and such primitives are no-ops).  After this
 * function is called, any synchronous grace-period primitives are run as
 * expedited, with the requesting task driving the grace period forward.
 * A later core_initcall() rcu_set_runtime_mode() will switch to full
 * runtime RCU functionality.
 */
void rcu_scheduler_starting(void)
{
	unsigned long flags;
	struct rcu_node *rnp;

	WARN_ON(num_online_cpus() != 1);
	WARN_ON(nr_context_switches() > 0);
	rcu_test_sync_prims();

	// Fix up the ->gp_seq counters.
	local_irq_save(flags);
	rcu_for_each_node_breadth_first(rnp)
		rnp->gp_seq_needed = rnp->gp_seq = rcu_state.gp_seq;
	local_irq_restore(flags);

	// Switch out of early boot mode.
	rcu_scheduler_active = RCU_SCHEDULER_INIT;
	rcu_test_sync_prims();
}

/*
 * Helper function for rcu_init() that initializes the rcu_state structure.
 */
static void __init rcu_init_one(void)
{
	static const char * const buf[] = RCU_NODE_NAME_INIT;
	static const char * const fqs[] = RCU_FQS_NAME_INIT;
	static struct lock_class_key rcu_node_class[RCU_NUM_LVLS];
	static struct lock_class_key rcu_fqs_class[RCU_NUM_LVLS];

	int levelspread[RCU_NUM_LVLS];		/* kids/node in each level. */
	int cpustride = 1;
	int i;
	int j;
	struct rcu_node *rnp;

	BUILD_BUG_ON(RCU_NUM_LVLS > ARRAY_SIZE(buf));  /* Fix buf[] init! */

	/* Silence gcc 4.8 false positive about array index out of range. */
	if (rcu_num_lvls <= 0 || rcu_num_lvls > RCU_NUM_LVLS)
		panic("rcu_init_one: rcu_num_lvls out of range");

	/* Initialize the level-tracking arrays. */

	for (i = 1; i < rcu_num_lvls; i++)
		rcu_state.level[i] =
			rcu_state.level[i - 1] + num_rcu_lvl[i - 1];
	rcu_init_levelspread(levelspread, num_rcu_lvl);

	/* Initialize the elements themselves, starting from the leaves. */

	for (i = rcu_num_lvls - 1; i >= 0; i--) {
		cpustride *= levelspread[i];
		rnp = rcu_state.level[i];
		for (j = 0; j < num_rcu_lvl[i]; j++, rnp++) {
			raw_spin_lock_init(&ACCESS_PRIVATE(rnp, lock));
			lockdep_set_class_and_name(&ACCESS_PRIVATE(rnp, lock),
						   &rcu_node_class[i], buf[i]);
			raw_spin_lock_init(&rnp->fqslock);
			lockdep_set_class_and_name(&rnp->fqslock,
						   &rcu_fqs_class[i], fqs[i]);
			rnp->gp_seq = rcu_state.gp_seq;
			rnp->gp_seq_needed = rcu_state.gp_seq;
			rnp->completedqs = rcu_state.gp_seq;
			rnp->qsmask = 0;
			rnp->qsmaskinit = 0;
			rnp->grplo = j * cpustride;
			rnp->grphi = (j + 1) * cpustride - 1;
			if (rnp->grphi >= nr_cpu_ids)
				rnp->grphi = nr_cpu_ids - 1;
			if (i == 0) {
				rnp->grpnum = 0;
				rnp->grpmask = 0;
				rnp->parent = NULL;
			} else {
				rnp->grpnum = j % levelspread[i - 1];
				rnp->grpmask = BIT(rnp->grpnum);
				rnp->parent = rcu_state.level[i - 1] +
					      j / levelspread[i - 1];
			}
			rnp->level = i;
			INIT_LIST_HEAD(&rnp->blkd_tasks);
			rcu_init_one_nocb(rnp);
			init_waitqueue_head(&rnp->exp_wq[0]);
			init_waitqueue_head(&rnp->exp_wq[1]);
			init_waitqueue_head(&rnp->exp_wq[2]);
			init_waitqueue_head(&rnp->exp_wq[3]);
			spin_lock_init(&rnp->exp_lock);
			mutex_init(&rnp->kthread_mutex);
			raw_spin_lock_init(&rnp->exp_poll_lock);
			rnp->exp_seq_poll_rq = RCU_GET_STATE_COMPLETED;
			INIT_WORK(&rnp->exp_poll_wq, sync_rcu_do_polled_gp);
		}
	}

	init_swait_queue_head(&rcu_state.gp_wq);
	init_swait_queue_head(&rcu_state.expedited_wq);
	rnp = rcu_first_leaf_node();
	for_each_possible_cpu(i) {
		while (i > rnp->grphi)
			rnp++;
		per_cpu_ptr(&rcu_data, i)->mynode = rnp;
		per_cpu_ptr(&rcu_data, i)->barrier_head.next =
			&per_cpu_ptr(&rcu_data, i)->barrier_head;
		rcu_boot_init_percpu_data(i);
	}
}

/*
 * Force priority from the kernel command-line into range.
 */
static void __init sanitize_kthread_prio(void)
{
	int kthread_prio_in = kthread_prio;

	if (IS_ENABLED(CONFIG_RCU_BOOST) && kthread_prio < 2
	    && IS_BUILTIN(CONFIG_RCU_TORTURE_TEST))
		kthread_prio = 2;
	else if (IS_ENABLED(CONFIG_RCU_BOOST) && kthread_prio < 1)
		kthread_prio = 1;
	else if (kthread_prio < 0)
		kthread_prio = 0;
	else if (kthread_prio > 99)
		kthread_prio = 99;

	if (kthread_prio != kthread_prio_in)
		pr_alert("%s: Limited prio to %d from %d\n",
			 __func__, kthread_prio, kthread_prio_in);
}

/*
 * Compute the rcu_node tree geometry from kernel parameters.  This cannot
 * replace the definitions in tree.h because those are needed to size
 * the ->node array in the rcu_state structure.
 */
void rcu_init_geometry(void)
{
	ulong d;
	int i;
	static unsigned long old_nr_cpu_ids;
	int rcu_capacity[RCU_NUM_LVLS];
	static bool initialized;

	if (initialized) {
		/*
		 * Warn if setup_nr_cpu_ids() had not yet been invoked,
		 * unless nr_cpus_ids == NR_CPUS, in which case who cares?
		 */
		WARN_ON_ONCE(old_nr_cpu_ids != nr_cpu_ids);
		return;
	}

	old_nr_cpu_ids = nr_cpu_ids;
	initialized = true;

	/*
	 * Initialize any unspecified boot parameters.
	 * The default values of jiffies_till_first_fqs and
	 * jiffies_till_next_fqs are set to the RCU_JIFFIES_TILL_FORCE_QS
	 * value, which is a function of HZ, then adding one for each
	 * RCU_JIFFIES_FQS_DIV CPUs that might be on the system.
	 */
	d = RCU_JIFFIES_TILL_FORCE_QS + nr_cpu_ids / RCU_JIFFIES_FQS_DIV;
	if (jiffies_till_first_fqs == ULONG_MAX)
		jiffies_till_first_fqs = d;
	if (jiffies_till_next_fqs == ULONG_MAX)
		jiffies_till_next_fqs = d;
	adjust_jiffies_till_sched_qs();

	/* If the compile-time values are accurate, just leave. */
	if (rcu_fanout_leaf == RCU_FANOUT_LEAF &&
	    nr_cpu_ids == NR_CPUS)
		return;
	pr_info("Adjusting geometry for rcu_fanout_leaf=%d, nr_cpu_ids=%u\n",
		rcu_fanout_leaf, nr_cpu_ids);

	/*
	 * The boot-time rcu_fanout_leaf parameter must be at least two
	 * and cannot exceed the number of bits in the rcu_node masks.
	 * Complain and fall back to the compile-time values if this
	 * limit is exceeded.
	 */
	if (rcu_fanout_leaf < 2 ||
	    rcu_fanout_leaf > sizeof(unsigned long) * 8) {
		rcu_fanout_leaf = RCU_FANOUT_LEAF;
		WARN_ON(1);
		return;
	}

	/*
	 * Compute number of nodes that can be handled an rcu_node tree
	 * with the given number of levels.
	 */
	rcu_capacity[0] = rcu_fanout_leaf;
	for (i = 1; i < RCU_NUM_LVLS; i++)
		rcu_capacity[i] = rcu_capacity[i - 1] * RCU_FANOUT;

	/*
	 * The tree must be able to accommodate the configured number of CPUs.
	 * If this limit is exceeded, fall back to the compile-time values.
	 */
	if (nr_cpu_ids > rcu_capacity[RCU_NUM_LVLS - 1]) {
		rcu_fanout_leaf = RCU_FANOUT_LEAF;
		WARN_ON(1);
		return;
	}

	/* Calculate the number of levels in the tree. */
	for (i = 0; nr_cpu_ids > rcu_capacity[i]; i++) {
	}
	rcu_num_lvls = i + 1;

	/* Calculate the number of rcu_nodes at each level of the tree. */
	for (i = 0; i < rcu_num_lvls; i++) {
		int cap = rcu_capacity[(rcu_num_lvls - 1) - i];
		num_rcu_lvl[i] = DIV_ROUND_UP(nr_cpu_ids, cap);
	}

	/* Calculate the total number of rcu_node structures. */
	rcu_num_nodes = 0;
	for (i = 0; i < rcu_num_lvls; i++)
		rcu_num_nodes += num_rcu_lvl[i];
}

/*
 * Dump out the structure of the rcu_node combining tree associated
 * with the rcu_state structure.
 */
static void __init rcu_dump_rcu_node_tree(void)
{
	int level = 0;
	struct rcu_node *rnp;

	pr_info("rcu_node tree layout dump\n");
	pr_info(" ");
	rcu_for_each_node_breadth_first(rnp) {
		if (rnp->level != level) {
			pr_cont("\n");
			pr_info(" ");
			level = rnp->level;
		}
		pr_cont("%d:%d ^%d  ", rnp->grplo, rnp->grphi, rnp->grpnum);
	}
	pr_cont("\n");
}

struct workqueue_struct *rcu_gp_wq;

static void __init kfree_rcu_batch_init(void)
{
	int cpu;
	int i, j;
	struct shrinker *kfree_rcu_shrinker;

	/* Clamp it to [0:100] seconds interval. */
	if (rcu_delay_page_cache_fill_msec < 0 ||
		rcu_delay_page_cache_fill_msec > 100 * MSEC_PER_SEC) {

		rcu_delay_page_cache_fill_msec =
			clamp(rcu_delay_page_cache_fill_msec, 0,
				(int) (100 * MSEC_PER_SEC));

		pr_info("Adjusting rcutree.rcu_delay_page_cache_fill_msec to %d ms.\n",
			rcu_delay_page_cache_fill_msec);
	}

	for_each_possible_cpu(cpu) {
		struct kfree_rcu_cpu *krcp = per_cpu_ptr(&krc, cpu);

		for (i = 0; i < KFREE_N_BATCHES; i++) {
			INIT_RCU_WORK(&krcp->krw_arr[i].rcu_work, kfree_rcu_work);
			krcp->krw_arr[i].krcp = krcp;

			for (j = 0; j < FREE_N_CHANNELS; j++)
				INIT_LIST_HEAD(&krcp->krw_arr[i].bulk_head_free[j]);
		}

		for (i = 0; i < FREE_N_CHANNELS; i++)
			INIT_LIST_HEAD(&krcp->bulk_head[i]);

		INIT_DELAYED_WORK(&krcp->monitor_work, kfree_rcu_monitor);
		INIT_DELAYED_WORK(&krcp->page_cache_work, fill_page_cache_func);
		krcp->initialized = true;
	}

	kfree_rcu_shrinker = shrinker_alloc(0, "rcu-kfree");
	if (!kfree_rcu_shrinker) {
		pr_err("Failed to allocate kfree_rcu() shrinker!\n");
		return;
	}

	kfree_rcu_shrinker->count_objects = kfree_rcu_shrink_count;
	kfree_rcu_shrinker->scan_objects = kfree_rcu_shrink_scan;

	shrinker_register(kfree_rcu_shrinker);
}

void __init rcu_init(void)
{
	int cpu = smp_processor_id();

	rcu_early_boot_tests();

	kfree_rcu_batch_init();
	rcu_bootup_announce();
	sanitize_kthread_prio();
	rcu_init_geometry();
	rcu_init_one();
	if (dump_tree)
		rcu_dump_rcu_node_tree();
	if (use_softirq)
		open_softirq(RCU_SOFTIRQ, rcu_core_si);

	/*
	 * We don't need protection against CPU-hotplug here because
	 * this is called early in boot, before either interrupts
	 * or the scheduler are operational.
	 */
	pm_notifier(rcu_pm_notify, 0);
	WARN_ON(num_online_cpus() > 1); // Only one CPU this early in boot.
	rcutree_prepare_cpu(cpu);
	rcutree_report_cpu_starting(cpu);
	rcutree_online_cpu(cpu);

	/* Create workqueue for Tree SRCU and for expedited GPs. */
	rcu_gp_wq = alloc_workqueue("rcu_gp", WQ_MEM_RECLAIM, 0);
	WARN_ON(!rcu_gp_wq);

	sync_wq = alloc_workqueue("sync_wq", WQ_MEM_RECLAIM, 0);
	WARN_ON(!sync_wq);

	/* Fill in default value for rcutree.qovld boot parameter. */
	/* -After- the rcu_node ->lock fields are initialized! */
	if (qovld < 0)
		qovld_calc = DEFAULT_RCU_QOVLD_MULT * qhimark;
	else
		qovld_calc = qovld;

	// Kick-start in case any polled grace periods started early.
	(void)start_poll_synchronize_rcu_expedited();

	rcu_test_sync_prims();

	tasks_cblist_init_generic();
}

#include "tree_stall.h"
#include "tree_exp.h"
#include "tree_nocb.h"
#include "tree_plugin.h"<|MERGE_RESOLUTION|>--- conflicted
+++ resolved
@@ -3610,11 +3610,7 @@
 			// "free channels", the batch can handle. Break
 			// the loop since it is done with this CPU thus
 			// queuing an RCU work is _always_ success here.
-<<<<<<< HEAD
-			queued = queue_rcu_work(system_wq, &krwp->rcu_work);
-=======
 			queued = queue_rcu_work(system_unbound_wq, &krwp->rcu_work);
->>>>>>> f87ebcb6
 			WARN_ON_ONCE(!queued);
 			break;
 		}
