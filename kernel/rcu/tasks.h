--- conflicted
+++ resolved
@@ -564,18 +564,12 @@
 	 * This loop is terminated by the system going down.  ;-)
 	 */
 	for (;;) {
-<<<<<<< HEAD
-		set_tasks_gp_state(rtp, RTGS_WAIT_CBS);
-=======
 		// Wait for one grace period and invoke any callbacks
 		// that are ready.
 		rcu_tasks_one_gp(rtp, false);
->>>>>>> eb3cdb58
 
 		// Paranoid sleep to keep this from entering a tight loop.
 		schedule_timeout_idle(rtp->gp_sleep);
-<<<<<<< HEAD
-=======
 	}
 }
 
@@ -591,7 +585,6 @@
 	if (READ_ONCE(rtp->kthread_ptr)) {
 		wait_rcu_gp(rtp->call_func);
 		return;
->>>>>>> eb3cdb58
 	}
 	rcu_tasks_one_gp(rtp, true);
 }
