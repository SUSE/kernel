--- conflicted
+++ resolved
@@ -504,10 +504,7 @@
 static inline void rcu_unexpedite_gp(void) { }
 static inline void rcu_async_hurry(void) { }
 static inline void rcu_async_relax(void) { }
-<<<<<<< HEAD
-=======
 static inline bool rcu_cpu_online(int cpu) { return true; }
->>>>>>> 2d5404ca
 #else /* #ifdef CONFIG_TINY_RCU */
 bool rcu_gp_is_normal(void);     /* Internal RCU use. */
 bool rcu_gp_is_expedited(void);  /* Internal RCU use. */
@@ -667,13 +664,10 @@
 bool rcu_cpu_beenfullyonline(int cpu);
 #endif
 
-<<<<<<< HEAD
-=======
 #if defined(CONFIG_RCU_STALL_COMMON) && defined(CONFIG_RCU_CPU_STALL_NOTIFIER)
 int rcu_stall_notifier_call_chain(unsigned long val, void *v);
 #else // #if defined(CONFIG_RCU_STALL_COMMON) && defined(CONFIG_RCU_CPU_STALL_NOTIFIER)
 static inline int rcu_stall_notifier_call_chain(unsigned long val, void *v) { return NOTIFY_DONE; }
 #endif // #else // #if defined(CONFIG_RCU_STALL_COMMON) && defined(CONFIG_RCU_CPU_STALL_NOTIFIER)
 
->>>>>>> 2d5404ca
 #endif /* __LINUX_RCU_H */