// SPDX-License-Identifier: GPL-2.0+
/*
 * Read-Copy Update module-based scalability-test facility
 *
 * Copyright (C) IBM Corporation, 2015
 *
 * Authors: Paul E. McKenney <paulmck@linux.ibm.com>
 */

#define pr_fmt(fmt) fmt

#include <linux/types.h>
#include <linux/kernel.h>
#include <linux/init.h>
#include <linux/mm.h>
#include <linux/module.h>
#include <linux/kthread.h>
#include <linux/err.h>
#include <linux/spinlock.h>
#include <linux/smp.h>
#include <linux/rcupdate.h>
#include <linux/interrupt.h>
#include <linux/sched.h>
#include <uapi/linux/sched/types.h>
#include <linux/atomic.h>
#include <linux/bitops.h>
#include <linux/completion.h>
#include <linux/moduleparam.h>
#include <linux/percpu.h>
#include <linux/notifier.h>
#include <linux/reboot.h>
#include <linux/freezer.h>
#include <linux/cpu.h>
#include <linux/delay.h>
#include <linux/stat.h>
#include <linux/srcu.h>
#include <linux/slab.h>
#include <asm/byteorder.h>
#include <linux/torture.h>
#include <linux/vmalloc.h>
#include <linux/rcupdate_trace.h>
#include <linux/sched/debug.h>

#include "rcu.h"

MODULE_DESCRIPTION("Read-Copy Update module-based scalability-test facility");
MODULE_LICENSE("GPL");
MODULE_AUTHOR("Paul E. McKenney <paulmck@linux.ibm.com>");

#define SCALE_FLAG "-scale:"
#define SCALEOUT_STRING(s) \
	pr_alert("%s" SCALE_FLAG " %s\n", scale_type, s)
#define VERBOSE_SCALEOUT_STRING(s) \
	do { if (verbose) pr_alert("%s" SCALE_FLAG " %s\n", scale_type, s); } while (0)
#define SCALEOUT_ERRSTRING(s) \
	pr_alert("%s" SCALE_FLAG "!!! %s\n", scale_type, s)

/*
 * The intended use cases for the nreaders and nwriters module parameters
 * are as follows:
 *
 * 1.	Specify only the nr_cpus kernel boot parameter.  This will
 *	set both nreaders and nwriters to the value specified by
 *	nr_cpus for a mixed reader/writer test.
 *
 * 2.	Specify the nr_cpus kernel boot parameter, but set
 *	rcuscale.nreaders to zero.  This will set nwriters to the
 *	value specified by nr_cpus for an update-only test.
 *
 * 3.	Specify the nr_cpus kernel boot parameter, but set
 *	rcuscale.nwriters to zero.  This will set nreaders to the
 *	value specified by nr_cpus for a read-only test.
 *
 * Various other use cases may of course be specified.
 *
 * Note that this test's readers are intended only as a test load for
 * the writers.  The reader scalability statistics will be overly
 * pessimistic due to the per-critical-section interrupt disabling,
 * test-end checks, and the pair of calls through pointers.
 */

#ifdef MODULE
# define RCUSCALE_SHUTDOWN 0
#else
# define RCUSCALE_SHUTDOWN 1
#endif

torture_param(bool, gp_async, false, "Use asynchronous GP wait primitives");
torture_param(int, gp_async_max, 1000, "Max # outstanding waits per writer");
torture_param(bool, gp_exp, false, "Use expedited GP wait primitives");
torture_param(int, holdoff, 10, "Holdoff time before test start (s)");
torture_param(int, minruntime, 0, "Minimum run time (s)");
torture_param(int, nreaders, -1, "Number of RCU reader threads");
torture_param(int, nwriters, -1, "Number of RCU updater threads");
torture_param(bool, shutdown, RCUSCALE_SHUTDOWN,
	      "Shutdown at end of scalability tests.");
torture_param(int, verbose, 1, "Enable verbose debugging printk()s");
torture_param(int, writer_holdoff, 0, "Holdoff (us) between GPs, zero to disable");
torture_param(int, writer_holdoff_jiffies, 0, "Holdoff (jiffies) between GPs, zero to disable");
torture_param(int, kfree_rcu_test, 0, "Do we run a kfree_rcu() scale test?");
torture_param(int, kfree_mult, 1, "Multiple of kfree_obj size to allocate.");
torture_param(int, kfree_by_call_rcu, 0, "Use call_rcu() to emulate kfree_rcu()?");

static char *scale_type = "rcu";
module_param(scale_type, charp, 0444);
MODULE_PARM_DESC(scale_type, "Type of RCU to scalability-test (rcu, srcu, ...)");

// Structure definitions for custom fixed-per-task allocator.
struct writer_mblock {
	struct rcu_head wmb_rh;
	struct llist_node wmb_node;
	struct writer_freelist *wmb_wfl;
};

struct writer_freelist {
	struct llist_head ws_lhg;
	atomic_t ws_inflight;
	struct llist_head ____cacheline_internodealigned_in_smp ws_lhp;
	struct writer_mblock *ws_mblocks;
};

static int nrealreaders;
static int nrealwriters;
static struct task_struct **writer_tasks;
static struct task_struct **reader_tasks;
static struct task_struct *shutdown_task;

static u64 **writer_durations;
static bool *writer_done;
static struct writer_freelist *writer_freelists;
static int *writer_n_durations;
static atomic_t n_rcu_scale_reader_started;
static atomic_t n_rcu_scale_writer_started;
static atomic_t n_rcu_scale_writer_finished;
static wait_queue_head_t shutdown_wq;
static u64 t_rcu_scale_writer_started;
static u64 t_rcu_scale_writer_finished;
static unsigned long b_rcu_gp_test_started;
static unsigned long b_rcu_gp_test_finished;

#define MAX_MEAS 10000
#define MIN_MEAS 100

/*
 * Operations vector for selecting different types of tests.
 */

struct rcu_scale_ops {
	int ptype;
	void (*init)(void);
	void (*cleanup)(void);
	int (*readlock)(void);
	void (*readunlock)(int idx);
	unsigned long (*get_gp_seq)(void);
	unsigned long (*gp_diff)(unsigned long new, unsigned long old);
	unsigned long (*exp_completed)(void);
	void (*async)(struct rcu_head *head, rcu_callback_t func);
	void (*gp_barrier)(void);
	void (*sync)(void);
	void (*exp_sync)(void);
	struct task_struct *(*rso_gp_kthread)(void);
	void (*stats)(void);
	const char *name;
};

static struct rcu_scale_ops *cur_ops;

/*
 * Definitions for rcu scalability testing.
 */

static int rcu_scale_read_lock(void) __acquires(RCU)
{
	rcu_read_lock();
	return 0;
}

static void rcu_scale_read_unlock(int idx) __releases(RCU)
{
	rcu_read_unlock();
}

static unsigned long __maybe_unused rcu_no_completed(void)
{
	return 0;
}

static void rcu_sync_scale_init(void)
{
}

static struct rcu_scale_ops rcu_ops = {
	.ptype		= RCU_FLAVOR,
	.init		= rcu_sync_scale_init,
	.readlock	= rcu_scale_read_lock,
	.readunlock	= rcu_scale_read_unlock,
	.get_gp_seq	= rcu_get_gp_seq,
	.gp_diff	= rcu_seq_diff,
	.exp_completed	= rcu_exp_batches_completed,
	.async		= call_rcu_hurry,
	.gp_barrier	= rcu_barrier,
	.sync		= synchronize_rcu,
	.exp_sync	= synchronize_rcu_expedited,
	.name		= "rcu"
};

/*
 * Definitions for srcu scalability testing.
 */

DEFINE_STATIC_SRCU(srcu_ctl_scale);
static struct srcu_struct *srcu_ctlp = &srcu_ctl_scale;

static int srcu_scale_read_lock(void) __acquires(srcu_ctlp)
{
	return srcu_read_lock(srcu_ctlp);
}

static void srcu_scale_read_unlock(int idx) __releases(srcu_ctlp)
{
	srcu_read_unlock(srcu_ctlp, idx);
}

static unsigned long srcu_scale_completed(void)
{
	return srcu_batches_completed(srcu_ctlp);
}

static void srcu_call_rcu(struct rcu_head *head, rcu_callback_t func)
{
	call_srcu(srcu_ctlp, head, func);
}

static void srcu_rcu_barrier(void)
{
	srcu_barrier(srcu_ctlp);
}

static void srcu_scale_synchronize(void)
{
	synchronize_srcu(srcu_ctlp);
}

static void srcu_scale_stats(void)
{
	srcu_torture_stats_print(srcu_ctlp, scale_type, SCALE_FLAG);
}

static void srcu_scale_synchronize_expedited(void)
{
	synchronize_srcu_expedited(srcu_ctlp);
}

static struct rcu_scale_ops srcu_ops = {
	.ptype		= SRCU_FLAVOR,
	.init		= rcu_sync_scale_init,
	.readlock	= srcu_scale_read_lock,
	.readunlock	= srcu_scale_read_unlock,
	.get_gp_seq	= srcu_scale_completed,
	.gp_diff	= rcu_seq_diff,
	.exp_completed	= srcu_scale_completed,
	.async		= srcu_call_rcu,
	.gp_barrier	= srcu_rcu_barrier,
	.sync		= srcu_scale_synchronize,
	.exp_sync	= srcu_scale_synchronize_expedited,
	.stats		= srcu_scale_stats,
	.name		= "srcu"
};

static struct srcu_struct srcud;

static void srcu_sync_scale_init(void)
{
	srcu_ctlp = &srcud;
	init_srcu_struct(srcu_ctlp);
}

static void srcu_sync_scale_cleanup(void)
{
	cleanup_srcu_struct(srcu_ctlp);
}

static struct rcu_scale_ops srcud_ops = {
	.ptype		= SRCU_FLAVOR,
	.init		= srcu_sync_scale_init,
	.cleanup	= srcu_sync_scale_cleanup,
	.readlock	= srcu_scale_read_lock,
	.readunlock	= srcu_scale_read_unlock,
	.get_gp_seq	= srcu_scale_completed,
	.gp_diff	= rcu_seq_diff,
	.exp_completed	= srcu_scale_completed,
	.async		= srcu_call_rcu,
	.gp_barrier	= srcu_rcu_barrier,
	.sync		= srcu_scale_synchronize,
	.exp_sync	= srcu_scale_synchronize_expedited,
	.stats		= srcu_scale_stats,
	.name		= "srcud"
};

#ifdef CONFIG_TASKS_RCU

/*
 * Definitions for RCU-tasks scalability testing.
 */

static int tasks_scale_read_lock(void)
{
	return 0;
}

static void tasks_scale_read_unlock(int idx)
{
}

static void rcu_tasks_scale_stats(void)
{
	rcu_tasks_torture_stats_print(scale_type, SCALE_FLAG);
}

static struct rcu_scale_ops tasks_ops = {
	.ptype		= RCU_TASKS_FLAVOR,
	.init		= rcu_sync_scale_init,
	.readlock	= tasks_scale_read_lock,
	.readunlock	= tasks_scale_read_unlock,
	.get_gp_seq	= rcu_no_completed,
	.gp_diff	= rcu_seq_diff,
	.async		= call_rcu_tasks,
	.gp_barrier	= rcu_barrier_tasks,
	.sync		= synchronize_rcu_tasks,
	.exp_sync	= synchronize_rcu_tasks,
	.rso_gp_kthread	= get_rcu_tasks_gp_kthread,
	.stats		= IS_ENABLED(CONFIG_TINY_RCU) ? NULL : rcu_tasks_scale_stats,
	.name		= "tasks"
};

#define TASKS_OPS &tasks_ops,

#else // #ifdef CONFIG_TASKS_RCU

#define TASKS_OPS

#endif // #else // #ifdef CONFIG_TASKS_RCU

#ifdef CONFIG_TASKS_RUDE_RCU

/*
 * Definitions for RCU-tasks-rude scalability testing.
 */

static int tasks_rude_scale_read_lock(void)
{
	return 0;
}

static void tasks_rude_scale_read_unlock(int idx)
{
}

static void rcu_tasks_rude_scale_stats(void)
{
	rcu_tasks_rude_torture_stats_print(scale_type, SCALE_FLAG);
}

static struct rcu_scale_ops tasks_rude_ops = {
	.ptype		= RCU_TASKS_RUDE_FLAVOR,
	.init		= rcu_sync_scale_init,
	.readlock	= tasks_rude_scale_read_lock,
	.readunlock	= tasks_rude_scale_read_unlock,
	.get_gp_seq	= rcu_no_completed,
	.gp_diff	= rcu_seq_diff,
	.sync		= synchronize_rcu_tasks_rude,
	.exp_sync	= synchronize_rcu_tasks_rude,
	.rso_gp_kthread	= get_rcu_tasks_rude_gp_kthread,
	.stats		= IS_ENABLED(CONFIG_TINY_RCU) ? NULL : rcu_tasks_rude_scale_stats,
	.name		= "tasks-rude"
};

#define TASKS_RUDE_OPS &tasks_rude_ops,

#else // #ifdef CONFIG_TASKS_RUDE_RCU

#define TASKS_RUDE_OPS

#endif // #else // #ifdef CONFIG_TASKS_RUDE_RCU

#ifdef CONFIG_TASKS_TRACE_RCU

/*
 * Definitions for RCU-tasks-trace scalability testing.
 */

static int tasks_trace_scale_read_lock(void)
{
	rcu_read_lock_trace();
	return 0;
}

static void tasks_trace_scale_read_unlock(int idx)
{
	rcu_read_unlock_trace();
}

static void rcu_tasks_trace_scale_stats(void)
{
	rcu_tasks_trace_torture_stats_print(scale_type, SCALE_FLAG);
}

static struct rcu_scale_ops tasks_tracing_ops = {
	.ptype		= RCU_TASKS_FLAVOR,
	.init		= rcu_sync_scale_init,
	.readlock	= tasks_trace_scale_read_lock,
	.readunlock	= tasks_trace_scale_read_unlock,
	.get_gp_seq	= rcu_no_completed,
	.gp_diff	= rcu_seq_diff,
	.async		= call_rcu_tasks_trace,
	.gp_barrier	= rcu_barrier_tasks_trace,
	.sync		= synchronize_rcu_tasks_trace,
	.exp_sync	= synchronize_rcu_tasks_trace,
	.rso_gp_kthread	= get_rcu_tasks_trace_gp_kthread,
	.stats		= IS_ENABLED(CONFIG_TINY_RCU) ? NULL : rcu_tasks_trace_scale_stats,
	.name		= "tasks-tracing"
};

#define TASKS_TRACING_OPS &tasks_tracing_ops,

#else // #ifdef CONFIG_TASKS_TRACE_RCU

#define TASKS_TRACING_OPS

#endif // #else // #ifdef CONFIG_TASKS_TRACE_RCU

static unsigned long rcuscale_seq_diff(unsigned long new, unsigned long old)
{
	if (!cur_ops->gp_diff)
		return new - old;
	return cur_ops->gp_diff(new, old);
}

/*
 * If scalability tests complete, wait for shutdown to commence.
 */
static void rcu_scale_wait_shutdown(void)
{
	cond_resched_tasks_rcu_qs();
	if (atomic_read(&n_rcu_scale_writer_finished) < nrealwriters)
		return;
	while (!torture_must_stop())
		schedule_timeout_uninterruptible(1);
}

/*
 * RCU scalability reader kthread.  Repeatedly does empty RCU read-side
 * critical section, minimizing update-side interference.  However, the
 * point of this test is not to evaluate reader scalability, but instead
 * to serve as a test load for update-side scalability testing.
 */
static int
rcu_scale_reader(void *arg)
{
	unsigned long flags;
	int idx;
	long me = (long)arg;

	VERBOSE_SCALEOUT_STRING("rcu_scale_reader task started");
	set_cpus_allowed_ptr(current, cpumask_of(me % nr_cpu_ids));
	set_user_nice(current, MAX_NICE);
	atomic_inc(&n_rcu_scale_reader_started);

	do {
		local_irq_save(flags);
		idx = cur_ops->readlock();
		cur_ops->readunlock(idx);
		local_irq_restore(flags);
		rcu_scale_wait_shutdown();
	} while (!torture_must_stop());
	torture_kthread_stopping("rcu_scale_reader");
	return 0;
}

/*
 * Allocate a writer_mblock structure for the specified rcu_scale_writer
 * task.
 */
static struct writer_mblock *rcu_scale_alloc(long me)
{
	struct llist_node *llnp;
	struct writer_freelist *wflp;
	struct writer_mblock *wmbp;

	if (WARN_ON_ONCE(!writer_freelists))
		return NULL;
	wflp = &writer_freelists[me];
	if (llist_empty(&wflp->ws_lhp)) {
		// ->ws_lhp is private to its rcu_scale_writer task.
		wmbp = container_of(llist_del_all(&wflp->ws_lhg), struct writer_mblock, wmb_node);
		wflp->ws_lhp.first = &wmbp->wmb_node;
	}
	llnp = llist_del_first(&wflp->ws_lhp);
	if (!llnp)
		return NULL;
	return container_of(llnp, struct writer_mblock, wmb_node);
}

/*
 * Free a writer_mblock structure to its rcu_scale_writer task.
 */
static void rcu_scale_free(struct writer_mblock *wmbp)
{
	struct writer_freelist *wflp;

	if (!wmbp)
		return;
	wflp = wmbp->wmb_wfl;
	llist_add(&wmbp->wmb_node, &wflp->ws_lhg);
}

/*
 * Callback function for asynchronous grace periods from rcu_scale_writer().
 */
static void rcu_scale_async_cb(struct rcu_head *rhp)
{
	struct writer_mblock *wmbp = container_of(rhp, struct writer_mblock, wmb_rh);
	struct writer_freelist *wflp = wmbp->wmb_wfl;

	atomic_dec(&wflp->ws_inflight);
	rcu_scale_free(wmbp);
}

/*
 * RCU scale writer kthread.  Repeatedly does a grace period.
 */
static int
rcu_scale_writer(void *arg)
{
	int i = 0;
	int i_max;
	unsigned long jdone;
	long me = (long)arg;
	bool selfreport = false;
	bool started = false, done = false, alldone = false;
	u64 t;
	DEFINE_TORTURE_RANDOM(tr);
	u64 *wdp;
	u64 *wdpp = writer_durations[me];
	struct writer_freelist *wflp = &writer_freelists[me];
	struct writer_mblock *wmbp = NULL;

	VERBOSE_SCALEOUT_STRING("rcu_scale_writer task started");
	WARN_ON(!wdpp);
	set_cpus_allowed_ptr(current, cpumask_of(me % nr_cpu_ids));
	current->flags |= PF_NO_SETAFFINITY;
	sched_set_fifo_low(current);

	if (holdoff)
		schedule_timeout_idle(holdoff * HZ);

	/*
	 * Wait until rcu_end_inkernel_boot() is called for normal GP tests
	 * so that RCU is not always expedited for normal GP tests.
	 * The system_state test is approximate, but works well in practice.
	 */
	while (!gp_exp && system_state != SYSTEM_RUNNING)
		schedule_timeout_uninterruptible(1);

	t = ktime_get_mono_fast_ns();
	if (atomic_inc_return(&n_rcu_scale_writer_started) >= nrealwriters) {
		t_rcu_scale_writer_started = t;
		if (gp_exp) {
			b_rcu_gp_test_started =
				cur_ops->exp_completed() / 2;
		} else {
			b_rcu_gp_test_started = cur_ops->get_gp_seq();
		}
	}

	jdone = jiffies + minruntime * HZ;
	do {
		bool gp_succeeded = false;

		if (writer_holdoff)
			udelay(writer_holdoff);
		if (writer_holdoff_jiffies)
			schedule_timeout_idle(torture_random(&tr) % writer_holdoff_jiffies + 1);
		wdp = &wdpp[i];
		*wdp = ktime_get_mono_fast_ns();
		if (gp_async && !WARN_ON_ONCE(!cur_ops->async)) {
			if (!wmbp)
				wmbp = rcu_scale_alloc(me);
			if (wmbp && atomic_read(&wflp->ws_inflight) < gp_async_max) {
				atomic_inc(&wflp->ws_inflight);
				cur_ops->async(&wmbp->wmb_rh, rcu_scale_async_cb);
				wmbp = NULL;
				gp_succeeded = true;
			} else if (!kthread_should_stop()) {
				cur_ops->gp_barrier();
			} else {
				rcu_scale_free(wmbp); /* Because we are stopping. */
				wmbp = NULL;
			}
		} else if (gp_exp) {
			cur_ops->exp_sync();
			gp_succeeded = true;
		} else {
			cur_ops->sync();
			gp_succeeded = true;
		}
		t = ktime_get_mono_fast_ns();
		*wdp = t - *wdp;
		i_max = i;
		if (!started &&
		    atomic_read(&n_rcu_scale_writer_started) >= nrealwriters)
			started = true;
		if (!done && i >= MIN_MEAS && time_after(jiffies, jdone)) {
			done = true;
			WRITE_ONCE(writer_done[me], true);
			sched_set_normal(current, 0);
			pr_alert("%s%s rcu_scale_writer %ld has %d measurements\n",
				 scale_type, SCALE_FLAG, me, MIN_MEAS);
			if (atomic_inc_return(&n_rcu_scale_writer_finished) >=
			    nrealwriters) {
				schedule_timeout_interruptible(10);
				rcu_ftrace_dump(DUMP_ALL);
				SCALEOUT_STRING("Test complete");
				t_rcu_scale_writer_finished = t;
				if (gp_exp) {
					b_rcu_gp_test_finished =
						cur_ops->exp_completed() / 2;
				} else {
					b_rcu_gp_test_finished =
						cur_ops->get_gp_seq();
				}
				if (shutdown) {
					smp_mb(); /* Assign before wake. */
					wake_up(&shutdown_wq);
				}
			}
		}
		if (done && !alldone &&
		    atomic_read(&n_rcu_scale_writer_finished) >= nrealwriters)
			alldone = true;
		if (done && !alldone && time_after(jiffies, jdone + HZ * 60)) {
			static atomic_t dumped;
			int i;

			if (!atomic_xchg(&dumped, 1)) {
				for (i = 0; i < nrealwriters; i++) {
					if (writer_done[i])
						continue;
					pr_info("%s: Task %ld flags writer %d:\n", __func__, me, i);
					sched_show_task(writer_tasks[i]);
				}
				if (cur_ops->stats)
					cur_ops->stats();
			}
		}
		if (!selfreport && time_after(jiffies, jdone + HZ * (70 + me))) {
			pr_info("%s: Writer %ld self-report: started %d done %d/%d->%d i %d jdone %lu.\n",
				__func__, me, started, done, writer_done[me], atomic_read(&n_rcu_scale_writer_finished), i, jiffies - jdone);
			selfreport = true;
		}
		if (gp_succeeded && started && !alldone && i < MAX_MEAS - 1)
			i++;
		rcu_scale_wait_shutdown();
	} while (!torture_must_stop());
	if (gp_async && cur_ops->async) {
		rcu_scale_free(wmbp);
		cur_ops->gp_barrier();
	}
	writer_n_durations[me] = i_max + 1;
	torture_kthread_stopping("rcu_scale_writer");
	return 0;
}

static void
rcu_scale_print_module_parms(struct rcu_scale_ops *cur_ops, const char *tag)
{
	pr_alert("%s" SCALE_FLAG
<<<<<<< HEAD
		 "--- %s: nreaders=%d nwriters=%d verbose=%d shutdown=%d\n",
		 scale_type, tag, nrealreaders, nrealwriters, verbose, shutdown);
=======
		 "--- %s: gp_async=%d gp_async_max=%d gp_exp=%d holdoff=%d minruntime=%d nreaders=%d nwriters=%d writer_holdoff=%d writer_holdoff_jiffies=%d verbose=%d shutdown=%d\n",
		 scale_type, tag, gp_async, gp_async_max, gp_exp, holdoff, minruntime, nrealreaders, nrealwriters, writer_holdoff, writer_holdoff_jiffies, verbose, shutdown);
>>>>>>> 2d5404ca
}

/*
 * Return the number if non-negative.  If -1, the number of CPUs.
 * If less than -1, that much less than the number of CPUs, but
 * at least one.
 */
static int compute_real(int n)
{
	int nr;

	if (n >= 0) {
		nr = n;
	} else {
		nr = num_online_cpus() + 1 + n;
		if (nr <= 0)
			nr = 1;
	}
	return nr;
}

/*
 * kfree_rcu() scalability tests: Start a kfree_rcu() loop on all CPUs for number
 * of iterations and measure total time and number of GP for all iterations to complete.
 */

torture_param(int, kfree_nthreads, -1, "Number of threads running loops of kfree_rcu().");
torture_param(int, kfree_alloc_num, 8000, "Number of allocations and frees done in an iteration.");
torture_param(int, kfree_loops, 10, "Number of loops doing kfree_alloc_num allocations and frees.");
torture_param(bool, kfree_rcu_test_double, false, "Do we run a kfree_rcu() double-argument scale test?");
torture_param(bool, kfree_rcu_test_single, false, "Do we run a kfree_rcu() single-argument scale test?");

static struct task_struct **kfree_reader_tasks;
static int kfree_nrealthreads;
static atomic_t n_kfree_scale_thread_started;
static atomic_t n_kfree_scale_thread_ended;
static struct task_struct *kthread_tp;
static u64 kthread_stime;

struct kfree_obj {
	char kfree_obj[8];
	struct rcu_head rh;
};

/* Used if doing RCU-kfree'ing via call_rcu(). */
static void kfree_call_rcu(struct rcu_head *rh)
{
	struct kfree_obj *obj = container_of(rh, struct kfree_obj, rh);

	kfree(obj);
}

static int
kfree_scale_thread(void *arg)
{
	int i, loop = 0;
	long me = (long)arg;
	struct kfree_obj *alloc_ptr;
	u64 start_time, end_time;
	long long mem_begin, mem_during = 0;
	bool kfree_rcu_test_both;
	DEFINE_TORTURE_RANDOM(tr);

	VERBOSE_SCALEOUT_STRING("kfree_scale_thread task started");
	set_cpus_allowed_ptr(current, cpumask_of(me % nr_cpu_ids));
	set_user_nice(current, MAX_NICE);
	kfree_rcu_test_both = (kfree_rcu_test_single == kfree_rcu_test_double);

	start_time = ktime_get_mono_fast_ns();

	if (atomic_inc_return(&n_kfree_scale_thread_started) >= kfree_nrealthreads) {
		if (gp_exp)
			b_rcu_gp_test_started = cur_ops->exp_completed() / 2;
		else
			b_rcu_gp_test_started = cur_ops->get_gp_seq();
	}

	do {
		if (!mem_during) {
			mem_during = mem_begin = si_mem_available();
		} else if (loop % (kfree_loops / 4) == 0) {
			mem_during = (mem_during + si_mem_available()) / 2;
		}

		for (i = 0; i < kfree_alloc_num; i++) {
			alloc_ptr = kmalloc(kfree_mult * sizeof(struct kfree_obj), GFP_KERNEL);
			if (!alloc_ptr)
				return -ENOMEM;

			if (kfree_by_call_rcu) {
				call_rcu(&(alloc_ptr->rh), kfree_call_rcu);
				continue;
			}

			// By default kfree_rcu_test_single and kfree_rcu_test_double are
			// initialized to false. If both have the same value (false or true)
			// both are randomly tested, otherwise only the one with value true
			// is tested.
			if ((kfree_rcu_test_single && !kfree_rcu_test_double) ||
					(kfree_rcu_test_both && torture_random(&tr) & 0x800))
				kfree_rcu_mightsleep(alloc_ptr);
			else
				kfree_rcu(alloc_ptr, rh);
		}

		cond_resched();
	} while (!torture_must_stop() && ++loop < kfree_loops);

	if (atomic_inc_return(&n_kfree_scale_thread_ended) >= kfree_nrealthreads) {
		end_time = ktime_get_mono_fast_ns();

		if (gp_exp)
			b_rcu_gp_test_finished = cur_ops->exp_completed() / 2;
		else
			b_rcu_gp_test_finished = cur_ops->get_gp_seq();

		pr_alert("Total time taken by all kfree'ers: %llu ns, loops: %d, batches: %ld, memory footprint: %lldMB\n",
		       (unsigned long long)(end_time - start_time), kfree_loops,
		       rcuscale_seq_diff(b_rcu_gp_test_finished, b_rcu_gp_test_started),
		       (mem_begin - mem_during) >> (20 - PAGE_SHIFT));

		if (shutdown) {
			smp_mb(); /* Assign before wake. */
			wake_up(&shutdown_wq);
		}
	}

	torture_kthread_stopping("kfree_scale_thread");
	return 0;
}

static void
kfree_scale_cleanup(void)
{
	int i;

	if (torture_cleanup_begin())
		return;

	if (kfree_reader_tasks) {
		for (i = 0; i < kfree_nrealthreads; i++)
			torture_stop_kthread(kfree_scale_thread,
					     kfree_reader_tasks[i]);
		kfree(kfree_reader_tasks);
		kfree_reader_tasks = NULL;
	}

	torture_cleanup_end();
}

/*
 * shutdown kthread.  Just waits to be awakened, then shuts down system.
 */
static int
kfree_scale_shutdown(void *arg)
{
	wait_event_idle(shutdown_wq,
			atomic_read(&n_kfree_scale_thread_ended) >= kfree_nrealthreads);

	smp_mb(); /* Wake before output. */

	kfree_scale_cleanup();
	kernel_power_off();
	return -EINVAL;
}

// Used if doing RCU-kfree'ing via call_rcu().
static unsigned long jiffies_at_lazy_cb;
static struct rcu_head lazy_test1_rh;
static int rcu_lazy_test1_cb_called;
static void call_rcu_lazy_test1(struct rcu_head *rh)
{
	jiffies_at_lazy_cb = jiffies;
	WRITE_ONCE(rcu_lazy_test1_cb_called, 1);
}

static int __init
kfree_scale_init(void)
{
	int firsterr = 0;
	long i;
	unsigned long jif_start;
	unsigned long orig_jif;

	pr_alert("%s" SCALE_FLAG
		 "--- kfree_rcu_test: kfree_mult=%d kfree_by_call_rcu=%d kfree_nthreads=%d kfree_alloc_num=%d kfree_loops=%d kfree_rcu_test_double=%d kfree_rcu_test_single=%d\n",
		 scale_type, kfree_mult, kfree_by_call_rcu, kfree_nthreads, kfree_alloc_num, kfree_loops, kfree_rcu_test_double, kfree_rcu_test_single);

	// Also, do a quick self-test to ensure laziness is as much as
	// expected.
	if (kfree_by_call_rcu && !IS_ENABLED(CONFIG_RCU_LAZY)) {
		pr_alert("CONFIG_RCU_LAZY is disabled, falling back to kfree_rcu() for delayed RCU kfree'ing\n");
		kfree_by_call_rcu = 0;
	}

	if (kfree_by_call_rcu) {
		/* do a test to check the timeout. */
		orig_jif = rcu_get_jiffies_lazy_flush();

		rcu_set_jiffies_lazy_flush(2 * HZ);
		rcu_barrier();

		jif_start = jiffies;
		jiffies_at_lazy_cb = 0;
		call_rcu(&lazy_test1_rh, call_rcu_lazy_test1);

		smp_cond_load_relaxed(&rcu_lazy_test1_cb_called, VAL == 1);

		rcu_set_jiffies_lazy_flush(orig_jif);

		if (WARN_ON_ONCE(jiffies_at_lazy_cb - jif_start < 2 * HZ)) {
			pr_alert("ERROR: call_rcu() CBs are not being lazy as expected!\n");
			WARN_ON_ONCE(1);
			return -1;
		}

		if (WARN_ON_ONCE(jiffies_at_lazy_cb - jif_start > 3 * HZ)) {
			pr_alert("ERROR: call_rcu() CBs are being too lazy!\n");
			WARN_ON_ONCE(1);
			return -1;
		}
	}

	kfree_nrealthreads = compute_real(kfree_nthreads);
	/* Start up the kthreads. */
	if (shutdown) {
		init_waitqueue_head(&shutdown_wq);
		firsterr = torture_create_kthread(kfree_scale_shutdown, NULL,
						  shutdown_task);
		if (torture_init_error(firsterr))
			goto unwind;
		schedule_timeout_uninterruptible(1);
	}

	pr_alert("kfree object size=%zu, kfree_by_call_rcu=%d\n",
			kfree_mult * sizeof(struct kfree_obj),
			kfree_by_call_rcu);

	kfree_reader_tasks = kcalloc(kfree_nrealthreads, sizeof(kfree_reader_tasks[0]),
			       GFP_KERNEL);
	if (kfree_reader_tasks == NULL) {
		firsterr = -ENOMEM;
		goto unwind;
	}

	for (i = 0; i < kfree_nrealthreads; i++) {
		firsterr = torture_create_kthread(kfree_scale_thread, (void *)i,
						  kfree_reader_tasks[i]);
		if (torture_init_error(firsterr))
			goto unwind;
	}

	while (atomic_read(&n_kfree_scale_thread_started) < kfree_nrealthreads)
		schedule_timeout_uninterruptible(1);

	torture_init_end();
	return 0;

unwind:
	torture_init_end();
	kfree_scale_cleanup();
	return firsterr;
}

static void
rcu_scale_cleanup(void)
{
	int i;
	int j;
	int ngps = 0;
	u64 *wdp;
	u64 *wdpp;

	/*
	 * Would like warning at start, but everything is expedited
	 * during the mid-boot phase, so have to wait till the end.
	 */
	if (rcu_gp_is_expedited() && !rcu_gp_is_normal() && !gp_exp)
		SCALEOUT_ERRSTRING("All grace periods expedited, no normal ones to measure!");
	if (rcu_gp_is_normal() && gp_exp)
		SCALEOUT_ERRSTRING("All grace periods normal, no expedited ones to measure!");
	if (gp_exp && gp_async)
		SCALEOUT_ERRSTRING("No expedited async GPs, so went with async!");

<<<<<<< HEAD
=======
	// If built-in, just report all of the GP kthread's CPU time.
	if (IS_BUILTIN(CONFIG_RCU_SCALE_TEST) && !kthread_tp && cur_ops->rso_gp_kthread)
		kthread_tp = cur_ops->rso_gp_kthread();
	if (kthread_tp) {
		u32 ns;
		u64 us;

		kthread_stime = kthread_tp->stime - kthread_stime;
		us = div_u64_rem(kthread_stime, 1000, &ns);
		pr_info("rcu_scale: Grace-period kthread CPU time: %llu.%03u us\n", us, ns);
		show_rcu_gp_kthreads();
	}
>>>>>>> 2d5404ca
	if (kfree_rcu_test) {
		kfree_scale_cleanup();
		return;
	}

	if (torture_cleanup_begin())
		return;
	if (!cur_ops) {
		torture_cleanup_end();
		return;
	}

	if (reader_tasks) {
		for (i = 0; i < nrealreaders; i++)
			torture_stop_kthread(rcu_scale_reader,
					     reader_tasks[i]);
		kfree(reader_tasks);
<<<<<<< HEAD
=======
		reader_tasks = NULL;
>>>>>>> 2d5404ca
	}

	if (writer_tasks) {
		for (i = 0; i < nrealwriters; i++) {
			torture_stop_kthread(rcu_scale_writer,
					     writer_tasks[i]);
			if (!writer_n_durations)
				continue;
			j = writer_n_durations[i];
			pr_alert("%s%s writer %d gps: %d\n",
				 scale_type, SCALE_FLAG, i, j);
			ngps += j;
		}
		pr_alert("%s%s start: %llu end: %llu duration: %llu gps: %d batches: %ld\n",
			 scale_type, SCALE_FLAG,
			 t_rcu_scale_writer_started, t_rcu_scale_writer_finished,
			 t_rcu_scale_writer_finished -
			 t_rcu_scale_writer_started,
			 ngps,
			 rcuscale_seq_diff(b_rcu_gp_test_finished,
					   b_rcu_gp_test_started));
		for (i = 0; i < nrealwriters; i++) {
			if (!writer_durations)
				break;
			if (!writer_n_durations)
				continue;
			wdpp = writer_durations[i];
			if (!wdpp)
				continue;
			for (j = 0; j < writer_n_durations[i]; j++) {
				wdp = &wdpp[j];
				pr_alert("%s%s %4d writer-duration: %5d %llu\n",
					scale_type, SCALE_FLAG,
					i, j, *wdp);
				if (j % 100 == 0)
					schedule_timeout_uninterruptible(1);
			}
			kfree(writer_durations[i]);
<<<<<<< HEAD
		}
		kfree(writer_tasks);
		kfree(writer_durations);
		kfree(writer_n_durations);
=======
			if (writer_freelists) {
				int ctr = 0;
				struct llist_node *llnp;
				struct writer_freelist *wflp = &writer_freelists[i];

				if (wflp->ws_mblocks) {
					llist_for_each(llnp, wflp->ws_lhg.first)
						ctr++;
					llist_for_each(llnp, wflp->ws_lhp.first)
						ctr++;
					WARN_ONCE(ctr != gp_async_max,
						  "%s: ctr = %d gp_async_max = %d\n",
						  __func__, ctr, gp_async_max);
					kfree(wflp->ws_mblocks);
				}
			}
		}
		kfree(writer_tasks);
		writer_tasks = NULL;
		kfree(writer_durations);
		writer_durations = NULL;
		kfree(writer_n_durations);
		writer_n_durations = NULL;
		kfree(writer_done);
		writer_done = NULL;
		kfree(writer_freelists);
		writer_freelists = NULL;
>>>>>>> 2d5404ca
	}

	/* Do torture-type-specific cleanup operations.  */
	if (cur_ops->cleanup != NULL)
		cur_ops->cleanup();

	torture_cleanup_end();
}

/*
 * RCU scalability shutdown kthread.  Just waits to be awakened, then shuts
 * down system.
 */
static int
rcu_scale_shutdown(void *arg)
{
	wait_event_idle(shutdown_wq, atomic_read(&n_rcu_scale_writer_finished) >= nrealwriters);
	smp_mb(); /* Wake before output. */
	rcu_scale_cleanup();
	kernel_power_off();
	return -EINVAL;
}

static int __init
rcu_scale_init(void)
{
	int firsterr = 0;
	long i;
	long j;
	static struct rcu_scale_ops *scale_ops[] = {
		&rcu_ops, &srcu_ops, &srcud_ops, TASKS_OPS TASKS_RUDE_OPS TASKS_TRACING_OPS
	};

	if (!torture_init_begin(scale_type, verbose))
		return -EBUSY;

	/* Process args and announce that the scalability'er is on the job. */
	for (i = 0; i < ARRAY_SIZE(scale_ops); i++) {
		cur_ops = scale_ops[i];
		if (strcmp(scale_type, cur_ops->name) == 0)
			break;
	}
	if (i == ARRAY_SIZE(scale_ops)) {
		pr_alert("rcu-scale: invalid scale type: \"%s\"\n", scale_type);
		pr_alert("rcu-scale types:");
		for (i = 0; i < ARRAY_SIZE(scale_ops); i++)
			pr_cont(" %s", scale_ops[i]->name);
		pr_cont("\n");
		firsterr = -EINVAL;
		cur_ops = NULL;
		goto unwind;
	}
	if (cur_ops->init)
		cur_ops->init();

	if (cur_ops->rso_gp_kthread) {
		kthread_tp = cur_ops->rso_gp_kthread();
		if (kthread_tp)
			kthread_stime = kthread_tp->stime;
	}
	if (kfree_rcu_test)
		return kfree_scale_init();

	nrealwriters = compute_real(nwriters);
	nrealreaders = compute_real(nreaders);
	atomic_set(&n_rcu_scale_reader_started, 0);
	atomic_set(&n_rcu_scale_writer_started, 0);
	atomic_set(&n_rcu_scale_writer_finished, 0);
	rcu_scale_print_module_parms(cur_ops, "Start of test");

	/* Start up the kthreads. */

	if (shutdown) {
		init_waitqueue_head(&shutdown_wq);
		firsterr = torture_create_kthread(rcu_scale_shutdown, NULL,
						  shutdown_task);
		if (torture_init_error(firsterr))
			goto unwind;
		schedule_timeout_uninterruptible(1);
	}
	reader_tasks = kcalloc(nrealreaders, sizeof(reader_tasks[0]),
			       GFP_KERNEL);
	if (reader_tasks == NULL) {
		SCALEOUT_ERRSTRING("out of memory");
		firsterr = -ENOMEM;
		goto unwind;
	}
	for (i = 0; i < nrealreaders; i++) {
		firsterr = torture_create_kthread(rcu_scale_reader, (void *)i,
						  reader_tasks[i]);
		if (torture_init_error(firsterr))
			goto unwind;
	}
	while (atomic_read(&n_rcu_scale_reader_started) < nrealreaders)
		schedule_timeout_uninterruptible(1);
	writer_tasks = kcalloc(nrealwriters, sizeof(writer_tasks[0]), GFP_KERNEL);
	writer_durations = kcalloc(nrealwriters, sizeof(*writer_durations), GFP_KERNEL);
	writer_n_durations = kcalloc(nrealwriters, sizeof(*writer_n_durations), GFP_KERNEL);
	writer_done = kcalloc(nrealwriters, sizeof(writer_done[0]), GFP_KERNEL);
	if (gp_async) {
		if (gp_async_max <= 0) {
			pr_warn("%s: gp_async_max = %d must be greater than zero.\n",
				__func__, gp_async_max);
			WARN_ON_ONCE(IS_BUILTIN(CONFIG_RCU_TORTURE_TEST));
			firsterr = -EINVAL;
			goto unwind;
		}
		writer_freelists = kcalloc(nrealwriters, sizeof(writer_freelists[0]), GFP_KERNEL);
	}
	if (!writer_tasks || !writer_durations || !writer_n_durations || !writer_done ||
	    (gp_async && !writer_freelists)) {
		SCALEOUT_ERRSTRING("out of memory");
		firsterr = -ENOMEM;
		goto unwind;
	}
	for (i = 0; i < nrealwriters; i++) {
		writer_durations[i] =
			kcalloc(MAX_MEAS, sizeof(*writer_durations[i]),
				GFP_KERNEL);
		if (!writer_durations[i]) {
			firsterr = -ENOMEM;
			goto unwind;
		}
		if (writer_freelists) {
			struct writer_freelist *wflp = &writer_freelists[i];

			init_llist_head(&wflp->ws_lhg);
			init_llist_head(&wflp->ws_lhp);
			wflp->ws_mblocks = kcalloc(gp_async_max, sizeof(wflp->ws_mblocks[0]),
						   GFP_KERNEL);
			if (!wflp->ws_mblocks) {
				firsterr = -ENOMEM;
				goto unwind;
			}
			for (j = 0; j < gp_async_max; j++) {
				struct writer_mblock *wmbp = &wflp->ws_mblocks[j];

				wmbp->wmb_wfl = wflp;
				llist_add(&wmbp->wmb_node, &wflp->ws_lhp);
			}
		}
		firsterr = torture_create_kthread(rcu_scale_writer, (void *)i,
						  writer_tasks[i]);
		if (torture_init_error(firsterr))
			goto unwind;
	}
	torture_init_end();
	return 0;

unwind:
	torture_init_end();
	rcu_scale_cleanup();
	if (shutdown) {
		WARN_ON(!IS_MODULE(CONFIG_RCU_SCALE_TEST));
		kernel_power_off();
	}
	return firsterr;
}

module_init(rcu_scale_init);
module_exit(rcu_scale_cleanup);<|MERGE_RESOLUTION|>--- conflicted
+++ resolved
@@ -675,13 +675,8 @@
 rcu_scale_print_module_parms(struct rcu_scale_ops *cur_ops, const char *tag)
 {
 	pr_alert("%s" SCALE_FLAG
-<<<<<<< HEAD
-		 "--- %s: nreaders=%d nwriters=%d verbose=%d shutdown=%d\n",
-		 scale_type, tag, nrealreaders, nrealwriters, verbose, shutdown);
-=======
 		 "--- %s: gp_async=%d gp_async_max=%d gp_exp=%d holdoff=%d minruntime=%d nreaders=%d nwriters=%d writer_holdoff=%d writer_holdoff_jiffies=%d verbose=%d shutdown=%d\n",
 		 scale_type, tag, gp_async, gp_async_max, gp_exp, holdoff, minruntime, nrealreaders, nrealwriters, writer_holdoff, writer_holdoff_jiffies, verbose, shutdown);
->>>>>>> 2d5404ca
 }
 
 /*
@@ -966,8 +961,6 @@
 	if (gp_exp && gp_async)
 		SCALEOUT_ERRSTRING("No expedited async GPs, so went with async!");
 
-<<<<<<< HEAD
-=======
 	// If built-in, just report all of the GP kthread's CPU time.
 	if (IS_BUILTIN(CONFIG_RCU_SCALE_TEST) && !kthread_tp && cur_ops->rso_gp_kthread)
 		kthread_tp = cur_ops->rso_gp_kthread();
@@ -980,7 +973,6 @@
 		pr_info("rcu_scale: Grace-period kthread CPU time: %llu.%03u us\n", us, ns);
 		show_rcu_gp_kthreads();
 	}
->>>>>>> 2d5404ca
 	if (kfree_rcu_test) {
 		kfree_scale_cleanup();
 		return;
@@ -998,10 +990,7 @@
 			torture_stop_kthread(rcu_scale_reader,
 					     reader_tasks[i]);
 		kfree(reader_tasks);
-<<<<<<< HEAD
-=======
 		reader_tasks = NULL;
->>>>>>> 2d5404ca
 	}
 
 	if (writer_tasks) {
@@ -1040,12 +1029,6 @@
 					schedule_timeout_uninterruptible(1);
 			}
 			kfree(writer_durations[i]);
-<<<<<<< HEAD
-		}
-		kfree(writer_tasks);
-		kfree(writer_durations);
-		kfree(writer_n_durations);
-=======
 			if (writer_freelists) {
 				int ctr = 0;
 				struct llist_node *llnp;
@@ -1073,7 +1056,6 @@
 		writer_done = NULL;
 		kfree(writer_freelists);
 		writer_freelists = NULL;
->>>>>>> 2d5404ca
 	}
 
 	/* Do torture-type-specific cleanup operations.  */
