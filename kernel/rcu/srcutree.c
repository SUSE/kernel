// SPDX-License-Identifier: GPL-2.0+
/*
 * Sleepable Read-Copy Update mechanism for mutual exclusion.
 *
 * Copyright (C) IBM Corporation, 2006
 * Copyright (C) Fujitsu, 2012
 *
 * Authors: Paul McKenney <paulmck@linux.ibm.com>
 *	   Lai Jiangshan <laijs@cn.fujitsu.com>
 *
 * For detailed explanation of Read-Copy Update mechanism see -
 *		Documentation/RCU/ *.txt
 *
 */

#define pr_fmt(fmt) "rcu: " fmt

#include <linux/export.h>
#include <linux/mutex.h>
#include <linux/percpu.h>
#include <linux/preempt.h>
#include <linux/rcupdate_wait.h>
#include <linux/sched.h>
#include <linux/smp.h>
#include <linux/delay.h>
#include <linux/module.h>
#include <linux/slab.h>
#include <linux/srcu.h>

#include "rcu.h"
#include "rcu_segcblist.h"

/* Holdoff in nanoseconds for auto-expediting. */
#define DEFAULT_SRCU_EXP_HOLDOFF (25 * 1000)
static ulong exp_holdoff = DEFAULT_SRCU_EXP_HOLDOFF;
module_param(exp_holdoff, ulong, 0444);

/* Overflow-check frequency.  N bits roughly says every 2**N grace periods. */
static ulong counter_wrap_check = (ULONG_MAX >> 2);
module_param(counter_wrap_check, ulong, 0444);

/*
 * Control conversion to SRCU_SIZE_BIG:
 *    0: Don't convert at all.
 *    1: Convert at init_srcu_struct() time.
 *    2: Convert when rcutorture invokes srcu_torture_stats_print().
 *    3: Decide at boot time based on system shape (default).
 * 0x1x: Convert when excessive contention encountered.
 */
#define SRCU_SIZING_NONE	0
#define SRCU_SIZING_INIT	1
#define SRCU_SIZING_TORTURE	2
#define SRCU_SIZING_AUTO	3
#define SRCU_SIZING_CONTEND	0x10
#define SRCU_SIZING_IS(x) ((convert_to_big & ~SRCU_SIZING_CONTEND) == x)
#define SRCU_SIZING_IS_NONE() (SRCU_SIZING_IS(SRCU_SIZING_NONE))
#define SRCU_SIZING_IS_INIT() (SRCU_SIZING_IS(SRCU_SIZING_INIT))
#define SRCU_SIZING_IS_TORTURE() (SRCU_SIZING_IS(SRCU_SIZING_TORTURE))
#define SRCU_SIZING_IS_CONTEND() (convert_to_big & SRCU_SIZING_CONTEND)
static int convert_to_big = SRCU_SIZING_AUTO;
module_param(convert_to_big, int, 0444);

/* Number of CPUs to trigger init_srcu_struct()-time transition to big. */
static int big_cpu_lim __read_mostly = 128;
module_param(big_cpu_lim, int, 0444);

/* Contention events per jiffy to initiate transition to big. */
static int small_contention_lim __read_mostly = 100;
module_param(small_contention_lim, int, 0444);

/* Early-boot callback-management, so early that no lock is required! */
static LIST_HEAD(srcu_boot_list);
static bool __read_mostly srcu_init_done;

static void srcu_invoke_callbacks(struct work_struct *work);
static void srcu_reschedule(struct srcu_struct *ssp, unsigned long delay);
static void process_srcu(struct work_struct *work);
static void srcu_delay_timer(struct timer_list *t);

/* Wrappers for lock acquisition and release, see raw_spin_lock_rcu_node(). */
#define spin_lock_rcu_node(p)							\
do {										\
	spin_lock(&ACCESS_PRIVATE(p, lock));					\
	smp_mb__after_unlock_lock();						\
} while (0)

#define spin_unlock_rcu_node(p) spin_unlock(&ACCESS_PRIVATE(p, lock))

#define spin_lock_irq_rcu_node(p)						\
do {										\
	spin_lock_irq(&ACCESS_PRIVATE(p, lock));				\
	smp_mb__after_unlock_lock();						\
} while (0)

#define spin_unlock_irq_rcu_node(p)						\
	spin_unlock_irq(&ACCESS_PRIVATE(p, lock))

#define spin_lock_irqsave_rcu_node(p, flags)					\
do {										\
	spin_lock_irqsave(&ACCESS_PRIVATE(p, lock), flags);			\
	smp_mb__after_unlock_lock();						\
} while (0)

#define spin_trylock_irqsave_rcu_node(p, flags)					\
({										\
	bool ___locked = spin_trylock_irqsave(&ACCESS_PRIVATE(p, lock), flags); \
										\
	if (___locked)								\
		smp_mb__after_unlock_lock();					\
	___locked;								\
})

#define spin_unlock_irqrestore_rcu_node(p, flags)				\
	spin_unlock_irqrestore(&ACCESS_PRIVATE(p, lock), flags)			\

/*
 * Initialize SRCU per-CPU data.  Note that statically allocated
 * srcu_struct structures might already have srcu_read_lock() and
 * srcu_read_unlock() running against them.  So if the is_static parameter
 * is set, don't initialize ->srcu_lock_count[] and ->srcu_unlock_count[].
 */
static void init_srcu_struct_data(struct srcu_struct *ssp)
{
	int cpu;
	struct srcu_data *sdp;

	/*
	 * Initialize the per-CPU srcu_data array, which feeds into the
	 * leaves of the srcu_node tree.
	 */
	WARN_ON_ONCE(ARRAY_SIZE(sdp->srcu_lock_count) !=
		     ARRAY_SIZE(sdp->srcu_unlock_count));
	for_each_possible_cpu(cpu) {
		sdp = per_cpu_ptr(ssp->sda, cpu);
		spin_lock_init(&ACCESS_PRIVATE(sdp, lock));
		rcu_segcblist_init(&sdp->srcu_cblist);
		sdp->srcu_cblist_invoking = false;
		sdp->srcu_gp_seq_needed = ssp->srcu_sup->srcu_gp_seq;
		sdp->srcu_gp_seq_needed_exp = ssp->srcu_sup->srcu_gp_seq;
		sdp->srcu_barrier_head.next = &sdp->srcu_barrier_head;
		sdp->mynode = NULL;
		sdp->cpu = cpu;
		INIT_WORK(&sdp->work, srcu_invoke_callbacks);
		timer_setup(&sdp->delay_work, srcu_delay_timer, 0);
		sdp->ssp = ssp;
	}
}

/* Invalid seq state, used during snp node initialization */
#define SRCU_SNP_INIT_SEQ		0x2

/*
 * Check whether sequence number corresponding to snp node,
 * is invalid.
 */
static inline bool srcu_invl_snp_seq(unsigned long s)
{
	return s == SRCU_SNP_INIT_SEQ;
}

/*
 * Allocated and initialize SRCU combining tree.  Returns @true if
 * allocation succeeded and @false otherwise.
 */
static bool init_srcu_struct_nodes(struct srcu_struct *ssp, gfp_t gfp_flags)
{
	int cpu;
	int i;
	int level = 0;
	int levelspread[RCU_NUM_LVLS];
	struct srcu_data *sdp;
	struct srcu_node *snp;
	struct srcu_node *snp_first;

	/* Initialize geometry if it has not already been initialized. */
	rcu_init_geometry();
	ssp->srcu_sup->node = kcalloc(rcu_num_nodes, sizeof(*ssp->srcu_sup->node), gfp_flags);
	if (!ssp->srcu_sup->node)
		return false;

	/* Work out the overall tree geometry. */
	ssp->srcu_sup->level[0] = &ssp->srcu_sup->node[0];
	for (i = 1; i < rcu_num_lvls; i++)
		ssp->srcu_sup->level[i] = ssp->srcu_sup->level[i - 1] + num_rcu_lvl[i - 1];
	rcu_init_levelspread(levelspread, num_rcu_lvl);

	/* Each pass through this loop initializes one srcu_node structure. */
	srcu_for_each_node_breadth_first(ssp, snp) {
		spin_lock_init(&ACCESS_PRIVATE(snp, lock));
		WARN_ON_ONCE(ARRAY_SIZE(snp->srcu_have_cbs) !=
			     ARRAY_SIZE(snp->srcu_data_have_cbs));
		for (i = 0; i < ARRAY_SIZE(snp->srcu_have_cbs); i++) {
			snp->srcu_have_cbs[i] = SRCU_SNP_INIT_SEQ;
			snp->srcu_data_have_cbs[i] = 0;
		}
		snp->srcu_gp_seq_needed_exp = SRCU_SNP_INIT_SEQ;
		snp->grplo = -1;
		snp->grphi = -1;
		if (snp == &ssp->srcu_sup->node[0]) {
			/* Root node, special case. */
			snp->srcu_parent = NULL;
			continue;
		}

		/* Non-root node. */
		if (snp == ssp->srcu_sup->level[level + 1])
			level++;
		snp->srcu_parent = ssp->srcu_sup->level[level - 1] +
				   (snp - ssp->srcu_sup->level[level]) /
				   levelspread[level - 1];
	}

	/*
	 * Initialize the per-CPU srcu_data array, which feeds into the
	 * leaves of the srcu_node tree.
	 */
	level = rcu_num_lvls - 1;
	snp_first = ssp->srcu_sup->level[level];
	for_each_possible_cpu(cpu) {
		sdp = per_cpu_ptr(ssp->sda, cpu);
		sdp->mynode = &snp_first[cpu / levelspread[level]];
		for (snp = sdp->mynode; snp != NULL; snp = snp->srcu_parent) {
			if (snp->grplo < 0)
				snp->grplo = cpu;
			snp->grphi = cpu;
		}
		sdp->grpmask = 1UL << (cpu - sdp->mynode->grplo);
	}
	smp_store_release(&ssp->srcu_sup->srcu_size_state, SRCU_SIZE_WAIT_BARRIER);
	return true;
}

/*
 * Initialize non-compile-time initialized fields, including the
 * associated srcu_node and srcu_data structures.  The is_static parameter
 * tells us that ->sda has already been wired up to srcu_data.
 */
static int init_srcu_struct_fields(struct srcu_struct *ssp, bool is_static)
{
	if (!is_static)
		ssp->srcu_sup = kzalloc(sizeof(*ssp->srcu_sup), GFP_KERNEL);
	if (!ssp->srcu_sup)
		return -ENOMEM;
	if (!is_static)
		spin_lock_init(&ACCESS_PRIVATE(ssp->srcu_sup, lock));
	ssp->srcu_sup->srcu_size_state = SRCU_SIZE_SMALL;
	ssp->srcu_sup->node = NULL;
	mutex_init(&ssp->srcu_sup->srcu_cb_mutex);
	mutex_init(&ssp->srcu_sup->srcu_gp_mutex);
	ssp->srcu_idx = 0;
	ssp->srcu_sup->srcu_gp_seq = SRCU_GP_SEQ_INITIAL_VAL;
	ssp->srcu_sup->srcu_barrier_seq = 0;
	mutex_init(&ssp->srcu_sup->srcu_barrier_mutex);
	atomic_set(&ssp->srcu_sup->srcu_barrier_cpu_cnt, 0);
	INIT_DELAYED_WORK(&ssp->srcu_sup->work, process_srcu);
	ssp->srcu_sup->sda_is_static = is_static;
	if (!is_static)
		ssp->sda = alloc_percpu(struct srcu_data);
	if (!ssp->sda)
		goto err_free_sup;
	init_srcu_struct_data(ssp);
	ssp->srcu_sup->srcu_gp_seq_needed_exp = SRCU_GP_SEQ_INITIAL_VAL;
	ssp->srcu_sup->srcu_last_gp_end = ktime_get_mono_fast_ns();
	if (READ_ONCE(ssp->srcu_sup->srcu_size_state) == SRCU_SIZE_SMALL && SRCU_SIZING_IS_INIT()) {
		if (!init_srcu_struct_nodes(ssp, GFP_ATOMIC))
			goto err_free_sda;
		WRITE_ONCE(ssp->srcu_sup->srcu_size_state, SRCU_SIZE_BIG);
	}
	ssp->srcu_sup->srcu_ssp = ssp;
	smp_store_release(&ssp->srcu_sup->srcu_gp_seq_needed,
			SRCU_GP_SEQ_INITIAL_VAL); /* Init done. */
	return 0;

err_free_sda:
	if (!is_static) {
		free_percpu(ssp->sda);
		ssp->sda = NULL;
	}
err_free_sup:
	if (!is_static) {
		kfree(ssp->srcu_sup);
		ssp->srcu_sup = NULL;
	}
	return -ENOMEM;
}

#ifdef CONFIG_DEBUG_LOCK_ALLOC

int __init_srcu_struct(struct srcu_struct *ssp, const char *name,
		       struct lock_class_key *key)
{
	/* Don't re-initialize a lock while it is held. */
	debug_check_no_locks_freed((void *)ssp, sizeof(*ssp));
	lockdep_init_map(&ssp->dep_map, name, key, 0);
	return init_srcu_struct_fields(ssp, false);
}
EXPORT_SYMBOL_GPL(__init_srcu_struct);

#else /* #ifdef CONFIG_DEBUG_LOCK_ALLOC */

/**
 * init_srcu_struct - initialize a sleep-RCU structure
 * @ssp: structure to initialize.
 *
 * Must invoke this on a given srcu_struct before passing that srcu_struct
 * to any other function.  Each srcu_struct represents a separate domain
 * of SRCU protection.
 */
int init_srcu_struct(struct srcu_struct *ssp)
{
	return init_srcu_struct_fields(ssp, false);
}
EXPORT_SYMBOL_GPL(init_srcu_struct);

#endif /* #else #ifdef CONFIG_DEBUG_LOCK_ALLOC */

/*
 * Initiate a transition to SRCU_SIZE_BIG with lock held.
 */
static void __srcu_transition_to_big(struct srcu_struct *ssp)
{
	lockdep_assert_held(&ACCESS_PRIVATE(ssp->srcu_sup, lock));
	smp_store_release(&ssp->srcu_sup->srcu_size_state, SRCU_SIZE_ALLOC);
}

/*
 * Initiate an idempotent transition to SRCU_SIZE_BIG.
 */
static void srcu_transition_to_big(struct srcu_struct *ssp)
{
	unsigned long flags;

	/* Double-checked locking on ->srcu_size-state. */
	if (smp_load_acquire(&ssp->srcu_sup->srcu_size_state) != SRCU_SIZE_SMALL)
		return;
	spin_lock_irqsave_rcu_node(ssp->srcu_sup, flags);
	if (smp_load_acquire(&ssp->srcu_sup->srcu_size_state) != SRCU_SIZE_SMALL) {
		spin_unlock_irqrestore_rcu_node(ssp->srcu_sup, flags);
		return;
	}
	__srcu_transition_to_big(ssp);
	spin_unlock_irqrestore_rcu_node(ssp->srcu_sup, flags);
}

/*
 * Check to see if the just-encountered contention event justifies
 * a transition to SRCU_SIZE_BIG.
 */
static void spin_lock_irqsave_check_contention(struct srcu_struct *ssp)
{
	unsigned long j;

	if (!SRCU_SIZING_IS_CONTEND() || ssp->srcu_sup->srcu_size_state)
		return;
	j = jiffies;
	if (ssp->srcu_sup->srcu_size_jiffies != j) {
		ssp->srcu_sup->srcu_size_jiffies = j;
		ssp->srcu_sup->srcu_n_lock_retries = 0;
	}
	if (++ssp->srcu_sup->srcu_n_lock_retries <= small_contention_lim)
		return;
	__srcu_transition_to_big(ssp);
}

/*
 * Acquire the specified srcu_data structure's ->lock, but check for
 * excessive contention, which results in initiation of a transition
 * to SRCU_SIZE_BIG.  But only if the srcutree.convert_to_big module
 * parameter permits this.
 */
static void spin_lock_irqsave_sdp_contention(struct srcu_data *sdp, unsigned long *flags)
{
	struct srcu_struct *ssp = sdp->ssp;

	if (spin_trylock_irqsave_rcu_node(sdp, *flags))
		return;
	spin_lock_irqsave_rcu_node(ssp->srcu_sup, *flags);
	spin_lock_irqsave_check_contention(ssp);
	spin_unlock_irqrestore_rcu_node(ssp->srcu_sup, *flags);
	spin_lock_irqsave_rcu_node(sdp, *flags);
}

/*
 * Acquire the specified srcu_struct structure's ->lock, but check for
 * excessive contention, which results in initiation of a transition
 * to SRCU_SIZE_BIG.  But only if the srcutree.convert_to_big module
 * parameter permits this.
 */
static void spin_lock_irqsave_ssp_contention(struct srcu_struct *ssp, unsigned long *flags)
{
	if (spin_trylock_irqsave_rcu_node(ssp->srcu_sup, *flags))
		return;
	spin_lock_irqsave_rcu_node(ssp->srcu_sup, *flags);
	spin_lock_irqsave_check_contention(ssp);
}

/*
 * First-use initialization of statically allocated srcu_struct
 * structure.  Wiring up the combining tree is more than can be
 * done with compile-time initialization, so this check is added
 * to each update-side SRCU primitive.  Use ssp->lock, which -is-
 * compile-time initialized, to resolve races involving multiple
 * CPUs trying to garner first-use privileges.
 */
static void check_init_srcu_struct(struct srcu_struct *ssp)
{
	unsigned long flags;

	/* The smp_load_acquire() pairs with the smp_store_release(). */
	if (!rcu_seq_state(smp_load_acquire(&ssp->srcu_sup->srcu_gp_seq_needed))) /*^^^*/
		return; /* Already initialized. */
	spin_lock_irqsave_rcu_node(ssp->srcu_sup, flags);
	if (!rcu_seq_state(ssp->srcu_sup->srcu_gp_seq_needed)) {
		spin_unlock_irqrestore_rcu_node(ssp->srcu_sup, flags);
		return;
	}
	init_srcu_struct_fields(ssp, true);
	spin_unlock_irqrestore_rcu_node(ssp->srcu_sup, flags);
}

/*
 * Returns approximate total of the readers' ->srcu_lock_count[] values
 * for the rank of per-CPU counters specified by idx.
 */
static unsigned long srcu_readers_lock_idx(struct srcu_struct *ssp, int idx)
{
	int cpu;
	unsigned long sum = 0;

	for_each_possible_cpu(cpu) {
		struct srcu_data *cpuc = per_cpu_ptr(ssp->sda, cpu);

		sum += atomic_long_read(&cpuc->srcu_lock_count[idx]);
	}
	return sum;
}

/*
 * Returns approximate total of the readers' ->srcu_unlock_count[] values
 * for the rank of per-CPU counters specified by idx.
 */
static unsigned long srcu_readers_unlock_idx(struct srcu_struct *ssp, int idx)
{
	int cpu;
	unsigned long mask = 0;
	unsigned long sum = 0;

	for_each_possible_cpu(cpu) {
		struct srcu_data *cpuc = per_cpu_ptr(ssp->sda, cpu);

		sum += atomic_long_read(&cpuc->srcu_unlock_count[idx]);
		if (IS_ENABLED(CONFIG_PROVE_RCU))
			mask = mask | READ_ONCE(cpuc->srcu_nmi_safety);
	}
	WARN_ONCE(IS_ENABLED(CONFIG_PROVE_RCU) && (mask & (mask >> 1)),
		  "Mixed NMI-safe readers for srcu_struct at %ps.\n", ssp);
	return sum;
}

/*
 * Return true if the number of pre-existing readers is determined to
 * be zero.
 */
static bool srcu_readers_active_idx_check(struct srcu_struct *ssp, int idx)
{
	unsigned long unlocks;

	unlocks = srcu_readers_unlock_idx(ssp, idx);

	/*
	 * Make sure that a lock is always counted if the corresponding
	 * unlock is counted. Needs to be a smp_mb() as the read side may
	 * contain a read from a variable that is written to before the
	 * synchronize_srcu() in the write side. In this case smp_mb()s
	 * A and B act like the store buffering pattern.
	 *
	 * This smp_mb() also pairs with smp_mb() C to prevent accesses
	 * after the synchronize_srcu() from being executed before the
	 * grace period ends.
	 */
	smp_mb(); /* A */

	/*
	 * If the locks are the same as the unlocks, then there must have
	 * been no readers on this index at some point in this function.
	 * But there might be more readers, as a task might have read
	 * the current ->srcu_idx but not yet have incremented its CPU's
	 * ->srcu_lock_count[idx] counter.  In fact, it is possible
	 * that most of the tasks have been preempted between fetching
	 * ->srcu_idx and incrementing ->srcu_lock_count[idx].  And there
	 * could be almost (ULONG_MAX / sizeof(struct task_struct)) tasks
	 * in a system whose address space was fully populated with memory.
	 * Call this quantity Nt.
	 *
	 * So suppose that the updater is preempted at this point in the
	 * code for a long time.  That now-preempted updater has already
	 * flipped ->srcu_idx (possibly during the preceding grace period),
	 * done an smp_mb() (again, possibly during the preceding grace
	 * period), and summed up the ->srcu_unlock_count[idx] counters.
	 * How many times can a given one of the aforementioned Nt tasks
	 * increment the old ->srcu_idx value's ->srcu_lock_count[idx]
	 * counter, in the absence of nesting?
	 *
	 * It can clearly do so once, given that it has already fetched
	 * the old value of ->srcu_idx and is just about to use that value
	 * to index its increment of ->srcu_lock_count[idx].  But as soon as
	 * it leaves that SRCU read-side critical section, it will increment
	 * ->srcu_unlock_count[idx], which must follow the updater's above
	 * read from that same value.  Thus, as soon the reading task does
	 * an smp_mb() and a later fetch from ->srcu_idx, that task will be
	 * guaranteed to get the new index.  Except that the increment of
	 * ->srcu_unlock_count[idx] in __srcu_read_unlock() is after the
	 * smp_mb(), and the fetch from ->srcu_idx in __srcu_read_lock()
	 * is before the smp_mb().  Thus, that task might not see the new
	 * value of ->srcu_idx until the -second- __srcu_read_lock(),
	 * which in turn means that this task might well increment
	 * ->srcu_lock_count[idx] for the old value of ->srcu_idx twice,
	 * not just once.
	 *
	 * However, it is important to note that a given smp_mb() takes
	 * effect not just for the task executing it, but also for any
	 * later task running on that same CPU.
	 *
	 * That is, there can be almost Nt + Nc further increments of
	 * ->srcu_lock_count[idx] for the old index, where Nc is the number
	 * of CPUs.  But this is OK because the size of the task_struct
	 * structure limits the value of Nt and current systems limit Nc
	 * to a few thousand.
	 *
	 * OK, but what about nesting?  This does impose a limit on
	 * nesting of half of the size of the task_struct structure
	 * (measured in bytes), which should be sufficient.  A late 2022
	 * TREE01 rcutorture run reported this size to be no less than
	 * 9408 bytes, allowing up to 4704 levels of nesting, which is
	 * comfortably beyond excessive.  Especially on 64-bit systems,
	 * which are unlikely to be configured with an address space fully
	 * populated with memory, at least not anytime soon.
	 */
	return srcu_readers_lock_idx(ssp, idx) == unlocks;
}

/**
 * srcu_readers_active - returns true if there are readers. and false
 *                       otherwise
 * @ssp: which srcu_struct to count active readers (holding srcu_read_lock).
 *
 * Note that this is not an atomic primitive, and can therefore suffer
 * severe errors when invoked on an active srcu_struct.  That said, it
 * can be useful as an error check at cleanup time.
 */
static bool srcu_readers_active(struct srcu_struct *ssp)
{
	int cpu;
	unsigned long sum = 0;

	for_each_possible_cpu(cpu) {
		struct srcu_data *cpuc = per_cpu_ptr(ssp->sda, cpu);

		sum += atomic_long_read(&cpuc->srcu_lock_count[0]);
		sum += atomic_long_read(&cpuc->srcu_lock_count[1]);
		sum -= atomic_long_read(&cpuc->srcu_unlock_count[0]);
		sum -= atomic_long_read(&cpuc->srcu_unlock_count[1]);
	}
	return sum;
}

/*
 * We use an adaptive strategy for synchronize_srcu() and especially for
 * synchronize_srcu_expedited().  We spin for a fixed time period
 * (defined below, boot time configurable) to allow SRCU readers to exit
 * their read-side critical sections.  If there are still some readers
 * after one jiffy, we repeatedly block for one jiffy time periods.
 * The blocking time is increased as the grace-period age increases,
 * with max blocking time capped at 10 jiffies.
 */
#define SRCU_DEFAULT_RETRY_CHECK_DELAY		5

static ulong srcu_retry_check_delay = SRCU_DEFAULT_RETRY_CHECK_DELAY;
module_param(srcu_retry_check_delay, ulong, 0444);

#define SRCU_INTERVAL		1		// Base delay if no expedited GPs pending.
#define SRCU_MAX_INTERVAL	10		// Maximum incremental delay from slow readers.

#define SRCU_DEFAULT_MAX_NODELAY_PHASE_LO	3UL	// Lowmark on default per-GP-phase
							// no-delay instances.
#define SRCU_DEFAULT_MAX_NODELAY_PHASE_HI	1000UL	// Highmark on default per-GP-phase
							// no-delay instances.

#define SRCU_UL_CLAMP_LO(val, low)	((val) > (low) ? (val) : (low))
#define SRCU_UL_CLAMP_HI(val, high)	((val) < (high) ? (val) : (high))
#define SRCU_UL_CLAMP(val, low, high)	SRCU_UL_CLAMP_HI(SRCU_UL_CLAMP_LO((val), (low)), (high))
// per-GP-phase no-delay instances adjusted to allow non-sleeping poll upto
// one jiffies time duration. Mult by 2 is done to factor in the srcu_get_delay()
// called from process_srcu().
#define SRCU_DEFAULT_MAX_NODELAY_PHASE_ADJUSTED	\
	(2UL * USEC_PER_SEC / HZ / SRCU_DEFAULT_RETRY_CHECK_DELAY)

// Maximum per-GP-phase consecutive no-delay instances.
#define SRCU_DEFAULT_MAX_NODELAY_PHASE	\
	SRCU_UL_CLAMP(SRCU_DEFAULT_MAX_NODELAY_PHASE_ADJUSTED,	\
		      SRCU_DEFAULT_MAX_NODELAY_PHASE_LO,	\
		      SRCU_DEFAULT_MAX_NODELAY_PHASE_HI)

static ulong srcu_max_nodelay_phase = SRCU_DEFAULT_MAX_NODELAY_PHASE;
module_param(srcu_max_nodelay_phase, ulong, 0444);

// Maximum consecutive no-delay instances.
#define SRCU_DEFAULT_MAX_NODELAY	(SRCU_DEFAULT_MAX_NODELAY_PHASE > 100 ?	\
					 SRCU_DEFAULT_MAX_NODELAY_PHASE : 100)

static ulong srcu_max_nodelay = SRCU_DEFAULT_MAX_NODELAY;
module_param(srcu_max_nodelay, ulong, 0444);

/*
 * Return grace-period delay, zero if there are expedited grace
 * periods pending, SRCU_INTERVAL otherwise.
 */
static unsigned long srcu_get_delay(struct srcu_struct *ssp)
{
	unsigned long gpstart;
	unsigned long j;
	unsigned long jbase = SRCU_INTERVAL;
	struct srcu_usage *sup = ssp->srcu_sup;

	if (ULONG_CMP_LT(READ_ONCE(sup->srcu_gp_seq), READ_ONCE(sup->srcu_gp_seq_needed_exp)))
		jbase = 0;
	if (rcu_seq_state(READ_ONCE(sup->srcu_gp_seq))) {
		j = jiffies - 1;
		gpstart = READ_ONCE(sup->srcu_gp_start);
		if (time_after(j, gpstart))
			jbase += j - gpstart;
		if (!jbase) {
			ASSERT_EXCLUSIVE_WRITER(sup->srcu_n_exp_nodelay);
			WRITE_ONCE(sup->srcu_n_exp_nodelay, READ_ONCE(sup->srcu_n_exp_nodelay) + 1);
			if (READ_ONCE(sup->srcu_n_exp_nodelay) > srcu_max_nodelay_phase)
				jbase = 1;
		}
	}
	return jbase > SRCU_MAX_INTERVAL ? SRCU_MAX_INTERVAL : jbase;
}

/**
 * cleanup_srcu_struct - deconstruct a sleep-RCU structure
 * @ssp: structure to clean up.
 *
 * Must invoke this after you are finished using a given srcu_struct that
 * was initialized via init_srcu_struct(), else you leak memory.
 */
void cleanup_srcu_struct(struct srcu_struct *ssp)
{
	int cpu;
	struct srcu_usage *sup = ssp->srcu_sup;

	if (WARN_ON(!srcu_get_delay(ssp)))
		return; /* Just leak it! */
	if (WARN_ON(srcu_readers_active(ssp)))
		return; /* Just leak it! */
	flush_delayed_work(&sup->work);
	for_each_possible_cpu(cpu) {
		struct srcu_data *sdp = per_cpu_ptr(ssp->sda, cpu);

		del_timer_sync(&sdp->delay_work);
		flush_work(&sdp->work);
		if (WARN_ON(rcu_segcblist_n_cbs(&sdp->srcu_cblist)))
			return; /* Forgot srcu_barrier(), so just leak it! */
	}
	if (WARN_ON(rcu_seq_state(READ_ONCE(sup->srcu_gp_seq)) != SRCU_STATE_IDLE) ||
	    WARN_ON(rcu_seq_current(&sup->srcu_gp_seq) != sup->srcu_gp_seq_needed) ||
	    WARN_ON(srcu_readers_active(ssp))) {
		pr_info("%s: Active srcu_struct %p read state: %d gp state: %lu/%lu\n",
			__func__, ssp, rcu_seq_state(READ_ONCE(sup->srcu_gp_seq)),
			rcu_seq_current(&sup->srcu_gp_seq), sup->srcu_gp_seq_needed);
		return; // Caller forgot to stop doing call_srcu()?
			// Or caller invoked start_poll_synchronize_srcu()
			// and then cleanup_srcu_struct() before that grace
			// period ended?
	}
	kfree(sup->node);
	sup->node = NULL;
	sup->srcu_size_state = SRCU_SIZE_SMALL;
	if (!sup->sda_is_static) {
		free_percpu(ssp->sda);
		ssp->sda = NULL;
		kfree(sup);
		ssp->srcu_sup = NULL;
	}
}
EXPORT_SYMBOL_GPL(cleanup_srcu_struct);

#ifdef CONFIG_PROVE_RCU
/*
 * Check for consistent NMI safety.
 */
void srcu_check_nmi_safety(struct srcu_struct *ssp, bool nmi_safe)
{
	int nmi_safe_mask = 1 << nmi_safe;
	int old_nmi_safe_mask;
	struct srcu_data *sdp;

	/* NMI-unsafe use in NMI is a bad sign */
	WARN_ON_ONCE(!nmi_safe && in_nmi());
	sdp = raw_cpu_ptr(ssp->sda);
	old_nmi_safe_mask = READ_ONCE(sdp->srcu_nmi_safety);
	if (!old_nmi_safe_mask) {
		WRITE_ONCE(sdp->srcu_nmi_safety, nmi_safe_mask);
		return;
	}
	WARN_ONCE(old_nmi_safe_mask != nmi_safe_mask, "CPU %d old state %d new state %d\n", sdp->cpu, old_nmi_safe_mask, nmi_safe_mask);
}
EXPORT_SYMBOL_GPL(srcu_check_nmi_safety);
#endif /* CONFIG_PROVE_RCU */

/*
 * Counts the new reader in the appropriate per-CPU element of the
 * srcu_struct.
 * Returns an index that must be passed to the matching srcu_read_unlock().
 */
int __srcu_read_lock(struct srcu_struct *ssp)
{
	int idx;

	idx = READ_ONCE(ssp->srcu_idx) & 0x1;
	this_cpu_inc(ssp->sda->srcu_lock_count[idx].counter);
	smp_mb(); /* B */  /* Avoid leaking the critical section. */
	return idx;
}
EXPORT_SYMBOL_GPL(__srcu_read_lock);

/*
 * Removes the count for the old reader from the appropriate per-CPU
 * element of the srcu_struct.  Note that this may well be a different
 * CPU than that which was incremented by the corresponding srcu_read_lock().
 */
void __srcu_read_unlock(struct srcu_struct *ssp, int idx)
{
	smp_mb(); /* C */  /* Avoid leaking the critical section. */
	this_cpu_inc(ssp->sda->srcu_unlock_count[idx].counter);
}
EXPORT_SYMBOL_GPL(__srcu_read_unlock);

#ifdef CONFIG_NEED_SRCU_NMI_SAFE

/*
 * Counts the new reader in the appropriate per-CPU element of the
 * srcu_struct, but in an NMI-safe manner using RMW atomics.
 * Returns an index that must be passed to the matching srcu_read_unlock().
 */
int __srcu_read_lock_nmisafe(struct srcu_struct *ssp)
{
	int idx;
	struct srcu_data *sdp = raw_cpu_ptr(ssp->sda);

	idx = READ_ONCE(ssp->srcu_idx) & 0x1;
	atomic_long_inc(&sdp->srcu_lock_count[idx]);
	smp_mb__after_atomic(); /* B */  /* Avoid leaking the critical section. */
	return idx;
}
EXPORT_SYMBOL_GPL(__srcu_read_lock_nmisafe);

/*
 * Removes the count for the old reader from the appropriate per-CPU
 * element of the srcu_struct.  Note that this may well be a different
 * CPU than that which was incremented by the corresponding srcu_read_lock().
 */
void __srcu_read_unlock_nmisafe(struct srcu_struct *ssp, int idx)
{
	struct srcu_data *sdp = raw_cpu_ptr(ssp->sda);

	smp_mb__before_atomic(); /* C */  /* Avoid leaking the critical section. */
	atomic_long_inc(&sdp->srcu_unlock_count[idx]);
}
EXPORT_SYMBOL_GPL(__srcu_read_unlock_nmisafe);

#endif // CONFIG_NEED_SRCU_NMI_SAFE

/*
 * Start an SRCU grace period.
 */
static void srcu_gp_start(struct srcu_struct *ssp)
{
	int state;

	lockdep_assert_held(&ACCESS_PRIVATE(ssp->srcu_sup, lock));
	WARN_ON_ONCE(ULONG_CMP_GE(ssp->srcu_sup->srcu_gp_seq, ssp->srcu_sup->srcu_gp_seq_needed));
	WRITE_ONCE(ssp->srcu_sup->srcu_gp_start, jiffies);
	WRITE_ONCE(ssp->srcu_sup->srcu_n_exp_nodelay, 0);
	smp_mb(); /* Order prior store to ->srcu_gp_seq_needed vs. GP start. */
	rcu_seq_start(&ssp->srcu_sup->srcu_gp_seq);
	state = rcu_seq_state(ssp->srcu_sup->srcu_gp_seq);
	WARN_ON_ONCE(state != SRCU_STATE_SCAN1);
}


static void srcu_delay_timer(struct timer_list *t)
{
	struct srcu_data *sdp = container_of(t, struct srcu_data, delay_work);

	queue_work_on(sdp->cpu, rcu_gp_wq, &sdp->work);
}

static void srcu_queue_delayed_work_on(struct srcu_data *sdp,
				       unsigned long delay)
{
	if (!delay) {
		queue_work_on(sdp->cpu, rcu_gp_wq, &sdp->work);
		return;
	}

	timer_reduce(&sdp->delay_work, jiffies + delay);
}

/*
 * Schedule callback invocation for the specified srcu_data structure,
 * if possible, on the corresponding CPU.
 */
static void srcu_schedule_cbs_sdp(struct srcu_data *sdp, unsigned long delay)
{
	srcu_queue_delayed_work_on(sdp, delay);
}

/*
 * Schedule callback invocation for all srcu_data structures associated
 * with the specified srcu_node structure that have callbacks for the
 * just-completed grace period, the one corresponding to idx.  If possible,
 * schedule this invocation on the corresponding CPUs.
 */
static void srcu_schedule_cbs_snp(struct srcu_struct *ssp, struct srcu_node *snp,
				  unsigned long mask, unsigned long delay)
{
	int cpu;

	for (cpu = snp->grplo; cpu <= snp->grphi; cpu++) {
		if (!(mask & (1UL << (cpu - snp->grplo))))
			continue;
		srcu_schedule_cbs_sdp(per_cpu_ptr(ssp->sda, cpu), delay);
	}
}

/*
 * Note the end of an SRCU grace period.  Initiates callback invocation
 * and starts a new grace period if needed.
 *
 * The ->srcu_cb_mutex acquisition does not protect any data, but
 * instead prevents more than one grace period from starting while we
 * are initiating callback invocation.  This allows the ->srcu_have_cbs[]
 * array to have a finite number of elements.
 */
static void srcu_gp_end(struct srcu_struct *ssp)
{
	unsigned long cbdelay = 1;
	bool cbs;
	bool last_lvl;
	int cpu;
	unsigned long gpseq;
	int idx;
	unsigned long mask;
	struct srcu_data *sdp;
	unsigned long sgsne;
	struct srcu_node *snp;
	int ss_state;
	struct srcu_usage *sup = ssp->srcu_sup;

	/* Prevent more than one additional grace period. */
	mutex_lock(&sup->srcu_cb_mutex);

	/* End the current grace period. */
	spin_lock_irq_rcu_node(sup);
	idx = rcu_seq_state(sup->srcu_gp_seq);
	WARN_ON_ONCE(idx != SRCU_STATE_SCAN2);
	if (ULONG_CMP_LT(READ_ONCE(sup->srcu_gp_seq), READ_ONCE(sup->srcu_gp_seq_needed_exp)))
		cbdelay = 0;

	WRITE_ONCE(sup->srcu_last_gp_end, ktime_get_mono_fast_ns());
	rcu_seq_end(&sup->srcu_gp_seq);
	gpseq = rcu_seq_current(&sup->srcu_gp_seq);
	if (ULONG_CMP_LT(sup->srcu_gp_seq_needed_exp, gpseq))
		WRITE_ONCE(sup->srcu_gp_seq_needed_exp, gpseq);
	spin_unlock_irq_rcu_node(sup);
	mutex_unlock(&sup->srcu_gp_mutex);
	/* A new grace period can start at this point.  But only one. */

	/* Initiate callback invocation as needed. */
	ss_state = smp_load_acquire(&sup->srcu_size_state);
	if (ss_state < SRCU_SIZE_WAIT_BARRIER) {
		srcu_schedule_cbs_sdp(per_cpu_ptr(ssp->sda, get_boot_cpu_id()),
					cbdelay);
	} else {
		idx = rcu_seq_ctr(gpseq) % ARRAY_SIZE(snp->srcu_have_cbs);
		srcu_for_each_node_breadth_first(ssp, snp) {
			spin_lock_irq_rcu_node(snp);
			cbs = false;
			last_lvl = snp >= sup->level[rcu_num_lvls - 1];
			if (last_lvl)
				cbs = ss_state < SRCU_SIZE_BIG || snp->srcu_have_cbs[idx] == gpseq;
			snp->srcu_have_cbs[idx] = gpseq;
			rcu_seq_set_state(&snp->srcu_have_cbs[idx], 1);
			sgsne = snp->srcu_gp_seq_needed_exp;
			if (srcu_invl_snp_seq(sgsne) || ULONG_CMP_LT(sgsne, gpseq))
				WRITE_ONCE(snp->srcu_gp_seq_needed_exp, gpseq);
			if (ss_state < SRCU_SIZE_BIG)
				mask = ~0;
			else
				mask = snp->srcu_data_have_cbs[idx];
			snp->srcu_data_have_cbs[idx] = 0;
			spin_unlock_irq_rcu_node(snp);
			if (cbs)
				srcu_schedule_cbs_snp(ssp, snp, mask, cbdelay);
		}
	}

	/* Occasionally prevent srcu_data counter wrap. */
	if (!(gpseq & counter_wrap_check))
		for_each_possible_cpu(cpu) {
			sdp = per_cpu_ptr(ssp->sda, cpu);
			spin_lock_irq_rcu_node(sdp);
			if (ULONG_CMP_GE(gpseq, sdp->srcu_gp_seq_needed + 100))
				sdp->srcu_gp_seq_needed = gpseq;
			if (ULONG_CMP_GE(gpseq, sdp->srcu_gp_seq_needed_exp + 100))
				sdp->srcu_gp_seq_needed_exp = gpseq;
			spin_unlock_irq_rcu_node(sdp);
		}

	/* Callback initiation done, allow grace periods after next. */
	mutex_unlock(&sup->srcu_cb_mutex);

	/* Start a new grace period if needed. */
	spin_lock_irq_rcu_node(sup);
	gpseq = rcu_seq_current(&sup->srcu_gp_seq);
	if (!rcu_seq_state(gpseq) &&
	    ULONG_CMP_LT(gpseq, sup->srcu_gp_seq_needed)) {
		srcu_gp_start(ssp);
		spin_unlock_irq_rcu_node(sup);
		srcu_reschedule(ssp, 0);
	} else {
		spin_unlock_irq_rcu_node(sup);
	}

	/* Transition to big if needed. */
	if (ss_state != SRCU_SIZE_SMALL && ss_state != SRCU_SIZE_BIG) {
		if (ss_state == SRCU_SIZE_ALLOC)
			init_srcu_struct_nodes(ssp, GFP_KERNEL);
		else
			smp_store_release(&sup->srcu_size_state, ss_state + 1);
	}
}

/*
 * Funnel-locking scheme to scalably mediate many concurrent expedited
 * grace-period requests.  This function is invoked for the first known
 * expedited request for a grace period that has already been requested,
 * but without expediting.  To start a completely new grace period,
 * whether expedited or not, use srcu_funnel_gp_start() instead.
 */
static void srcu_funnel_exp_start(struct srcu_struct *ssp, struct srcu_node *snp,
				  unsigned long s)
{
	unsigned long flags;
	unsigned long sgsne;

	if (snp)
		for (; snp != NULL; snp = snp->srcu_parent) {
			sgsne = READ_ONCE(snp->srcu_gp_seq_needed_exp);
			if (WARN_ON_ONCE(rcu_seq_done(&ssp->srcu_sup->srcu_gp_seq, s)) ||
			    (!srcu_invl_snp_seq(sgsne) && ULONG_CMP_GE(sgsne, s)))
				return;
			spin_lock_irqsave_rcu_node(snp, flags);
			sgsne = snp->srcu_gp_seq_needed_exp;
			if (!srcu_invl_snp_seq(sgsne) && ULONG_CMP_GE(sgsne, s)) {
				spin_unlock_irqrestore_rcu_node(snp, flags);
				return;
			}
			WRITE_ONCE(snp->srcu_gp_seq_needed_exp, s);
			spin_unlock_irqrestore_rcu_node(snp, flags);
		}
	spin_lock_irqsave_ssp_contention(ssp, &flags);
	if (ULONG_CMP_LT(ssp->srcu_sup->srcu_gp_seq_needed_exp, s))
		WRITE_ONCE(ssp->srcu_sup->srcu_gp_seq_needed_exp, s);
	spin_unlock_irqrestore_rcu_node(ssp->srcu_sup, flags);
}

/*
 * Funnel-locking scheme to scalably mediate many concurrent grace-period
 * requests.  The winner has to do the work of actually starting grace
 * period s.  Losers must either ensure that their desired grace-period
 * number is recorded on at least their leaf srcu_node structure, or they
 * must take steps to invoke their own callbacks.
 *
 * Note that this function also does the work of srcu_funnel_exp_start(),
 * in some cases by directly invoking it.
 *
 * The srcu read lock should be hold around this function. And s is a seq snap
 * after holding that lock.
 */
static void srcu_funnel_gp_start(struct srcu_struct *ssp, struct srcu_data *sdp,
				 unsigned long s, bool do_norm)
{
	unsigned long flags;
	int idx = rcu_seq_ctr(s) % ARRAY_SIZE(sdp->mynode->srcu_have_cbs);
	unsigned long sgsne;
	struct srcu_node *snp;
	struct srcu_node *snp_leaf;
	unsigned long snp_seq;
	struct srcu_usage *sup = ssp->srcu_sup;

	/* Ensure that snp node tree is fully initialized before traversing it */
	if (smp_load_acquire(&sup->srcu_size_state) < SRCU_SIZE_WAIT_BARRIER)
		snp_leaf = NULL;
	else
		snp_leaf = sdp->mynode;

	if (snp_leaf)
		/* Each pass through the loop does one level of the srcu_node tree. */
		for (snp = snp_leaf; snp != NULL; snp = snp->srcu_parent) {
			if (WARN_ON_ONCE(rcu_seq_done(&sup->srcu_gp_seq, s)) && snp != snp_leaf)
				return; /* GP already done and CBs recorded. */
			spin_lock_irqsave_rcu_node(snp, flags);
			snp_seq = snp->srcu_have_cbs[idx];
			if (!srcu_invl_snp_seq(snp_seq) && ULONG_CMP_GE(snp_seq, s)) {
				if (snp == snp_leaf && snp_seq == s)
					snp->srcu_data_have_cbs[idx] |= sdp->grpmask;
				spin_unlock_irqrestore_rcu_node(snp, flags);
				if (snp == snp_leaf && snp_seq != s) {
					srcu_schedule_cbs_sdp(sdp, do_norm ? SRCU_INTERVAL : 0);
					return;
				}
				if (!do_norm)
					srcu_funnel_exp_start(ssp, snp, s);
				return;
			}
			snp->srcu_have_cbs[idx] = s;
			if (snp == snp_leaf)
				snp->srcu_data_have_cbs[idx] |= sdp->grpmask;
			sgsne = snp->srcu_gp_seq_needed_exp;
			if (!do_norm && (srcu_invl_snp_seq(sgsne) || ULONG_CMP_LT(sgsne, s)))
				WRITE_ONCE(snp->srcu_gp_seq_needed_exp, s);
			spin_unlock_irqrestore_rcu_node(snp, flags);
		}

	/* Top of tree, must ensure the grace period will be started. */
	spin_lock_irqsave_ssp_contention(ssp, &flags);
	if (ULONG_CMP_LT(sup->srcu_gp_seq_needed, s)) {
		/*
		 * Record need for grace period s.  Pair with load
		 * acquire setting up for initialization.
		 */
		smp_store_release(&sup->srcu_gp_seq_needed, s); /*^^^*/
	}
	if (!do_norm && ULONG_CMP_LT(sup->srcu_gp_seq_needed_exp, s))
		WRITE_ONCE(sup->srcu_gp_seq_needed_exp, s);

	/* If grace period not already in progress, start it. */
	if (!WARN_ON_ONCE(rcu_seq_done(&sup->srcu_gp_seq, s)) &&
	    rcu_seq_state(sup->srcu_gp_seq) == SRCU_STATE_IDLE) {
		WARN_ON_ONCE(ULONG_CMP_GE(sup->srcu_gp_seq, sup->srcu_gp_seq_needed));
		srcu_gp_start(ssp);

		// And how can that list_add() in the "else" clause
		// possibly be safe for concurrent execution?  Well,
		// it isn't.  And it does not have to be.  After all, it
		// can only be executed during early boot when there is only
		// the one boot CPU running with interrupts still disabled.
		if (likely(srcu_init_done))
			queue_delayed_work(rcu_gp_wq, &sup->work,
					   !!srcu_get_delay(ssp));
		else if (list_empty(&sup->work.work.entry))
			list_add(&sup->work.work.entry, &srcu_boot_list);
	}
	spin_unlock_irqrestore_rcu_node(sup, flags);
}

/*
 * Wait until all readers counted by array index idx complete, but
 * loop an additional time if there is an expedited grace period pending.
 * The caller must ensure that ->srcu_idx is not changed while checking.
 */
static bool try_check_zero(struct srcu_struct *ssp, int idx, int trycount)
{
	unsigned long curdelay;

	curdelay = !srcu_get_delay(ssp);

	for (;;) {
		if (srcu_readers_active_idx_check(ssp, idx))
			return true;
		if ((--trycount + curdelay) <= 0)
			return false;
		udelay(srcu_retry_check_delay);
	}
}

/*
 * Increment the ->srcu_idx counter so that future SRCU readers will
 * use the other rank of the ->srcu_(un)lock_count[] arrays.  This allows
 * us to wait for pre-existing readers in a starvation-free manner.
 */
static void srcu_flip(struct srcu_struct *ssp)
{
	/*
	 * Because the flip of ->srcu_idx is executed only if the
	 * preceding call to srcu_readers_active_idx_check() found that
	 * the ->srcu_unlock_count[] and ->srcu_lock_count[] sums matched
	 * and because that summing uses atomic_long_read(), there is
	 * ordering due to a control dependency between that summing and
	 * the WRITE_ONCE() in this call to srcu_flip().  This ordering
	 * ensures that if this updater saw a given reader's increment from
	 * __srcu_read_lock(), that reader was using a value of ->srcu_idx
	 * from before the previous call to srcu_flip(), which should be
	 * quite rare.  This ordering thus helps forward progress because
	 * the grace period could otherwise be delayed by additional
	 * calls to __srcu_read_lock() using that old (soon to be new)
	 * value of ->srcu_idx.
	 *
	 * This sum-equality check and ordering also ensures that if
	 * a given call to __srcu_read_lock() uses the new value of
	 * ->srcu_idx, this updater's earlier scans cannot have seen
	 * that reader's increments, which is all to the good, because
	 * this grace period need not wait on that reader.  After all,
	 * if those earlier scans had seen that reader, there would have
	 * been a sum mismatch and this code would not be reached.
	 *
	 * This means that the following smp_mb() is redundant, but
	 * it stays until either (1) Compilers learn about this sort of
	 * control dependency or (2) Some production workload running on
	 * a production system is unduly delayed by this slowpath smp_mb().
	 */
	smp_mb(); /* E */  /* Pairs with B and C. */

	WRITE_ONCE(ssp->srcu_idx, ssp->srcu_idx + 1); // Flip the counter.

	/*
	 * Ensure that if the updater misses an __srcu_read_unlock()
	 * increment, that task's __srcu_read_lock() following its next
	 * __srcu_read_lock() or __srcu_read_unlock() will see the above
	 * counter update.  Note that both this memory barrier and the
	 * one in srcu_readers_active_idx_check() provide the guarantee
	 * for __srcu_read_lock().
	 */
	smp_mb(); /* D */  /* Pairs with C. */
}

/*
 * If SRCU is likely idle, return true, otherwise return false.
 *
 * Note that it is OK for several current from-idle requests for a new
 * grace period from idle to specify expediting because they will all end
 * up requesting the same grace period anyhow.  So no loss.
 *
 * Note also that if any CPU (including the current one) is still invoking
 * callbacks, this function will nevertheless say "idle".  This is not
 * ideal, but the overhead of checking all CPUs' callback lists is even
 * less ideal, especially on large systems.  Furthermore, the wakeup
 * can happen before the callback is fully removed, so we have no choice
 * but to accept this type of error.
 *
 * This function is also subject to counter-wrap errors, but let's face
 * it, if this function was preempted for enough time for the counters
 * to wrap, it really doesn't matter whether or not we expedite the grace
 * period.  The extra overhead of a needlessly expedited grace period is
 * negligible when amortized over that time period, and the extra latency
 * of a needlessly non-expedited grace period is similarly negligible.
 */
static bool srcu_might_be_idle(struct srcu_struct *ssp)
{
	unsigned long curseq;
	unsigned long flags;
	struct srcu_data *sdp;
	unsigned long t;
	unsigned long tlast;

	check_init_srcu_struct(ssp);
	/* If the local srcu_data structure has callbacks, not idle.  */
	sdp = raw_cpu_ptr(ssp->sda);
	spin_lock_irqsave_rcu_node(sdp, flags);
	if (rcu_segcblist_pend_cbs(&sdp->srcu_cblist)) {
		spin_unlock_irqrestore_rcu_node(sdp, flags);
		return false; /* Callbacks already present, so not idle. */
	}
	spin_unlock_irqrestore_rcu_node(sdp, flags);

	/*
	 * No local callbacks, so probabilistically probe global state.
	 * Exact information would require acquiring locks, which would
	 * kill scalability, hence the probabilistic nature of the probe.
	 */

	/* First, see if enough time has passed since the last GP. */
	t = ktime_get_mono_fast_ns();
	tlast = READ_ONCE(ssp->srcu_sup->srcu_last_gp_end);
	if (exp_holdoff == 0 ||
	    time_in_range_open(t, tlast, tlast + exp_holdoff))
		return false; /* Too soon after last GP. */

	/* Next, check for probable idleness. */
	curseq = rcu_seq_current(&ssp->srcu_sup->srcu_gp_seq);
	smp_mb(); /* Order ->srcu_gp_seq with ->srcu_gp_seq_needed. */
	if (ULONG_CMP_LT(curseq, READ_ONCE(ssp->srcu_sup->srcu_gp_seq_needed)))
		return false; /* Grace period in progress, so not idle. */
	smp_mb(); /* Order ->srcu_gp_seq with prior access. */
	if (curseq != rcu_seq_current(&ssp->srcu_sup->srcu_gp_seq))
		return false; /* GP # changed, so not idle. */
	return true; /* With reasonable probability, idle! */
}

/*
 * SRCU callback function to leak a callback.
 */
static void srcu_leak_callback(struct rcu_head *rhp)
{
}

/*
 * Start an SRCU grace period, and also queue the callback if non-NULL.
 */
static unsigned long srcu_gp_start_if_needed(struct srcu_struct *ssp,
					     struct rcu_head *rhp, bool do_norm)
{
	unsigned long flags;
	int idx;
	bool needexp = false;
	bool needgp = false;
	unsigned long s;
	struct srcu_data *sdp;
	struct srcu_node *sdp_mynode;
	int ss_state;

	check_init_srcu_struct(ssp);
	/*
	 * While starting a new grace period, make sure we are in an
	 * SRCU read-side critical section so that the grace-period
	 * sequence number cannot wrap around in the meantime.
	 */
	idx = __srcu_read_lock_nmisafe(ssp);
	ss_state = smp_load_acquire(&ssp->srcu_sup->srcu_size_state);
	if (ss_state < SRCU_SIZE_WAIT_CALL)
		sdp = per_cpu_ptr(ssp->sda, get_boot_cpu_id());
	else
		sdp = raw_cpu_ptr(ssp->sda);
	spin_lock_irqsave_sdp_contention(sdp, &flags);
	if (rhp)
		rcu_segcblist_enqueue(&sdp->srcu_cblist, rhp);
	/*
<<<<<<< HEAD
	 * The snapshot for acceleration must be taken _before_ the read of the
	 * current gp sequence used for advancing, otherwise advancing may fail
	 * and acceleration may then fail too.
	 *
	 * This could happen if:
=======
	 * It's crucial to capture the snapshot 's' for acceleration before
	 * reading the current gp_seq that is used for advancing. This is
	 * essential because if the acceleration snapshot is taken after a
	 * failed advancement attempt, there's a risk that a grace period may
	 * conclude and a new one may start in the interim. If the snapshot is
	 * captured after this sequence of events, the acceleration snapshot 's'
	 * could be excessively advanced, leading to acceleration failure.
	 * In such a scenario, an 'acceleration leak' can occur, where new
	 * callbacks become indefinitely stuck in the RCU_NEXT_TAIL segment.
	 * Also note that encountering advancing failures is a normal
	 * occurrence when the grace period for RCU_WAIT_TAIL is in progress.
	 *
	 * To see this, consider the following events which occur if
	 * rcu_seq_snap() were to be called after advance:
>>>>>>> 2d5404ca
	 *
	 *  1) The RCU_WAIT_TAIL segment has callbacks (gp_num = X + 4) and the
	 *     RCU_NEXT_READY_TAIL also has callbacks (gp_num = X + 8).
	 *
	 *  2) The grace period for RCU_WAIT_TAIL is seen as started but not
	 *     completed so rcu_seq_current() returns X + SRCU_STATE_SCAN1.
	 *
	 *  3) This value is passed to rcu_segcblist_advance() which can't move
	 *     any segment forward and fails.
	 *
	 *  4) srcu_gp_start_if_needed() still proceeds with callback acceleration.
	 *     But then the call to rcu_seq_snap() observes the grace period for the
	 *     RCU_WAIT_TAIL segment as completed and the subsequent one for the
	 *     RCU_NEXT_READY_TAIL segment as started (ie: X + 4 + SRCU_STATE_SCAN1)
	 *     so it returns a snapshot of the next grace period, which is X + 12.
	 *
	 *  5) The value of X + 12 is passed to rcu_segcblist_accelerate() but the
	 *     freshly enqueued callback in RCU_NEXT_TAIL can't move to
	 *     RCU_NEXT_READY_TAIL which already has callbacks for a previous grace
	 *     period (gp_num = X + 8). So acceleration fails.
	 */
	s = rcu_seq_snap(&ssp->srcu_sup->srcu_gp_seq);
<<<<<<< HEAD
	rcu_segcblist_advance(&sdp->srcu_cblist,
			      rcu_seq_current(&ssp->srcu_sup->srcu_gp_seq));
	WARN_ON_ONCE(!rcu_segcblist_accelerate(&sdp->srcu_cblist, s) && rhp);
=======
	if (rhp) {
		rcu_segcblist_advance(&sdp->srcu_cblist,
				      rcu_seq_current(&ssp->srcu_sup->srcu_gp_seq));
		/*
		 * Acceleration can never fail because the base current gp_seq
		 * used for acceleration is <= the value of gp_seq used for
		 * advancing. This means that RCU_NEXT_TAIL segment will
		 * always be able to be emptied by the acceleration into the
		 * RCU_NEXT_READY_TAIL or RCU_WAIT_TAIL segments.
		 */
		WARN_ON_ONCE(!rcu_segcblist_accelerate(&sdp->srcu_cblist, s));
	}
>>>>>>> 2d5404ca
	if (ULONG_CMP_LT(sdp->srcu_gp_seq_needed, s)) {
		sdp->srcu_gp_seq_needed = s;
		needgp = true;
	}
	if (!do_norm && ULONG_CMP_LT(sdp->srcu_gp_seq_needed_exp, s)) {
		sdp->srcu_gp_seq_needed_exp = s;
		needexp = true;
	}
	spin_unlock_irqrestore_rcu_node(sdp, flags);

	/* Ensure that snp node tree is fully initialized before traversing it */
	if (ss_state < SRCU_SIZE_WAIT_BARRIER)
		sdp_mynode = NULL;
	else
		sdp_mynode = sdp->mynode;

	if (needgp)
		srcu_funnel_gp_start(ssp, sdp, s, do_norm);
	else if (needexp)
		srcu_funnel_exp_start(ssp, sdp_mynode, s);
	__srcu_read_unlock_nmisafe(ssp, idx);
	return s;
}

/*
 * Enqueue an SRCU callback on the srcu_data structure associated with
 * the current CPU and the specified srcu_struct structure, initiating
 * grace-period processing if it is not already running.
 *
 * Note that all CPUs must agree that the grace period extended beyond
 * all pre-existing SRCU read-side critical section.  On systems with
 * more than one CPU, this means that when "func()" is invoked, each CPU
 * is guaranteed to have executed a full memory barrier since the end of
 * its last corresponding SRCU read-side critical section whose beginning
 * preceded the call to call_srcu().  It also means that each CPU executing
 * an SRCU read-side critical section that continues beyond the start of
 * "func()" must have executed a memory barrier after the call_srcu()
 * but before the beginning of that SRCU read-side critical section.
 * Note that these guarantees include CPUs that are offline, idle, or
 * executing in user mode, as well as CPUs that are executing in the kernel.
 *
 * Furthermore, if CPU A invoked call_srcu() and CPU B invoked the
 * resulting SRCU callback function "func()", then both CPU A and CPU
 * B are guaranteed to execute a full memory barrier during the time
 * interval between the call to call_srcu() and the invocation of "func()".
 * This guarantee applies even if CPU A and CPU B are the same CPU (but
 * again only if the system has more than one CPU).
 *
 * Of course, these guarantees apply only for invocations of call_srcu(),
 * srcu_read_lock(), and srcu_read_unlock() that are all passed the same
 * srcu_struct structure.
 */
static void __call_srcu(struct srcu_struct *ssp, struct rcu_head *rhp,
			rcu_callback_t func, bool do_norm)
{
	if (debug_rcu_head_queue(rhp)) {
		/* Probable double call_srcu(), so leak the callback. */
		WRITE_ONCE(rhp->func, srcu_leak_callback);
		WARN_ONCE(1, "call_srcu(): Leaked duplicate callback\n");
		return;
	}
	rhp->func = func;
	(void)srcu_gp_start_if_needed(ssp, rhp, do_norm);
}

/**
 * call_srcu() - Queue a callback for invocation after an SRCU grace period
 * @ssp: srcu_struct in queue the callback
 * @rhp: structure to be used for queueing the SRCU callback.
 * @func: function to be invoked after the SRCU grace period
 *
 * The callback function will be invoked some time after a full SRCU
 * grace period elapses, in other words after all pre-existing SRCU
 * read-side critical sections have completed.  However, the callback
 * function might well execute concurrently with other SRCU read-side
 * critical sections that started after call_srcu() was invoked.  SRCU
 * read-side critical sections are delimited by srcu_read_lock() and
 * srcu_read_unlock(), and may be nested.
 *
 * The callback will be invoked from process context, but must nevertheless
 * be fast and must not block.
 */
void call_srcu(struct srcu_struct *ssp, struct rcu_head *rhp,
	       rcu_callback_t func)
{
	__call_srcu(ssp, rhp, func, true);
}
EXPORT_SYMBOL_GPL(call_srcu);

/*
 * Helper function for synchronize_srcu() and synchronize_srcu_expedited().
 */
static void __synchronize_srcu(struct srcu_struct *ssp, bool do_norm)
{
	struct rcu_synchronize rcu;

	srcu_lock_sync(&ssp->dep_map);

	RCU_LOCKDEP_WARN(lockdep_is_held(ssp) ||
			 lock_is_held(&rcu_bh_lock_map) ||
			 lock_is_held(&rcu_lock_map) ||
			 lock_is_held(&rcu_sched_lock_map),
			 "Illegal synchronize_srcu() in same-type SRCU (or in RCU) read-side critical section");

	if (rcu_scheduler_active == RCU_SCHEDULER_INACTIVE)
		return;
	might_sleep();
	check_init_srcu_struct(ssp);
	init_completion(&rcu.completion);
	init_rcu_head_on_stack(&rcu.head);
	__call_srcu(ssp, &rcu.head, wakeme_after_rcu, do_norm);
	wait_for_completion(&rcu.completion);
	destroy_rcu_head_on_stack(&rcu.head);

	/*
	 * Make sure that later code is ordered after the SRCU grace
	 * period.  This pairs with the spin_lock_irq_rcu_node()
	 * in srcu_invoke_callbacks().  Unlike Tree RCU, this is needed
	 * because the current CPU might have been totally uninvolved with
	 * (and thus unordered against) that grace period.
	 */
	smp_mb();
}

/**
 * synchronize_srcu_expedited - Brute-force SRCU grace period
 * @ssp: srcu_struct with which to synchronize.
 *
 * Wait for an SRCU grace period to elapse, but be more aggressive about
 * spinning rather than blocking when waiting.
 *
 * Note that synchronize_srcu_expedited() has the same deadlock and
 * memory-ordering properties as does synchronize_srcu().
 */
void synchronize_srcu_expedited(struct srcu_struct *ssp)
{
	__synchronize_srcu(ssp, rcu_gp_is_normal());
}
EXPORT_SYMBOL_GPL(synchronize_srcu_expedited);

/**
 * synchronize_srcu - wait for prior SRCU read-side critical-section completion
 * @ssp: srcu_struct with which to synchronize.
 *
 * Wait for the count to drain to zero of both indexes. To avoid the
 * possible starvation of synchronize_srcu(), it waits for the count of
 * the index=((->srcu_idx & 1) ^ 1) to drain to zero at first,
 * and then flip the srcu_idx and wait for the count of the other index.
 *
 * Can block; must be called from process context.
 *
 * Note that it is illegal to call synchronize_srcu() from the corresponding
 * SRCU read-side critical section; doing so will result in deadlock.
 * However, it is perfectly legal to call synchronize_srcu() on one
 * srcu_struct from some other srcu_struct's read-side critical section,
 * as long as the resulting graph of srcu_structs is acyclic.
 *
 * There are memory-ordering constraints implied by synchronize_srcu().
 * On systems with more than one CPU, when synchronize_srcu() returns,
 * each CPU is guaranteed to have executed a full memory barrier since
 * the end of its last corresponding SRCU read-side critical section
 * whose beginning preceded the call to synchronize_srcu().  In addition,
 * each CPU having an SRCU read-side critical section that extends beyond
 * the return from synchronize_srcu() is guaranteed to have executed a
 * full memory barrier after the beginning of synchronize_srcu() and before
 * the beginning of that SRCU read-side critical section.  Note that these
 * guarantees include CPUs that are offline, idle, or executing in user mode,
 * as well as CPUs that are executing in the kernel.
 *
 * Furthermore, if CPU A invoked synchronize_srcu(), which returned
 * to its caller on CPU B, then both CPU A and CPU B are guaranteed
 * to have executed a full memory barrier during the execution of
 * synchronize_srcu().  This guarantee applies even if CPU A and CPU B
 * are the same CPU, but again only if the system has more than one CPU.
 *
 * Of course, these memory-ordering guarantees apply only when
 * synchronize_srcu(), srcu_read_lock(), and srcu_read_unlock() are
 * passed the same srcu_struct structure.
 *
 * Implementation of these memory-ordering guarantees is similar to
 * that of synchronize_rcu().
 *
 * If SRCU is likely idle, expedite the first request.  This semantic
 * was provided by Classic SRCU, and is relied upon by its users, so TREE
 * SRCU must also provide it.  Note that detecting idleness is heuristic
 * and subject to both false positives and negatives.
 */
void synchronize_srcu(struct srcu_struct *ssp)
{
	if (srcu_might_be_idle(ssp) || rcu_gp_is_expedited())
		synchronize_srcu_expedited(ssp);
	else
		__synchronize_srcu(ssp, true);
}
EXPORT_SYMBOL_GPL(synchronize_srcu);

/**
 * get_state_synchronize_srcu - Provide an end-of-grace-period cookie
 * @ssp: srcu_struct to provide cookie for.
 *
 * This function returns a cookie that can be passed to
 * poll_state_synchronize_srcu(), which will return true if a full grace
 * period has elapsed in the meantime.  It is the caller's responsibility
 * to make sure that grace period happens, for example, by invoking
 * call_srcu() after return from get_state_synchronize_srcu().
 */
unsigned long get_state_synchronize_srcu(struct srcu_struct *ssp)
{
	// Any prior manipulation of SRCU-protected data must happen
	// before the load from ->srcu_gp_seq.
	smp_mb();
	return rcu_seq_snap(&ssp->srcu_sup->srcu_gp_seq);
}
EXPORT_SYMBOL_GPL(get_state_synchronize_srcu);

/**
 * start_poll_synchronize_srcu - Provide cookie and start grace period
 * @ssp: srcu_struct to provide cookie for.
 *
 * This function returns a cookie that can be passed to
 * poll_state_synchronize_srcu(), which will return true if a full grace
 * period has elapsed in the meantime.  Unlike get_state_synchronize_srcu(),
 * this function also ensures that any needed SRCU grace period will be
 * started.  This convenience does come at a cost in terms of CPU overhead.
 */
unsigned long start_poll_synchronize_srcu(struct srcu_struct *ssp)
{
	return srcu_gp_start_if_needed(ssp, NULL, true);
}
EXPORT_SYMBOL_GPL(start_poll_synchronize_srcu);

/**
 * poll_state_synchronize_srcu - Has cookie's grace period ended?
 * @ssp: srcu_struct to provide cookie for.
 * @cookie: Return value from get_state_synchronize_srcu() or start_poll_synchronize_srcu().
 *
 * This function takes the cookie that was returned from either
 * get_state_synchronize_srcu() or start_poll_synchronize_srcu(), and
 * returns @true if an SRCU grace period elapsed since the time that the
 * cookie was created.
 *
 * Because cookies are finite in size, wrapping/overflow is possible.
 * This is more pronounced on 32-bit systems where cookies are 32 bits,
 * where in theory wrapping could happen in about 14 hours assuming
 * 25-microsecond expedited SRCU grace periods.  However, a more likely
 * overflow lower bound is on the order of 24 days in the case of
 * one-millisecond SRCU grace periods.  Of course, wrapping in a 64-bit
 * system requires geologic timespans, as in more than seven million years
 * even for expedited SRCU grace periods.
 *
 * Wrapping/overflow is much more of an issue for CONFIG_SMP=n systems
 * that also have CONFIG_PREEMPTION=n, which selects Tiny SRCU.  This uses
 * a 16-bit cookie, which rcutorture routinely wraps in a matter of a
 * few minutes.  If this proves to be a problem, this counter will be
 * expanded to the same size as for Tree SRCU.
 */
bool poll_state_synchronize_srcu(struct srcu_struct *ssp, unsigned long cookie)
{
	if (cookie != SRCU_GET_STATE_COMPLETED &&
	    !rcu_seq_done(&ssp->srcu_sup->srcu_gp_seq, cookie))
		return false;
	// Ensure that the end of the SRCU grace period happens before
	// any subsequent code that the caller might execute.
	smp_mb(); // ^^^
	return true;
}
EXPORT_SYMBOL_GPL(poll_state_synchronize_srcu);

/*
 * Callback function for srcu_barrier() use.
 */
static void srcu_barrier_cb(struct rcu_head *rhp)
{
	struct srcu_data *sdp;
	struct srcu_struct *ssp;

	rhp->next = rhp; // Mark the callback as having been invoked.
	sdp = container_of(rhp, struct srcu_data, srcu_barrier_head);
	ssp = sdp->ssp;
	if (atomic_dec_and_test(&ssp->srcu_sup->srcu_barrier_cpu_cnt))
		complete(&ssp->srcu_sup->srcu_barrier_completion);
}

/*
 * Enqueue an srcu_barrier() callback on the specified srcu_data
 * structure's ->cblist.  but only if that ->cblist already has at least one
 * callback enqueued.  Note that if a CPU already has callbacks enqueue,
 * it must have already registered the need for a future grace period,
 * so all we need do is enqueue a callback that will use the same grace
 * period as the last callback already in the queue.
 */
static void srcu_barrier_one_cpu(struct srcu_struct *ssp, struct srcu_data *sdp)
{
	spin_lock_irq_rcu_node(sdp);
	atomic_inc(&ssp->srcu_sup->srcu_barrier_cpu_cnt);
	sdp->srcu_barrier_head.func = srcu_barrier_cb;
	debug_rcu_head_queue(&sdp->srcu_barrier_head);
	if (!rcu_segcblist_entrain(&sdp->srcu_cblist,
				   &sdp->srcu_barrier_head)) {
		debug_rcu_head_unqueue(&sdp->srcu_barrier_head);
		atomic_dec(&ssp->srcu_sup->srcu_barrier_cpu_cnt);
	}
	spin_unlock_irq_rcu_node(sdp);
}

/**
 * srcu_barrier - Wait until all in-flight call_srcu() callbacks complete.
 * @ssp: srcu_struct on which to wait for in-flight callbacks.
 */
void srcu_barrier(struct srcu_struct *ssp)
{
	int cpu;
	int idx;
	unsigned long s = rcu_seq_snap(&ssp->srcu_sup->srcu_barrier_seq);

	check_init_srcu_struct(ssp);
	mutex_lock(&ssp->srcu_sup->srcu_barrier_mutex);
	if (rcu_seq_done(&ssp->srcu_sup->srcu_barrier_seq, s)) {
		smp_mb(); /* Force ordering following return. */
		mutex_unlock(&ssp->srcu_sup->srcu_barrier_mutex);
		return; /* Someone else did our work for us. */
	}
	rcu_seq_start(&ssp->srcu_sup->srcu_barrier_seq);
	init_completion(&ssp->srcu_sup->srcu_barrier_completion);

	/* Initial count prevents reaching zero until all CBs are posted. */
	atomic_set(&ssp->srcu_sup->srcu_barrier_cpu_cnt, 1);

	idx = __srcu_read_lock_nmisafe(ssp);
	if (smp_load_acquire(&ssp->srcu_sup->srcu_size_state) < SRCU_SIZE_WAIT_BARRIER)
		srcu_barrier_one_cpu(ssp, per_cpu_ptr(ssp->sda,	get_boot_cpu_id()));
	else
		for_each_possible_cpu(cpu)
			srcu_barrier_one_cpu(ssp, per_cpu_ptr(ssp->sda, cpu));
	__srcu_read_unlock_nmisafe(ssp, idx);

	/* Remove the initial count, at which point reaching zero can happen. */
	if (atomic_dec_and_test(&ssp->srcu_sup->srcu_barrier_cpu_cnt))
		complete(&ssp->srcu_sup->srcu_barrier_completion);
	wait_for_completion(&ssp->srcu_sup->srcu_barrier_completion);

	rcu_seq_end(&ssp->srcu_sup->srcu_barrier_seq);
	mutex_unlock(&ssp->srcu_sup->srcu_barrier_mutex);
}
EXPORT_SYMBOL_GPL(srcu_barrier);

/**
 * srcu_batches_completed - return batches completed.
 * @ssp: srcu_struct on which to report batch completion.
 *
 * Report the number of batches, correlated with, but not necessarily
 * precisely the same as, the number of grace periods that have elapsed.
 */
unsigned long srcu_batches_completed(struct srcu_struct *ssp)
{
	return READ_ONCE(ssp->srcu_idx);
}
EXPORT_SYMBOL_GPL(srcu_batches_completed);

/*
 * Core SRCU state machine.  Push state bits of ->srcu_gp_seq
 * to SRCU_STATE_SCAN2, and invoke srcu_gp_end() when scan has
 * completed in that state.
 */
static void srcu_advance_state(struct srcu_struct *ssp)
{
	int idx;

	mutex_lock(&ssp->srcu_sup->srcu_gp_mutex);

	/*
	 * Because readers might be delayed for an extended period after
	 * fetching ->srcu_idx for their index, at any point in time there
	 * might well be readers using both idx=0 and idx=1.  We therefore
	 * need to wait for readers to clear from both index values before
	 * invoking a callback.
	 *
	 * The load-acquire ensures that we see the accesses performed
	 * by the prior grace period.
	 */
	idx = rcu_seq_state(smp_load_acquire(&ssp->srcu_sup->srcu_gp_seq)); /* ^^^ */
	if (idx == SRCU_STATE_IDLE) {
		spin_lock_irq_rcu_node(ssp->srcu_sup);
		if (ULONG_CMP_GE(ssp->srcu_sup->srcu_gp_seq, ssp->srcu_sup->srcu_gp_seq_needed)) {
			WARN_ON_ONCE(rcu_seq_state(ssp->srcu_sup->srcu_gp_seq));
			spin_unlock_irq_rcu_node(ssp->srcu_sup);
			mutex_unlock(&ssp->srcu_sup->srcu_gp_mutex);
			return;
		}
		idx = rcu_seq_state(READ_ONCE(ssp->srcu_sup->srcu_gp_seq));
		if (idx == SRCU_STATE_IDLE)
			srcu_gp_start(ssp);
		spin_unlock_irq_rcu_node(ssp->srcu_sup);
		if (idx != SRCU_STATE_IDLE) {
			mutex_unlock(&ssp->srcu_sup->srcu_gp_mutex);
			return; /* Someone else started the grace period. */
		}
	}

	if (rcu_seq_state(READ_ONCE(ssp->srcu_sup->srcu_gp_seq)) == SRCU_STATE_SCAN1) {
		idx = 1 ^ (ssp->srcu_idx & 1);
		if (!try_check_zero(ssp, idx, 1)) {
			mutex_unlock(&ssp->srcu_sup->srcu_gp_mutex);
			return; /* readers present, retry later. */
		}
		srcu_flip(ssp);
		spin_lock_irq_rcu_node(ssp->srcu_sup);
		rcu_seq_set_state(&ssp->srcu_sup->srcu_gp_seq, SRCU_STATE_SCAN2);
		ssp->srcu_sup->srcu_n_exp_nodelay = 0;
		spin_unlock_irq_rcu_node(ssp->srcu_sup);
	}

	if (rcu_seq_state(READ_ONCE(ssp->srcu_sup->srcu_gp_seq)) == SRCU_STATE_SCAN2) {

		/*
		 * SRCU read-side critical sections are normally short,
		 * so check at least twice in quick succession after a flip.
		 */
		idx = 1 ^ (ssp->srcu_idx & 1);
		if (!try_check_zero(ssp, idx, 2)) {
			mutex_unlock(&ssp->srcu_sup->srcu_gp_mutex);
			return; /* readers present, retry later. */
		}
		ssp->srcu_sup->srcu_n_exp_nodelay = 0;
		srcu_gp_end(ssp);  /* Releases ->srcu_gp_mutex. */
	}
}

/*
 * Invoke a limited number of SRCU callbacks that have passed through
 * their grace period.  If there are more to do, SRCU will reschedule
 * the workqueue.  Note that needed memory barriers have been executed
 * in this task's context by srcu_readers_active_idx_check().
 */
static void srcu_invoke_callbacks(struct work_struct *work)
{
	long len;
	bool more;
	struct rcu_cblist ready_cbs;
	struct rcu_head *rhp;
	struct srcu_data *sdp;
	struct srcu_struct *ssp;

	sdp = container_of(work, struct srcu_data, work);

	ssp = sdp->ssp;
	rcu_cblist_init(&ready_cbs);
	spin_lock_irq_rcu_node(sdp);
	WARN_ON_ONCE(!rcu_segcblist_segempty(&sdp->srcu_cblist, RCU_NEXT_TAIL));
	rcu_segcblist_advance(&sdp->srcu_cblist,
			      rcu_seq_current(&ssp->srcu_sup->srcu_gp_seq));
	/*
	 * Although this function is theoretically re-entrant, concurrent
	 * callbacks invocation is disallowed to avoid executing an SRCU barrier
	 * too early.
	 */
	if (sdp->srcu_cblist_invoking ||
	    !rcu_segcblist_ready_cbs(&sdp->srcu_cblist)) {
		spin_unlock_irq_rcu_node(sdp);
		return;  /* Someone else on the job or nothing to do. */
	}

	/* We are on the job!  Extract and invoke ready callbacks. */
	sdp->srcu_cblist_invoking = true;
	rcu_segcblist_extract_done_cbs(&sdp->srcu_cblist, &ready_cbs);
	len = ready_cbs.len;
	spin_unlock_irq_rcu_node(sdp);
	rhp = rcu_cblist_dequeue(&ready_cbs);
	for (; rhp != NULL; rhp = rcu_cblist_dequeue(&ready_cbs)) {
		debug_rcu_head_unqueue(rhp);
		debug_rcu_head_callback(rhp);
		local_bh_disable();
		rhp->func(rhp);
		local_bh_enable();
	}
	WARN_ON_ONCE(ready_cbs.len);

	/*
	 * Update counts, accelerate new callbacks, and if needed,
	 * schedule another round of callback invocation.
	 */
	spin_lock_irq_rcu_node(sdp);
	rcu_segcblist_add_len(&sdp->srcu_cblist, -len);
	sdp->srcu_cblist_invoking = false;
	more = rcu_segcblist_ready_cbs(&sdp->srcu_cblist);
	spin_unlock_irq_rcu_node(sdp);
	/* An SRCU barrier or callbacks from previous nesting work pending */
	if (more)
		srcu_schedule_cbs_sdp(sdp, 0);
}

/*
 * Finished one round of SRCU grace period.  Start another if there are
 * more SRCU callbacks queued, otherwise put SRCU into not-running state.
 */
static void srcu_reschedule(struct srcu_struct *ssp, unsigned long delay)
{
	bool pushgp = true;

	spin_lock_irq_rcu_node(ssp->srcu_sup);
	if (ULONG_CMP_GE(ssp->srcu_sup->srcu_gp_seq, ssp->srcu_sup->srcu_gp_seq_needed)) {
		if (!WARN_ON_ONCE(rcu_seq_state(ssp->srcu_sup->srcu_gp_seq))) {
			/* All requests fulfilled, time to go idle. */
			pushgp = false;
		}
	} else if (!rcu_seq_state(ssp->srcu_sup->srcu_gp_seq)) {
		/* Outstanding request and no GP.  Start one. */
		srcu_gp_start(ssp);
	}
	spin_unlock_irq_rcu_node(ssp->srcu_sup);

	if (pushgp)
		queue_delayed_work(rcu_gp_wq, &ssp->srcu_sup->work, delay);
}

/*
 * This is the work-queue function that handles SRCU grace periods.
 */
static void process_srcu(struct work_struct *work)
{
	unsigned long curdelay;
	unsigned long j;
	struct srcu_struct *ssp;
	struct srcu_usage *sup;

	sup = container_of(work, struct srcu_usage, work.work);
	ssp = sup->srcu_ssp;

	srcu_advance_state(ssp);
	curdelay = srcu_get_delay(ssp);
	if (curdelay) {
		WRITE_ONCE(sup->reschedule_count, 0);
	} else {
		j = jiffies;
		if (READ_ONCE(sup->reschedule_jiffies) == j) {
			ASSERT_EXCLUSIVE_WRITER(sup->reschedule_count);
			WRITE_ONCE(sup->reschedule_count, READ_ONCE(sup->reschedule_count) + 1);
			if (READ_ONCE(sup->reschedule_count) > srcu_max_nodelay)
				curdelay = 1;
		} else {
			WRITE_ONCE(sup->reschedule_count, 1);
			WRITE_ONCE(sup->reschedule_jiffies, j);
		}
	}
	srcu_reschedule(ssp, curdelay);
}

void srcutorture_get_gp_data(struct srcu_struct *ssp, int *flags,
			     unsigned long *gp_seq)
{
	*flags = 0;
	*gp_seq = rcu_seq_current(&ssp->srcu_sup->srcu_gp_seq);
}
EXPORT_SYMBOL_GPL(srcutorture_get_gp_data);

static const char * const srcu_size_state_name[] = {
	"SRCU_SIZE_SMALL",
	"SRCU_SIZE_ALLOC",
	"SRCU_SIZE_WAIT_BARRIER",
	"SRCU_SIZE_WAIT_CALL",
	"SRCU_SIZE_WAIT_CBS1",
	"SRCU_SIZE_WAIT_CBS2",
	"SRCU_SIZE_WAIT_CBS3",
	"SRCU_SIZE_WAIT_CBS4",
	"SRCU_SIZE_BIG",
	"SRCU_SIZE_???",
};

void srcu_torture_stats_print(struct srcu_struct *ssp, char *tt, char *tf)
{
	int cpu;
	int idx;
	unsigned long s0 = 0, s1 = 0;
	int ss_state = READ_ONCE(ssp->srcu_sup->srcu_size_state);
	int ss_state_idx = ss_state;

	idx = ssp->srcu_idx & 0x1;
	if (ss_state < 0 || ss_state >= ARRAY_SIZE(srcu_size_state_name))
		ss_state_idx = ARRAY_SIZE(srcu_size_state_name) - 1;
	pr_alert("%s%s Tree SRCU g%ld state %d (%s)",
		 tt, tf, rcu_seq_current(&ssp->srcu_sup->srcu_gp_seq), ss_state,
		 srcu_size_state_name[ss_state_idx]);
	if (!ssp->sda) {
		// Called after cleanup_srcu_struct(), perhaps.
		pr_cont(" No per-CPU srcu_data structures (->sda == NULL).\n");
	} else {
		pr_cont(" per-CPU(idx=%d):", idx);
		for_each_possible_cpu(cpu) {
			unsigned long l0, l1;
			unsigned long u0, u1;
			long c0, c1;
			struct srcu_data *sdp;

			sdp = per_cpu_ptr(ssp->sda, cpu);
			u0 = data_race(atomic_long_read(&sdp->srcu_unlock_count[!idx]));
			u1 = data_race(atomic_long_read(&sdp->srcu_unlock_count[idx]));

			/*
			 * Make sure that a lock is always counted if the corresponding
			 * unlock is counted.
			 */
			smp_rmb();

			l0 = data_race(atomic_long_read(&sdp->srcu_lock_count[!idx]));
			l1 = data_race(atomic_long_read(&sdp->srcu_lock_count[idx]));

			c0 = l0 - u0;
			c1 = l1 - u1;
			pr_cont(" %d(%ld,%ld %c)",
				cpu, c0, c1,
				"C."[rcu_segcblist_empty(&sdp->srcu_cblist)]);
			s0 += c0;
			s1 += c1;
		}
		pr_cont(" T(%ld,%ld)\n", s0, s1);
	}
	if (SRCU_SIZING_IS_TORTURE())
		srcu_transition_to_big(ssp);
}
EXPORT_SYMBOL_GPL(srcu_torture_stats_print);

static int __init srcu_bootup_announce(void)
{
	pr_info("Hierarchical SRCU implementation.\n");
	if (exp_holdoff != DEFAULT_SRCU_EXP_HOLDOFF)
		pr_info("\tNon-default auto-expedite holdoff of %lu ns.\n", exp_holdoff);
	if (srcu_retry_check_delay != SRCU_DEFAULT_RETRY_CHECK_DELAY)
		pr_info("\tNon-default retry check delay of %lu us.\n", srcu_retry_check_delay);
	if (srcu_max_nodelay != SRCU_DEFAULT_MAX_NODELAY)
		pr_info("\tNon-default max no-delay of %lu.\n", srcu_max_nodelay);
	pr_info("\tMax phase no-delay instances is %lu.\n", srcu_max_nodelay_phase);
	return 0;
}
early_initcall(srcu_bootup_announce);

void __init srcu_init(void)
{
	struct srcu_usage *sup;

	/* Decide on srcu_struct-size strategy. */
	if (SRCU_SIZING_IS(SRCU_SIZING_AUTO)) {
		if (nr_cpu_ids >= big_cpu_lim) {
			convert_to_big = SRCU_SIZING_INIT; // Don't bother waiting for contention.
			pr_info("%s: Setting srcu_struct sizes to big.\n", __func__);
		} else {
			convert_to_big = SRCU_SIZING_NONE | SRCU_SIZING_CONTEND;
			pr_info("%s: Setting srcu_struct sizes based on contention.\n", __func__);
		}
	}

	/*
	 * Once that is set, call_srcu() can follow the normal path and
	 * queue delayed work. This must follow RCU workqueues creation
	 * and timers initialization.
	 */
	srcu_init_done = true;
	while (!list_empty(&srcu_boot_list)) {
		sup = list_first_entry(&srcu_boot_list, struct srcu_usage,
				      work.work.entry);
		list_del_init(&sup->work.work.entry);
		if (SRCU_SIZING_IS(SRCU_SIZING_INIT) &&
		    sup->srcu_size_state == SRCU_SIZE_SMALL)
			sup->srcu_size_state = SRCU_SIZE_ALLOC;
		queue_work(rcu_gp_wq, &sup->work.work);
	}
}

#ifdef CONFIG_MODULES

/* Initialize any global-scope srcu_struct structures used by this module. */
static int srcu_module_coming(struct module *mod)
{
	int i;
	struct srcu_struct *ssp;
	struct srcu_struct **sspp = mod->srcu_struct_ptrs;

	for (i = 0; i < mod->num_srcu_structs; i++) {
		ssp = *(sspp++);
		ssp->sda = alloc_percpu(struct srcu_data);
		if (WARN_ON_ONCE(!ssp->sda))
			return -ENOMEM;
	}
	return 0;
}

/* Clean up any global-scope srcu_struct structures used by this module. */
static void srcu_module_going(struct module *mod)
{
	int i;
	struct srcu_struct *ssp;
	struct srcu_struct **sspp = mod->srcu_struct_ptrs;

	for (i = 0; i < mod->num_srcu_structs; i++) {
		ssp = *(sspp++);
		if (!rcu_seq_state(smp_load_acquire(&ssp->srcu_sup->srcu_gp_seq_needed)) &&
		    !WARN_ON_ONCE(!ssp->srcu_sup->sda_is_static))
			cleanup_srcu_struct(ssp);
		if (!WARN_ON(srcu_readers_active(ssp)))
			free_percpu(ssp->sda);
	}
}

/* Handle one module, either coming or going. */
static int srcu_module_notify(struct notifier_block *self,
			      unsigned long val, void *data)
{
	struct module *mod = data;
	int ret = 0;

	switch (val) {
	case MODULE_STATE_COMING:
		ret = srcu_module_coming(mod);
		break;
	case MODULE_STATE_GOING:
		srcu_module_going(mod);
		break;
	default:
		break;
	}
	return ret;
}

static struct notifier_block srcu_module_nb = {
	.notifier_call = srcu_module_notify,
	.priority = 0,
};

static __init int init_srcu_module_notifier(void)
{
	int ret;

	ret = register_module_notifier(&srcu_module_nb);
	if (ret)
		pr_warn("Failed to register srcu module notifier\n");
	return ret;
}
late_initcall(init_srcu_module_notifier);

#endif /* #ifdef CONFIG_MODULES */<|MERGE_RESOLUTION|>--- conflicted
+++ resolved
@@ -1239,13 +1239,6 @@
 	if (rhp)
 		rcu_segcblist_enqueue(&sdp->srcu_cblist, rhp);
 	/*
-<<<<<<< HEAD
-	 * The snapshot for acceleration must be taken _before_ the read of the
-	 * current gp sequence used for advancing, otherwise advancing may fail
-	 * and acceleration may then fail too.
-	 *
-	 * This could happen if:
-=======
 	 * It's crucial to capture the snapshot 's' for acceleration before
 	 * reading the current gp_seq that is used for advancing. This is
 	 * essential because if the acceleration snapshot is taken after a
@@ -1260,7 +1253,6 @@
 	 *
 	 * To see this, consider the following events which occur if
 	 * rcu_seq_snap() were to be called after advance:
->>>>>>> 2d5404ca
 	 *
 	 *  1) The RCU_WAIT_TAIL segment has callbacks (gp_num = X + 4) and the
 	 *     RCU_NEXT_READY_TAIL also has callbacks (gp_num = X + 8).
@@ -1283,11 +1275,6 @@
 	 *     period (gp_num = X + 8). So acceleration fails.
 	 */
 	s = rcu_seq_snap(&ssp->srcu_sup->srcu_gp_seq);
-<<<<<<< HEAD
-	rcu_segcblist_advance(&sdp->srcu_cblist,
-			      rcu_seq_current(&ssp->srcu_sup->srcu_gp_seq));
-	WARN_ON_ONCE(!rcu_segcblist_accelerate(&sdp->srcu_cblist, s) && rhp);
-=======
 	if (rhp) {
 		rcu_segcblist_advance(&sdp->srcu_cblist,
 				      rcu_seq_current(&ssp->srcu_sup->srcu_gp_seq));
@@ -1300,7 +1287,6 @@
 		 */
 		WARN_ON_ONCE(!rcu_segcblist_accelerate(&sdp->srcu_cblist, s));
 	}
->>>>>>> 2d5404ca
 	if (ULONG_CMP_LT(sdp->srcu_gp_seq_needed, s)) {
 		sdp->srcu_gp_seq_needed = s;
 		needgp = true;
