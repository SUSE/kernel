--- conflicted
+++ resolved
@@ -25,7 +25,6 @@
 #include <linux/nmi.h>
 #include <linux/sched/debug.h>
 #include <linux/jump_label.h>
-#include <linux/moduleparam.h>
 
 #include <trace/events/ipi.h>
 
@@ -152,26 +151,9 @@
 }
 __setup("csdlock_debug=", csdlock_debug);
 
-static int csdlock_timeout = 5000;
-core_param(csdlock_timeout, csdlock_timeout, int, 0644);
-
 static DEFINE_PER_CPU(call_single_data_t *, cur_csd);
 static DEFINE_PER_CPU(smp_call_func_t, cur_csd_func);
 static DEFINE_PER_CPU(void *, cur_csd_info);
-<<<<<<< HEAD
-static DEFINE_PER_CPU(struct cfd_seq_local, cfd_seq_local);
-
-static atomic_t csd_bug_count = ATOMIC_INIT(0);
-static u64 cfd_seq;
-
-#define CFD_SEQ(s, d, t, c)	\
-	(union cfd_seq_cnt){ .u.src = s, .u.dst = d, .u.type = t, .u.cnt = c }
-
-static u64 cfd_seq_inc(unsigned int src, unsigned int dst, unsigned int type)
-{
-	union cfd_seq_cnt new, old;
-=======
->>>>>>> eb3cdb58
 
 static ulong csd_lock_timeout = 5000;  /* CSD lock timeout in milliseconds. */
 module_param(csd_lock_timeout, ulong, 0444);
@@ -236,11 +218,7 @@
 
 	ts2 = sched_clock();
 	ts_delta = ts2 - *ts1;
-<<<<<<< HEAD
-	if (likely(ts_delta <= (u64)csdlock_timeout * NSEC_PER_MSEC))
-=======
 	if (likely(ts_delta <= csd_lock_timeout_ns || csd_lock_timeout_ns == 0))
->>>>>>> eb3cdb58
 		return false;
 
 	firsttime = !*bug_id;
