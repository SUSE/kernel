// SPDX-License-Identifier: GPL-2.0-only
/*
 *  linux/kernel/panic.c
 *
 *  Copyright (C) 1991, 1992  Linus Torvalds
 */

/*
 * This function is used through-out the kernel (including mm and fs)
 * to indicate a major problem.
 */
#include <linux/debug_locks.h>
#include <linux/sched/debug.h>
#include <linux/interrupt.h>
#include <linux/kgdb.h>
#include <linux/kmsg_dump.h>
#include <linux/kallsyms.h>
#include <linux/notifier.h>
#include <linux/vt_kern.h>
#include <linux/module.h>
#include <linux/random.h>
#include <linux/ftrace.h>
#include <linux/reboot.h>
#include <linux/delay.h>
#include <linux/kexec.h>
#include <linux/panic_notifier.h>
#include <linux/sched.h>
#include <linux/string_helpers.h>
#include <linux/sysrq.h>
#include <linux/init.h>
#include <linux/nmi.h>
#include <linux/console.h>
#include <linux/bug.h>
#include <linux/ratelimit.h>
#include <linux/debugfs.h>
#include <linux/sysfs.h>
#include <linux/context_tracking.h>
#include <linux/seq_buf.h>
#include <trace/events/error_report.h>
#include <asm/sections.h>

#define PANIC_TIMER_STEP 100
#define PANIC_BLINK_SPD 18

#ifdef CONFIG_SMP
/*
 * Should we dump all CPUs backtraces in an oops event?
 * Defaults to 0, can be changed via sysctl.
 */
static unsigned int __read_mostly sysctl_oops_all_cpu_backtrace;
#else
#define sysctl_oops_all_cpu_backtrace 0
#endif /* CONFIG_SMP */

int panic_on_oops = CONFIG_PANIC_ON_OOPS_VALUE;
static unsigned long tainted_mask =
	IS_ENABLED(CONFIG_RANDSTRUCT) ? (1 << TAINT_RANDSTRUCT) : 0;
static int pause_on_oops;
static int pause_on_oops_flag;
static DEFINE_SPINLOCK(pause_on_oops_lock);
bool crash_kexec_post_notifiers;
int panic_on_warn __read_mostly;
unsigned long panic_on_taint;
bool panic_on_taint_nousertaint = false;
static unsigned int warn_limit __read_mostly;

bool panic_triggering_all_cpu_backtrace;

int panic_timeout = CONFIG_PANIC_TIMEOUT;
EXPORT_SYMBOL_GPL(panic_timeout);

#define PANIC_PRINT_TASK_INFO		0x00000001
#define PANIC_PRINT_MEM_INFO		0x00000002
#define PANIC_PRINT_TIMER_INFO		0x00000004
#define PANIC_PRINT_LOCK_INFO		0x00000008
#define PANIC_PRINT_FTRACE_INFO		0x00000010
#define PANIC_PRINT_ALL_PRINTK_MSG	0x00000020
#define PANIC_PRINT_ALL_CPU_BT		0x00000040
#define PANIC_PRINT_BLOCKED_TASKS	0x00000080
unsigned long panic_print;

ATOMIC_NOTIFIER_HEAD(panic_notifier_list);

EXPORT_SYMBOL(panic_notifier_list);

#ifdef CONFIG_SYSCTL
static const struct ctl_table kern_panic_table[] = {
#ifdef CONFIG_SMP
	{
		.procname       = "oops_all_cpu_backtrace",
		.data           = &sysctl_oops_all_cpu_backtrace,
		.maxlen         = sizeof(int),
		.mode           = 0644,
		.proc_handler   = proc_dointvec_minmax,
		.extra1         = SYSCTL_ZERO,
		.extra2         = SYSCTL_ONE,
	},
#endif
	{
		.procname       = "warn_limit",
		.data           = &warn_limit,
		.maxlen         = sizeof(warn_limit),
		.mode           = 0644,
		.proc_handler   = proc_douintvec,
	},
};

static __init int kernel_panic_sysctls_init(void)
{
	register_sysctl_init("kernel", kern_panic_table);
	return 0;
}
late_initcall(kernel_panic_sysctls_init);
#endif

static atomic_t warn_count = ATOMIC_INIT(0);

#ifdef CONFIG_SYSFS
static ssize_t warn_count_show(struct kobject *kobj, struct kobj_attribute *attr,
			       char *page)
{
	return sysfs_emit(page, "%d\n", atomic_read(&warn_count));
}

static struct kobj_attribute warn_count_attr = __ATTR_RO(warn_count);

static __init int kernel_panic_sysfs_init(void)
{
	sysfs_add_file_to_group(kernel_kobj, &warn_count_attr.attr, NULL);
	return 0;
}
late_initcall(kernel_panic_sysfs_init);
#endif

static long no_blink(int state)
{
	return 0;
}

/* Returns how long it waited in ms */
long (*panic_blink)(int state);
EXPORT_SYMBOL(panic_blink);

/*
 * Stop ourself in panic -- architecture code may override this
 */
void __weak __noreturn panic_smp_self_stop(void)
{
	while (1)
		cpu_relax();
}

/*
 * Stop ourselves in NMI context if another CPU has already panicked. Arch code
 * may override this to prepare for crash dumping, e.g. save regs info.
 */
void __weak __noreturn nmi_panic_self_stop(struct pt_regs *regs)
{
	panic_smp_self_stop();
}

/*
 * Stop other CPUs in panic.  Architecture dependent code may override this
 * with more suitable version.  For example, if the architecture supports
 * crash dump, it should save registers of each stopped CPU and disable
 * per-CPU features such as virtualization extensions.
 */
void __weak crash_smp_send_stop(void)
{
	static int cpus_stopped;

	/*
	 * This function can be called twice in panic path, but obviously
	 * we execute this only once.
	 */
	if (cpus_stopped)
		return;

	/*
	 * Note smp_send_stop is the usual smp shutdown function, which
	 * unfortunately means it may not be hardened to work in a panic
	 * situation.
	 */
	smp_send_stop();
	cpus_stopped = 1;
}

atomic_t panic_cpu = ATOMIC_INIT(PANIC_CPU_INVALID);

/*
 * A variant of panic() called from NMI context. We return if we've already
 * panicked on this CPU. If another CPU already panicked, loop in
 * nmi_panic_self_stop() which can provide architecture dependent code such
 * as saving register state for crash dump.
 */
void nmi_panic(struct pt_regs *regs, const char *msg)
{
	int old_cpu, this_cpu;

	old_cpu = PANIC_CPU_INVALID;
	this_cpu = raw_smp_processor_id();

	/* atomic_try_cmpxchg updates old_cpu on failure */
	if (atomic_try_cmpxchg(&panic_cpu, &old_cpu, this_cpu))
		panic("%s", msg);
	else if (old_cpu != this_cpu)
		nmi_panic_self_stop(regs);
}
EXPORT_SYMBOL(nmi_panic);

static void panic_print_sys_info(bool console_flush)
{
	if (console_flush) {
		if (panic_print & PANIC_PRINT_ALL_PRINTK_MSG)
			console_flush_on_panic(CONSOLE_REPLAY_ALL);
		return;
	}

	if (panic_print & PANIC_PRINT_TASK_INFO)
		show_state();

	if (panic_print & PANIC_PRINT_MEM_INFO)
		show_mem();

	if (panic_print & PANIC_PRINT_TIMER_INFO)
		sysrq_timer_list_show();

	if (panic_print & PANIC_PRINT_LOCK_INFO)
		debug_show_all_locks();

	if (panic_print & PANIC_PRINT_FTRACE_INFO)
		ftrace_dump(DUMP_ALL);

	if (panic_print & PANIC_PRINT_BLOCKED_TASKS)
		show_state_filter(TASK_UNINTERRUPTIBLE);
}

void check_panic_on_warn(const char *origin)
{
	unsigned int limit;

	if (panic_on_warn)
		panic("%s: panic_on_warn set ...\n", origin);

	limit = READ_ONCE(warn_limit);
	if (atomic_inc_return(&warn_count) >= limit && limit)
		panic("%s: system warned too often (kernel.warn_limit is %d)",
		      origin, limit);
}

/*
 * Helper that triggers the NMI backtrace (if set in panic_print)
 * and then performs the secondary CPUs shutdown - we cannot have
 * the NMI backtrace after the CPUs are off!
 */
static void panic_other_cpus_shutdown(bool crash_kexec)
{
	if (panic_print & PANIC_PRINT_ALL_CPU_BT) {
		/* Temporary allow non-panic CPUs to write their backtraces. */
		panic_triggering_all_cpu_backtrace = true;
		trigger_all_cpu_backtrace();
		panic_triggering_all_cpu_backtrace = false;
	}

	/*
	 * Note that smp_send_stop() is the usual SMP shutdown function,
	 * which unfortunately may not be hardened to work in a panic
	 * situation. If we want to do crash dump after notifier calls
	 * and kmsg_dump, we will need architecture dependent extra
	 * bits in addition to stopping other CPUs, hence we rely on
	 * crash_smp_send_stop() for that.
	 */
	if (!crash_kexec)
		smp_send_stop();
	else
		crash_smp_send_stop();
}

/**
 *	panic - halt the system
 *	@fmt: The text string to print
 *
 *	Display a message, then perform cleanups.
 *
 *	This function never returns.
 */
void panic(const char *fmt, ...)
{
	static char buf[1024];
	va_list args;
	long i, i_next = 0, len;
	int state = 0;
	int old_cpu, this_cpu;
	bool _crash_kexec_post_notifiers = crash_kexec_post_notifiers;

	if (panic_on_warn) {
		/*
		 * This thread may hit another WARN() in the panic path.
		 * Resetting this prevents additional WARN() from panicking the
		 * system on this thread.  Other threads are blocked by the
		 * panic_mutex in panic().
		 */
		panic_on_warn = 0;
	}

	/*
	 * Disable local interrupts. This will prevent panic_smp_self_stop
	 * from deadlocking the first cpu that invokes the panic, since
	 * there is nothing to prevent an interrupt handler (that runs
	 * after setting panic_cpu) from invoking panic() again.
	 */
	local_irq_disable();
	preempt_disable_notrace();

	/*
	 * It's possible to come here directly from a panic-assertion and
	 * not have preempt disabled. Some functions called from here want
	 * preempt to be disabled. No point enabling it later though...
	 *
	 * Only one CPU is allowed to execute the panic code from here. For
	 * multiple parallel invocations of panic, all other CPUs either
	 * stop themself or will wait until they are stopped by the 1st CPU
	 * with smp_send_stop().
	 *
	 * cmpxchg success means this is the 1st CPU which comes here,
	 * so go ahead.
	 * `old_cpu == this_cpu' means we came from nmi_panic() which sets
	 * panic_cpu to this CPU.  In this case, this is also the 1st CPU.
	 */
	old_cpu = PANIC_CPU_INVALID;
	this_cpu = raw_smp_processor_id();

	/* atomic_try_cmpxchg updates old_cpu on failure */
	if (atomic_try_cmpxchg(&panic_cpu, &old_cpu, this_cpu)) {
		/* go ahead */
	} else if (old_cpu != this_cpu)
		panic_smp_self_stop();

	console_verbose();
	bust_spinlocks(1);
	va_start(args, fmt);
	len = vscnprintf(buf, sizeof(buf), fmt, args);
	va_end(args);

	if (len && buf[len - 1] == '\n')
		buf[len - 1] = '\0';

	pr_emerg("Kernel panic - not syncing: %s\n", buf);
#ifdef CONFIG_DEBUG_BUGVERBOSE
	/*
	 * Avoid nested stack-dumping if a panic occurs during oops processing
	 */
	if (!test_taint(TAINT_DIE) && oops_in_progress <= 1)
		dump_stack();
#endif

	/*
	 * If kgdb is enabled, give it a chance to run before we stop all
	 * the other CPUs or else we won't be able to debug processes left
	 * running on them.
	 */
	kgdb_panic(buf);

	/*
	 * If we have crashed and we have a crash kernel loaded let it handle
	 * everything else.
	 * If we want to run this after calling panic_notifiers, pass
	 * the "crash_kexec_post_notifiers" option to the kernel.
	 *
	 * Bypass the panic_cpu check and call __crash_kexec directly.
	 */
	if (!_crash_kexec_post_notifiers)
		__crash_kexec(NULL);

	panic_other_cpus_shutdown(_crash_kexec_post_notifiers);

	printk_legacy_allow_panic_sync();

	/*
	 * Run any panic handlers, including those that might need to
	 * add information to the kmsg dump output.
	 */
	atomic_notifier_call_chain(&panic_notifier_list, 0, buf);

	panic_print_sys_info(false);

	kmsg_dump_desc(KMSG_DUMP_PANIC, buf);

	/*
	 * If you doubt kdump always works fine in any situation,
	 * "crash_kexec_post_notifiers" offers you a chance to run
	 * panic_notifiers and dumping kmsg before kdump.
	 * Note: since some panic_notifiers can make crashed kernel
	 * more unstable, it can increase risks of the kdump failure too.
	 *
	 * Bypass the panic_cpu check and call __crash_kexec directly.
	 */
	if (_crash_kexec_post_notifiers)
		__crash_kexec(NULL);

	console_unblank();

	/*
	 * We may have ended up stopping the CPU holding the lock (in
	 * smp_send_stop()) while still having some valuable data in the console
	 * buffer.  Try to acquire the lock then release it regardless of the
	 * result.  The release will also print the buffers out.  Locks debug
	 * should be disabled to avoid reporting bad unlock balance when
	 * panic() is not being callled from OOPS.
	 */
	debug_locks_off();
	console_flush_on_panic(CONSOLE_FLUSH_PENDING);

	panic_print_sys_info(true);

	if (!panic_blink)
		panic_blink = no_blink;

	if (panic_timeout > 0) {
		/*
		 * Delay timeout seconds before rebooting the machine.
		 * We can't use the "normal" timers since we just panicked.
		 */
		pr_emerg("Rebooting in %d seconds..\n", panic_timeout);

		for (i = 0; i < panic_timeout * 1000; i += PANIC_TIMER_STEP) {
			touch_nmi_watchdog();
			if (i >= i_next) {
				i += panic_blink(state ^= 1);
				i_next = i + 3600 / PANIC_BLINK_SPD;
			}
			mdelay(PANIC_TIMER_STEP);
		}
	}
	if (panic_timeout != 0) {
		/*
		 * This will not be a clean reboot, with everything
		 * shutting down.  But if there is a chance of
		 * rebooting the system it will be rebooted.
		 */
		if (panic_reboot_mode != REBOOT_UNDEFINED)
			reboot_mode = panic_reboot_mode;
		emergency_restart();
	}
#ifdef __sparc__
	{
		extern int stop_a_enabled;
		/* Make sure the user can actually press Stop-A (L1-A) */
		stop_a_enabled = 1;
		pr_emerg("Press Stop-A (L1-A) from sun keyboard or send break\n"
			 "twice on console to return to the boot prom\n");
	}
#endif
#if defined(CONFIG_S390)
	disabled_wait();
#endif
	pr_emerg("---[ end Kernel panic - not syncing: %s ]---\n", buf);

	/* Do not scroll important messages printed above */
	suppress_printk = 1;

	/*
	 * The final messages may not have been printed if in a context that
	 * defers printing (such as NMI) and irq_work is not available.
	 * Explicitly flush the kernel log buffer one last time.
	 */
	console_flush_on_panic(CONSOLE_FLUSH_PENDING);
	nbcon_atomic_flush_unsafe();

	local_irq_enable();
	for (i = 0; ; i += PANIC_TIMER_STEP) {
		touch_softlockup_watchdog();
		if (i >= i_next) {
			i += panic_blink(state ^= 1);
			i_next = i + 3600 / PANIC_BLINK_SPD;
		}
		mdelay(PANIC_TIMER_STEP);
	}
}

EXPORT_SYMBOL(panic);

#define TAINT_FLAG(taint, _c_true, _c_false, _module)			\
	[ TAINT_##taint ] = {						\
		.c_true = _c_true, .c_false = _c_false,			\
		.module = _module,					\
		.desc = #taint,						\
	}

/*
 * TAINT_FORCED_RMMOD could be a per-module flag but the module
 * is being removed anyway.
 */
const struct taint_flag taint_flags[TAINT_FLAGS_COUNT] = {
	TAINT_FLAG(PROPRIETARY_MODULE,		'P', 'G', true),
	TAINT_FLAG(FORCED_MODULE,		'F', ' ', true),
	TAINT_FLAG(CPU_OUT_OF_SPEC,		'S', ' ', false),
	TAINT_FLAG(FORCED_RMMOD,		'R', ' ', false),
	TAINT_FLAG(MACHINE_CHECK,		'M', ' ', false),
	TAINT_FLAG(BAD_PAGE,			'B', ' ', false),
	TAINT_FLAG(USER,			'U', ' ', false),
	TAINT_FLAG(DIE,				'D', ' ', false),
	TAINT_FLAG(OVERRIDDEN_ACPI_TABLE,	'A', ' ', false),
	TAINT_FLAG(WARN,			'W', ' ', false),
	TAINT_FLAG(CRAP,			'C', ' ', true),
	TAINT_FLAG(FIRMWARE_WORKAROUND,		'I', ' ', false),
	TAINT_FLAG(OOT_MODULE,			'O', ' ', true),
	TAINT_FLAG(UNSIGNED_MODULE,		'E', ' ', true),
	TAINT_FLAG(SOFTLOCKUP,			'L', ' ', false),
	TAINT_FLAG(LIVEPATCH,			'K', ' ', true),
	TAINT_FLAG(AUX,				'X', ' ', true),
	TAINT_FLAG(RANDSTRUCT,			'T', ' ', true),
	TAINT_FLAG(TEST,			'N', ' ', true),
<<<<<<< HEAD
#ifdef CONFIG_SUSE_KERNEL_SUPPORTED
	TAINT_FLAG(NO_SUPPORT,			'n', ' ', true),
#endif
=======
	TAINT_FLAG(FWCTL,			'J', ' ', true),
>>>>>>> 0af2f6be
};

#undef TAINT_FLAG

static void print_tainted_seq(struct seq_buf *s, bool verbose)
{
	const char *sep = "";
	int i;

	if (!tainted_mask) {
		seq_buf_puts(s, "Not tainted");
		return;
	}

	seq_buf_printf(s, "Tainted: ");
	for (i = 0; i < TAINT_FLAGS_COUNT; i++) {
		const struct taint_flag *t = &taint_flags[i];
		bool is_set = test_bit(i, &tainted_mask);
		char c = is_set ? t->c_true : t->c_false;

		if (!c)
			continue;
		if (verbose) {
			if (is_set) {
				seq_buf_printf(s, "%s[%c]=%s", sep, c, t->desc);
				sep = ", ";
			}
		} else {
			seq_buf_putc(s, c);
		}
	}
}

static const char *_print_tainted(bool verbose)
{
	/* FIXME: what should the size be? */
	static char buf[sizeof(taint_flags)];
	struct seq_buf s;

	BUILD_BUG_ON(ARRAY_SIZE(taint_flags) != TAINT_FLAGS_COUNT);

	seq_buf_init(&s, buf, sizeof(buf));

	print_tainted_seq(&s, verbose);

	return seq_buf_str(&s);
}

/**
 * print_tainted - return a string to represent the kernel taint state.
 *
 * For individual taint flag meanings, see Documentation/admin-guide/sysctl/kernel.rst
 *
 * The string is overwritten by the next call to print_tainted(),
 * but is always NULL terminated.
 */
const char *print_tainted(void)
{
	return _print_tainted(false);
}

/**
 * print_tainted_verbose - A more verbose version of print_tainted()
 */
const char *print_tainted_verbose(void)
{
	return _print_tainted(true);
}

int test_taint(unsigned flag)
{
	return test_bit(flag, &tainted_mask);
}
EXPORT_SYMBOL(test_taint);

unsigned long get_taint(void)
{
	return tainted_mask;
}

/**
 * add_taint: add a taint flag if not already set.
 * @flag: one of the TAINT_* constants.
 * @lockdep_ok: whether lock debugging is still OK.
 *
 * If something bad has gone wrong, you'll want @lockdebug_ok = false, but for
 * some notewortht-but-not-corrupting cases, it can be set to true.
 */
void add_taint(unsigned flag, enum lockdep_ok lockdep_ok)
{
	if (lockdep_ok == LOCKDEP_NOW_UNRELIABLE && __debug_locks_off())
		pr_warn("Disabling lock debugging due to kernel taint\n");

	set_bit(flag, &tainted_mask);

	if (tainted_mask & panic_on_taint) {
		panic_on_taint = 0;
		panic("panic_on_taint set ...");
	}
}
EXPORT_SYMBOL(add_taint);

static void spin_msec(int msecs)
{
	int i;

	for (i = 0; i < msecs; i++) {
		touch_nmi_watchdog();
		mdelay(1);
	}
}

/*
 * It just happens that oops_enter() and oops_exit() are identically
 * implemented...
 */
static void do_oops_enter_exit(void)
{
	unsigned long flags;
	static int spin_counter;

	if (!pause_on_oops)
		return;

	spin_lock_irqsave(&pause_on_oops_lock, flags);
	if (pause_on_oops_flag == 0) {
		/* This CPU may now print the oops message */
		pause_on_oops_flag = 1;
	} else {
		/* We need to stall this CPU */
		if (!spin_counter) {
			/* This CPU gets to do the counting */
			spin_counter = pause_on_oops;
			do {
				spin_unlock(&pause_on_oops_lock);
				spin_msec(MSEC_PER_SEC);
				spin_lock(&pause_on_oops_lock);
			} while (--spin_counter);
			pause_on_oops_flag = 0;
		} else {
			/* This CPU waits for a different one */
			while (spin_counter) {
				spin_unlock(&pause_on_oops_lock);
				spin_msec(1);
				spin_lock(&pause_on_oops_lock);
			}
		}
	}
	spin_unlock_irqrestore(&pause_on_oops_lock, flags);
}

/*
 * Return true if the calling CPU is allowed to print oops-related info.
 * This is a bit racy..
 */
bool oops_may_print(void)
{
	return pause_on_oops_flag == 0;
}

/*
 * Called when the architecture enters its oops handler, before it prints
 * anything.  If this is the first CPU to oops, and it's oopsing the first
 * time then let it proceed.
 *
 * This is all enabled by the pause_on_oops kernel boot option.  We do all
 * this to ensure that oopses don't scroll off the screen.  It has the
 * side-effect of preventing later-oopsing CPUs from mucking up the display,
 * too.
 *
 * It turns out that the CPU which is allowed to print ends up pausing for
 * the right duration, whereas all the other CPUs pause for twice as long:
 * once in oops_enter(), once in oops_exit().
 */
void oops_enter(void)
{
	nbcon_cpu_emergency_enter();
	tracing_off();
	/* can't trust the integrity of the kernel anymore: */
	debug_locks_off();
	do_oops_enter_exit();

	if (sysctl_oops_all_cpu_backtrace)
		trigger_all_cpu_backtrace();
}

static void print_oops_end_marker(void)
{
	pr_warn("---[ end trace %016llx ]---\n", 0ULL);
}

/*
 * Called when the architecture exits its oops handler, after printing
 * everything.
 */
void oops_exit(void)
{
	do_oops_enter_exit();
	print_oops_end_marker();
	nbcon_cpu_emergency_exit();
	kmsg_dump(KMSG_DUMP_OOPS);
}

struct warn_args {
	const char *fmt;
	va_list args;
};

void __warn(const char *file, int line, void *caller, unsigned taint,
	    struct pt_regs *regs, struct warn_args *args)
{
	nbcon_cpu_emergency_enter();

	disable_trace_on_warning();

	if (file)
		pr_warn("WARNING: CPU: %d PID: %d at %s:%d %pS\n",
			raw_smp_processor_id(), current->pid, file, line,
			caller);
	else
		pr_warn("WARNING: CPU: %d PID: %d at %pS\n",
			raw_smp_processor_id(), current->pid, caller);

#pragma GCC diagnostic push
#ifndef __clang__
#pragma GCC diagnostic ignored "-Wsuggest-attribute=format"
#endif
	if (args)
		vprintk(args->fmt, args->args);
#pragma GCC diagnostic pop

	print_modules();

	if (regs)
		show_regs(regs);

	check_panic_on_warn("kernel");

	if (!regs)
		dump_stack();

	print_irqtrace_events(current);

	print_oops_end_marker();
	trace_error_report_end(ERROR_DETECTOR_WARN, (unsigned long)caller);

	/* Just a warning, don't kill lockdep. */
	add_taint(taint, LOCKDEP_STILL_OK);

	nbcon_cpu_emergency_exit();
}

#ifdef CONFIG_BUG
#ifndef __WARN_FLAGS
void warn_slowpath_fmt(const char *file, int line, unsigned taint,
		       const char *fmt, ...)
{
	bool rcu = warn_rcu_enter();
	struct warn_args args;

	pr_warn(CUT_HERE);

	if (!fmt) {
		__warn(file, line, __builtin_return_address(0), taint,
		       NULL, NULL);
		warn_rcu_exit(rcu);
		return;
	}

	args.fmt = fmt;
	va_start(args.args, fmt);
	__warn(file, line, __builtin_return_address(0), taint, NULL, &args);
	va_end(args.args);
	warn_rcu_exit(rcu);
}
EXPORT_SYMBOL(warn_slowpath_fmt);
#else
void __warn_printk(const char *fmt, ...)
{
	bool rcu = warn_rcu_enter();
	va_list args;

	pr_warn(CUT_HERE);

	va_start(args, fmt);
	vprintk(fmt, args);
	va_end(args);
	warn_rcu_exit(rcu);
}
EXPORT_SYMBOL(__warn_printk);
#endif

/* Support resetting WARN*_ONCE state */

static int clear_warn_once_set(void *data, u64 val)
{
	generic_bug_clear_once();
	memset(__start_once, 0, __end_once - __start_once);
	return 0;
}

DEFINE_DEBUGFS_ATTRIBUTE(clear_warn_once_fops, NULL, clear_warn_once_set,
			 "%lld\n");

static __init int register_warn_debugfs(void)
{
	/* Don't care about failure */
	debugfs_create_file_unsafe("clear_warn_once", 0200, NULL, NULL,
				   &clear_warn_once_fops);
	return 0;
}

device_initcall(register_warn_debugfs);
#endif

#ifdef CONFIG_STACKPROTECTOR

/*
 * Called when gcc's -fstack-protector feature is used, and
 * gcc detects corruption of the on-stack canary value
 */
__visible noinstr void __stack_chk_fail(void)
{
	unsigned long flags;

	instrumentation_begin();
	flags = user_access_save();

	panic("stack-protector: Kernel stack is corrupted in: %pB",
		__builtin_return_address(0));

	user_access_restore(flags);
	instrumentation_end();
}
EXPORT_SYMBOL(__stack_chk_fail);

#endif

core_param(panic, panic_timeout, int, 0644);
core_param(panic_print, panic_print, ulong, 0644);
core_param(pause_on_oops, pause_on_oops, int, 0644);
core_param(panic_on_warn, panic_on_warn, int, 0644);
core_param(crash_kexec_post_notifiers, crash_kexec_post_notifiers, bool, 0644);

static int __init oops_setup(char *s)
{
	if (!s)
		return -EINVAL;
	if (!strcmp(s, "panic"))
		panic_on_oops = 1;
	return 0;
}
early_param("oops", oops_setup);

static int __init panic_on_taint_setup(char *s)
{
	char *taint_str;

	if (!s)
		return -EINVAL;

	taint_str = strsep(&s, ",");
	if (kstrtoul(taint_str, 16, &panic_on_taint))
		return -EINVAL;

	/* make sure panic_on_taint doesn't hold out-of-range TAINT flags */
	panic_on_taint &= TAINT_FLAGS_MAX;

	if (!panic_on_taint)
		return -EINVAL;

	if (s && !strcmp(s, "nousertaint"))
		panic_on_taint_nousertaint = true;

	pr_info("panic_on_taint: bitmask=0x%lx nousertaint_mode=%s\n",
		panic_on_taint, str_enabled_disabled(panic_on_taint_nousertaint));

	return 0;
}
early_param("panic_on_taint", panic_on_taint_setup);<|MERGE_RESOLUTION|>--- conflicted
+++ resolved
@@ -511,13 +511,10 @@
 	TAINT_FLAG(AUX,				'X', ' ', true),
 	TAINT_FLAG(RANDSTRUCT,			'T', ' ', true),
 	TAINT_FLAG(TEST,			'N', ' ', true),
-<<<<<<< HEAD
+	TAINT_FLAG(FWCTL,			'J', ' ', true),
 #ifdef CONFIG_SUSE_KERNEL_SUPPORTED
 	TAINT_FLAG(NO_SUPPORT,			'n', ' ', true),
 #endif
-=======
-	TAINT_FLAG(FWCTL,			'J', ' ', true),
->>>>>>> 0af2f6be
 };
 
 #undef TAINT_FLAG
