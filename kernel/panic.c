--- conflicted
+++ resolved
@@ -642,31 +642,6 @@
  * /proc/sys/kernel/tainted.
  */
 const struct taint_flag taint_flags[TAINT_FLAGS_COUNT] = {
-<<<<<<< HEAD
-	TAINT_FLAG(PROPRIETARY_MODULE,		'P', 'G', true),
-	TAINT_FLAG(FORCED_MODULE,		'F', ' ', true),
-	TAINT_FLAG(CPU_OUT_OF_SPEC,		'S', ' ', false),
-	TAINT_FLAG(FORCED_RMMOD,		'R', ' ', false),
-	TAINT_FLAG(MACHINE_CHECK,		'M', ' ', false),
-	TAINT_FLAG(BAD_PAGE,			'B', ' ', false),
-	TAINT_FLAG(USER,			'U', ' ', false),
-	TAINT_FLAG(DIE,				'D', ' ', false),
-	TAINT_FLAG(OVERRIDDEN_ACPI_TABLE,	'A', ' ', false),
-	TAINT_FLAG(WARN,			'W', ' ', false),
-	TAINT_FLAG(CRAP,			'C', ' ', true),
-	TAINT_FLAG(FIRMWARE_WORKAROUND,		'I', ' ', false),
-	TAINT_FLAG(OOT_MODULE,			'O', ' ', true),
-	TAINT_FLAG(UNSIGNED_MODULE,		'E', ' ', true),
-	TAINT_FLAG(SOFTLOCKUP,			'L', ' ', false),
-	TAINT_FLAG(LIVEPATCH,			'K', ' ', true),
-	TAINT_FLAG(AUX,				'X', ' ', true),
-	TAINT_FLAG(RANDSTRUCT,			'T', ' ', true),
-	TAINT_FLAG(TEST,			'N', ' ', true),
-	TAINT_FLAG(FWCTL,			'J', ' ', true),
-#ifdef CONFIG_SUSE_KERNEL_SUPPORTED
-	TAINT_FLAG(NO_SUPPORT,			'n', ' ', true),
-#endif
-=======
 	TAINT_FLAG(PROPRIETARY_MODULE,		'P', 'G'),
 	TAINT_FLAG(FORCED_MODULE,		'F', ' '),
 	TAINT_FLAG(CPU_OUT_OF_SPEC,		'S', ' '),
@@ -687,7 +662,9 @@
 	TAINT_FLAG(RANDSTRUCT,			'T', ' '),
 	TAINT_FLAG(TEST,			'N', ' '),
 	TAINT_FLAG(FWCTL,			'J', ' '),
->>>>>>> 8f0b4cce
+#ifdef CONFIG_SUSE_KERNEL_SUPPORTED
+	TAINT_FLAG(NO_SUPPORT,			'n', ' '),
+#endif
 };
 
 #undef TAINT_FLAG
