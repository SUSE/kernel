// SPDX-License-Identifier: GPL-2.0-only
/*
 *  linux/kernel/panic.c
 *
 *  Copyright (C) 1991, 1992  Linus Torvalds
 */

/*
 * This function is used through-out the kernel (including mm and fs)
 * to indicate a major problem.
 */
#include <linux/debug_locks.h>
#include <linux/sched/debug.h>
#include <linux/interrupt.h>
#include <linux/kgdb.h>
#include <linux/kmsg_dump.h>
#include <linux/kallsyms.h>
#include <linux/notifier.h>
#include <linux/vt_kern.h>
#include <linux/module.h>
#include <linux/random.h>
#include <linux/ftrace.h>
#include <linux/reboot.h>
#include <linux/delay.h>
#include <linux/kexec.h>
#include <linux/panic_notifier.h>
#include <linux/sched.h>
#include <linux/string_helpers.h>
#include <linux/sysrq.h>
#include <linux/init.h>
#include <linux/nmi.h>
#include <linux/console.h>
#include <linux/bug.h>
#include <linux/ratelimit.h>
#include <linux/debugfs.h>
#include <linux/sysfs.h>
#include <linux/context_tracking.h>
#include <trace/events/error_report.h>
#include <asm/sections.h>

#define PANIC_TIMER_STEP 100
#define PANIC_BLINK_SPD 18

#ifdef CONFIG_SMP
/*
 * Should we dump all CPUs backtraces in an oops event?
 * Defaults to 0, can be changed via sysctl.
 */
static unsigned int __read_mostly sysctl_oops_all_cpu_backtrace;
#else
#define sysctl_oops_all_cpu_backtrace 0
#endif /* CONFIG_SMP */

int panic_on_oops = CONFIG_PANIC_ON_OOPS_VALUE;
static unsigned long tainted_mask =
	IS_ENABLED(CONFIG_RANDSTRUCT) ? (1 << TAINT_RANDSTRUCT) : 0;
static int pause_on_oops;
static int pause_on_oops_flag;
static DEFINE_SPINLOCK(pause_on_oops_lock);
bool crash_kexec_post_notifiers;
int panic_on_warn __read_mostly;
unsigned long panic_on_taint;
bool panic_on_taint_nousertaint = false;
<<<<<<< HEAD
unsigned int warn_limit __read_mostly;
=======
static unsigned int warn_limit __read_mostly;
>>>>>>> eb3cdb58

int panic_timeout = CONFIG_PANIC_TIMEOUT;
EXPORT_SYMBOL_GPL(panic_timeout);

#define PANIC_PRINT_TASK_INFO		0x00000001
#define PANIC_PRINT_MEM_INFO		0x00000002
#define PANIC_PRINT_TIMER_INFO		0x00000004
#define PANIC_PRINT_LOCK_INFO		0x00000008
#define PANIC_PRINT_FTRACE_INFO		0x00000010
#define PANIC_PRINT_ALL_PRINTK_MSG	0x00000020
#define PANIC_PRINT_ALL_CPU_BT		0x00000040
unsigned long panic_print;

ATOMIC_NOTIFIER_HEAD(panic_notifier_list);

EXPORT_SYMBOL(panic_notifier_list);

#ifdef CONFIG_SYSCTL
static struct ctl_table kern_panic_table[] = {
#ifdef CONFIG_SMP
	{
		.procname       = "oops_all_cpu_backtrace",
		.data           = &sysctl_oops_all_cpu_backtrace,
		.maxlen         = sizeof(int),
		.mode           = 0644,
		.proc_handler   = proc_dointvec_minmax,
		.extra1         = SYSCTL_ZERO,
		.extra2         = SYSCTL_ONE,
	},
#endif
	{
		.procname       = "warn_limit",
		.data           = &warn_limit,
		.maxlen         = sizeof(warn_limit),
		.mode           = 0644,
		.proc_handler   = proc_douintvec,
	},
	{ }
};

static __init int kernel_panic_sysctls_init(void)
{
	register_sysctl_init("kernel", kern_panic_table);
	return 0;
}
late_initcall(kernel_panic_sysctls_init);
#endif

static atomic_t warn_count = ATOMIC_INIT(0);

#ifdef CONFIG_SYSFS
static ssize_t warn_count_show(struct kobject *kobj, struct kobj_attribute *attr,
			       char *page)
{
	return sysfs_emit(page, "%d\n", atomic_read(&warn_count));
}

static struct kobj_attribute warn_count_attr = __ATTR_RO(warn_count);

static __init int kernel_panic_sysfs_init(void)
{
	sysfs_add_file_to_group(kernel_kobj, &warn_count_attr.attr, NULL);
	return 0;
}
late_initcall(kernel_panic_sysfs_init);
#endif

static long no_blink(int state)
{
	return 0;
}

/* Returns how long it waited in ms */
long (*panic_blink)(int state);
EXPORT_SYMBOL(panic_blink);

/*
 * Stop ourself in panic -- architecture code may override this
 */
void __weak __noreturn panic_smp_self_stop(void)
{
	while (1)
		cpu_relax();
}

/*
 * Stop ourselves in NMI context if another CPU has already panicked. Arch code
 * may override this to prepare for crash dumping, e.g. save regs info.
 */
void __weak __noreturn nmi_panic_self_stop(struct pt_regs *regs)
{
	panic_smp_self_stop();
}

/*
 * Stop other CPUs in panic.  Architecture dependent code may override this
 * with more suitable version.  For example, if the architecture supports
 * crash dump, it should save registers of each stopped CPU and disable
 * per-CPU features such as virtualization extensions.
 */
void __weak crash_smp_send_stop(void)
{
	static int cpus_stopped;

	/*
	 * This function can be called twice in panic path, but obviously
	 * we execute this only once.
	 */
	if (cpus_stopped)
		return;

	/*
	 * Note smp_send_stop is the usual smp shutdown function, which
	 * unfortunately means it may not be hardened to work in a panic
	 * situation.
	 */
	smp_send_stop();
	cpus_stopped = 1;
}

atomic_t panic_cpu = ATOMIC_INIT(PANIC_CPU_INVALID);

/*
 * A variant of panic() called from NMI context. We return if we've already
 * panicked on this CPU. If another CPU already panicked, loop in
 * nmi_panic_self_stop() which can provide architecture dependent code such
 * as saving register state for crash dump.
 */
void nmi_panic(struct pt_regs *regs, const char *msg)
{
	int old_cpu, cpu;

	cpu = raw_smp_processor_id();
	old_cpu = atomic_cmpxchg(&panic_cpu, PANIC_CPU_INVALID, cpu);

	if (old_cpu == PANIC_CPU_INVALID)
		panic("%s", msg);
	else if (old_cpu != cpu)
		nmi_panic_self_stop(regs);
}
EXPORT_SYMBOL(nmi_panic);

static void panic_print_sys_info(bool console_flush)
{
	if (console_flush) {
		if (panic_print & PANIC_PRINT_ALL_PRINTK_MSG)
			console_flush_on_panic(CONSOLE_REPLAY_ALL);
		return;
	}

	if (panic_print & PANIC_PRINT_TASK_INFO)
		show_state();

	if (panic_print & PANIC_PRINT_MEM_INFO)
		show_mem(0, NULL);

	if (panic_print & PANIC_PRINT_TIMER_INFO)
		sysrq_timer_list_show();

	if (panic_print & PANIC_PRINT_LOCK_INFO)
		debug_show_all_locks();

	if (panic_print & PANIC_PRINT_FTRACE_INFO)
		ftrace_dump(DUMP_ALL);
}

<<<<<<< HEAD
static atomic_t warn_count = ATOMIC_INIT(0);
=======
>>>>>>> eb3cdb58
void check_panic_on_warn(const char *origin)
{
	unsigned int limit;

	if (panic_on_warn)
		panic("%s: panic_on_warn set ...\n", origin);

	limit = READ_ONCE(warn_limit);
	if (atomic_inc_return(&warn_count) >= limit && limit)
		panic("%s: system warned too often (kernel.warn_limit is %d)",
		      origin, limit);
}

<<<<<<< HEAD
=======
/*
 * Helper that triggers the NMI backtrace (if set in panic_print)
 * and then performs the secondary CPUs shutdown - we cannot have
 * the NMI backtrace after the CPUs are off!
 */
static void panic_other_cpus_shutdown(bool crash_kexec)
{
	if (panic_print & PANIC_PRINT_ALL_CPU_BT)
		trigger_all_cpu_backtrace();

	/*
	 * Note that smp_send_stop() is the usual SMP shutdown function,
	 * which unfortunately may not be hardened to work in a panic
	 * situation. If we want to do crash dump after notifier calls
	 * and kmsg_dump, we will need architecture dependent extra
	 * bits in addition to stopping other CPUs, hence we rely on
	 * crash_smp_send_stop() for that.
	 */
	if (!crash_kexec)
		smp_send_stop();
	else
		crash_smp_send_stop();
}

>>>>>>> eb3cdb58
/**
 *	panic - halt the system
 *	@fmt: The text string to print
 *
 *	Display a message, then perform cleanups.
 *
 *	This function never returns.
 */
void panic(const char *fmt, ...)
{
	static char buf[1024];
	va_list args;
	long i, i_next = 0, len;
	int state = 0;
	int old_cpu, this_cpu;
	bool _crash_kexec_post_notifiers = crash_kexec_post_notifiers;

	if (panic_on_warn) {
		/*
		 * This thread may hit another WARN() in the panic path.
		 * Resetting this prevents additional WARN() from panicking the
		 * system on this thread.  Other threads are blocked by the
		 * panic_mutex in panic().
		 */
		panic_on_warn = 0;
	}

	/*
	 * Disable local interrupts. This will prevent panic_smp_self_stop
	 * from deadlocking the first cpu that invokes the panic, since
	 * there is nothing to prevent an interrupt handler (that runs
	 * after setting panic_cpu) from invoking panic() again.
	 */
	local_irq_disable();
	preempt_disable_notrace();

	/*
	 * It's possible to come here directly from a panic-assertion and
	 * not have preempt disabled. Some functions called from here want
	 * preempt to be disabled. No point enabling it later though...
	 *
	 * Only one CPU is allowed to execute the panic code from here. For
	 * multiple parallel invocations of panic, all other CPUs either
	 * stop themself or will wait until they are stopped by the 1st CPU
	 * with smp_send_stop().
	 *
	 * `old_cpu == PANIC_CPU_INVALID' means this is the 1st CPU which
	 * comes here, so go ahead.
	 * `old_cpu == this_cpu' means we came from nmi_panic() which sets
	 * panic_cpu to this CPU.  In this case, this is also the 1st CPU.
	 */
	this_cpu = raw_smp_processor_id();
	old_cpu  = atomic_cmpxchg(&panic_cpu, PANIC_CPU_INVALID, this_cpu);

	if (old_cpu != PANIC_CPU_INVALID && old_cpu != this_cpu)
		panic_smp_self_stop();

	console_verbose();
	bust_spinlocks(1);
	va_start(args, fmt);
	len = vscnprintf(buf, sizeof(buf), fmt, args);
	va_end(args);

	if (len && buf[len - 1] == '\n')
		buf[len - 1] = '\0';

	pr_emerg("Kernel panic - not syncing: %s\n", buf);
#ifdef CONFIG_DEBUG_BUGVERBOSE
	/*
	 * Avoid nested stack-dumping if a panic occurs during oops processing
	 */
	if (!test_taint(TAINT_DIE) && oops_in_progress <= 1)
		dump_stack();
#endif

	/*
	 * If kgdb is enabled, give it a chance to run before we stop all
	 * the other CPUs or else we won't be able to debug processes left
	 * running on them.
	 */
	kgdb_panic(buf);

	/*
	 * If we have crashed and we have a crash kernel loaded let it handle
	 * everything else.
	 * If we want to run this after calling panic_notifiers, pass
	 * the "crash_kexec_post_notifiers" option to the kernel.
	 *
	 * Bypass the panic_cpu check and call __crash_kexec directly.
	 */
<<<<<<< HEAD
	if (!_crash_kexec_post_notifiers) {
=======
	if (!_crash_kexec_post_notifiers)
>>>>>>> eb3cdb58
		__crash_kexec(NULL);

	panic_other_cpus_shutdown(_crash_kexec_post_notifiers);

	/*
	 * Run any panic handlers, including those that might need to
	 * add information to the kmsg dump output.
	 */
	atomic_notifier_call_chain(&panic_notifier_list, 0, buf);

<<<<<<< HEAD
=======
	panic_print_sys_info(false);

>>>>>>> eb3cdb58
	kmsg_dump(KMSG_DUMP_PANIC);

	/*
	 * If you doubt kdump always works fine in any situation,
	 * "crash_kexec_post_notifiers" offers you a chance to run
	 * panic_notifiers and dumping kmsg before kdump.
	 * Note: since some panic_notifiers can make crashed kernel
	 * more unstable, it can increase risks of the kdump failure too.
	 *
	 * Bypass the panic_cpu check and call __crash_kexec directly.
	 */
	if (_crash_kexec_post_notifiers)
		__crash_kexec(NULL);

	console_unblank();

	/*
	 * We may have ended up stopping the CPU holding the lock (in
	 * smp_send_stop()) while still having some valuable data in the console
	 * buffer.  Try to acquire the lock then release it regardless of the
	 * result.  The release will also print the buffers out.  Locks debug
	 * should be disabled to avoid reporting bad unlock balance when
	 * panic() is not being callled from OOPS.
	 */
	debug_locks_off();
	console_flush_on_panic(CONSOLE_FLUSH_PENDING);

	panic_print_sys_info(true);

	if (!panic_blink)
		panic_blink = no_blink;

	if (panic_timeout > 0) {
		/*
		 * Delay timeout seconds before rebooting the machine.
		 * We can't use the "normal" timers since we just panicked.
		 */
		pr_emerg("Rebooting in %d seconds..\n", panic_timeout);

		for (i = 0; i < panic_timeout * 1000; i += PANIC_TIMER_STEP) {
			touch_nmi_watchdog();
			if (i >= i_next) {
				i += panic_blink(state ^= 1);
				i_next = i + 3600 / PANIC_BLINK_SPD;
			}
			mdelay(PANIC_TIMER_STEP);
		}
	}
	if (panic_timeout != 0) {
		/*
		 * This will not be a clean reboot, with everything
		 * shutting down.  But if there is a chance of
		 * rebooting the system it will be rebooted.
		 */
		if (panic_reboot_mode != REBOOT_UNDEFINED)
			reboot_mode = panic_reboot_mode;
		emergency_restart();
	}
#ifdef __sparc__
	{
		extern int stop_a_enabled;
		/* Make sure the user can actually press Stop-A (L1-A) */
		stop_a_enabled = 1;
		pr_emerg("Press Stop-A (L1-A) from sun keyboard or send break\n"
			 "twice on console to return to the boot prom\n");
	}
#endif
#if defined(CONFIG_S390)
	disabled_wait();
#endif
	pr_emerg("---[ end Kernel panic - not syncing: %s ]---\n", buf);

	/* Do not scroll important messages printed above */
	suppress_printk = 1;
	local_irq_enable();
	for (i = 0; ; i += PANIC_TIMER_STEP) {
		touch_softlockup_watchdog();
		if (i >= i_next) {
			i += panic_blink(state ^= 1);
			i_next = i + 3600 / PANIC_BLINK_SPD;
		}
		mdelay(PANIC_TIMER_STEP);
	}
}

EXPORT_SYMBOL(panic);

/*
 * TAINT_FORCED_RMMOD could be a per-module flag but the module
 * is being removed anyway.
 */
const struct taint_flag taint_flags[TAINT_FLAGS_COUNT] = {
	[ TAINT_PROPRIETARY_MODULE ]	= { 'P', 'G', true },
	[ TAINT_FORCED_MODULE ]		= { 'F', ' ', true },
	[ TAINT_CPU_OUT_OF_SPEC ]	= { 'S', ' ', false },
	[ TAINT_FORCED_RMMOD ]		= { 'R', ' ', false },
	[ TAINT_MACHINE_CHECK ]		= { 'M', ' ', false },
	[ TAINT_BAD_PAGE ]		= { 'B', ' ', false },
	[ TAINT_USER ]			= { 'U', ' ', false },
	[ TAINT_DIE ]			= { 'D', ' ', false },
	[ TAINT_OVERRIDDEN_ACPI_TABLE ]	= { 'A', ' ', false },
	[ TAINT_WARN ]			= { 'W', ' ', false },
	[ TAINT_CRAP ]			= { 'C', ' ', true },
	[ TAINT_FIRMWARE_WORKAROUND ]	= { 'I', ' ', false },
	[ TAINT_OOT_MODULE ]		= { 'O', ' ', true },
	[ TAINT_UNSIGNED_MODULE ]	= { 'E', ' ', true },
	[ TAINT_SOFTLOCKUP ]		= { 'L', ' ', false },
	[ TAINT_LIVEPATCH ]		= { 'K', ' ', true },
	[ TAINT_AUX ]			= { 'X', ' ', true },
	[ TAINT_RANDSTRUCT ]		= { 'T', ' ', true },
<<<<<<< HEAD
	[ TAINT_UNSAFE_HIBERNATE ]	= { 'H', ' ', false },
#ifdef CONFIG_SUSE_KERNEL_SUPPORTED
	[ TAINT_NO_SUPPORT ]		= { 'N', ' ', true },
#endif
=======
	[ TAINT_TEST ]			= { 'N', ' ', true },
>>>>>>> eb3cdb58
};

/**
 * print_tainted - return a string to represent the kernel taint state.
 *
 * For individual taint flag meanings, see Documentation/admin-guide/sysctl/kernel.rst
 *
 * The string is overwritten by the next call to print_tainted(),
 * but is always NULL terminated.
 */
const char *print_tainted(void)
{
	static char buf[TAINT_FLAGS_COUNT + sizeof("Tainted: ")];

	BUILD_BUG_ON(ARRAY_SIZE(taint_flags) != TAINT_FLAGS_COUNT);

	if (tainted_mask) {
		char *s;
		int i;

		s = buf + sprintf(buf, "Tainted: ");
		for (i = 0; i < TAINT_FLAGS_COUNT; i++) {
			const struct taint_flag *t = &taint_flags[i];

			if (!t->c_true)
				continue;
			*s++ = test_bit(i, &tainted_mask) ?
					t->c_true : t->c_false;
		}
		*s = 0;
	} else
		snprintf(buf, sizeof(buf), "Not tainted");

	return buf;
}

int test_taint(unsigned flag)
{
	return test_bit(flag, &tainted_mask);
}
EXPORT_SYMBOL(test_taint);

unsigned long get_taint(void)
{
	return tainted_mask;
}

/**
 * add_taint: add a taint flag if not already set.
 * @flag: one of the TAINT_* constants.
 * @lockdep_ok: whether lock debugging is still OK.
 *
 * If something bad has gone wrong, you'll want @lockdebug_ok = false, but for
 * some notewortht-but-not-corrupting cases, it can be set to true.
 */
void add_taint(unsigned flag, enum lockdep_ok lockdep_ok)
{
	if (lockdep_ok == LOCKDEP_NOW_UNRELIABLE && __debug_locks_off())
		pr_warn("Disabling lock debugging due to kernel taint\n");

	set_bit(flag, &tainted_mask);

	if (tainted_mask & panic_on_taint) {
		panic_on_taint = 0;
		panic("panic_on_taint set ...");
	}
}
EXPORT_SYMBOL(add_taint);

static void spin_msec(int msecs)
{
	int i;

	for (i = 0; i < msecs; i++) {
		touch_nmi_watchdog();
		mdelay(1);
	}
}

/*
 * It just happens that oops_enter() and oops_exit() are identically
 * implemented...
 */
static void do_oops_enter_exit(void)
{
	unsigned long flags;
	static int spin_counter;

	if (!pause_on_oops)
		return;

	spin_lock_irqsave(&pause_on_oops_lock, flags);
	if (pause_on_oops_flag == 0) {
		/* This CPU may now print the oops message */
		pause_on_oops_flag = 1;
	} else {
		/* We need to stall this CPU */
		if (!spin_counter) {
			/* This CPU gets to do the counting */
			spin_counter = pause_on_oops;
			do {
				spin_unlock(&pause_on_oops_lock);
				spin_msec(MSEC_PER_SEC);
				spin_lock(&pause_on_oops_lock);
			} while (--spin_counter);
			pause_on_oops_flag = 0;
		} else {
			/* This CPU waits for a different one */
			while (spin_counter) {
				spin_unlock(&pause_on_oops_lock);
				spin_msec(1);
				spin_lock(&pause_on_oops_lock);
			}
		}
	}
	spin_unlock_irqrestore(&pause_on_oops_lock, flags);
}

/*
 * Return true if the calling CPU is allowed to print oops-related info.
 * This is a bit racy..
 */
bool oops_may_print(void)
{
	return pause_on_oops_flag == 0;
}

/*
 * Called when the architecture enters its oops handler, before it prints
 * anything.  If this is the first CPU to oops, and it's oopsing the first
 * time then let it proceed.
 *
 * This is all enabled by the pause_on_oops kernel boot option.  We do all
 * this to ensure that oopses don't scroll off the screen.  It has the
 * side-effect of preventing later-oopsing CPUs from mucking up the display,
 * too.
 *
 * It turns out that the CPU which is allowed to print ends up pausing for
 * the right duration, whereas all the other CPUs pause for twice as long:
 * once in oops_enter(), once in oops_exit().
 */
void oops_enter(void)
{
	tracing_off();
	/* can't trust the integrity of the kernel anymore: */
	debug_locks_off();
	do_oops_enter_exit();

	if (sysctl_oops_all_cpu_backtrace)
		trigger_all_cpu_backtrace();
}

static void print_oops_end_marker(void)
{
	pr_warn("---[ end trace %016llx ]---\n", 0ULL);
}

/*
 * Called when the architecture exits its oops handler, after printing
 * everything.
 */
void oops_exit(void)
{
	do_oops_enter_exit();
	print_oops_end_marker();
	kmsg_dump(KMSG_DUMP_OOPS);
}

struct warn_args {
	const char *fmt;
	va_list args;
};

void __warn(const char *file, int line, void *caller, unsigned taint,
	    struct pt_regs *regs, struct warn_args *args)
{
	disable_trace_on_warning();

	if (file)
		pr_warn("WARNING: CPU: %d PID: %d at %s:%d %pS\n",
			raw_smp_processor_id(), current->pid, file, line,
			caller);
	else
		pr_warn("WARNING: CPU: %d PID: %d at %pS\n",
			raw_smp_processor_id(), current->pid, caller);

	if (args)
		vprintk(args->fmt, args->args);

	print_modules();

	if (regs)
		show_regs(regs);

	check_panic_on_warn("kernel");

	if (!regs)
		dump_stack();

	print_irqtrace_events(current);

	print_oops_end_marker();
	trace_error_report_end(ERROR_DETECTOR_WARN, (unsigned long)caller);

	/* Just a warning, don't kill lockdep. */
	add_taint(taint, LOCKDEP_STILL_OK);
}

#ifndef __WARN_FLAGS
void warn_slowpath_fmt(const char *file, int line, unsigned taint,
		       const char *fmt, ...)
{
	bool rcu = warn_rcu_enter();
	struct warn_args args;

	pr_warn(CUT_HERE);

	if (!fmt) {
		__warn(file, line, __builtin_return_address(0), taint,
		       NULL, NULL);
		return;
	}

	args.fmt = fmt;
	va_start(args.args, fmt);
	__warn(file, line, __builtin_return_address(0), taint, NULL, &args);
	va_end(args.args);
	warn_rcu_exit(rcu);
}
EXPORT_SYMBOL(warn_slowpath_fmt);
#else
void __warn_printk(const char *fmt, ...)
{
	bool rcu = warn_rcu_enter();
	va_list args;

	pr_warn(CUT_HERE);

	va_start(args, fmt);
	vprintk(fmt, args);
	va_end(args);
	warn_rcu_exit(rcu);
}
EXPORT_SYMBOL(__warn_printk);
#endif

#ifdef CONFIG_BUG

/* Support resetting WARN*_ONCE state */

static int clear_warn_once_set(void *data, u64 val)
{
	generic_bug_clear_once();
	memset(__start_once, 0, __end_once - __start_once);
	return 0;
}

DEFINE_DEBUGFS_ATTRIBUTE(clear_warn_once_fops, NULL, clear_warn_once_set,
			 "%lld\n");

static __init int register_warn_debugfs(void)
{
	/* Don't care about failure */
	debugfs_create_file_unsafe("clear_warn_once", 0200, NULL, NULL,
				   &clear_warn_once_fops);
	return 0;
}

device_initcall(register_warn_debugfs);
#endif

#ifdef CONFIG_STACKPROTECTOR

/*
 * Called when gcc's -fstack-protector feature is used, and
 * gcc detects corruption of the on-stack canary value
 */
__visible noinstr void __stack_chk_fail(void)
{
	instrumentation_begin();
	panic("stack-protector: Kernel stack is corrupted in: %pB",
		__builtin_return_address(0));
	instrumentation_end();
}
EXPORT_SYMBOL(__stack_chk_fail);

#endif

core_param(panic, panic_timeout, int, 0644);
core_param(panic_print, panic_print, ulong, 0644);
core_param(pause_on_oops, pause_on_oops, int, 0644);
core_param(panic_on_warn, panic_on_warn, int, 0644);
core_param(crash_kexec_post_notifiers, crash_kexec_post_notifiers, bool, 0644);

static int __init oops_setup(char *s)
{
	if (!s)
		return -EINVAL;
	if (!strcmp(s, "panic"))
		panic_on_oops = 1;
	return 0;
}
early_param("oops", oops_setup);

static int __init panic_on_taint_setup(char *s)
{
	char *taint_str;

	if (!s)
		return -EINVAL;

	taint_str = strsep(&s, ",");
	if (kstrtoul(taint_str, 16, &panic_on_taint))
		return -EINVAL;

	/* make sure panic_on_taint doesn't hold out-of-range TAINT flags */
	panic_on_taint &= TAINT_FLAGS_MAX;

	if (!panic_on_taint)
		return -EINVAL;

	if (s && !strcmp(s, "nousertaint"))
		panic_on_taint_nousertaint = true;

	pr_info("panic_on_taint: bitmask=0x%lx nousertaint_mode=%s\n",
		panic_on_taint, str_enabled_disabled(panic_on_taint_nousertaint));

	return 0;
}
early_param("panic_on_taint", panic_on_taint_setup);<|MERGE_RESOLUTION|>--- conflicted
+++ resolved
@@ -61,11 +61,7 @@
 int panic_on_warn __read_mostly;
 unsigned long panic_on_taint;
 bool panic_on_taint_nousertaint = false;
-<<<<<<< HEAD
-unsigned int warn_limit __read_mostly;
-=======
 static unsigned int warn_limit __read_mostly;
->>>>>>> eb3cdb58
 
 int panic_timeout = CONFIG_PANIC_TIMEOUT;
 EXPORT_SYMBOL_GPL(panic_timeout);
@@ -232,10 +228,6 @@
 		ftrace_dump(DUMP_ALL);
 }
 
-<<<<<<< HEAD
-static atomic_t warn_count = ATOMIC_INIT(0);
-=======
->>>>>>> eb3cdb58
 void check_panic_on_warn(const char *origin)
 {
 	unsigned int limit;
@@ -249,8 +241,6 @@
 		      origin, limit);
 }
 
-<<<<<<< HEAD
-=======
 /*
  * Helper that triggers the NMI backtrace (if set in panic_print)
  * and then performs the secondary CPUs shutdown - we cannot have
@@ -275,7 +265,6 @@
 		crash_smp_send_stop();
 }
 
->>>>>>> eb3cdb58
 /**
  *	panic - halt the system
  *	@fmt: The text string to print
@@ -366,11 +355,7 @@
 	 *
 	 * Bypass the panic_cpu check and call __crash_kexec directly.
 	 */
-<<<<<<< HEAD
-	if (!_crash_kexec_post_notifiers) {
-=======
 	if (!_crash_kexec_post_notifiers)
->>>>>>> eb3cdb58
 		__crash_kexec(NULL);
 
 	panic_other_cpus_shutdown(_crash_kexec_post_notifiers);
@@ -381,11 +366,8 @@
 	 */
 	atomic_notifier_call_chain(&panic_notifier_list, 0, buf);
 
-<<<<<<< HEAD
-=======
 	panic_print_sys_info(false);
 
->>>>>>> eb3cdb58
 	kmsg_dump(KMSG_DUMP_PANIC);
 
 	/*
@@ -496,14 +478,10 @@
 	[ TAINT_LIVEPATCH ]		= { 'K', ' ', true },
 	[ TAINT_AUX ]			= { 'X', ' ', true },
 	[ TAINT_RANDSTRUCT ]		= { 'T', ' ', true },
-<<<<<<< HEAD
-	[ TAINT_UNSAFE_HIBERNATE ]	= { 'H', ' ', false },
+	[ TAINT_TEST ]			= { 'N', ' ', true },
 #ifdef CONFIG_SUSE_KERNEL_SUPPORTED
-	[ TAINT_NO_SUPPORT ]		= { 'N', ' ', true },
-#endif
-=======
-	[ TAINT_TEST ]			= { 'N', ' ', true },
->>>>>>> eb3cdb58
+	[ TAINT_NO_SUPPORT ]		= { 'n', ' ', true },
+#endif
 };
 
 /**
