--- conflicted
+++ resolved
@@ -72,11 +72,7 @@
 		bool freeze;
 
 		raw_spin_lock_irq(&current->pi_lock);
-<<<<<<< HEAD
-		set_current_state(TASK_FROZEN);
-=======
 		WRITE_ONCE(current->__state, TASK_FROZEN);
->>>>>>> 2d5404ca
 		/* unstale saved_state so that __thaw_task() will wake us up */
 		current->saved_state = TASK_RUNNING;
 		raw_spin_unlock_irq(&current->pi_lock);
@@ -196,10 +192,7 @@
 
 	if (state != TASK_RUNNING) {
 		WRITE_ONCE(p->__state, state);
-<<<<<<< HEAD
-=======
 		p->saved_state = TASK_RUNNING;
->>>>>>> 2d5404ca
 		return 1;
 	}
 
