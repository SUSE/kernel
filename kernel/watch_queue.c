// SPDX-License-Identifier: GPL-2.0
/* Watch queue and general notification mechanism, built on pipes
 *
 * Copyright (C) 2020 Red Hat, Inc. All Rights Reserved.
 * Written by David Howells (dhowells@redhat.com)
 *
 * See Documentation/core-api/watch_queue.rst
 */

#define pr_fmt(fmt) "watchq: " fmt
#include <linux/module.h>
#include <linux/init.h>
#include <linux/sched.h>
#include <linux/slab.h>
#include <linux/printk.h>
#include <linux/miscdevice.h>
#include <linux/fs.h>
#include <linux/mm.h>
#include <linux/pagemap.h>
#include <linux/poll.h>
#include <linux/uaccess.h>
#include <linux/vmalloc.h>
#include <linux/file.h>
#include <linux/security.h>
#include <linux/cred.h>
#include <linux/sched/signal.h>
#include <linux/watch_queue.h>
#include <linux/pipe_fs_i.h>

MODULE_DESCRIPTION("Watch queue");
MODULE_AUTHOR("Red Hat, Inc.");

#define WATCH_QUEUE_NOTE_SIZE 128
#define WATCH_QUEUE_NOTES_PER_PAGE (PAGE_SIZE / WATCH_QUEUE_NOTE_SIZE)

/*
 * This must be called under the RCU read-lock, which makes
 * sure that the wqueue still exists. It can then take the lock,
 * and check that the wqueue hasn't been destroyed, which in
 * turn makes sure that the notification pipe still exists.
 */
static inline bool lock_wqueue(struct watch_queue *wqueue)
{
	spin_lock_bh(&wqueue->lock);
<<<<<<< HEAD
	if (unlikely(wqueue->defunct)) {
=======
	if (unlikely(!wqueue->pipe)) {
>>>>>>> eb3cdb58
		spin_unlock_bh(&wqueue->lock);
		return false;
	}
	return true;
}

static inline void unlock_wqueue(struct watch_queue *wqueue)
{
	spin_unlock_bh(&wqueue->lock);
}

static void watch_queue_pipe_buf_release(struct pipe_inode_info *pipe,
					 struct pipe_buffer *buf)
{
	struct watch_queue *wqueue = (struct watch_queue *)buf->private;
	struct page *page;
	unsigned int bit;

	/* We need to work out which note within the page this refers to, but
	 * the note might have been maximum size, so merely ANDing the offset
	 * off doesn't work.  OTOH, the note must've been more than zero size.
	 */
	bit = buf->offset + buf->len;
	if ((bit & (WATCH_QUEUE_NOTE_SIZE - 1)) == 0)
		bit -= WATCH_QUEUE_NOTE_SIZE;
	bit /= WATCH_QUEUE_NOTE_SIZE;

	page = buf->page;
	bit += page->index;

	set_bit(bit, wqueue->notes_bitmap);
	generic_pipe_buf_release(pipe, buf);
}

// No try_steal function => no stealing
#define watch_queue_pipe_buf_try_steal NULL

/* New data written to a pipe may be appended to a buffer with this type. */
static const struct pipe_buf_operations watch_queue_pipe_buf_ops = {
	.release	= watch_queue_pipe_buf_release,
	.try_steal	= watch_queue_pipe_buf_try_steal,
	.get		= generic_pipe_buf_get,
};

/*
 * Post a notification to a watch queue.
 *
 * Must be called with the RCU lock for reading, and the
 * watch_queue lock held, which guarantees that the pipe
 * hasn't been released.
 */
static bool post_one_notification(struct watch_queue *wqueue,
				  struct watch_notification *n)
{
	void *p;
	struct pipe_inode_info *pipe = wqueue->pipe;
	struct pipe_buffer *buf;
	struct page *page;
	unsigned int head, tail, mask, note, offset, len;
	bool done = false;

	spin_lock_irq(&pipe->rd_wait.lock);

	mask = pipe->ring_size - 1;
	head = pipe->head;
	tail = pipe->tail;
	if (pipe_full(head, tail, pipe->ring_size))
		goto lost;

	note = find_first_bit(wqueue->notes_bitmap, wqueue->nr_notes);
	if (note >= wqueue->nr_notes)
		goto lost;

	page = wqueue->notes[note / WATCH_QUEUE_NOTES_PER_PAGE];
	offset = note % WATCH_QUEUE_NOTES_PER_PAGE * WATCH_QUEUE_NOTE_SIZE;
	get_page(page);
	len = n->info & WATCH_INFO_LENGTH;
	p = kmap_atomic(page);
	memcpy(p + offset, n, len);
	kunmap_atomic(p);

	buf = &pipe->bufs[head & mask];
	buf->page = page;
	buf->private = (unsigned long)wqueue;
	buf->ops = &watch_queue_pipe_buf_ops;
	buf->offset = offset;
	buf->len = len;
	buf->flags = PIPE_BUF_FLAG_WHOLE;
	smp_store_release(&pipe->head, head + 1); /* vs pipe_read() */

	if (!test_and_clear_bit(note, wqueue->notes_bitmap)) {
		spin_unlock_irq(&pipe->rd_wait.lock);
		BUG();
	}
	wake_up_interruptible_sync_poll_locked(&pipe->rd_wait, EPOLLIN | EPOLLRDNORM);
	done = true;

out:
	spin_unlock_irq(&pipe->rd_wait.lock);
	if (done)
		kill_fasync(&pipe->fasync_readers, SIGIO, POLL_IN);
	return done;

lost:
	buf = &pipe->bufs[(head - 1) & mask];
	buf->flags |= PIPE_BUF_FLAG_LOSS;
	goto out;
}

/*
 * Apply filter rules to a notification.
 */
static bool filter_watch_notification(const struct watch_filter *wf,
				      const struct watch_notification *n)
{
	const struct watch_type_filter *wt;
	unsigned int st_bits = sizeof(wt->subtype_filter[0]) * 8;
	unsigned int st_index = n->subtype / st_bits;
	unsigned int st_bit = 1U << (n->subtype % st_bits);
	int i;

	if (!test_bit(n->type, wf->type_filter))
		return false;

	for (i = 0; i < wf->nr_filters; i++) {
		wt = &wf->filters[i];
		if (n->type == wt->type &&
		    (wt->subtype_filter[st_index] & st_bit) &&
		    (n->info & wt->info_mask) == wt->info_filter)
			return true;
	}

	return false; /* If there is a filter, the default is to reject. */
}

/**
 * __post_watch_notification - Post an event notification
 * @wlist: The watch list to post the event to.
 * @n: The notification record to post.
 * @cred: The creds of the process that triggered the notification.
 * @id: The ID to match on the watch.
 *
 * Post a notification of an event into a set of watch queues and let the users
 * know.
 *
 * The size of the notification should be set in n->info & WATCH_INFO_LENGTH and
 * should be in units of sizeof(*n).
 */
void __post_watch_notification(struct watch_list *wlist,
			       struct watch_notification *n,
			       const struct cred *cred,
			       u64 id)
{
	const struct watch_filter *wf;
	struct watch_queue *wqueue;
	struct watch *watch;

	if (((n->info & WATCH_INFO_LENGTH) >> WATCH_INFO_LENGTH__SHIFT) == 0) {
		WARN_ON(1);
		return;
	}

	rcu_read_lock();

	hlist_for_each_entry_rcu(watch, &wlist->watchers, list_node) {
		if (watch->id != id)
			continue;
		n->info &= ~WATCH_INFO_ID;
		n->info |= watch->info_id;

		wqueue = rcu_dereference(watch->queue);
		wf = rcu_dereference(wqueue->filter);
		if (wf && !filter_watch_notification(wf, n))
			continue;

		if (security_post_notification(watch->cred, cred, n) < 0)
			continue;

		if (lock_wqueue(wqueue)) {
			post_one_notification(wqueue, n);
			unlock_wqueue(wqueue);
		}
	}

	rcu_read_unlock();
}
EXPORT_SYMBOL(__post_watch_notification);

/*
 * Allocate sufficient pages to preallocation for the requested number of
 * notifications.
 */
long watch_queue_set_size(struct pipe_inode_info *pipe, unsigned int nr_notes)
{
	struct watch_queue *wqueue = pipe->watch_queue;
	struct page **pages;
	unsigned long *bitmap;
	unsigned long user_bufs;
	int ret, i, nr_pages;

	if (!wqueue)
		return -ENODEV;
	if (wqueue->notes)
		return -EBUSY;

	if (nr_notes < 1 ||
	    nr_notes > 512) /* TODO: choose a better hard limit */
		return -EINVAL;

	nr_pages = (nr_notes + WATCH_QUEUE_NOTES_PER_PAGE - 1);
	nr_pages /= WATCH_QUEUE_NOTES_PER_PAGE;
	user_bufs = account_pipe_buffers(pipe->user, pipe->nr_accounted, nr_pages);

	if (nr_pages > pipe->max_usage &&
	    (too_many_pipe_buffers_hard(user_bufs) ||
	     too_many_pipe_buffers_soft(user_bufs)) &&
	    pipe_is_unprivileged_user()) {
		ret = -EPERM;
		goto error;
	}

	nr_notes = nr_pages * WATCH_QUEUE_NOTES_PER_PAGE;
	ret = pipe_resize_ring(pipe, roundup_pow_of_two(nr_notes));
	if (ret < 0)
		goto error;

	ret = -ENOMEM;
	pages = kcalloc(sizeof(struct page *), nr_pages, GFP_KERNEL);
	if (!pages)
		goto error;

	for (i = 0; i < nr_pages; i++) {
		pages[i] = alloc_page(GFP_KERNEL);
		if (!pages[i])
			goto error_p;
		pages[i]->index = i * WATCH_QUEUE_NOTES_PER_PAGE;
	}

	bitmap = bitmap_alloc(nr_notes, GFP_KERNEL);
	if (!bitmap)
		goto error_p;

	bitmap_fill(bitmap, nr_notes);
	wqueue->notes = pages;
	wqueue->notes_bitmap = bitmap;
	wqueue->nr_pages = nr_pages;
	wqueue->nr_notes = nr_notes;
	return 0;

error_p:
	while (--i >= 0)
		__free_page(pages[i]);
	kfree(pages);
error:
	(void) account_pipe_buffers(pipe->user, nr_pages, pipe->nr_accounted);
	return ret;
}

/*
 * Set the filter on a watch queue.
 */
long watch_queue_set_filter(struct pipe_inode_info *pipe,
			    struct watch_notification_filter __user *_filter)
{
	struct watch_notification_type_filter *tf;
	struct watch_notification_filter filter;
	struct watch_type_filter *q;
	struct watch_filter *wfilter;
	struct watch_queue *wqueue = pipe->watch_queue;
	int ret, nr_filter = 0, i;

	if (!wqueue)
		return -ENODEV;

	if (!_filter) {
		/* Remove the old filter */
		wfilter = NULL;
		goto set;
	}

	/* Grab the user's filter specification */
	if (copy_from_user(&filter, _filter, sizeof(filter)) != 0)
		return -EFAULT;
	if (filter.nr_filters == 0 ||
	    filter.nr_filters > 16 ||
	    filter.__reserved != 0)
		return -EINVAL;

	tf = memdup_user(_filter->filters, filter.nr_filters * sizeof(*tf));
	if (IS_ERR(tf))
		return PTR_ERR(tf);

	ret = -EINVAL;
	for (i = 0; i < filter.nr_filters; i++) {
		if ((tf[i].info_filter & ~tf[i].info_mask) ||
		    tf[i].info_mask & WATCH_INFO_LENGTH)
			goto err_filter;
		/* Ignore any unknown types */
		if (tf[i].type >= WATCH_TYPE__NR)
			continue;
		nr_filter++;
	}

	/* Now we need to build the internal filter from only the relevant
	 * user-specified filters.
	 */
	ret = -ENOMEM;
	wfilter = kzalloc(struct_size(wfilter, filters, nr_filter), GFP_KERNEL);
	if (!wfilter)
		goto err_filter;
	wfilter->nr_filters = nr_filter;

	q = wfilter->filters;
	for (i = 0; i < filter.nr_filters; i++) {
		if (tf[i].type >= WATCH_TYPE__NR)
			continue;

		q->type			= tf[i].type;
		q->info_filter		= tf[i].info_filter;
		q->info_mask		= tf[i].info_mask;
		q->subtype_filter[0]	= tf[i].subtype_filter[0];
		__set_bit(q->type, wfilter->type_filter);
		q++;
	}

	kfree(tf);
set:
	pipe_lock(pipe);
	wfilter = rcu_replace_pointer(wqueue->filter, wfilter,
				      lockdep_is_held(&pipe->mutex));
	pipe_unlock(pipe);
	if (wfilter)
		kfree_rcu(wfilter, rcu);
	return 0;

err_filter:
	kfree(tf);
	return ret;
}

static void __put_watch_queue(struct kref *kref)
{
	struct watch_queue *wqueue =
		container_of(kref, struct watch_queue, usage);
	struct watch_filter *wfilter;
	int i;

	for (i = 0; i < wqueue->nr_pages; i++)
		__free_page(wqueue->notes[i]);
	kfree(wqueue->notes);
	bitmap_free(wqueue->notes_bitmap);

	wfilter = rcu_access_pointer(wqueue->filter);
	if (wfilter)
		kfree_rcu(wfilter, rcu);
	kfree_rcu(wqueue, rcu);
}

/**
 * put_watch_queue - Dispose of a ref on a watchqueue.
 * @wqueue: The watch queue to unref.
 */
void put_watch_queue(struct watch_queue *wqueue)
{
	kref_put(&wqueue->usage, __put_watch_queue);
}
EXPORT_SYMBOL(put_watch_queue);

static void free_watch(struct rcu_head *rcu)
{
	struct watch *watch = container_of(rcu, struct watch, rcu);

	put_watch_queue(rcu_access_pointer(watch->queue));
	atomic_dec(&watch->cred->user->nr_watches);
	put_cred(watch->cred);
	kfree(watch);
}

static void __put_watch(struct kref *kref)
{
	struct watch *watch = container_of(kref, struct watch, usage);

	call_rcu(&watch->rcu, free_watch);
}

/*
 * Discard a watch.
 */
static void put_watch(struct watch *watch)
{
	kref_put(&watch->usage, __put_watch);
}

/**
 * init_watch - Initialise a watch
 * @watch: The watch to initialise.
 * @wqueue: The queue to assign.
 *
 * Initialise a watch and set the watch queue.
 */
void init_watch(struct watch *watch, struct watch_queue *wqueue)
{
	kref_init(&watch->usage);
	INIT_HLIST_NODE(&watch->list_node);
	INIT_HLIST_NODE(&watch->queue_node);
	rcu_assign_pointer(watch->queue, wqueue);
}

static int add_one_watch(struct watch *watch, struct watch_list *wlist, struct watch_queue *wqueue)
{
	const struct cred *cred;
	struct watch *w;

	hlist_for_each_entry(w, &wlist->watchers, list_node) {
		struct watch_queue *wq = rcu_access_pointer(w->queue);
		if (wqueue == wq && watch->id == w->id)
			return -EBUSY;
	}

	cred = current_cred();
	if (atomic_inc_return(&cred->user->nr_watches) > task_rlimit(current, RLIMIT_NOFILE)) {
		atomic_dec(&cred->user->nr_watches);
		return -EAGAIN;
	}

	watch->cred = get_cred(cred);
	rcu_assign_pointer(watch->watch_list, wlist);

	kref_get(&wqueue->usage);
	kref_get(&watch->usage);
	hlist_add_head(&watch->queue_node, &wqueue->watches);
	hlist_add_head_rcu(&watch->list_node, &wlist->watchers);
	return 0;
}

/**
 * add_watch_to_object - Add a watch on an object to a watch list
 * @watch: The watch to add
 * @wlist: The watch list to add to
 *
 * @watch->queue must have been set to point to the queue to post notifications
 * to and the watch list of the object to be watched.  @watch->cred must also
 * have been set to the appropriate credentials and a ref taken on them.
 *
 * The caller must pin the queue and the list both and must hold the list
 * locked against racing watch additions/removals.
 */
int add_watch_to_object(struct watch *watch, struct watch_list *wlist)
{
	struct watch_queue *wqueue;
	int ret = -ENOENT;

	rcu_read_lock();

	wqueue = rcu_access_pointer(watch->queue);
	if (lock_wqueue(wqueue)) {
		spin_lock(&wlist->lock);
		ret = add_one_watch(watch, wlist, wqueue);
		spin_unlock(&wlist->lock);
		unlock_wqueue(wqueue);
	}

	rcu_read_unlock();
	return ret;
}
EXPORT_SYMBOL(add_watch_to_object);

/**
 * remove_watch_from_object - Remove a watch or all watches from an object.
 * @wlist: The watch list to remove from
 * @wq: The watch queue of interest (ignored if @all is true)
 * @id: The ID of the watch to remove (ignored if @all is true)
 * @all: True to remove all objects
 *
 * Remove a specific watch or all watches from an object.  A notification is
 * sent to the watcher to tell them that this happened.
 */
int remove_watch_from_object(struct watch_list *wlist, struct watch_queue *wq,
			     u64 id, bool all)
{
	struct watch_notification_removal n;
	struct watch_queue *wqueue;
	struct watch *watch;
	int ret = -EBADSLT;

	rcu_read_lock();

again:
	spin_lock(&wlist->lock);
	hlist_for_each_entry(watch, &wlist->watchers, list_node) {
		if (all ||
		    (watch->id == id && rcu_access_pointer(watch->queue) == wq))
			goto found;
	}
	spin_unlock(&wlist->lock);
	goto out;

found:
	ret = 0;
	hlist_del_init_rcu(&watch->list_node);
	rcu_assign_pointer(watch->watch_list, NULL);
	spin_unlock(&wlist->lock);

	/* We now own the reference on watch that used to belong to wlist. */

	n.watch.type = WATCH_TYPE_META;
	n.watch.subtype = WATCH_META_REMOVAL_NOTIFICATION;
	n.watch.info = watch->info_id | watch_sizeof(n.watch);
	n.id = id;
	if (id != 0)
		n.watch.info = watch->info_id | watch_sizeof(n);

	wqueue = rcu_dereference(watch->queue);

	if (lock_wqueue(wqueue)) {
		post_one_notification(wqueue, &n.watch);

		if (!hlist_unhashed(&watch->queue_node)) {
			hlist_del_init_rcu(&watch->queue_node);
			put_watch(watch);
		}

		unlock_wqueue(wqueue);
	}

	if (wlist->release_watch) {
		void (*release_watch)(struct watch *);

		release_watch = wlist->release_watch;
		rcu_read_unlock();
		(*release_watch)(watch);
		rcu_read_lock();
	}
	put_watch(watch);

	if (all && !hlist_empty(&wlist->watchers))
		goto again;
out:
	rcu_read_unlock();
	return ret;
}
EXPORT_SYMBOL(remove_watch_from_object);

/*
 * Remove all the watches that are contributory to a queue.  This has the
 * potential to race with removal of the watches by the destruction of the
 * objects being watched or with the distribution of notifications.
 */
void watch_queue_clear(struct watch_queue *wqueue)
{
	struct watch_list *wlist;
	struct watch *watch;
	bool release;

	rcu_read_lock();
	spin_lock_bh(&wqueue->lock);

<<<<<<< HEAD
	/* Prevent new notifications from being stored. */
	wqueue->defunct = true;
=======
	/*
	 * This pipe can be freed by callers like free_pipe_info().
	 * Removing this reference also prevents new notifications.
	 */
	wqueue->pipe = NULL;
>>>>>>> eb3cdb58

	while (!hlist_empty(&wqueue->watches)) {
		watch = hlist_entry(wqueue->watches.first, struct watch, queue_node);
		hlist_del_init_rcu(&watch->queue_node);
		/* We now own a ref on the watch. */
		spin_unlock_bh(&wqueue->lock);

		/* We can't do the next bit under the queue lock as we need to
		 * get the list lock - which would cause a deadlock if someone
		 * was removing from the opposite direction at the same time or
		 * posting a notification.
		 */
		wlist = rcu_dereference(watch->watch_list);
		if (wlist) {
			void (*release_watch)(struct watch *);

			spin_lock(&wlist->lock);

			release = !hlist_unhashed(&watch->list_node);
			if (release) {
				hlist_del_init_rcu(&watch->list_node);
				rcu_assign_pointer(watch->watch_list, NULL);

				/* We now own a second ref on the watch. */
			}

			release_watch = wlist->release_watch;
			spin_unlock(&wlist->lock);

			if (release) {
				if (release_watch) {
					rcu_read_unlock();
					/* This might need to call dput(), so
					 * we have to drop all the locks.
					 */
					(*release_watch)(watch);
					rcu_read_lock();
				}
				put_watch(watch);
			}
		}

		put_watch(watch);
		spin_lock_bh(&wqueue->lock);
	}

	spin_unlock_bh(&wqueue->lock);
	rcu_read_unlock();
}

/**
 * get_watch_queue - Get a watch queue from its file descriptor.
 * @fd: The fd to query.
 */
struct watch_queue *get_watch_queue(int fd)
{
	struct pipe_inode_info *pipe;
	struct watch_queue *wqueue = ERR_PTR(-EINVAL);
	struct fd f;

	f = fdget(fd);
	if (f.file) {
		pipe = get_pipe_info(f.file, false);
		if (pipe && pipe->watch_queue) {
			wqueue = pipe->watch_queue;
			kref_get(&wqueue->usage);
		}
		fdput(f);
	}

	return wqueue;
}
EXPORT_SYMBOL(get_watch_queue);

/*
 * Initialise a watch queue
 */
int watch_queue_init(struct pipe_inode_info *pipe)
{
	struct watch_queue *wqueue;

	wqueue = kzalloc(sizeof(*wqueue), GFP_KERNEL);
	if (!wqueue)
		return -ENOMEM;

	wqueue->pipe = pipe;
	kref_init(&wqueue->usage);
	spin_lock_init(&wqueue->lock);
	INIT_HLIST_HEAD(&wqueue->watches);

	pipe->watch_queue = wqueue;
	return 0;
}<|MERGE_RESOLUTION|>--- conflicted
+++ resolved
@@ -42,11 +42,7 @@
 static inline bool lock_wqueue(struct watch_queue *wqueue)
 {
 	spin_lock_bh(&wqueue->lock);
-<<<<<<< HEAD
-	if (unlikely(wqueue->defunct)) {
-=======
 	if (unlikely(!wqueue->pipe)) {
->>>>>>> eb3cdb58
 		spin_unlock_bh(&wqueue->lock);
 		return false;
 	}
@@ -604,16 +600,11 @@
 	rcu_read_lock();
 	spin_lock_bh(&wqueue->lock);
 
-<<<<<<< HEAD
-	/* Prevent new notifications from being stored. */
-	wqueue->defunct = true;
-=======
 	/*
 	 * This pipe can be freed by callers like free_pipe_info().
 	 * Removing this reference also prevents new notifications.
 	 */
 	wqueue->pipe = NULL;
->>>>>>> eb3cdb58
 
 	while (!hlist_empty(&wqueue->watches)) {
 		watch = hlist_entry(wqueue->watches.first, struct watch, queue_node);
