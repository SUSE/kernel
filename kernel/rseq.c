// SPDX-License-Identifier: GPL-2.0+
/*
 * Restartable sequences system call
 *
 * Copyright (C) 2015, Google, Inc.,
 * Paul Turner <pjt@google.com> and Andrew Hunter <ahh@google.com>
 * Copyright (C) 2015-2018, EfficiOS Inc.,
 * Mathieu Desnoyers <mathieu.desnoyers@efficios.com>
 */

#include <linux/sched.h>
#include <linux/uaccess.h>
#include <linux/syscalls.h>
#include <linux/rseq.h>
#include <linux/types.h>
#include <linux/ratelimit.h>
#include <asm/ptrace.h>

#define CREATE_TRACE_POINTS
#include <trace/events/rseq.h>

/* The original rseq structure size (including padding) is 32 bytes. */
#define ORIG_RSEQ_SIZE		32

#define RSEQ_CS_NO_RESTART_FLAGS (RSEQ_CS_FLAG_NO_RESTART_ON_PREEMPT | \
				  RSEQ_CS_FLAG_NO_RESTART_ON_SIGNAL | \
				  RSEQ_CS_FLAG_NO_RESTART_ON_MIGRATE)

#ifdef CONFIG_DEBUG_RSEQ
static struct rseq *rseq_kernel_fields(struct task_struct *t)
{
	return (struct rseq *) t->rseq_fields;
}

static int rseq_validate_ro_fields(struct task_struct *t)
{
	static DEFINE_RATELIMIT_STATE(_rs,
				      DEFAULT_RATELIMIT_INTERVAL,
				      DEFAULT_RATELIMIT_BURST);
	u32 cpu_id_start, cpu_id, node_id, mm_cid;
	struct rseq __user *rseq = t->rseq;

	/*
	 * Validate fields which are required to be read-only by
	 * user-space.
	 */
	if (!user_read_access_begin(rseq, t->rseq_len))
		goto efault;
	unsafe_get_user(cpu_id_start, &rseq->cpu_id_start, efault_end);
	unsafe_get_user(cpu_id, &rseq->cpu_id, efault_end);
	unsafe_get_user(node_id, &rseq->node_id, efault_end);
	unsafe_get_user(mm_cid, &rseq->mm_cid, efault_end);
	user_read_access_end();

	if ((cpu_id_start != rseq_kernel_fields(t)->cpu_id_start ||
	    cpu_id != rseq_kernel_fields(t)->cpu_id ||
	    node_id != rseq_kernel_fields(t)->node_id ||
	    mm_cid != rseq_kernel_fields(t)->mm_cid) && __ratelimit(&_rs)) {

		pr_warn("Detected rseq corruption for pid: %d, name: %s\n"
			"\tcpu_id_start: %u ?= %u\n"
			"\tcpu_id:       %u ?= %u\n"
			"\tnode_id:      %u ?= %u\n"
			"\tmm_cid:       %u ?= %u\n",
			t->pid, t->comm,
			cpu_id_start, rseq_kernel_fields(t)->cpu_id_start,
			cpu_id, rseq_kernel_fields(t)->cpu_id,
			node_id, rseq_kernel_fields(t)->node_id,
			mm_cid, rseq_kernel_fields(t)->mm_cid);
	}

	/* For now, only print a console warning on mismatch. */
	return 0;

efault_end:
	user_read_access_end();
efault:
	return -EFAULT;
}

/*
 * Update an rseq field and its in-kernel copy in lock-step to keep a coherent
 * state.
 */
#define rseq_unsafe_put_user(t, value, field, error_label)		\
	do {								\
		unsafe_put_user(value, &t->rseq->field, error_label);	\
		rseq_kernel_fields(t)->field = value;			\
	} while (0)

#else
static int rseq_validate_ro_fields(struct task_struct *t)
{
	return 0;
}

#define rseq_unsafe_put_user(t, value, field, error_label)		\
	unsafe_put_user(value, &t->rseq->field, error_label)
#endif

/*
 *
 * Restartable sequences are a lightweight interface that allows
 * user-level code to be executed atomically relative to scheduler
 * preemption and signal delivery. Typically used for implementing
 * per-cpu operations.
 *
 * It allows user-space to perform update operations on per-cpu data
 * without requiring heavy-weight atomic operations.
 *
 * Detailed algorithm of rseq user-space assembly sequences:
 *
 *                     init(rseq_cs)
 *                     cpu = TLS->rseq::cpu_id_start
 *   [1]               TLS->rseq::rseq_cs = rseq_cs
 *   [start_ip]        ----------------------------
 *   [2]               if (cpu != TLS->rseq::cpu_id)
 *                             goto abort_ip;
 *   [3]               <last_instruction_in_cs>
 *   [post_commit_ip]  ----------------------------
 *
 *   The address of jump target abort_ip must be outside the critical
 *   region, i.e.:
 *
 *     [abort_ip] < [start_ip]  || [abort_ip] >= [post_commit_ip]
 *
 *   Steps [2]-[3] (inclusive) need to be a sequence of instructions in
 *   userspace that can handle being interrupted between any of those
 *   instructions, and then resumed to the abort_ip.
 *
 *   1.  Userspace stores the address of the struct rseq_cs assembly
 *       block descriptor into the rseq_cs field of the registered
 *       struct rseq TLS area. This update is performed through a single
 *       store within the inline assembly instruction sequence.
 *       [start_ip]
 *
 *   2.  Userspace tests to check whether the current cpu_id field match
 *       the cpu number loaded before start_ip, branching to abort_ip
 *       in case of a mismatch.
 *
 *       If the sequence is preempted or interrupted by a signal
 *       at or after start_ip and before post_commit_ip, then the kernel
 *       clears TLS->__rseq_abi::rseq_cs, and sets the user-space return
 *       ip to abort_ip before returning to user-space, so the preempted
 *       execution resumes at abort_ip.
 *
 *   3.  Userspace critical section final instruction before
 *       post_commit_ip is the commit. The critical section is
 *       self-terminating.
 *       [post_commit_ip]
 *
 *   4.  <success>
 *
 *   On failure at [2], or if interrupted by preempt or signal delivery
 *   between [1] and [3]:
 *
 *       [abort_ip]
 *   F1. <failure>
 */

static int rseq_update_cpu_node_id(struct task_struct *t)
{
	struct rseq __user *rseq = t->rseq;
	u32 cpu_id = raw_smp_processor_id();
	u32 node_id = cpu_to_node(cpu_id);
	u32 mm_cid = task_mm_cid(t);

	/*
	 * Validate read-only rseq fields.
	 */
	if (rseq_validate_ro_fields(t))
		goto efault;
	WARN_ON_ONCE((int) mm_cid < 0);
	if (!user_write_access_begin(rseq, t->rseq_len))
		goto efault;

	rseq_unsafe_put_user(t, cpu_id, cpu_id_start, efault_end);
	rseq_unsafe_put_user(t, cpu_id, cpu_id, efault_end);
	rseq_unsafe_put_user(t, node_id, node_id, efault_end);
	rseq_unsafe_put_user(t, mm_cid, mm_cid, efault_end);

	/*
	 * Additional feature fields added after ORIG_RSEQ_SIZE
	 * need to be conditionally updated only if
	 * t->rseq_len != ORIG_RSEQ_SIZE.
	 */
	user_write_access_end();
	trace_rseq_update(t);
	return 0;

efault_end:
	user_write_access_end();
efault:
	return -EFAULT;
}

static int rseq_reset_rseq_cpu_node_id(struct task_struct *t)
{
	struct rseq __user *rseq = t->rseq;
	u32 cpu_id_start = 0, cpu_id = RSEQ_CPU_ID_UNINITIALIZED, node_id = 0,
	    mm_cid = 0;

	/*
	 * Validate read-only rseq fields.
	 */
	if (rseq_validate_ro_fields(t))
		goto efault;

	if (!user_write_access_begin(rseq, t->rseq_len))
		goto efault;

	/*
	 * Reset all fields to their initial state.
	 *
	 * All fields have an initial state of 0 except cpu_id which is set to
	 * RSEQ_CPU_ID_UNINITIALIZED, so that any user coming in after
	 * unregistration can figure out that rseq needs to be registered
	 * again.
	 */
	rseq_unsafe_put_user(t, cpu_id_start, cpu_id_start, efault_end);
	rseq_unsafe_put_user(t, cpu_id, cpu_id, efault_end);
	rseq_unsafe_put_user(t, node_id, node_id, efault_end);
	rseq_unsafe_put_user(t, mm_cid, mm_cid, efault_end);

	/*
	 * Additional feature fields added after ORIG_RSEQ_SIZE
	 * need to be conditionally reset only if
	 * t->rseq_len != ORIG_RSEQ_SIZE.
	 */
	user_write_access_end();
<<<<<<< HEAD
=======
	return 0;

efault_end:
	user_write_access_end();
efault:
	return -EFAULT;
}

/*
 * Get the user-space pointer value stored in the 'rseq_cs' field.
 */
static int rseq_get_rseq_cs_ptr_val(struct rseq __user *rseq, u64 *rseq_cs)
{
	if (!rseq_cs)
		return -EFAULT;

#ifdef CONFIG_64BIT
	if (get_user(*rseq_cs, &rseq->rseq_cs))
		return -EFAULT;
#else
	if (copy_from_user(rseq_cs, &rseq->rseq_cs, sizeof(*rseq_cs)))
		return -EFAULT;
#endif

>>>>>>> e747403a
	return 0;

efault_end:
	user_write_access_end();
efault:
	return -EFAULT;
}

/*
 * If the rseq_cs field of 'struct rseq' contains a valid pointer to
 * user-space, copy 'struct rseq_cs' from user-space and validate its fields.
 */
static int rseq_get_rseq_cs(struct task_struct *t, struct rseq_cs *rseq_cs)
{
	struct rseq_cs __user *urseq_cs;
	u64 ptr;
	u32 __user *usig;
	u32 sig;
	int ret;

	ret = rseq_get_rseq_cs_ptr_val(t->rseq, &ptr);
	if (ret)
		return ret;

	/* If the rseq_cs pointer is NULL, return a cleared struct rseq_cs. */
	if (!ptr) {
		memset(rseq_cs, 0, sizeof(*rseq_cs));
		return 0;
	}
	/* Check that the pointer value fits in the user-space process space. */
	if (ptr >= TASK_SIZE)
		return -EINVAL;
	urseq_cs = (struct rseq_cs __user *)(unsigned long)ptr;
	if (copy_from_user(rseq_cs, urseq_cs, sizeof(*rseq_cs)))
		return -EFAULT;

	if (rseq_cs->start_ip >= TASK_SIZE ||
	    rseq_cs->start_ip + rseq_cs->post_commit_offset >= TASK_SIZE ||
	    rseq_cs->abort_ip >= TASK_SIZE ||
	    rseq_cs->version > 0)
		return -EINVAL;
	/* Check for overflow. */
	if (rseq_cs->start_ip + rseq_cs->post_commit_offset < rseq_cs->start_ip)
		return -EINVAL;
	/* Ensure that abort_ip is not in the critical section. */
	if (rseq_cs->abort_ip - rseq_cs->start_ip < rseq_cs->post_commit_offset)
		return -EINVAL;

	usig = (u32 __user *)(unsigned long)(rseq_cs->abort_ip - sizeof(u32));
	ret = get_user(sig, usig);
	if (ret)
		return ret;

	if (current->rseq_sig != sig) {
		printk_ratelimited(KERN_WARNING
			"Possible attack attempt. Unexpected rseq signature 0x%x, expecting 0x%x (pid=%d, addr=%p).\n",
			sig, current->rseq_sig, current->pid, usig);
		return -EINVAL;
	}
	return 0;
}

static bool rseq_warn_flags(const char *str, u32 flags)
{
	u32 test_flags;

	if (!flags)
		return false;
	test_flags = flags & RSEQ_CS_NO_RESTART_FLAGS;
	if (test_flags)
		pr_warn_once("Deprecated flags (%u) in %s ABI structure", test_flags, str);
	test_flags = flags & ~RSEQ_CS_NO_RESTART_FLAGS;
	if (test_flags)
		pr_warn_once("Unknown flags (%u) in %s ABI structure", test_flags, str);
	return true;
}

static int rseq_need_restart(struct task_struct *t, u32 cs_flags)
{
	u32 flags, event_mask;
	int ret;

	if (rseq_warn_flags("rseq_cs", cs_flags))
		return -EINVAL;

	/* Get thread flags. */
	ret = get_user(flags, &t->rseq->flags);
	if (ret)
		return ret;

	if (rseq_warn_flags("rseq", flags))
		return -EINVAL;

	/*
	 * Load and clear event mask atomically with respect to
	 * scheduler preemption.
	 */
	preempt_disable();
	event_mask = t->rseq_event_mask;
	t->rseq_event_mask = 0;
	preempt_enable();

	return !!event_mask;
}

static int clear_rseq_cs(struct rseq __user *rseq)
{
	/*
	 * The rseq_cs field is set to NULL on preemption or signal
	 * delivery on top of rseq assembly block, as well as on top
	 * of code outside of the rseq assembly block. This performs
	 * a lazy clear of the rseq_cs field.
	 *
	 * Set rseq_cs to NULL.
	 */
#ifdef CONFIG_64BIT
	return put_user(0UL, &rseq->rseq_cs);
#else
	if (clear_user(&rseq->rseq_cs, sizeof(rseq->rseq_cs)))
		return -EFAULT;
	return 0;
#endif
}

/*
 * Unsigned comparison will be true when ip >= start_ip, and when
 * ip < start_ip + post_commit_offset.
 */
static bool in_rseq_cs(unsigned long ip, struct rseq_cs *rseq_cs)
{
	return ip - rseq_cs->start_ip < rseq_cs->post_commit_offset;
}

static int rseq_ip_fixup(struct pt_regs *regs)
{
	unsigned long ip = instruction_pointer(regs);
	struct task_struct *t = current;
	struct rseq_cs rseq_cs;
	int ret;

	ret = rseq_get_rseq_cs(t, &rseq_cs);
	if (ret)
		return ret;

	/*
	 * Handle potentially not being within a critical section.
	 * If not nested over a rseq critical section, restart is useless.
	 * Clear the rseq_cs pointer and return.
	 */
	if (!in_rseq_cs(ip, &rseq_cs))
		return clear_rseq_cs(t->rseq);
	ret = rseq_need_restart(t, rseq_cs.flags);
	if (ret <= 0)
		return ret;
	ret = clear_rseq_cs(t->rseq);
	if (ret)
		return ret;
	trace_rseq_ip_fixup(ip, rseq_cs.start_ip, rseq_cs.post_commit_offset,
			    rseq_cs.abort_ip);
	instruction_pointer_set(regs, (unsigned long)rseq_cs.abort_ip);
	return 0;
}

/*
 * This resume handler must always be executed between any of:
 * - preemption,
 * - signal delivery,
 * and return to user-space.
 *
 * This is how we can ensure that the entire rseq critical section
 * will issue the commit instruction only if executed atomically with
 * respect to other threads scheduled on the same CPU, and with respect
 * to signal handlers.
 */
void __rseq_handle_notify_resume(struct ksignal *ksig, struct pt_regs *regs)
{
	struct task_struct *t = current;
	int ret, sig;

	if (unlikely(t->flags & PF_EXITING))
		return;

	/*
	 * regs is NULL if and only if the caller is in a syscall path.  Skip
	 * fixup and leave rseq_cs as is so that rseq_sycall() will detect and
	 * kill a misbehaving userspace on debug kernels.
	 */
	if (regs) {
		ret = rseq_ip_fixup(regs);
		if (unlikely(ret < 0))
			goto error;
	}
	if (unlikely(rseq_update_cpu_node_id(t)))
		goto error;
	return;

error:
	sig = ksig ? ksig->sig : 0;
	force_sigsegv(sig);
}

#ifdef CONFIG_DEBUG_RSEQ

/*
 * Terminate the process if a syscall is issued within a restartable
 * sequence.
 */
void rseq_syscall(struct pt_regs *regs)
{
	unsigned long ip = instruction_pointer(regs);
	struct task_struct *t = current;
	struct rseq_cs rseq_cs;

	if (!t->rseq)
		return;
	if (rseq_get_rseq_cs(t, &rseq_cs) || in_rseq_cs(ip, &rseq_cs))
		force_sig(SIGSEGV);
}

#endif

/*
 * sys_rseq - setup restartable sequences for caller thread.
 */
SYSCALL_DEFINE4(rseq, struct rseq __user *, rseq, u32, rseq_len,
		int, flags, u32, sig)
{
	int ret;
	u64 rseq_cs;

	if (flags & RSEQ_FLAG_UNREGISTER) {
		if (flags & ~RSEQ_FLAG_UNREGISTER)
			return -EINVAL;
		/* Unregister rseq for current thread. */
		if (current->rseq != rseq || !current->rseq)
			return -EINVAL;
		if (rseq_len != current->rseq_len)
			return -EINVAL;
		if (current->rseq_sig != sig)
			return -EPERM;
		ret = rseq_reset_rseq_cpu_node_id(current);
		if (ret)
			return ret;
		current->rseq = NULL;
		current->rseq_sig = 0;
		current->rseq_len = 0;
		return 0;
	}

	if (unlikely(flags))
		return -EINVAL;

	if (current->rseq) {
		/*
		 * If rseq is already registered, check whether
		 * the provided address differs from the prior
		 * one.
		 */
		if (current->rseq != rseq || rseq_len != current->rseq_len)
			return -EINVAL;
		if (current->rseq_sig != sig)
			return -EPERM;
		/* Already registered. */
		return -EBUSY;
	}

	/*
	 * If there was no rseq previously registered, ensure the provided rseq
	 * is properly aligned, as communcated to user-space through the ELF
	 * auxiliary vector AT_RSEQ_ALIGN. If rseq_len is the original rseq
	 * size, the required alignment is the original struct rseq alignment.
	 *
	 * In order to be valid, rseq_len is either the original rseq size, or
	 * large enough to contain all supported fields, as communicated to
	 * user-space through the ELF auxiliary vector AT_RSEQ_FEATURE_SIZE.
	 */
	if (rseq_len < ORIG_RSEQ_SIZE ||
	    (rseq_len == ORIG_RSEQ_SIZE && !IS_ALIGNED((unsigned long)rseq, ORIG_RSEQ_SIZE)) ||
	    (rseq_len != ORIG_RSEQ_SIZE && (!IS_ALIGNED((unsigned long)rseq, __alignof__(*rseq)) ||
					    rseq_len < offsetof(struct rseq, end))))
		return -EINVAL;
	if (!access_ok(rseq, rseq_len))
		return -EFAULT;

	/*
	 * If the rseq_cs pointer is non-NULL on registration, clear it to
	 * avoid a potential segfault on return to user-space. The proper thing
	 * to do would have been to fail the registration but this would break
	 * older libcs that reuse the rseq area for new threads without
	 * clearing the fields.
	 */
	if (rseq_get_rseq_cs_ptr_val(rseq, &rseq_cs))
	        return -EFAULT;
	if (rseq_cs && clear_rseq_cs(rseq))
		return -EFAULT;

#ifdef CONFIG_DEBUG_RSEQ
	/*
	 * Initialize the in-kernel rseq fields copy for validation of
	 * read-only fields.
	 */
	if (get_user(rseq_kernel_fields(current)->cpu_id_start, &rseq->cpu_id_start) ||
	    get_user(rseq_kernel_fields(current)->cpu_id, &rseq->cpu_id) ||
	    get_user(rseq_kernel_fields(current)->node_id, &rseq->node_id) ||
	    get_user(rseq_kernel_fields(current)->mm_cid, &rseq->mm_cid))
		return -EFAULT;
#endif
	/*
	 * Activate the registration by setting the rseq area address, length
	 * and signature in the task struct.
	 */
	current->rseq = rseq;
	current->rseq_len = rseq_len;
	current->rseq_sig = sig;

	/*
	 * If rseq was previously inactive, and has just been
	 * registered, ensure the cpu_id_start and cpu_id fields
	 * are updated before returning to user-space.
	 */
	rseq_set_notify_resume(current);

	return 0;
}<|MERGE_RESOLUTION|>--- conflicted
+++ resolved
@@ -228,8 +228,6 @@
 	 * t->rseq_len != ORIG_RSEQ_SIZE.
 	 */
 	user_write_access_end();
-<<<<<<< HEAD
-=======
 	return 0;
 
 efault_end:
@@ -254,13 +252,7 @@
 		return -EFAULT;
 #endif
 
->>>>>>> e747403a
-	return 0;
-
-efault_end:
-	user_write_access_end();
-efault:
-	return -EFAULT;
+	return 0;
 }
 
 /*
