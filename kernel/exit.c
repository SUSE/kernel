--- conflicted
+++ resolved
@@ -67,11 +67,8 @@
 #include <linux/io_uring.h>
 #include <linux/kprobes.h>
 #include <linux/rethook.h>
-<<<<<<< HEAD
-=======
 #include <linux/sysfs.h>
 #include <linux/user_events.h>
->>>>>>> eb3cdb58
 
 #include <linux/uaccess.h>
 #include <asm/unistd.h>
@@ -104,8 +101,6 @@
 late_initcall(kernel_exit_sysctls_init);
 #endif
 
-<<<<<<< HEAD
-=======
 static atomic_t oops_count = ATOMIC_INIT(0);
 
 #ifdef CONFIG_SYSFS
@@ -125,7 +120,6 @@
 late_initcall(kernel_exit_sysfs_init);
 #endif
 
->>>>>>> eb3cdb58
 static void __unhash_process(struct task_struct *p, bool group_dead)
 {
 	nr_threads--;
@@ -817,32 +811,12 @@
 	struct task_struct *tsk = current;
 	int group_dead;
 
-<<<<<<< HEAD
+	WARN_ON(irqs_disabled());
+
+	synchronize_group_exit(tsk, code);
+
 	WARN_ON(tsk->plug);
 
-	/*
-	 * If do_dead is called because this processes oopsed, it's possible
-	 * that get_fs() was left as KERNEL_DS, so reset it to USER_DS before
-	 * continuing. Amongst other possible reasons, this is to prevent
-	 * mm_release()->clear_child_tid() from writing to a user-controlled
-	 * kernel address.
-	 *
-	 * On uptodate architectures force_uaccess_begin is a noop.  On
-	 * architectures that still have set_fs/get_fs in addition to handling
-	 * oopses handles kernel threads that run as set_fs(KERNEL_DS) by
-	 * default.
-	 */
-	force_uaccess_begin();
-
-	profile_task_exit(tsk);
-=======
-	WARN_ON(irqs_disabled());
-
-	synchronize_group_exit(tsk, code);
-
-	WARN_ON(tsk->plug);
-
->>>>>>> eb3cdb58
 	kcov_task_exit(tsk);
 	kmsan_task_exit(tsk);
 
@@ -951,66 +925,6 @@
 	lockdep_free_task(tsk);
 	do_task_dead();
 }
-<<<<<<< HEAD
-EXPORT_SYMBOL_GPL(do_exit);
-static atomic_t oops_count = ATOMIC_INIT(0);
-
-void __noreturn make_task_dead(int signr)
-{
-	/*
-	 * Take the task off the cpu after something catastrophic has
-	 * happened.
-	 *
-	 * We can get here from a kernel oops, sometimes with preemption off.
-	 * Start by checking for critical errors.
-	 * Then fix up important state like USER_DS and preemption.
-	 * Then do everything else.
-	 */
-	struct task_struct *tsk = current;
-	unsigned int limit;
-
-	if (unlikely(in_interrupt()))
-		panic("Aiee, killing interrupt handler!");
-	if (unlikely(!tsk->pid))
-		panic("Attempted to kill the idle task!");
-
-	if (unlikely(in_atomic())) {
-		pr_info("note: %s[%d] exited with preempt_count %d\n",
-			current->comm, task_pid_nr(current),
-			preempt_count());
-		preempt_count_set(PREEMPT_ENABLED);
-	}
-
-	/*
-	 * Every time the system oopses, if the oops happens while a reference
-	 * to an object was held, the reference leaks.
-	 * If the oops doesn't also leak memory, repeated oopsing can cause
-	 * reference counters to wrap around (if they're not using refcount_t).
-	 * This means that repeated oopsing can make unexploitable-looking bugs
-	 * exploitable through repeated oopsing.
-	 * To make sure this can't happen, place an upper bound on how often the
-	 * kernel may oops without panic().
-	 */
-	limit = READ_ONCE(oops_limit);
-	if (atomic_inc_return(&oops_count) >= limit && limit)
-		panic("Oopsed too often (kernel.oops_limit is %d)", limit);
-
-	/*
-	 * We're taking recursive faults here in make_task_dead. Safest is to just
-	 * leave this task alone and wait for reboot.
-	 */
-	if (unlikely(tsk->flags & PF_EXITING)) {
-		pr_alert("Fixing recursive fault but reboot is needed!\n");
-		futex_exit_recursive(tsk);
-		tsk->exit_state = EXIT_DEAD;
-		refcount_inc(&tsk->rcu_users);
-		do_task_dead();
-	}
-
-	do_exit(signr);
-}
-=======
->>>>>>> eb3cdb58
 
 void __noreturn make_task_dead(int signr)
 {
