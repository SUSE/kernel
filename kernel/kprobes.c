--- conflicted
+++ resolved
@@ -457,13 +457,8 @@
 	return 0;
 }
 
-<<<<<<< HEAD
-/* Return true(!0) if the kprobe is disarmed. Note: p must be on hash list */
-int kprobe_disarmed(struct kprobe *p)
-=======
 /* Return true if the kprobe is disarmed. Note: p must be on hash list */
 bool kprobe_disarmed(struct kprobe *p)
->>>>>>> eb3cdb58
 {
 	struct optimized_kprobe *op;
 
@@ -987,13 +982,9 @@
 {
 	struct kprobe *_p;
 
-<<<<<<< HEAD
-	/* Check collision with other optimized kprobes */
-=======
 	lockdep_assert_held(&text_mutex);
 
 	/* Find the overlapping optimized kprobes. */
->>>>>>> eb3cdb58
 	_p = get_optimized_kprobe(p->addr);
 	if (unlikely(_p))
 		/* Fallback to unoptimized kprobe */
@@ -1015,11 +1006,7 @@
 
 	if (!kprobe_queued(p)) {
 		arch_disarm_kprobe(p);
-<<<<<<< HEAD
-		/* If another kprobe was blocked, optimize it. */
-=======
 		/* If another kprobe was blocked, re-optimize it. */
->>>>>>> eb3cdb58
 		_p = get_optimized_kprobe(p->addr);
 		if (unlikely(_p) && reopt)
 			optimize_kprobe(_p);
@@ -1267,61 +1254,7 @@
 	preempt_enable();
 }
 
-<<<<<<< HEAD
-/*
- * This function is called from delayed_put_task_struct() when a task is
- * dead and cleaned up to recycle any function-return probe instances
- * associated with this task. These left over instances represent probed
- * functions that have been called but will never return.
- */
-void kprobe_flush_task(struct task_struct *tk)
-{
-	struct kretprobe_instance *ri;
-	struct llist_node *node;
-
-	/* Early boot, not yet initialized. */
-	if (unlikely(!kprobes_initialized))
-		return;
-
-	kprobe_busy_begin();
-
-	node = __llist_del_all(&tk->kretprobe_instances);
-	while (node) {
-		ri = container_of(node, struct kretprobe_instance, llist);
-		node = node->next;
-
-		recycle_rp_inst(ri);
-	}
-
-	kprobe_busy_end();
-}
-NOKPROBE_SYMBOL(kprobe_flush_task);
-
-static inline void free_rp_inst(struct kretprobe *rp)
-{
-	struct kretprobe_instance *ri;
-	struct freelist_node *node;
-	int count = 0;
-
-	node = rp->freelist.head;
-	while (node) {
-		ri = container_of(node, struct kretprobe_instance, freelist);
-		node = node->next;
-
-		kfree(ri);
-		count++;
-	}
-
-	if (refcount_sub_and_test(count, &rp->rph->ref)) {
-		kfree(rp->rph);
-		rp->rph = NULL;
-	}
-}
-
-/* Add the new probe to ap->list */
-=======
 /* Add the new probe to 'ap->list'. */
->>>>>>> eb3cdb58
 static int add_new_kprobe(struct kprobe *ap, struct kprobe *p)
 {
 	if (p->post_handler)
@@ -1931,7 +1864,78 @@
 
 #ifdef CONFIG_KRETPROBES
 
-<<<<<<< HEAD
+#if !defined(CONFIG_KRETPROBE_ON_RETHOOK)
+static void free_rp_inst_rcu(struct rcu_head *head)
+{
+	struct kretprobe_instance *ri = container_of(head, struct kretprobe_instance, rcu);
+
+	if (refcount_dec_and_test(&ri->rph->ref))
+		kfree(ri->rph);
+	kfree(ri);
+}
+NOKPROBE_SYMBOL(free_rp_inst_rcu);
+
+static void recycle_rp_inst(struct kretprobe_instance *ri)
+{
+	struct kretprobe *rp = get_kretprobe(ri);
+
+	if (likely(rp))
+		freelist_add(&ri->freelist, &rp->freelist);
+	else
+		call_rcu(&ri->rcu, free_rp_inst_rcu);
+}
+NOKPROBE_SYMBOL(recycle_rp_inst);
+
+/*
+ * This function is called from delayed_put_task_struct() when a task is
+ * dead and cleaned up to recycle any kretprobe instances associated with
+ * this task. These left over instances represent probed functions that
+ * have been called but will never return.
+ */
+void kprobe_flush_task(struct task_struct *tk)
+{
+	struct kretprobe_instance *ri;
+	struct llist_node *node;
+
+	/* Early boot, not yet initialized. */
+	if (unlikely(!kprobes_initialized))
+		return;
+
+	kprobe_busy_begin();
+
+	node = __llist_del_all(&tk->kretprobe_instances);
+	while (node) {
+		ri = container_of(node, struct kretprobe_instance, llist);
+		node = node->next;
+
+		recycle_rp_inst(ri);
+	}
+
+	kprobe_busy_end();
+}
+NOKPROBE_SYMBOL(kprobe_flush_task);
+
+static inline void free_rp_inst(struct kretprobe *rp)
+{
+	struct kretprobe_instance *ri;
+	struct freelist_node *node;
+	int count = 0;
+
+	node = rp->freelist.head;
+	while (node) {
+		ri = container_of(node, struct kretprobe_instance, freelist);
+		node = node->next;
+
+		kfree(ri);
+		count++;
+	}
+
+	if (refcount_sub_and_test(count, &rp->rph->ref)) {
+		kfree(rp->rph);
+		rp->rph = NULL;
+	}
+}
+
 /* This assumes the 'tsk' is the current task or the is not running. */
 static kprobe_opcode_t *__kretprobe_find_ret_addr(struct task_struct *tsk,
 						  struct llist_node **cur)
@@ -2015,163 +2019,6 @@
 		BUG_ON(1);
 	}
 
-=======
-#if !defined(CONFIG_KRETPROBE_ON_RETHOOK)
-static void free_rp_inst_rcu(struct rcu_head *head)
-{
-	struct kretprobe_instance *ri = container_of(head, struct kretprobe_instance, rcu);
-
-	if (refcount_dec_and_test(&ri->rph->ref))
-		kfree(ri->rph);
-	kfree(ri);
-}
-NOKPROBE_SYMBOL(free_rp_inst_rcu);
-
-static void recycle_rp_inst(struct kretprobe_instance *ri)
-{
-	struct kretprobe *rp = get_kretprobe(ri);
-
-	if (likely(rp))
-		freelist_add(&ri->freelist, &rp->freelist);
-	else
-		call_rcu(&ri->rcu, free_rp_inst_rcu);
-}
-NOKPROBE_SYMBOL(recycle_rp_inst);
-
-/*
- * This function is called from delayed_put_task_struct() when a task is
- * dead and cleaned up to recycle any kretprobe instances associated with
- * this task. These left over instances represent probed functions that
- * have been called but will never return.
- */
-void kprobe_flush_task(struct task_struct *tk)
-{
-	struct kretprobe_instance *ri;
-	struct llist_node *node;
-
-	/* Early boot, not yet initialized. */
-	if (unlikely(!kprobes_initialized))
-		return;
-
-	kprobe_busy_begin();
-
-	node = __llist_del_all(&tk->kretprobe_instances);
-	while (node) {
-		ri = container_of(node, struct kretprobe_instance, llist);
-		node = node->next;
-
-		recycle_rp_inst(ri);
-	}
-
-	kprobe_busy_end();
-}
-NOKPROBE_SYMBOL(kprobe_flush_task);
-
-static inline void free_rp_inst(struct kretprobe *rp)
-{
-	struct kretprobe_instance *ri;
-	struct freelist_node *node;
-	int count = 0;
-
-	node = rp->freelist.head;
-	while (node) {
-		ri = container_of(node, struct kretprobe_instance, freelist);
-		node = node->next;
-
-		kfree(ri);
-		count++;
-	}
-
-	if (refcount_sub_and_test(count, &rp->rph->ref)) {
-		kfree(rp->rph);
-		rp->rph = NULL;
-	}
-}
-
-/* This assumes the 'tsk' is the current task or the is not running. */
-static kprobe_opcode_t *__kretprobe_find_ret_addr(struct task_struct *tsk,
-						  struct llist_node **cur)
-{
-	struct kretprobe_instance *ri = NULL;
-	struct llist_node *node = *cur;
-
-	if (!node)
-		node = tsk->kretprobe_instances.first;
-	else
-		node = node->next;
-
-	while (node) {
-		ri = container_of(node, struct kretprobe_instance, llist);
-		if (ri->ret_addr != kretprobe_trampoline_addr()) {
-			*cur = node;
-			return ri->ret_addr;
-		}
-		node = node->next;
-	}
-	return NULL;
-}
-NOKPROBE_SYMBOL(__kretprobe_find_ret_addr);
-
-/**
- * kretprobe_find_ret_addr -- Find correct return address modified by kretprobe
- * @tsk: Target task
- * @fp: A frame pointer
- * @cur: a storage of the loop cursor llist_node pointer for next call
- *
- * Find the correct return address modified by a kretprobe on @tsk in unsigned
- * long type. If it finds the return address, this returns that address value,
- * or this returns 0.
- * The @tsk must be 'current' or a task which is not running. @fp is a hint
- * to get the currect return address - which is compared with the
- * kretprobe_instance::fp field. The @cur is a loop cursor for searching the
- * kretprobe return addresses on the @tsk. The '*@cur' should be NULL at the
- * first call, but '@cur' itself must NOT NULL.
- */
-unsigned long kretprobe_find_ret_addr(struct task_struct *tsk, void *fp,
-				      struct llist_node **cur)
-{
-	struct kretprobe_instance *ri = NULL;
-	kprobe_opcode_t *ret;
-
-	if (WARN_ON_ONCE(!cur))
-		return 0;
-
-	do {
-		ret = __kretprobe_find_ret_addr(tsk, cur);
-		if (!ret)
-			break;
-		ri = container_of(*cur, struct kretprobe_instance, llist);
-	} while (ri->fp != fp);
-
-	return (unsigned long)ret;
-}
-NOKPROBE_SYMBOL(kretprobe_find_ret_addr);
-
-void __weak arch_kretprobe_fixup_return(struct pt_regs *regs,
-					kprobe_opcode_t *correct_ret_addr)
-{
-	/*
-	 * Do nothing by default. Please fill this to update the fake return
-	 * address on the stack with the correct one on each arch if possible.
-	 */
-}
-
-unsigned long __kretprobe_trampoline_handler(struct pt_regs *regs,
-					     void *frame_pointer)
-{
-	kprobe_opcode_t *correct_ret_addr = NULL;
-	struct kretprobe_instance *ri = NULL;
-	struct llist_node *first, *node = NULL;
-	struct kretprobe *rp;
-
-	/* Find correct address and all nodes for this frame. */
-	correct_ret_addr = __kretprobe_find_ret_addr(current, &node);
-	if (!correct_ret_addr) {
-		pr_err("kretprobe: Return address not found, not execute handler. Maybe there is a bug in the kernel.\n");
-		BUG_ON(1);
-	}
-
->>>>>>> eb3cdb58
 	/*
 	 * Set the return address as the instruction pointer, because if the
 	 * user handler calls stack_trace_save_regs() with this 'regs',
@@ -2854,14 +2701,8 @@
 
 	err = populate_kprobe_blacklist(__start_kprobe_blacklist,
 					__stop_kprobe_blacklist);
-<<<<<<< HEAD
-	if (err) {
-		pr_err("Failed to populate blacklist (error %d), kprobes not restricted, be careful using them!\n", err);
-	}
-=======
 	if (err)
 		pr_err("Failed to populate blacklist (error %d), kprobes not restricted, be careful using them!\n", err);
->>>>>>> eb3cdb58
 
 	if (kretprobe_blacklist_size) {
 		/* lookup the function address from its name */
