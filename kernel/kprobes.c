--- conflicted
+++ resolved
@@ -1593,11 +1593,7 @@
 	}
 
 	/* Get module refcount and reject __init functions for loaded modules. */
-<<<<<<< HEAD
-	if (*probed_mod) {
-=======
 	if (IS_ENABLED(CONFIG_MODULES) && *probed_mod) {
->>>>>>> 2d5404ca
 		/*
 		 * We must hold a refcount of the probed module while updating
 		 * its code to prohibit unexpected unloading.
@@ -1961,20 +1957,10 @@
 {
 	struct kretprobe_holder *rph = rp->rph;
 
-<<<<<<< HEAD
-		kfree(ri);
-		count++;
-	}
-
-	if (count > 0 && refcount_sub_and_test(count, &rp->rph->ref))
-		kfree(rp->rph);
-	rp->rph = NULL;
-=======
 	if (!rph)
 		return;
 	rp->rph = NULL;
 	objpool_fini(&rph->pool);
->>>>>>> 2d5404ca
 }
 
 /* This assumes the 'tsk' is the current task or the is not running. */
@@ -2271,26 +2257,12 @@
 	if (!rp->rph)
 		return -ENOMEM;
 
-<<<<<<< HEAD
-	rcu_assign_pointer(rp->rph->rp, rp);
-	for (i = 0; i < rp->maxactive; i++) {
-		inst = kzalloc(sizeof(struct kretprobe_instance) +
-			       rp->data_size, GFP_KERNEL);
-		if (inst == NULL) {
-			refcount_set(&rp->rph->ref, i);
-			free_rp_inst(rp);
-			return -ENOMEM;
-		}
-		inst->rph = rp->rph;
-		freelist_add(&inst->freelist, &rp->freelist);
-=======
 	if (objpool_init(&rp->rph->pool, rp->maxactive, rp->data_size +
 			sizeof(struct kretprobe_instance), GFP_KERNEL,
 			rp->rph, kretprobe_init_inst, kretprobe_fini_pool)) {
 		kfree(rp->rph);
 		rp->rph = NULL;
 		return -ENOMEM;
->>>>>>> 2d5404ca
 	}
 	rcu_assign_pointer(rp->rph->rp, rp);
 	rp->nmissed = 0;
