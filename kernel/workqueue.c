--- conflicted
+++ resolved
@@ -2053,145 +2053,8 @@
 		destroy_worker(worker);
 		ret = true;
 	}
-<<<<<<< HEAD
 
 	return ret;
-}
-
-/**
- * manage_workers - manage worker pool
- * @worker: self
- *
- * Assume the manager role and manage gcwq worker pool @worker belongs
- * to.  At any given time, there can be only zero or one manager per
- * gcwq.  The exclusion is handled automatically by this function.
- *
- * The caller can safely start processing works on false return.  On
- * true return, it's guaranteed that need_to_create_worker() is false
- * and may_start_working() is true.
- *
- * CONTEXT:
- * spin_lock_irq(gcwq->lock) which may be released and regrabbed
- * multiple times.  Does GFP_KERNEL allocations.
- *
- * RETURNS:
- * false if no action was taken and gcwq->lock stayed locked, true if
- * some action was taken.
- */
-static bool manage_workers(struct worker *worker)
-{
-	struct worker_pool *pool = worker->pool;
-	bool ret = false;
-
-	if (pool->flags & POOL_MANAGING_WORKERS)
-		return ret;
-
-	pool->flags |= POOL_MANAGING_WORKERS;
-
-	/*
-	 * To simplify both worker management and CPU hotplug, hold off
-	 * management while hotplug is in progress.  CPU hotplug path can't
-	 * grab %POOL_MANAGING_WORKERS to achieve this because that can
-	 * lead to idle worker depletion (all become busy thinking someone
-	 * else is managing) which in turn can result in deadlock under
-	 * extreme circumstances.  Use @pool->manager_mutex to synchronize
-	 * manager against CPU hotplug.
-	 *
-	 * manager_mutex would always be free unless CPU hotplug is in
-	 * progress.  trylock first without dropping @gcwq->lock.
-	 */
-	if (unlikely(!mutex_trylock(&pool->manager_mutex))) {
-		spin_unlock_irq(&pool->gcwq->lock);
-		mutex_lock(&pool->manager_mutex);
-		/*
-		 * CPU hotplug could have happened while we were waiting
-		 * for manager_mutex.  Hotplug itself can't handle us
-		 * because manager isn't either on idle or busy list, and
-		 * @gcwq's state and ours could have deviated.
-		 *
-		 * As hotplug is now excluded via manager_mutex, we can
-		 * simply try to bind.  It will succeed or fail depending
-		 * on @gcwq's current state.  Try it and adjust
-		 * %WORKER_UNBOUND accordingly.
-		 */
-		if (worker_maybe_bind_and_lock(worker))
-			worker->flags &= ~WORKER_UNBOUND;
-		else
-			worker->flags |= WORKER_UNBOUND;
-
-		ret = true;
-	}
-
-	pool->flags &= ~POOL_MANAGE_WORKERS;
-
-	/*
-	 * Destroy and then create so that may_start_working() is true
-	 * on return.
-	 */
-	ret |= maybe_destroy_workers(pool);
-	ret |= maybe_create_worker(pool);
-
-	pool->flags &= ~POOL_MANAGING_WORKERS;
-	mutex_unlock(&pool->manager_mutex);
-	return ret;
-}
-
-/**
- * move_linked_works - move linked works to a list
- * @work: start of series of works to be scheduled
- * @head: target list to append @work to
- * @nextp: out paramter for nested worklist walking
- *
- * Schedule linked works starting from @work to @head.  Work series to
- * be scheduled starts at @work and includes any consecutive work with
- * WORK_STRUCT_LINKED set in its predecessor.
- *
- * If @nextp is not NULL, it's updated to point to the next work of
- * the last scheduled work.  This allows move_linked_works() to be
- * nested inside outer list_for_each_entry_safe().
- *
- * CONTEXT:
- * spin_lock_irq(gcwq->lock).
- */
-static void move_linked_works(struct work_struct *work, struct list_head *head,
-			      struct work_struct **nextp)
-{
-	struct work_struct *n;
-
-	/*
-	 * Linked worklist will always end before the end of the list,
-	 * use NULL for list head.
-	 */
-	list_for_each_entry_safe_from(work, n, NULL, entry) {
-		list_move_tail(&work->entry, head);
-		if (!(*work_data_bits(work) & WORK_STRUCT_LINKED))
-			break;
-	}
-
-	/*
-	 * If we're already inside safe list traversal and have moved
-	 * multiple works to the scheduled queue, the next position
-	 * needs to be updated.
-	 */
-	if (nextp)
-		*nextp = n;
-}
-
-static void cwq_activate_delayed_work(struct work_struct *work)
-{
-	struct cpu_workqueue_struct *cwq = get_work_cwq(work);
-=======
->>>>>>> ddffeb8c
-
-	return ret;
-}
-
-static void cwq_activate_first_delayed(struct cpu_workqueue_struct *cwq)
-{
-	struct work_struct *work = list_first_entry(&cwq->delayed_works,
-						    struct work_struct, entry);
-
-	cwq_activate_delayed_work(work);
 }
 
 /**
@@ -2364,12 +2227,6 @@
 
 	spin_unlock_irq(&gcwq->lock);
 
-<<<<<<< HEAD
-	smp_wmb();	/* paired with test_and_set_bit(PENDING) */
-	work_clear_pending(work);
-
-=======
->>>>>>> ddffeb8c
 	lock_map_acquire_read(&cwq->wq->lockdep_map);
 	lock_map_acquire(&lockdep_map);
 	trace_workqueue_execute_start(work);
@@ -3024,109 +2881,6 @@
 		return true;
 	} else {
 		return false;
-<<<<<<< HEAD
-}
-
-static bool wait_on_work(struct work_struct *work)
-{
-	bool ret = false;
-	int cpu;
-
-	might_sleep();
-
-	lock_map_acquire(&work->lockdep_map);
-	lock_map_release(&work->lockdep_map);
-
-	for_each_gcwq_cpu(cpu)
-		ret |= wait_on_cpu_work(get_gcwq(cpu), work);
-	return ret;
-}
-
-/**
- * flush_work_sync - wait until a work has finished execution
- * @work: the work to flush
- *
- * Wait until @work has finished execution.  On return, it's
- * guaranteed that all queueing instances of @work which happened
- * before this function is called are finished.  In other words, if
- * @work hasn't been requeued since this function was called, @work is
- * guaranteed to be idle on return.
- *
- * RETURNS:
- * %true if flush_work_sync() waited for the work to finish execution,
- * %false if it was already idle.
- */
-bool flush_work_sync(struct work_struct *work)
-{
-	struct wq_barrier barr;
-	bool pending, waited;
-
-	/* we'll wait for executions separately, queue barr only if pending */
-	pending = start_flush_work(work, &barr, false);
-
-	/* wait for executions to finish */
-	waited = wait_on_work(work);
-
-	/* wait for the pending one */
-	if (pending) {
-		wait_for_completion(&barr.done);
-		destroy_work_on_stack(&barr.work);
-	}
-
-	return pending || waited;
-}
-EXPORT_SYMBOL_GPL(flush_work_sync);
-
-/*
- * Upon a successful return (>= 0), the caller "owns" WORK_STRUCT_PENDING bit,
- * so this work can't be re-armed in any way.
- */
-static int try_to_grab_pending(struct work_struct *work)
-{
-	struct global_cwq *gcwq;
-	int ret = -1;
-
-	if (!test_and_set_bit(WORK_STRUCT_PENDING_BIT, work_data_bits(work)))
-		return 0;
-
-	/*
-	 * The queueing is in progress, or it is already queued. Try to
-	 * steal it from ->worklist without clearing WORK_STRUCT_PENDING.
-	 */
-	gcwq = get_work_gcwq(work);
-	if (!gcwq)
-		return ret;
-
-	spin_lock_irq(&gcwq->lock);
-	if (!list_empty(&work->entry)) {
-		/*
-		 * This work is queued, but perhaps we locked the wrong gcwq.
-		 * In that case we must see the new value after rmb(), see
-		 * insert_work()->wmb().
-		 */
-		smp_rmb();
-		if (gcwq == get_work_gcwq(work)) {
-			debug_work_deactivate(work);
-
-			/*
-			 * A delayed work item cannot be grabbed directly
-			 * because it might have linked NO_COLOR work items
-			 * which, if left on the delayed_list, will confuse
-			 * cwq->nr_active management later on and cause
-			 * stall.  Make sure the work item is activated
-			 * before grabbing.
-			 */
-			if (*work_data_bits(work) & WORK_STRUCT_DELAYED)
-				cwq_activate_delayed_work(work);
-
-			list_del_init(&work->entry);
-			cwq_dec_nr_in_flight(get_work_cwq(work),
-				get_work_color(work),
-				*work_data_bits(work) & WORK_STRUCT_DELAYED);
-			ret = 1;
-		}
-=======
->>>>>>> ddffeb8c
 	}
 }
 EXPORT_SYMBOL_GPL(flush_work);
