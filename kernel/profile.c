// SPDX-License-Identifier: GPL-2.0-only
/*
 *  linux/kernel/profile.c
 *  Simple profiling. Manages a direct-mapped profile hit count buffer,
 *  with configurable resolution, support for restricting the cpus on
 *  which profiling is done, and switching between cpu time and
 *  schedule() calls via kernel command line parameters passed at boot.
 *
 *  Scheduler profiling support, Arjan van de Ven and Ingo Molnar,
 *	Red Hat, July 2004
 *  Consolidation of architecture support code for profiling,
 *	Nadia Yvette Chambers, Oracle, July 2004
 *  Amortized hit count accounting via per-cpu open-addressed hashtables
 *	to resolve timer interrupt livelocks, Nadia Yvette Chambers,
 *	Oracle, 2004
 */

#include <linux/export.h>
#include <linux/profile.h>
#include <linux/memblock.h>
#include <linux/notifier.h>
#include <linux/mm.h>
#include <linux/cpumask.h>
#include <linux/cpu.h>
#include <linux/highmem.h>
#include <linux/mutex.h>
#include <linux/slab.h>
#include <linux/vmalloc.h>
#include <linux/sched/stat.h>

#include <asm/sections.h>
#include <asm/irq_regs.h>
#include <asm/ptrace.h>

struct profile_hit {
	u32 pc, hits;
};
#define PROFILE_GRPSHIFT	3
#define PROFILE_GRPSZ		(1 << PROFILE_GRPSHIFT)
#define NR_PROFILE_HIT		(PAGE_SIZE/sizeof(struct profile_hit))
#define NR_PROFILE_GRP		(NR_PROFILE_HIT/PROFILE_GRPSZ)

static atomic_t *prof_buffer;
static unsigned long prof_len;
static unsigned short int prof_shift;

int prof_on __read_mostly;
EXPORT_SYMBOL_GPL(prof_on);

static cpumask_var_t prof_cpu_mask;
#if defined(CONFIG_SMP) && defined(CONFIG_PROC_FS)
static DEFINE_PER_CPU(struct profile_hit *[2], cpu_profile_hits);
static DEFINE_PER_CPU(int, cpu_profile_flip);
static DEFINE_MUTEX(profile_flip_mutex);
#endif /* CONFIG_SMP */

int profile_setup(char *str)
{
	static const char schedstr[] = "schedule";
	static const char sleepstr[] = "sleep";
	static const char kvmstr[] = "kvm";
	const char *select = NULL;
	int par;

	if (!strncmp(str, sleepstr, strlen(sleepstr))) {
#ifdef CONFIG_SCHEDSTATS
		force_schedstat_enabled();
		prof_on = SLEEP_PROFILING;
<<<<<<< HEAD
		if (str[strlen(sleepstr)] == ',')
			str += strlen(sleepstr) + 1;
		if (get_option(&str, &par))
			prof_shift = clamp(par, 0, BITS_PER_LONG - 1);
		pr_info("kernel sleep profiling enabled (shift: %u)\n",
			prof_shift);
=======
		select = sleepstr;
>>>>>>> eb3cdb58
#else
		pr_warn("kernel sleep profiling requires CONFIG_SCHEDSTATS\n");
#endif /* CONFIG_SCHEDSTATS */
	} else if (!strncmp(str, schedstr, strlen(schedstr))) {
		prof_on = SCHED_PROFILING;
<<<<<<< HEAD
		if (str[strlen(schedstr)] == ',')
			str += strlen(schedstr) + 1;
		if (get_option(&str, &par))
			prof_shift = clamp(par, 0, BITS_PER_LONG - 1);
		pr_info("kernel schedule profiling enabled (shift: %u)\n",
			prof_shift);
	} else if (!strncmp(str, kvmstr, strlen(kvmstr))) {
		prof_on = KVM_PROFILING;
		if (str[strlen(kvmstr)] == ',')
			str += strlen(kvmstr) + 1;
		if (get_option(&str, &par))
			prof_shift = clamp(par, 0, BITS_PER_LONG - 1);
		pr_info("kernel KVM profiling enabled (shift: %u)\n",
			prof_shift);
=======
		select = schedstr;
	} else if (!strncmp(str, kvmstr, strlen(kvmstr))) {
		prof_on = KVM_PROFILING;
		select = kvmstr;
>>>>>>> eb3cdb58
	} else if (get_option(&str, &par)) {
		prof_shift = clamp(par, 0, BITS_PER_LONG - 1);
		prof_on = CPU_PROFILING;
		pr_info("kernel profiling enabled (shift: %u)\n",
			prof_shift);
	}

	if (select) {
		if (str[strlen(select)] == ',')
			str += strlen(select) + 1;
		if (get_option(&str, &par))
			prof_shift = clamp(par, 0, BITS_PER_LONG - 1);
		pr_info("kernel %s profiling enabled (shift: %u)\n",
			select, prof_shift);
	}

	return 1;
}
__setup("profile=", profile_setup);


int __ref profile_init(void)
{
	int buffer_bytes;
	if (!prof_on)
		return 0;

	/* only text is profiled */
	prof_len = (_etext - _stext) >> prof_shift;

	if (!prof_len) {
		pr_warn("profiling shift: %u too large\n", prof_shift);
		prof_on = 0;
		return -EINVAL;
	}

	buffer_bytes = prof_len*sizeof(atomic_t);

	if (!alloc_cpumask_var(&prof_cpu_mask, GFP_KERNEL))
		return -ENOMEM;

	cpumask_copy(prof_cpu_mask, cpu_possible_mask);

	prof_buffer = kzalloc(buffer_bytes, GFP_KERNEL|__GFP_NOWARN);
	if (prof_buffer)
		return 0;

	prof_buffer = alloc_pages_exact(buffer_bytes,
					GFP_KERNEL|__GFP_ZERO|__GFP_NOWARN);
	if (prof_buffer)
		return 0;

	prof_buffer = vzalloc(buffer_bytes);
	if (prof_buffer)
		return 0;

	free_cpumask_var(prof_cpu_mask);
	return -ENOMEM;
}

#if defined(CONFIG_SMP) && defined(CONFIG_PROC_FS)
/*
 * Each cpu has a pair of open-addressed hashtables for pending
 * profile hits. read_profile() IPI's all cpus to request them
 * to flip buffers and flushes their contents to prof_buffer itself.
 * Flip requests are serialized by the profile_flip_mutex. The sole
 * use of having a second hashtable is for avoiding cacheline
 * contention that would otherwise happen during flushes of pending
 * profile hits required for the accuracy of reported profile hits
 * and so resurrect the interrupt livelock issue.
 *
 * The open-addressed hashtables are indexed by profile buffer slot
 * and hold the number of pending hits to that profile buffer slot on
 * a cpu in an entry. When the hashtable overflows, all pending hits
 * are accounted to their corresponding profile buffer slots with
 * atomic_add() and the hashtable emptied. As numerous pending hits
 * may be accounted to a profile buffer slot in a hashtable entry,
 * this amortizes a number of atomic profile buffer increments likely
 * to be far larger than the number of entries in the hashtable,
 * particularly given that the number of distinct profile buffer
 * positions to which hits are accounted during short intervals (e.g.
 * several seconds) is usually very small. Exclusion from buffer
 * flipping is provided by interrupt disablement (note that for
 * SCHED_PROFILING or SLEEP_PROFILING profile_hit() may be called from
 * process context).
 * The hash function is meant to be lightweight as opposed to strong,
 * and was vaguely inspired by ppc64 firmware-supported inverted
 * pagetable hash functions, but uses a full hashtable full of finite
 * collision chains, not just pairs of them.
 *
 * -- nyc
 */
static void __profile_flip_buffers(void *unused)
{
	int cpu = smp_processor_id();

	per_cpu(cpu_profile_flip, cpu) = !per_cpu(cpu_profile_flip, cpu);
}

static void profile_flip_buffers(void)
{
	int i, j, cpu;

	mutex_lock(&profile_flip_mutex);
	j = per_cpu(cpu_profile_flip, get_cpu());
	put_cpu();
	on_each_cpu(__profile_flip_buffers, NULL, 1);
	for_each_online_cpu(cpu) {
		struct profile_hit *hits = per_cpu(cpu_profile_hits, cpu)[j];
		for (i = 0; i < NR_PROFILE_HIT; ++i) {
			if (!hits[i].hits) {
				if (hits[i].pc)
					hits[i].pc = 0;
				continue;
			}
			atomic_add(hits[i].hits, &prof_buffer[hits[i].pc]);
			hits[i].hits = hits[i].pc = 0;
		}
	}
	mutex_unlock(&profile_flip_mutex);
}

static void profile_discard_flip_buffers(void)
{
	int i, cpu;

	mutex_lock(&profile_flip_mutex);
	i = per_cpu(cpu_profile_flip, get_cpu());
	put_cpu();
	on_each_cpu(__profile_flip_buffers, NULL, 1);
	for_each_online_cpu(cpu) {
		struct profile_hit *hits = per_cpu(cpu_profile_hits, cpu)[i];
		memset(hits, 0, NR_PROFILE_HIT*sizeof(struct profile_hit));
	}
	mutex_unlock(&profile_flip_mutex);
}

static void do_profile_hits(int type, void *__pc, unsigned int nr_hits)
{
	unsigned long primary, secondary, flags, pc = (unsigned long)__pc;
	int i, j, cpu;
	struct profile_hit *hits;

	pc = min((pc - (unsigned long)_stext) >> prof_shift, prof_len - 1);
	i = primary = (pc & (NR_PROFILE_GRP - 1)) << PROFILE_GRPSHIFT;
	secondary = (~(pc << 1) & (NR_PROFILE_GRP - 1)) << PROFILE_GRPSHIFT;
	cpu = get_cpu();
	hits = per_cpu(cpu_profile_hits, cpu)[per_cpu(cpu_profile_flip, cpu)];
	if (!hits) {
		put_cpu();
		return;
	}
	/*
	 * We buffer the global profiler buffer into a per-CPU
	 * queue and thus reduce the number of global (and possibly
	 * NUMA-alien) accesses. The write-queue is self-coalescing:
	 */
	local_irq_save(flags);
	do {
		for (j = 0; j < PROFILE_GRPSZ; ++j) {
			if (hits[i + j].pc == pc) {
				hits[i + j].hits += nr_hits;
				goto out;
			} else if (!hits[i + j].hits) {
				hits[i + j].pc = pc;
				hits[i + j].hits = nr_hits;
				goto out;
			}
		}
		i = (i + secondary) & (NR_PROFILE_HIT - 1);
	} while (i != primary);

	/*
	 * Add the current hit(s) and flush the write-queue out
	 * to the global buffer:
	 */
	atomic_add(nr_hits, &prof_buffer[pc]);
	for (i = 0; i < NR_PROFILE_HIT; ++i) {
		atomic_add(hits[i].hits, &prof_buffer[hits[i].pc]);
		hits[i].pc = hits[i].hits = 0;
	}
out:
	local_irq_restore(flags);
	put_cpu();
}

static int profile_dead_cpu(unsigned int cpu)
{
	struct page *page;
	int i;

	if (cpumask_available(prof_cpu_mask))
		cpumask_clear_cpu(cpu, prof_cpu_mask);

	for (i = 0; i < 2; i++) {
		if (per_cpu(cpu_profile_hits, cpu)[i]) {
			page = virt_to_page(per_cpu(cpu_profile_hits, cpu)[i]);
			per_cpu(cpu_profile_hits, cpu)[i] = NULL;
			__free_page(page);
		}
	}
	return 0;
}

static int profile_prepare_cpu(unsigned int cpu)
{
	int i, node = cpu_to_mem(cpu);
	struct page *page;

	per_cpu(cpu_profile_flip, cpu) = 0;

	for (i = 0; i < 2; i++) {
		if (per_cpu(cpu_profile_hits, cpu)[i])
			continue;

		page = __alloc_pages_node(node, GFP_KERNEL | __GFP_ZERO, 0);
		if (!page) {
			profile_dead_cpu(cpu);
			return -ENOMEM;
		}
		per_cpu(cpu_profile_hits, cpu)[i] = page_address(page);

	}
	return 0;
}

static int profile_online_cpu(unsigned int cpu)
{
	if (cpumask_available(prof_cpu_mask))
		cpumask_set_cpu(cpu, prof_cpu_mask);

	return 0;
}

#else /* !CONFIG_SMP */
#define profile_flip_buffers()		do { } while (0)
#define profile_discard_flip_buffers()	do { } while (0)

static void do_profile_hits(int type, void *__pc, unsigned int nr_hits)
{
	unsigned long pc;
	pc = ((unsigned long)__pc - (unsigned long)_stext) >> prof_shift;
	atomic_add(nr_hits, &prof_buffer[min(pc, prof_len - 1)]);
}
#endif /* !CONFIG_SMP */

void profile_hits(int type, void *__pc, unsigned int nr_hits)
{
	if (prof_on != type || !prof_buffer)
		return;
	do_profile_hits(type, __pc, nr_hits);
}
EXPORT_SYMBOL_GPL(profile_hits);

void profile_tick(int type)
{
	struct pt_regs *regs = get_irq_regs();

	if (!user_mode(regs) && cpumask_available(prof_cpu_mask) &&
	    cpumask_test_cpu(smp_processor_id(), prof_cpu_mask))
		profile_hit(type, (void *)profile_pc(regs));
}

#ifdef CONFIG_PROC_FS
#include <linux/proc_fs.h>
#include <linux/seq_file.h>
#include <linux/uaccess.h>

static int prof_cpu_mask_proc_show(struct seq_file *m, void *v)
{
	seq_printf(m, "%*pb\n", cpumask_pr_args(prof_cpu_mask));
	return 0;
}

static int prof_cpu_mask_proc_open(struct inode *inode, struct file *file)
{
	return single_open(file, prof_cpu_mask_proc_show, NULL);
}

static ssize_t prof_cpu_mask_proc_write(struct file *file,
	const char __user *buffer, size_t count, loff_t *pos)
{
	cpumask_var_t new_value;
	int err;

	if (!zalloc_cpumask_var(&new_value, GFP_KERNEL))
		return -ENOMEM;

	err = cpumask_parse_user(buffer, count, new_value);
	if (!err) {
		cpumask_copy(prof_cpu_mask, new_value);
		err = count;
	}
	free_cpumask_var(new_value);
	return err;
}

static const struct proc_ops prof_cpu_mask_proc_ops = {
	.proc_open	= prof_cpu_mask_proc_open,
	.proc_read	= seq_read,
	.proc_lseek	= seq_lseek,
	.proc_release	= single_release,
	.proc_write	= prof_cpu_mask_proc_write,
};

void create_prof_cpu_mask(void)
{
	/* create /proc/irq/prof_cpu_mask */
	proc_create("irq/prof_cpu_mask", 0600, NULL, &prof_cpu_mask_proc_ops);
}

/*
 * This function accesses profiling information. The returned data is
 * binary: the sampling step and the actual contents of the profile
 * buffer. Use of the program readprofile is recommended in order to
 * get meaningful info out of these data.
 */
static ssize_t
read_profile(struct file *file, char __user *buf, size_t count, loff_t *ppos)
{
	unsigned long p = *ppos;
	ssize_t read;
	char *pnt;
	unsigned long sample_step = 1UL << prof_shift;

	profile_flip_buffers();
	if (p >= (prof_len+1)*sizeof(unsigned int))
		return 0;
	if (count > (prof_len+1)*sizeof(unsigned int) - p)
		count = (prof_len+1)*sizeof(unsigned int) - p;
	read = 0;

	while (p < sizeof(unsigned int) && count > 0) {
		if (put_user(*((char *)(&sample_step)+p), buf))
			return -EFAULT;
		buf++; p++; count--; read++;
	}
	pnt = (char *)prof_buffer + p - sizeof(atomic_t);
	if (copy_to_user(buf, (void *)pnt, count))
		return -EFAULT;
	read += count;
	*ppos += read;
	return read;
}

/* default is to not implement this call */
int __weak setup_profiling_timer(unsigned mult)
{
	return -EINVAL;
}

/*
 * Writing to /proc/profile resets the counters
 *
 * Writing a 'profiling multiplier' value into it also re-sets the profiling
 * interrupt frequency, on architectures that support this.
 */
static ssize_t write_profile(struct file *file, const char __user *buf,
			     size_t count, loff_t *ppos)
{
#ifdef CONFIG_SMP
	if (count == sizeof(int)) {
		unsigned int multiplier;

		if (copy_from_user(&multiplier, buf, sizeof(int)))
			return -EFAULT;

		if (setup_profiling_timer(multiplier))
			return -EINVAL;
	}
#endif
	profile_discard_flip_buffers();
	memset(prof_buffer, 0, prof_len * sizeof(atomic_t));
	return count;
}

static const struct proc_ops profile_proc_ops = {
	.proc_read	= read_profile,
	.proc_write	= write_profile,
	.proc_lseek	= default_llseek,
};

int __ref create_proc_profile(void)
{
	struct proc_dir_entry *entry;
#ifdef CONFIG_SMP
	enum cpuhp_state online_state;
#endif

	int err = 0;

	if (!prof_on)
		return 0;
#ifdef CONFIG_SMP
	err = cpuhp_setup_state(CPUHP_PROFILE_PREPARE, "PROFILE_PREPARE",
				profile_prepare_cpu, profile_dead_cpu);
	if (err)
		return err;

	err = cpuhp_setup_state(CPUHP_AP_ONLINE_DYN, "AP_PROFILE_ONLINE",
				profile_online_cpu, NULL);
	if (err < 0)
		goto err_state_prep;
	online_state = err;
	err = 0;
#endif
	entry = proc_create("profile", S_IWUSR | S_IRUGO,
			    NULL, &profile_proc_ops);
	if (!entry)
		goto err_state_onl;
	proc_set_size(entry, (1 + prof_len) * sizeof(atomic_t));

	return err;
err_state_onl:
#ifdef CONFIG_SMP
	cpuhp_remove_state(online_state);
err_state_prep:
	cpuhp_remove_state(CPUHP_PROFILE_PREPARE);
#endif
	return err;
}
subsys_initcall(create_proc_profile);
#endif /* CONFIG_PROC_FS */<|MERGE_RESOLUTION|>--- conflicted
+++ resolved
@@ -66,42 +66,16 @@
 #ifdef CONFIG_SCHEDSTATS
 		force_schedstat_enabled();
 		prof_on = SLEEP_PROFILING;
-<<<<<<< HEAD
-		if (str[strlen(sleepstr)] == ',')
-			str += strlen(sleepstr) + 1;
-		if (get_option(&str, &par))
-			prof_shift = clamp(par, 0, BITS_PER_LONG - 1);
-		pr_info("kernel sleep profiling enabled (shift: %u)\n",
-			prof_shift);
-=======
 		select = sleepstr;
->>>>>>> eb3cdb58
 #else
 		pr_warn("kernel sleep profiling requires CONFIG_SCHEDSTATS\n");
 #endif /* CONFIG_SCHEDSTATS */
 	} else if (!strncmp(str, schedstr, strlen(schedstr))) {
 		prof_on = SCHED_PROFILING;
-<<<<<<< HEAD
-		if (str[strlen(schedstr)] == ',')
-			str += strlen(schedstr) + 1;
-		if (get_option(&str, &par))
-			prof_shift = clamp(par, 0, BITS_PER_LONG - 1);
-		pr_info("kernel schedule profiling enabled (shift: %u)\n",
-			prof_shift);
-	} else if (!strncmp(str, kvmstr, strlen(kvmstr))) {
-		prof_on = KVM_PROFILING;
-		if (str[strlen(kvmstr)] == ',')
-			str += strlen(kvmstr) + 1;
-		if (get_option(&str, &par))
-			prof_shift = clamp(par, 0, BITS_PER_LONG - 1);
-		pr_info("kernel KVM profiling enabled (shift: %u)\n",
-			prof_shift);
-=======
 		select = schedstr;
 	} else if (!strncmp(str, kvmstr, strlen(kvmstr))) {
 		prof_on = KVM_PROFILING;
 		select = kvmstr;
->>>>>>> eb3cdb58
 	} else if (get_option(&str, &par)) {
 		prof_shift = clamp(par, 0, BITS_PER_LONG - 1);
 		prof_on = CPU_PROFILING;
