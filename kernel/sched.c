/*
 *  kernel/sched.c
 *
 *  Kernel scheduler and related syscalls
 *
 *  Copyright (C) 1991-2002  Linus Torvalds
 *
 *  1996-12-23  Modified by Dave Grothe to fix bugs in semaphores and
 *		make semaphores SMP safe
 *  1998-11-19	Implemented schedule_timeout() and related stuff
 *		by Andrea Arcangeli
 *  2002-01-04	New ultra-scalable O(1) scheduler by Ingo Molnar:
 *		hybrid priority-list and round-robin design with
 *		an array-switch method of distributing timeslices
 *		and per-CPU runqueues.  Cleanups and useful suggestions
 *		by Davide Libenzi, preemptible kernel bits by Robert Love.
 *  2003-09-03	Interactivity tuning by Con Kolivas.
 *  2004-04-02	Scheduler domains code by Nick Piggin
 *  2007-04-15  Work begun on replacing all interactivity tuning with a
 *              fair scheduling design by Con Kolivas.
 *  2007-05-05  Load balancing (smp-nice) and other improvements
 *              by Peter Williams
 *  2007-05-06  Interactivity improvements to CFS by Mike Galbraith
 *  2007-07-01  Group scheduling enhancements by Srivatsa Vaddagiri
 *  2007-11-29  RT balancing improvements by Steven Rostedt, Gregory Haskins,
 *              Thomas Gleixner, Mike Kravetz
 */

#include <linux/mm.h>
#include <linux/module.h>
#include <linux/nmi.h>
#include <linux/init.h>
#include <linux/uaccess.h>
#include <linux/highmem.h>
#include <linux/smp_lock.h>
#include <asm/mmu_context.h>
#include <linux/interrupt.h>
#include <linux/capability.h>
#include <linux/completion.h>
#include <linux/kernel_stat.h>
#include <linux/debug_locks.h>
#include <linux/security.h>
#include <linux/notifier.h>
#include <linux/profile.h>
#include <linux/freezer.h>
#include <linux/vmalloc.h>
#include <linux/blkdev.h>
#include <linux/delay.h>
#include <linux/pid_namespace.h>
#include <linux/smp.h>
#include <linux/threads.h>
#include <linux/timer.h>
#include <linux/rcupdate.h>
#include <linux/cpu.h>
#include <linux/cpuset.h>
#include <linux/percpu.h>
#include <linux/kthread.h>
#include <linux/proc_fs.h>
#include <linux/seq_file.h>
#include <linux/sysctl.h>
#include <linux/syscalls.h>
#include <linux/times.h>
#include <linux/tsacct_kern.h>
#include <linux/kprobes.h>
#include <linux/delayacct.h>
#include <linux/reciprocal_div.h>
#include <linux/unistd.h>
#include <linux/pagemap.h>
#include <linux/hrtimer.h>
#include <linux/tick.h>
#include <linux/bootmem.h>
#include <linux/debugfs.h>
#include <linux/ctype.h>
#include <linux/ftrace.h>
#include <trace/sched.h>
<<<<<<< HEAD
#include <linux/perfmon_kern.h>
=======
>>>>>>> 18e352e4

#include <asm/tlb.h>
#include <asm/irq_regs.h>

#include "sched_cpupri.h"

/*
 * Convert user-nice values [ -20 ... 0 ... 19 ]
 * to static priority [ MAX_RT_PRIO..MAX_PRIO-1 ],
 * and back.
 */
#define NICE_TO_PRIO(nice)	(MAX_RT_PRIO + (nice) + 20)
#define PRIO_TO_NICE(prio)	((prio) - MAX_RT_PRIO - 20)
#define TASK_NICE(p)		PRIO_TO_NICE((p)->static_prio)

/*
 * 'User priority' is the nice value converted to something we
 * can work with better when scaling various scheduler parameters,
 * it's a [ 0 ... 39 ] range.
 */
#define USER_PRIO(p)		((p)-MAX_RT_PRIO)
#define TASK_USER_PRIO(p)	USER_PRIO((p)->static_prio)
#define MAX_USER_PRIO		(USER_PRIO(MAX_PRIO))

/*
 * Helpers for converting nanosecond timing to jiffy resolution
 */
#define NS_TO_JIFFIES(TIME)	((unsigned long)(TIME) / (NSEC_PER_SEC / HZ))

#define NICE_0_LOAD		SCHED_LOAD_SCALE
#define NICE_0_SHIFT		SCHED_LOAD_SHIFT

/*
 * These are the 'tuning knobs' of the scheduler:
 *
 * default timeslice is 100 msecs (used only for SCHED_RR tasks).
 * Timeslices get refilled after they expire.
 */
#define DEF_TIMESLICE		(100 * HZ / 1000)

/*
 * single value that denotes runtime == period, ie unlimited time.
 */
#define RUNTIME_INF	((u64)~0ULL)

DEFINE_TRACE(sched_wait_task);
DEFINE_TRACE(sched_wakeup);
DEFINE_TRACE(sched_wakeup_new);
DEFINE_TRACE(sched_switch);
DEFINE_TRACE(sched_migrate_task);

#ifdef CONFIG_SMP

static void double_rq_lock(struct rq *rq1, struct rq *rq2);

/*
 * Divide a load by a sched group cpu_power : (load / sg->__cpu_power)
 * Since cpu_power is a 'constant', we can use a reciprocal divide.
 */
static inline u32 sg_div_cpu_power(const struct sched_group *sg, u32 load)
{
	return reciprocal_divide(load, sg->reciprocal_cpu_power);
}

/*
 * Each time a sched group cpu_power is changed,
 * we must compute its reciprocal value
 */
static inline void sg_inc_cpu_power(struct sched_group *sg, u32 val)
{
	sg->__cpu_power += val;
	sg->reciprocal_cpu_power = reciprocal_value(sg->__cpu_power);
}
#endif

static inline int rt_policy(int policy)
{
	if (unlikely(policy == SCHED_FIFO || policy == SCHED_RR))
		return 1;
	return 0;
}

static inline int task_has_rt_policy(struct task_struct *p)
{
	return rt_policy(p->policy);
}

/*
 * This is the priority-queue data structure of the RT scheduling class:
 */
struct rt_prio_array {
	DECLARE_BITMAP(bitmap, MAX_RT_PRIO+1); /* include 1 bit for delimiter */
	struct list_head queue[MAX_RT_PRIO];
};

struct rt_bandwidth {
	/* nests inside the rq lock: */
	spinlock_t		rt_runtime_lock;
	ktime_t			rt_period;
	u64			rt_runtime;
	struct hrtimer		rt_period_timer;
};

static struct rt_bandwidth def_rt_bandwidth;

static int do_sched_rt_period_timer(struct rt_bandwidth *rt_b, int overrun);

static enum hrtimer_restart sched_rt_period_timer(struct hrtimer *timer)
{
	struct rt_bandwidth *rt_b =
		container_of(timer, struct rt_bandwidth, rt_period_timer);
	ktime_t now;
	int overrun;
	int idle = 0;

	for (;;) {
		now = hrtimer_cb_get_time(timer);
		overrun = hrtimer_forward(timer, now, rt_b->rt_period);

		if (!overrun)
			break;

		idle = do_sched_rt_period_timer(rt_b, overrun);
	}

	return idle ? HRTIMER_NORESTART : HRTIMER_RESTART;
}

static
void init_rt_bandwidth(struct rt_bandwidth *rt_b, u64 period, u64 runtime)
{
	rt_b->rt_period = ns_to_ktime(period);
	rt_b->rt_runtime = runtime;

	spin_lock_init(&rt_b->rt_runtime_lock);

	hrtimer_init(&rt_b->rt_period_timer,
			CLOCK_MONOTONIC, HRTIMER_MODE_REL);
	rt_b->rt_period_timer.function = sched_rt_period_timer;
}

static inline int rt_bandwidth_enabled(void)
{
	return sysctl_sched_rt_runtime >= 0;
}

static void start_rt_bandwidth(struct rt_bandwidth *rt_b)
{
	ktime_t now;

	if (rt_bandwidth_enabled() && rt_b->rt_runtime == RUNTIME_INF)
		return;

	if (hrtimer_active(&rt_b->rt_period_timer))
		return;

	spin_lock(&rt_b->rt_runtime_lock);
	for (;;) {
		if (hrtimer_active(&rt_b->rt_period_timer))
			break;

		now = hrtimer_cb_get_time(&rt_b->rt_period_timer);
		hrtimer_forward(&rt_b->rt_period_timer, now, rt_b->rt_period);
		hrtimer_start_expires(&rt_b->rt_period_timer,
				HRTIMER_MODE_ABS);
	}
	spin_unlock(&rt_b->rt_runtime_lock);
}

#ifdef CONFIG_RT_GROUP_SCHED
static void destroy_rt_bandwidth(struct rt_bandwidth *rt_b)
{
	hrtimer_cancel(&rt_b->rt_period_timer);
}
#endif

/*
 * sched_domains_mutex serializes calls to arch_init_sched_domains,
 * detach_destroy_domains and partition_sched_domains.
 */
static DEFINE_MUTEX(sched_domains_mutex);

#ifdef CONFIG_GROUP_SCHED

#include <linux/cgroup.h>

struct cfs_rq;

static LIST_HEAD(task_groups);

/* task group related information */
struct task_group {
#ifdef CONFIG_CGROUP_SCHED
	struct cgroup_subsys_state css;
#endif

#ifdef CONFIG_USER_SCHED
	uid_t uid;
#endif

#ifdef CONFIG_FAIR_GROUP_SCHED
	/* schedulable entities of this group on each cpu */
	struct sched_entity **se;
	/* runqueue "owned" by this group on each cpu */
	struct cfs_rq **cfs_rq;
	unsigned long shares;
#endif

	struct sched_rt_entity **rt_se;
	struct rt_rq **rt_rq;

	struct rt_bandwidth rt_bandwidth;

	struct rcu_head rcu;
	struct list_head list;

	struct task_group *parent;
	struct list_head siblings;
	struct list_head children;
};

#ifdef CONFIG_USER_SCHED

/* Helper function to pass uid information to create_sched_user() */
void set_tg_uid(struct user_struct *user)
{
	user->tg->uid = user->uid;
}

/*
 * Root task group.
 * 	Every UID task group (including init_task_group aka UID-0) will
 * 	be a child to this group.
 */
struct task_group root_task_group;

#ifdef CONFIG_FAIR_GROUP_SCHED
/* Default task group's sched entity on each cpu */
static DEFINE_PER_CPU(struct sched_entity, init_sched_entity);
/* Default task group's cfs_rq on each cpu */
static DEFINE_PER_CPU(struct cfs_rq, init_cfs_rq) ____cacheline_aligned_in_smp;
#endif /* CONFIG_FAIR_GROUP_SCHED */

#ifdef CONFIG_RT_GROUP_SCHED
static DEFINE_PER_CPU(struct sched_rt_entity, init_sched_rt_entity);
static DEFINE_PER_CPU(struct rt_rq, init_rt_rq) ____cacheline_aligned_in_smp;
#endif /* CONFIG_RT_GROUP_SCHED */
#else /* !CONFIG_USER_SCHED */
#define root_task_group init_task_group
#endif /* CONFIG_USER_SCHED */

/* task_group_lock serializes add/remove of task groups and also changes to
 * a task group's cpu shares.
 */
static DEFINE_SPINLOCK(task_group_lock);

#ifdef CONFIG_FAIR_GROUP_SCHED
#ifdef CONFIG_USER_SCHED
# define INIT_TASK_GROUP_LOAD	(2*NICE_0_LOAD)
#else /* !CONFIG_USER_SCHED */
# define INIT_TASK_GROUP_LOAD	NICE_0_LOAD
#endif /* CONFIG_USER_SCHED */

/*
 * A weight of 0 or 1 can cause arithmetics problems.
 * A weight of a cfs_rq is the sum of weights of which entities
 * are queued on this cfs_rq, so a weight of a entity should not be
 * too large, so as the shares value of a task group.
 * (The default weight is 1024 - so there's no practical
 *  limitation from this.)
 */
#define MIN_SHARES	2
#define MAX_SHARES	(1UL << 18)

static int init_task_group_load = INIT_TASK_GROUP_LOAD;
#endif

/* Default task group.
 *	Every task in system belong to this group at bootup.
 */
struct task_group init_task_group;

/* return group to which a task belongs */
static inline struct task_group *task_group(struct task_struct *p)
{
	struct task_group *tg;

#ifdef CONFIG_USER_SCHED
	rcu_read_lock();
	tg = __task_cred(p)->user->tg;
	rcu_read_unlock();
#elif defined(CONFIG_CGROUP_SCHED)
	tg = container_of(task_subsys_state(p, cpu_cgroup_subsys_id),
				struct task_group, css);
#else
	tg = &init_task_group;
#endif
	return tg;
}

/* Change a task's cfs_rq and parent entity if it moves across CPUs/groups */
static inline void set_task_rq(struct task_struct *p, unsigned int cpu)
{
#ifdef CONFIG_FAIR_GROUP_SCHED
	p->se.cfs_rq = task_group(p)->cfs_rq[cpu];
	p->se.parent = task_group(p)->se[cpu];
#endif

#ifdef CONFIG_RT_GROUP_SCHED
	p->rt.rt_rq  = task_group(p)->rt_rq[cpu];
	p->rt.parent = task_group(p)->rt_se[cpu];
#endif
}

#else

static inline void set_task_rq(struct task_struct *p, unsigned int cpu) { }
static inline struct task_group *task_group(struct task_struct *p)
{
	return NULL;
}

#endif	/* CONFIG_GROUP_SCHED */

/* CFS-related fields in a runqueue */
struct cfs_rq {
	struct load_weight load;
	unsigned long nr_running;

	u64 exec_clock;
	u64 min_vruntime;

	struct rb_root tasks_timeline;
	struct rb_node *rb_leftmost;

	struct list_head tasks;
	struct list_head *balance_iterator;

	/*
	 * 'curr' points to currently running entity on this cfs_rq.
	 * It is set to NULL otherwise (i.e when none are currently running).
	 */
	struct sched_entity *curr, *next, *last;

	unsigned int nr_spread_over;

#ifdef CONFIG_FAIR_GROUP_SCHED
	struct rq *rq;	/* cpu runqueue to which this cfs_rq is attached */

	/*
	 * leaf cfs_rqs are those that hold tasks (lowest schedulable entity in
	 * a hierarchy). Non-leaf lrqs hold other higher schedulable entities
	 * (like users, containers etc.)
	 *
	 * leaf_cfs_rq_list ties together list of leaf cfs_rq's in a cpu. This
	 * list is used during load balance.
	 */
	struct list_head leaf_cfs_rq_list;
	struct task_group *tg;	/* group that "owns" this runqueue */

#ifdef CONFIG_SMP
	/*
	 * the part of load.weight contributed by tasks
	 */
	unsigned long task_weight;

	/*
	 *   h_load = weight * f(tg)
	 *
	 * Where f(tg) is the recursive weight fraction assigned to
	 * this group.
	 */
	unsigned long h_load;

	/*
	 * this cpu's part of tg->shares
	 */
	unsigned long shares;

	/*
	 * load.weight at the time we set shares
	 */
	unsigned long rq_weight;
#endif
#endif
};

/* Real-Time classes' related field in a runqueue: */
struct rt_rq {
	struct rt_prio_array active;
	unsigned long rt_nr_running;
#if defined CONFIG_SMP || defined CONFIG_RT_GROUP_SCHED
	int highest_prio; /* highest queued rt task prio */
#endif
#ifdef CONFIG_SMP
	unsigned long rt_nr_migratory;
	int overloaded;
#endif
	int rt_throttled;
	u64 rt_time;
	u64 rt_runtime;
	/* Nests inside the rq lock: */
	spinlock_t rt_runtime_lock;

	unsigned long rt_nr_boosted;

	struct rq *rq;
	struct list_head leaf_rt_rq_list;
	struct task_group *tg;
	struct sched_rt_entity *rt_se;
};

#ifdef CONFIG_SMP

/*
 * We add the notion of a root-domain which will be used to define per-domain
 * variables. Each exclusive cpuset essentially defines an island domain by
 * fully partitioning the member cpus from any other cpuset. Whenever a new
 * exclusive cpuset is created, we also create and attach a new root-domain
 * object.
 *
 */
struct root_domain {
	atomic_t refcount;
	cpumask_var_t span;
	cpumask_var_t online;

	/*
	 * The "RT overload" flag: it gets set if a CPU has more than
	 * one runnable RT task.
	 */
	cpumask_var_t rto_mask;
	atomic_t rto_count;
#ifdef CONFIG_SMP
	struct cpupri cpupri;
#endif
#if defined(CONFIG_SCHED_MC) || defined(CONFIG_SCHED_SMT)
	/*
	 * Preferred wake up cpu nominated by sched_mc balance that will be
	 * used when most cpus are idle in the system indicating overall very
	 * low system utilisation. Triggered at POWERSAVINGS_BALANCE_WAKEUP(2)
	 */
	unsigned int sched_mc_preferred_wakeup_cpu;
#endif
};

/*
 * By default the system creates a single root-domain with all cpus as
 * members (mimicking the global state we have today).
 */
static struct root_domain def_root_domain;

#endif

/*
 * This is the main, per-CPU runqueue data structure.
 *
 * Locking rule: those places that want to lock multiple runqueues
 * (such as the load balancing or the thread migration code), lock
 * acquire operations must be ordered by ascending &runqueue.
 */
struct rq {
	/* runqueue lock: */
	spinlock_t lock;

	/*
	 * nr_running and cpu_load should be in the same cacheline because
	 * remote CPUs use both these fields when doing load calculation.
	 */
	unsigned long nr_running;
	#define CPU_LOAD_IDX_MAX 5
	unsigned long cpu_load[CPU_LOAD_IDX_MAX];
	unsigned char idle_at_tick;
#ifdef CONFIG_NO_HZ
	unsigned long last_tick_seen;
	unsigned char in_nohz_recently;
#endif
	/* capture load from *all* tasks on this cpu: */
	struct load_weight load;
	unsigned long nr_load_updates;
	u64 nr_switches;

	struct cfs_rq cfs;
	struct rt_rq rt;

#ifdef CONFIG_FAIR_GROUP_SCHED
	/* list of leaf cfs_rq on this cpu: */
	struct list_head leaf_cfs_rq_list;
#endif

	struct list_head leaf_rt_rq_list;

	/*
	 * This is part of a global counter where only the total sum
	 * over all CPUs matters. A task can increase this counter on
	 * one CPU and if it got migrated afterwards it may decrease
	 * it on another CPU. Always updated under the runqueue lock:
	 */
	unsigned long nr_uninterruptible;

	struct task_struct *curr, *idle;
	unsigned long next_balance;
	struct mm_struct *prev_mm;

	u64 clock;

	atomic_t nr_iowait;

#ifdef CONFIG_SMP
	struct root_domain *rd;
	struct sched_domain *sd;

	/* For active balancing */
	int active_balance;
	int push_cpu;
	/* cpu of this runqueue: */
	int cpu;
	int online;

	unsigned long avg_load_per_task;

	struct task_struct *migration_thread;
	struct list_head migration_queue;
#endif

#ifdef CONFIG_SCHED_HRTICK
#ifdef CONFIG_SMP
	int hrtick_csd_pending;
	struct call_single_data hrtick_csd;
#endif
	struct hrtimer hrtick_timer;
#endif

#ifdef CONFIG_SCHEDSTATS
	/* latency stats */
	struct sched_info rq_sched_info;
	unsigned long long rq_cpu_time;
	/* could above be rq->cfs_rq.exec_clock + rq->rt_rq.rt_runtime ? */

	/* sys_sched_yield() stats */
	unsigned int yld_exp_empty;
	unsigned int yld_act_empty;
	unsigned int yld_both_empty;
	unsigned int yld_count;

	/* schedule() stats */
	unsigned int sched_switch;
	unsigned int sched_count;
	unsigned int sched_goidle;

	/* try_to_wake_up() stats */
	unsigned int ttwu_count;
	unsigned int ttwu_local;

	/* BKL stats */
	unsigned int bkl_count;
#endif
};

static DEFINE_PER_CPU_SHARED_ALIGNED(struct rq, runqueues);

static inline void check_preempt_curr(struct rq *rq, struct task_struct *p, int sync)
{
	rq->curr->sched_class->check_preempt_curr(rq, p, sync);
}

static inline int cpu_of(struct rq *rq)
{
#ifdef CONFIG_SMP
	return rq->cpu;
#else
	return 0;
#endif
}

/*
 * The domain tree (rq->sd) is protected by RCU's quiescent state transition.
 * See detach_destroy_domains: synchronize_sched for details.
 *
 * The domain tree of any CPU may only be accessed from within
 * preempt-disabled sections.
 */
#define for_each_domain(cpu, __sd) \
	for (__sd = rcu_dereference(cpu_rq(cpu)->sd); __sd; __sd = __sd->parent)

#define cpu_rq(cpu)		(&per_cpu(runqueues, (cpu)))
#define this_rq()		(&__get_cpu_var(runqueues))
#define task_rq(p)		cpu_rq(task_cpu(p))
#define cpu_curr(cpu)		(cpu_rq(cpu)->curr)

static inline void update_rq_clock(struct rq *rq)
{
	rq->clock = sched_clock_cpu(cpu_of(rq));
}

/*
 * Tunables that become constants when CONFIG_SCHED_DEBUG is off:
 */
#ifdef CONFIG_SCHED_DEBUG
# define const_debug __read_mostly
#else
# define const_debug static const
#endif

/**
 * runqueue_is_locked
 *
 * Returns true if the current cpu runqueue is locked.
 * This interface allows printk to be called with the runqueue lock
 * held and know whether or not it is OK to wake up the klogd.
 */
int runqueue_is_locked(void)
{
	int cpu = get_cpu();
	struct rq *rq = cpu_rq(cpu);
	int ret;

	ret = spin_is_locked(&rq->lock);
	put_cpu();
	return ret;
}

/*
 * Debugging: various feature bits
 */

#define SCHED_FEAT(name, enabled)	\
	__SCHED_FEAT_##name ,

enum {
#include "sched_features.h"
};

#undef SCHED_FEAT

#define SCHED_FEAT(name, enabled)	\
	(1UL << __SCHED_FEAT_##name) * enabled |

const_debug unsigned int sysctl_sched_features =
#include "sched_features.h"
	0;

#undef SCHED_FEAT

#ifdef CONFIG_SCHED_DEBUG
#define SCHED_FEAT(name, enabled)	\
	#name ,

static __read_mostly char *sched_feat_names[] = {
#include "sched_features.h"
	NULL
};

#undef SCHED_FEAT

static int sched_feat_show(struct seq_file *m, void *v)
{
	int i;

	for (i = 0; sched_feat_names[i]; i++) {
		if (!(sysctl_sched_features & (1UL << i)))
			seq_puts(m, "NO_");
		seq_printf(m, "%s ", sched_feat_names[i]);
	}
	seq_puts(m, "\n");

	return 0;
}

static ssize_t
sched_feat_write(struct file *filp, const char __user *ubuf,
		size_t cnt, loff_t *ppos)
{
	char buf[64];
	char *cmp = buf;
	int neg = 0;
	int i;

	if (cnt > 63)
		cnt = 63;

	if (copy_from_user(&buf, ubuf, cnt))
		return -EFAULT;

	buf[cnt] = 0;

	if (strncmp(buf, "NO_", 3) == 0) {
		neg = 1;
		cmp += 3;
	}

	for (i = 0; sched_feat_names[i]; i++) {
		int len = strlen(sched_feat_names[i]);

		if (strncmp(cmp, sched_feat_names[i], len) == 0) {
			if (neg)
				sysctl_sched_features &= ~(1UL << i);
			else
				sysctl_sched_features |= (1UL << i);
			break;
		}
	}

	if (!sched_feat_names[i])
		return -EINVAL;

	filp->f_pos += cnt;

	return cnt;
}

static int sched_feat_open(struct inode *inode, struct file *filp)
{
	return single_open(filp, sched_feat_show, NULL);
}

static struct file_operations sched_feat_fops = {
	.open		= sched_feat_open,
	.write		= sched_feat_write,
	.read		= seq_read,
	.llseek		= seq_lseek,
	.release	= single_release,
};

static __init int sched_init_debug(void)
{
	debugfs_create_file("sched_features", 0644, NULL, NULL,
			&sched_feat_fops);

	return 0;
}
late_initcall(sched_init_debug);

#endif

#define sched_feat(x) (sysctl_sched_features & (1UL << __SCHED_FEAT_##x))

/*
 * Number of tasks to iterate in a single balance run.
 * Limited because this is done with IRQs disabled.
 */
const_debug unsigned int sysctl_sched_nr_migrate = 32;

/*
 * ratelimit for updating the group shares.
 * default: 0.25ms
 */
unsigned int sysctl_sched_shares_ratelimit = 250000;

/*
 * Inject some fuzzyness into changing the per-cpu group shares
 * this avoids remote rq-locks at the expense of fairness.
 * default: 4
 */
unsigned int sysctl_sched_shares_thresh = 4;

/*
 * period over which we measure -rt task cpu usage in us.
 * default: 1s
 */
unsigned int sysctl_sched_rt_period = 1000000;

static __read_mostly int scheduler_running;

/*
 * part of the period that we allow rt tasks to run in us.
 * default: 0.95s
 */
int sysctl_sched_rt_runtime = 950000;

static inline u64 global_rt_period(void)
{
	return (u64)sysctl_sched_rt_period * NSEC_PER_USEC;
}

static inline u64 global_rt_runtime(void)
{
	if (sysctl_sched_rt_runtime < 0)
		return RUNTIME_INF;

	return (u64)sysctl_sched_rt_runtime * NSEC_PER_USEC;
}

#ifndef prepare_arch_switch
# define prepare_arch_switch(next)	do { } while (0)
#endif
#ifndef finish_arch_switch
# define finish_arch_switch(prev)	do { } while (0)
#endif

static inline int task_current(struct rq *rq, struct task_struct *p)
{
	return rq->curr == p;
}

#ifndef __ARCH_WANT_UNLOCKED_CTXSW
static inline int task_running(struct rq *rq, struct task_struct *p)
{
	return task_current(rq, p);
}

static inline void prepare_lock_switch(struct rq *rq, struct task_struct *next)
{
}

static inline void finish_lock_switch(struct rq *rq, struct task_struct *prev)
{
#ifdef CONFIG_DEBUG_SPINLOCK
	/* this is a valid case when another task releases the spinlock */
	rq->lock.owner = current;
#endif
	/*
	 * If we are tracking spinlock dependencies then we have to
	 * fix up the runqueue lock - which gets 'carried over' from
	 * prev into current:
	 */
	spin_acquire(&rq->lock.dep_map, 0, 0, _THIS_IP_);

	spin_unlock_irq(&rq->lock);
}

#else /* __ARCH_WANT_UNLOCKED_CTXSW */
static inline int task_running(struct rq *rq, struct task_struct *p)
{
#ifdef CONFIG_SMP
	return p->oncpu;
#else
	return task_current(rq, p);
#endif
}

static inline void prepare_lock_switch(struct rq *rq, struct task_struct *next)
{
#ifdef CONFIG_SMP
	/*
	 * We can optimise this out completely for !SMP, because the
	 * SMP rebalancing from interrupt is the only thing that cares
	 * here.
	 */
	next->oncpu = 1;
#endif
#ifdef __ARCH_WANT_INTERRUPTS_ON_CTXSW
	spin_unlock_irq(&rq->lock);
#else
	spin_unlock(&rq->lock);
#endif
}

static inline void finish_lock_switch(struct rq *rq, struct task_struct *prev)
{
#ifdef CONFIG_SMP
	/*
	 * After ->oncpu is cleared, the task can be moved to a different CPU.
	 * We must ensure this doesn't happen until the switch is completely
	 * finished.
	 */
	smp_wmb();
	prev->oncpu = 0;
#endif
#ifndef __ARCH_WANT_INTERRUPTS_ON_CTXSW
	local_irq_enable();
#endif
}
#endif /* __ARCH_WANT_UNLOCKED_CTXSW */

/*
 * __task_rq_lock - lock the runqueue a given task resides on.
 * Must be called interrupts disabled.
 */
static inline struct rq *__task_rq_lock(struct task_struct *p)
	__acquires(rq->lock)
{
	for (;;) {
		struct rq *rq = task_rq(p);
		spin_lock(&rq->lock);
		if (likely(rq == task_rq(p)))
			return rq;
		spin_unlock(&rq->lock);
	}
}

/*
 * task_rq_lock - lock the runqueue a given task resides on and disable
 * interrupts. Note the ordering: we can safely lookup the task_rq without
 * explicitly disabling preemption.
 */
static struct rq *task_rq_lock(struct task_struct *p, unsigned long *flags)
	__acquires(rq->lock)
{
	struct rq *rq;

	for (;;) {
		local_irq_save(*flags);
		rq = task_rq(p);
		spin_lock(&rq->lock);
		if (likely(rq == task_rq(p)))
			return rq;
		spin_unlock_irqrestore(&rq->lock, *flags);
	}
}

void task_rq_unlock_wait(struct task_struct *p)
{
	struct rq *rq = task_rq(p);

	smp_mb(); /* spin-unlock-wait is not a full memory barrier */
	spin_unlock_wait(&rq->lock);
}

static void __task_rq_unlock(struct rq *rq)
	__releases(rq->lock)
{
	spin_unlock(&rq->lock);
}

static inline void task_rq_unlock(struct rq *rq, unsigned long *flags)
	__releases(rq->lock)
{
	spin_unlock_irqrestore(&rq->lock, *flags);
}

/*
 * this_rq_lock - lock this runqueue and disable interrupts.
 */
static struct rq *this_rq_lock(void)
	__acquires(rq->lock)
{
	struct rq *rq;

	local_irq_disable();
	rq = this_rq();
	spin_lock(&rq->lock);

	return rq;
}

#ifdef CONFIG_SCHED_HRTICK
/*
 * Use HR-timers to deliver accurate preemption points.
 *
 * Its all a bit involved since we cannot program an hrt while holding the
 * rq->lock. So what we do is store a state in in rq->hrtick_* and ask for a
 * reschedule event.
 *
 * When we get rescheduled we reprogram the hrtick_timer outside of the
 * rq->lock.
 */

/*
 * Use hrtick when:
 *  - enabled by features
 *  - hrtimer is actually high res
 */
static inline int hrtick_enabled(struct rq *rq)
{
	if (!sched_feat(HRTICK))
		return 0;
	if (!cpu_active(cpu_of(rq)))
		return 0;
	return hrtimer_is_hres_active(&rq->hrtick_timer);
}

static void hrtick_clear(struct rq *rq)
{
	if (hrtimer_active(&rq->hrtick_timer))
		hrtimer_cancel(&rq->hrtick_timer);
}

/*
 * High-resolution timer tick.
 * Runs from hardirq context with interrupts disabled.
 */
static enum hrtimer_restart hrtick(struct hrtimer *timer)
{
	struct rq *rq = container_of(timer, struct rq, hrtick_timer);

	WARN_ON_ONCE(cpu_of(rq) != smp_processor_id());

	spin_lock(&rq->lock);
	update_rq_clock(rq);
	rq->curr->sched_class->task_tick(rq, rq->curr, 1);
	spin_unlock(&rq->lock);

	return HRTIMER_NORESTART;
}

#ifdef CONFIG_SMP
/*
 * called from hardirq (IPI) context
 */
static void __hrtick_start(void *arg)
{
	struct rq *rq = arg;

	spin_lock(&rq->lock);
	hrtimer_restart(&rq->hrtick_timer);
	rq->hrtick_csd_pending = 0;
	spin_unlock(&rq->lock);
}

/*
 * Called to set the hrtick timer state.
 *
 * called with rq->lock held and irqs disabled
 */
static void hrtick_start(struct rq *rq, u64 delay)
{
	struct hrtimer *timer = &rq->hrtick_timer;
	ktime_t time = ktime_add_ns(timer->base->get_time(), delay);

	hrtimer_set_expires(timer, time);

	if (rq == this_rq()) {
		hrtimer_restart(timer);
	} else if (!rq->hrtick_csd_pending) {
		__smp_call_function_single(cpu_of(rq), &rq->hrtick_csd);
		rq->hrtick_csd_pending = 1;
	}
}

static int
hotplug_hrtick(struct notifier_block *nfb, unsigned long action, void *hcpu)
{
	int cpu = (int)(long)hcpu;

	switch (action) {
	case CPU_UP_CANCELED:
	case CPU_UP_CANCELED_FROZEN:
	case CPU_DOWN_PREPARE:
	case CPU_DOWN_PREPARE_FROZEN:
	case CPU_DEAD:
	case CPU_DEAD_FROZEN:
		hrtick_clear(cpu_rq(cpu));
		return NOTIFY_OK;
	}

	return NOTIFY_DONE;
}

static __init void init_hrtick(void)
{
	hotcpu_notifier(hotplug_hrtick, 0);
}
#else
/*
 * Called to set the hrtick timer state.
 *
 * called with rq->lock held and irqs disabled
 */
static void hrtick_start(struct rq *rq, u64 delay)
{
	hrtimer_start(&rq->hrtick_timer, ns_to_ktime(delay), HRTIMER_MODE_REL);
}

static inline void init_hrtick(void)
{
}
#endif /* CONFIG_SMP */

static void init_rq_hrtick(struct rq *rq)
{
#ifdef CONFIG_SMP
	rq->hrtick_csd_pending = 0;

	rq->hrtick_csd.flags = 0;
	rq->hrtick_csd.func = __hrtick_start;
	rq->hrtick_csd.info = rq;
#endif

	hrtimer_init(&rq->hrtick_timer, CLOCK_MONOTONIC, HRTIMER_MODE_REL);
	rq->hrtick_timer.function = hrtick;
}
#else	/* CONFIG_SCHED_HRTICK */
static inline void hrtick_clear(struct rq *rq)
{
}

static inline void init_rq_hrtick(struct rq *rq)
{
}

static inline void init_hrtick(void)
{
}
#endif	/* CONFIG_SCHED_HRTICK */

/*
 * resched_task - mark a task 'to be rescheduled now'.
 *
 * On UP this means the setting of the need_resched flag, on SMP it
 * might also involve a cross-CPU call to trigger the scheduler on
 * the target CPU.
 */
#ifdef CONFIG_SMP

#ifndef tsk_is_polling
#define tsk_is_polling(t) test_tsk_thread_flag(t, TIF_POLLING_NRFLAG)
#endif

static void resched_task(struct task_struct *p)
{
	int cpu;

	assert_spin_locked(&task_rq(p)->lock);

	if (unlikely(test_tsk_thread_flag(p, TIF_NEED_RESCHED)))
		return;

	set_tsk_thread_flag(p, TIF_NEED_RESCHED);

	cpu = task_cpu(p);
	if (cpu == smp_processor_id())
		return;

	/* NEED_RESCHED must be visible before we test polling */
	smp_mb();
	if (!tsk_is_polling(p))
		smp_send_reschedule(cpu);
}

static void resched_cpu(int cpu)
{
	struct rq *rq = cpu_rq(cpu);
	unsigned long flags;

	if (!spin_trylock_irqsave(&rq->lock, flags))
		return;
	resched_task(cpu_curr(cpu));
	spin_unlock_irqrestore(&rq->lock, flags);
}

#ifdef CONFIG_NO_HZ
/*
 * When add_timer_on() enqueues a timer into the timer wheel of an
 * idle CPU then this timer might expire before the next timer event
 * which is scheduled to wake up that CPU. In case of a completely
 * idle system the next event might even be infinite time into the
 * future. wake_up_idle_cpu() ensures that the CPU is woken up and
 * leaves the inner idle loop so the newly added timer is taken into
 * account when the CPU goes back to idle and evaluates the timer
 * wheel for the next timer event.
 */
void wake_up_idle_cpu(int cpu)
{
	struct rq *rq = cpu_rq(cpu);

	if (cpu == smp_processor_id())
		return;

	/*
	 * This is safe, as this function is called with the timer
	 * wheel base lock of (cpu) held. When the CPU is on the way
	 * to idle and has not yet set rq->curr to idle then it will
	 * be serialized on the timer wheel base lock and take the new
	 * timer into account automatically.
	 */
	if (rq->curr != rq->idle)
		return;

	/*
	 * We can set TIF_RESCHED on the idle task of the other CPU
	 * lockless. The worst case is that the other CPU runs the
	 * idle task through an additional NOOP schedule()
	 */
	set_tsk_thread_flag(rq->idle, TIF_NEED_RESCHED);

	/* NEED_RESCHED must be visible before we test polling */
	smp_mb();
	if (!tsk_is_polling(rq->idle))
		smp_send_reschedule(cpu);
}
#endif /* CONFIG_NO_HZ */

#else /* !CONFIG_SMP */
static void resched_task(struct task_struct *p)
{
	assert_spin_locked(&task_rq(p)->lock);
	set_tsk_need_resched(p);
}
#endif /* CONFIG_SMP */

#if BITS_PER_LONG == 32
# define WMULT_CONST	(~0UL)
#else
# define WMULT_CONST	(1UL << 32)
#endif

#define WMULT_SHIFT	32

/*
 * Shift right and round:
 */
#define SRR(x, y) (((x) + (1UL << ((y) - 1))) >> (y))

/*
 * delta *= weight / lw
 */
static unsigned long
calc_delta_mine(unsigned long delta_exec, unsigned long weight,
		struct load_weight *lw)
{
	u64 tmp;

	if (!lw->inv_weight) {
		if (BITS_PER_LONG > 32 && unlikely(lw->weight >= WMULT_CONST))
			lw->inv_weight = 1;
		else
			lw->inv_weight = 1 + (WMULT_CONST-lw->weight/2)
				/ (lw->weight+1);
	}

	tmp = (u64)delta_exec * weight;
	/*
	 * Check whether we'd overflow the 64-bit multiplication:
	 */
	if (unlikely(tmp > WMULT_CONST))
		tmp = SRR(SRR(tmp, WMULT_SHIFT/2) * lw->inv_weight,
			WMULT_SHIFT/2);
	else
		tmp = SRR(tmp * lw->inv_weight, WMULT_SHIFT);

	return (unsigned long)min(tmp, (u64)(unsigned long)LONG_MAX);
}

static inline void update_load_add(struct load_weight *lw, unsigned long inc)
{
	lw->weight += inc;
	lw->inv_weight = 0;
}

static inline void update_load_sub(struct load_weight *lw, unsigned long dec)
{
	lw->weight -= dec;
	lw->inv_weight = 0;
}

/*
 * To aid in avoiding the subversion of "niceness" due to uneven distribution
 * of tasks with abnormal "nice" values across CPUs the contribution that
 * each task makes to its run queue's load is weighted according to its
 * scheduling class and "nice" value. For SCHED_NORMAL tasks this is just a
 * scaled version of the new time slice allocation that they receive on time
 * slice expiry etc.
 */

#define WEIGHT_IDLEPRIO                3
#define WMULT_IDLEPRIO         1431655765

/*
 * Nice levels are multiplicative, with a gentle 10% change for every
 * nice level changed. I.e. when a CPU-bound task goes from nice 0 to
 * nice 1, it will get ~10% less CPU time than another CPU-bound task
 * that remained on nice 0.
 *
 * The "10% effect" is relative and cumulative: from _any_ nice level,
 * if you go up 1 level, it's -10% CPU usage, if you go down 1 level
 * it's +10% CPU usage. (to achieve that we use a multiplier of 1.25.
 * If a task goes up by ~10% and another task goes down by ~10% then
 * the relative distance between them is ~25%.)
 */
static const int prio_to_weight[40] = {
 /* -20 */     88761,     71755,     56483,     46273,     36291,
 /* -15 */     29154,     23254,     18705,     14949,     11916,
 /* -10 */      9548,      7620,      6100,      4904,      3906,
 /*  -5 */      3121,      2501,      1991,      1586,      1277,
 /*   0 */      1024,       820,       655,       526,       423,
 /*   5 */       335,       272,       215,       172,       137,
 /*  10 */       110,        87,        70,        56,        45,
 /*  15 */        36,        29,        23,        18,        15,
};

/*
 * Inverse (2^32/x) values of the prio_to_weight[] array, precalculated.
 *
 * In cases where the weight does not change often, we can use the
 * precalculated inverse to speed up arithmetics by turning divisions
 * into multiplications:
 */
static const u32 prio_to_wmult[40] = {
 /* -20 */     48388,     59856,     76040,     92818,    118348,
 /* -15 */    147320,    184698,    229616,    287308,    360437,
 /* -10 */    449829,    563644,    704093,    875809,   1099582,
 /*  -5 */   1376151,   1717300,   2157191,   2708050,   3363326,
 /*   0 */   4194304,   5237765,   6557202,   8165337,  10153587,
 /*   5 */  12820798,  15790321,  19976592,  24970740,  31350126,
 /*  10 */  39045157,  49367440,  61356676,  76695844,  95443717,
 /*  15 */ 119304647, 148102320, 186737708, 238609294, 286331153,
};

static void activate_task(struct rq *rq, struct task_struct *p, int wakeup);

/*
 * runqueue iterator, to support SMP load-balancing between different
 * scheduling classes, without having to expose their internal data
 * structures to the load-balancing proper:
 */
struct rq_iterator {
	void *arg;
	struct task_struct *(*start)(void *);
	struct task_struct *(*next)(void *);
};

#ifdef CONFIG_SMP
static unsigned long
balance_tasks(struct rq *this_rq, int this_cpu, struct rq *busiest,
	      unsigned long max_load_move, struct sched_domain *sd,
	      enum cpu_idle_type idle, int *all_pinned,
	      int *this_best_prio, struct rq_iterator *iterator);

static int
iter_move_one_task(struct rq *this_rq, int this_cpu, struct rq *busiest,
		   struct sched_domain *sd, enum cpu_idle_type idle,
		   struct rq_iterator *iterator);
#endif

#ifdef CONFIG_CGROUP_CPUACCT
static void cpuacct_charge(struct task_struct *tsk, u64 cputime);
#else
static inline void cpuacct_charge(struct task_struct *tsk, u64 cputime) {}
#endif

static inline void inc_cpu_load(struct rq *rq, unsigned long load)
{
	update_load_add(&rq->load, load);
}

static inline void dec_cpu_load(struct rq *rq, unsigned long load)
{
	update_load_sub(&rq->load, load);
}

#if (defined(CONFIG_SMP) && defined(CONFIG_FAIR_GROUP_SCHED)) || defined(CONFIG_RT_GROUP_SCHED)
typedef int (*tg_visitor)(struct task_group *, void *);

/*
 * Iterate the full tree, calling @down when first entering a node and @up when
 * leaving it for the final time.
 */
static int walk_tg_tree(tg_visitor down, tg_visitor up, void *data)
{
	struct task_group *parent, *child;
	int ret;

	rcu_read_lock();
	parent = &root_task_group;
down:
	ret = (*down)(parent, data);
	if (ret)
		goto out_unlock;
	list_for_each_entry_rcu(child, &parent->children, siblings) {
		parent = child;
		goto down;

up:
		continue;
	}
	ret = (*up)(parent, data);
	if (ret)
		goto out_unlock;

	child = parent;
	parent = parent->parent;
	if (parent)
		goto up;
out_unlock:
	rcu_read_unlock();

	return ret;
}

static int tg_nop(struct task_group *tg, void *data)
{
	return 0;
}
#endif

#ifdef CONFIG_SMP
static unsigned long source_load(int cpu, int type);
static unsigned long target_load(int cpu, int type);
static int task_hot(struct task_struct *p, u64 now, struct sched_domain *sd);

static unsigned long cpu_avg_load_per_task(int cpu)
{
	struct rq *rq = cpu_rq(cpu);
	unsigned long nr_running = ACCESS_ONCE(rq->nr_running);

	if (nr_running)
		rq->avg_load_per_task = rq->load.weight / nr_running;
	else
		rq->avg_load_per_task = 0;

	return rq->avg_load_per_task;
}

#ifdef CONFIG_FAIR_GROUP_SCHED

static void __set_se_shares(struct sched_entity *se, unsigned long shares);

/*
 * Calculate and set the cpu's group shares.
 */
static void
update_group_shares_cpu(struct task_group *tg, int cpu,
			unsigned long sd_shares, unsigned long sd_rq_weight)
{
	unsigned long shares;
	unsigned long rq_weight;

	if (!tg->se[cpu])
		return;

	rq_weight = tg->cfs_rq[cpu]->rq_weight;

	/*
	 *           \Sum shares * rq_weight
	 * shares =  -----------------------
	 *               \Sum rq_weight
	 *
	 */
	shares = (sd_shares * rq_weight) / sd_rq_weight;
	shares = clamp_t(unsigned long, shares, MIN_SHARES, MAX_SHARES);

	if (abs(shares - tg->se[cpu]->load.weight) >
			sysctl_sched_shares_thresh) {
		struct rq *rq = cpu_rq(cpu);
		unsigned long flags;

		spin_lock_irqsave(&rq->lock, flags);
		tg->cfs_rq[cpu]->shares = shares;

		__set_se_shares(tg->se[cpu], shares);
		spin_unlock_irqrestore(&rq->lock, flags);
	}
}

/*
 * Re-compute the task group their per cpu shares over the given domain.
 * This needs to be done in a bottom-up fashion because the rq weight of a
 * parent group depends on the shares of its child groups.
 */
static int tg_shares_up(struct task_group *tg, void *data)
{
	unsigned long weight, rq_weight = 0;
	unsigned long shares = 0;
	struct sched_domain *sd = data;
	int i;

	for_each_cpu(i, sched_domain_span(sd)) {
		/*
		 * If there are currently no tasks on the cpu pretend there
		 * is one of average load so that when a new task gets to
		 * run here it will not get delayed by group starvation.
		 */
		weight = tg->cfs_rq[i]->load.weight;
		if (!weight)
			weight = NICE_0_LOAD;

		tg->cfs_rq[i]->rq_weight = weight;
		rq_weight += weight;
		shares += tg->cfs_rq[i]->shares;
	}

	if ((!shares && rq_weight) || shares > tg->shares)
		shares = tg->shares;

	if (!sd->parent || !(sd->parent->flags & SD_LOAD_BALANCE))
		shares = tg->shares;

	for_each_cpu(i, sched_domain_span(sd))
		update_group_shares_cpu(tg, i, shares, rq_weight);

	return 0;
}

/*
 * Compute the cpu's hierarchical load factor for each task group.
 * This needs to be done in a top-down fashion because the load of a child
 * group is a fraction of its parents load.
 */
static int tg_load_down(struct task_group *tg, void *data)
{
	unsigned long load;
	long cpu = (long)data;

	if (!tg->parent) {
		load = cpu_rq(cpu)->load.weight;
	} else {
		load = tg->parent->cfs_rq[cpu]->h_load;
		load *= tg->cfs_rq[cpu]->shares;
		load /= tg->parent->cfs_rq[cpu]->load.weight + 1;
	}

	tg->cfs_rq[cpu]->h_load = load;

	return 0;
}

static void update_shares(struct sched_domain *sd)
{
	u64 now = cpu_clock(raw_smp_processor_id());
	s64 elapsed = now - sd->last_update;

	if (elapsed >= (s64)(u64)sysctl_sched_shares_ratelimit) {
		sd->last_update = now;
		walk_tg_tree(tg_nop, tg_shares_up, sd);
	}
}

static void update_shares_locked(struct rq *rq, struct sched_domain *sd)
{
	spin_unlock(&rq->lock);
	update_shares(sd);
	spin_lock(&rq->lock);
}

static void update_h_load(long cpu)
{
	walk_tg_tree(tg_load_down, tg_nop, (void *)cpu);
}

#else

static inline void update_shares(struct sched_domain *sd)
{
}

static inline void update_shares_locked(struct rq *rq, struct sched_domain *sd)
{
}

#endif

/*
 * double_lock_balance - lock the busiest runqueue, this_rq is locked already.
 */
static int double_lock_balance(struct rq *this_rq, struct rq *busiest)
	__releases(this_rq->lock)
	__acquires(busiest->lock)
	__acquires(this_rq->lock)
{
	int ret = 0;

	if (unlikely(!irqs_disabled())) {
		/* printk() doesn't work good under rq->lock */
		spin_unlock(&this_rq->lock);
		BUG_ON(1);
	}
	if (unlikely(!spin_trylock(&busiest->lock))) {
		if (busiest < this_rq) {
			spin_unlock(&this_rq->lock);
			spin_lock(&busiest->lock);
			spin_lock_nested(&this_rq->lock, SINGLE_DEPTH_NESTING);
			ret = 1;
		} else
			spin_lock_nested(&busiest->lock, SINGLE_DEPTH_NESTING);
	}
	return ret;
}

static inline void double_unlock_balance(struct rq *this_rq, struct rq *busiest)
	__releases(busiest->lock)
{
	spin_unlock(&busiest->lock);
	lock_set_subclass(&this_rq->lock.dep_map, 0, _RET_IP_);
}
#endif

#ifdef CONFIG_FAIR_GROUP_SCHED
static void cfs_rq_set_shares(struct cfs_rq *cfs_rq, unsigned long shares)
{
#ifdef CONFIG_SMP
	cfs_rq->shares = shares;
#endif
}
#endif

#include "sched_stats.h"
#include "sched_idletask.c"
#include "sched_fair.c"
#include "sched_rt.c"
#ifdef CONFIG_SCHED_DEBUG
# include "sched_debug.c"
#endif

#define sched_class_highest (&rt_sched_class)
#define for_each_class(class) \
   for (class = sched_class_highest; class; class = class->next)

static void inc_nr_running(struct rq *rq)
{
	rq->nr_running++;
}

static void dec_nr_running(struct rq *rq)
{
	rq->nr_running--;
}

static void set_load_weight(struct task_struct *p)
{
	if (task_has_rt_policy(p)) {
		p->se.load.weight = prio_to_weight[0] * 2;
		p->se.load.inv_weight = prio_to_wmult[0] >> 1;
		return;
	}

	/*
	 * SCHED_IDLE tasks get minimal weight:
	 */
	if (p->policy == SCHED_IDLE) {
		p->se.load.weight = WEIGHT_IDLEPRIO;
		p->se.load.inv_weight = WMULT_IDLEPRIO;
		return;
	}

	p->se.load.weight = prio_to_weight[p->static_prio - MAX_RT_PRIO];
	p->se.load.inv_weight = prio_to_wmult[p->static_prio - MAX_RT_PRIO];
}

static void update_avg(u64 *avg, u64 sample)
{
	s64 diff = sample - *avg;
	*avg += diff >> 3;
}

static void enqueue_task(struct rq *rq, struct task_struct *p, int wakeup)
{
	sched_info_queued(p);
	p->sched_class->enqueue_task(rq, p, wakeup);
	p->se.on_rq = 1;
}

static void dequeue_task(struct rq *rq, struct task_struct *p, int sleep)
{
	if (sleep && p->se.last_wakeup) {
		update_avg(&p->se.avg_overlap,
			   p->se.sum_exec_runtime - p->se.last_wakeup);
		p->se.last_wakeup = 0;
	}

	sched_info_dequeued(p);
	p->sched_class->dequeue_task(rq, p, sleep);
	p->se.on_rq = 0;
}

/*
 * __normal_prio - return the priority that is based on the static prio
 */
static inline int __normal_prio(struct task_struct *p)
{
	return p->static_prio;
}

/*
 * Calculate the expected normal priority: i.e. priority
 * without taking RT-inheritance into account. Might be
 * boosted by interactivity modifiers. Changes upon fork,
 * setprio syscalls, and whenever the interactivity
 * estimator recalculates.
 */
static inline int normal_prio(struct task_struct *p)
{
	int prio;

	if (task_has_rt_policy(p))
		prio = MAX_RT_PRIO-1 - p->rt_priority;
	else
		prio = __normal_prio(p);
	return prio;
}

/*
 * Calculate the current priority, i.e. the priority
 * taken into account by the scheduler. This value might
 * be boosted by RT tasks, or might be boosted by
 * interactivity modifiers. Will be RT if the task got
 * RT-boosted. If not then it returns p->normal_prio.
 */
static int effective_prio(struct task_struct *p)
{
	p->normal_prio = normal_prio(p);
	/*
	 * If we are RT tasks or we were boosted to RT priority,
	 * keep the priority unchanged. Otherwise, update priority
	 * to the normal priority:
	 */
	if (!rt_prio(p->prio))
		return p->normal_prio;
	return p->prio;
}

/*
 * activate_task - move a task to the runqueue.
 */
static void activate_task(struct rq *rq, struct task_struct *p, int wakeup)
{
	if (task_contributes_to_load(p))
		rq->nr_uninterruptible--;

	enqueue_task(rq, p, wakeup);
	inc_nr_running(rq);
}

/*
 * deactivate_task - remove a task from the runqueue.
 */
static void deactivate_task(struct rq *rq, struct task_struct *p, int sleep)
{
	if (task_contributes_to_load(p))
		rq->nr_uninterruptible++;

	dequeue_task(rq, p, sleep);
	dec_nr_running(rq);
}

/**
 * task_curr - is this task currently executing on a CPU?
 * @p: the task in question.
 */
inline int task_curr(const struct task_struct *p)
{
	return cpu_curr(task_cpu(p)) == p;
}

static inline void __set_task_cpu(struct task_struct *p, unsigned int cpu)
{
	set_task_rq(p, cpu);
#ifdef CONFIG_SMP
	/*
	 * After ->cpu is set up to a new value, task_rq_lock(p, ...) can be
	 * successfuly executed on another CPU. We must ensure that updates of
	 * per-task data have been completed by this moment.
	 */
	smp_wmb();
	task_thread_info(p)->cpu = cpu;
#endif
}

static inline void check_class_changed(struct rq *rq, struct task_struct *p,
				       const struct sched_class *prev_class,
				       int oldprio, int running)
{
	if (prev_class != p->sched_class) {
		if (prev_class->switched_from)
			prev_class->switched_from(rq, p, running);
		p->sched_class->switched_to(rq, p, running);
	} else
		p->sched_class->prio_changed(rq, p, oldprio, running);
}

#ifdef CONFIG_SMP

/* Used instead of source_load when we know the type == 0 */
static unsigned long weighted_cpuload(const int cpu)
{
	return cpu_rq(cpu)->load.weight;
}

/*
 * Is this task likely cache-hot:
 */
static int
task_hot(struct task_struct *p, u64 now, struct sched_domain *sd)
{
	s64 delta;

	/*
	 * Buddy candidates are cache hot:
	 */
	if (sched_feat(CACHE_HOT_BUDDY) &&
			(&p->se == cfs_rq_of(&p->se)->next ||
			 &p->se == cfs_rq_of(&p->se)->last))
		return 1;

	if (p->sched_class != &fair_sched_class)
		return 0;

	if (sysctl_sched_migration_cost == -1)
		return 1;
	if (sysctl_sched_migration_cost == 0)
		return 0;

	delta = now - p->se.exec_start;

	return delta < (s64)sysctl_sched_migration_cost;
}


void set_task_cpu(struct task_struct *p, unsigned int new_cpu)
{
	int old_cpu = task_cpu(p);
	struct rq *old_rq = cpu_rq(old_cpu), *new_rq = cpu_rq(new_cpu);
	struct cfs_rq *old_cfsrq = task_cfs_rq(p),
		      *new_cfsrq = cpu_cfs_rq(old_cfsrq, new_cpu);
	u64 clock_offset;

	clock_offset = old_rq->clock - new_rq->clock;

	trace_sched_migrate_task(p, task_cpu(p), new_cpu);

#ifdef CONFIG_SCHEDSTATS
	if (p->se.wait_start)
		p->se.wait_start -= clock_offset;
	if (p->se.sleep_start)
		p->se.sleep_start -= clock_offset;
	if (p->se.block_start)
		p->se.block_start -= clock_offset;
	if (old_cpu != new_cpu) {
		schedstat_inc(p, se.nr_migrations);
		if (task_hot(p, old_rq->clock, NULL))
			schedstat_inc(p, se.nr_forced2_migrations);
	}
#endif
	p->se.vruntime -= old_cfsrq->min_vruntime -
					 new_cfsrq->min_vruntime;

	__set_task_cpu(p, new_cpu);
}

struct migration_req {
	struct list_head list;

	struct task_struct *task;
	int dest_cpu;

	struct completion done;
};

/*
 * The task's runqueue lock must be held.
 * Returns true if you have to wait for migration thread.
 */
static int
migrate_task(struct task_struct *p, int dest_cpu, struct migration_req *req)
{
	struct rq *rq = task_rq(p);

	/*
	 * If the task is not on a runqueue (and not running), then
	 * it is sufficient to simply update the task's cpu field.
	 */
	if (!p->se.on_rq && !task_running(rq, p)) {
		set_task_cpu(p, dest_cpu);
		return 0;
	}

	init_completion(&req->done);
	req->task = p;
	req->dest_cpu = dest_cpu;
	list_add(&req->list, &rq->migration_queue);

	return 1;
}

/*
 * wait_task_inactive - wait for a thread to unschedule.
 *
 * If @match_state is nonzero, it's the @p->state value just checked and
 * not expected to change.  If it changes, i.e. @p might have woken up,
 * then return zero.  When we succeed in waiting for @p to be off its CPU,
 * we return a positive number (its total switch count).  If a second call
 * a short while later returns the same number, the caller can be sure that
 * @p has remained unscheduled the whole time.
 *
 * The caller must ensure that the task *will* unschedule sometime soon,
 * else this function might spin for a *long* time. This function can't
 * be called with interrupts off, or it may introduce deadlock with
 * smp_call_function() if an IPI is sent by the same process we are
 * waiting to become inactive.
 */
unsigned long wait_task_inactive(struct task_struct *p, long match_state)
{
	unsigned long flags;
	int running, on_rq;
	unsigned long ncsw;
	struct rq *rq;

	for (;;) {
		/*
		 * We do the initial early heuristics without holding
		 * any task-queue locks at all. We'll only try to get
		 * the runqueue lock when things look like they will
		 * work out!
		 */
		rq = task_rq(p);

		/*
		 * If the task is actively running on another CPU
		 * still, just relax and busy-wait without holding
		 * any locks.
		 *
		 * NOTE! Since we don't hold any locks, it's not
		 * even sure that "rq" stays as the right runqueue!
		 * But we don't care, since "task_running()" will
		 * return false if the runqueue has changed and p
		 * is actually now running somewhere else!
		 */
		while (task_running(rq, p)) {
			if (match_state && unlikely(p->state != match_state))
				return 0;
			cpu_relax();
		}

		/*
		 * Ok, time to look more closely! We need the rq
		 * lock now, to be *sure*. If we're wrong, we'll
		 * just go back and repeat.
		 */
		rq = task_rq_lock(p, &flags);
		trace_sched_wait_task(rq, p);
		running = task_running(rq, p);
		on_rq = p->se.on_rq;
		ncsw = 0;
		if (!match_state || p->state == match_state)
			ncsw = p->nvcsw | LONG_MIN; /* sets MSB */
		task_rq_unlock(rq, &flags);

		/*
		 * If it changed from the expected state, bail out now.
		 */
		if (unlikely(!ncsw))
			break;

		/*
		 * Was it really running after all now that we
		 * checked with the proper locks actually held?
		 *
		 * Oops. Go back and try again..
		 */
		if (unlikely(running)) {
			cpu_relax();
			continue;
		}

		/*
		 * It's not enough that it's not actively running,
		 * it must be off the runqueue _entirely_, and not
		 * preempted!
		 *
		 * So if it wa still runnable (but just not actively
		 * running right now), it's preempted, and we should
		 * yield - it could be a while.
		 */
		if (unlikely(on_rq)) {
			schedule_timeout_uninterruptible(1);
			continue;
		}

		/*
		 * Ahh, all good. It wasn't running, and it wasn't
		 * runnable, which means that it will never become
		 * running in the future either. We're all done!
		 */
		break;
	}

	return ncsw;
}

/***
 * kick_process - kick a running thread to enter/exit the kernel
 * @p: the to-be-kicked thread
 *
 * Cause a process which is running on another CPU to enter
 * kernel-mode, without any delay. (to get signals handled.)
 *
 * NOTE: this function doesnt have to take the runqueue lock,
 * because all it wants to ensure is that the remote task enters
 * the kernel. If the IPI races and the task has been migrated
 * to another CPU then no harm is done and the purpose has been
 * achieved as well.
 */
void kick_process(struct task_struct *p)
{
	int cpu;

	preempt_disable();
	cpu = task_cpu(p);
	if ((cpu != smp_processor_id()) && task_curr(p))
		smp_send_reschedule(cpu);
	preempt_enable();
}

/*
 * Return a low guess at the load of a migration-source cpu weighted
 * according to the scheduling class and "nice" value.
 *
 * We want to under-estimate the load of migration sources, to
 * balance conservatively.
 */
static unsigned long source_load(int cpu, int type)
{
	struct rq *rq = cpu_rq(cpu);
	unsigned long total = weighted_cpuload(cpu);

	if (type == 0 || !sched_feat(LB_BIAS))
		return total;

	return min(rq->cpu_load[type-1], total);
}

/*
 * Return a high guess at the load of a migration-target cpu weighted
 * according to the scheduling class and "nice" value.
 */
static unsigned long target_load(int cpu, int type)
{
	struct rq *rq = cpu_rq(cpu);
	unsigned long total = weighted_cpuload(cpu);

	if (type == 0 || !sched_feat(LB_BIAS))
		return total;

	return max(rq->cpu_load[type-1], total);
}

/*
 * find_idlest_group finds and returns the least busy CPU group within the
 * domain.
 */
static struct sched_group *
find_idlest_group(struct sched_domain *sd, struct task_struct *p, int this_cpu)
{
	struct sched_group *idlest = NULL, *this = NULL, *group = sd->groups;
	unsigned long min_load = ULONG_MAX, this_load = 0;
	int load_idx = sd->forkexec_idx;
	int imbalance = 100 + (sd->imbalance_pct-100)/2;

	do {
		unsigned long load, avg_load;
		int local_group;
		int i;

		/* Skip over this group if it has no CPUs allowed */
		if (!cpumask_intersects(sched_group_cpus(group),
					&p->cpus_allowed))
			continue;

		local_group = cpumask_test_cpu(this_cpu,
					       sched_group_cpus(group));

		/* Tally up the load of all CPUs in the group */
		avg_load = 0;

		for_each_cpu(i, sched_group_cpus(group)) {
			/* Bias balancing toward cpus of our domain */
			if (local_group)
				load = source_load(i, load_idx);
			else
				load = target_load(i, load_idx);

			avg_load += load;
		}

		/* Adjust by relative CPU power of the group */
		avg_load = sg_div_cpu_power(group,
				avg_load * SCHED_LOAD_SCALE);

		if (local_group) {
			this_load = avg_load;
			this = group;
		} else if (avg_load < min_load) {
			min_load = avg_load;
			idlest = group;
		}
	} while (group = group->next, group != sd->groups);

	if (!idlest || 100*this_load < imbalance*min_load)
		return NULL;
	return idlest;
}

/*
 * find_idlest_cpu - find the idlest cpu among the cpus in group.
 */
static int
find_idlest_cpu(struct sched_group *group, struct task_struct *p, int this_cpu)
{
	unsigned long load, min_load = ULONG_MAX;
	int idlest = -1;
	int i;

	/* Traverse only the allowed CPUs */
	for_each_cpu_and(i, sched_group_cpus(group), &p->cpus_allowed) {
		load = weighted_cpuload(i);

		if (load < min_load || (load == min_load && i == this_cpu)) {
			min_load = load;
			idlest = i;
		}
	}

	return idlest;
}

static int
find_idlest_cpu_nodomain(struct task_struct *p, int this_cpu)
{
	cpumask_t tmp;
	unsigned long load, min_load = ULONG_MAX;
	int idlest = -1;
	int i;

	/* Traverse only the allowed CPUs */
	cpus_and(tmp, cpu_online_map, p->cpus_allowed);

	for_each_cpu_mask(i, tmp) {
		load = target_load(i, 1);

		if (load < min_load) {
			min_load = load;
			idlest = i;
		}
	}
	return idlest;
}

/*
 * sched_balance_self: balance the current task (running on cpu) in domains
 * that have the 'flag' flag set. In practice, this is SD_BALANCE_FORK and
 * SD_BALANCE_EXEC.
 *
 * Balance, ie. select the least loaded group.
 *
 * Returns the target CPU number, or the same CPU if no balancing is needed.
 *
 * preempt must be disabled.
 */

int affinity_load_balancing = 0;

static int sched_balance_self(int cpu, int flag)
{
	struct task_struct *t = current;
	struct sched_domain *tmp, *sd = NULL;

	if (affinity_load_balancing && !cpus_full(t->cpus_allowed))
		return find_idlest_cpu_nodomain(t, cpu);

	for_each_domain(cpu, tmp) {
		/*
		 * If power savings logic is enabled for a domain, stop there.
		 */
		if (tmp->flags & SD_POWERSAVINGS_BALANCE)
			break;
		if (tmp->flags & flag)
			sd = tmp;
	}

	if (sd)
		update_shares(sd);

	while (sd) {
		struct sched_group *group;
		int new_cpu, weight;

		if (!(sd->flags & flag)) {
			sd = sd->child;
			continue;
		}

		group = find_idlest_group(sd, t, cpu);
		if (!group) {
			sd = sd->child;
			continue;
		}

		new_cpu = find_idlest_cpu(group, t, cpu);
		if (new_cpu == -1 || new_cpu == cpu) {
			/* Now try balancing at a lower domain level of cpu */
			sd = sd->child;
			continue;
		}

		/* Now try balancing at a lower domain level of new_cpu */
		cpu = new_cpu;
		weight = cpumask_weight(sched_domain_span(sd));
		sd = NULL;
		for_each_domain(cpu, tmp) {
			if (weight <= cpumask_weight(sched_domain_span(tmp)))
				break;
			if (tmp->flags & flag)
				sd = tmp;
		}
		/* while loop will break here if sd == NULL */
	}

	return cpu;
}

#endif /* CONFIG_SMP */

/***
 * try_to_wake_up - wake up a thread
 * @p: the to-be-woken-up thread
 * @state: the mask of task states that can be woken
 * @sync: do a synchronous wakeup?
 *
 * Put it on the run-queue if it's not already there. The "current"
 * thread is always on the run-queue (except when the actual
 * re-schedule is in progress), and as such you're allowed to do
 * the simpler "current->state = TASK_RUNNING" to mark yourself
 * runnable without the overhead of this.
 *
 * returns failure only if the task is already active.
 */
static int try_to_wake_up(struct task_struct *p, unsigned int state, int sync)
{
	int cpu, orig_cpu, this_cpu, success = 0;
	unsigned long flags;
	long old_state;
	struct rq *rq;

	if (!sched_feat(SYNC_WAKEUPS))
		sync = 0;

#ifdef CONFIG_SMP
	if (sched_feat(LB_WAKEUP_UPDATE)) {
		struct sched_domain *sd;

		this_cpu = raw_smp_processor_id();
		cpu = task_cpu(p);

		for_each_domain(this_cpu, sd) {
			if (cpumask_test_cpu(cpu, sched_domain_span(sd))) {
				update_shares(sd);
				break;
			}
		}
	}
#endif

	smp_wmb();
	rq = task_rq_lock(p, &flags);
	update_rq_clock(rq);
	old_state = p->state;
	if (!(old_state & state))
		goto out;

	if (p->se.on_rq)
		goto out_running;

	cpu = task_cpu(p);
	orig_cpu = cpu;
	this_cpu = smp_processor_id();

#ifdef CONFIG_SMP
	if (unlikely(task_running(rq, p)))
		goto out_activate;

	cpu = p->sched_class->select_task_rq(p, sync);
	if (cpu != orig_cpu) {
		set_task_cpu(p, cpu);
		task_rq_unlock(rq, &flags);
		/* might preempt at this point */
		rq = task_rq_lock(p, &flags);
		old_state = p->state;
		if (!(old_state & state))
			goto out;
		if (p->se.on_rq)
			goto out_running;

		this_cpu = smp_processor_id();
		cpu = task_cpu(p);
	}

#ifdef CONFIG_SCHEDSTATS
	schedstat_inc(rq, ttwu_count);
	if (cpu == this_cpu)
		schedstat_inc(rq, ttwu_local);
	else {
		struct sched_domain *sd;
		for_each_domain(this_cpu, sd) {
			if (cpumask_test_cpu(cpu, sched_domain_span(sd))) {
				schedstat_inc(sd, ttwu_wake_remote);
				break;
			}
		}
	}
#endif /* CONFIG_SCHEDSTATS */

out_activate:
#endif /* CONFIG_SMP */
	schedstat_inc(p, se.nr_wakeups);
	if (sync)
		schedstat_inc(p, se.nr_wakeups_sync);
	if (orig_cpu != cpu)
		schedstat_inc(p, se.nr_wakeups_migrate);
	if (cpu == this_cpu)
		schedstat_inc(p, se.nr_wakeups_local);
	else
		schedstat_inc(p, se.nr_wakeups_remote);
	activate_task(rq, p, 1);
	success = 1;

out_running:
<<<<<<< HEAD
	trace_sched_wakeup(rq, p);
	check_preempt_curr(rq, p);
=======
	trace_sched_wakeup(rq, p, success);
	check_preempt_curr(rq, p, sync);
>>>>>>> 18e352e4

	p->state = TASK_RUNNING;
#ifdef CONFIG_SMP
	if (p->sched_class->task_wake_up)
		p->sched_class->task_wake_up(rq, p);
#endif
out:
	current->se.last_wakeup = current->se.sum_exec_runtime;

	task_rq_unlock(rq, &flags);

	return success;
}

int wake_up_process(struct task_struct *p)
{
	return try_to_wake_up(p, TASK_ALL, 0);
}
EXPORT_SYMBOL(wake_up_process);

int wake_up_state(struct task_struct *p, unsigned int state)
{
	return try_to_wake_up(p, state, 0);
}

/*
 * Perform scheduler related setup for a newly forked process p.
 * p is forked by current.
 *
 * __sched_fork() is basic setup used by init_idle() too:
 */
static void __sched_fork(struct task_struct *p)
{
	p->se.exec_start		= 0;
	p->se.sum_exec_runtime		= 0;
	p->se.prev_sum_exec_runtime	= 0;
	p->se.last_wakeup		= 0;
	p->se.avg_overlap		= 0;

#ifdef CONFIG_SCHEDSTATS
	p->se.wait_start		= 0;
	p->se.sum_sleep_runtime		= 0;
	p->se.sleep_start		= 0;
	p->se.block_start		= 0;
	p->se.sleep_max			= 0;
	p->se.block_max			= 0;
	p->se.exec_max			= 0;
	p->se.slice_max			= 0;
	p->se.wait_max			= 0;
#endif

	INIT_LIST_HEAD(&p->rt.run_list);
	p->se.on_rq = 0;
	INIT_LIST_HEAD(&p->se.group_node);

#ifdef CONFIG_PREEMPT_NOTIFIERS
	INIT_HLIST_HEAD(&p->preempt_notifiers);
#endif

	/*
	 * We mark the process as running here, but have not actually
	 * inserted it onto the runqueue yet. This guarantees that
	 * nobody will actually run it, and a signal or other external
	 * event cannot wake it up and insert it on the runqueue either.
	 */
	p->state = TASK_RUNNING;
}

/*
 * fork()/clone()-time setup:
 */
void sched_fork(struct task_struct *p, int clone_flags)
{
	int cpu = get_cpu();

	__sched_fork(p);

#ifdef CONFIG_SMP
	cpu = sched_balance_self(cpu, SD_BALANCE_FORK);
#endif
	set_task_cpu(p, cpu);

	/*
	 * Make sure we do not leak PI boosting priority to the child:
	 */
	p->prio = current->normal_prio;
	if (!rt_prio(p->prio))
		p->sched_class = &fair_sched_class;

#if defined(CONFIG_SCHEDSTATS) || defined(CONFIG_TASK_DELAY_ACCT)
	if (likely(sched_info_on()))
		memset(&p->sched_info, 0, sizeof(p->sched_info));
#endif
#if defined(CONFIG_SMP) && defined(__ARCH_WANT_UNLOCKED_CTXSW)
	p->oncpu = 0;
#endif
#ifdef CONFIG_PREEMPT
	/* Want to start with kernel preemption disabled. */
	task_thread_info(p)->preempt_count = 1;
#endif
	put_cpu();
}

/*
 * wake_up_new_task - wake up a newly created task for the first time.
 *
 * This function will do some initial scheduler statistics housekeeping
 * that must be done for every newly created context, then puts the task
 * on the runqueue and wakes it.
 */
void wake_up_new_task(struct task_struct *p, unsigned long clone_flags)
{
	unsigned long flags;
	struct rq *rq;

	rq = task_rq_lock(p, &flags);
	BUG_ON(p->state != TASK_RUNNING);
	update_rq_clock(rq);

	p->prio = effective_prio(p);

	if (!p->sched_class->task_new || !current->se.on_rq) {
		activate_task(rq, p, 0);
	} else {
		/*
		 * Let the scheduling class do new task startup
		 * management (if any):
		 */
		p->sched_class->task_new(rq, p);
		inc_nr_running(rq);
	}
<<<<<<< HEAD
	trace_sched_wakeup_new(rq, p);
	check_preempt_curr(rq, p);
=======
	trace_sched_wakeup_new(rq, p, 1);
	check_preempt_curr(rq, p, 0);
>>>>>>> 18e352e4
#ifdef CONFIG_SMP
	if (p->sched_class->task_wake_up)
		p->sched_class->task_wake_up(rq, p);
#endif
	task_rq_unlock(rq, &flags);
}

#ifdef CONFIG_PREEMPT_NOTIFIERS

/**
 * preempt_notifier_register - tell me when current is being being preempted & rescheduled
 * @notifier: notifier struct to register
 */
void preempt_notifier_register(struct preempt_notifier *notifier)
{
	hlist_add_head(&notifier->link, &current->preempt_notifiers);
}
EXPORT_SYMBOL_GPL(preempt_notifier_register);

/**
 * preempt_notifier_unregister - no longer interested in preemption notifications
 * @notifier: notifier struct to unregister
 *
 * This is safe to call from within a preemption notifier.
 */
void preempt_notifier_unregister(struct preempt_notifier *notifier)
{
	hlist_del(&notifier->link);
}
EXPORT_SYMBOL_GPL(preempt_notifier_unregister);

static void fire_sched_in_preempt_notifiers(struct task_struct *curr)
{
	struct preempt_notifier *notifier;
	struct hlist_node *node;

	hlist_for_each_entry(notifier, node, &curr->preempt_notifiers, link)
		notifier->ops->sched_in(notifier, raw_smp_processor_id());
}

static void
fire_sched_out_preempt_notifiers(struct task_struct *curr,
				 struct task_struct *next)
{
	struct preempt_notifier *notifier;
	struct hlist_node *node;

	hlist_for_each_entry(notifier, node, &curr->preempt_notifiers, link)
		notifier->ops->sched_out(notifier, next);
}

#else /* !CONFIG_PREEMPT_NOTIFIERS */

static void fire_sched_in_preempt_notifiers(struct task_struct *curr)
{
}

static void
fire_sched_out_preempt_notifiers(struct task_struct *curr,
				 struct task_struct *next)
{
}

#endif /* CONFIG_PREEMPT_NOTIFIERS */

/**
 * prepare_task_switch - prepare to switch tasks
 * @rq: the runqueue preparing to switch
 * @prev: the current task that is being switched out
 * @next: the task we are going to switch to.
 *
 * This is called with the rq lock held and interrupts off. It must
 * be paired with a subsequent finish_task_switch after the context
 * switch.
 *
 * prepare_task_switch sets up locking and calls architecture specific
 * hooks.
 */
static inline void
prepare_task_switch(struct rq *rq, struct task_struct *prev,
		    struct task_struct *next)
{
	fire_sched_out_preempt_notifiers(prev, next);
	prepare_lock_switch(rq, next);
	prepare_arch_switch(next);
}

/**
 * finish_task_switch - clean up after a task-switch
 * @rq: runqueue associated with task-switch
 * @prev: the thread we just switched away from.
 *
 * finish_task_switch must be called after the context switch, paired
 * with a prepare_task_switch call before the context switch.
 * finish_task_switch will reconcile locking set up by prepare_task_switch,
 * and do any other architecture-specific cleanup actions.
 *
 * Note that we may have delayed dropping an mm in context_switch(). If
 * so, we finish that here outside of the runqueue lock. (Doing it
 * with the lock held can cause deadlocks; see schedule() for
 * details.)
 */
static void finish_task_switch(struct rq *rq, struct task_struct *prev)
	__releases(rq->lock)
{
	struct mm_struct *mm = rq->prev_mm;
	long prev_state;

	rq->prev_mm = NULL;

	/*
	 * A task struct has one reference for the use as "current".
	 * If a task dies, then it sets TASK_DEAD in tsk->state and calls
	 * schedule one last time. The schedule call will never return, and
	 * the scheduled task must drop that reference.
	 * The test for TASK_DEAD must occur while the runqueue locks are
	 * still held, otherwise prev could be scheduled on another cpu, die
	 * there before we look at prev->state, and then the reference would
	 * be dropped twice.
	 *		Manfred Spraul <manfred@colorfullife.com>
	 */
	prev_state = prev->state;
	finish_arch_switch(prev);
	finish_lock_switch(rq, prev);
#ifdef CONFIG_SMP
	if (current->sched_class->post_schedule)
		current->sched_class->post_schedule(rq);
#endif

	fire_sched_in_preempt_notifiers(current);
	if (mm)
		mmdrop(mm);
	if (unlikely(prev_state == TASK_DEAD)) {
		/*
		 * Remove function-return probe instances associated with this
		 * task and put them back on the free list.
		 */
		kprobe_flush_task(prev);
		put_task_struct(prev);
	}
}

/**
 * schedule_tail - first thing a freshly forked thread must call.
 * @prev: the thread we just switched away from.
 */
asmlinkage void schedule_tail(struct task_struct *prev)
	__releases(rq->lock)
{
	struct rq *rq = this_rq();

	finish_task_switch(rq, prev);
#ifdef __ARCH_WANT_UNLOCKED_CTXSW
	/* In this case, finish_task_switch does not reenable preemption */
	preempt_enable();
#endif
	if (current->set_child_tid)
		put_user(task_pid_vnr(current), current->set_child_tid);
}

/*
 * context_switch - switch to the new MM and the new
 * thread's register state.
 */
static inline void
context_switch(struct rq *rq, struct task_struct *prev,
	       struct task_struct *next)
{
	struct mm_struct *mm, *oldmm;

	prepare_task_switch(rq, prev, next);
	trace_sched_switch(rq, prev, next);
	mm = next->mm;
	oldmm = prev->active_mm;
	/*
	 * For paravirt, this is coupled with an exit in switch_to to
	 * combine the page table reload and the switch backend into
	 * one hypercall.
	 */
	arch_enter_lazy_cpu_mode();

	if (unlikely(!mm)) {
		next->active_mm = oldmm;
		atomic_inc(&oldmm->mm_count);
		enter_lazy_tlb(oldmm, next);
	} else
		switch_mm(oldmm, mm, next);

	if (unlikely(!prev->mm)) {
		prev->active_mm = NULL;
		rq->prev_mm = oldmm;
	}
	/*
	 * Since the runqueue lock will be released by the next
	 * task (which is an invalid locking op but in the case
	 * of the scheduler it's an obvious special-case), so we
	 * do an early lockdep release here:
	 */
#ifndef __ARCH_WANT_UNLOCKED_CTXSW
	spin_release(&rq->lock.dep_map, 1, _THIS_IP_);
#endif

	/* Here we just switch the register state and the stack. */
	switch_to(prev, next, prev);

	barrier();
	/*
	 * this_rq must be evaluated again because prev may have moved
	 * CPUs since it called schedule(), thus the 'rq' on its stack
	 * frame will be invalid.
	 */
	finish_task_switch(this_rq(), prev);
}

/*
 * nr_running, nr_uninterruptible and nr_context_switches:
 *
 * externally visible scheduler statistics: current number of runnable
 * threads, current number of uninterruptible-sleeping threads, total
 * number of context switches performed since bootup.
 */
unsigned long nr_running(void)
{
	unsigned long i, sum = 0;

	for_each_online_cpu(i)
		sum += cpu_rq(i)->nr_running;

	return sum;
}

unsigned long nr_uninterruptible(void)
{
	unsigned long i, sum = 0;

	for_each_possible_cpu(i)
		sum += cpu_rq(i)->nr_uninterruptible;

	/*
	 * Since we read the counters lockless, it might be slightly
	 * inaccurate. Do not allow it to go below zero though:
	 */
	if (unlikely((long)sum < 0))
		sum = 0;

	return sum;
}

unsigned long long nr_context_switches(void)
{
	int i;
	unsigned long long sum = 0;

	for_each_possible_cpu(i)
		sum += cpu_rq(i)->nr_switches;

	return sum;
}

unsigned long nr_iowait(void)
{
	unsigned long i, sum = 0;

	for_each_possible_cpu(i)
		sum += atomic_read(&cpu_rq(i)->nr_iowait);

	return sum;
}

unsigned long nr_active(void)
{
	unsigned long i, running = 0, uninterruptible = 0;

	for_each_online_cpu(i) {
		running += cpu_rq(i)->nr_running;
		uninterruptible += cpu_rq(i)->nr_uninterruptible;
	}

	if (unlikely((long)uninterruptible < 0))
		uninterruptible = 0;

	return running + uninterruptible;
}

/*
 * Update rq->cpu_load[] statistics. This function is usually called every
 * scheduler tick (TICK_NSEC).
 */
static void update_cpu_load(struct rq *this_rq)
{
	unsigned long this_load = this_rq->load.weight;
	int i, scale;

	this_rq->nr_load_updates++;

	/* Update our load: */
	for (i = 0, scale = 1; i < CPU_LOAD_IDX_MAX; i++, scale += scale) {
		unsigned long old_load, new_load;

		/* scale is effectively 1 << i now, and >> i divides by scale */

		old_load = this_rq->cpu_load[i];
		new_load = this_load;
		/*
		 * Round up the averaging division if load is increasing. This
		 * prevents us from getting stuck on 9 if the load is 10, for
		 * example.
		 */
		if (new_load > old_load)
			new_load += scale-1;
		this_rq->cpu_load[i] = (old_load*(scale-1) + new_load) >> i;
	}
}

#ifdef CONFIG_SMP

/*
 * double_rq_lock - safely lock two runqueues
 *
 * Note this does not disable interrupts like task_rq_lock,
 * you need to do so manually before calling.
 */
static void double_rq_lock(struct rq *rq1, struct rq *rq2)
	__acquires(rq1->lock)
	__acquires(rq2->lock)
{
	BUG_ON(!irqs_disabled());
	if (rq1 == rq2) {
		spin_lock(&rq1->lock);
		__acquire(rq2->lock);	/* Fake it out ;) */
	} else {
		if (rq1 < rq2) {
			spin_lock(&rq1->lock);
			spin_lock_nested(&rq2->lock, SINGLE_DEPTH_NESTING);
		} else {
			spin_lock(&rq2->lock);
			spin_lock_nested(&rq1->lock, SINGLE_DEPTH_NESTING);
		}
	}
	update_rq_clock(rq1);
	update_rq_clock(rq2);
}

/*
 * double_rq_unlock - safely unlock two runqueues
 *
 * Note this does not restore interrupts like task_rq_unlock,
 * you need to do so manually after calling.
 */
static void double_rq_unlock(struct rq *rq1, struct rq *rq2)
	__releases(rq1->lock)
	__releases(rq2->lock)
{
	spin_unlock(&rq1->lock);
	if (rq1 != rq2)
		spin_unlock(&rq2->lock);
	else
		__release(rq2->lock);
}

/*
 * If dest_cpu is allowed for this process, migrate the task to it.
 * This is accomplished by forcing the cpu_allowed mask to only
 * allow dest_cpu, which will force the cpu onto dest_cpu. Then
 * the cpu_allowed mask is restored.
 */
static void sched_migrate_task(struct task_struct *p, int dest_cpu)
{
	struct migration_req req;
	unsigned long flags;
	struct rq *rq;

	rq = task_rq_lock(p, &flags);
	if (!cpumask_test_cpu(dest_cpu, &p->cpus_allowed)
	    || unlikely(!cpu_active(dest_cpu)))
		goto out;

	trace_sched_migrate_task(rq, p, dest_cpu);
	/* force the process onto the specified CPU */
	if (migrate_task(p, dest_cpu, &req)) {
		/* Need to wait for migration thread (might exit: take ref). */
		struct task_struct *mt = rq->migration_thread;

		get_task_struct(mt);
		task_rq_unlock(rq, &flags);
		wake_up_process(mt);
		put_task_struct(mt);
		wait_for_completion(&req.done);

		return;
	}
out:
	task_rq_unlock(rq, &flags);
}

/*
 * sched_exec - execve() is a valuable balancing opportunity, because at
 * this point the task has the smallest effective memory and cache footprint.
 */
void sched_exec(void)
{
	int new_cpu, this_cpu = get_cpu();
	new_cpu = sched_balance_self(this_cpu, SD_BALANCE_EXEC);
	put_cpu();
	if (new_cpu != this_cpu)
		sched_migrate_task(current, new_cpu);
}

/*
 * pull_task - move a task from a remote runqueue to the local runqueue.
 * Both runqueues must be locked.
 */
static void pull_task(struct rq *src_rq, struct task_struct *p,
		      struct rq *this_rq, int this_cpu)
{
	deactivate_task(src_rq, p, 0);
	set_task_cpu(p, this_cpu);
	activate_task(this_rq, p, 0);
	/*
	 * Note that idle threads have a prio of MAX_PRIO, for this test
	 * to be always true for them.
	 */
	check_preempt_curr(this_rq, p, 0);
}

/*
 * can_migrate_task - may task p from runqueue rq be migrated to this_cpu?
 */
static
int can_migrate_task(struct task_struct *p, struct rq *rq, int this_cpu,
		     struct sched_domain *sd, enum cpu_idle_type idle,
		     int *all_pinned)
{
	/*
	 * We do not migrate tasks that are:
	 * 1) running (obviously), or
	 * 2) cannot be migrated to this CPU due to cpus_allowed, or
	 * 3) are cache-hot on their current CPU.
	 */
	if (!cpumask_test_cpu(this_cpu, &p->cpus_allowed)) {
		schedstat_inc(p, se.nr_failed_migrations_affine);
		return 0;
	}
	*all_pinned = 0;

	if (task_running(rq, p)) {
		schedstat_inc(p, se.nr_failed_migrations_running);
		return 0;
	}

	/*
	 * Aggressive migration if:
	 * 1) task is cache cold, or
	 * 2) too many balance attempts have failed.
	 */

	if (!task_hot(p, rq->clock, sd) ||
			sd->nr_balance_failed > sd->cache_nice_tries) {
#ifdef CONFIG_SCHEDSTATS
		if (task_hot(p, rq->clock, sd)) {
			schedstat_inc(sd, lb_hot_gained[idle]);
			schedstat_inc(p, se.nr_forced_migrations);
		}
#endif
		return 1;
	}

	if (task_hot(p, rq->clock, sd)) {
		schedstat_inc(p, se.nr_failed_migrations_hot);
		return 0;
	}
	return 1;
}

static unsigned long
balance_tasks(struct rq *this_rq, int this_cpu, struct rq *busiest,
	      unsigned long max_load_move, struct sched_domain *sd,
	      enum cpu_idle_type idle, int *all_pinned,
	      int *this_best_prio, struct rq_iterator *iterator)
{
	int loops = 0, pulled = 0, pinned = 0;
	struct task_struct *p;
	long rem_load_move = max_load_move;

	if (max_load_move == 0)
		goto out;

	pinned = 1;

	/*
	 * Start the load-balancing iterator:
	 */
	p = iterator->start(iterator->arg);
next:
	if (!p || loops++ > sysctl_sched_nr_migrate)
		goto out;

	if ((p->se.load.weight >> 1) > rem_load_move ||
	    !can_migrate_task(p, busiest, this_cpu, sd, idle, &pinned)) {
		p = iterator->next(iterator->arg);
		goto next;
	}

	pull_task(busiest, p, this_rq, this_cpu);
	pulled++;
	rem_load_move -= p->se.load.weight;

	/*
	 * We only want to steal up to the prescribed amount of weighted load.
	 */
	if (rem_load_move > 0) {
		if (p->prio < *this_best_prio)
			*this_best_prio = p->prio;
		p = iterator->next(iterator->arg);
		goto next;
	}
out:
	/*
	 * Right now, this is one of only two places pull_task() is called,
	 * so we can safely collect pull_task() stats here rather than
	 * inside pull_task().
	 */
	schedstat_add(sd, lb_gained[idle], pulled);

	if (all_pinned)
		*all_pinned = pinned;

	return max_load_move - rem_load_move;
}

/*
 * move_tasks tries to move up to max_load_move weighted load from busiest to
 * this_rq, as part of a balancing operation within domain "sd".
 * Returns 1 if successful and 0 otherwise.
 *
 * Called with both runqueues locked.
 */
static int move_tasks(struct rq *this_rq, int this_cpu, struct rq *busiest,
		      unsigned long max_load_move,
		      struct sched_domain *sd, enum cpu_idle_type idle,
		      int *all_pinned)
{
	const struct sched_class *class = sched_class_highest;
	unsigned long total_load_moved = 0;
	int this_best_prio = this_rq->curr->prio;

	do {
		total_load_moved +=
			class->load_balance(this_rq, this_cpu, busiest,
				max_load_move - total_load_moved,
				sd, idle, all_pinned, &this_best_prio);
		class = class->next;

		if (idle == CPU_NEWLY_IDLE && this_rq->nr_running)
			break;

	} while (class && max_load_move > total_load_moved);

	return total_load_moved > 0;
}

static int
iter_move_one_task(struct rq *this_rq, int this_cpu, struct rq *busiest,
		   struct sched_domain *sd, enum cpu_idle_type idle,
		   struct rq_iterator *iterator)
{
	struct task_struct *p = iterator->start(iterator->arg);
	int pinned = 0;

	while (p) {
		if (can_migrate_task(p, busiest, this_cpu, sd, idle, &pinned)) {
			pull_task(busiest, p, this_rq, this_cpu);
			/*
			 * Right now, this is only the second place pull_task()
			 * is called, so we can safely collect pull_task()
			 * stats here rather than inside pull_task().
			 */
			schedstat_inc(sd, lb_gained[idle]);

			return 1;
		}
		p = iterator->next(iterator->arg);
	}

	return 0;
}

/*
 * move_one_task tries to move exactly one task from busiest to this_rq, as
 * part of active balancing operations within "domain".
 * Returns 1 if successful and 0 otherwise.
 *
 * Called with both runqueues locked.
 */
static int move_one_task(struct rq *this_rq, int this_cpu, struct rq *busiest,
			 struct sched_domain *sd, enum cpu_idle_type idle)
{
	const struct sched_class *class;

	for (class = sched_class_highest; class; class = class->next)
		if (class->move_one_task(this_rq, this_cpu, busiest, sd, idle))
			return 1;

	return 0;
}

/*
 * find_busiest_group finds and returns the busiest CPU group within the
 * domain. It calculates and returns the amount of weighted load which
 * should be moved to restore balance via the imbalance parameter.
 */
static struct sched_group *
find_busiest_group(struct sched_domain *sd, int this_cpu,
		   unsigned long *imbalance, enum cpu_idle_type idle,
		   int *sd_idle, const struct cpumask *cpus, int *balance)
{
	struct sched_group *busiest = NULL, *this = NULL, *group = sd->groups;
	unsigned long max_load, avg_load, total_load, this_load, total_pwr;
	unsigned long max_pull;
	unsigned long busiest_load_per_task, busiest_nr_running;
	unsigned long this_load_per_task, this_nr_running;
	int load_idx, group_imb = 0;
#if defined(CONFIG_SCHED_MC) || defined(CONFIG_SCHED_SMT)
	int power_savings_balance = 1;
	unsigned long leader_nr_running = 0, min_load_per_task = 0;
	unsigned long min_nr_running = ULONG_MAX;
	struct sched_group *group_min = NULL, *group_leader = NULL;
#endif

	max_load = this_load = total_load = total_pwr = 0;
	busiest_load_per_task = busiest_nr_running = 0;
	this_load_per_task = this_nr_running = 0;

	if (idle == CPU_NOT_IDLE)
		load_idx = sd->busy_idx;
	else if (idle == CPU_NEWLY_IDLE)
		load_idx = sd->newidle_idx;
	else
		load_idx = sd->idle_idx;

	do {
		unsigned long load, group_capacity, max_cpu_load, min_cpu_load;
		int local_group;
		int i;
		int __group_imb = 0;
		unsigned int balance_cpu = -1, first_idle_cpu = 0;
		unsigned long sum_nr_running, sum_weighted_load;
		unsigned long sum_avg_load_per_task;
		unsigned long avg_load_per_task;

		local_group = cpumask_test_cpu(this_cpu,
					       sched_group_cpus(group));

		if (local_group)
			balance_cpu = cpumask_first(sched_group_cpus(group));

		/* Tally up the load of all CPUs in the group */
		sum_weighted_load = sum_nr_running = avg_load = 0;
		sum_avg_load_per_task = avg_load_per_task = 0;

		max_cpu_load = 0;
		min_cpu_load = ~0UL;

		for_each_cpu_and(i, sched_group_cpus(group), cpus) {
			struct rq *rq = cpu_rq(i);

			if (*sd_idle && rq->nr_running)
				*sd_idle = 0;

			/* Bias balancing toward cpus of our domain */
			if (local_group) {
				if (idle_cpu(i) && !first_idle_cpu) {
					first_idle_cpu = 1;
					balance_cpu = i;
				}

				load = target_load(i, load_idx);
			} else {
				load = source_load(i, load_idx);
				if (load > max_cpu_load)
					max_cpu_load = load;
				if (min_cpu_load > load)
					min_cpu_load = load;
			}

			avg_load += load;
			sum_nr_running += rq->nr_running;
			sum_weighted_load += weighted_cpuload(i);

			sum_avg_load_per_task += cpu_avg_load_per_task(i);
		}

		/*
		 * First idle cpu or the first cpu(busiest) in this sched group
		 * is eligible for doing load balancing at this and above
		 * domains. In the newly idle case, we will allow all the cpu's
		 * to do the newly idle load balance.
		 */
		if (idle != CPU_NEWLY_IDLE && local_group &&
		    balance_cpu != this_cpu && balance) {
			*balance = 0;
			goto ret;
		}

		total_load += avg_load;
		total_pwr += group->__cpu_power;

		/* Adjust by relative CPU power of the group */
		avg_load = sg_div_cpu_power(group,
				avg_load * SCHED_LOAD_SCALE);


		/*
		 * Consider the group unbalanced when the imbalance is larger
		 * than the average weight of two tasks.
		 *
		 * APZ: with cgroup the avg task weight can vary wildly and
		 *      might not be a suitable number - should we keep a
		 *      normalized nr_running number somewhere that negates
		 *      the hierarchy?
		 */
		avg_load_per_task = sg_div_cpu_power(group,
				sum_avg_load_per_task * SCHED_LOAD_SCALE);

		if ((max_cpu_load - min_cpu_load) > 2*avg_load_per_task)
			__group_imb = 1;

		group_capacity = group->__cpu_power / SCHED_LOAD_SCALE;

		if (local_group) {
			this_load = avg_load;
			this = group;
			this_nr_running = sum_nr_running;
			this_load_per_task = sum_weighted_load;
		} else if (avg_load > max_load &&
			   (sum_nr_running > group_capacity || __group_imb)) {
			max_load = avg_load;
			busiest = group;
			busiest_nr_running = sum_nr_running;
			busiest_load_per_task = sum_weighted_load;
			group_imb = __group_imb;
		}

#if defined(CONFIG_SCHED_MC) || defined(CONFIG_SCHED_SMT)
		/*
		 * Busy processors will not participate in power savings
		 * balance.
		 */
		if (idle == CPU_NOT_IDLE ||
				!(sd->flags & SD_POWERSAVINGS_BALANCE))
			goto group_next;

		/*
		 * If the local group is idle or completely loaded
		 * no need to do power savings balance at this domain
		 */
		if (local_group && (this_nr_running >= group_capacity ||
				    !this_nr_running))
			power_savings_balance = 0;

		/*
		 * If a group is already running at full capacity or idle,
		 * don't include that group in power savings calculations
		 */
		if (!power_savings_balance || sum_nr_running >= group_capacity
		    || !sum_nr_running)
			goto group_next;

		/*
		 * Calculate the group which has the least non-idle load.
		 * This is the group from where we need to pick up the load
		 * for saving power
		 */
		if ((sum_nr_running < min_nr_running) ||
		    (sum_nr_running == min_nr_running &&
		     cpumask_first(sched_group_cpus(group)) >
		     cpumask_first(sched_group_cpus(group_min)))) {
			group_min = group;
			min_nr_running = sum_nr_running;
			min_load_per_task = sum_weighted_load /
						sum_nr_running;
		}

		/*
		 * Calculate the group which is almost near its
		 * capacity but still has some space to pick up some load
		 * from other group and save more power
		 */
		if (sum_nr_running <= group_capacity - 1) {
			if (sum_nr_running > leader_nr_running ||
			    (sum_nr_running == leader_nr_running &&
			     cpumask_first(sched_group_cpus(group)) <
			     cpumask_first(sched_group_cpus(group_leader)))) {
				group_leader = group;
				leader_nr_running = sum_nr_running;
			}
		}
group_next:
#endif
		group = group->next;
	} while (group != sd->groups);

	if (!busiest || this_load >= max_load || busiest_nr_running == 0)
		goto out_balanced;

	avg_load = (SCHED_LOAD_SCALE * total_load) / total_pwr;

	if (this_load >= avg_load ||
			100*max_load <= sd->imbalance_pct*this_load)
		goto out_balanced;

	busiest_load_per_task /= busiest_nr_running;
	if (group_imb)
		busiest_load_per_task = min(busiest_load_per_task, avg_load);

	/*
	 * We're trying to get all the cpus to the average_load, so we don't
	 * want to push ourselves above the average load, nor do we wish to
	 * reduce the max loaded cpu below the average load, as either of these
	 * actions would just result in more rebalancing later, and ping-pong
	 * tasks around. Thus we look for the minimum possible imbalance.
	 * Negative imbalances (*we* are more loaded than anyone else) will
	 * be counted as no imbalance for these purposes -- we can't fix that
	 * by pulling tasks to us. Be careful of negative numbers as they'll
	 * appear as very large values with unsigned longs.
	 */
	if (max_load <= busiest_load_per_task)
		goto out_balanced;

	/*
	 * In the presence of smp nice balancing, certain scenarios can have
	 * max load less than avg load(as we skip the groups at or below
	 * its cpu_power, while calculating max_load..)
	 */
	if (max_load < avg_load) {
		*imbalance = 0;
		goto small_imbalance;
	}

	/* Don't want to pull so many tasks that a group would go idle */
	max_pull = min(max_load - avg_load, max_load - busiest_load_per_task);

	/* How much load to actually move to equalise the imbalance */
	*imbalance = min(max_pull * busiest->__cpu_power,
				(avg_load - this_load) * this->__cpu_power)
			/ SCHED_LOAD_SCALE;

	/*
	 * if *imbalance is less than the average load per runnable task
	 * there is no gaurantee that any tasks will be moved so we'll have
	 * a think about bumping its value to force at least one task to be
	 * moved
	 */
	if (*imbalance < busiest_load_per_task) {
		unsigned long tmp, pwr_now, pwr_move;
		unsigned int imbn;

small_imbalance:
		pwr_move = pwr_now = 0;
		imbn = 2;
		if (this_nr_running) {
			this_load_per_task /= this_nr_running;
			if (busiest_load_per_task > this_load_per_task)
				imbn = 1;
		} else
			this_load_per_task = cpu_avg_load_per_task(this_cpu);

		if (max_load - this_load + busiest_load_per_task >=
					busiest_load_per_task * imbn) {
			*imbalance = busiest_load_per_task;
			return busiest;
		}

		/*
		 * OK, we don't have enough imbalance to justify moving tasks,
		 * however we may be able to increase total CPU power used by
		 * moving them.
		 */

		pwr_now += busiest->__cpu_power *
				min(busiest_load_per_task, max_load);
		pwr_now += this->__cpu_power *
				min(this_load_per_task, this_load);
		pwr_now /= SCHED_LOAD_SCALE;

		/* Amount of load we'd subtract */
		tmp = sg_div_cpu_power(busiest,
				busiest_load_per_task * SCHED_LOAD_SCALE);
		if (max_load > tmp)
			pwr_move += busiest->__cpu_power *
				min(busiest_load_per_task, max_load - tmp);

		/* Amount of load we'd add */
		if (max_load * busiest->__cpu_power <
				busiest_load_per_task * SCHED_LOAD_SCALE)
			tmp = sg_div_cpu_power(this,
					max_load * busiest->__cpu_power);
		else
			tmp = sg_div_cpu_power(this,
				busiest_load_per_task * SCHED_LOAD_SCALE);
		pwr_move += this->__cpu_power *
				min(this_load_per_task, this_load + tmp);
		pwr_move /= SCHED_LOAD_SCALE;

		/* Move if we gain throughput */
		if (pwr_move > pwr_now)
			*imbalance = busiest_load_per_task;
	}

	return busiest;

out_balanced:
#if defined(CONFIG_SCHED_MC) || defined(CONFIG_SCHED_SMT)
	if (idle == CPU_NOT_IDLE || !(sd->flags & SD_POWERSAVINGS_BALANCE))
		goto ret;

	if (this == group_leader && group_leader != group_min) {
		*imbalance = min_load_per_task;
		if (sched_mc_power_savings >= POWERSAVINGS_BALANCE_WAKEUP) {
			cpu_rq(this_cpu)->rd->sched_mc_preferred_wakeup_cpu =
				cpumask_first(sched_group_cpus(group_leader));
		}
		return group_min;
	}
#endif
ret:
	*imbalance = 0;
	return NULL;
}

/*
 * find_busiest_queue - find the busiest runqueue among the cpus in group.
 */
static struct rq *
find_busiest_queue(struct sched_group *group, enum cpu_idle_type idle,
		   unsigned long imbalance, const struct cpumask *cpus)
{
	struct rq *busiest = NULL, *rq;
	unsigned long max_load = 0;
	int i;

	for_each_cpu(i, sched_group_cpus(group)) {
		unsigned long wl;

		if (!cpumask_test_cpu(i, cpus))
			continue;

		rq = cpu_rq(i);
		wl = weighted_cpuload(i);

		if (rq->nr_running == 1 && wl > imbalance)
			continue;

		if (wl > max_load) {
			max_load = wl;
			busiest = rq;
		}
	}

	return busiest;
}

/*
 * Max backoff if we encounter pinned tasks. Pretty arbitrary value, but
 * so long as it is large enough.
 */
#define MAX_PINNED_INTERVAL	512

/*
 * Check this_cpu to ensure it is balanced within domain. Attempt to move
 * tasks if there is an imbalance.
 */
static int load_balance(int this_cpu, struct rq *this_rq,
			struct sched_domain *sd, enum cpu_idle_type idle,
			int *balance, struct cpumask *cpus)
{
	int ld_moved, all_pinned = 0, active_balance = 0, sd_idle = 0;
	struct sched_group *group;
	unsigned long imbalance;
	struct rq *busiest;
	unsigned long flags;

	cpumask_setall(cpus);

	/*
	 * When power savings policy is enabled for the parent domain, idle
	 * sibling can pick up load irrespective of busy siblings. In this case,
	 * let the state of idle sibling percolate up as CPU_IDLE, instead of
	 * portraying it as CPU_NOT_IDLE.
	 */
	if (idle != CPU_NOT_IDLE && sd->flags & SD_SHARE_CPUPOWER &&
	    !test_sd_parent(sd, SD_POWERSAVINGS_BALANCE))
		sd_idle = 1;

	schedstat_inc(sd, lb_count[idle]);

redo:
	update_shares(sd);
	group = find_busiest_group(sd, this_cpu, &imbalance, idle, &sd_idle,
				   cpus, balance);

	if (*balance == 0)
		goto out_balanced;

	if (!group) {
		schedstat_inc(sd, lb_nobusyg[idle]);
		goto out_balanced;
	}

	busiest = find_busiest_queue(group, idle, imbalance, cpus);
	if (!busiest) {
		schedstat_inc(sd, lb_nobusyq[idle]);
		goto out_balanced;
	}

	BUG_ON(busiest == this_rq);

	schedstat_add(sd, lb_imbalance[idle], imbalance);

	ld_moved = 0;
	if (busiest->nr_running > 1) {
		/*
		 * Attempt to move tasks. If find_busiest_group has found
		 * an imbalance but busiest->nr_running <= 1, the group is
		 * still unbalanced. ld_moved simply stays zero, so it is
		 * correctly treated as an imbalance.
		 */
		local_irq_save(flags);
		double_rq_lock(this_rq, busiest);
		ld_moved = move_tasks(this_rq, this_cpu, busiest,
				      imbalance, sd, idle, &all_pinned);
		double_rq_unlock(this_rq, busiest);
		local_irq_restore(flags);

		/*
		 * some other cpu did the load balance for us.
		 */
		if (ld_moved && this_cpu != smp_processor_id())
			resched_cpu(this_cpu);

		/* All tasks on this runqueue were pinned by CPU affinity */
		if (unlikely(all_pinned)) {
			cpumask_clear_cpu(cpu_of(busiest), cpus);
			if (!cpumask_empty(cpus))
				goto redo;
			goto out_balanced;
		}
	}

	if (!ld_moved) {
		schedstat_inc(sd, lb_failed[idle]);
		sd->nr_balance_failed++;

		if (unlikely(sd->nr_balance_failed > sd->cache_nice_tries+2)) {

			spin_lock_irqsave(&busiest->lock, flags);

			/* don't kick the migration_thread, if the curr
			 * task on busiest cpu can't be moved to this_cpu
			 */
			if (!cpumask_test_cpu(this_cpu,
					      &busiest->curr->cpus_allowed)) {
				spin_unlock_irqrestore(&busiest->lock, flags);
				all_pinned = 1;
				goto out_one_pinned;
			}

			if (!busiest->active_balance) {
				busiest->active_balance = 1;
				busiest->push_cpu = this_cpu;
				active_balance = 1;
			}
			spin_unlock_irqrestore(&busiest->lock, flags);
			if (active_balance)
				wake_up_process(busiest->migration_thread);

			/*
			 * We've kicked active balancing, reset the failure
			 * counter.
			 */
			sd->nr_balance_failed = sd->cache_nice_tries+1;
		}
	} else
		sd->nr_balance_failed = 0;

	if (likely(!active_balance)) {
		/* We were unbalanced, so reset the balancing interval */
		sd->balance_interval = sd->min_interval;
	} else {
		/*
		 * If we've begun active balancing, start to back off. This
		 * case may not be covered by the all_pinned logic if there
		 * is only 1 task on the busy runqueue (because we don't call
		 * move_tasks).
		 */
		if (sd->balance_interval < sd->max_interval)
			sd->balance_interval *= 2;
	}

	if (!ld_moved && !sd_idle && sd->flags & SD_SHARE_CPUPOWER &&
	    !test_sd_parent(sd, SD_POWERSAVINGS_BALANCE))
		ld_moved = -1;

	goto out;

out_balanced:
	schedstat_inc(sd, lb_balanced[idle]);

	sd->nr_balance_failed = 0;

out_one_pinned:
	/* tune up the balancing interval */
	if ((all_pinned && sd->balance_interval < MAX_PINNED_INTERVAL) ||
			(sd->balance_interval < sd->max_interval))
		sd->balance_interval *= 2;

	if (!sd_idle && sd->flags & SD_SHARE_CPUPOWER &&
	    !test_sd_parent(sd, SD_POWERSAVINGS_BALANCE))
		ld_moved = -1;
	else
		ld_moved = 0;
out:
	if (ld_moved)
		update_shares(sd);
	return ld_moved;
}

/*
 * Check this_cpu to ensure it is balanced within domain. Attempt to move
 * tasks if there is an imbalance.
 *
 * Called from schedule when this_rq is about to become idle (CPU_NEWLY_IDLE).
 * this_rq is locked.
 */
static int
load_balance_newidle(int this_cpu, struct rq *this_rq, struct sched_domain *sd,
			struct cpumask *cpus)
{
	struct sched_group *group;
	struct rq *busiest = NULL;
	unsigned long imbalance;
	int ld_moved = 0;
	int sd_idle = 0;
	int all_pinned = 0;

	cpumask_setall(cpus);

	/*
	 * When power savings policy is enabled for the parent domain, idle
	 * sibling can pick up load irrespective of busy siblings. In this case,
	 * let the state of idle sibling percolate up as IDLE, instead of
	 * portraying it as CPU_NOT_IDLE.
	 */
	if (sd->flags & SD_SHARE_CPUPOWER &&
	    !test_sd_parent(sd, SD_POWERSAVINGS_BALANCE))
		sd_idle = 1;

	schedstat_inc(sd, lb_count[CPU_NEWLY_IDLE]);
redo:
	update_shares_locked(this_rq, sd);
	group = find_busiest_group(sd, this_cpu, &imbalance, CPU_NEWLY_IDLE,
				   &sd_idle, cpus, NULL);
	if (!group) {
		schedstat_inc(sd, lb_nobusyg[CPU_NEWLY_IDLE]);
		goto out_balanced;
	}

	busiest = find_busiest_queue(group, CPU_NEWLY_IDLE, imbalance, cpus);
	if (!busiest) {
		schedstat_inc(sd, lb_nobusyq[CPU_NEWLY_IDLE]);
		goto out_balanced;
	}

	BUG_ON(busiest == this_rq);

	schedstat_add(sd, lb_imbalance[CPU_NEWLY_IDLE], imbalance);

	ld_moved = 0;
	if (busiest->nr_running > 1) {
		/* Attempt to move tasks */
		double_lock_balance(this_rq, busiest);
		/* this_rq->clock is already updated */
		update_rq_clock(busiest);
		ld_moved = move_tasks(this_rq, this_cpu, busiest,
					imbalance, sd, CPU_NEWLY_IDLE,
					&all_pinned);
		double_unlock_balance(this_rq, busiest);

		if (unlikely(all_pinned)) {
			cpumask_clear_cpu(cpu_of(busiest), cpus);
			if (!cpumask_empty(cpus))
				goto redo;
		}
	}

	if (!ld_moved) {
		int active_balance = 0;

		schedstat_inc(sd, lb_failed[CPU_NEWLY_IDLE]);
		if (!sd_idle && sd->flags & SD_SHARE_CPUPOWER &&
		    !test_sd_parent(sd, SD_POWERSAVINGS_BALANCE))
			return -1;

		if (sched_mc_power_savings < POWERSAVINGS_BALANCE_WAKEUP)
			return -1;

		if (sd->nr_balance_failed++ < 2)
			return -1;

		/*
		 * The only task running in a non-idle cpu can be moved to this
		 * cpu in an attempt to completely freeup the other CPU
		 * package. The same method used to move task in load_balance()
		 * have been extended for load_balance_newidle() to speedup
		 * consolidation at sched_mc=POWERSAVINGS_BALANCE_WAKEUP (2)
		 *
		 * The package power saving logic comes from
		 * find_busiest_group().  If there are no imbalance, then
		 * f_b_g() will return NULL.  However when sched_mc={1,2} then
		 * f_b_g() will select a group from which a running task may be
		 * pulled to this cpu in order to make the other package idle.
		 * If there is no opportunity to make a package idle and if
		 * there are no imbalance, then f_b_g() will return NULL and no
		 * action will be taken in load_balance_newidle().
		 *
		 * Under normal task pull operation due to imbalance, there
		 * will be more than one task in the source run queue and
		 * move_tasks() will succeed.  ld_moved will be true and this
		 * active balance code will not be triggered.
		 */

		/* Lock busiest in correct order while this_rq is held */
		double_lock_balance(this_rq, busiest);

		/*
		 * don't kick the migration_thread, if the curr
		 * task on busiest cpu can't be moved to this_cpu
		 */
		if (!cpumask_test_cpu(this_cpu, &busiest->curr->cpus_allowed)) {
			double_unlock_balance(this_rq, busiest);
			all_pinned = 1;
			return ld_moved;
		}

		if (!busiest->active_balance) {
			busiest->active_balance = 1;
			busiest->push_cpu = this_cpu;
			active_balance = 1;
		}

		double_unlock_balance(this_rq, busiest);
		/*
		 * Should not call ttwu while holding a rq->lock
		 */
		spin_unlock(&this_rq->lock);
		if (active_balance)
			wake_up_process(busiest->migration_thread);
		spin_lock(&this_rq->lock);

	} else
		sd->nr_balance_failed = 0;

	update_shares_locked(this_rq, sd);
	return ld_moved;

out_balanced:
	schedstat_inc(sd, lb_balanced[CPU_NEWLY_IDLE]);
	if (!sd_idle && sd->flags & SD_SHARE_CPUPOWER &&
	    !test_sd_parent(sd, SD_POWERSAVINGS_BALANCE))
		return -1;
	sd->nr_balance_failed = 0;

	return 0;
}

/*
 * idle_balance is called by schedule() if this_cpu is about to become
 * idle. Attempts to pull tasks from other CPUs.
 */
static void idle_balance(int this_cpu, struct rq *this_rq)
{
	struct sched_domain *sd;
	int pulled_task = 0;
	unsigned long next_balance = jiffies + HZ;
	cpumask_var_t tmpmask;

	if (!alloc_cpumask_var(&tmpmask, GFP_ATOMIC))
		return;

	for_each_domain(this_cpu, sd) {
		unsigned long interval;

		if (!(sd->flags & SD_LOAD_BALANCE))
			continue;

		if (sd->flags & SD_BALANCE_NEWIDLE)
			/* If we've pulled tasks over stop searching: */
			pulled_task = load_balance_newidle(this_cpu, this_rq,
							   sd, tmpmask);

		interval = msecs_to_jiffies(sd->balance_interval);
		if (time_after(next_balance, sd->last_balance + interval))
			next_balance = sd->last_balance + interval;
		if (pulled_task)
			break;
	}
	if (pulled_task || time_after(jiffies, this_rq->next_balance)) {
		/*
		 * We are going idle. next_balance may be set based on
		 * a busy processor. So reset next_balance.
		 */
		this_rq->next_balance = next_balance;
	}
	free_cpumask_var(tmpmask);
}

/*
 * active_load_balance is run by migration threads. It pushes running tasks
 * off the busiest CPU onto idle CPUs. It requires at least 1 task to be
 * running on each physical CPU where possible, and avoids physical /
 * logical imbalances.
 *
 * Called with busiest_rq locked.
 */
static void active_load_balance(struct rq *busiest_rq, int busiest_cpu)
{
	int target_cpu = busiest_rq->push_cpu;
	struct sched_domain *sd;
	struct rq *target_rq;

	/* Is there any task to move? */
	if (busiest_rq->nr_running <= 1)
		return;

	target_rq = cpu_rq(target_cpu);

	/*
	 * This condition is "impossible", if it occurs
	 * we need to fix it. Originally reported by
	 * Bjorn Helgaas on a 128-cpu setup.
	 */
	BUG_ON(busiest_rq == target_rq);

	/* move a task from busiest_rq to target_rq */
	double_lock_balance(busiest_rq, target_rq);
	update_rq_clock(busiest_rq);
	update_rq_clock(target_rq);

	/* Search for an sd spanning us and the target CPU. */
	for_each_domain(target_cpu, sd) {
		if ((sd->flags & SD_LOAD_BALANCE) &&
		    cpumask_test_cpu(busiest_cpu, sched_domain_span(sd)))
				break;
	}

	if (likely(sd)) {
		schedstat_inc(sd, alb_count);

		if (move_one_task(target_rq, target_cpu, busiest_rq,
				  sd, CPU_IDLE))
			schedstat_inc(sd, alb_pushed);
		else
			schedstat_inc(sd, alb_failed);
	}
	double_unlock_balance(busiest_rq, target_rq);
}

#ifdef CONFIG_NO_HZ
static struct {
	atomic_t load_balancer;
	cpumask_var_t cpu_mask;
} nohz ____cacheline_aligned = {
	.load_balancer = ATOMIC_INIT(-1),
};

/*
 * This routine will try to nominate the ilb (idle load balancing)
 * owner among the cpus whose ticks are stopped. ilb owner will do the idle
 * load balancing on behalf of all those cpus. If all the cpus in the system
 * go into this tickless mode, then there will be no ilb owner (as there is
 * no need for one) and all the cpus will sleep till the next wakeup event
 * arrives...
 *
 * For the ilb owner, tick is not stopped. And this tick will be used
 * for idle load balancing. ilb owner will still be part of
 * nohz.cpu_mask..
 *
 * While stopping the tick, this cpu will become the ilb owner if there
 * is no other owner. And will be the owner till that cpu becomes busy
 * or if all cpus in the system stop their ticks at which point
 * there is no need for ilb owner.
 *
 * When the ilb owner becomes busy, it nominates another owner, during the
 * next busy scheduler_tick()
 */
int select_nohz_load_balancer(int stop_tick)
{
	int cpu = smp_processor_id();

	if (stop_tick) {
		cpumask_set_cpu(cpu, nohz.cpu_mask);
		cpu_rq(cpu)->in_nohz_recently = 1;

		/*
		 * If we are going offline and still the leader, give up!
		 */
		if (!cpu_active(cpu) &&
		    atomic_read(&nohz.load_balancer) == cpu) {
			if (atomic_cmpxchg(&nohz.load_balancer, cpu, -1) != cpu)
				BUG();
			return 0;
		}

		/* time for ilb owner also to sleep */
		if (cpumask_weight(nohz.cpu_mask) == num_online_cpus()) {
			if (atomic_read(&nohz.load_balancer) == cpu)
				atomic_set(&nohz.load_balancer, -1);
			return 0;
		}

		if (atomic_read(&nohz.load_balancer) == -1) {
			/* make me the ilb owner */
			if (atomic_cmpxchg(&nohz.load_balancer, -1, cpu) == -1)
				return 1;
		} else if (atomic_read(&nohz.load_balancer) == cpu)
			return 1;
	} else {
		if (!cpumask_test_cpu(cpu, nohz.cpu_mask))
			return 0;

		cpumask_clear_cpu(cpu, nohz.cpu_mask);

		if (atomic_read(&nohz.load_balancer) == cpu)
			if (atomic_cmpxchg(&nohz.load_balancer, cpu, -1) != cpu)
				BUG();
	}
	return 0;
}
#endif

static DEFINE_SPINLOCK(balancing);

/*
 * It checks each scheduling domain to see if it is due to be balanced,
 * and initiates a balancing operation if so.
 *
 * Balancing parameters are set up in arch_init_sched_domains.
 */
static void rebalance_domains(int cpu, enum cpu_idle_type idle)
{
	int balance = 1;
	struct rq *rq = cpu_rq(cpu);
	unsigned long interval;
	struct sched_domain *sd;
	/* Earliest time when we have to do rebalance again */
	unsigned long next_balance = jiffies + 60*HZ;
	int update_next_balance = 0;
	int need_serialize;
	cpumask_var_t tmp;

	/* Fails alloc?  Rebalancing probably not a priority right now. */
	if (!alloc_cpumask_var(&tmp, GFP_ATOMIC))
		return;

	for_each_domain(cpu, sd) {
		if (!(sd->flags & SD_LOAD_BALANCE))
			continue;

		interval = sd->balance_interval;
		if (idle != CPU_IDLE)
			interval *= sd->busy_factor;

		/* scale ms to jiffies */
		interval = msecs_to_jiffies(interval);
		if (unlikely(!interval))
			interval = 1;
		if (interval > HZ*NR_CPUS/10)
			interval = HZ*NR_CPUS/10;

		need_serialize = sd->flags & SD_SERIALIZE;

		if (need_serialize) {
			if (!spin_trylock(&balancing))
				goto out;
		}

		if (time_after_eq(jiffies, sd->last_balance + interval)) {
			if (load_balance(cpu, rq, sd, idle, &balance, tmp)) {
				/*
				 * We've pulled tasks over so either we're no
				 * longer idle, or one of our SMT siblings is
				 * not idle.
				 */
				idle = CPU_NOT_IDLE;
			}
			sd->last_balance = jiffies;
		}
		if (need_serialize)
			spin_unlock(&balancing);
out:
		if (time_after(next_balance, sd->last_balance + interval)) {
			next_balance = sd->last_balance + interval;
			update_next_balance = 1;
		}

		/*
		 * Stop the load balance at this level. There is another
		 * CPU in our sched group which is doing load balancing more
		 * actively.
		 */
		if (!balance)
			break;
	}

	/*
	 * next_balance will be updated only when there is a need.
	 * When the cpu is attached to null domain for ex, it will not be
	 * updated.
	 */
	if (likely(update_next_balance))
		rq->next_balance = next_balance;

	free_cpumask_var(tmp);
}

/*
 * run_rebalance_domains is triggered when needed from the scheduler tick.
 * In CONFIG_NO_HZ case, the idle load balance owner will do the
 * rebalancing for all the cpus for whom scheduler ticks are stopped.
 */
static void run_rebalance_domains(struct softirq_action *h)
{
	int this_cpu = smp_processor_id();
	struct rq *this_rq = cpu_rq(this_cpu);
	enum cpu_idle_type idle = this_rq->idle_at_tick ?
						CPU_IDLE : CPU_NOT_IDLE;

	rebalance_domains(this_cpu, idle);

#ifdef CONFIG_NO_HZ
	/*
	 * If this cpu is the owner for idle load balancing, then do the
	 * balancing on behalf of the other idle cpus whose ticks are
	 * stopped.
	 */
	if (this_rq->idle_at_tick &&
	    atomic_read(&nohz.load_balancer) == this_cpu) {
		struct rq *rq;
		int balance_cpu;

		for_each_cpu(balance_cpu, nohz.cpu_mask) {
			if (balance_cpu == this_cpu)
				continue;

			/*
			 * If this cpu gets work to do, stop the load balancing
			 * work being done for other cpus. Next load
			 * balancing owner will pick it up.
			 */
			if (need_resched())
				break;

			rebalance_domains(balance_cpu, CPU_IDLE);

			rq = cpu_rq(balance_cpu);
			if (time_after(this_rq->next_balance, rq->next_balance))
				this_rq->next_balance = rq->next_balance;
		}
	}
#endif
}

/*
 * Trigger the SCHED_SOFTIRQ if it is time to do periodic load balancing.
 *
 * In case of CONFIG_NO_HZ, this is the place where we nominate a new
 * idle load balancing owner or decide to stop the periodic load balancing,
 * if the whole system is idle.
 */
static inline void trigger_load_balance(struct rq *rq, int cpu)
{
#ifdef CONFIG_NO_HZ
	/*
	 * If we were in the nohz mode recently and busy at the current
	 * scheduler tick, then check if we need to nominate new idle
	 * load balancer.
	 */
	if (rq->in_nohz_recently && !rq->idle_at_tick) {
		rq->in_nohz_recently = 0;

		if (atomic_read(&nohz.load_balancer) == cpu) {
			cpumask_clear_cpu(cpu, nohz.cpu_mask);
			atomic_set(&nohz.load_balancer, -1);
		}

		if (atomic_read(&nohz.load_balancer) == -1) {
			/*
			 * simple selection for now: Nominate the
			 * first cpu in the nohz list to be the next
			 * ilb owner.
			 *
			 * TBD: Traverse the sched domains and nominate
			 * the nearest cpu in the nohz.cpu_mask.
			 */
			int ilb = cpumask_first(nohz.cpu_mask);

			if (ilb < nr_cpu_ids)
				resched_cpu(ilb);
		}
	}

	/*
	 * If this cpu is idle and doing idle load balancing for all the
	 * cpus with ticks stopped, is it time for that to stop?
	 */
	if (rq->idle_at_tick && atomic_read(&nohz.load_balancer) == cpu &&
	    cpumask_weight(nohz.cpu_mask) == num_online_cpus()) {
		resched_cpu(cpu);
		return;
	}

	/*
	 * If this cpu is idle and the idle load balancing is done by
	 * someone else, then no need raise the SCHED_SOFTIRQ
	 */
	if (rq->idle_at_tick && atomic_read(&nohz.load_balancer) != cpu &&
	    cpumask_test_cpu(cpu, nohz.cpu_mask))
		return;
#endif
	if (time_after_eq(jiffies, rq->next_balance))
		raise_softirq(SCHED_SOFTIRQ);
}

#else	/* CONFIG_SMP */

/*
 * on UP we do not need to balance between CPUs:
 */
static inline void idle_balance(int cpu, struct rq *rq)
{
}

#endif

DEFINE_PER_CPU(struct kernel_stat, kstat);

EXPORT_PER_CPU_SYMBOL(kstat);

/*
 * Return any ns on the sched_clock that have not yet been banked in
 * @p in case that task is currently running.
 */
unsigned long long task_delta_exec(struct task_struct *p)
{
	unsigned long flags;
	struct rq *rq;
	u64 ns = 0;

	rq = task_rq_lock(p, &flags);

	if (task_current(rq, p)) {
		u64 delta_exec;

		update_rq_clock(rq);
		delta_exec = rq->clock - p->se.exec_start;
		if ((s64)delta_exec > 0)
			ns = delta_exec;
	}

	task_rq_unlock(rq, &flags);

	return ns;
}

/*
 * Account user cpu time to a process.
 * @p: the process that the cpu time gets accounted to
 * @cputime: the cpu time spent in user space since the last update
 * @cputime_scaled: cputime scaled by cpu frequency
 */
void account_user_time(struct task_struct *p, cputime_t cputime,
		       cputime_t cputime_scaled)
{
	struct cpu_usage_stat *cpustat = &kstat_this_cpu.cpustat;
	cputime64_t tmp;

	/* Add user time to process. */
	p->utime = cputime_add(p->utime, cputime);
	p->utimescaled = cputime_add(p->utimescaled, cputime_scaled);
	account_group_user_time(p, cputime);

	/* Add user time to cpustat. */
	tmp = cputime_to_cputime64(cputime);
	if (TASK_NICE(p) > 0)
		cpustat->nice = cputime64_add(cpustat->nice, tmp);
	else
		cpustat->user = cputime64_add(cpustat->user, tmp);
	/* Account for user time used */
	acct_update_integrals(p);
}

/*
 * Account guest cpu time to a process.
 * @p: the process that the cpu time gets accounted to
 * @cputime: the cpu time spent in virtual machine since the last update
 * @cputime_scaled: cputime scaled by cpu frequency
 */
static void account_guest_time(struct task_struct *p, cputime_t cputime,
			       cputime_t cputime_scaled)
{
	cputime64_t tmp;
	struct cpu_usage_stat *cpustat = &kstat_this_cpu.cpustat;

	tmp = cputime_to_cputime64(cputime);

	/* Add guest time to process. */
	p->utime = cputime_add(p->utime, cputime);
	p->utimescaled = cputime_add(p->utimescaled, cputime_scaled);
	account_group_user_time(p, cputime);
	p->gtime = cputime_add(p->gtime, cputime);

	/* Add guest time to cpustat. */
	cpustat->user = cputime64_add(cpustat->user, tmp);
	cpustat->guest = cputime64_add(cpustat->guest, tmp);
}

/*
 * Account system cpu time to a process.
 * @p: the process that the cpu time gets accounted to
 * @hardirq_offset: the offset to subtract from hardirq_count()
 * @cputime: the cpu time spent in kernel space since the last update
 * @cputime_scaled: cputime scaled by cpu frequency
 */
void account_system_time(struct task_struct *p, int hardirq_offset,
			 cputime_t cputime, cputime_t cputime_scaled)
{
	struct cpu_usage_stat *cpustat = &kstat_this_cpu.cpustat;
	cputime64_t tmp;

	if ((p->flags & PF_VCPU) && (irq_count() - hardirq_offset == 0)) {
		account_guest_time(p, cputime, cputime_scaled);
		return;
	}

	/* Add system time to process. */
	p->stime = cputime_add(p->stime, cputime);
	p->stimescaled = cputime_add(p->stimescaled, cputime_scaled);
	account_group_system_time(p, cputime);

	/* Add system time to cpustat. */
	tmp = cputime_to_cputime64(cputime);
	if (hardirq_count() - hardirq_offset)
		cpustat->irq = cputime64_add(cpustat->irq, tmp);
	else if (softirq_count())
		cpustat->softirq = cputime64_add(cpustat->softirq, tmp);
	else
		cpustat->system = cputime64_add(cpustat->system, tmp);

	/* Account for system time used */
	acct_update_integrals(p);
}

/*
 * Account for involuntary wait time.
 * @steal: the cpu time spent in involuntary wait
 */
void account_steal_time(cputime_t cputime)
{
	struct cpu_usage_stat *cpustat = &kstat_this_cpu.cpustat;
	cputime64_t cputime64 = cputime_to_cputime64(cputime);

	cpustat->steal = cputime64_add(cpustat->steal, cputime64);
}

/*
 * Account for idle time.
 * @cputime: the cpu time spent in idle wait
 */
void account_idle_time(cputime_t cputime)
{
	struct cpu_usage_stat *cpustat = &kstat_this_cpu.cpustat;
	cputime64_t cputime64 = cputime_to_cputime64(cputime);
	struct rq *rq = this_rq();

	if (atomic_read(&rq->nr_iowait) > 0)
		cpustat->iowait = cputime64_add(cpustat->iowait, cputime64);
	else
		cpustat->idle = cputime64_add(cpustat->idle, cputime64);
}

#ifndef CONFIG_VIRT_CPU_ACCOUNTING

/*
 * Account a single tick of cpu time.
 * @p: the process that the cpu time gets accounted to
 * @user_tick: indicates if the tick is a user or a system tick
 */
void account_process_tick(struct task_struct *p, int user_tick)
{
	cputime_t one_jiffy = jiffies_to_cputime(1);
	cputime_t one_jiffy_scaled = cputime_to_scaled(one_jiffy);
	struct rq *rq = this_rq();

	if (user_tick)
		account_user_time(p, one_jiffy, one_jiffy_scaled);
	else if (p != rq->idle)
		account_system_time(p, HARDIRQ_OFFSET, one_jiffy,
				    one_jiffy_scaled);
	else
		account_idle_time(one_jiffy);
}

/*
 * Account multiple ticks of steal time.
 * @p: the process from which the cpu time has been stolen
 * @ticks: number of stolen ticks
 */
void account_steal_ticks(unsigned long ticks)
{
	account_steal_time(jiffies_to_cputime(ticks));
}

/*
 * Account multiple ticks of idle time.
 * @ticks: number of stolen ticks
 */
void account_idle_ticks(unsigned long ticks)
{
	account_idle_time(jiffies_to_cputime(ticks));
}

#endif

/*
 * Use precise platform statistics if available:
 */
#ifdef CONFIG_VIRT_CPU_ACCOUNTING
cputime_t task_utime(struct task_struct *p)
{
	return p->utime;
}

cputime_t task_stime(struct task_struct *p)
{
	return p->stime;
}
#else
cputime_t task_utime(struct task_struct *p)
{
	clock_t utime = cputime_to_clock_t(p->utime),
		total = utime + cputime_to_clock_t(p->stime);
	u64 temp;

	/*
	 * Use CFS's precise accounting:
	 */
	temp = (u64)nsec_to_clock_t(p->se.sum_exec_runtime);

	if (total) {
		temp *= utime;
		do_div(temp, total);
	}
	utime = (clock_t)temp;

	p->prev_utime = max(p->prev_utime, clock_t_to_cputime(utime));
	return p->prev_utime;
}

cputime_t task_stime(struct task_struct *p)
{
	clock_t stime;

	/*
	 * Use CFS's precise accounting. (we subtract utime from
	 * the total, to make sure the total observed by userspace
	 * grows monotonically - apps rely on that):
	 */
	stime = nsec_to_clock_t(p->se.sum_exec_runtime) -
			cputime_to_clock_t(task_utime(p));

	if (stime >= 0)
		p->prev_stime = max(p->prev_stime, clock_t_to_cputime(stime));

	return p->prev_stime;
}
#endif

inline cputime_t task_gtime(struct task_struct *p)
{
	return p->gtime;
}

/*
 * This function gets called by the timer code, with HZ frequency.
 * We call it with interrupts disabled.
 *
 * It also gets called by the fork code, when changing the parent's
 * timeslices.
 */
void scheduler_tick(void)
{
	int cpu = smp_processor_id();
	struct rq *rq = cpu_rq(cpu);
	struct task_struct *curr = rq->curr;

	sched_clock_tick();

	spin_lock(&rq->lock);
	update_rq_clock(rq);
	update_cpu_load(rq);
	curr->sched_class->task_tick(rq, curr, 0);
	spin_unlock(&rq->lock);

#ifdef CONFIG_SMP
	rq->idle_at_tick = idle_cpu(cpu);
	trigger_load_balance(rq, cpu);
#endif
}

#if defined(CONFIG_PREEMPT) && (defined(CONFIG_DEBUG_PREEMPT) || \
				defined(CONFIG_PREEMPT_TRACER))

static inline unsigned long get_parent_ip(unsigned long addr)
{
	if (in_lock_functions(addr)) {
		addr = CALLER_ADDR2;
		if (in_lock_functions(addr))
			addr = CALLER_ADDR3;
	}
	return addr;
}

void __kprobes add_preempt_count(int val)
{
#ifdef CONFIG_DEBUG_PREEMPT
	/*
	 * Underflow?
	 */
	if (DEBUG_LOCKS_WARN_ON((preempt_count() < 0)))
		return;
#endif
	preempt_count() += val;
#ifdef CONFIG_DEBUG_PREEMPT
	/*
	 * Spinlock count overflowing soon?
	 */
	DEBUG_LOCKS_WARN_ON((preempt_count() & PREEMPT_MASK) >=
				PREEMPT_MASK - 10);
#endif
	if (preempt_count() == val)
		trace_preempt_off(CALLER_ADDR0, get_parent_ip(CALLER_ADDR1));
}
EXPORT_SYMBOL(add_preempt_count);

void __kprobes sub_preempt_count(int val)
{
#ifdef CONFIG_DEBUG_PREEMPT
	/*
	 * Underflow?
	 */
	if (DEBUG_LOCKS_WARN_ON(val > preempt_count()))
		return;
	/*
	 * Is the spinlock portion underflowing?
	 */
	if (DEBUG_LOCKS_WARN_ON((val < PREEMPT_MASK) &&
			!(preempt_count() & PREEMPT_MASK)))
		return;
#endif

	if (preempt_count() == val)
		trace_preempt_on(CALLER_ADDR0, get_parent_ip(CALLER_ADDR1));
	preempt_count() -= val;
}
EXPORT_SYMBOL(sub_preempt_count);

#endif

/*
 * Print scheduling while atomic bug:
 */
static noinline void __schedule_bug(struct task_struct *prev)
{
	struct pt_regs *regs = get_irq_regs();

	printk(KERN_ERR "BUG: scheduling while atomic: %s/%d/0x%08x\n",
		prev->comm, prev->pid, preempt_count());

	debug_show_held_locks(prev);
	print_modules();
	if (irqs_disabled())
		print_irqtrace_events(prev);

	if (regs)
		show_regs(regs);
	else
		dump_stack();
}

/*
 * Various schedule()-time debugging checks and statistics:
 */
static inline void schedule_debug(struct task_struct *prev)
{
	/*
	 * Test if we are atomic. Since do_exit() needs to call into
	 * schedule() atomically, we ignore that path for now.
	 * Otherwise, whine if we are scheduling when we should not be.
	 */
	if (unlikely(in_atomic_preempt_off() && !prev->exit_state))
		__schedule_bug(prev);

	profile_hit(SCHED_PROFILING, __builtin_return_address(0));

	schedstat_inc(this_rq(), sched_count);
#ifdef CONFIG_SCHEDSTATS
	if (unlikely(prev->lock_depth >= 0)) {
		schedstat_inc(this_rq(), bkl_count);
		schedstat_inc(prev, sched_info.bkl_count);
	}
#endif
}

/*
 * Pick up the highest-prio task:
 */
static inline struct task_struct *
pick_next_task(struct rq *rq, struct task_struct *prev)
{
	const struct sched_class *class;
	struct task_struct *p;

	/*
	 * Optimization: we know that if all tasks are in
	 * the fair class we can call that function directly:
	 */
	if (likely(rq->nr_running == rq->cfs.nr_running)) {
		p = fair_sched_class.pick_next_task(rq);
		if (likely(p))
			return p;
	}

	class = sched_class_highest;
	for ( ; ; ) {
		p = class->pick_next_task(rq);
		if (p)
			return p;
		/*
		 * Will never be NULL as the idle class always
		 * returns a non-NULL p:
		 */
		class = class->next;
	}
}

/*
 * schedule() is the main scheduler function.
 */
asmlinkage void __sched schedule(void)
{
	struct task_struct *prev, *next;
	unsigned long *switch_count;
	struct rq *rq;
	int cpu;

need_resched:
	preempt_disable();
	cpu = smp_processor_id();
	rq = cpu_rq(cpu);
	rcu_qsctr_inc(cpu);
	prev = rq->curr;
	switch_count = &prev->nivcsw;

	release_kernel_lock(prev);
need_resched_nonpreemptible:

	schedule_debug(prev);

	if (sched_feat(HRTICK))
		hrtick_clear(rq);

<<<<<<< HEAD
	local_irq_disable();
	spin_lock(&rq->lock);
=======
	spin_lock_irq(&rq->lock);
>>>>>>> 18e352e4
	update_rq_clock(rq);
	clear_tsk_need_resched(prev);

	if (prev->state && !(preempt_count() & PREEMPT_ACTIVE)) {
		if (unlikely(signal_pending_state(prev->state, prev)))
			prev->state = TASK_RUNNING;
		else
			deactivate_task(rq, prev, 1);
		switch_count = &prev->nvcsw;
	}

#ifdef CONFIG_SMP
	if (prev->sched_class->pre_schedule)
		prev->sched_class->pre_schedule(rq, prev);
#endif

	if (unlikely(!rq->nr_running))
		idle_balance(cpu, rq);

	prev->sched_class->put_prev_task(rq, prev);
	next = pick_next_task(rq, prev);

	if (likely(prev != next)) {
		sched_info_switch(prev, next);

		rq->nr_switches++;
		rq->curr = next;
		++*switch_count;

		context_switch(rq, prev, next); /* unlocks the rq */
		/*
		 * the context switch might have flipped the stack from under
		 * us, hence refresh the local variables.
		 */
		cpu = smp_processor_id();
		rq = cpu_rq(cpu);
	} else
		spin_unlock_irq(&rq->lock);

	if (unlikely(reacquire_kernel_lock(current) < 0))
		goto need_resched_nonpreemptible;

	preempt_enable_no_resched();
	if (unlikely(test_thread_flag(TIF_NEED_RESCHED)))
		goto need_resched;
}
EXPORT_SYMBOL(schedule);

#ifdef CONFIG_PREEMPT
/*
 * this is the entry point to schedule() from in-kernel preemption
 * off of preempt_enable. Kernel preemptions off return from interrupt
 * occur there and call schedule directly.
 */
asmlinkage void __sched preempt_schedule(void)
{
	struct thread_info *ti = current_thread_info();

	/*
	 * If there is a non-zero preempt_count or interrupts are disabled,
	 * we do not want to preempt the current task. Just return..
	 */
	if (likely(ti->preempt_count || irqs_disabled()))
		return;

	do {
		add_preempt_count(PREEMPT_ACTIVE);
		schedule();
		sub_preempt_count(PREEMPT_ACTIVE);

		/*
		 * Check again in case we missed a preemption opportunity
		 * between schedule and now.
		 */
		barrier();
	} while (unlikely(test_thread_flag(TIF_NEED_RESCHED)));
}
EXPORT_SYMBOL(preempt_schedule);

/*
 * this is the entry point to schedule() from kernel preemption
 * off of irq context.
 * Note, that this is called and return with irqs disabled. This will
 * protect us against recursive calling from irq.
 */
asmlinkage void __sched preempt_schedule_irq(void)
{
	struct thread_info *ti = current_thread_info();

	/* Catch callers which need to be fixed */
	BUG_ON(ti->preempt_count || !irqs_disabled());

	do {
		add_preempt_count(PREEMPT_ACTIVE);
		local_irq_enable();
		schedule();
		local_irq_disable();
		sub_preempt_count(PREEMPT_ACTIVE);

		/*
		 * Check again in case we missed a preemption opportunity
		 * between schedule and now.
		 */
		barrier();
	} while (unlikely(test_thread_flag(TIF_NEED_RESCHED)));
}

#endif /* CONFIG_PREEMPT */

int default_wake_function(wait_queue_t *curr, unsigned mode, int sync,
			  void *key)
{
	return try_to_wake_up(curr->private, mode, sync);
}
EXPORT_SYMBOL(default_wake_function);

/*
 * The core wakeup function. Non-exclusive wakeups (nr_exclusive == 0) just
 * wake everything up. If it's an exclusive wakeup (nr_exclusive == small +ve
 * number) then we wake all the non-exclusive tasks and one exclusive task.
 *
 * There are circumstances in which we can try to wake a task which has already
 * started to run but is not in state TASK_RUNNING. try_to_wake_up() returns
 * zero in this (rare) case, and we handle it by continuing to scan the queue.
 */
static void __wake_up_common(wait_queue_head_t *q, unsigned int mode,
			     int nr_exclusive, int sync, void *key)
{
	wait_queue_t *curr, *next;

	list_for_each_entry_safe(curr, next, &q->task_list, task_list) {
		unsigned flags = curr->flags;

		if (curr->func(curr, mode, sync, key) &&
				(flags & WQ_FLAG_EXCLUSIVE) && !--nr_exclusive)
			break;
	}
}

/**
 * __wake_up - wake up threads blocked on a waitqueue.
 * @q: the waitqueue
 * @mode: which threads
 * @nr_exclusive: how many wake-one or wake-many threads to wake up
 * @key: is directly passed to the wakeup function
 */
void __wake_up(wait_queue_head_t *q, unsigned int mode,
			int nr_exclusive, void *key)
{
	unsigned long flags;

	spin_lock_irqsave(&q->lock, flags);
	__wake_up_common(q, mode, nr_exclusive, 0, key);
	spin_unlock_irqrestore(&q->lock, flags);
}
EXPORT_SYMBOL(__wake_up);

/*
 * Same as __wake_up but called with the spinlock in wait_queue_head_t held.
 */
void __wake_up_locked(wait_queue_head_t *q, unsigned int mode)
{
	__wake_up_common(q, mode, 1, 0, NULL);
}

/**
 * __wake_up_sync - wake up threads blocked on a waitqueue.
 * @q: the waitqueue
 * @mode: which threads
 * @nr_exclusive: how many wake-one or wake-many threads to wake up
 *
 * The sync wakeup differs that the waker knows that it will schedule
 * away soon, so while the target thread will be woken up, it will not
 * be migrated to another CPU - ie. the two threads are 'synchronized'
 * with each other. This can prevent needless bouncing between CPUs.
 *
 * On UP it can prevent extra preemption.
 */
void
__wake_up_sync(wait_queue_head_t *q, unsigned int mode, int nr_exclusive)
{
	unsigned long flags;
	int sync = 1;

	if (unlikely(!q))
		return;

	if (unlikely(!nr_exclusive))
		sync = 0;

	spin_lock_irqsave(&q->lock, flags);
	__wake_up_common(q, mode, nr_exclusive, sync, NULL);
	spin_unlock_irqrestore(&q->lock, flags);
}
EXPORT_SYMBOL_GPL(__wake_up_sync);	/* For internal use only */

/**
 * complete: - signals a single thread waiting on this completion
 * @x:  holds the state of this particular completion
 *
 * This will wake up a single thread waiting on this completion. Threads will be
 * awakened in the same order in which they were queued.
 *
 * See also complete_all(), wait_for_completion() and related routines.
 */
void complete(struct completion *x)
{
	unsigned long flags;

	spin_lock_irqsave(&x->wait.lock, flags);
	x->done++;
	__wake_up_common(&x->wait, TASK_NORMAL, 1, 0, NULL);
	spin_unlock_irqrestore(&x->wait.lock, flags);
}
EXPORT_SYMBOL(complete);

/**
 * complete_all: - signals all threads waiting on this completion
 * @x:  holds the state of this particular completion
 *
 * This will wake up all threads waiting on this particular completion event.
 */
void complete_all(struct completion *x)
{
	unsigned long flags;

	spin_lock_irqsave(&x->wait.lock, flags);
	x->done += UINT_MAX/2;
	__wake_up_common(&x->wait, TASK_NORMAL, 0, 0, NULL);
	spin_unlock_irqrestore(&x->wait.lock, flags);
}
EXPORT_SYMBOL(complete_all);

static inline long __sched
do_wait_for_common(struct completion *x, long timeout, int state)
{
	if (!x->done) {
		DECLARE_WAITQUEUE(wait, current);

		wait.flags |= WQ_FLAG_EXCLUSIVE;
		__add_wait_queue_tail(&x->wait, &wait);
		do {
			if (signal_pending_state(state, current)) {
				timeout = -ERESTARTSYS;
				break;
			}
			__set_current_state(state);
			spin_unlock_irq(&x->wait.lock);
			timeout = schedule_timeout(timeout);
			spin_lock_irq(&x->wait.lock);
		} while (!x->done && timeout);
		__remove_wait_queue(&x->wait, &wait);
		if (!x->done)
			return timeout;
	}
	x->done--;
	return timeout ?: 1;
}

static long __sched
wait_for_common(struct completion *x, long timeout, int state)
{
	might_sleep();

	spin_lock_irq(&x->wait.lock);
	timeout = do_wait_for_common(x, timeout, state);
	spin_unlock_irq(&x->wait.lock);
	return timeout;
}

/**
 * wait_for_completion: - waits for completion of a task
 * @x:  holds the state of this particular completion
 *
 * This waits to be signaled for completion of a specific task. It is NOT
 * interruptible and there is no timeout.
 *
 * See also similar routines (i.e. wait_for_completion_timeout()) with timeout
 * and interrupt capability. Also see complete().
 */
void __sched wait_for_completion(struct completion *x)
{
	wait_for_common(x, MAX_SCHEDULE_TIMEOUT, TASK_UNINTERRUPTIBLE);
}
EXPORT_SYMBOL(wait_for_completion);

/**
 * wait_for_completion_timeout: - waits for completion of a task (w/timeout)
 * @x:  holds the state of this particular completion
 * @timeout:  timeout value in jiffies
 *
 * This waits for either a completion of a specific task to be signaled or for a
 * specified timeout to expire. The timeout is in jiffies. It is not
 * interruptible.
 */
unsigned long __sched
wait_for_completion_timeout(struct completion *x, unsigned long timeout)
{
	return wait_for_common(x, timeout, TASK_UNINTERRUPTIBLE);
}
EXPORT_SYMBOL(wait_for_completion_timeout);

/**
 * wait_for_completion_interruptible: - waits for completion of a task (w/intr)
 * @x:  holds the state of this particular completion
 *
 * This waits for completion of a specific task to be signaled. It is
 * interruptible.
 */
int __sched wait_for_completion_interruptible(struct completion *x)
{
	long t = wait_for_common(x, MAX_SCHEDULE_TIMEOUT, TASK_INTERRUPTIBLE);
	if (t == -ERESTARTSYS)
		return t;
	return 0;
}
EXPORT_SYMBOL(wait_for_completion_interruptible);

/**
 * wait_for_completion_interruptible_timeout: - waits for completion (w/(to,intr))
 * @x:  holds the state of this particular completion
 * @timeout:  timeout value in jiffies
 *
 * This waits for either a completion of a specific task to be signaled or for a
 * specified timeout to expire. It is interruptible. The timeout is in jiffies.
 */
unsigned long __sched
wait_for_completion_interruptible_timeout(struct completion *x,
					  unsigned long timeout)
{
	return wait_for_common(x, timeout, TASK_INTERRUPTIBLE);
}
EXPORT_SYMBOL(wait_for_completion_interruptible_timeout);

/**
 * wait_for_completion_killable: - waits for completion of a task (killable)
 * @x:  holds the state of this particular completion
 *
 * This waits to be signaled for completion of a specific task. It can be
 * interrupted by a kill signal.
 */
int __sched wait_for_completion_killable(struct completion *x)
{
	long t = wait_for_common(x, MAX_SCHEDULE_TIMEOUT, TASK_KILLABLE);
	if (t == -ERESTARTSYS)
		return t;
	return 0;
}
EXPORT_SYMBOL(wait_for_completion_killable);

/**
 *	try_wait_for_completion - try to decrement a completion without blocking
 *	@x:	completion structure
 *
 *	Returns: 0 if a decrement cannot be done without blocking
 *		 1 if a decrement succeeded.
 *
 *	If a completion is being used as a counting completion,
 *	attempt to decrement the counter without blocking. This
 *	enables us to avoid waiting if the resource the completion
 *	is protecting is not available.
 */
bool try_wait_for_completion(struct completion *x)
{
	int ret = 1;

	spin_lock_irq(&x->wait.lock);
	if (!x->done)
		ret = 0;
	else
		x->done--;
	spin_unlock_irq(&x->wait.lock);
	return ret;
}
EXPORT_SYMBOL(try_wait_for_completion);

/**
 *	completion_done - Test to see if a completion has any waiters
 *	@x:	completion structure
 *
 *	Returns: 0 if there are waiters (wait_for_completion() in progress)
 *		 1 if there are no waiters.
 *
 */
bool completion_done(struct completion *x)
{
	int ret = 1;

	spin_lock_irq(&x->wait.lock);
	if (!x->done)
		ret = 0;
	spin_unlock_irq(&x->wait.lock);
	return ret;
}
EXPORT_SYMBOL(completion_done);

static long __sched
sleep_on_common(wait_queue_head_t *q, int state, long timeout)
{
	unsigned long flags;
	wait_queue_t wait;

	init_waitqueue_entry(&wait, current);

	__set_current_state(state);

	spin_lock_irqsave(&q->lock, flags);
	__add_wait_queue(q, &wait);
	spin_unlock(&q->lock);
	timeout = schedule_timeout(timeout);
	spin_lock_irq(&q->lock);
	__remove_wait_queue(q, &wait);
	spin_unlock_irqrestore(&q->lock, flags);

	return timeout;
}

void __sched interruptible_sleep_on(wait_queue_head_t *q)
{
	sleep_on_common(q, TASK_INTERRUPTIBLE, MAX_SCHEDULE_TIMEOUT);
}
EXPORT_SYMBOL(interruptible_sleep_on);

long __sched
interruptible_sleep_on_timeout(wait_queue_head_t *q, long timeout)
{
	return sleep_on_common(q, TASK_INTERRUPTIBLE, timeout);
}
EXPORT_SYMBOL(interruptible_sleep_on_timeout);

void __sched sleep_on(wait_queue_head_t *q)
{
	sleep_on_common(q, TASK_UNINTERRUPTIBLE, MAX_SCHEDULE_TIMEOUT);
}
EXPORT_SYMBOL(sleep_on);

long __sched sleep_on_timeout(wait_queue_head_t *q, long timeout)
{
	return sleep_on_common(q, TASK_UNINTERRUPTIBLE, timeout);
}
EXPORT_SYMBOL(sleep_on_timeout);

#ifdef CONFIG_RT_MUTEXES

/*
 * rt_mutex_setprio - set the current priority of a task
 * @p: task
 * @prio: prio value (kernel-internal form)
 *
 * This function changes the 'effective' priority of a task. It does
 * not touch ->normal_prio like __setscheduler().
 *
 * Used by the rt_mutex code to implement priority inheritance logic.
 */
void rt_mutex_setprio(struct task_struct *p, int prio)
{
	unsigned long flags;
	int oldprio, on_rq, running;
	struct rq *rq;
	const struct sched_class *prev_class = p->sched_class;

	BUG_ON(prio < 0 || prio > MAX_PRIO);

	rq = task_rq_lock(p, &flags);
	update_rq_clock(rq);

	oldprio = p->prio;
	on_rq = p->se.on_rq;
	running = task_current(rq, p);
	if (on_rq)
		dequeue_task(rq, p, 0);
	if (running)
		p->sched_class->put_prev_task(rq, p);

	if (rt_prio(prio))
		p->sched_class = &rt_sched_class;
	else
		p->sched_class = &fair_sched_class;

	p->prio = prio;

	if (running)
		p->sched_class->set_curr_task(rq);
	if (on_rq) {
		enqueue_task(rq, p, 0);

		check_class_changed(rq, p, prev_class, oldprio, running);
	}
	task_rq_unlock(rq, &flags);
}

#endif

void set_user_nice(struct task_struct *p, long nice)
{
	int old_prio, delta, on_rq;
	unsigned long flags;
	struct rq *rq;

	if (TASK_NICE(p) == nice || nice < -20 || nice > 19)
		return;
	/*
	 * We have to be careful, if called from sys_setpriority(),
	 * the task might be in the middle of scheduling on another CPU.
	 */
	rq = task_rq_lock(p, &flags);
	update_rq_clock(rq);
	/*
	 * The RT priorities are set via sched_setscheduler(), but we still
	 * allow the 'normal' nice value to be set - but as expected
	 * it wont have any effect on scheduling until the task is
	 * SCHED_FIFO/SCHED_RR:
	 */
	if (task_has_rt_policy(p)) {
		p->static_prio = NICE_TO_PRIO(nice);
		goto out_unlock;
	}
	on_rq = p->se.on_rq;
	if (on_rq)
		dequeue_task(rq, p, 0);

	p->static_prio = NICE_TO_PRIO(nice);
	set_load_weight(p);
	old_prio = p->prio;
	p->prio = effective_prio(p);
	delta = p->prio - old_prio;

	if (on_rq) {
		enqueue_task(rq, p, 0);
		/*
		 * If the task increased its priority or is running and
		 * lowered its priority, then reschedule its CPU:
		 */
		if (delta < 0 || (delta > 0 && task_running(rq, p)))
			resched_task(rq->curr);
	}
out_unlock:
	task_rq_unlock(rq, &flags);
}
EXPORT_SYMBOL(set_user_nice);

/*
 * can_nice - check if a task can reduce its nice value
 * @p: task
 * @nice: nice value
 */
int can_nice(const struct task_struct *p, const int nice)
{
	/* convert nice value [19,-20] to rlimit style value [1,40] */
	int nice_rlim = 20 - nice;

	return (nice_rlim <= p->signal->rlim[RLIMIT_NICE].rlim_cur ||
		capable(CAP_SYS_NICE));
}

#ifdef __ARCH_WANT_SYS_NICE

/*
 * sys_nice - change the priority of the current process.
 * @increment: priority increment
 *
 * sys_setpriority is a more generic, but much slower function that
 * does similar things.
 */
SYSCALL_DEFINE1(nice, int, increment)
{
	long nice, retval;

	/*
	 * Setpriority might change our priority at the same moment.
	 * We don't have to worry. Conceptually one call occurs first
	 * and we have a single winner.
	 */
	if (increment < -40)
		increment = -40;
	if (increment > 40)
		increment = 40;

	nice = PRIO_TO_NICE(current->static_prio) + increment;
	if (nice < -20)
		nice = -20;
	if (nice > 19)
		nice = 19;

	if (increment < 0 && !can_nice(current, nice))
		return -EPERM;

	retval = security_task_setnice(current, nice);
	if (retval)
		return retval;

	set_user_nice(current, nice);
	return 0;
}

#endif

/**
 * task_prio - return the priority value of a given task.
 * @p: the task in question.
 *
 * This is the priority value as seen by users in /proc.
 * RT tasks are offset by -200. Normal tasks are centered
 * around 0, value goes from -16 to +15.
 */
int task_prio(const struct task_struct *p)
{
	return p->prio - MAX_RT_PRIO;
}

/**
 * task_nice - return the nice value of a given task.
 * @p: the task in question.
 */
int task_nice(const struct task_struct *p)
{
	return TASK_NICE(p);
}
EXPORT_SYMBOL(task_nice);

/**
 * idle_cpu - is a given cpu idle currently?
 * @cpu: the processor in question.
 */
int idle_cpu(int cpu)
{
	return cpu_curr(cpu) == cpu_rq(cpu)->idle;
}

/**
 * idle_task - return the idle task for a given cpu.
 * @cpu: the processor in question.
 */
struct task_struct *idle_task(int cpu)
{
	return cpu_rq(cpu)->idle;
}

/**
 * find_process_by_pid - find a process with a matching PID value.
 * @pid: the pid in question.
 */
static struct task_struct *find_process_by_pid(pid_t pid)
{
	return pid ? find_task_by_vpid(pid) : current;
}

/* Actually do priority change: must hold rq lock. */
static void
__setscheduler(struct rq *rq, struct task_struct *p, int policy, int prio)
{
	BUG_ON(p->se.on_rq);

	p->policy = policy;
	switch (p->policy) {
	case SCHED_NORMAL:
	case SCHED_BATCH:
	case SCHED_IDLE:
		p->sched_class = &fair_sched_class;
		break;
	case SCHED_FIFO:
	case SCHED_RR:
		p->sched_class = &rt_sched_class;
		break;
	}

	p->rt_priority = prio;
	p->normal_prio = normal_prio(p);
	/* we are holding p->pi_lock already */
	p->prio = rt_mutex_getprio(p);
	set_load_weight(p);
}

/*
 * check the target process has a UID that matches the current process's
 */
static bool check_same_owner(struct task_struct *p)
{
	const struct cred *cred = current_cred(), *pcred;
	bool match;

	rcu_read_lock();
	pcred = __task_cred(p);
	match = (cred->euid == pcred->euid ||
		 cred->euid == pcred->uid);
	rcu_read_unlock();
	return match;
}

static int __sched_setscheduler(struct task_struct *p, int policy,
				struct sched_param *param, bool user)
{
	int retval, oldprio, oldpolicy = -1, on_rq, running;
	unsigned long flags;
	const struct sched_class *prev_class = p->sched_class;
	struct rq *rq;

	/* may grab non-irq protected spin_locks */
	BUG_ON(in_interrupt());
recheck:
	/* double check policy once rq lock held */
	if (policy < 0)
		policy = oldpolicy = p->policy;
	else if (policy != SCHED_FIFO && policy != SCHED_RR &&
			policy != SCHED_NORMAL && policy != SCHED_BATCH &&
			policy != SCHED_IDLE)
		return -EINVAL;
	/*
	 * Valid priorities for SCHED_FIFO and SCHED_RR are
	 * 1..MAX_USER_RT_PRIO-1, valid priority for SCHED_NORMAL,
	 * SCHED_BATCH and SCHED_IDLE is 0.
	 */
	if (param->sched_priority < 0 ||
	    (p->mm && param->sched_priority > MAX_USER_RT_PRIO-1) ||
	    (!p->mm && param->sched_priority > MAX_RT_PRIO-1))
		return -EINVAL;
	if (rt_policy(policy) != (param->sched_priority != 0))
		return -EINVAL;

	/*
	 * Allow unprivileged RT tasks to decrease priority:
	 */
	if (user && !capable(CAP_SYS_NICE)) {
		if (rt_policy(policy)) {
			unsigned long rlim_rtprio;

			if (!lock_task_sighand(p, &flags))
				return -ESRCH;
			rlim_rtprio = p->signal->rlim[RLIMIT_RTPRIO].rlim_cur;
			unlock_task_sighand(p, &flags);

			/* can't set/change the rt policy */
			if (policy != p->policy && !rlim_rtprio)
				return -EPERM;

			/* can't increase priority */
			if (param->sched_priority > p->rt_priority &&
			    param->sched_priority > rlim_rtprio)
				return -EPERM;
		}
		/*
		 * Like positive nice levels, dont allow tasks to
		 * move out of SCHED_IDLE either:
		 */
		if (p->policy == SCHED_IDLE && policy != SCHED_IDLE)
			return -EPERM;

		/* can't change other user's priorities */
		if (!check_same_owner(p))
			return -EPERM;
	}

	if (user) {
#ifdef CONFIG_RT_GROUP_SCHED
		/*
		 * Do not allow realtime tasks into groups that have no runtime
		 * assigned.
		 */
		if (rt_bandwidth_enabled() && rt_policy(policy) &&
				task_group(p)->rt_bandwidth.rt_runtime == 0)
			return -EPERM;
#endif

		retval = security_task_setscheduler(p, policy, param);
		if (retval)
			return retval;
	}

	/*
	 * make sure no PI-waiters arrive (or leave) while we are
	 * changing the priority of the task:
	 */
	spin_lock_irqsave(&p->pi_lock, flags);
	/*
	 * To be able to change p->policy safely, the apropriate
	 * runqueue lock must be held.
	 */
	rq = __task_rq_lock(p);
	/* recheck policy now with rq lock held */
	if (unlikely(oldpolicy != -1 && oldpolicy != p->policy)) {
		policy = oldpolicy = -1;
		__task_rq_unlock(rq);
		spin_unlock_irqrestore(&p->pi_lock, flags);
		goto recheck;
	}
	update_rq_clock(rq);
	on_rq = p->se.on_rq;
	running = task_current(rq, p);
	if (on_rq)
		deactivate_task(rq, p, 0);
	if (running)
		p->sched_class->put_prev_task(rq, p);

	oldprio = p->prio;
	__setscheduler(rq, p, policy, param->sched_priority);

	if (running)
		p->sched_class->set_curr_task(rq);
	if (on_rq) {
		activate_task(rq, p, 0);

		check_class_changed(rq, p, prev_class, oldprio, running);
	}
	__task_rq_unlock(rq);
	spin_unlock_irqrestore(&p->pi_lock, flags);

	rt_mutex_adjust_pi(p);

	return 0;
}

/**
 * sched_setscheduler - change the scheduling policy and/or RT priority of a thread.
 * @p: the task in question.
 * @policy: new policy.
 * @param: structure containing the new RT priority.
 *
 * NOTE that the task may be already dead.
 */
int sched_setscheduler(struct task_struct *p, int policy,
		       struct sched_param *param)
{
	return __sched_setscheduler(p, policy, param, true);
}
EXPORT_SYMBOL_GPL(sched_setscheduler);

/**
 * sched_setscheduler_nocheck - change the scheduling policy and/or RT priority of a thread from kernelspace.
 * @p: the task in question.
 * @policy: new policy.
 * @param: structure containing the new RT priority.
 *
 * Just like sched_setscheduler, only don't bother checking if the
 * current context has permission.  For example, this is needed in
 * stop_machine(): we create temporary high priority worker threads,
 * but our caller might not have that capability.
 */
int sched_setscheduler_nocheck(struct task_struct *p, int policy,
			       struct sched_param *param)
{
	return __sched_setscheduler(p, policy, param, false);
}

static int
do_sched_setscheduler(pid_t pid, int policy, struct sched_param __user *param)
{
	struct sched_param lparam;
	struct task_struct *p;
	int retval;

	if (!param || pid < 0)
		return -EINVAL;
	if (copy_from_user(&lparam, param, sizeof(struct sched_param)))
		return -EFAULT;

	rcu_read_lock();
	retval = -ESRCH;
	p = find_process_by_pid(pid);
	if (p != NULL)
		retval = sched_setscheduler(p, policy, &lparam);
	rcu_read_unlock();

	return retval;
}

/**
 * sys_sched_setscheduler - set/change the scheduler policy and RT priority
 * @pid: the pid in question.
 * @policy: new policy.
 * @param: structure containing the new RT priority.
 */
SYSCALL_DEFINE3(sched_setscheduler, pid_t, pid, int, policy,
		struct sched_param __user *, param)
{
	/* negative values for policy are not valid */
	if (policy < 0)
		return -EINVAL;

	return do_sched_setscheduler(pid, policy, param);
}

/**
 * sys_sched_setparam - set/change the RT priority of a thread
 * @pid: the pid in question.
 * @param: structure containing the new RT priority.
 */
SYSCALL_DEFINE2(sched_setparam, pid_t, pid, struct sched_param __user *, param)
{
	return do_sched_setscheduler(pid, -1, param);
}

/**
 * sys_sched_getscheduler - get the policy (scheduling class) of a thread
 * @pid: the pid in question.
 */
SYSCALL_DEFINE1(sched_getscheduler, pid_t, pid)
{
	struct task_struct *p;
	int retval;

	if (pid < 0)
		return -EINVAL;

	retval = -ESRCH;
	read_lock(&tasklist_lock);
	p = find_process_by_pid(pid);
	if (p) {
		retval = security_task_getscheduler(p);
		if (!retval)
			retval = p->policy;
	}
	read_unlock(&tasklist_lock);
	return retval;
}

/**
 * sys_sched_getscheduler - get the RT priority of a thread
 * @pid: the pid in question.
 * @param: structure containing the RT priority.
 */
SYSCALL_DEFINE2(sched_getparam, pid_t, pid, struct sched_param __user *, param)
{
	struct sched_param lp;
	struct task_struct *p;
	int retval;

	if (!param || pid < 0)
		return -EINVAL;

	read_lock(&tasklist_lock);
	p = find_process_by_pid(pid);
	retval = -ESRCH;
	if (!p)
		goto out_unlock;

	retval = security_task_getscheduler(p);
	if (retval)
		goto out_unlock;

	lp.sched_priority = p->rt_priority;
	read_unlock(&tasklist_lock);

	/*
	 * This one might sleep, we cannot do it with a spinlock held ...
	 */
	retval = copy_to_user(param, &lp, sizeof(*param)) ? -EFAULT : 0;

	return retval;

out_unlock:
	read_unlock(&tasklist_lock);
	return retval;
}

long sched_setaffinity(pid_t pid, const struct cpumask *in_mask)
{
	cpumask_var_t cpus_allowed, new_mask;
	struct task_struct *p;
	int retval;

	get_online_cpus();
	read_lock(&tasklist_lock);

	p = find_process_by_pid(pid);
	if (!p) {
		read_unlock(&tasklist_lock);
		put_online_cpus();
		return -ESRCH;
	}

	/*
	 * It is not safe to call set_cpus_allowed with the
	 * tasklist_lock held. We will bump the task_struct's
	 * usage count and then drop tasklist_lock.
	 */
	get_task_struct(p);
	read_unlock(&tasklist_lock);

	if (!alloc_cpumask_var(&cpus_allowed, GFP_KERNEL)) {
		retval = -ENOMEM;
		goto out_put_task;
	}
	if (!alloc_cpumask_var(&new_mask, GFP_KERNEL)) {
		retval = -ENOMEM;
		goto out_free_cpus_allowed;
	}
	retval = -EPERM;
	if (!check_same_owner(p) && !capable(CAP_SYS_NICE))
		goto out_unlock;

	retval = security_task_setscheduler(p, 0, NULL);
	if (retval)
		goto out_unlock;

	cpuset_cpus_allowed(p, cpus_allowed);
	cpumask_and(new_mask, in_mask, cpus_allowed);
 again:
	retval = set_cpus_allowed_ptr(p, new_mask);

	if (!retval) {
		cpuset_cpus_allowed(p, cpus_allowed);
		if (!cpumask_subset(new_mask, cpus_allowed)) {
			/*
			 * We must have raced with a concurrent cpuset
			 * update. Just reset the cpus_allowed to the
			 * cpuset's cpus_allowed
			 */
			cpumask_copy(new_mask, cpus_allowed);
			goto again;
		}
	}
out_unlock:
	free_cpumask_var(new_mask);
out_free_cpus_allowed:
	free_cpumask_var(cpus_allowed);
out_put_task:
	put_task_struct(p);
	put_online_cpus();
	return retval;
}

static int get_user_cpu_mask(unsigned long __user *user_mask_ptr, unsigned len,
			     struct cpumask *new_mask)
{
	if (len < cpumask_size())
		cpumask_clear(new_mask);
	else if (len > cpumask_size())
		len = cpumask_size();

	return copy_from_user(new_mask, user_mask_ptr, len) ? -EFAULT : 0;
}

/**
 * sys_sched_setaffinity - set the cpu affinity of a process
 * @pid: pid of the process
 * @len: length in bytes of the bitmask pointed to by user_mask_ptr
 * @user_mask_ptr: user-space pointer to the new cpu mask
 */
SYSCALL_DEFINE3(sched_setaffinity, pid_t, pid, unsigned int, len,
		unsigned long __user *, user_mask_ptr)
{
	cpumask_var_t new_mask;
	int retval;

	if (!alloc_cpumask_var(&new_mask, GFP_KERNEL))
		return -ENOMEM;

	retval = get_user_cpu_mask(user_mask_ptr, len, new_mask);
	if (retval == 0)
		retval = sched_setaffinity(pid, new_mask);
	free_cpumask_var(new_mask);
	return retval;
}

long sched_getaffinity(pid_t pid, struct cpumask *mask)
{
	struct task_struct *p;
	int retval;

	get_online_cpus();
	read_lock(&tasklist_lock);

	retval = -ESRCH;
	p = find_process_by_pid(pid);
	if (!p)
		goto out_unlock;

	retval = security_task_getscheduler(p);
	if (retval)
		goto out_unlock;

	cpumask_and(mask, &p->cpus_allowed, cpu_online_mask);

out_unlock:
	read_unlock(&tasklist_lock);
	put_online_cpus();

	return retval;
}

/**
 * sys_sched_getaffinity - get the cpu affinity of a process
 * @pid: pid of the process
 * @len: length in bytes of the bitmask pointed to by user_mask_ptr
 * @user_mask_ptr: user-space pointer to hold the current cpu mask
 */
SYSCALL_DEFINE3(sched_getaffinity, pid_t, pid, unsigned int, len,
		unsigned long __user *, user_mask_ptr)
{
	int ret;
	cpumask_var_t mask;

	if (len < cpumask_size())
		return -EINVAL;

	if (!alloc_cpumask_var(&mask, GFP_KERNEL))
		return -ENOMEM;

	ret = sched_getaffinity(pid, mask);
	if (ret == 0) {
		if (copy_to_user(user_mask_ptr, mask, cpumask_size()))
			ret = -EFAULT;
		else
			ret = cpumask_size();
	}
	free_cpumask_var(mask);

	return ret;
}

/**
 * sys_sched_yield - yield the current processor to other threads.
 *
 * This function yields the current CPU to other tasks. If there are no
 * other threads running on this CPU then this function will return.
 */
SYSCALL_DEFINE0(sched_yield)
{
	struct rq *rq = this_rq_lock();

	schedstat_inc(rq, yld_count);
	current->sched_class->yield_task(rq);

	/*
	 * Since we are going to call schedule() anyway, there's
	 * no need to preempt or enable interrupts:
	 */
	__release(rq->lock);
	spin_release(&rq->lock.dep_map, 1, _THIS_IP_);
	_raw_spin_unlock(&rq->lock);
	preempt_enable_no_resched();

	schedule();

	return 0;
}

static void __cond_resched(void)
{
#ifdef CONFIG_DEBUG_SPINLOCK_SLEEP
	__might_sleep(__FILE__, __LINE__);
#endif
	/*
	 * The BKS might be reacquired before we have dropped
	 * PREEMPT_ACTIVE, which could trigger a second
	 * cond_resched() call.
	 */
	do {
		add_preempt_count(PREEMPT_ACTIVE);
		schedule();
		sub_preempt_count(PREEMPT_ACTIVE);
	} while (need_resched());
}

int __sched _cond_resched(void)
{
	if (need_resched() && !(preempt_count() & PREEMPT_ACTIVE) &&
					system_state == SYSTEM_RUNNING) {
		__cond_resched();
		return 1;
	}
	return 0;
}
EXPORT_SYMBOL(_cond_resched);

/*
 * cond_resched_lock() - if a reschedule is pending, drop the given lock,
 * call schedule, and on return reacquire the lock.
 *
 * This works OK both with and without CONFIG_PREEMPT. We do strange low-level
 * operations here to prevent schedule() from being called twice (once via
 * spin_unlock(), once by hand).
 */
int cond_resched_lock(spinlock_t *lock)
{
	int resched = need_resched() && system_state == SYSTEM_RUNNING;
	int ret = 0;

	if (spin_needbreak(lock) || resched) {
		spin_unlock(lock);
		if (resched && need_resched())
			__cond_resched();
		else
			cpu_relax();
		ret = 1;
		spin_lock(lock);
	}
	return ret;
}
EXPORT_SYMBOL(cond_resched_lock);

int __sched cond_resched_softirq(void)
{
	BUG_ON(!in_softirq());

	if (need_resched() && system_state == SYSTEM_RUNNING) {
		local_bh_enable();
		__cond_resched();
		local_bh_disable();
		return 1;
	}
	return 0;
}
EXPORT_SYMBOL(cond_resched_softirq);

/**
 * yield - yield the current processor to other threads.
 *
 * This is a shortcut for kernel-space yielding - it marks the
 * thread runnable and calls sys_sched_yield().
 */
void __sched yield(void)
{
	set_current_state(TASK_RUNNING);
	sys_sched_yield();
}
EXPORT_SYMBOL(yield);

/*
 * This task is about to go to sleep on IO. Increment rq->nr_iowait so
 * that process accounting knows that this is a task in IO wait state.
 *
 * But don't do that if it is a deliberate, throttling IO wait (this task
 * has set its backing_dev_info: the queue against which it should throttle)
 */
void __sched io_schedule(void)
{
	struct rq *rq = &__raw_get_cpu_var(runqueues);

	delayacct_blkio_start();
	atomic_inc(&rq->nr_iowait);
	schedule();
	atomic_dec(&rq->nr_iowait);
	delayacct_blkio_end();
}
EXPORT_SYMBOL(io_schedule);

long __sched io_schedule_timeout(long timeout)
{
	struct rq *rq = &__raw_get_cpu_var(runqueues);
	long ret;

	delayacct_blkio_start();
	atomic_inc(&rq->nr_iowait);
	ret = schedule_timeout(timeout);
	atomic_dec(&rq->nr_iowait);
	delayacct_blkio_end();
	return ret;
}

/**
 * sys_sched_get_priority_max - return maximum RT priority.
 * @policy: scheduling class.
 *
 * this syscall returns the maximum rt_priority that can be used
 * by a given scheduling class.
 */
SYSCALL_DEFINE1(sched_get_priority_max, int, policy)
{
	int ret = -EINVAL;

	switch (policy) {
	case SCHED_FIFO:
	case SCHED_RR:
		ret = MAX_USER_RT_PRIO-1;
		break;
	case SCHED_NORMAL:
	case SCHED_BATCH:
	case SCHED_IDLE:
		ret = 0;
		break;
	}
	return ret;
}

/**
 * sys_sched_get_priority_min - return minimum RT priority.
 * @policy: scheduling class.
 *
 * this syscall returns the minimum rt_priority that can be used
 * by a given scheduling class.
 */
SYSCALL_DEFINE1(sched_get_priority_min, int, policy)
{
	int ret = -EINVAL;

	switch (policy) {
	case SCHED_FIFO:
	case SCHED_RR:
		ret = 1;
		break;
	case SCHED_NORMAL:
	case SCHED_BATCH:
	case SCHED_IDLE:
		ret = 0;
	}
	return ret;
}

/**
 * sys_sched_rr_get_interval - return the default timeslice of a process.
 * @pid: pid of the process.
 * @interval: userspace pointer to the timeslice value.
 *
 * this syscall writes the default timeslice value of a given process
 * into the user-space timespec buffer. A value of '0' means infinity.
 */
SYSCALL_DEFINE2(sched_rr_get_interval, pid_t, pid,
		struct timespec __user *, interval)
{
	struct task_struct *p;
	unsigned int time_slice;
	int retval;
	struct timespec t;

	if (pid < 0)
		return -EINVAL;

	retval = -ESRCH;
	read_lock(&tasklist_lock);
	p = find_process_by_pid(pid);
	if (!p)
		goto out_unlock;

	retval = security_task_getscheduler(p);
	if (retval)
		goto out_unlock;

	/*
	 * Time slice is 0 for SCHED_FIFO tasks and for SCHED_OTHER
	 * tasks that are on an otherwise idle runqueue:
	 */
	time_slice = 0;
	if (p->policy == SCHED_RR) {
		time_slice = DEF_TIMESLICE;
	} else if (p->policy != SCHED_FIFO) {
		struct sched_entity *se = &p->se;
		unsigned long flags;
		struct rq *rq;

		rq = task_rq_lock(p, &flags);
		if (rq->cfs.load.weight)
			time_slice = NS_TO_JIFFIES(sched_slice(&rq->cfs, se));
		task_rq_unlock(rq, &flags);
	}
	read_unlock(&tasklist_lock);
	jiffies_to_timespec(time_slice, &t);
	retval = copy_to_user(interval, &t, sizeof(t)) ? -EFAULT : 0;
	return retval;

out_unlock:
	read_unlock(&tasklist_lock);
	return retval;
}

static const char stat_nam[] = TASK_STATE_TO_CHAR_STR;

void sched_show_task(struct task_struct *p)
{
	unsigned long free = 0;
	unsigned state;

	state = p->state ? __ffs(p->state) + 1 : 0;
	printk(KERN_INFO "%-13.13s %c", p->comm,
		state < sizeof(stat_nam) - 1 ? stat_nam[state] : '?');
#if BITS_PER_LONG == 32
	if (state == TASK_RUNNING)
		printk(KERN_CONT " running  ");
	else
		printk(KERN_CONT " %08lx ", thread_saved_pc(p));
#else
	if (state == TASK_RUNNING)
		printk(KERN_CONT "  running task    ");
	else
		printk(KERN_CONT " %016lx ", thread_saved_pc(p));
#endif
#ifdef CONFIG_DEBUG_STACK_USAGE
	{
		unsigned long *n = end_of_stack(p);
		while (!*n)
			n++;
		free = (unsigned long)n - (unsigned long)end_of_stack(p);
	}
#endif
	printk(KERN_CONT "%5lu %5d %6d\n", free,
		task_pid_nr(p), task_pid_nr(p->real_parent));

	show_stack(p, NULL);
}

void show_state_filter(unsigned long state_filter)
{
	struct task_struct *g, *p;

#if BITS_PER_LONG == 32
	printk(KERN_INFO
		"  task                PC stack   pid father\n");
#else
	printk(KERN_INFO
		"  task                        PC stack   pid father\n");
#endif
	read_lock(&tasklist_lock);
	do_each_thread(g, p) {
		/*
		 * reset the NMI-timeout, listing all files on a slow
		 * console might take alot of time:
		 */
		touch_nmi_watchdog();
		if (!state_filter || (p->state & state_filter))
			sched_show_task(p);
	} while_each_thread(g, p);

	touch_all_softlockup_watchdogs();

#ifdef CONFIG_SCHED_DEBUG
	sysrq_sched_debug_show();
#endif
	read_unlock(&tasklist_lock);
	/*
	 * Only show locks if all tasks are dumped:
	 */
	if (state_filter == -1)
		debug_show_all_locks();
}

void __cpuinit init_idle_bootup_task(struct task_struct *idle)
{
	idle->sched_class = &idle_sched_class;
}

/**
 * init_idle - set up an idle thread for a given CPU
 * @idle: task in question
 * @cpu: cpu the idle task belongs to
 *
 * NOTE: this function does not set the idle thread's NEED_RESCHED
 * flag, to make booting more robust.
 */
void __cpuinit init_idle(struct task_struct *idle, int cpu)
{
	struct rq *rq = cpu_rq(cpu);
	unsigned long flags;

	spin_lock_irqsave(&rq->lock, flags);

	__sched_fork(idle);
	idle->se.exec_start = sched_clock();

	idle->prio = idle->normal_prio = MAX_PRIO;
	cpumask_copy(&idle->cpus_allowed, cpumask_of(cpu));
	__set_task_cpu(idle, cpu);

	rq->curr = rq->idle = idle;
#if defined(CONFIG_SMP) && defined(__ARCH_WANT_UNLOCKED_CTXSW)
	idle->oncpu = 1;
#endif
	spin_unlock_irqrestore(&rq->lock, flags);

	/* Set the preempt count _outside_ the spinlocks! */
#if defined(CONFIG_PREEMPT)
	task_thread_info(idle)->preempt_count = (idle->lock_depth >= 0);
#else
	task_thread_info(idle)->preempt_count = 0;
#endif
	/*
	 * The idle tasks have their own, simple scheduling class:
	 */
	idle->sched_class = &idle_sched_class;
	ftrace_graph_init_task(idle);
}

/*
 * In a system that switches off the HZ timer nohz_cpu_mask
 * indicates which cpus entered this state. This is used
 * in the rcu update to wait only for active cpus. For system
 * which do not switch off the HZ timer nohz_cpu_mask should
 * always be CPU_BITS_NONE.
 */
cpumask_var_t nohz_cpu_mask;

/*
 * Increase the granularity value when there are more CPUs,
 * because with more CPUs the 'effective latency' as visible
 * to users decreases. But the relationship is not linear,
 * so pick a second-best guess by going with the log2 of the
 * number of CPUs.
 *
 * This idea comes from the SD scheduler of Con Kolivas:
 */
static inline void sched_init_granularity(void)
{
	unsigned int factor = 1 + ilog2(num_online_cpus());
	const unsigned long limit = 200000000;

	sysctl_sched_min_granularity *= factor;
	if (sysctl_sched_min_granularity > limit)
		sysctl_sched_min_granularity = limit;

	sysctl_sched_latency *= factor;
	if (sysctl_sched_latency > limit)
		sysctl_sched_latency = limit;

	sysctl_sched_wakeup_granularity *= factor;

	sysctl_sched_shares_ratelimit *= factor;
}

#ifdef CONFIG_SMP
/*
 * This is how migration works:
 *
 * 1) we queue a struct migration_req structure in the source CPU's
 *    runqueue and wake up that CPU's migration thread.
 * 2) we down() the locked semaphore => thread blocks.
 * 3) migration thread wakes up (implicitly it forces the migrated
 *    thread off the CPU)
 * 4) it gets the migration request and checks whether the migrated
 *    task is still in the wrong runqueue.
 * 5) if it's in the wrong runqueue then the migration thread removes
 *    it and puts it into the right queue.
 * 6) migration thread up()s the semaphore.
 * 7) we wake up and the migration is done.
 */

/*
 * Change a given task's CPU affinity. Migrate the thread to a
 * proper CPU and schedule it away if the CPU it's executing on
 * is removed from the allowed bitmask.
 *
 * NOTE: the caller must have a valid reference to the task, the
 * task must not exit() & deallocate itself prematurely. The
 * call is not atomic; no spinlocks may be held.
 */
int set_cpus_allowed_ptr(struct task_struct *p, const struct cpumask *new_mask)
{
	struct migration_req req;
	unsigned long flags;
	struct rq *rq;
	int ret = 0;

	rq = task_rq_lock(p, &flags);
	if (!cpumask_intersects(new_mask, cpu_online_mask)) {
		ret = -EINVAL;
		goto out;
	}

	if (unlikely((p->flags & PF_THREAD_BOUND) && p != current &&
		     !cpumask_equal(&p->cpus_allowed, new_mask))) {
		ret = -EINVAL;
		goto out;
	}

	if (p->sched_class->set_cpus_allowed)
		p->sched_class->set_cpus_allowed(p, new_mask);
	else {
		cpumask_copy(&p->cpus_allowed, new_mask);
		p->rt.nr_cpus_allowed = cpumask_weight(new_mask);
	}

	/* Can the task run on the task's current CPU? If so, we're done */
	if (cpumask_test_cpu(task_cpu(p), new_mask))
		goto out;

	if (migrate_task(p, cpumask_any_and(cpu_online_mask, new_mask), &req)) {
		/* Need help from migration thread: drop lock and wait. */
		task_rq_unlock(rq, &flags);
		wake_up_process(rq->migration_thread);
		wait_for_completion(&req.done);
		tlb_migrate_finish(p->mm);
		return 0;
	}
out:
	task_rq_unlock(rq, &flags);

	return ret;
}
EXPORT_SYMBOL_GPL(set_cpus_allowed_ptr);

/*
 * Move (not current) task off this cpu, onto dest cpu. We're doing
 * this because either it can't run here any more (set_cpus_allowed()
 * away from this CPU, or CPU going down), or because we're
 * attempting to rebalance this task on exec (sched_exec).
 *
 * So we race with normal scheduler movements, but that's OK, as long
 * as the task is no longer on this CPU.
 *
 * Returns non-zero if task was successfully migrated.
 */
static int __migrate_task(struct task_struct *p, int src_cpu, int dest_cpu)
{
	struct rq *rq_dest, *rq_src;
	int ret = 0, on_rq;

	if (unlikely(!cpu_active(dest_cpu)))
		return ret;

	rq_src = cpu_rq(src_cpu);
	rq_dest = cpu_rq(dest_cpu);

	double_rq_lock(rq_src, rq_dest);
	/* Already moved. */
	if (task_cpu(p) != src_cpu)
		goto done;
	/* Affinity changed (again). */
	if (!cpumask_test_cpu(dest_cpu, &p->cpus_allowed))
		goto fail;

	on_rq = p->se.on_rq;
	if (on_rq)
		deactivate_task(rq_src, p, 0);

	set_task_cpu(p, dest_cpu);
	if (on_rq) {
		activate_task(rq_dest, p, 0);
		check_preempt_curr(rq_dest, p, 0);
	}
done:
	ret = 1;
fail:
	double_rq_unlock(rq_src, rq_dest);
	return ret;
}

/*
 * migration_thread - this is a highprio system thread that performs
 * thread migration by bumping thread off CPU then 'pushing' onto
 * another runqueue.
 */
static int migration_thread(void *data)
{
	int cpu = (long)data;
	struct rq *rq;

	rq = cpu_rq(cpu);
	BUG_ON(rq->migration_thread != current);

	set_current_state(TASK_INTERRUPTIBLE);
	while (!kthread_should_stop()) {
		struct migration_req *req;
		struct list_head *head;

		spin_lock_irq(&rq->lock);

		if (cpu_is_offline(cpu)) {
			spin_unlock_irq(&rq->lock);
			goto wait_to_die;
		}

		if (rq->active_balance) {
			active_load_balance(rq, cpu);
			rq->active_balance = 0;
		}

		head = &rq->migration_queue;

		if (list_empty(head)) {
			spin_unlock_irq(&rq->lock);
			schedule();
			set_current_state(TASK_INTERRUPTIBLE);
			continue;
		}
		req = list_entry(head->next, struct migration_req, list);
		list_del_init(head->next);

		spin_unlock(&rq->lock);
		__migrate_task(req->task, cpu, req->dest_cpu);
		local_irq_enable();

		complete(&req->done);
	}
	__set_current_state(TASK_RUNNING);
	return 0;

wait_to_die:
	/* Wait for kthread_stop */
	set_current_state(TASK_INTERRUPTIBLE);
	while (!kthread_should_stop()) {
		schedule();
		set_current_state(TASK_INTERRUPTIBLE);
	}
	__set_current_state(TASK_RUNNING);
	return 0;
}

#ifdef CONFIG_HOTPLUG_CPU

static int __migrate_task_irq(struct task_struct *p, int src_cpu, int dest_cpu)
{
	int ret;

	local_irq_disable();
	ret = __migrate_task(p, src_cpu, dest_cpu);
	local_irq_enable();
	return ret;
}

/*
 * Figure out where task on dead CPU should go, use force if necessary.
 */
static void move_task_off_dead_cpu(int dead_cpu, struct task_struct *p)
{
	int dest_cpu;
	const struct cpumask *nodemask = cpumask_of_node(cpu_to_node(dead_cpu));

<<<<<<< HEAD
	do {
		/* On same node? */
		node_to_cpumask_ptr(pnodemask, cpu_to_node(dead_cpu));

		cpus_and(mask, *pnodemask, p->cpus_allowed);
		dest_cpu = any_online_cpu(mask);
=======
again:
	/* Look for allowed, online CPU in same node. */
	for_each_cpu_and(dest_cpu, nodemask, cpu_online_mask)
		if (cpumask_test_cpu(dest_cpu, &p->cpus_allowed))
			goto move;
>>>>>>> 18e352e4

	/* Any allowed, online CPU? */
	dest_cpu = cpumask_any_and(&p->cpus_allowed, cpu_online_mask);
	if (dest_cpu < nr_cpu_ids)
		goto move;

	/* No more Mr. Nice Guy. */
	if (dest_cpu >= nr_cpu_ids) {
		cpuset_cpus_allowed_locked(p, &p->cpus_allowed);
		dest_cpu = cpumask_any_and(cpu_online_mask, &p->cpus_allowed);

		/*
		 * Don't tell them about moving exiting tasks or
		 * kernel threads (both mm NULL), since they never
		 * leave kernel.
		 */
		if (p->mm && printk_ratelimit()) {
			printk(KERN_INFO "process %d (%s) no "
			       "longer affine to cpu%d\n",
			       task_pid_nr(p), p->comm, dead_cpu);
		}
	}

move:
	/* It can have affinity changed while we were choosing. */
	if (unlikely(!__migrate_task_irq(p, dead_cpu, dest_cpu)))
		goto again;
}

/*
 * While a dead CPU has no uninterruptible tasks queued at this point,
 * it might still have a nonzero ->nr_uninterruptible counter, because
 * for performance reasons the counter is not stricly tracking tasks to
 * their home CPUs. So we just add the counter to another CPU's counter,
 * to keep the global sum constant after CPU-down:
 */
static void migrate_nr_uninterruptible(struct rq *rq_src)
{
	struct rq *rq_dest = cpu_rq(cpumask_any(cpu_online_mask));
	unsigned long flags;

	local_irq_save(flags);
	double_rq_lock(rq_src, rq_dest);
	rq_dest->nr_uninterruptible += rq_src->nr_uninterruptible;
	rq_src->nr_uninterruptible = 0;
	double_rq_unlock(rq_src, rq_dest);
	local_irq_restore(flags);
}

/* Run through task list and migrate tasks from the dead cpu. */
static void migrate_live_tasks(int src_cpu)
{
	struct task_struct *p, *t;

	read_lock(&tasklist_lock);

	do_each_thread(t, p) {
		if (p == current)
			continue;

		if (task_cpu(p) == src_cpu)
			move_task_off_dead_cpu(src_cpu, p);
	} while_each_thread(t, p);

	read_unlock(&tasklist_lock);
}

/*
 * Schedules idle task to be the next runnable task on current CPU.
 * It does so by boosting its priority to highest possible.
 * Used by CPU offline code.
 */
void sched_idle_next(void)
{
	int this_cpu = smp_processor_id();
	struct rq *rq = cpu_rq(this_cpu);
	struct task_struct *p = rq->idle;
	unsigned long flags;

	/* cpu has to be offline */
	BUG_ON(cpu_online(this_cpu));

	/*
	 * Strictly not necessary since rest of the CPUs are stopped by now
	 * and interrupts disabled on the current cpu.
	 */
	spin_lock_irqsave(&rq->lock, flags);

	__setscheduler(rq, p, SCHED_FIFO, MAX_RT_PRIO-1);

	update_rq_clock(rq);
	activate_task(rq, p, 0);

	spin_unlock_irqrestore(&rq->lock, flags);
}

/*
 * Ensures that the idle task is using init_mm right before its cpu goes
 * offline.
 */
void idle_task_exit(void)
{
	struct mm_struct *mm = current->active_mm;

	BUG_ON(cpu_online(smp_processor_id()));

	if (mm != &init_mm)
		switch_mm(mm, &init_mm, current);
	mmdrop(mm);
}

/* called under rq->lock with disabled interrupts */
static void migrate_dead(unsigned int dead_cpu, struct task_struct *p)
{
	struct rq *rq = cpu_rq(dead_cpu);

	/* Must be exiting, otherwise would be on tasklist. */
	BUG_ON(!p->exit_state);

	/* Cannot have done final schedule yet: would have vanished. */
	BUG_ON(p->state == TASK_DEAD);

	get_task_struct(p);

	/*
	 * Drop lock around migration; if someone else moves it,
	 * that's OK. No task can be added to this CPU, so iteration is
	 * fine.
	 */
	spin_unlock_irq(&rq->lock);
	move_task_off_dead_cpu(dead_cpu, p);
	spin_lock_irq(&rq->lock);

	put_task_struct(p);
}

/* release_task() removes task from tasklist, so we won't find dead tasks. */
static void migrate_dead_tasks(unsigned int dead_cpu)
{
	struct rq *rq = cpu_rq(dead_cpu);
	struct task_struct *next;

	for ( ; ; ) {
		if (!rq->nr_running)
			break;
		update_rq_clock(rq);
		next = pick_next_task(rq, rq->curr);
		if (!next)
			break;
		next->sched_class->put_prev_task(rq, next);
		migrate_dead(dead_cpu, next);

	}
}
#endif /* CONFIG_HOTPLUG_CPU */

#if defined(CONFIG_SCHED_DEBUG) && defined(CONFIG_SYSCTL)

static struct ctl_table sd_ctl_dir[] = {
	{
		.procname	= "sched_domain",
		.mode		= 0555,
	},
	{0, },
};

static struct ctl_table sd_ctl_root[] = {
	{
		.ctl_name	= CTL_KERN,
		.procname	= "kernel",
		.mode		= 0555,
		.child		= sd_ctl_dir,
	},
	{0, },
};

static struct ctl_table *sd_alloc_ctl_entry(int n)
{
	struct ctl_table *entry =
		kcalloc(n, sizeof(struct ctl_table), GFP_KERNEL);

	return entry;
}

static void sd_free_ctl_entry(struct ctl_table **tablep)
{
	struct ctl_table *entry;

	/*
	 * In the intermediate directories, both the child directory and
	 * procname are dynamically allocated and could fail but the mode
	 * will always be set. In the lowest directory the names are
	 * static strings and all have proc handlers.
	 */
	for (entry = *tablep; entry->mode; entry++) {
		if (entry->child)
			sd_free_ctl_entry(&entry->child);
		if (entry->proc_handler == NULL)
			kfree(entry->procname);
	}

	kfree(*tablep);
	*tablep = NULL;
}

static void
set_table_entry(struct ctl_table *entry,
		const char *procname, void *data, int maxlen,
		mode_t mode, proc_handler *proc_handler)
{
	entry->procname = procname;
	entry->data = data;
	entry->maxlen = maxlen;
	entry->mode = mode;
	entry->proc_handler = proc_handler;
}

static struct ctl_table *
sd_alloc_ctl_domain_table(struct sched_domain *sd)
{
	struct ctl_table *table = sd_alloc_ctl_entry(13);

	if (table == NULL)
		return NULL;

	set_table_entry(&table[0], "min_interval", &sd->min_interval,
		sizeof(long), 0644, proc_doulongvec_minmax);
	set_table_entry(&table[1], "max_interval", &sd->max_interval,
		sizeof(long), 0644, proc_doulongvec_minmax);
	set_table_entry(&table[2], "busy_idx", &sd->busy_idx,
		sizeof(int), 0644, proc_dointvec_minmax);
	set_table_entry(&table[3], "idle_idx", &sd->idle_idx,
		sizeof(int), 0644, proc_dointvec_minmax);
	set_table_entry(&table[4], "newidle_idx", &sd->newidle_idx,
		sizeof(int), 0644, proc_dointvec_minmax);
	set_table_entry(&table[5], "wake_idx", &sd->wake_idx,
		sizeof(int), 0644, proc_dointvec_minmax);
	set_table_entry(&table[6], "forkexec_idx", &sd->forkexec_idx,
		sizeof(int), 0644, proc_dointvec_minmax);
	set_table_entry(&table[7], "busy_factor", &sd->busy_factor,
		sizeof(int), 0644, proc_dointvec_minmax);
	set_table_entry(&table[8], "imbalance_pct", &sd->imbalance_pct,
		sizeof(int), 0644, proc_dointvec_minmax);
	set_table_entry(&table[9], "cache_nice_tries",
		&sd->cache_nice_tries,
		sizeof(int), 0644, proc_dointvec_minmax);
	set_table_entry(&table[10], "flags", &sd->flags,
		sizeof(int), 0644, proc_dointvec_minmax);
	set_table_entry(&table[11], "name", sd->name,
		CORENAME_MAX_SIZE, 0444, proc_dostring);
	/* &table[12] is terminator */

	return table;
}

static ctl_table *sd_alloc_ctl_cpu_table(int cpu)
{
	struct ctl_table *entry, *table;
	struct sched_domain *sd;
	int domain_num = 0, i;
	char buf[32];

	for_each_domain(cpu, sd)
		domain_num++;
	entry = table = sd_alloc_ctl_entry(domain_num + 1);
	if (table == NULL)
		return NULL;

	i = 0;
	for_each_domain(cpu, sd) {
		snprintf(buf, 32, "domain%d", i);
		entry->procname = kstrdup(buf, GFP_KERNEL);
		entry->mode = 0555;
		entry->child = sd_alloc_ctl_domain_table(sd);
		entry++;
		i++;
	}
	return table;
}

static struct ctl_table_header *sd_sysctl_header;
static void register_sched_domain_sysctl(void)
{
	int i, cpu_num = num_online_cpus();
	struct ctl_table *entry = sd_alloc_ctl_entry(cpu_num + 1);
	char buf[32];

	WARN_ON(sd_ctl_dir[0].child);
	sd_ctl_dir[0].child = entry;

	if (entry == NULL)
		return;

	for_each_online_cpu(i) {
		snprintf(buf, 32, "cpu%d", i);
		entry->procname = kstrdup(buf, GFP_KERNEL);
		entry->mode = 0555;
		entry->child = sd_alloc_ctl_cpu_table(i);
		entry++;
	}

	WARN_ON(sd_sysctl_header);
	sd_sysctl_header = register_sysctl_table(sd_ctl_root);
}

/* may be called multiple times per register */
static void unregister_sched_domain_sysctl(void)
{
	if (sd_sysctl_header)
		unregister_sysctl_table(sd_sysctl_header);
	sd_sysctl_header = NULL;
	if (sd_ctl_dir[0].child)
		sd_free_ctl_entry(&sd_ctl_dir[0].child);
}
#else
static void register_sched_domain_sysctl(void)
{
}
static void unregister_sched_domain_sysctl(void)
{
}
#endif

static void set_rq_online(struct rq *rq)
{
	if (!rq->online) {
		const struct sched_class *class;

		cpumask_set_cpu(rq->cpu, rq->rd->online);
		rq->online = 1;

		for_each_class(class) {
			if (class->rq_online)
				class->rq_online(rq);
		}
	}
}

static void set_rq_offline(struct rq *rq)
{
	if (rq->online) {
		const struct sched_class *class;

		for_each_class(class) {
			if (class->rq_offline)
				class->rq_offline(rq);
		}

		cpumask_clear_cpu(rq->cpu, rq->rd->online);
		rq->online = 0;
	}
}

/*
 * migration_call - callback that gets triggered when a CPU is added.
 * Here we can start up the necessary migration thread for the new CPU.
 */
static int __cpuinit
migration_call(struct notifier_block *nfb, unsigned long action, void *hcpu)
{
	struct task_struct *p;
	int cpu = (long)hcpu;
	unsigned long flags;
	struct rq *rq;

	switch (action) {

	case CPU_UP_PREPARE:
	case CPU_UP_PREPARE_FROZEN:
		p = kthread_create(migration_thread, hcpu, "migration/%d", cpu);
		if (IS_ERR(p))
			return NOTIFY_BAD;
		kthread_bind(p, cpu);
		/* Must be high prio: stop_machine expects to yield to it. */
		rq = task_rq_lock(p, &flags);
		__setscheduler(rq, p, SCHED_FIFO, MAX_RT_PRIO-1);
		task_rq_unlock(rq, &flags);
		cpu_rq(cpu)->migration_thread = p;
		break;

	case CPU_ONLINE:
	case CPU_ONLINE_FROZEN:
		/* Strictly unnecessary, as first user will wake it. */
		wake_up_process(cpu_rq(cpu)->migration_thread);

		/* Update our root-domain */
		rq = cpu_rq(cpu);
		spin_lock_irqsave(&rq->lock, flags);
		if (rq->rd) {
			BUG_ON(!cpumask_test_cpu(cpu, rq->rd->span));

			set_rq_online(rq);
		}
		spin_unlock_irqrestore(&rq->lock, flags);
		break;

#ifdef CONFIG_HOTPLUG_CPU
	case CPU_UP_CANCELED:
	case CPU_UP_CANCELED_FROZEN:
		if (!cpu_rq(cpu)->migration_thread)
			break;
		/* Unbind it from offline cpu so it can run. Fall thru. */
		kthread_bind(cpu_rq(cpu)->migration_thread,
			     cpumask_any(cpu_online_mask));
		kthread_stop(cpu_rq(cpu)->migration_thread);
		cpu_rq(cpu)->migration_thread = NULL;
		break;

	case CPU_DEAD:
	case CPU_DEAD_FROZEN:
		cpuset_lock(); /* around calls to cpuset_cpus_allowed_lock() */
		migrate_live_tasks(cpu);
		rq = cpu_rq(cpu);
		kthread_stop(rq->migration_thread);
		rq->migration_thread = NULL;
		/* Idle task back to normal (off runqueue, low prio) */
		spin_lock_irq(&rq->lock);
		update_rq_clock(rq);
		deactivate_task(rq, rq->idle, 0);
		rq->idle->static_prio = MAX_PRIO;
		__setscheduler(rq, rq->idle, SCHED_NORMAL, 0);
		rq->idle->sched_class = &idle_sched_class;
		migrate_dead_tasks(cpu);
		spin_unlock_irq(&rq->lock);
		cpuset_unlock();
		migrate_nr_uninterruptible(rq);
		BUG_ON(rq->nr_running != 0);

		/*
		 * No need to migrate the tasks: it was best-effort if
		 * they didn't take sched_hotcpu_mutex. Just wake up
		 * the requestors.
		 */
		spin_lock_irq(&rq->lock);
		while (!list_empty(&rq->migration_queue)) {
			struct migration_req *req;

			req = list_entry(rq->migration_queue.next,
					 struct migration_req, list);
			list_del_init(&req->list);
			spin_unlock_irq(&rq->lock);
			complete(&req->done);
			spin_lock_irq(&rq->lock);
		}
		spin_unlock_irq(&rq->lock);
		break;

	case CPU_DYING:
	case CPU_DYING_FROZEN:
		/* Update our root-domain */
		rq = cpu_rq(cpu);
		spin_lock_irqsave(&rq->lock, flags);
		if (rq->rd) {
			BUG_ON(!cpumask_test_cpu(cpu, rq->rd->span));
			set_rq_offline(rq);
		}
		spin_unlock_irqrestore(&rq->lock, flags);
		break;
#endif
	}
	return NOTIFY_OK;
}

/* Register at highest priority so that task migration (migrate_all_tasks)
 * happens before everything else.
 */
static struct notifier_block __cpuinitdata migration_notifier = {
	.notifier_call = migration_call,
	.priority = 10
};

static int __init migration_init(void)
{
	void *cpu = (void *)(long)smp_processor_id();
	int err;

	/* Start one for the boot CPU: */
	err = migration_call(&migration_notifier, CPU_UP_PREPARE, cpu);
	BUG_ON(err == NOTIFY_BAD);
	migration_call(&migration_notifier, CPU_ONLINE, cpu);
	register_cpu_notifier(&migration_notifier);

	return err;
}
early_initcall(migration_init);
#endif

#ifdef CONFIG_SMP

#ifdef CONFIG_SCHED_DEBUG

static int sched_domain_debug_one(struct sched_domain *sd, int cpu, int level,
				  struct cpumask *groupmask)
{
	struct sched_group *group = sd->groups;
	char str[256];

	cpulist_scnprintf(str, sizeof(str), sched_domain_span(sd));
	cpumask_clear(groupmask);

	printk(KERN_DEBUG "%*s domain %d: ", level, "", level);

	if (!(sd->flags & SD_LOAD_BALANCE)) {
		printk("does not load-balance\n");
		if (sd->parent)
			printk(KERN_ERR "ERROR: !SD_LOAD_BALANCE domain"
					" has parent");
		return -1;
	}

	printk(KERN_CONT "span %s level %s\n", str, sd->name);

	if (!cpumask_test_cpu(cpu, sched_domain_span(sd))) {
		printk(KERN_ERR "ERROR: domain->span does not contain "
				"CPU%d\n", cpu);
	}
	if (!cpumask_test_cpu(cpu, sched_group_cpus(group))) {
		printk(KERN_ERR "ERROR: domain->groups does not contain"
				" CPU%d\n", cpu);
	}

	printk(KERN_DEBUG "%*s groups:", level + 1, "");
	do {
		if (!group) {
			printk("\n");
			printk(KERN_ERR "ERROR: group is NULL\n");
			break;
		}

		if (!group->__cpu_power) {
			printk(KERN_CONT "\n");
			printk(KERN_ERR "ERROR: domain->cpu_power not "
					"set\n");
			break;
		}

		if (!cpumask_weight(sched_group_cpus(group))) {
			printk(KERN_CONT "\n");
			printk(KERN_ERR "ERROR: empty group\n");
			break;
		}

		if (cpumask_intersects(groupmask, sched_group_cpus(group))) {
			printk(KERN_CONT "\n");
			printk(KERN_ERR "ERROR: repeated CPUs\n");
			break;
		}

		cpumask_or(groupmask, groupmask, sched_group_cpus(group));

		cpulist_scnprintf(str, sizeof(str), sched_group_cpus(group));
		printk(KERN_CONT " %s", str);

		group = group->next;
	} while (group != sd->groups);
	printk(KERN_CONT "\n");

	if (!cpumask_equal(sched_domain_span(sd), groupmask))
		printk(KERN_ERR "ERROR: groups don't span domain->span\n");

	if (sd->parent &&
	    !cpumask_subset(groupmask, sched_domain_span(sd->parent)))
		printk(KERN_ERR "ERROR: parent span is not a superset "
			"of domain->span\n");
	return 0;
}

static void sched_domain_debug(struct sched_domain *sd, int cpu)
{
	cpumask_var_t groupmask;
	int level = 0;

	if (!sd) {
		printk(KERN_DEBUG "CPU%d attaching NULL sched-domain.\n", cpu);
		return;
	}

	printk(KERN_DEBUG "CPU%d attaching sched-domain:\n", cpu);

	if (!alloc_cpumask_var(&groupmask, GFP_KERNEL)) {
		printk(KERN_DEBUG "Cannot load-balance (out of memory)\n");
		return;
	}

	for (;;) {
		if (sched_domain_debug_one(sd, cpu, level, groupmask))
			break;
		level++;
		sd = sd->parent;
		if (!sd)
			break;
	}
	free_cpumask_var(groupmask);
}
#else /* !CONFIG_SCHED_DEBUG */
# define sched_domain_debug(sd, cpu) do { } while (0)
#endif /* CONFIG_SCHED_DEBUG */

static int sd_degenerate(struct sched_domain *sd)
{
	if (cpumask_weight(sched_domain_span(sd)) == 1)
		return 1;

	/* Following flags need at least 2 groups */
	if (sd->flags & (SD_LOAD_BALANCE |
			 SD_BALANCE_NEWIDLE |
			 SD_BALANCE_FORK |
			 SD_BALANCE_EXEC |
			 SD_SHARE_CPUPOWER |
			 SD_SHARE_PKG_RESOURCES)) {
		if (sd->groups != sd->groups->next)
			return 0;
	}

	/* Following flags don't use groups */
	if (sd->flags & (SD_WAKE_IDLE |
			 SD_WAKE_AFFINE |
			 SD_WAKE_BALANCE))
		return 0;

	return 1;
}

static int
sd_parent_degenerate(struct sched_domain *sd, struct sched_domain *parent)
{
	unsigned long cflags = sd->flags, pflags = parent->flags;

	if (sd_degenerate(parent))
		return 1;

	if (!cpumask_equal(sched_domain_span(sd), sched_domain_span(parent)))
		return 0;

	/* Does parent contain flags not in child? */
	/* WAKE_BALANCE is a subset of WAKE_AFFINE */
	if (cflags & SD_WAKE_AFFINE)
		pflags &= ~SD_WAKE_BALANCE;
	/* Flags needing groups don't count if only 1 group in parent */
	if (parent->groups == parent->groups->next) {
		pflags &= ~(SD_LOAD_BALANCE |
				SD_BALANCE_NEWIDLE |
				SD_BALANCE_FORK |
				SD_BALANCE_EXEC |
				SD_SHARE_CPUPOWER |
				SD_SHARE_PKG_RESOURCES);
		if (nr_node_ids == 1)
			pflags &= ~SD_SERIALIZE;
	}
	if (~cflags & pflags)
		return 0;

	return 1;
}

static void free_rootdomain(struct root_domain *rd)
{
	cpupri_cleanup(&rd->cpupri);

	free_cpumask_var(rd->rto_mask);
	free_cpumask_var(rd->online);
	free_cpumask_var(rd->span);
	kfree(rd);
}

static void rq_attach_root(struct rq *rq, struct root_domain *rd)
{
	unsigned long flags;

	spin_lock_irqsave(&rq->lock, flags);

	if (rq->rd) {
		struct root_domain *old_rd = rq->rd;

		if (cpumask_test_cpu(rq->cpu, old_rd->online))
			set_rq_offline(rq);

		cpumask_clear_cpu(rq->cpu, old_rd->span);

		if (atomic_dec_and_test(&old_rd->refcount))
			free_rootdomain(old_rd);
	}

	atomic_inc(&rd->refcount);
	rq->rd = rd;

	cpumask_set_cpu(rq->cpu, rd->span);
	if (cpumask_test_cpu(rq->cpu, cpu_online_mask))
		set_rq_online(rq);

	spin_unlock_irqrestore(&rq->lock, flags);
}

static int __init_refok init_rootdomain(struct root_domain *rd, bool bootmem)
{
	memset(rd, 0, sizeof(*rd));

	if (bootmem) {
		alloc_bootmem_cpumask_var(&def_root_domain.span);
		alloc_bootmem_cpumask_var(&def_root_domain.online);
		alloc_bootmem_cpumask_var(&def_root_domain.rto_mask);
		cpupri_init(&rd->cpupri, true);
		return 0;
	}

	if (!alloc_cpumask_var(&rd->span, GFP_KERNEL))
		goto out;
	if (!alloc_cpumask_var(&rd->online, GFP_KERNEL))
		goto free_span;
	if (!alloc_cpumask_var(&rd->rto_mask, GFP_KERNEL))
		goto free_online;

	if (cpupri_init(&rd->cpupri, false) != 0)
		goto free_rto_mask;
	return 0;

free_rto_mask:
	free_cpumask_var(rd->rto_mask);
free_online:
	free_cpumask_var(rd->online);
free_span:
	free_cpumask_var(rd->span);
out:
	return -ENOMEM;
}

static void init_defrootdomain(void)
{
	init_rootdomain(&def_root_domain, true);

	atomic_set(&def_root_domain.refcount, 1);
}

static struct root_domain *alloc_rootdomain(void)
{
	struct root_domain *rd;

	rd = kmalloc(sizeof(*rd), GFP_KERNEL);
	if (!rd)
		return NULL;

	if (init_rootdomain(rd, false) != 0) {
		kfree(rd);
		return NULL;
	}

	return rd;
}

/*
 * Attach the domain 'sd' to 'cpu' as its base domain. Callers must
 * hold the hotplug lock.
 */
static void
cpu_attach_domain(struct sched_domain *sd, struct root_domain *rd, int cpu)
{
	struct rq *rq = cpu_rq(cpu);
	struct sched_domain *tmp;

	/* Remove the sched domains which do not contribute to scheduling. */
	for (tmp = sd; tmp; ) {
		struct sched_domain *parent = tmp->parent;
		if (!parent)
			break;

		if (sd_parent_degenerate(tmp, parent)) {
			tmp->parent = parent->parent;
			if (parent->parent)
				parent->parent->child = tmp;
		} else
			tmp = tmp->parent;
	}

	if (sd && sd_degenerate(sd)) {
		sd = sd->parent;
		if (sd)
			sd->child = NULL;
	}

	sched_domain_debug(sd, cpu);

	rq_attach_root(rq, rd);
	rcu_assign_pointer(rq->sd, sd);
}

/* cpus with isolated domains */
static cpumask_var_t cpu_isolated_map;

/* Setup the mask of cpus configured for isolated domains */
static int __init isolated_cpu_setup(char *str)
{
	cpulist_parse(str, cpu_isolated_map);
	return 1;
}

__setup("isolcpus=", isolated_cpu_setup);

/*
 * init_sched_build_groups takes the cpumask we wish to span, and a pointer
 * to a function which identifies what group(along with sched group) a CPU
 * belongs to. The return value of group_fn must be a >= 0 and < nr_cpu_ids
 * (due to the fact that we keep track of groups covered with a struct cpumask).
 *
 * init_sched_build_groups will build a circular linked list of the groups
 * covered by the given span, and will set each group's ->cpumask correctly,
 * and ->cpu_power to 0.
 */
static void
init_sched_build_groups(const struct cpumask *span,
			const struct cpumask *cpu_map,
			int (*group_fn)(int cpu, const struct cpumask *cpu_map,
					struct sched_group **sg,
					struct cpumask *tmpmask),
			struct cpumask *covered, struct cpumask *tmpmask)
{
	struct sched_group *first = NULL, *last = NULL;
	int i;

	cpumask_clear(covered);

	for_each_cpu(i, span) {
		struct sched_group *sg;
		int group = group_fn(i, cpu_map, &sg, tmpmask);
		int j;

		if (cpumask_test_cpu(i, covered))
			continue;

		cpumask_clear(sched_group_cpus(sg));
		sg->__cpu_power = 0;

		for_each_cpu(j, span) {
			if (group_fn(j, cpu_map, NULL, tmpmask) != group)
				continue;

			cpumask_set_cpu(j, covered);
			cpumask_set_cpu(j, sched_group_cpus(sg));
		}
		if (!first)
			first = sg;
		if (last)
			last->next = sg;
		last = sg;
	}
	last->next = first;
}

#define SD_NODES_PER_DOMAIN 16

#ifdef CONFIG_NUMA

/**
 * find_next_best_node - find the next node to include in a sched_domain
 * @node: node whose sched_domain we're building
 * @used_nodes: nodes already in the sched_domain
 *
 * Find the next node to include in a given scheduling domain. Simply
 * finds the closest node not already in the @used_nodes map.
 *
 * Should use nodemask_t.
 */
static int find_next_best_node(int node, nodemask_t *used_nodes)
{
	int i, n, val, min_val, best_node = 0;

	min_val = INT_MAX;

	for (i = 0; i < nr_node_ids; i++) {
		/* Start at @node */
		n = (node + i) % nr_node_ids;

		if (!nr_cpus_node(n))
			continue;

		/* Skip already used nodes */
		if (node_isset(n, *used_nodes))
			continue;

		/* Simple min distance search */
		val = node_distance(node, n);

		if (val < min_val) {
			min_val = val;
			best_node = n;
		}
	}

	node_set(best_node, *used_nodes);
	return best_node;
}

/**
 * sched_domain_node_span - get a cpumask for a node's sched_domain
 * @node: node whose cpumask we're constructing
 * @span: resulting cpumask
 *
 * Given a node, construct a good cpumask for its sched_domain to span. It
 * should be one that prevents unnecessary balancing, but also spreads tasks
 * out optimally.
 */
static void sched_domain_node_span(int node, struct cpumask *span)
{
	nodemask_t used_nodes;
	int i;

	cpumask_clear(span);
	nodes_clear(used_nodes);

	cpumask_or(span, span, cpumask_of_node(node));
	node_set(node, used_nodes);

	for (i = 1; i < SD_NODES_PER_DOMAIN; i++) {
		int next_node = find_next_best_node(node, &used_nodes);

		cpumask_or(span, span, cpumask_of_node(next_node));
	}
}
#endif /* CONFIG_NUMA */

int sched_smt_power_savings = 0, sched_mc_power_savings = 0;

/*
 * The cpus mask in sched_group and sched_domain hangs off the end.
 * FIXME: use cpumask_var_t or dynamic percpu alloc to avoid wasting space
 * for nr_cpu_ids < CONFIG_NR_CPUS.
 */
struct static_sched_group {
	struct sched_group sg;
	DECLARE_BITMAP(cpus, CONFIG_NR_CPUS);
};

struct static_sched_domain {
	struct sched_domain sd;
	DECLARE_BITMAP(span, CONFIG_NR_CPUS);
};

/*
 * SMT sched-domains:
 */
#ifdef CONFIG_SCHED_SMT
static DEFINE_PER_CPU(struct static_sched_domain, cpu_domains);
static DEFINE_PER_CPU(struct static_sched_group, sched_group_cpus);

static int
cpu_to_cpu_group(int cpu, const struct cpumask *cpu_map,
		 struct sched_group **sg, struct cpumask *unused)
{
	if (sg)
		*sg = &per_cpu(sched_group_cpus, cpu).sg;
	return cpu;
}
#endif /* CONFIG_SCHED_SMT */

/*
 * multi-core sched-domains:
 */
#ifdef CONFIG_SCHED_MC
static DEFINE_PER_CPU(struct static_sched_domain, core_domains);
static DEFINE_PER_CPU(struct static_sched_group, sched_group_core);
#endif /* CONFIG_SCHED_MC */

#if defined(CONFIG_SCHED_MC) && defined(CONFIG_SCHED_SMT)
static int
cpu_to_core_group(int cpu, const struct cpumask *cpu_map,
		  struct sched_group **sg, struct cpumask *mask)
{
	int group;

	cpumask_and(mask, &per_cpu(cpu_sibling_map, cpu), cpu_map);
	group = cpumask_first(mask);
	if (sg)
		*sg = &per_cpu(sched_group_core, group).sg;
	return group;
}
#elif defined(CONFIG_SCHED_MC)
static int
cpu_to_core_group(int cpu, const struct cpumask *cpu_map,
		  struct sched_group **sg, struct cpumask *unused)
{
	if (sg)
		*sg = &per_cpu(sched_group_core, cpu).sg;
	return cpu;
}
#endif

static DEFINE_PER_CPU(struct static_sched_domain, phys_domains);
static DEFINE_PER_CPU(struct static_sched_group, sched_group_phys);

static int
cpu_to_phys_group(int cpu, const struct cpumask *cpu_map,
		  struct sched_group **sg, struct cpumask *mask)
{
	int group;
#ifdef CONFIG_SCHED_MC
	cpumask_and(mask, cpu_coregroup_mask(cpu), cpu_map);
	group = cpumask_first(mask);
#elif defined(CONFIG_SCHED_SMT)
	cpumask_and(mask, &per_cpu(cpu_sibling_map, cpu), cpu_map);
	group = cpumask_first(mask);
#else
	group = cpu;
#endif
	if (sg)
		*sg = &per_cpu(sched_group_phys, group).sg;
	return group;
}

#ifdef CONFIG_NUMA
/*
 * The init_sched_build_groups can't handle what we want to do with node
 * groups, so roll our own. Now each node has its own list of groups which
 * gets dynamically allocated.
 */
static DEFINE_PER_CPU(struct static_sched_domain, node_domains);
static struct sched_group ***sched_group_nodes_bycpu;

static DEFINE_PER_CPU(struct static_sched_domain, allnodes_domains);
static DEFINE_PER_CPU(struct static_sched_group, sched_group_allnodes);

static int cpu_to_allnodes_group(int cpu, const struct cpumask *cpu_map,
				 struct sched_group **sg,
				 struct cpumask *nodemask)
{
	int group;
	node_to_cpumask_ptr(pnodemask, cpu_to_node(cpu));

<<<<<<< HEAD
	cpus_and(*nodemask, *pnodemask, *cpu_map);
	group = first_cpu(*nodemask);
=======
	cpumask_and(nodemask, cpumask_of_node(cpu_to_node(cpu)), cpu_map);
	group = cpumask_first(nodemask);
>>>>>>> 18e352e4

	if (sg)
		*sg = &per_cpu(sched_group_allnodes, group).sg;
	return group;
}

static void init_numa_sched_groups_power(struct sched_group *group_head)
{
	struct sched_group *sg = group_head;
	int j;

	if (!sg)
		return;
	do {
		for_each_cpu(j, sched_group_cpus(sg)) {
			struct sched_domain *sd;

			sd = &per_cpu(phys_domains, j).sd;
			if (j != cpumask_first(sched_group_cpus(sd->groups))) {
				/*
				 * Only add "power" once for each
				 * physical package.
				 */
				continue;
			}

			sg_inc_cpu_power(sg, sd->groups->__cpu_power);
		}
		sg = sg->next;
	} while (sg != group_head);
}
#endif /* CONFIG_NUMA */

#ifdef CONFIG_NUMA
/* Free memory allocated for various sched_group structures */
static void free_sched_groups(const struct cpumask *cpu_map,
			      struct cpumask *nodemask)
{
	int cpu, i;

	for_each_cpu(cpu, cpu_map) {
		struct sched_group **sched_group_nodes
			= sched_group_nodes_bycpu[cpu];

		if (!sched_group_nodes)
			continue;

		for (i = 0; i < nr_node_ids; i++) {
			struct sched_group *oldsg, *sg = sched_group_nodes[i];
			node_to_cpumask_ptr(pnodemask, i);

<<<<<<< HEAD
			cpus_and(*nodemask, *pnodemask, *cpu_map);
			if (cpus_empty(*nodemask))
=======
			cpumask_and(nodemask, cpumask_of_node(i), cpu_map);
			if (cpumask_empty(nodemask))
>>>>>>> 18e352e4
				continue;

			if (sg == NULL)
				continue;
			sg = sg->next;
next_sg:
			oldsg = sg;
			sg = sg->next;
			kfree(oldsg);
			if (oldsg != sched_group_nodes[i])
				goto next_sg;
		}
		kfree(sched_group_nodes);
		sched_group_nodes_bycpu[cpu] = NULL;
	}
}
#else /* !CONFIG_NUMA */
static void free_sched_groups(const struct cpumask *cpu_map,
			      struct cpumask *nodemask)
{
}
#endif /* CONFIG_NUMA */

/*
 * Initialize sched groups cpu_power.
 *
 * cpu_power indicates the capacity of sched group, which is used while
 * distributing the load between different sched groups in a sched domain.
 * Typically cpu_power for all the groups in a sched domain will be same unless
 * there are asymmetries in the topology. If there are asymmetries, group
 * having more cpu_power will pickup more load compared to the group having
 * less cpu_power.
 *
 * cpu_power will be a multiple of SCHED_LOAD_SCALE. This multiple represents
 * the maximum number of tasks a group can handle in the presence of other idle
 * or lightly loaded groups in the same sched domain.
 */
static void init_sched_groups_power(int cpu, struct sched_domain *sd)
{
	struct sched_domain *child;
	struct sched_group *group;

	WARN_ON(!sd || !sd->groups);

	if (cpu != cpumask_first(sched_group_cpus(sd->groups)))
		return;

	child = sd->child;

	sd->groups->__cpu_power = 0;

	/*
	 * For perf policy, if the groups in child domain share resources
	 * (for example cores sharing some portions of the cache hierarchy
	 * or SMT), then set this domain groups cpu_power such that each group
	 * can handle only one task, when there are other idle groups in the
	 * same sched domain.
	 */
	if (!child || (!(sd->flags & SD_POWERSAVINGS_BALANCE) &&
		       (child->flags &
			(SD_SHARE_CPUPOWER | SD_SHARE_PKG_RESOURCES)))) {
		sg_inc_cpu_power(sd->groups, SCHED_LOAD_SCALE);
		return;
	}

	/*
	 * add cpu_power of each child group to this groups cpu_power
	 */
	group = child->groups;
	do {
		sg_inc_cpu_power(sd->groups, group->__cpu_power);
		group = group->next;
	} while (group != child->groups);
}

/*
 * Initializers for schedule domains
 * Non-inlined to reduce accumulated stack pressure in build_sched_domains()
 */

#ifdef CONFIG_SCHED_DEBUG
# define SD_INIT_NAME(sd, type)		sd->name = #type
#else
# define SD_INIT_NAME(sd, type)		do { } while (0)
#endif

#define	SD_INIT(sd, type)	sd_init_##type(sd)

#define SD_INIT_FUNC(type)	\
static noinline void sd_init_##type(struct sched_domain *sd)	\
{								\
	memset(sd, 0, sizeof(*sd));				\
	*sd = SD_##type##_INIT;					\
	sd->level = SD_LV_##type;				\
	SD_INIT_NAME(sd, type);					\
}

SD_INIT_FUNC(CPU)
#ifdef CONFIG_NUMA
 SD_INIT_FUNC(ALLNODES)
 SD_INIT_FUNC(NODE)
#endif
#ifdef CONFIG_SCHED_SMT
 SD_INIT_FUNC(SIBLING)
#endif
#ifdef CONFIG_SCHED_MC
 SD_INIT_FUNC(MC)
#endif

static int default_relax_domain_level = -1;

static int __init setup_relax_domain_level(char *str)
{
	unsigned long val;

	val = simple_strtoul(str, NULL, 0);
	if (val < SD_LV_MAX)
		default_relax_domain_level = val;

	return 1;
}
__setup("relax_domain_level=", setup_relax_domain_level);

static void set_domain_attribute(struct sched_domain *sd,
				 struct sched_domain_attr *attr)
{
	int request;

	if (!attr || attr->relax_domain_level < 0) {
		if (default_relax_domain_level < 0)
			return;
		else
			request = default_relax_domain_level;
	} else
		request = attr->relax_domain_level;
	if (request < sd->level) {
		/* turn off idle balance on this domain */
		sd->flags &= ~(SD_WAKE_IDLE|SD_BALANCE_NEWIDLE);
	} else {
		/* turn on idle balance on this domain */
		sd->flags |= (SD_WAKE_IDLE_FAR|SD_BALANCE_NEWIDLE);
	}
}

/*
 * Build sched domains for a given set of cpus and attach the sched domains
 * to the individual cpus
 */
static int __build_sched_domains(const struct cpumask *cpu_map,
				 struct sched_domain_attr *attr)
{
	int i, err = -ENOMEM;
	struct root_domain *rd;
	cpumask_var_t nodemask, this_sibling_map, this_core_map, send_covered,
		tmpmask;
#ifdef CONFIG_NUMA
	cpumask_var_t domainspan, covered, notcovered;
	struct sched_group **sched_group_nodes = NULL;
	int sd_allnodes = 0;

	if (!alloc_cpumask_var(&domainspan, GFP_KERNEL))
		goto out;
	if (!alloc_cpumask_var(&covered, GFP_KERNEL))
		goto free_domainspan;
	if (!alloc_cpumask_var(&notcovered, GFP_KERNEL))
		goto free_covered;
#endif

	if (!alloc_cpumask_var(&nodemask, GFP_KERNEL))
		goto free_notcovered;
	if (!alloc_cpumask_var(&this_sibling_map, GFP_KERNEL))
		goto free_nodemask;
	if (!alloc_cpumask_var(&this_core_map, GFP_KERNEL))
		goto free_this_sibling_map;
	if (!alloc_cpumask_var(&send_covered, GFP_KERNEL))
		goto free_this_core_map;
	if (!alloc_cpumask_var(&tmpmask, GFP_KERNEL))
		goto free_send_covered;

#ifdef CONFIG_NUMA
	/*
	 * Allocate the per-node list of sched groups
	 */
	sched_group_nodes = kcalloc(nr_node_ids, sizeof(struct sched_group *),
				    GFP_KERNEL);
	if (!sched_group_nodes) {
		printk(KERN_WARNING "Can not alloc sched group node list\n");
		goto free_tmpmask;
	}
#endif

	rd = alloc_rootdomain();
	if (!rd) {
		printk(KERN_WARNING "Cannot alloc root domain\n");
		goto free_sched_groups;
	}

#ifdef CONFIG_NUMA
	sched_group_nodes_bycpu[cpumask_first(cpu_map)] = sched_group_nodes;
#endif

	/*
	 * Set up domains for cpus specified by the cpu_map.
	 */
	for_each_cpu(i, cpu_map) {
		struct sched_domain *sd = NULL, *p;

		cpumask_and(nodemask, cpumask_of_node(cpu_to_node(i)), cpu_map);

#ifdef CONFIG_NUMA
		if (cpumask_weight(cpu_map) >
				SD_NODES_PER_DOMAIN*cpumask_weight(nodemask)) {
			sd = &per_cpu(allnodes_domains, i).sd;
			SD_INIT(sd, ALLNODES);
			set_domain_attribute(sd, attr);
			cpumask_copy(sched_domain_span(sd), cpu_map);
			cpu_to_allnodes_group(i, cpu_map, &sd->groups, tmpmask);
			p = sd;
			sd_allnodes = 1;
		} else
			p = NULL;

		sd = &per_cpu(node_domains, i).sd;
		SD_INIT(sd, NODE);
		set_domain_attribute(sd, attr);
		sched_domain_node_span(cpu_to_node(i), sched_domain_span(sd));
		sd->parent = p;
		if (p)
			p->child = sd;
		cpumask_and(sched_domain_span(sd),
			    sched_domain_span(sd), cpu_map);
#endif

		p = sd;
		sd = &per_cpu(phys_domains, i).sd;
		SD_INIT(sd, CPU);
		set_domain_attribute(sd, attr);
		cpumask_copy(sched_domain_span(sd), nodemask);
		sd->parent = p;
		if (p)
			p->child = sd;
		cpu_to_phys_group(i, cpu_map, &sd->groups, tmpmask);

#ifdef CONFIG_SCHED_MC
		p = sd;
		sd = &per_cpu(core_domains, i).sd;
		SD_INIT(sd, MC);
		set_domain_attribute(sd, attr);
		cpumask_and(sched_domain_span(sd), cpu_map,
						   cpu_coregroup_mask(i));
		sd->parent = p;
		p->child = sd;
		cpu_to_core_group(i, cpu_map, &sd->groups, tmpmask);
#endif

#ifdef CONFIG_SCHED_SMT
		p = sd;
		sd = &per_cpu(cpu_domains, i).sd;
		SD_INIT(sd, SIBLING);
		set_domain_attribute(sd, attr);
		cpumask_and(sched_domain_span(sd),
			    &per_cpu(cpu_sibling_map, i), cpu_map);
		sd->parent = p;
		p->child = sd;
		cpu_to_cpu_group(i, cpu_map, &sd->groups, tmpmask);
#endif
	}

#ifdef CONFIG_SCHED_SMT
	/* Set up CPU (sibling) groups */
	for_each_cpu(i, cpu_map) {
		cpumask_and(this_sibling_map,
			    &per_cpu(cpu_sibling_map, i), cpu_map);
		if (i != cpumask_first(this_sibling_map))
			continue;

		init_sched_build_groups(this_sibling_map, cpu_map,
					&cpu_to_cpu_group,
					send_covered, tmpmask);
	}
#endif

#ifdef CONFIG_SCHED_MC
	/* Set up multi-core groups */
	for_each_cpu(i, cpu_map) {
		cpumask_and(this_core_map, cpu_coregroup_mask(i), cpu_map);
		if (i != cpumask_first(this_core_map))
			continue;

		init_sched_build_groups(this_core_map, cpu_map,
					&cpu_to_core_group,
					send_covered, tmpmask);
	}
#endif

	/* Set up physical groups */
	for (i = 0; i < nr_node_ids; i++) {
		cpumask_and(nodemask, cpumask_of_node(i), cpu_map);
		if (cpumask_empty(nodemask))
			continue;

		init_sched_build_groups(nodemask, cpu_map,
					&cpu_to_phys_group,
					send_covered, tmpmask);
	}

#ifdef CONFIG_NUMA
	/* Set up node groups */
	if (sd_allnodes) {
		init_sched_build_groups(cpu_map, cpu_map,
					&cpu_to_allnodes_group,
					send_covered, tmpmask);
	}

	for (i = 0; i < nr_node_ids; i++) {
		/* Set up node groups */
		struct sched_group *sg, *prev;
		int j;

		cpumask_clear(covered);
		cpumask_and(nodemask, cpumask_of_node(i), cpu_map);
		if (cpumask_empty(nodemask)) {
			sched_group_nodes[i] = NULL;
			continue;
		}

		sched_domain_node_span(i, domainspan);
		cpumask_and(domainspan, domainspan, cpu_map);

		sg = kmalloc_node(sizeof(struct sched_group) + cpumask_size(),
				  GFP_KERNEL, i);
		if (!sg) {
			printk(KERN_WARNING "Can not alloc domain group for "
				"node %d\n", i);
			goto error;
		}
		sched_group_nodes[i] = sg;
		for_each_cpu(j, nodemask) {
			struct sched_domain *sd;

			sd = &per_cpu(node_domains, j).sd;
			sd->groups = sg;
		}
		sg->__cpu_power = 0;
		cpumask_copy(sched_group_cpus(sg), nodemask);
		sg->next = sg;
		cpumask_or(covered, covered, nodemask);
		prev = sg;

		for (j = 0; j < nr_node_ids; j++) {
			int n = (i + j) % nr_node_ids;

			cpumask_complement(notcovered, covered);
			cpumask_and(tmpmask, notcovered, cpu_map);
			cpumask_and(tmpmask, tmpmask, domainspan);
			if (cpumask_empty(tmpmask))
				break;

			cpumask_and(tmpmask, tmpmask, cpumask_of_node(n));
			if (cpumask_empty(tmpmask))
				continue;

			sg = kmalloc_node(sizeof(struct sched_group) +
					  cpumask_size(),
					  GFP_KERNEL, i);
			if (!sg) {
				printk(KERN_WARNING
				"Can not alloc domain group for node %d\n", j);
				goto error;
			}
			sg->__cpu_power = 0;
			cpumask_copy(sched_group_cpus(sg), tmpmask);
			sg->next = prev->next;
			cpumask_or(covered, covered, tmpmask);
			prev->next = sg;
			prev = sg;
		}
	}
#endif

	/* Calculate CPU power for physical packages and nodes */
#ifdef CONFIG_SCHED_SMT
	for_each_cpu(i, cpu_map) {
		struct sched_domain *sd = &per_cpu(cpu_domains, i).sd;

		init_sched_groups_power(i, sd);
	}
#endif
#ifdef CONFIG_SCHED_MC
	for_each_cpu(i, cpu_map) {
		struct sched_domain *sd = &per_cpu(core_domains, i).sd;

		init_sched_groups_power(i, sd);
	}
#endif

	for_each_cpu(i, cpu_map) {
		struct sched_domain *sd = &per_cpu(phys_domains, i).sd;

		init_sched_groups_power(i, sd);
	}

#ifdef CONFIG_NUMA
	for (i = 0; i < nr_node_ids; i++)
		init_numa_sched_groups_power(sched_group_nodes[i]);

	if (sd_allnodes) {
		struct sched_group *sg;

		cpu_to_allnodes_group(cpumask_first(cpu_map), cpu_map, &sg,
								tmpmask);
		init_numa_sched_groups_power(sg);
	}
#endif

	/* Attach the domains */
	for_each_cpu(i, cpu_map) {
		struct sched_domain *sd;
#ifdef CONFIG_SCHED_SMT
		sd = &per_cpu(cpu_domains, i).sd;
#elif defined(CONFIG_SCHED_MC)
		sd = &per_cpu(core_domains, i).sd;
#else
		sd = &per_cpu(phys_domains, i).sd;
#endif
		cpu_attach_domain(sd, rd, i);
	}

	err = 0;

free_tmpmask:
	free_cpumask_var(tmpmask);
free_send_covered:
	free_cpumask_var(send_covered);
free_this_core_map:
	free_cpumask_var(this_core_map);
free_this_sibling_map:
	free_cpumask_var(this_sibling_map);
free_nodemask:
	free_cpumask_var(nodemask);
free_notcovered:
#ifdef CONFIG_NUMA
	free_cpumask_var(notcovered);
free_covered:
	free_cpumask_var(covered);
free_domainspan:
	free_cpumask_var(domainspan);
out:
#endif
	return err;

free_sched_groups:
#ifdef CONFIG_NUMA
	kfree(sched_group_nodes);
#endif
	goto free_tmpmask;

#ifdef CONFIG_NUMA
error:
	free_sched_groups(cpu_map, tmpmask);
	free_rootdomain(rd);
	goto free_tmpmask;
#endif
}

static int build_sched_domains(const struct cpumask *cpu_map)
{
	return __build_sched_domains(cpu_map, NULL);
}

static struct cpumask *doms_cur;	/* current sched domains */
static int ndoms_cur;		/* number of sched domains in 'doms_cur' */
static struct sched_domain_attr *dattr_cur;
				/* attribues of custom domains in 'doms_cur' */

/*
 * Special case: If a kmalloc of a doms_cur partition (array of
 * cpumask) fails, then fallback to a single sched domain,
 * as determined by the single cpumask fallback_doms.
 */
static cpumask_var_t fallback_doms;

/*
 * arch_update_cpu_topology lets virtualized architectures update the
 * cpu core maps. It is supposed to return 1 if the topology changed
 * or 0 if it stayed the same.
 */
int __attribute__((weak)) arch_update_cpu_topology(void)
{
	return 0;
}

/*
 * Set up scheduler domains and groups. Callers must hold the hotplug lock.
 * For now this just excludes isolated cpus, but could be used to
 * exclude other special cases in the future.
 */
static int arch_init_sched_domains(const struct cpumask *cpu_map)
{
	int err;

	arch_update_cpu_topology();
	ndoms_cur = 1;
	doms_cur = kmalloc(cpumask_size(), GFP_KERNEL);
	if (!doms_cur)
		doms_cur = fallback_doms;
	cpumask_andnot(doms_cur, cpu_map, cpu_isolated_map);
	dattr_cur = NULL;
	err = build_sched_domains(doms_cur);
	register_sched_domain_sysctl();

	return err;
}

static void arch_destroy_sched_domains(const struct cpumask *cpu_map,
				       struct cpumask *tmpmask)
{
	free_sched_groups(cpu_map, tmpmask);
}

/*
 * Detach sched domains from a group of cpus specified in cpu_map
 * These cpus will now be attached to the NULL domain
 */
static void detach_destroy_domains(const struct cpumask *cpu_map)
{
	/* Save because hotplug lock held. */
	static DECLARE_BITMAP(tmpmask, CONFIG_NR_CPUS);
	int i;

	for_each_cpu(i, cpu_map)
		cpu_attach_domain(NULL, &def_root_domain, i);
	synchronize_sched();
	arch_destroy_sched_domains(cpu_map, to_cpumask(tmpmask));
}

/* handle null as "default" */
static int dattrs_equal(struct sched_domain_attr *cur, int idx_cur,
			struct sched_domain_attr *new, int idx_new)
{
	struct sched_domain_attr tmp;

	/* fast path */
	if (!new && !cur)
		return 1;

	tmp = SD_ATTR_INIT;
	return !memcmp(cur ? (cur + idx_cur) : &tmp,
			new ? (new + idx_new) : &tmp,
			sizeof(struct sched_domain_attr));
}

/*
 * Partition sched domains as specified by the 'ndoms_new'
 * cpumasks in the array doms_new[] of cpumasks. This compares
 * doms_new[] to the current sched domain partitioning, doms_cur[].
 * It destroys each deleted domain and builds each new domain.
 *
 * 'doms_new' is an array of cpumask's of length 'ndoms_new'.
 * The masks don't intersect (don't overlap.) We should setup one
 * sched domain for each mask. CPUs not in any of the cpumasks will
 * not be load balanced. If the same cpumask appears both in the
 * current 'doms_cur' domains and in the new 'doms_new', we can leave
 * it as it is.
 *
 * The passed in 'doms_new' should be kmalloc'd. This routine takes
 * ownership of it and will kfree it when done with it. If the caller
 * failed the kmalloc call, then it can pass in doms_new == NULL &&
 * ndoms_new == 1, and partition_sched_domains() will fallback to
 * the single partition 'fallback_doms', it also forces the domains
 * to be rebuilt.
 *
<<<<<<< HEAD
 * If doms_new == NULL it will be replaced with cpu_online_map.
=======
 * If doms_new == NULL it will be replaced with cpu_online_mask.
>>>>>>> 18e352e4
 * ndoms_new == 0 is a special case for destroying existing domains,
 * and it will not create the default domain.
 *
 * Call with hotplug lock held
 */
/* FIXME: Change to struct cpumask *doms_new[] */
void partition_sched_domains(int ndoms_new, struct cpumask *doms_new,
			     struct sched_domain_attr *dattr_new)
{
	int i, j, n;
<<<<<<< HEAD
	int top_changed;
=======
	int new_topology;
>>>>>>> 18e352e4

	mutex_lock(&sched_domains_mutex);

	/* always unregister in case we don't destroy any domains */
	unregister_sched_domain_sysctl();

	/* Let architecture update cpu core mappings. */
<<<<<<< HEAD
	top_changed = arch_update_cpu_topology();
=======
	new_topology = arch_update_cpu_topology();
>>>>>>> 18e352e4

	n = doms_new ? ndoms_new : 0;

	/* Destroy deleted domains */
	for (i = 0; i < ndoms_cur; i++) {
<<<<<<< HEAD
		for (j = 0; j < n && !top_changed; j++) {
			if (cpus_equal(doms_cur[i], doms_new[j])
=======
		for (j = 0; j < n && !new_topology; j++) {
			if (cpumask_equal(&doms_cur[i], &doms_new[j])
>>>>>>> 18e352e4
			    && dattrs_equal(dattr_cur, i, dattr_new, j))
				goto match1;
		}
		/* no match - a current sched domain not in new doms_new[] */
		detach_destroy_domains(doms_cur + i);
match1:
		;
	}

	if (doms_new == NULL) {
		ndoms_cur = 0;
		doms_new = fallback_doms;
		cpumask_andnot(&doms_new[0], cpu_online_mask, cpu_isolated_map);
		WARN_ON_ONCE(dattr_new);
	}

	/* Build new domains */
	for (i = 0; i < ndoms_new; i++) {
<<<<<<< HEAD
		for (j = 0; j < ndoms_cur && !top_changed; j++) {
			if (cpus_equal(doms_new[i], doms_cur[j])
=======
		for (j = 0; j < ndoms_cur && !new_topology; j++) {
			if (cpumask_equal(&doms_new[i], &doms_cur[j])
>>>>>>> 18e352e4
			    && dattrs_equal(dattr_new, i, dattr_cur, j))
				goto match2;
		}
		/* no match - add a new doms_new */
		__build_sched_domains(doms_new + i,
					dattr_new ? dattr_new + i : NULL);
match2:
		;
	}

	/* Remember the new sched domains */
	if (doms_cur != fallback_doms)
		kfree(doms_cur);
	kfree(dattr_cur);	/* kfree(NULL) is safe */
	doms_cur = doms_new;
	dattr_cur = dattr_new;
	ndoms_cur = ndoms_new;

	register_sched_domain_sysctl();

	mutex_unlock(&sched_domains_mutex);
}

#if defined(CONFIG_SCHED_MC) || defined(CONFIG_SCHED_SMT)
static void arch_reinit_sched_domains(void)
{
	get_online_cpus();

	/* Destroy domains first to force the rebuild */
	partition_sched_domains(0, NULL, NULL);

	rebuild_sched_domains();
	put_online_cpus();
}

static ssize_t sched_power_savings_store(const char *buf, size_t count, int smt)
{
	unsigned int level = 0;

	if (sscanf(buf, "%u", &level) != 1)
		return -EINVAL;

	/*
	 * level is always be positive so don't check for
	 * level < POWERSAVINGS_BALANCE_NONE which is 0
	 * What happens on 0 or 1 byte write,
	 * need to check for count as well?
	 */

	if (level >= MAX_POWERSAVINGS_BALANCE_LEVELS)
		return -EINVAL;

	if (smt)
		sched_smt_power_savings = level;
	else
		sched_mc_power_savings = level;

	arch_reinit_sched_domains();

	return count;
}

#ifdef CONFIG_SCHED_MC
static ssize_t sched_mc_power_savings_show(struct sysdev_class *class,
					   char *page)
{
	return sprintf(page, "%u\n", sched_mc_power_savings);
}
static ssize_t sched_mc_power_savings_store(struct sysdev_class *class,
					    const char *buf, size_t count)
{
	return sched_power_savings_store(buf, count, 0);
}
static SYSDEV_CLASS_ATTR(sched_mc_power_savings, 0644,
			 sched_mc_power_savings_show,
			 sched_mc_power_savings_store);
#endif

#ifdef CONFIG_SCHED_SMT
static ssize_t sched_smt_power_savings_show(struct sysdev_class *dev,
					    char *page)
{
	return sprintf(page, "%u\n", sched_smt_power_savings);
}
static ssize_t sched_smt_power_savings_store(struct sysdev_class *dev,
					     const char *buf, size_t count)
{
	return sched_power_savings_store(buf, count, 1);
}
static SYSDEV_CLASS_ATTR(sched_smt_power_savings, 0644,
		   sched_smt_power_savings_show,
		   sched_smt_power_savings_store);
#endif

int __init sched_create_sysfs_power_savings_entries(struct sysdev_class *cls)
{
	int err = 0;

#ifdef CONFIG_SCHED_SMT
	if (smt_capable())
		err = sysfs_create_file(&cls->kset.kobj,
					&attr_sched_smt_power_savings.attr);
#endif
#ifdef CONFIG_SCHED_MC
	if (!err && mc_capable())
		err = sysfs_create_file(&cls->kset.kobj,
					&attr_sched_mc_power_savings.attr);
#endif
	return err;
}
#endif /* CONFIG_SCHED_MC || CONFIG_SCHED_SMT */

#ifndef CONFIG_CPUSETS
/*
 * Add online and remove offline CPUs from the scheduler domains.
 * When cpusets are enabled they take over this function.
 */
static int update_sched_domains(struct notifier_block *nfb,
				unsigned long action, void *hcpu)
{
	switch (action) {
	case CPU_ONLINE:
	case CPU_ONLINE_FROZEN:
	case CPU_DEAD:
	case CPU_DEAD_FROZEN:
		partition_sched_domains(1, NULL, NULL);
		return NOTIFY_OK;

	default:
		return NOTIFY_DONE;
	}
}
#endif

static int update_runtime(struct notifier_block *nfb,
				unsigned long action, void *hcpu)
{
	int cpu = (int)(long)hcpu;

	switch (action) {
	case CPU_DOWN_PREPARE:
	case CPU_DOWN_PREPARE_FROZEN:
		disable_runtime(cpu_rq(cpu));
		return NOTIFY_OK;

	case CPU_DOWN_FAILED:
	case CPU_DOWN_FAILED_FROZEN:
	case CPU_ONLINE:
	case CPU_ONLINE_FROZEN:
		enable_runtime(cpu_rq(cpu));
		return NOTIFY_OK;

	default:
		return NOTIFY_DONE;
	}
}

void __init sched_init_smp(void)
{
	cpumask_var_t non_isolated_cpus;

	alloc_cpumask_var(&non_isolated_cpus, GFP_KERNEL);

#if defined(CONFIG_NUMA)
	sched_group_nodes_bycpu = kzalloc(nr_cpu_ids * sizeof(void **),
								GFP_KERNEL);
	BUG_ON(sched_group_nodes_bycpu == NULL);
#endif
	get_online_cpus();
	mutex_lock(&sched_domains_mutex);
	arch_init_sched_domains(cpu_online_mask);
	cpumask_andnot(non_isolated_cpus, cpu_possible_mask, cpu_isolated_map);
	if (cpumask_empty(non_isolated_cpus))
		cpumask_set_cpu(smp_processor_id(), non_isolated_cpus);
	mutex_unlock(&sched_domains_mutex);
	put_online_cpus();

#ifndef CONFIG_CPUSETS
	/* XXX: Theoretical race here - CPU may be hotplugged now */
	hotcpu_notifier(update_sched_domains, 0);
#endif

	/* RT runtime code needs to handle some hotplug events */
	hotcpu_notifier(update_runtime, 0);

	init_hrtick();

	/* Move init over to a non-isolated CPU */
	if (set_cpus_allowed_ptr(current, non_isolated_cpus) < 0)
		BUG();
	sched_init_granularity();
	free_cpumask_var(non_isolated_cpus);

	alloc_cpumask_var(&fallback_doms, GFP_KERNEL);
	init_sched_rt_class();
}
#else
void __init sched_init_smp(void)
{
	sched_init_granularity();
}
#endif /* CONFIG_SMP */

int in_sched_functions(unsigned long addr)
{
	return in_lock_functions(addr) ||
		(addr >= (unsigned long)__sched_text_start
		&& addr < (unsigned long)__sched_text_end);
}

static void init_cfs_rq(struct cfs_rq *cfs_rq, struct rq *rq)
{
	cfs_rq->tasks_timeline = RB_ROOT;
	INIT_LIST_HEAD(&cfs_rq->tasks);
#ifdef CONFIG_FAIR_GROUP_SCHED
	cfs_rq->rq = rq;
#endif
	cfs_rq->min_vruntime = (u64)(-(1LL << 20));
}

static void init_rt_rq(struct rt_rq *rt_rq, struct rq *rq)
{
	struct rt_prio_array *array;
	int i;

	array = &rt_rq->active;
	for (i = 0; i < MAX_RT_PRIO; i++) {
		INIT_LIST_HEAD(array->queue + i);
		__clear_bit(i, array->bitmap);
	}
	/* delimiter for bitsearch: */
	__set_bit(MAX_RT_PRIO, array->bitmap);

#if defined CONFIG_SMP || defined CONFIG_RT_GROUP_SCHED
	rt_rq->highest_prio = MAX_RT_PRIO;
#endif
#ifdef CONFIG_SMP
	rt_rq->rt_nr_migratory = 0;
	rt_rq->overloaded = 0;
#endif

	rt_rq->rt_time = 0;
	rt_rq->rt_throttled = 0;
	rt_rq->rt_runtime = 0;
	spin_lock_init(&rt_rq->rt_runtime_lock);

#ifdef CONFIG_RT_GROUP_SCHED
	rt_rq->rt_nr_boosted = 0;
	rt_rq->rq = rq;
#endif
}

#ifdef CONFIG_FAIR_GROUP_SCHED
static void init_tg_cfs_entry(struct task_group *tg, struct cfs_rq *cfs_rq,
				struct sched_entity *se, int cpu, int add,
				struct sched_entity *parent)
{
	struct rq *rq = cpu_rq(cpu);
	tg->cfs_rq[cpu] = cfs_rq;
	init_cfs_rq(cfs_rq, rq);
	cfs_rq->tg = tg;
	if (add)
		list_add(&cfs_rq->leaf_cfs_rq_list, &rq->leaf_cfs_rq_list);

	tg->se[cpu] = se;
	/* se could be NULL for init_task_group */
	if (!se)
		return;

	if (!parent)
		se->cfs_rq = &rq->cfs;
	else
		se->cfs_rq = parent->my_q;

	se->my_q = cfs_rq;
	se->load.weight = tg->shares;
	se->load.inv_weight = 0;
	se->parent = parent;
}
#endif

#ifdef CONFIG_RT_GROUP_SCHED
static void init_tg_rt_entry(struct task_group *tg, struct rt_rq *rt_rq,
		struct sched_rt_entity *rt_se, int cpu, int add,
		struct sched_rt_entity *parent)
{
	struct rq *rq = cpu_rq(cpu);

	tg->rt_rq[cpu] = rt_rq;
	init_rt_rq(rt_rq, rq);
	rt_rq->tg = tg;
	rt_rq->rt_se = rt_se;
	rt_rq->rt_runtime = tg->rt_bandwidth.rt_runtime;
	if (add)
		list_add(&rt_rq->leaf_rt_rq_list, &rq->leaf_rt_rq_list);

	tg->rt_se[cpu] = rt_se;
	if (!rt_se)
		return;

	if (!parent)
		rt_se->rt_rq = &rq->rt;
	else
		rt_se->rt_rq = parent->my_q;

	rt_se->my_q = rt_rq;
	rt_se->parent = parent;
	INIT_LIST_HEAD(&rt_se->run_list);
}
#endif

void __init sched_init(void)
{
	int i, j;
	unsigned long alloc_size = 0, ptr;

#ifdef CONFIG_FAIR_GROUP_SCHED
	alloc_size += 2 * nr_cpu_ids * sizeof(void **);
#endif
#ifdef CONFIG_RT_GROUP_SCHED
	alloc_size += 2 * nr_cpu_ids * sizeof(void **);
#endif
#ifdef CONFIG_USER_SCHED
	alloc_size *= 2;
#endif
	/*
	 * As sched_init() is called before page_alloc is setup,
	 * we use alloc_bootmem().
	 */
	if (alloc_size) {
		ptr = (unsigned long)alloc_bootmem(alloc_size);

#ifdef CONFIG_FAIR_GROUP_SCHED
		init_task_group.se = (struct sched_entity **)ptr;
		ptr += nr_cpu_ids * sizeof(void **);

		init_task_group.cfs_rq = (struct cfs_rq **)ptr;
		ptr += nr_cpu_ids * sizeof(void **);

#ifdef CONFIG_USER_SCHED
		root_task_group.se = (struct sched_entity **)ptr;
		ptr += nr_cpu_ids * sizeof(void **);

		root_task_group.cfs_rq = (struct cfs_rq **)ptr;
		ptr += nr_cpu_ids * sizeof(void **);
#endif /* CONFIG_USER_SCHED */
#endif /* CONFIG_FAIR_GROUP_SCHED */
#ifdef CONFIG_RT_GROUP_SCHED
		init_task_group.rt_se = (struct sched_rt_entity **)ptr;
		ptr += nr_cpu_ids * sizeof(void **);

		init_task_group.rt_rq = (struct rt_rq **)ptr;
		ptr += nr_cpu_ids * sizeof(void **);

#ifdef CONFIG_USER_SCHED
		root_task_group.rt_se = (struct sched_rt_entity **)ptr;
		ptr += nr_cpu_ids * sizeof(void **);

		root_task_group.rt_rq = (struct rt_rq **)ptr;
		ptr += nr_cpu_ids * sizeof(void **);
#endif /* CONFIG_USER_SCHED */
#endif /* CONFIG_RT_GROUP_SCHED */
	}

#ifdef CONFIG_SMP
	init_defrootdomain();
#endif

	init_rt_bandwidth(&def_rt_bandwidth,
			global_rt_period(), global_rt_runtime());

#ifdef CONFIG_RT_GROUP_SCHED
	init_rt_bandwidth(&init_task_group.rt_bandwidth,
			global_rt_period(), global_rt_runtime());
#ifdef CONFIG_USER_SCHED
	init_rt_bandwidth(&root_task_group.rt_bandwidth,
			global_rt_period(), RUNTIME_INF);
#endif /* CONFIG_USER_SCHED */
#endif /* CONFIG_RT_GROUP_SCHED */

#ifdef CONFIG_GROUP_SCHED
	list_add(&init_task_group.list, &task_groups);
	INIT_LIST_HEAD(&init_task_group.children);

#ifdef CONFIG_USER_SCHED
	INIT_LIST_HEAD(&root_task_group.children);
	init_task_group.parent = &root_task_group;
	list_add(&init_task_group.siblings, &root_task_group.children);
#endif /* CONFIG_USER_SCHED */
#endif /* CONFIG_GROUP_SCHED */

	for_each_possible_cpu(i) {
		struct rq *rq;

		rq = cpu_rq(i);
		spin_lock_init(&rq->lock);
		rq->nr_running = 0;
		init_cfs_rq(&rq->cfs, rq);
		init_rt_rq(&rq->rt, rq);
#ifdef CONFIG_FAIR_GROUP_SCHED
		init_task_group.shares = init_task_group_load;
		INIT_LIST_HEAD(&rq->leaf_cfs_rq_list);
#ifdef CONFIG_CGROUP_SCHED
		/*
		 * How much cpu bandwidth does init_task_group get?
		 *
		 * In case of task-groups formed thr' the cgroup filesystem, it
		 * gets 100% of the cpu resources in the system. This overall
		 * system cpu resource is divided among the tasks of
		 * init_task_group and its child task-groups in a fair manner,
		 * based on each entity's (task or task-group's) weight
		 * (se->load.weight).
		 *
		 * In other words, if init_task_group has 10 tasks of weight
		 * 1024) and two child groups A0 and A1 (of weight 1024 each),
		 * then A0's share of the cpu resource is:
		 *
		 * 	A0's bandwidth = 1024 / (10*1024 + 1024 + 1024) = 8.33%
		 *
		 * We achieve this by letting init_task_group's tasks sit
		 * directly in rq->cfs (i.e init_task_group->se[] = NULL).
		 */
		init_tg_cfs_entry(&init_task_group, &rq->cfs, NULL, i, 1, NULL);
#elif defined CONFIG_USER_SCHED
		root_task_group.shares = NICE_0_LOAD;
		init_tg_cfs_entry(&root_task_group, &rq->cfs, NULL, i, 0, NULL);
		/*
		 * In case of task-groups formed thr' the user id of tasks,
		 * init_task_group represents tasks belonging to root user.
		 * Hence it forms a sibling of all subsequent groups formed.
		 * In this case, init_task_group gets only a fraction of overall
		 * system cpu resource, based on the weight assigned to root
		 * user's cpu share (INIT_TASK_GROUP_LOAD). This is accomplished
		 * by letting tasks of init_task_group sit in a separate cfs_rq
		 * (init_cfs_rq) and having one entity represent this group of
		 * tasks in rq->cfs (i.e init_task_group->se[] != NULL).
		 */
		init_tg_cfs_entry(&init_task_group,
				&per_cpu(init_cfs_rq, i),
				&per_cpu(init_sched_entity, i), i, 1,
				root_task_group.se[i]);

#endif
#endif /* CONFIG_FAIR_GROUP_SCHED */

		rq->rt.rt_runtime = def_rt_bandwidth.rt_runtime;
#ifdef CONFIG_RT_GROUP_SCHED
		INIT_LIST_HEAD(&rq->leaf_rt_rq_list);
#ifdef CONFIG_CGROUP_SCHED
		init_tg_rt_entry(&init_task_group, &rq->rt, NULL, i, 1, NULL);
#elif defined CONFIG_USER_SCHED
		init_tg_rt_entry(&root_task_group, &rq->rt, NULL, i, 0, NULL);
		init_tg_rt_entry(&init_task_group,
				&per_cpu(init_rt_rq, i),
				&per_cpu(init_sched_rt_entity, i), i, 1,
				root_task_group.rt_se[i]);
#endif
#endif

		for (j = 0; j < CPU_LOAD_IDX_MAX; j++)
			rq->cpu_load[j] = 0;
#ifdef CONFIG_SMP
		rq->sd = NULL;
		rq->rd = NULL;
		rq->active_balance = 0;
		rq->next_balance = jiffies;
		rq->push_cpu = 0;
		rq->cpu = i;
		rq->online = 0;
		rq->migration_thread = NULL;
		INIT_LIST_HEAD(&rq->migration_queue);
		rq_attach_root(rq, &def_root_domain);
#endif
		init_rq_hrtick(rq);
		atomic_set(&rq->nr_iowait, 0);
	}

	set_load_weight(&init_task);

#ifdef CONFIG_PREEMPT_NOTIFIERS
	INIT_HLIST_HEAD(&init_task.preempt_notifiers);
#endif

#ifdef CONFIG_SMP
	open_softirq(SCHED_SOFTIRQ, run_rebalance_domains);
#endif

#ifdef CONFIG_RT_MUTEXES
	plist_head_init(&init_task.pi_waiters, &init_task.pi_lock);
#endif

	/*
	 * The boot idle thread does lazy MMU switching as well:
	 */
	atomic_inc(&init_mm.mm_count);
	enter_lazy_tlb(&init_mm, current);

	/*
	 * Make us the idle thread. Technically, schedule() should not be
	 * called from this thread, however somewhere below it might be,
	 * but because we are the idle thread, we just pick up running again
	 * when this runqueue becomes "idle".
	 */
	init_idle(current, smp_processor_id());
	/*
	 * During early bootup we pretend to be a normal task:
	 */
	current->sched_class = &fair_sched_class;

	/* Allocate the nohz_cpu_mask if CONFIG_CPUMASK_OFFSTACK */
	alloc_bootmem_cpumask_var(&nohz_cpu_mask);
#ifdef CONFIG_SMP
#ifdef CONFIG_NO_HZ
	alloc_bootmem_cpumask_var(&nohz.cpu_mask);
#endif
	alloc_bootmem_cpumask_var(&cpu_isolated_map);
#endif /* SMP */

	scheduler_running = 1;
}

#ifdef CONFIG_DEBUG_SPINLOCK_SLEEP
void __might_sleep(char *file, int line)
{
#ifdef in_atomic
	static unsigned long prev_jiffy;	/* ratelimiting */

	if ((!in_atomic() && !irqs_disabled()) ||
		    system_state != SYSTEM_RUNNING || oops_in_progress)
		return;
	if (time_before(jiffies, prev_jiffy + HZ) && prev_jiffy)
		return;
	prev_jiffy = jiffies;

	printk(KERN_ERR
		"BUG: sleeping function called from invalid context at %s:%d\n",
			file, line);
	printk(KERN_ERR
		"in_atomic(): %d, irqs_disabled(): %d, pid: %d, name: %s\n",
			in_atomic(), irqs_disabled(),
			current->pid, current->comm);

	debug_show_held_locks(current);
	if (irqs_disabled())
		print_irqtrace_events(current);
	dump_stack();
#endif
}
EXPORT_SYMBOL(__might_sleep);
#endif

#ifdef CONFIG_MAGIC_SYSRQ
static void normalize_task(struct rq *rq, struct task_struct *p)
{
	int on_rq;

	update_rq_clock(rq);
	on_rq = p->se.on_rq;
	if (on_rq)
		deactivate_task(rq, p, 0);
	__setscheduler(rq, p, SCHED_NORMAL, 0);
	if (on_rq) {
		activate_task(rq, p, 0);
		resched_task(rq->curr);
	}
}

void normalize_rt_tasks(void)
{
	struct task_struct *g, *p;
	unsigned long flags;
	struct rq *rq;

	read_lock_irqsave(&tasklist_lock, flags);
	do_each_thread(g, p) {
		/*
		 * Only normalize user tasks:
		 */
		if (!p->mm)
			continue;

		p->se.exec_start		= 0;
#ifdef CONFIG_SCHEDSTATS
		p->se.wait_start		= 0;
		p->se.sleep_start		= 0;
		p->se.block_start		= 0;
#endif

		if (!rt_task(p)) {
			/*
			 * Renice negative nice level userspace
			 * tasks back to 0:
			 */
			if (TASK_NICE(p) < 0 && p->mm)
				set_user_nice(p, 0);
			continue;
		}

		spin_lock(&p->pi_lock);
		rq = __task_rq_lock(p);

		normalize_task(rq, p);

		__task_rq_unlock(rq);
		spin_unlock(&p->pi_lock);
	} while_each_thread(g, p);

	read_unlock_irqrestore(&tasklist_lock, flags);
}

#endif /* CONFIG_MAGIC_SYSRQ */

#if	defined(CONFIG_IA64) || defined(CONFIG_KDB)
/*
 * These functions are only useful for the IA64 MCA handling.
 *
 * They can only be called when the whole system has been
 * stopped - every CPU needs to be quiescent, and no scheduling
 * activity can take place. Using them for anything else would
 * be a serious bug, and as a result, they aren't even visible
 * under any other configuration.
 */

/**
 * curr_task - return the current task for a given cpu.
 * @cpu: the processor in question.
 *
 * ONLY VALID WHEN THE WHOLE SYSTEM IS STOPPED!
 */
struct task_struct *curr_task(int cpu)
{
	return cpu_curr(cpu);
}

/**
 * set_curr_task - set the current task for a given cpu.
 * @cpu: the processor in question.
 * @p: the task pointer to set.
 *
 * Description: This function must only be used when non-maskable interrupts
 * are serviced on a separate stack. It allows the architecture to switch the
 * notion of the current task on a cpu in a non-blocking manner. This function
 * must be called with all CPU's synchronized, and interrupts disabled, the
 * and caller must save the original value of the current task (see
 * curr_task() above) and restore that value before reenabling interrupts and
 * re-starting the system.
 *
 * ONLY VALID WHEN THE WHOLE SYSTEM IS STOPPED!
 */
void set_curr_task(int cpu, struct task_struct *p)
{
	cpu_curr(cpu) = p;
}

#endif

#ifdef CONFIG_FAIR_GROUP_SCHED
static void free_fair_sched_group(struct task_group *tg)
{
	int i;

	for_each_possible_cpu(i) {
		if (tg->cfs_rq)
			kfree(tg->cfs_rq[i]);
		if (tg->se)
			kfree(tg->se[i]);
	}

	kfree(tg->cfs_rq);
	kfree(tg->se);
}

static
int alloc_fair_sched_group(struct task_group *tg, struct task_group *parent)
{
	struct cfs_rq *cfs_rq;
	struct sched_entity *se;
	struct rq *rq;
	int i;

	tg->cfs_rq = kzalloc(sizeof(cfs_rq) * nr_cpu_ids, GFP_KERNEL);
	if (!tg->cfs_rq)
		goto err;
	tg->se = kzalloc(sizeof(se) * nr_cpu_ids, GFP_KERNEL);
	if (!tg->se)
		goto err;

	tg->shares = NICE_0_LOAD;

	for_each_possible_cpu(i) {
		rq = cpu_rq(i);

		cfs_rq = kzalloc_node(sizeof(struct cfs_rq),
				      GFP_KERNEL, cpu_to_node(i));
		if (!cfs_rq)
			goto err;

		se = kzalloc_node(sizeof(struct sched_entity),
				  GFP_KERNEL, cpu_to_node(i));
		if (!se)
			goto err;

		init_tg_cfs_entry(tg, cfs_rq, se, i, 0, parent->se[i]);
	}

	return 1;

 err:
	return 0;
}

static inline void register_fair_sched_group(struct task_group *tg, int cpu)
{
	list_add_rcu(&tg->cfs_rq[cpu]->leaf_cfs_rq_list,
			&cpu_rq(cpu)->leaf_cfs_rq_list);
}

static inline void unregister_fair_sched_group(struct task_group *tg, int cpu)
{
	list_del_rcu(&tg->cfs_rq[cpu]->leaf_cfs_rq_list);
}
#else /* !CONFG_FAIR_GROUP_SCHED */
static inline void free_fair_sched_group(struct task_group *tg)
{
}

static inline
int alloc_fair_sched_group(struct task_group *tg, struct task_group *parent)
{
	return 1;
}

static inline void register_fair_sched_group(struct task_group *tg, int cpu)
{
}

static inline void unregister_fair_sched_group(struct task_group *tg, int cpu)
{
}
#endif /* CONFIG_FAIR_GROUP_SCHED */

#ifdef CONFIG_RT_GROUP_SCHED
static void free_rt_sched_group(struct task_group *tg)
{
	int i;

	destroy_rt_bandwidth(&tg->rt_bandwidth);

	for_each_possible_cpu(i) {
		if (tg->rt_rq)
			kfree(tg->rt_rq[i]);
		if (tg->rt_se)
			kfree(tg->rt_se[i]);
	}

	kfree(tg->rt_rq);
	kfree(tg->rt_se);
}

static
int alloc_rt_sched_group(struct task_group *tg, struct task_group *parent)
{
	struct rt_rq *rt_rq;
	struct sched_rt_entity *rt_se;
	struct rq *rq;
	int i;

	tg->rt_rq = kzalloc(sizeof(rt_rq) * nr_cpu_ids, GFP_KERNEL);
	if (!tg->rt_rq)
		goto err;
	tg->rt_se = kzalloc(sizeof(rt_se) * nr_cpu_ids, GFP_KERNEL);
	if (!tg->rt_se)
		goto err;

	init_rt_bandwidth(&tg->rt_bandwidth,
			ktime_to_ns(def_rt_bandwidth.rt_period), 0);

	for_each_possible_cpu(i) {
		rq = cpu_rq(i);

		rt_rq = kzalloc_node(sizeof(struct rt_rq),
				     GFP_KERNEL, cpu_to_node(i));
		if (!rt_rq)
			goto err;

		rt_se = kzalloc_node(sizeof(struct sched_rt_entity),
				     GFP_KERNEL, cpu_to_node(i));
		if (!rt_se)
			goto err;

		init_tg_rt_entry(tg, rt_rq, rt_se, i, 0, parent->rt_se[i]);
	}

	return 1;

 err:
	return 0;
}

static inline void register_rt_sched_group(struct task_group *tg, int cpu)
{
	list_add_rcu(&tg->rt_rq[cpu]->leaf_rt_rq_list,
			&cpu_rq(cpu)->leaf_rt_rq_list);
}

static inline void unregister_rt_sched_group(struct task_group *tg, int cpu)
{
	list_del_rcu(&tg->rt_rq[cpu]->leaf_rt_rq_list);
}
#else /* !CONFIG_RT_GROUP_SCHED */
static inline void free_rt_sched_group(struct task_group *tg)
{
}

static inline
int alloc_rt_sched_group(struct task_group *tg, struct task_group *parent)
{
	return 1;
}

static inline void register_rt_sched_group(struct task_group *tg, int cpu)
{
}

static inline void unregister_rt_sched_group(struct task_group *tg, int cpu)
{
}
#endif /* CONFIG_RT_GROUP_SCHED */

#ifdef CONFIG_GROUP_SCHED
static void free_sched_group(struct task_group *tg)
{
	free_fair_sched_group(tg);
	free_rt_sched_group(tg);
	kfree(tg);
}

/* allocate runqueue etc for a new task group */
struct task_group *sched_create_group(struct task_group *parent)
{
	struct task_group *tg;
	unsigned long flags;
	int i;

	tg = kzalloc(sizeof(*tg), GFP_KERNEL);
	if (!tg)
		return ERR_PTR(-ENOMEM);

	if (!alloc_fair_sched_group(tg, parent))
		goto err;

	if (!alloc_rt_sched_group(tg, parent))
		goto err;

	spin_lock_irqsave(&task_group_lock, flags);
	for_each_possible_cpu(i) {
		register_fair_sched_group(tg, i);
		register_rt_sched_group(tg, i);
	}
	list_add_rcu(&tg->list, &task_groups);

	WARN_ON(!parent); /* root should already exist */

	tg->parent = parent;
	INIT_LIST_HEAD(&tg->children);
	list_add_rcu(&tg->siblings, &parent->children);
	spin_unlock_irqrestore(&task_group_lock, flags);

	return tg;

err:
	free_sched_group(tg);
	return ERR_PTR(-ENOMEM);
}

/* rcu callback to free various structures associated with a task group */
static void free_sched_group_rcu(struct rcu_head *rhp)
{
	/* now it should be safe to free those cfs_rqs */
	free_sched_group(container_of(rhp, struct task_group, rcu));
}

/* Destroy runqueue etc associated with a task group */
void sched_destroy_group(struct task_group *tg)
{
	unsigned long flags;
	int i;

	spin_lock_irqsave(&task_group_lock, flags);
	for_each_possible_cpu(i) {
		unregister_fair_sched_group(tg, i);
		unregister_rt_sched_group(tg, i);
	}
	list_del_rcu(&tg->list);
	list_del_rcu(&tg->siblings);
	spin_unlock_irqrestore(&task_group_lock, flags);

	/* wait for possible concurrent references to cfs_rqs complete */
	call_rcu(&tg->rcu, free_sched_group_rcu);
}

/* change task's runqueue when it moves between groups.
 *	The caller of this function should have put the task in its new group
 *	by now. This function just updates tsk->se.cfs_rq and tsk->se.parent to
 *	reflect its new group.
 */
void sched_move_task(struct task_struct *tsk)
{
	int on_rq, running;
	unsigned long flags;
	struct rq *rq;

	rq = task_rq_lock(tsk, &flags);

	update_rq_clock(rq);

	running = task_current(rq, tsk);
	on_rq = tsk->se.on_rq;

	if (on_rq)
		dequeue_task(rq, tsk, 0);
	if (unlikely(running))
		tsk->sched_class->put_prev_task(rq, tsk);

	set_task_rq(tsk, task_cpu(tsk));

#ifdef CONFIG_FAIR_GROUP_SCHED
	if (tsk->sched_class->moved_group)
		tsk->sched_class->moved_group(tsk);
#endif

	if (unlikely(running))
		tsk->sched_class->set_curr_task(rq);
	if (on_rq)
		enqueue_task(rq, tsk, 0);

	task_rq_unlock(rq, &flags);
}
#endif /* CONFIG_GROUP_SCHED */

#ifdef CONFIG_FAIR_GROUP_SCHED
static void __set_se_shares(struct sched_entity *se, unsigned long shares)
{
	struct cfs_rq *cfs_rq = se->cfs_rq;
	int on_rq;

	on_rq = se->on_rq;
	if (on_rq)
		dequeue_entity(cfs_rq, se, 0);

	se->load.weight = shares;
	se->load.inv_weight = 0;

	if (on_rq)
		enqueue_entity(cfs_rq, se, 0);
}

static void set_se_shares(struct sched_entity *se, unsigned long shares)
{
	struct cfs_rq *cfs_rq = se->cfs_rq;
	struct rq *rq = cfs_rq->rq;
	unsigned long flags;

	spin_lock_irqsave(&rq->lock, flags);
	__set_se_shares(se, shares);
	spin_unlock_irqrestore(&rq->lock, flags);
}

static DEFINE_MUTEX(shares_mutex);

int sched_group_set_shares(struct task_group *tg, unsigned long shares)
{
	int i;
	unsigned long flags;

	/*
	 * We can't change the weight of the root cgroup.
	 */
	if (!tg->se[0])
		return -EINVAL;

	if (shares < MIN_SHARES)
		shares = MIN_SHARES;
	else if (shares > MAX_SHARES)
		shares = MAX_SHARES;

	mutex_lock(&shares_mutex);
	if (tg->shares == shares)
		goto done;

	spin_lock_irqsave(&task_group_lock, flags);
	for_each_possible_cpu(i)
		unregister_fair_sched_group(tg, i);
	list_del_rcu(&tg->siblings);
	spin_unlock_irqrestore(&task_group_lock, flags);

	/* wait for any ongoing reference to this group to finish */
	synchronize_sched();

	/*
	 * Now we are free to modify the group's share on each cpu
	 * w/o tripping rebalance_share or load_balance_fair.
	 */
	tg->shares = shares;
	for_each_possible_cpu(i) {
		/*
		 * force a rebalance
		 */
		cfs_rq_set_shares(tg->cfs_rq[i], 0);
		set_se_shares(tg->se[i], shares);
	}

	/*
	 * Enable load balance activity on this group, by inserting it back on
	 * each cpu's rq->leaf_cfs_rq_list.
	 */
	spin_lock_irqsave(&task_group_lock, flags);
	for_each_possible_cpu(i)
		register_fair_sched_group(tg, i);
	list_add_rcu(&tg->siblings, &tg->parent->children);
	spin_unlock_irqrestore(&task_group_lock, flags);
done:
	mutex_unlock(&shares_mutex);
	return 0;
}

unsigned long sched_group_shares(struct task_group *tg)
{
	return tg->shares;
}
#endif

#ifdef CONFIG_RT_GROUP_SCHED
/*
 * Ensure that the real time constraints are schedulable.
 */
static DEFINE_MUTEX(rt_constraints_mutex);

static unsigned long to_ratio(u64 period, u64 runtime)
{
	if (runtime == RUNTIME_INF)
		return 1ULL << 20;

	return div64_u64(runtime << 20, period);
}

/* Must be called with tasklist_lock held */
static inline int tg_has_rt_tasks(struct task_group *tg)
{
	struct task_struct *g, *p;

	do_each_thread(g, p) {
		if (rt_task(p) && rt_rq_of_se(&p->rt)->tg == tg)
			return 1;
	} while_each_thread(g, p);

	return 0;
}

struct rt_schedulable_data {
	struct task_group *tg;
	u64 rt_period;
	u64 rt_runtime;
};

static int tg_schedulable(struct task_group *tg, void *data)
{
	struct rt_schedulable_data *d = data;
	struct task_group *child;
	unsigned long total, sum = 0;
	u64 period, runtime;

	period = ktime_to_ns(tg->rt_bandwidth.rt_period);
	runtime = tg->rt_bandwidth.rt_runtime;

	if (tg == d->tg) {
		period = d->rt_period;
		runtime = d->rt_runtime;
	}

#ifdef CONFIG_USER_SCHED
	if (tg == &root_task_group) {
		period = global_rt_period();
		runtime = global_rt_runtime();
	}
#endif

	/*
	 * Cannot have more runtime than the period.
	 */
	if (runtime > period && runtime != RUNTIME_INF)
		return -EINVAL;

	/*
	 * Ensure we don't starve existing RT tasks.
	 */
	if (rt_bandwidth_enabled() && !runtime && tg_has_rt_tasks(tg))
		return -EBUSY;

	total = to_ratio(period, runtime);

	/*
	 * Nobody can have more than the global setting allows.
	 */
	if (total > to_ratio(global_rt_period(), global_rt_runtime()))
		return -EINVAL;

	/*
	 * The sum of our children's runtime should not exceed our own.
	 */
	list_for_each_entry_rcu(child, &tg->children, siblings) {
		period = ktime_to_ns(child->rt_bandwidth.rt_period);
		runtime = child->rt_bandwidth.rt_runtime;

		if (child == d->tg) {
			period = d->rt_period;
			runtime = d->rt_runtime;
		}

		sum += to_ratio(period, runtime);
	}

	if (sum > total)
		return -EINVAL;

	return 0;
}

static int __rt_schedulable(struct task_group *tg, u64 period, u64 runtime)
{
	struct rt_schedulable_data data = {
		.tg = tg,
		.rt_period = period,
		.rt_runtime = runtime,
	};

	return walk_tg_tree(tg_schedulable, tg_nop, &data);
}

static int tg_set_bandwidth(struct task_group *tg,
		u64 rt_period, u64 rt_runtime)
{
	int i, err = 0;

	mutex_lock(&rt_constraints_mutex);
	read_lock(&tasklist_lock);
	err = __rt_schedulable(tg, rt_period, rt_runtime);
	if (err)
		goto unlock;

	spin_lock_irq(&tg->rt_bandwidth.rt_runtime_lock);
	tg->rt_bandwidth.rt_period = ns_to_ktime(rt_period);
	tg->rt_bandwidth.rt_runtime = rt_runtime;

	for_each_possible_cpu(i) {
		struct rt_rq *rt_rq = tg->rt_rq[i];

		spin_lock(&rt_rq->rt_runtime_lock);
		rt_rq->rt_runtime = rt_runtime;
		spin_unlock(&rt_rq->rt_runtime_lock);
	}
	spin_unlock_irq(&tg->rt_bandwidth.rt_runtime_lock);
 unlock:
	read_unlock(&tasklist_lock);
	mutex_unlock(&rt_constraints_mutex);

	return err;
}

int sched_group_set_rt_runtime(struct task_group *tg, long rt_runtime_us)
{
	u64 rt_runtime, rt_period;

	rt_period = ktime_to_ns(tg->rt_bandwidth.rt_period);
	rt_runtime = (u64)rt_runtime_us * NSEC_PER_USEC;
	if (rt_runtime_us < 0)
		rt_runtime = RUNTIME_INF;

	return tg_set_bandwidth(tg, rt_period, rt_runtime);
}

long sched_group_rt_runtime(struct task_group *tg)
{
	u64 rt_runtime_us;

	if (tg->rt_bandwidth.rt_runtime == RUNTIME_INF)
		return -1;

	rt_runtime_us = tg->rt_bandwidth.rt_runtime;
	do_div(rt_runtime_us, NSEC_PER_USEC);
	return rt_runtime_us;
}

int sched_group_set_rt_period(struct task_group *tg, long rt_period_us)
{
	u64 rt_runtime, rt_period;

	rt_period = (u64)rt_period_us * NSEC_PER_USEC;
	rt_runtime = tg->rt_bandwidth.rt_runtime;

	if (rt_period == 0)
		return -EINVAL;

	return tg_set_bandwidth(tg, rt_period, rt_runtime);
}

long sched_group_rt_period(struct task_group *tg)
{
	u64 rt_period_us;

	rt_period_us = ktime_to_ns(tg->rt_bandwidth.rt_period);
	do_div(rt_period_us, NSEC_PER_USEC);
	return rt_period_us;
}

static int sched_rt_global_constraints(void)
{
	u64 runtime, period;
	int ret = 0;

	if (sysctl_sched_rt_period <= 0)
		return -EINVAL;

	runtime = global_rt_runtime();
	period = global_rt_period();

	/*
	 * Sanity check on the sysctl variables.
	 */
	if (runtime > period && runtime != RUNTIME_INF)
		return -EINVAL;

	mutex_lock(&rt_constraints_mutex);
	read_lock(&tasklist_lock);
	ret = __rt_schedulable(NULL, 0, 0);
	read_unlock(&tasklist_lock);
	mutex_unlock(&rt_constraints_mutex);

	return ret;
}
#else /* !CONFIG_RT_GROUP_SCHED */
static int sched_rt_global_constraints(void)
{
	unsigned long flags;
	int i;

	if (sysctl_sched_rt_period <= 0)
		return -EINVAL;

	spin_lock_irqsave(&def_rt_bandwidth.rt_runtime_lock, flags);
	for_each_possible_cpu(i) {
		struct rt_rq *rt_rq = &cpu_rq(i)->rt;

		spin_lock(&rt_rq->rt_runtime_lock);
		rt_rq->rt_runtime = global_rt_runtime();
		spin_unlock(&rt_rq->rt_runtime_lock);
	}
	spin_unlock_irqrestore(&def_rt_bandwidth.rt_runtime_lock, flags);

	return 0;
}
#endif /* CONFIG_RT_GROUP_SCHED */

int sched_rt_handler(struct ctl_table *table, int write,
		struct file *filp, void __user *buffer, size_t *lenp,
		loff_t *ppos)
{
	int ret;
	int old_period, old_runtime;
	static DEFINE_MUTEX(mutex);

	mutex_lock(&mutex);
	old_period = sysctl_sched_rt_period;
	old_runtime = sysctl_sched_rt_runtime;

	ret = proc_dointvec(table, write, filp, buffer, lenp, ppos);

	if (!ret && write) {
		ret = sched_rt_global_constraints();
		if (ret) {
			sysctl_sched_rt_period = old_period;
			sysctl_sched_rt_runtime = old_runtime;
		} else {
			def_rt_bandwidth.rt_runtime = global_rt_runtime();
			def_rt_bandwidth.rt_period =
				ns_to_ktime(global_rt_period());
		}
	}
	mutex_unlock(&mutex);

	return ret;
}

#ifdef CONFIG_CGROUP_SCHED

/* return corresponding task_group object of a cgroup */
static inline struct task_group *cgroup_tg(struct cgroup *cgrp)
{
	return container_of(cgroup_subsys_state(cgrp, cpu_cgroup_subsys_id),
			    struct task_group, css);
}

static struct cgroup_subsys_state *
cpu_cgroup_create(struct cgroup_subsys *ss, struct cgroup *cgrp)
{
	struct task_group *tg, *parent;

	if (!cgrp->parent) {
		/* This is early initialization for the top cgroup */
		return &init_task_group.css;
	}

	parent = cgroup_tg(cgrp->parent);
	tg = sched_create_group(parent);
	if (IS_ERR(tg))
		return ERR_PTR(-ENOMEM);

	return &tg->css;
}

static void
cpu_cgroup_destroy(struct cgroup_subsys *ss, struct cgroup *cgrp)
{
	struct task_group *tg = cgroup_tg(cgrp);

	sched_destroy_group(tg);
}

static int
cpu_cgroup_can_attach(struct cgroup_subsys *ss, struct cgroup *cgrp,
		      struct task_struct *tsk)
{
#ifdef CONFIG_RT_GROUP_SCHED
	/* Don't accept realtime tasks when there is no way for them to run */
	if (rt_task(tsk) && cgroup_tg(cgrp)->rt_bandwidth.rt_runtime == 0)
		return -EINVAL;
#else
	/* We don't support RT-tasks being in separate groups */
	if (tsk->sched_class != &fair_sched_class)
		return -EINVAL;
#endif

	return 0;
}

static void
cpu_cgroup_attach(struct cgroup_subsys *ss, struct cgroup *cgrp,
			struct cgroup *old_cont, struct task_struct *tsk)
{
	sched_move_task(tsk);
}

#ifdef CONFIG_FAIR_GROUP_SCHED
static int cpu_shares_write_u64(struct cgroup *cgrp, struct cftype *cftype,
				u64 shareval)
{
	return sched_group_set_shares(cgroup_tg(cgrp), shareval);
}

static u64 cpu_shares_read_u64(struct cgroup *cgrp, struct cftype *cft)
{
	struct task_group *tg = cgroup_tg(cgrp);

	return (u64) tg->shares;
}
#endif /* CONFIG_FAIR_GROUP_SCHED */

#ifdef CONFIG_RT_GROUP_SCHED
static int cpu_rt_runtime_write(struct cgroup *cgrp, struct cftype *cft,
				s64 val)
{
	return sched_group_set_rt_runtime(cgroup_tg(cgrp), val);
}

static s64 cpu_rt_runtime_read(struct cgroup *cgrp, struct cftype *cft)
{
	return sched_group_rt_runtime(cgroup_tg(cgrp));
}

static int cpu_rt_period_write_uint(struct cgroup *cgrp, struct cftype *cftype,
		u64 rt_period_us)
{
	return sched_group_set_rt_period(cgroup_tg(cgrp), rt_period_us);
}

static u64 cpu_rt_period_read_uint(struct cgroup *cgrp, struct cftype *cft)
{
	return sched_group_rt_period(cgroup_tg(cgrp));
}
#endif /* CONFIG_RT_GROUP_SCHED */

static struct cftype cpu_files[] = {
#ifdef CONFIG_FAIR_GROUP_SCHED
	{
		.name = "shares",
		.read_u64 = cpu_shares_read_u64,
		.write_u64 = cpu_shares_write_u64,
	},
#endif
#ifdef CONFIG_RT_GROUP_SCHED
	{
		.name = "rt_runtime_us",
		.read_s64 = cpu_rt_runtime_read,
		.write_s64 = cpu_rt_runtime_write,
	},
	{
		.name = "rt_period_us",
		.read_u64 = cpu_rt_period_read_uint,
		.write_u64 = cpu_rt_period_write_uint,
	},
#endif
};

static int cpu_cgroup_populate(struct cgroup_subsys *ss, struct cgroup *cont)
{
	return cgroup_add_files(cont, ss, cpu_files, ARRAY_SIZE(cpu_files));
}

struct cgroup_subsys cpu_cgroup_subsys = {
	.name		= "cpu",
	.create		= cpu_cgroup_create,
	.destroy	= cpu_cgroup_destroy,
	.can_attach	= cpu_cgroup_can_attach,
	.attach		= cpu_cgroup_attach,
	.populate	= cpu_cgroup_populate,
	.subsys_id	= cpu_cgroup_subsys_id,
	.early_init	= 1,
};

#endif	/* CONFIG_CGROUP_SCHED */

#ifdef CONFIG_CGROUP_CPUACCT

/*
 * CPU accounting code for task groups.
 *
 * Based on the work by Paul Menage (menage@google.com) and Balbir Singh
 * (balbir@in.ibm.com).
 */

/* track cpu usage of a group of tasks and its child groups */
struct cpuacct {
	struct cgroup_subsys_state css;
	/* cpuusage holds pointer to a u64-type object on every cpu */
	u64 *cpuusage;
	struct cpuacct *parent;
};

struct cgroup_subsys cpuacct_subsys;

/* return cpu accounting group corresponding to this container */
static inline struct cpuacct *cgroup_ca(struct cgroup *cgrp)
{
	return container_of(cgroup_subsys_state(cgrp, cpuacct_subsys_id),
			    struct cpuacct, css);
}

/* return cpu accounting group to which this task belongs */
static inline struct cpuacct *task_ca(struct task_struct *tsk)
{
	return container_of(task_subsys_state(tsk, cpuacct_subsys_id),
			    struct cpuacct, css);
}

/* create a new cpu accounting group */
static struct cgroup_subsys_state *cpuacct_create(
	struct cgroup_subsys *ss, struct cgroup *cgrp)
{
	struct cpuacct *ca = kzalloc(sizeof(*ca), GFP_KERNEL);

	if (!ca)
		return ERR_PTR(-ENOMEM);

	ca->cpuusage = alloc_percpu(u64);
	if (!ca->cpuusage) {
		kfree(ca);
		return ERR_PTR(-ENOMEM);
	}

	if (cgrp->parent)
		ca->parent = cgroup_ca(cgrp->parent);

	return &ca->css;
}

/* destroy an existing cpu accounting group */
static void
cpuacct_destroy(struct cgroup_subsys *ss, struct cgroup *cgrp)
{
	struct cpuacct *ca = cgroup_ca(cgrp);

	free_percpu(ca->cpuusage);
	kfree(ca);
}

static u64 cpuacct_cpuusage_read(struct cpuacct *ca, int cpu)
{
	u64 *cpuusage = percpu_ptr(ca->cpuusage, cpu);
	u64 data;

#ifndef CONFIG_64BIT
	/*
	 * Take rq->lock to make 64-bit read safe on 32-bit platforms.
	 */
	spin_lock_irq(&cpu_rq(cpu)->lock);
	data = *cpuusage;
	spin_unlock_irq(&cpu_rq(cpu)->lock);
#else
	data = *cpuusage;
#endif

	return data;
}

static void cpuacct_cpuusage_write(struct cpuacct *ca, int cpu, u64 val)
{
	u64 *cpuusage = percpu_ptr(ca->cpuusage, cpu);

#ifndef CONFIG_64BIT
	/*
	 * Take rq->lock to make 64-bit write safe on 32-bit platforms.
	 */
	spin_lock_irq(&cpu_rq(cpu)->lock);
	*cpuusage = val;
	spin_unlock_irq(&cpu_rq(cpu)->lock);
#else
	*cpuusage = val;
#endif
}

/* return total cpu usage (in nanoseconds) of a group */
static u64 cpuusage_read(struct cgroup *cgrp, struct cftype *cft)
{
	struct cpuacct *ca = cgroup_ca(cgrp);
	u64 totalcpuusage = 0;
	int i;

	for_each_present_cpu(i)
		totalcpuusage += cpuacct_cpuusage_read(ca, i);

	return totalcpuusage;
}

static int cpuusage_write(struct cgroup *cgrp, struct cftype *cftype,
								u64 reset)
{
	struct cpuacct *ca = cgroup_ca(cgrp);
	int err = 0;
	int i;

	if (reset) {
		err = -EINVAL;
		goto out;
	}

	for_each_present_cpu(i)
		cpuacct_cpuusage_write(ca, i, 0);

out:
	return err;
}

static int cpuacct_percpu_seq_read(struct cgroup *cgroup, struct cftype *cft,
				   struct seq_file *m)
{
	struct cpuacct *ca = cgroup_ca(cgroup);
	u64 percpu;
	int i;

	for_each_present_cpu(i) {
		percpu = cpuacct_cpuusage_read(ca, i);
		seq_printf(m, "%llu ", (unsigned long long) percpu);
	}
	seq_printf(m, "\n");
	return 0;
}

static struct cftype files[] = {
	{
		.name = "usage",
		.read_u64 = cpuusage_read,
		.write_u64 = cpuusage_write,
	},
	{
		.name = "usage_percpu",
		.read_seq_string = cpuacct_percpu_seq_read,
	},

};

static int cpuacct_populate(struct cgroup_subsys *ss, struct cgroup *cgrp)
{
	return cgroup_add_files(cgrp, ss, files, ARRAY_SIZE(files));
}

/*
 * charge this task's execution time to its accounting group.
 *
 * called with rq->lock held.
 */
static void cpuacct_charge(struct task_struct *tsk, u64 cputime)
{
	struct cpuacct *ca;
	int cpu;

	if (!cpuacct_subsys.active)
		return;

	cpu = task_cpu(tsk);
	ca = task_ca(tsk);

	for (; ca; ca = ca->parent) {
		u64 *cpuusage = percpu_ptr(ca->cpuusage, cpu);
		*cpuusage += cputime;
	}
}

struct cgroup_subsys cpuacct_subsys = {
	.name = "cpuacct",
	.create = cpuacct_create,
	.destroy = cpuacct_destroy,
	.populate = cpuacct_populate,
	.subsys_id = cpuacct_subsys_id,
};
#endif	/* CONFIG_CGROUP_CPUACCT */

#ifdef	CONFIG_KDB

#include <linux/kdb.h>

static void
kdb_prio(char *name, struct rt_prio_array *array, kdb_printf_t xxx_printf,
	unsigned int cpu)
{
	int pri, printed_header = 0;
	struct task_struct *p;

	xxx_printf("  %s rt bitmap: 0x%lx 0x%lx 0x%lx\n",
		name,
		array->bitmap[0], array->bitmap[1], array->bitmap[2]);

	pri = sched_find_first_bit(array->bitmap);
	if (pri < MAX_RT_PRIO) {
		xxx_printf("   rt bitmap priorities:");
		while (pri < MAX_RT_PRIO) {
			xxx_printf(" %d", pri);
			pri++;
			pri = find_next_bit(array->bitmap, MAX_RT_PRIO, pri);
		}
		xxx_printf("\n");
	}

	for (pri = 0; pri < MAX_RT_PRIO; pri++) {
		int printed_hdr = 0;
		struct list_head *head, *curr;

		head = array->queue + pri;
		curr = head->next;
		while(curr != head) {
			struct task_struct *task;
			if (!printed_hdr) {
				xxx_printf("   queue at priority=%d\n", pri);
				printed_hdr = 1;
			}
			task = list_entry(curr, struct task_struct, rt.run_list);
			if (task)
				xxx_printf("    0x%p %d %s  time_slice:%d\n",
				   task, task->pid, task->comm,
				   task->rt.time_slice);
			curr = curr->next;
		}
	}
	for_each_process(p) {
		if (p->se.on_rq && (task_cpu(p) == cpu) &&
		   (p->policy == SCHED_NORMAL)) {
			if (!printed_header) {
				xxx_printf("  sched_normal queue:\n");
				printed_header = 1;
			}
			xxx_printf("    0x%p %d %s pri:%d spri:%d npri:%d\n",
				p, p->pid, p->comm, p->prio,
				p->static_prio, p->normal_prio);
		}
	}
}

/* This code must be in sched.c because struct rq is only defined in this
 * source.  To allow most of kdb to be modular, this code cannot call any kdb
 * functions directly, any external functions that it needs must be passed in
 * as parameters.
 */

void
kdb_runqueue(unsigned long cpu, kdb_printf_t xxx_printf)
{
	struct rq *rq;

	rq = cpu_rq(cpu);

	xxx_printf("CPU%ld lock:%s curr:0x%p(%d)(%s)",
		   cpu, (spin_is_locked(&rq->lock))?"LOCKED":"free",
		   rq->curr, rq->curr->pid, rq->curr->comm);
	if (rq->curr == rq->idle)
		xxx_printf(" is idle");
	xxx_printf("\n ");
#ifdef CONFIG_SMP
	xxx_printf(" cpu_load:%lu %lu %lu",
			rq->cpu_load[0], rq->cpu_load[1], rq->cpu_load[2]);
#endif
	xxx_printf(" nr_running:%lu nr_switches:%llu\n",
		   rq->nr_running, (long long)rq->nr_switches);
	kdb_prio("active", &rq->rt.active, xxx_printf, (unsigned int)cpu);
}
EXPORT_SYMBOL(kdb_runqueue);

#endif	/* CONFIG_KDB */<|MERGE_RESOLUTION|>--- conflicted
+++ resolved
@@ -73,10 +73,7 @@
 #include <linux/ctype.h>
 #include <linux/ftrace.h>
 #include <trace/sched.h>
-<<<<<<< HEAD
 #include <linux/perfmon_kern.h>
-=======
->>>>>>> 18e352e4
 
 #include <asm/tlb.h>
 #include <asm/irq_regs.h>
@@ -285,10 +282,12 @@
 	unsigned long shares;
 #endif
 
+#ifdef CONFIG_RT_GROUP_SCHED
 	struct sched_rt_entity **rt_se;
 	struct rt_rq **rt_rq;
 
 	struct rt_bandwidth rt_bandwidth;
+#endif
 
 	struct rcu_head rcu;
 	struct list_head list;
@@ -481,12 +480,14 @@
 	/* Nests inside the rq lock: */
 	spinlock_t rt_runtime_lock;
 
+#ifdef CONFIG_RT_GROUP_SCHED
 	unsigned long rt_nr_boosted;
 
 	struct rq *rq;
 	struct list_head leaf_rt_rq_list;
 	struct task_group *tg;
 	struct sched_rt_entity *rt_se;
+#endif
 };
 
 #ifdef CONFIG_SMP
@@ -566,8 +567,9 @@
 	/* list of leaf cfs_rq on this cpu: */
 	struct list_head leaf_cfs_rq_list;
 #endif
-
+#ifdef CONFIG_RT_GROUP_SCHED
 	struct list_head leaf_rt_rq_list;
+#endif
 
 	/*
 	 * This is part of a global counter where only the total sum
@@ -2373,13 +2375,8 @@
 	success = 1;
 
 out_running:
-<<<<<<< HEAD
-	trace_sched_wakeup(rq, p);
-	check_preempt_curr(rq, p);
-=======
 	trace_sched_wakeup(rq, p, success);
 	check_preempt_curr(rq, p, sync);
->>>>>>> 18e352e4
 
 	p->state = TASK_RUNNING;
 #ifdef CONFIG_SMP
@@ -2511,13 +2508,8 @@
 		p->sched_class->task_new(rq, p);
 		inc_nr_running(rq);
 	}
-<<<<<<< HEAD
-	trace_sched_wakeup_new(rq, p);
-	check_preempt_curr(rq, p);
-=======
 	trace_sched_wakeup_new(rq, p, 1);
 	check_preempt_curr(rq, p, 0);
->>>>>>> 18e352e4
 #ifdef CONFIG_SMP
 	if (p->sched_class->task_wake_up)
 		p->sched_class->task_wake_up(rq, p);
@@ -2895,7 +2887,6 @@
 	    || unlikely(!cpu_active(dest_cpu)))
 		goto out;
 
-	trace_sched_migrate_task(rq, p, dest_cpu);
 	/* force the process onto the specified CPU */
 	if (migrate_task(p, dest_cpu, &req)) {
 		/* Need to wait for migration thread (might exit: take ref). */
@@ -4599,12 +4590,7 @@
 	if (sched_feat(HRTICK))
 		hrtick_clear(rq);
 
-<<<<<<< HEAD
-	local_irq_disable();
-	spin_lock(&rq->lock);
-=======
 	spin_lock_irq(&rq->lock);
->>>>>>> 18e352e4
 	update_rq_clock(rq);
 	clear_tsk_need_resched(prev);
 
@@ -6310,20 +6296,11 @@
 	int dest_cpu;
 	const struct cpumask *nodemask = cpumask_of_node(cpu_to_node(dead_cpu));
 
-<<<<<<< HEAD
-	do {
-		/* On same node? */
-		node_to_cpumask_ptr(pnodemask, cpu_to_node(dead_cpu));
-
-		cpus_and(mask, *pnodemask, p->cpus_allowed);
-		dest_cpu = any_online_cpu(mask);
-=======
 again:
 	/* Look for allowed, online CPU in same node. */
 	for_each_cpu_and(dest_cpu, nodemask, cpu_online_mask)
 		if (cpumask_test_cpu(dest_cpu, &p->cpus_allowed))
 			goto move;
->>>>>>> 18e352e4
 
 	/* Any allowed, online CPU? */
 	dest_cpu = cpumask_any_and(&p->cpus_allowed, cpu_online_mask);
@@ -7348,15 +7325,9 @@
 				 struct cpumask *nodemask)
 {
 	int group;
-	node_to_cpumask_ptr(pnodemask, cpu_to_node(cpu));
-
-<<<<<<< HEAD
-	cpus_and(*nodemask, *pnodemask, *cpu_map);
-	group = first_cpu(*nodemask);
-=======
+
 	cpumask_and(nodemask, cpumask_of_node(cpu_to_node(cpu)), cpu_map);
 	group = cpumask_first(nodemask);
->>>>>>> 18e352e4
 
 	if (sg)
 		*sg = &per_cpu(sched_group_allnodes, group).sg;
@@ -7406,15 +7377,9 @@
 
 		for (i = 0; i < nr_node_ids; i++) {
 			struct sched_group *oldsg, *sg = sched_group_nodes[i];
-			node_to_cpumask_ptr(pnodemask, i);
-
-<<<<<<< HEAD
-			cpus_and(*nodemask, *pnodemask, *cpu_map);
-			if (cpus_empty(*nodemask))
-=======
+
 			cpumask_and(nodemask, cpumask_of_node(i), cpu_map);
 			if (cpumask_empty(nodemask))
->>>>>>> 18e352e4
 				continue;
 
 			if (sg == NULL)
@@ -7987,11 +7952,7 @@
  * the single partition 'fallback_doms', it also forces the domains
  * to be rebuilt.
  *
-<<<<<<< HEAD
- * If doms_new == NULL it will be replaced with cpu_online_map.
-=======
  * If doms_new == NULL it will be replaced with cpu_online_mask.
->>>>>>> 18e352e4
  * ndoms_new == 0 is a special case for destroying existing domains,
  * and it will not create the default domain.
  *
@@ -8002,11 +7963,7 @@
 			     struct sched_domain_attr *dattr_new)
 {
 	int i, j, n;
-<<<<<<< HEAD
-	int top_changed;
-=======
 	int new_topology;
->>>>>>> 18e352e4
 
 	mutex_lock(&sched_domains_mutex);
 
@@ -8014,23 +7971,14 @@
 	unregister_sched_domain_sysctl();
 
 	/* Let architecture update cpu core mappings. */
-<<<<<<< HEAD
-	top_changed = arch_update_cpu_topology();
-=======
 	new_topology = arch_update_cpu_topology();
->>>>>>> 18e352e4
 
 	n = doms_new ? ndoms_new : 0;
 
 	/* Destroy deleted domains */
 	for (i = 0; i < ndoms_cur; i++) {
-<<<<<<< HEAD
-		for (j = 0; j < n && !top_changed; j++) {
-			if (cpus_equal(doms_cur[i], doms_new[j])
-=======
 		for (j = 0; j < n && !new_topology; j++) {
 			if (cpumask_equal(&doms_cur[i], &doms_new[j])
->>>>>>> 18e352e4
 			    && dattrs_equal(dattr_cur, i, dattr_new, j))
 				goto match1;
 		}
@@ -8049,13 +7997,8 @@
 
 	/* Build new domains */
 	for (i = 0; i < ndoms_new; i++) {
-<<<<<<< HEAD
-		for (j = 0; j < ndoms_cur && !top_changed; j++) {
-			if (cpus_equal(doms_new[i], doms_cur[j])
-=======
 		for (j = 0; j < ndoms_cur && !new_topology; j++) {
 			if (cpumask_equal(&doms_new[i], &doms_cur[j])
->>>>>>> 18e352e4
 			    && dattrs_equal(dattr_new, i, dattr_cur, j))
 				goto match2;
 		}
