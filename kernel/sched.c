--- conflicted
+++ resolved
@@ -190,51 +190,7 @@
 	return BASE_TIMESLICE(p);
 }
 
-<<<<<<< HEAD
 DEFINE_PER_CPU(struct runqueue, runqueues);
-=======
-/*
- * These are the runqueue data structures:
- */
-
-#define BITMAP_SIZE ((((MAX_PRIO+1+7)/8)+sizeof(long)-1)/sizeof(long))
-
-typedef struct runqueue runqueue_t;
-
-struct prio_array {
-	int nr_active;
-	unsigned long bitmap[BITMAP_SIZE];
-	struct list_head queue[MAX_PRIO];
-};
-
-/*
- * This is the main, per-CPU runqueue data structure.
- *
- * Locking rule: those places that want to lock multiple runqueues
- * (such as the load balancing or the thread migration code), lock
- * acquire operations must be ordered by ascending &runqueue.
- */
-struct runqueue {
-	spinlock_t lock;
-	unsigned long long nr_switches;
-	unsigned long nr_running, expired_timestamp, nr_uninterruptible,
-		timestamp_last_tick;
-	task_t *curr, *idle;
-	struct mm_struct *prev_mm;
-	prio_array_t *active, *expired, arrays[2];
-	int best_expired_prio, prev_cpu_load[NR_CPUS];
-#ifdef CONFIG_NUMA
-	atomic_t *node_nr_running;
-	int prev_node_load[MAX_NUMNODES];
-#endif
-	task_t *migration_thread;
-	struct list_head migration_queue;
-
-	atomic_t nr_iowait;
-};
-
-static DEFINE_PER_CPU(struct runqueue, runqueues);
->>>>>>> 196c4ebd
 
 #define cpu_rq(cpu)		(&per_cpu(runqueues, (cpu)))
 #define this_rq()		(&__get_cpu_var(runqueues))
