--- conflicted
+++ resolved
@@ -140,11 +140,8 @@
 	{ CTL_INT,	KERN_MAX_LOCK_DEPTH,		"max_lock_depth" },
 	{ CTL_INT,	KERN_PANIC_ON_NMI,		"panic_on_unrecovered_nmi" },
 	{ CTL_INT,	KERN_PANIC_ON_WARN,		"panic_on_warn" },
-<<<<<<< HEAD
+	{ CTL_ULONG,	KERN_PANIC_PRINT,		"panic_print" },
 	{ CTL_INT,	KERN_SETUID_DUMPABLE,		"suid_dumpable" },
-=======
-	{ CTL_ULONG,	KERN_PANIC_PRINT,		"panic_print" },
->>>>>>> bfeffd15
 	{}
 };
 
