--- conflicted
+++ resolved
@@ -570,15 +570,6 @@
 
 static atomic64_t perf_event_id;
 
-<<<<<<< HEAD
-static void cpu_ctx_sched_out(struct perf_cpu_context *cpuctx,
-			      enum event_type_t event_type);
-
-static void cpu_ctx_sched_in(struct perf_cpu_context *cpuctx,
-			     enum event_type_t event_type);
-
-=======
->>>>>>> eb3cdb58
 static void update_context_time(struct perf_event_context *ctx);
 static u64 perf_event_time(struct perf_event *event);
 
@@ -693,8 +684,6 @@
 	___p;								\
 })
 
-<<<<<<< HEAD
-=======
 static void perf_ctx_disable(struct perf_event_context *ctx)
 {
 	struct perf_event_pmu_context *pmu_ctx;
@@ -714,7 +703,6 @@
 static void ctx_sched_out(struct perf_event_context *ctx, enum event_type_t event_type);
 static void ctx_sched_in(struct perf_event_context *ctx, enum event_type_t event_type);
 
->>>>>>> eb3cdb58
 #ifdef CONFIG_CGROUP_PERF
 
 static inline bool
@@ -804,10 +792,6 @@
 static inline void update_cgrp_time_from_event(struct perf_event *event)
 {
 	struct perf_cgroup_info *info;
-<<<<<<< HEAD
-	struct perf_cgroup *cgrp;
-=======
->>>>>>> eb3cdb58
 
 	/*
 	 * ensure we access cgroup data only when needed and
@@ -820,15 +804,8 @@
 	/*
 	 * Do not update time when cgroup is not active
 	 */
-<<<<<<< HEAD
-	if (cgroup_is_descendant(cgrp->css.cgroup, event->cgrp->css.cgroup)) {
-		info = this_cpu_ptr(event->cgrp->info);
-		__update_cgrp_time(info, perf_clock(), true);
-	}
-=======
 	if (info->active)
 		__update_cgrp_time(info, perf_clock(), true);
->>>>>>> eb3cdb58
 }
 
 static inline void
@@ -857,59 +834,11 @@
 	}
 }
 
-<<<<<<< HEAD
-static DEFINE_PER_CPU(struct list_head, cgrp_cpuctx_list);
-
-=======
->>>>>>> eb3cdb58
 /*
  * reschedule events based on the cgroup constraint of task.
  */
 static void perf_cgroup_switch(struct task_struct *task)
 {
-<<<<<<< HEAD
-	struct perf_cgroup *cgrp;
-	struct perf_cpu_context *cpuctx, *tmp;
-	struct list_head *list;
-	unsigned long flags;
-
-	/*
-	 * Disable interrupts and preemption to avoid this CPU's
-	 * cgrp_cpuctx_entry to change under us.
-	 */
-	local_irq_save(flags);
-
-	cgrp = perf_cgroup_from_task(task, NULL);
-
-	list = this_cpu_ptr(&cgrp_cpuctx_list);
-	list_for_each_entry_safe(cpuctx, tmp, list, cgrp_cpuctx_entry) {
-		WARN_ON_ONCE(cpuctx->ctx.nr_cgroups == 0);
-		if (READ_ONCE(cpuctx->cgrp) == cgrp)
-			continue;
-
-		perf_ctx_lock(cpuctx, cpuctx->task_ctx);
-		perf_pmu_disable(cpuctx->ctx.pmu);
-
-		cpu_ctx_sched_out(cpuctx, EVENT_ALL);
-		/*
-		 * must not be done before ctxswout due
-		 * to update_cgrp_time_from_cpuctx() in
-		 * ctx_sched_out()
-		 */
-		cpuctx->cgrp = cgrp;
-		/*
-		 * set cgrp before ctxsw in to allow
-		 * perf_cgroup_set_timestamp() in ctx_sched_in()
-		 * to not have to pass task around
-		 */
-		cpu_ctx_sched_in(cpuctx, EVENT_ALL);
-
-		perf_pmu_enable(cpuctx->ctx.pmu);
-		perf_ctx_unlock(cpuctx, cpuctx->task_ctx);
-	}
-
-	local_irq_restore(flags);
-=======
 	struct perf_cpu_context *cpuctx = this_cpu_ptr(&perf_cpu_context);
 	struct perf_cgroup *cgrp;
 
@@ -945,7 +874,6 @@
 
 	perf_ctx_enable(&cpuctx->ctx);
 	perf_ctx_unlock(cpuctx, cpuctx->task_ctx);
->>>>>>> eb3cdb58
 }
 
 static int perf_cgroup_ensure_storage(struct perf_event *event,
@@ -1513,11 +1441,8 @@
 {
 	u64 now = perf_clock();
 
-<<<<<<< HEAD
-=======
 	lockdep_assert_held(&ctx->lock);
 
->>>>>>> eb3cdb58
 	if (adv)
 		ctx->time += now - ctx->timestamp;
 	ctx->timestamp = now;
@@ -2451,17 +2376,8 @@
 	 * event_function_call() user.
 	 */
 	raw_spin_lock_irq(&ctx->lock);
-<<<<<<< HEAD
-	/*
-	 * Cgroup events are per-cpu events, and must IPI because of
-	 * cgrp_cpuctx_list.
-	 */
-	if (!ctx->is_active && !is_cgroup_event(event)) {
-		__perf_remove_from_context(event, __get_cpu_context(ctx),
-=======
 	if (!ctx->is_active) {
 		__perf_remove_from_context(event, this_cpu_ptr(&perf_cpu_context),
->>>>>>> eb3cdb58
 					   ctx, (void *)flags);
 		raw_spin_unlock_irq(&ctx->lock);
 		return;
@@ -2549,14 +2465,8 @@
 
 void perf_event_disable_inatomic(struct perf_event *event)
 {
-<<<<<<< HEAD
-	WRITE_ONCE(event->pending_disable, smp_processor_id());
-	/* can fail, see perf_pending_event_disable() */
-	irq_work_queue(&event->pending);
-=======
 	event->pending_disable = 1;
 	irq_work_queue(&event->pending_irq);
->>>>>>> eb3cdb58
 }
 
 #define MAX_INTERRUPTS (~0ULL)
@@ -2707,22 +2617,8 @@
 	perf_group_attach(event);
 }
 
-<<<<<<< HEAD
-static void ctx_sched_out(struct perf_event_context *ctx,
-			  struct perf_cpu_context *cpuctx,
-			  enum event_type_t event_type);
-static void
-ctx_sched_in(struct perf_event_context *ctx,
-	     struct perf_cpu_context *cpuctx,
-	     enum event_type_t event_type);
-
-static void task_ctx_sched_out(struct perf_cpu_context *cpuctx,
-			       struct perf_event_context *ctx,
-			       enum event_type_t event_type)
-=======
 static void task_ctx_sched_out(struct perf_event_context *ctx,
 				enum event_type_t event_type)
->>>>>>> eb3cdb58
 {
 	struct perf_cpu_context *cpuctx = this_cpu_ptr(&perf_cpu_context);
 
@@ -2738,21 +2634,12 @@
 static void perf_event_sched_in(struct perf_cpu_context *cpuctx,
 				struct perf_event_context *ctx)
 {
-<<<<<<< HEAD
-	cpu_ctx_sched_in(cpuctx, EVENT_PINNED);
-	if (ctx)
-		ctx_sched_in(ctx, cpuctx, EVENT_PINNED);
-	cpu_ctx_sched_in(cpuctx, EVENT_FLEXIBLE);
-	if (ctx)
-		ctx_sched_in(ctx, cpuctx, EVENT_FLEXIBLE);
-=======
 	ctx_sched_in(&cpuctx->ctx, EVENT_PINNED);
 	if (ctx)
 		 ctx_sched_in(ctx, EVENT_PINNED);
 	ctx_sched_in(&cpuctx->ctx, EVENT_FLEXIBLE);
 	if (ctx)
 		 ctx_sched_in(ctx, EVENT_FLEXIBLE);
->>>>>>> eb3cdb58
 }
 
 /*
@@ -2809,14 +2696,10 @@
 		ctx_sched_out(&cpuctx->ctx, EVENT_FLEXIBLE);
 
 	perf_event_sched_in(cpuctx, task_ctx);
-<<<<<<< HEAD
-	perf_pmu_enable(cpuctx->ctx.pmu);
-=======
 
 	perf_ctx_enable(&cpuctx->ctx);
 	if (task_ctx)
 		perf_ctx_enable(task_ctx);
->>>>>>> eb3cdb58
 }
 
 void perf_pmu_resched(struct pmu *pmu)
@@ -2926,8 +2809,6 @@
 	 * perf_event_attr::disabled events will not run and can be initialized
 	 * without IPI. Except when this is the first event for the context, in
 	 * that case we need the magic of the IPI to set ctx->is_active.
-	 * Similarly, cgroup events for the context also needs the IPI to
-	 * manipulate the cgrp_cpuctx_list.
 	 *
 	 * The IOC_ENABLE that is sure to follow the creation of a disabled
 	 * event will issue the IPI and reprogram the hardware.
@@ -3038,11 +2919,7 @@
 		return;
 
 	if (!event_filter_match(event)) {
-<<<<<<< HEAD
-		ctx_sched_in(ctx, cpuctx, EVENT_TIME);
-=======
 		ctx_sched_in(ctx, EVENT_TIME);
->>>>>>> eb3cdb58
 		return;
 	}
 
@@ -3051,11 +2928,7 @@
 	 * then don't put it on unless the group is on.
 	 */
 	if (leader != event && leader->state != PERF_EVENT_STATE_ACTIVE) {
-<<<<<<< HEAD
-		ctx_sched_in(ctx, cpuctx, EVENT_TIME);
-=======
 		ctx_sched_in(ctx, EVENT_TIME);
->>>>>>> eb3cdb58
 		return;
 	}
 
@@ -3365,8 +3238,6 @@
 	perf_pmu_enable(pmu);
 }
 
-<<<<<<< HEAD
-=======
 static void
 ctx_sched_out(struct perf_event_context *ctx, enum event_type_t event_type)
 {
@@ -3386,7 +3257,6 @@
 		return;
 	}
 
->>>>>>> eb3cdb58
 	/*
 	 * Always update time if it was set; not only when it changes.
 	 * Otherwise we can 'forget' to update time for any but the last
@@ -3406,19 +3276,6 @@
 		 * see __load_acquire() in perf_event_time_now()
 		 */
 		barrier();
-<<<<<<< HEAD
-	}
-
-	ctx->is_active &= ~event_type;
-	if (!(ctx->is_active & EVENT_ALL))
-		ctx->is_active = 0;
-
-	if (ctx->task) {
-		WARN_ON_ONCE(cpuctx->task_ctx != ctx);
-		if (!ctx->is_active)
-			cpuctx->task_ctx = NULL;
-=======
->>>>>>> eb3cdb58
 	}
 
 	ctx->is_active &= ~event_type;
@@ -3779,21 +3636,7 @@
 	 * to check if we have to switch out PMU state.
 	 * cgroup event are system-wide mode only
 	 */
-<<<<<<< HEAD
-	if (atomic_read(this_cpu_ptr(&perf_cgroup_events)))
-		perf_cgroup_switch(next);
-}
-
-/*
- * Called with IRQs disabled
- */
-static void cpu_ctx_sched_out(struct perf_cpu_context *cpuctx,
-			      enum event_type_t event_type)
-{
-	ctx_sched_out(&cpuctx->ctx, cpuctx, event_type);
-=======
 	perf_cgroup_switch(next);
->>>>>>> eb3cdb58
 }
 
 static bool perf_less_group_idx(const void *l, const void *r)
@@ -3963,16 +3806,11 @@
 			perf_cgroup_event_disable(event, ctx);
 			perf_event_set_state(event, PERF_EVENT_STATE_ERROR);
 		} else {
-<<<<<<< HEAD
-			ctx->rotate_necessary = 1;
-			perf_mux_hrtimer_restart(cpuctx);
-=======
 			struct perf_cpu_pmu_context *cpc;
 
 			event->pmu_ctx->rotate_necessary = 1;
 			cpc = this_cpu_ptr(event->pmu_ctx->pmu->cpu_pmu_context);
 			perf_mux_hrtimer_restart(cpc);
->>>>>>> eb3cdb58
 			group_update_userpage(event);
 		}
 	}
@@ -4024,13 +3862,7 @@
 }
 
 static void
-<<<<<<< HEAD
-ctx_sched_in(struct perf_event_context *ctx,
-	     struct perf_cpu_context *cpuctx,
-	     enum event_type_t event_type)
-=======
 ctx_sched_in(struct perf_event_context *ctx, enum event_type_t event_type)
->>>>>>> eb3cdb58
 {
 	struct perf_cpu_context *cpuctx = this_cpu_ptr(&perf_cpu_context);
 	int is_active = ctx->is_active;
@@ -4073,20 +3905,10 @@
 		ctx_flexible_sched_in(ctx, NULL);
 }
 
-<<<<<<< HEAD
-static void cpu_ctx_sched_in(struct perf_cpu_context *cpuctx,
-			     enum event_type_t event_type)
-{
-	struct perf_event_context *ctx = &cpuctx->ctx;
-
-	ctx_sched_in(ctx, cpuctx, event_type);
-}
-=======
 static void perf_event_context_sched_in(struct task_struct *task)
 {
 	struct perf_cpu_context *cpuctx = this_cpu_ptr(&perf_cpu_context);
 	struct perf_event_context *ctx;
->>>>>>> eb3cdb58
 
 	rcu_read_lock();
 	ctx = rcu_dereference(task->perf_event_ctxp);
@@ -4121,16 +3943,10 @@
 	 * However, if task's ctx is not carrying any pinned
 	 * events, no need to flip the cpuctx's events around.
 	 */
-<<<<<<< HEAD
-	if (!RB_EMPTY_ROOT(&ctx->pinned_groups.tree))
-		cpu_ctx_sched_out(cpuctx, EVENT_FLEXIBLE);
-	perf_event_sched_in(cpuctx, ctx);
-=======
 	if (!RB_EMPTY_ROOT(&ctx->pinned_groups.tree)) {
 		perf_ctx_disable(&cpuctx->ctx);
 		ctx_sched_out(&cpuctx->ctx, EVENT_FLEXIBLE);
 	}
->>>>>>> eb3cdb58
 
 	perf_event_sched_in(cpuctx, ctx);
 
@@ -4161,20 +3977,7 @@
 void __perf_event_task_sched_in(struct task_struct *prev,
 				struct task_struct *task)
 {
-<<<<<<< HEAD
-	struct perf_event_context *ctx;
-	int ctxn;
-
-	for_each_task_context_nr(ctxn) {
-		ctx = task->perf_event_ctxp[ctxn];
-		if (likely(!ctx))
-			continue;
-
-		perf_event_context_sched_in(ctx, task);
-	}
-=======
 	perf_event_context_sched_in(task);
->>>>>>> eb3cdb58
 
 	if (atomic_read(&nr_switch_events))
 		perf_event_switch(task, prev, true);
@@ -4476,12 +4279,8 @@
 	if (task_event)
 		rotate_ctx(task_epc->ctx, task_event);
 
-<<<<<<< HEAD
-	perf_event_sched_in(cpuctx, task_ctx);
-=======
 	if (task_event || (task_epc && cpu_event))
 		__pmu_ctx_sched_in(task_epc->ctx, pmu);
->>>>>>> eb3cdb58
 
 	perf_pmu_enable(pmu);
 	perf_ctx_unlock(cpuctx, cpuctx->task_ctx);
@@ -4561,11 +4360,7 @@
 		clone_ctx = unclone_ctx(ctx);
 		ctx_resched(cpuctx, ctx, event_type);
 	} else {
-<<<<<<< HEAD
-		ctx_sched_in(ctx, cpuctx, EVENT_TIME);
-=======
 		ctx_sched_in(ctx, EVENT_TIME);
->>>>>>> eb3cdb58
 	}
 	perf_ctx_unlock(cpuctx, ctx);
 
@@ -4779,11 +4574,7 @@
 
 	*value = local64_read(&event->count);
 	if (enabled || running) {
-<<<<<<< HEAD
-		u64 __enabled, __running, __now;;
-=======
 		u64 __enabled, __running, __now;
->>>>>>> eb3cdb58
 
 		calc_timer_values(event, &__now, &__enabled, &__running);
 		if (enabled)
@@ -6938,13 +6729,6 @@
 		perf_swevent_put_recursion_context(rctx);
 }
 
-<<<<<<< HEAD
-/*
- * We assume there is only KVM supporting the callbacks.
- * Later on, we might change it to a list if there is
- * another virtualization implementation supporting the callbacks.
- */
-=======
 static void perf_pending_task(struct callback_head *head)
 {
 	struct perf_event *event = container_of(head, struct perf_event, pending_task);
@@ -6971,7 +6755,6 @@
 }
 
 #ifdef CONFIG_GUEST_PERF_EVENTS
->>>>>>> eb3cdb58
 struct perf_guest_info_callbacks __rcu *perf_guest_cbs;
 
 DEFINE_STATIC_CALL_RET0(__perf_guest_state, *perf_guest_cbs->state);
@@ -6981,12 +6764,6 @@
 void perf_register_guest_info_callbacks(struct perf_guest_info_callbacks *cbs)
 {
 	if (WARN_ON_ONCE(rcu_access_pointer(perf_guest_cbs)))
-<<<<<<< HEAD
-		return -EBUSY;
-
-	rcu_assign_pointer(perf_guest_cbs, cbs);
-	return 0;
-=======
 		return;
 
 	rcu_assign_pointer(perf_guest_cbs, cbs);
@@ -6997,20 +6774,12 @@
 	if (cbs->handle_intel_pt_intr)
 		static_call_update(__perf_guest_handle_intel_pt_intr,
 				   cbs->handle_intel_pt_intr);
->>>>>>> eb3cdb58
 }
 EXPORT_SYMBOL_GPL(perf_register_guest_info_callbacks);
 
 void perf_unregister_guest_info_callbacks(struct perf_guest_info_callbacks *cbs)
 {
 	if (WARN_ON_ONCE(rcu_access_pointer(perf_guest_cbs) != cbs))
-<<<<<<< HEAD
-		return -EINVAL;
-
-	rcu_assign_pointer(perf_guest_cbs, NULL);
-	synchronize_rcu();
-	return 0;
-=======
 		return;
 
 	rcu_assign_pointer(perf_guest_cbs, NULL);
@@ -7019,7 +6788,6 @@
 	static_call_update(__perf_guest_handle_intel_pt_intr,
 			   (void *)&__static_call_return0);
 	synchronize_rcu();
->>>>>>> eb3cdb58
 }
 EXPORT_SYMBOL_GPL(perf_unregister_guest_info_callbacks);
 #endif
@@ -7382,10 +7150,7 @@
 {
 	struct perf_event *leader = event->group_leader, *sub;
 	u64 read_format = event->attr.read_format;
-<<<<<<< HEAD
-=======
 	unsigned long flags;
->>>>>>> eb3cdb58
 	u64 values[6];
 	int n = 0;
 
@@ -10413,25 +10178,9 @@
 		if (!ctx)
 			goto unlock;
 
-<<<<<<< HEAD
-		list_for_each_entry_rcu(event, &ctx->event_list, event_entry) {
-			if (event->cpu != smp_processor_id())
-				continue;
-			if (event->attr.type != PERF_TYPE_TRACEPOINT)
-				continue;
-			if (event->attr.config != entry->type)
-				continue;
-			/* Cannot deliver synchronous signal to other task. */
-			if (event->attr.sigtrap)
-				continue;
-			if (perf_tp_event_match(event, &data, regs))
-				perf_swevent_event(event, count, &data, regs);
-		}
-=======
 		raw_spin_lock(&ctx->lock);
 		perf_tp_event_target_task(count, record, regs, &data, ctx);
 		raw_spin_unlock(&ctx->lock);
->>>>>>> eb3cdb58
 unlock:
 		rcu_read_unlock();
 	}
@@ -10614,15 +10363,10 @@
 		goto out;
 	rcu_read_lock();
 	prog = READ_ONCE(event->prog);
-<<<<<<< HEAD
-	if (prog)
-		ret = bpf_prog_run(prog, &ctx);
-=======
 	if (prog) {
 		perf_prepare_sample(data, event, regs);
 		ret = bpf_prog_run(prog, &ctx);
 	}
->>>>>>> eb3cdb58
 	rcu_read_unlock();
 out:
 	__this_cpu_dec(bpf_prog_active);
@@ -10715,11 +10459,7 @@
 int perf_event_set_bpf_prog(struct perf_event *event, struct bpf_prog *prog,
 			    u64 bpf_cookie)
 {
-<<<<<<< HEAD
-	bool is_kprobe, is_tracepoint, is_syscall_tp;
-=======
 	bool is_kprobe, is_uprobe, is_tracepoint, is_syscall_tp;
->>>>>>> eb3cdb58
 
 	if (!perf_event_is_tracing(event))
 		return perf_event_set_bpf_handler(event, prog, bpf_cookie);
@@ -10732,16 +10472,6 @@
 		/* bpf programs can only be attached to u/kprobe or tracepoint */
 		return -EINVAL;
 
-<<<<<<< HEAD
-	if ((is_kprobe && prog->type != BPF_PROG_TYPE_KPROBE) ||
-	    (is_tracepoint && prog->type != BPF_PROG_TYPE_TRACEPOINT) ||
-	    (is_syscall_tp && prog->type != BPF_PROG_TYPE_TRACEPOINT))
-		return -EINVAL;
-
-	/* Kprobe override only works for kprobes, not uprobes. */
-	if (prog->kprobe_override &&
-	    !(event->tp_event->flags & TRACE_EVENT_FL_KPROBE))
-=======
 	if (((is_kprobe || is_uprobe) && prog->type != BPF_PROG_TYPE_KPROBE) ||
 	    (is_tracepoint && prog->type != BPF_PROG_TYPE_TRACEPOINT) ||
 	    (is_syscall_tp && prog->type != BPF_PROG_TYPE_TRACEPOINT))
@@ -10753,7 +10483,6 @@
 
 	/* Kprobe override only works for kprobes, not uprobes. */
 	if (prog->kprobe_override && !is_kprobe)
->>>>>>> eb3cdb58
 		return -EINVAL;
 
 	if (is_tracepoint || is_syscall_tp) {
@@ -12133,12 +11862,6 @@
 
 	if (parent_event)
 		event->event_caps = parent_event->event_caps;
-<<<<<<< HEAD
-
-	if (event->attr.sigtrap)
-		atomic_set(&event->event_limit, 1);
-=======
->>>>>>> eb3cdb58
 
 	if (task) {
 		event->attach_state = PERF_ATTACH_TASK;
@@ -12808,16 +12531,7 @@
 			goto err_locked;
 
 		/*
-<<<<<<< HEAD
-		 * Do not allow to attach to a group in a different task
-		 * or CPU context. If we're moving SW events, we'll fix
-		 * this up later, so allow that.
-		 *
-		 * Racy, not holding group_leader->ctx->mutex, see comment with
-		 * perf_event_ctx_lock().
-=======
 		 * Make sure we're both on the same context; either task or cpu.
->>>>>>> eb3cdb58
 		 */
 		if (group_leader->ctx != ctx)
 			goto err_locked;
@@ -12841,15 +12555,6 @@
 			 * Note the comment that goes with struct
 			 * perf_event_pmu_context.
 			 */
-<<<<<<< HEAD
-			if (gctx != ctx) {
-				err = -EINVAL;
-				goto err_locked;
-			} else {
-				perf_event_ctx_unlock(group_leader, gctx);
-				move_group = 0;
-				goto not_move_group;
-=======
 			pmu = group_leader->pmu_ctx->pmu;
 		} else if (!is_software_event(event)) {
 			if (is_software_event(group_leader) &&
@@ -12860,7 +12565,6 @@
 				 * the hardware context.
 				 */
 				move_group = 1;
->>>>>>> eb3cdb58
 			}
 
 			/* Don't allow group of multiple hw events from different pmus */
@@ -12868,22 +12572,7 @@
 			    group_leader->pmu_ctx->pmu != pmu)
 				goto err_locked;
 		}
-<<<<<<< HEAD
-	} else {
-		mutex_lock(&ctx->mutex);
-
-		/*
-		 * Now that we hold ctx->lock, (re)validate group_leader->ctx == ctx,
-		 * see the group_leader && !move_group test earlier.
-		 */
-		if (group_leader && group_leader->ctx != ctx) {
-			err = -EINVAL;
-			goto err_locked;
-		}
-=======
->>>>>>> eb3cdb58
-	}
-not_move_group:
+	}
 
 	/*
 	 * Now that we're certain of the pmu; find the pmu_ctx.
@@ -14059,17 +13748,11 @@
 static int __perf_cgroup_move(void *info)
 {
 	struct task_struct *task = info;
-<<<<<<< HEAD
-	rcu_read_lock();
-	perf_cgroup_switch(task);
-	rcu_read_unlock();
-=======
 
 	preempt_disable();
 	perf_cgroup_switch(task);
 	preempt_enable();
 
->>>>>>> eb3cdb58
 	return 0;
 }
 
