--- conflicted
+++ resolved
@@ -3610,7 +3610,6 @@
 
 	if (!atomic_dec_and_mutex_lock(&event->mmap_count, &event->mmap_mutex))
 		return;
-<<<<<<< HEAD
 
 	/* Detach current event from the buffer. */
 	rcu_assign_pointer(event->rb, NULL);
@@ -3640,37 +3639,6 @@
 		}
 		rcu_read_unlock();
 
-=======
-
-	/* Detach current event from the buffer. */
-	rcu_assign_pointer(event->rb, NULL);
-	ring_buffer_detach(event, rb);
-	mutex_unlock(&event->mmap_mutex);
-
-	/* If there's still other mmap()s of this buffer, we're done. */
-	if (atomic_read(&rb->mmap_count)) {
-		ring_buffer_put(rb); /* can't be last */
-		return;
-	}
-
-	/*
-	 * No other mmap()s, detach from all other events that might redirect
-	 * into the now unreachable buffer. Somewhat complicated by the
-	 * fact that rb::event_lock otherwise nests inside mmap_mutex.
-	 */
-again:
-	rcu_read_lock();
-	list_for_each_entry_rcu(event, &rb->event_list, rb_entry) {
-		if (!atomic_long_inc_not_zero(&event->refcount)) {
-			/*
-			 * This event is en-route to free_event() which will
-			 * detach it and remove it from the list.
-			 */
-			continue;
-		}
-		rcu_read_unlock();
-
->>>>>>> 30b4eb63
 		mutex_lock(&event->mmap_mutex);
 		/*
 		 * Check we didn't race with perf_event_set_output() which can
