// SPDX-License-Identifier: GPL-2.0
/*
 * Performance events core code:
 *
 *  Copyright (C) 2008 Thomas Gleixner <tglx@linutronix.de>
 *  Copyright (C) 2008-2011 Red Hat, Inc., Ingo Molnar
 *  Copyright (C) 2008-2011 Red Hat, Inc., Peter Zijlstra
 *  Copyright  ©  2009 Paul Mackerras, IBM Corp. <paulus@au1.ibm.com>
 */

#include <linux/fs.h>
#include <linux/mm.h>
#include <linux/cpu.h>
#include <linux/smp.h>
#include <linux/idr.h>
#include <linux/file.h>
#include <linux/poll.h>
#include <linux/slab.h>
#include <linux/hash.h>
#include <linux/tick.h>
#include <linux/sysfs.h>
#include <linux/dcache.h>
#include <linux/percpu.h>
#include <linux/ptrace.h>
#include <linux/reboot.h>
#include <linux/vmstat.h>
#include <linux/device.h>
#include <linux/export.h>
#include <linux/vmalloc.h>
#include <linux/hardirq.h>
#include <linux/hugetlb.h>
#include <linux/rculist.h>
#include <linux/uaccess.h>
#include <linux/syscalls.h>
#include <linux/anon_inodes.h>
#include <linux/kernel_stat.h>
#include <linux/cgroup.h>
#include <linux/perf_event.h>
#include <linux/trace_events.h>
#include <linux/hw_breakpoint.h>
#include <linux/mm_types.h>
#include <linux/module.h>
#include <linux/mman.h>
#include <linux/compat.h>
#include <linux/bpf.h>
#include <linux/filter.h>
#include <linux/namei.h>
#include <linux/parser.h>
#include <linux/sched/clock.h>
#include <linux/sched/mm.h>
#include <linux/proc_ns.h>
#include <linux/mount.h>
#include <linux/min_heap.h>
#include <linux/highmem.h>
#include <linux/pgtable.h>
#include <linux/buildid.h>
#include <linux/task_work.h>
#include <linux/percpu-rwsem.h>

#include "internal.h"

#include <asm/irq_regs.h>

typedef int (*remote_function_f)(void *);

struct remote_function_call {
	struct task_struct	*p;
	remote_function_f	func;
	void			*info;
	int			ret;
};

static void remote_function(void *data)
{
	struct remote_function_call *tfc = data;
	struct task_struct *p = tfc->p;

	if (p) {
		/* -EAGAIN */
		if (task_cpu(p) != smp_processor_id())
			return;

		/*
		 * Now that we're on right CPU with IRQs disabled, we can test
		 * if we hit the right task without races.
		 */

		tfc->ret = -ESRCH; /* No such (running) process */
		if (p != current)
			return;
	}

	tfc->ret = tfc->func(tfc->info);
}

/**
 * task_function_call - call a function on the cpu on which a task runs
 * @p:		the task to evaluate
 * @func:	the function to be called
 * @info:	the function call argument
 *
 * Calls the function @func when the task is currently running. This might
 * be on the current CPU, which just calls the function directly.  This will
 * retry due to any failures in smp_call_function_single(), such as if the
 * task_cpu() goes offline concurrently.
 *
 * returns @func return value or -ESRCH or -ENXIO when the process isn't running
 */
static int
task_function_call(struct task_struct *p, remote_function_f func, void *info)
{
	struct remote_function_call data = {
		.p	= p,
		.func	= func,
		.info	= info,
		.ret	= -EAGAIN,
	};
	int ret;

	for (;;) {
		ret = smp_call_function_single(task_cpu(p), remote_function,
					       &data, 1);
		if (!ret)
			ret = data.ret;

		if (ret != -EAGAIN)
			break;

		cond_resched();
	}

	return ret;
}

/**
 * cpu_function_call - call a function on the cpu
 * @cpu:	target cpu to queue this function
 * @func:	the function to be called
 * @info:	the function call argument
 *
 * Calls the function @func on the remote cpu.
 *
 * returns: @func return value or -ENXIO when the cpu is offline
 */
static int cpu_function_call(int cpu, remote_function_f func, void *info)
{
	struct remote_function_call data = {
		.p	= NULL,
		.func	= func,
		.info	= info,
		.ret	= -ENXIO, /* No such CPU */
	};

	smp_call_function_single(cpu, remote_function, &data, 1);

	return data.ret;
}

enum event_type_t {
	EVENT_FLEXIBLE	= 0x01,
	EVENT_PINNED	= 0x02,
	EVENT_TIME	= 0x04,
	EVENT_FROZEN	= 0x08,
	/* see ctx_resched() for details */
	EVENT_CPU	= 0x10,
	EVENT_CGROUP	= 0x20,

	/* compound helpers */
	EVENT_ALL         = EVENT_FLEXIBLE | EVENT_PINNED,
	EVENT_TIME_FROZEN = EVENT_TIME | EVENT_FROZEN,
};

static inline void __perf_ctx_lock(struct perf_event_context *ctx)
{
	raw_spin_lock(&ctx->lock);
	WARN_ON_ONCE(ctx->is_active & EVENT_FROZEN);
}

static void perf_ctx_lock(struct perf_cpu_context *cpuctx,
			  struct perf_event_context *ctx)
{
	__perf_ctx_lock(&cpuctx->ctx);
	if (ctx)
		__perf_ctx_lock(ctx);
}

static inline void __perf_ctx_unlock(struct perf_event_context *ctx)
{
	/*
	 * If ctx_sched_in() didn't again set any ALL flags, clean up
	 * after ctx_sched_out() by clearing is_active.
	 */
	if (ctx->is_active & EVENT_FROZEN) {
		if (!(ctx->is_active & EVENT_ALL))
			ctx->is_active = 0;
		else
			ctx->is_active &= ~EVENT_FROZEN;
	}
	raw_spin_unlock(&ctx->lock);
}

static void perf_ctx_unlock(struct perf_cpu_context *cpuctx,
			    struct perf_event_context *ctx)
{
	if (ctx)
		__perf_ctx_unlock(ctx);
	__perf_ctx_unlock(&cpuctx->ctx);
}

typedef struct {
	struct perf_cpu_context *cpuctx;
	struct perf_event_context *ctx;
} class_perf_ctx_lock_t;

static inline void class_perf_ctx_lock_destructor(class_perf_ctx_lock_t *_T)
{ perf_ctx_unlock(_T->cpuctx, _T->ctx); }

static inline class_perf_ctx_lock_t
class_perf_ctx_lock_constructor(struct perf_cpu_context *cpuctx,
				struct perf_event_context *ctx)
{ perf_ctx_lock(cpuctx, ctx); return (class_perf_ctx_lock_t){ cpuctx, ctx }; }

#define TASK_TOMBSTONE ((void *)-1L)

static bool is_kernel_event(struct perf_event *event)
{
	return READ_ONCE(event->owner) == TASK_TOMBSTONE;
}

static DEFINE_PER_CPU(struct perf_cpu_context, perf_cpu_context);

struct perf_event_context *perf_cpu_task_ctx(void)
{
	lockdep_assert_irqs_disabled();
	return this_cpu_ptr(&perf_cpu_context)->task_ctx;
}

/*
 * On task ctx scheduling...
 *
 * When !ctx->nr_events a task context will not be scheduled. This means
 * we can disable the scheduler hooks (for performance) without leaving
 * pending task ctx state.
 *
 * This however results in two special cases:
 *
 *  - removing the last event from a task ctx; this is relatively straight
 *    forward and is done in __perf_remove_from_context.
 *
 *  - adding the first event to a task ctx; this is tricky because we cannot
 *    rely on ctx->is_active and therefore cannot use event_function_call().
 *    See perf_install_in_context().
 *
 * If ctx->nr_events, then ctx->is_active and cpuctx->task_ctx are set.
 */

typedef void (*event_f)(struct perf_event *, struct perf_cpu_context *,
			struct perf_event_context *, void *);

struct event_function_struct {
	struct perf_event *event;
	event_f func;
	void *data;
};

static int event_function(void *info)
{
	struct event_function_struct *efs = info;
	struct perf_event *event = efs->event;
	struct perf_event_context *ctx = event->ctx;
	struct perf_cpu_context *cpuctx = this_cpu_ptr(&perf_cpu_context);
	struct perf_event_context *task_ctx = cpuctx->task_ctx;
	int ret = 0;

	lockdep_assert_irqs_disabled();

	perf_ctx_lock(cpuctx, task_ctx);
	/*
	 * Since we do the IPI call without holding ctx->lock things can have
	 * changed, double check we hit the task we set out to hit.
	 */
	if (ctx->task) {
		if (ctx->task != current) {
			ret = -ESRCH;
			goto unlock;
		}

		/*
		 * We only use event_function_call() on established contexts,
		 * and event_function() is only ever called when active (or
		 * rather, we'll have bailed in task_function_call() or the
		 * above ctx->task != current test), therefore we must have
		 * ctx->is_active here.
		 */
		WARN_ON_ONCE(!ctx->is_active);
		/*
		 * And since we have ctx->is_active, cpuctx->task_ctx must
		 * match.
		 */
		WARN_ON_ONCE(task_ctx != ctx);
	} else {
		WARN_ON_ONCE(&cpuctx->ctx != ctx);
	}

	efs->func(event, cpuctx, ctx, efs->data);
unlock:
	perf_ctx_unlock(cpuctx, task_ctx);

	return ret;
}

static void event_function_call(struct perf_event *event, event_f func, void *data)
{
	struct perf_event_context *ctx = event->ctx;
	struct task_struct *task = READ_ONCE(ctx->task); /* verified in event_function */
	struct perf_cpu_context *cpuctx;
	struct event_function_struct efs = {
		.event = event,
		.func = func,
		.data = data,
	};

	if (!event->parent) {
		/*
		 * If this is a !child event, we must hold ctx::mutex to
		 * stabilize the event->ctx relation. See
		 * perf_event_ctx_lock().
		 */
		lockdep_assert_held(&ctx->mutex);
	}

	if (!task) {
		cpu_function_call(event->cpu, event_function, &efs);
		return;
	}

	if (task == TASK_TOMBSTONE)
		return;

again:
	if (!task_function_call(task, event_function, &efs))
		return;

	local_irq_disable();
	cpuctx = this_cpu_ptr(&perf_cpu_context);
	perf_ctx_lock(cpuctx, ctx);
	/*
	 * Reload the task pointer, it might have been changed by
	 * a concurrent perf_event_context_sched_out().
	 */
	task = ctx->task;
	if (task == TASK_TOMBSTONE)
		goto unlock;
	if (ctx->is_active) {
		perf_ctx_unlock(cpuctx, ctx);
		local_irq_enable();
		goto again;
	}
	func(event, NULL, ctx, data);
unlock:
	perf_ctx_unlock(cpuctx, ctx);
	local_irq_enable();
}

/*
 * Similar to event_function_call() + event_function(), but hard assumes IRQs
 * are already disabled and we're on the right CPU.
 */
static void event_function_local(struct perf_event *event, event_f func, void *data)
{
	struct perf_event_context *ctx = event->ctx;
	struct perf_cpu_context *cpuctx = this_cpu_ptr(&perf_cpu_context);
	struct task_struct *task = READ_ONCE(ctx->task);
	struct perf_event_context *task_ctx = NULL;

	lockdep_assert_irqs_disabled();

	if (task) {
		if (task == TASK_TOMBSTONE)
			return;

		task_ctx = ctx;
	}

	perf_ctx_lock(cpuctx, task_ctx);

	task = ctx->task;
	if (task == TASK_TOMBSTONE)
		goto unlock;

	if (task) {
		/*
		 * We must be either inactive or active and the right task,
		 * otherwise we're screwed, since we cannot IPI to somewhere
		 * else.
		 */
		if (ctx->is_active) {
			if (WARN_ON_ONCE(task != current))
				goto unlock;

			if (WARN_ON_ONCE(cpuctx->task_ctx != ctx))
				goto unlock;
		}
	} else {
		WARN_ON_ONCE(&cpuctx->ctx != ctx);
	}

	func(event, cpuctx, ctx, data);
unlock:
	perf_ctx_unlock(cpuctx, task_ctx);
}

#define PERF_FLAG_ALL (PERF_FLAG_FD_NO_GROUP |\
		       PERF_FLAG_FD_OUTPUT  |\
		       PERF_FLAG_PID_CGROUP |\
		       PERF_FLAG_FD_CLOEXEC)

/*
 * branch priv levels that need permission checks
 */
#define PERF_SAMPLE_BRANCH_PERM_PLM \
	(PERF_SAMPLE_BRANCH_KERNEL |\
	 PERF_SAMPLE_BRANCH_HV)

/*
 * perf_sched_events : >0 events exist
 */

static void perf_sched_delayed(struct work_struct *work);
DEFINE_STATIC_KEY_FALSE(perf_sched_events);
static DECLARE_DELAYED_WORK(perf_sched_work, perf_sched_delayed);
static DEFINE_MUTEX(perf_sched_mutex);
static atomic_t perf_sched_count;

static DEFINE_PER_CPU(struct pmu_event_list, pmu_sb_events);

static atomic_t nr_mmap_events __read_mostly;
static atomic_t nr_comm_events __read_mostly;
static atomic_t nr_namespaces_events __read_mostly;
static atomic_t nr_task_events __read_mostly;
static atomic_t nr_freq_events __read_mostly;
static atomic_t nr_switch_events __read_mostly;
static atomic_t nr_ksymbol_events __read_mostly;
static atomic_t nr_bpf_events __read_mostly;
static atomic_t nr_cgroup_events __read_mostly;
static atomic_t nr_text_poke_events __read_mostly;
static atomic_t nr_build_id_events __read_mostly;

static LIST_HEAD(pmus);
static DEFINE_MUTEX(pmus_lock);
static struct srcu_struct pmus_srcu;
static cpumask_var_t perf_online_mask;
static cpumask_var_t perf_online_core_mask;
static cpumask_var_t perf_online_die_mask;
static cpumask_var_t perf_online_cluster_mask;
static cpumask_var_t perf_online_pkg_mask;
static cpumask_var_t perf_online_sys_mask;
static struct kmem_cache *perf_event_cache;

/*
 * perf event paranoia level:
 *  -1 - not paranoid at all
 *   0 - disallow raw tracepoint access for unpriv
 *   1 - disallow cpu events for unpriv
 *   2 - disallow kernel profiling for unpriv
 */
int sysctl_perf_event_paranoid __read_mostly = 2;

/* Minimum for 512 kiB + 1 user control page. 'free' kiB per user. */
static int sysctl_perf_event_mlock __read_mostly = 512 + (PAGE_SIZE / 1024);

/*
 * max perf event sample rate
 */
#define DEFAULT_MAX_SAMPLE_RATE		100000
#define DEFAULT_SAMPLE_PERIOD_NS	(NSEC_PER_SEC / DEFAULT_MAX_SAMPLE_RATE)
#define DEFAULT_CPU_TIME_MAX_PERCENT	25

int sysctl_perf_event_sample_rate __read_mostly	= DEFAULT_MAX_SAMPLE_RATE;
static int sysctl_perf_cpu_time_max_percent __read_mostly = DEFAULT_CPU_TIME_MAX_PERCENT;

static int max_samples_per_tick __read_mostly	= DIV_ROUND_UP(DEFAULT_MAX_SAMPLE_RATE, HZ);
static int perf_sample_period_ns __read_mostly	= DEFAULT_SAMPLE_PERIOD_NS;

static int perf_sample_allowed_ns __read_mostly =
	DEFAULT_SAMPLE_PERIOD_NS * DEFAULT_CPU_TIME_MAX_PERCENT / 100;

static void update_perf_cpu_limits(void)
{
	u64 tmp = perf_sample_period_ns;

	tmp *= sysctl_perf_cpu_time_max_percent;
	tmp = div_u64(tmp, 100);
	if (!tmp)
		tmp = 1;

	WRITE_ONCE(perf_sample_allowed_ns, tmp);
}

static bool perf_rotate_context(struct perf_cpu_pmu_context *cpc);

static int perf_event_max_sample_rate_handler(const struct ctl_table *table, int write,
				       void *buffer, size_t *lenp, loff_t *ppos)
{
	int ret;
	int perf_cpu = sysctl_perf_cpu_time_max_percent;
	/*
	 * If throttling is disabled don't allow the write:
	 */
	if (write && (perf_cpu == 100 || perf_cpu == 0))
		return -EINVAL;

	ret = proc_dointvec_minmax(table, write, buffer, lenp, ppos);
	if (ret || !write)
		return ret;

	max_samples_per_tick = DIV_ROUND_UP(sysctl_perf_event_sample_rate, HZ);
	perf_sample_period_ns = NSEC_PER_SEC / sysctl_perf_event_sample_rate;
	update_perf_cpu_limits();

	return 0;
}

static int perf_cpu_time_max_percent_handler(const struct ctl_table *table, int write,
		void *buffer, size_t *lenp, loff_t *ppos)
{
	int ret = proc_dointvec_minmax(table, write, buffer, lenp, ppos);

	if (ret || !write)
		return ret;

	if (sysctl_perf_cpu_time_max_percent == 100 ||
	    sysctl_perf_cpu_time_max_percent == 0) {
		printk(KERN_WARNING
		       "perf: Dynamic interrupt throttling disabled, can hang your system!\n");
		WRITE_ONCE(perf_sample_allowed_ns, 0);
	} else {
		update_perf_cpu_limits();
	}

	return 0;
}

static const struct ctl_table events_core_sysctl_table[] = {
	/*
	 * User-space relies on this file as a feature check for
	 * perf_events being enabled. It's an ABI, do not remove!
	 */
	{
		.procname	= "perf_event_paranoid",
		.data		= &sysctl_perf_event_paranoid,
		.maxlen		= sizeof(sysctl_perf_event_paranoid),
		.mode		= 0644,
		.proc_handler	= proc_dointvec,
	},
	{
		.procname	= "perf_event_mlock_kb",
		.data		= &sysctl_perf_event_mlock,
		.maxlen		= sizeof(sysctl_perf_event_mlock),
		.mode		= 0644,
		.proc_handler	= proc_dointvec,
	},
	{
		.procname	= "perf_event_max_sample_rate",
		.data		= &sysctl_perf_event_sample_rate,
		.maxlen		= sizeof(sysctl_perf_event_sample_rate),
		.mode		= 0644,
		.proc_handler	= perf_event_max_sample_rate_handler,
		.extra1		= SYSCTL_ONE,
	},
	{
		.procname	= "perf_cpu_time_max_percent",
		.data		= &sysctl_perf_cpu_time_max_percent,
		.maxlen		= sizeof(sysctl_perf_cpu_time_max_percent),
		.mode		= 0644,
		.proc_handler	= perf_cpu_time_max_percent_handler,
		.extra1		= SYSCTL_ZERO,
		.extra2		= SYSCTL_ONE_HUNDRED,
	},
};

static int __init init_events_core_sysctls(void)
{
	register_sysctl_init("kernel", events_core_sysctl_table);
	return 0;
}
core_initcall(init_events_core_sysctls);


/*
 * perf samples are done in some very critical code paths (NMIs).
 * If they take too much CPU time, the system can lock up and not
 * get any real work done.  This will drop the sample rate when
 * we detect that events are taking too long.
 */
#define NR_ACCUMULATED_SAMPLES 128
static DEFINE_PER_CPU(u64, running_sample_length);

static u64 __report_avg;
static u64 __report_allowed;

static void perf_duration_warn(struct irq_work *w)
{
	printk_ratelimited(KERN_INFO
		"perf: interrupt took too long (%lld > %lld), lowering "
		"kernel.perf_event_max_sample_rate to %d\n",
		__report_avg, __report_allowed,
		sysctl_perf_event_sample_rate);
}

static DEFINE_IRQ_WORK(perf_duration_work, perf_duration_warn);

void perf_sample_event_took(u64 sample_len_ns)
{
	u64 max_len = READ_ONCE(perf_sample_allowed_ns);
	u64 running_len;
	u64 avg_len;
	u32 max;

	if (max_len == 0)
		return;

	/* Decay the counter by 1 average sample. */
	running_len = __this_cpu_read(running_sample_length);
	running_len -= running_len/NR_ACCUMULATED_SAMPLES;
	running_len += sample_len_ns;
	__this_cpu_write(running_sample_length, running_len);

	/*
	 * Note: this will be biased artificially low until we have
	 * seen NR_ACCUMULATED_SAMPLES. Doing it this way keeps us
	 * from having to maintain a count.
	 */
	avg_len = running_len/NR_ACCUMULATED_SAMPLES;
	if (avg_len <= max_len)
		return;

	__report_avg = avg_len;
	__report_allowed = max_len;

	/*
	 * Compute a throttle threshold 25% below the current duration.
	 */
	avg_len += avg_len / 4;
	max = (TICK_NSEC / 100) * sysctl_perf_cpu_time_max_percent;
	if (avg_len < max)
		max /= (u32)avg_len;
	else
		max = 1;

	WRITE_ONCE(perf_sample_allowed_ns, avg_len);
	WRITE_ONCE(max_samples_per_tick, max);

	sysctl_perf_event_sample_rate = max * HZ;
	perf_sample_period_ns = NSEC_PER_SEC / sysctl_perf_event_sample_rate;

	if (!irq_work_queue(&perf_duration_work)) {
		early_printk("perf: interrupt took too long (%lld > %lld), lowering "
			     "kernel.perf_event_max_sample_rate to %d\n",
			     __report_avg, __report_allowed,
			     sysctl_perf_event_sample_rate);
	}
}

static atomic64_t perf_event_id;

static void update_context_time(struct perf_event_context *ctx);
static u64 perf_event_time(struct perf_event *event);

void __weak perf_event_print_debug(void)	{ }

static inline u64 perf_clock(void)
{
	return local_clock();
}

static inline u64 perf_event_clock(struct perf_event *event)
{
	return event->clock();
}

/*
 * State based event timekeeping...
 *
 * The basic idea is to use event->state to determine which (if any) time
 * fields to increment with the current delta. This means we only need to
 * update timestamps when we change state or when they are explicitly requested
 * (read).
 *
 * Event groups make things a little more complicated, but not terribly so. The
 * rules for a group are that if the group leader is OFF the entire group is
 * OFF, irrespective of what the group member states are. This results in
 * __perf_effective_state().
 *
 * A further ramification is that when a group leader flips between OFF and
 * !OFF, we need to update all group member times.
 *
 *
 * NOTE: perf_event_time() is based on the (cgroup) context time, and thus we
 * need to make sure the relevant context time is updated before we try and
 * update our timestamps.
 */

static __always_inline enum perf_event_state
__perf_effective_state(struct perf_event *event)
{
	struct perf_event *leader = event->group_leader;

	if (leader->state <= PERF_EVENT_STATE_OFF)
		return leader->state;

	return event->state;
}

static __always_inline void
__perf_update_times(struct perf_event *event, u64 now, u64 *enabled, u64 *running)
{
	enum perf_event_state state = __perf_effective_state(event);
	u64 delta = now - event->tstamp;

	*enabled = event->total_time_enabled;
	if (state >= PERF_EVENT_STATE_INACTIVE)
		*enabled += delta;

	*running = event->total_time_running;
	if (state >= PERF_EVENT_STATE_ACTIVE)
		*running += delta;
}

static void perf_event_update_time(struct perf_event *event)
{
	u64 now = perf_event_time(event);

	__perf_update_times(event, now, &event->total_time_enabled,
					&event->total_time_running);
	event->tstamp = now;
}

static void perf_event_update_sibling_time(struct perf_event *leader)
{
	struct perf_event *sibling;

	for_each_sibling_event(sibling, leader)
		perf_event_update_time(sibling);
}

static void
perf_event_set_state(struct perf_event *event, enum perf_event_state state)
{
	if (event->state == state)
		return;

	perf_event_update_time(event);
	/*
	 * If a group leader gets enabled/disabled all its siblings
	 * are affected too.
	 */
	if ((event->state < 0) ^ (state < 0))
		perf_event_update_sibling_time(event);

	WRITE_ONCE(event->state, state);
}

/*
 * UP store-release, load-acquire
 */

#define __store_release(ptr, val)					\
do {									\
	barrier();							\
	WRITE_ONCE(*(ptr), (val));					\
} while (0)

#define __load_acquire(ptr)						\
({									\
	__unqual_scalar_typeof(*(ptr)) ___p = READ_ONCE(*(ptr));	\
	barrier();							\
	___p;								\
})

#define for_each_epc(_epc, _ctx, _pmu, _cgroup)				\
	list_for_each_entry(_epc, &((_ctx)->pmu_ctx_list), pmu_ctx_entry) \
		if (_cgroup && !_epc->nr_cgroups)			\
			continue;					\
		else if (_pmu && _epc->pmu != _pmu)			\
			continue;					\
		else

static void perf_ctx_disable(struct perf_event_context *ctx, bool cgroup)
{
	struct perf_event_pmu_context *pmu_ctx;

	for_each_epc(pmu_ctx, ctx, NULL, cgroup)
		perf_pmu_disable(pmu_ctx->pmu);
}

static void perf_ctx_enable(struct perf_event_context *ctx, bool cgroup)
{
	struct perf_event_pmu_context *pmu_ctx;

	for_each_epc(pmu_ctx, ctx, NULL, cgroup)
		perf_pmu_enable(pmu_ctx->pmu);
}

static void ctx_sched_out(struct perf_event_context *ctx, struct pmu *pmu, enum event_type_t event_type);
static void ctx_sched_in(struct perf_event_context *ctx, struct pmu *pmu, enum event_type_t event_type);

#ifdef CONFIG_CGROUP_PERF

static inline bool
perf_cgroup_match(struct perf_event *event)
{
	struct perf_cpu_context *cpuctx = this_cpu_ptr(&perf_cpu_context);

	/* @event doesn't care about cgroup */
	if (!event->cgrp)
		return true;

	/* wants specific cgroup scope but @cpuctx isn't associated with any */
	if (!cpuctx->cgrp)
		return false;

	/*
	 * Cgroup scoping is recursive.  An event enabled for a cgroup is
	 * also enabled for all its descendant cgroups.  If @cpuctx's
	 * cgroup is a descendant of @event's (the test covers identity
	 * case), it's a match.
	 */
	return cgroup_is_descendant(cpuctx->cgrp->css.cgroup,
				    event->cgrp->css.cgroup);
}

static inline void perf_detach_cgroup(struct perf_event *event)
{
	css_put(&event->cgrp->css);
	event->cgrp = NULL;
}

static inline int is_cgroup_event(struct perf_event *event)
{
	return event->cgrp != NULL;
}

static inline u64 perf_cgroup_event_time(struct perf_event *event)
{
	struct perf_cgroup_info *t;

	t = per_cpu_ptr(event->cgrp->info, event->cpu);
	return t->time;
}

static inline u64 perf_cgroup_event_time_now(struct perf_event *event, u64 now)
{
	struct perf_cgroup_info *t;

	t = per_cpu_ptr(event->cgrp->info, event->cpu);
	if (!__load_acquire(&t->active))
		return t->time;
	now += READ_ONCE(t->timeoffset);
	return now;
}

static inline void __update_cgrp_time(struct perf_cgroup_info *info, u64 now, bool adv)
{
	if (adv)
		info->time += now - info->timestamp;
	info->timestamp = now;
	/*
	 * see update_context_time()
	 */
	WRITE_ONCE(info->timeoffset, info->time - info->timestamp);
}

static inline void update_cgrp_time_from_cpuctx(struct perf_cpu_context *cpuctx, bool final)
{
	struct perf_cgroup *cgrp = cpuctx->cgrp;
	struct cgroup_subsys_state *css;
	struct perf_cgroup_info *info;

	if (cgrp) {
		u64 now = perf_clock();

		for (css = &cgrp->css; css; css = css->parent) {
			cgrp = container_of(css, struct perf_cgroup, css);
			info = this_cpu_ptr(cgrp->info);

			__update_cgrp_time(info, now, true);
			if (final)
				__store_release(&info->active, 0);
		}
	}
}

static inline void update_cgrp_time_from_event(struct perf_event *event)
{
	struct perf_cgroup_info *info;

	/*
	 * ensure we access cgroup data only when needed and
	 * when we know the cgroup is pinned (css_get)
	 */
	if (!is_cgroup_event(event))
		return;

	info = this_cpu_ptr(event->cgrp->info);
	/*
	 * Do not update time when cgroup is not active
	 */
	if (info->active)
		__update_cgrp_time(info, perf_clock(), true);
}

static inline void
perf_cgroup_set_timestamp(struct perf_cpu_context *cpuctx)
{
	struct perf_event_context *ctx = &cpuctx->ctx;
	struct perf_cgroup *cgrp = cpuctx->cgrp;
	struct perf_cgroup_info *info;
	struct cgroup_subsys_state *css;

	/*
	 * ctx->lock held by caller
	 * ensure we do not access cgroup data
	 * unless we have the cgroup pinned (css_get)
	 */
	if (!cgrp)
		return;

	WARN_ON_ONCE(!ctx->nr_cgroups);

	for (css = &cgrp->css; css; css = css->parent) {
		cgrp = container_of(css, struct perf_cgroup, css);
		info = this_cpu_ptr(cgrp->info);
		__update_cgrp_time(info, ctx->timestamp, false);
		__store_release(&info->active, 1);
	}
}

/*
 * reschedule events based on the cgroup constraint of task.
 */
static void perf_cgroup_switch(struct task_struct *task)
{
	struct perf_cpu_context *cpuctx = this_cpu_ptr(&perf_cpu_context);
	struct perf_cgroup *cgrp;

	/*
	 * cpuctx->cgrp is set when the first cgroup event enabled,
	 * and is cleared when the last cgroup event disabled.
	 */
	if (READ_ONCE(cpuctx->cgrp) == NULL)
		return;

	cgrp = perf_cgroup_from_task(task, NULL);
	if (READ_ONCE(cpuctx->cgrp) == cgrp)
		return;

	guard(perf_ctx_lock)(cpuctx, cpuctx->task_ctx);
	/*
	 * Re-check, could've raced vs perf_remove_from_context().
	 */
	if (READ_ONCE(cpuctx->cgrp) == NULL)
		return;

	WARN_ON_ONCE(cpuctx->ctx.nr_cgroups == 0);

	perf_ctx_disable(&cpuctx->ctx, true);

	ctx_sched_out(&cpuctx->ctx, NULL, EVENT_ALL|EVENT_CGROUP);
	/*
	 * must not be done before ctxswout due
	 * to update_cgrp_time_from_cpuctx() in
	 * ctx_sched_out()
	 */
	cpuctx->cgrp = cgrp;
	/*
	 * set cgrp before ctxsw in to allow
	 * perf_cgroup_set_timestamp() in ctx_sched_in()
	 * to not have to pass task around
	 */
	ctx_sched_in(&cpuctx->ctx, NULL, EVENT_ALL|EVENT_CGROUP);

	perf_ctx_enable(&cpuctx->ctx, true);
}

static int perf_cgroup_ensure_storage(struct perf_event *event,
				struct cgroup_subsys_state *css)
{
	struct perf_cpu_context *cpuctx;
	struct perf_event **storage;
	int cpu, heap_size, ret = 0;

	/*
	 * Allow storage to have sufficient space for an iterator for each
	 * possibly nested cgroup plus an iterator for events with no cgroup.
	 */
	for (heap_size = 1; css; css = css->parent)
		heap_size++;

	for_each_possible_cpu(cpu) {
		cpuctx = per_cpu_ptr(&perf_cpu_context, cpu);
		if (heap_size <= cpuctx->heap_size)
			continue;

		storage = kmalloc_node(heap_size * sizeof(struct perf_event *),
				       GFP_KERNEL, cpu_to_node(cpu));
		if (!storage) {
			ret = -ENOMEM;
			break;
		}

		raw_spin_lock_irq(&cpuctx->ctx.lock);
		if (cpuctx->heap_size < heap_size) {
			swap(cpuctx->heap, storage);
			if (storage == cpuctx->heap_default)
				storage = NULL;
			cpuctx->heap_size = heap_size;
		}
		raw_spin_unlock_irq(&cpuctx->ctx.lock);

		kfree(storage);
	}

	return ret;
}

static inline int perf_cgroup_connect(int fd, struct perf_event *event,
				      struct perf_event_attr *attr,
				      struct perf_event *group_leader)
{
	struct perf_cgroup *cgrp;
	struct cgroup_subsys_state *css;
	CLASS(fd, f)(fd);
	int ret = 0;

	if (fd_empty(f))
		return -EBADF;

	css = css_tryget_online_from_dir(fd_file(f)->f_path.dentry,
					 &perf_event_cgrp_subsys);
	if (IS_ERR(css))
		return PTR_ERR(css);

	ret = perf_cgroup_ensure_storage(event, css);
	if (ret)
		return ret;

	cgrp = container_of(css, struct perf_cgroup, css);
	event->cgrp = cgrp;

	/*
	 * all events in a group must monitor
	 * the same cgroup because a task belongs
	 * to only one perf cgroup at a time
	 */
	if (group_leader && group_leader->cgrp != cgrp) {
		perf_detach_cgroup(event);
		ret = -EINVAL;
	}
	return ret;
}

static inline void
perf_cgroup_event_enable(struct perf_event *event, struct perf_event_context *ctx)
{
	struct perf_cpu_context *cpuctx;

	if (!is_cgroup_event(event))
		return;

	event->pmu_ctx->nr_cgroups++;

	/*
	 * Because cgroup events are always per-cpu events,
	 * @ctx == &cpuctx->ctx.
	 */
	cpuctx = container_of(ctx, struct perf_cpu_context, ctx);

	if (ctx->nr_cgroups++)
		return;

	cpuctx->cgrp = perf_cgroup_from_task(current, ctx);
}

static inline void
perf_cgroup_event_disable(struct perf_event *event, struct perf_event_context *ctx)
{
	struct perf_cpu_context *cpuctx;

	if (!is_cgroup_event(event))
		return;

	event->pmu_ctx->nr_cgroups--;

	/*
	 * Because cgroup events are always per-cpu events,
	 * @ctx == &cpuctx->ctx.
	 */
	cpuctx = container_of(ctx, struct perf_cpu_context, ctx);

	if (--ctx->nr_cgroups)
		return;

	cpuctx->cgrp = NULL;
}

#else /* !CONFIG_CGROUP_PERF */

static inline bool
perf_cgroup_match(struct perf_event *event)
{
	return true;
}

static inline void perf_detach_cgroup(struct perf_event *event)
{}

static inline int is_cgroup_event(struct perf_event *event)
{
	return 0;
}

static inline void update_cgrp_time_from_event(struct perf_event *event)
{
}

static inline void update_cgrp_time_from_cpuctx(struct perf_cpu_context *cpuctx,
						bool final)
{
}

static inline int perf_cgroup_connect(pid_t pid, struct perf_event *event,
				      struct perf_event_attr *attr,
				      struct perf_event *group_leader)
{
	return -EINVAL;
}

static inline void
perf_cgroup_set_timestamp(struct perf_cpu_context *cpuctx)
{
}

static inline u64 perf_cgroup_event_time(struct perf_event *event)
{
	return 0;
}

static inline u64 perf_cgroup_event_time_now(struct perf_event *event, u64 now)
{
	return 0;
}

static inline void
perf_cgroup_event_enable(struct perf_event *event, struct perf_event_context *ctx)
{
}

static inline void
perf_cgroup_event_disable(struct perf_event *event, struct perf_event_context *ctx)
{
}

static void perf_cgroup_switch(struct task_struct *task)
{
}
#endif

/*
 * set default to be dependent on timer tick just
 * like original code
 */
#define PERF_CPU_HRTIMER (1000 / HZ)
/*
 * function must be called with interrupts disabled
 */
static enum hrtimer_restart perf_mux_hrtimer_handler(struct hrtimer *hr)
{
	struct perf_cpu_pmu_context *cpc;
	bool rotations;

	lockdep_assert_irqs_disabled();

	cpc = container_of(hr, struct perf_cpu_pmu_context, hrtimer);
	rotations = perf_rotate_context(cpc);

	raw_spin_lock(&cpc->hrtimer_lock);
	if (rotations)
		hrtimer_forward_now(hr, cpc->hrtimer_interval);
	else
		cpc->hrtimer_active = 0;
	raw_spin_unlock(&cpc->hrtimer_lock);

	return rotations ? HRTIMER_RESTART : HRTIMER_NORESTART;
}

static void __perf_mux_hrtimer_init(struct perf_cpu_pmu_context *cpc, int cpu)
{
	struct hrtimer *timer = &cpc->hrtimer;
	struct pmu *pmu = cpc->epc.pmu;
	u64 interval;

	/*
	 * check default is sane, if not set then force to
	 * default interval (1/tick)
	 */
	interval = pmu->hrtimer_interval_ms;
	if (interval < 1)
		interval = pmu->hrtimer_interval_ms = PERF_CPU_HRTIMER;

	cpc->hrtimer_interval = ns_to_ktime(NSEC_PER_MSEC * interval);

	raw_spin_lock_init(&cpc->hrtimer_lock);
	hrtimer_setup(timer, perf_mux_hrtimer_handler, CLOCK_MONOTONIC,
		      HRTIMER_MODE_ABS_PINNED_HARD);
}

static int perf_mux_hrtimer_restart(struct perf_cpu_pmu_context *cpc)
{
	struct hrtimer *timer = &cpc->hrtimer;
	unsigned long flags;

	raw_spin_lock_irqsave(&cpc->hrtimer_lock, flags);
	if (!cpc->hrtimer_active) {
		cpc->hrtimer_active = 1;
		hrtimer_forward_now(timer, cpc->hrtimer_interval);
		hrtimer_start_expires(timer, HRTIMER_MODE_ABS_PINNED_HARD);
	}
	raw_spin_unlock_irqrestore(&cpc->hrtimer_lock, flags);

	return 0;
}

static int perf_mux_hrtimer_restart_ipi(void *arg)
{
	return perf_mux_hrtimer_restart(arg);
}

static __always_inline struct perf_cpu_pmu_context *this_cpc(struct pmu *pmu)
{
	return *this_cpu_ptr(pmu->cpu_pmu_context);
}

void perf_pmu_disable(struct pmu *pmu)
{
	int *count = &this_cpc(pmu)->pmu_disable_count;
	if (!(*count)++)
		pmu->pmu_disable(pmu);
}

void perf_pmu_enable(struct pmu *pmu)
{
	int *count = &this_cpc(pmu)->pmu_disable_count;
	if (!--(*count))
		pmu->pmu_enable(pmu);
}

static void perf_assert_pmu_disabled(struct pmu *pmu)
{
	int *count = &this_cpc(pmu)->pmu_disable_count;
	WARN_ON_ONCE(*count == 0);
}

static inline void perf_pmu_read(struct perf_event *event)
{
	if (event->state == PERF_EVENT_STATE_ACTIVE)
		event->pmu->read(event);
}

static void get_ctx(struct perf_event_context *ctx)
{
	refcount_inc(&ctx->refcount);
}

static void free_ctx(struct rcu_head *head)
{
	struct perf_event_context *ctx;

	ctx = container_of(head, struct perf_event_context, rcu_head);
	kfree(ctx);
}

static void put_ctx(struct perf_event_context *ctx)
{
	if (refcount_dec_and_test(&ctx->refcount)) {
		if (ctx->parent_ctx)
			put_ctx(ctx->parent_ctx);
		if (ctx->task && ctx->task != TASK_TOMBSTONE)
			put_task_struct(ctx->task);
		call_rcu(&ctx->rcu_head, free_ctx);
	} else {
		smp_mb__after_atomic(); /* pairs with wait_var_event() */
		if (ctx->task == TASK_TOMBSTONE)
			wake_up_var(&ctx->refcount);
	}
}

/*
 * Because of perf_event::ctx migration in sys_perf_event_open::move_group and
 * perf_pmu_migrate_context() we need some magic.
 *
 * Those places that change perf_event::ctx will hold both
 * perf_event_ctx::mutex of the 'old' and 'new' ctx value.
 *
 * Lock ordering is by mutex address. There are two other sites where
 * perf_event_context::mutex nests and those are:
 *
 *  - perf_event_exit_task_context()	[ child , 0 ]
 *      perf_event_exit_event()
 *        put_event()			[ parent, 1 ]
 *
 *  - perf_event_init_context()		[ parent, 0 ]
 *      inherit_task_group()
 *        inherit_group()
 *          inherit_event()
 *            perf_event_alloc()
 *              perf_init_event()
 *                perf_try_init_event()	[ child , 1 ]
 *
 * While it appears there is an obvious deadlock here -- the parent and child
 * nesting levels are inverted between the two. This is in fact safe because
 * life-time rules separate them. That is an exiting task cannot fork, and a
 * spawning task cannot (yet) exit.
 *
 * But remember that these are parent<->child context relations, and
 * migration does not affect children, therefore these two orderings should not
 * interact.
 *
 * The change in perf_event::ctx does not affect children (as claimed above)
 * because the sys_perf_event_open() case will install a new event and break
 * the ctx parent<->child relation, and perf_pmu_migrate_context() is only
 * concerned with cpuctx and that doesn't have children.
 *
 * The places that change perf_event::ctx will issue:
 *
 *   perf_remove_from_context();
 *   synchronize_rcu();
 *   perf_install_in_context();
 *
 * to affect the change. The remove_from_context() + synchronize_rcu() should
 * quiesce the event, after which we can install it in the new location. This
 * means that only external vectors (perf_fops, prctl) can perturb the event
 * while in transit. Therefore all such accessors should also acquire
 * perf_event_context::mutex to serialize against this.
 *
 * However; because event->ctx can change while we're waiting to acquire
 * ctx->mutex we must be careful and use the below perf_event_ctx_lock()
 * function.
 *
 * Lock order:
 *    exec_update_lock
 *	task_struct::perf_event_mutex
 *	  perf_event_context::mutex
 *	    perf_event::child_mutex;
 *	      perf_event_context::lock
 *	    mmap_lock
 *	      perf_event::mmap_mutex
 *	        perf_buffer::aux_mutex
 *	      perf_addr_filters_head::lock
 *
 *    cpu_hotplug_lock
 *      pmus_lock
 *	  cpuctx->mutex / perf_event_context::mutex
 */
static struct perf_event_context *
perf_event_ctx_lock_nested(struct perf_event *event, int nesting)
{
	struct perf_event_context *ctx;

again:
	rcu_read_lock();
	ctx = READ_ONCE(event->ctx);
	if (!refcount_inc_not_zero(&ctx->refcount)) {
		rcu_read_unlock();
		goto again;
	}
	rcu_read_unlock();

	mutex_lock_nested(&ctx->mutex, nesting);
	if (event->ctx != ctx) {
		mutex_unlock(&ctx->mutex);
		put_ctx(ctx);
		goto again;
	}

	return ctx;
}

static inline struct perf_event_context *
perf_event_ctx_lock(struct perf_event *event)
{
	return perf_event_ctx_lock_nested(event, 0);
}

static void perf_event_ctx_unlock(struct perf_event *event,
				  struct perf_event_context *ctx)
{
	mutex_unlock(&ctx->mutex);
	put_ctx(ctx);
}

/*
 * This must be done under the ctx->lock, such as to serialize against
 * context_equiv(), therefore we cannot call put_ctx() since that might end up
 * calling scheduler related locks and ctx->lock nests inside those.
 */
static __must_check struct perf_event_context *
unclone_ctx(struct perf_event_context *ctx)
{
	struct perf_event_context *parent_ctx = ctx->parent_ctx;

	lockdep_assert_held(&ctx->lock);

	if (parent_ctx)
		ctx->parent_ctx = NULL;
	ctx->generation++;

	return parent_ctx;
}

static u32 perf_event_pid_type(struct perf_event *event, struct task_struct *p,
				enum pid_type type)
{
	u32 nr;
	/*
	 * only top level events have the pid namespace they were created in
	 */
	if (event->parent)
		event = event->parent;

	nr = __task_pid_nr_ns(p, type, event->ns);
	/* avoid -1 if it is idle thread or runs in another ns */
	if (!nr && !pid_alive(p))
		nr = -1;
	return nr;
}

static u32 perf_event_pid(struct perf_event *event, struct task_struct *p)
{
	return perf_event_pid_type(event, p, PIDTYPE_TGID);
}

static u32 perf_event_tid(struct perf_event *event, struct task_struct *p)
{
	return perf_event_pid_type(event, p, PIDTYPE_PID);
}

/*
 * If we inherit events we want to return the parent event id
 * to userspace.
 */
static u64 primary_event_id(struct perf_event *event)
{
	u64 id = event->id;

	if (event->parent)
		id = event->parent->id;

	return id;
}

/*
 * Get the perf_event_context for a task and lock it.
 *
 * This has to cope with the fact that until it is locked,
 * the context could get moved to another task.
 */
static struct perf_event_context *
perf_lock_task_context(struct task_struct *task, unsigned long *flags)
{
	struct perf_event_context *ctx;

retry:
	/*
	 * One of the few rules of preemptible RCU is that one cannot do
	 * rcu_read_unlock() while holding a scheduler (or nested) lock when
	 * part of the read side critical section was irqs-enabled -- see
	 * rcu_read_unlock_special().
	 *
	 * Since ctx->lock nests under rq->lock we must ensure the entire read
	 * side critical section has interrupts disabled.
	 */
	local_irq_save(*flags);
	rcu_read_lock();
	ctx = rcu_dereference(task->perf_event_ctxp);
	if (ctx) {
		/*
		 * If this context is a clone of another, it might
		 * get swapped for another underneath us by
		 * perf_event_task_sched_out, though the
		 * rcu_read_lock() protects us from any context
		 * getting freed.  Lock the context and check if it
		 * got swapped before we could get the lock, and retry
		 * if so.  If we locked the right context, then it
		 * can't get swapped on us any more.
		 */
		raw_spin_lock(&ctx->lock);
		if (ctx != rcu_dereference(task->perf_event_ctxp)) {
			raw_spin_unlock(&ctx->lock);
			rcu_read_unlock();
			local_irq_restore(*flags);
			goto retry;
		}

		if (ctx->task == TASK_TOMBSTONE ||
		    !refcount_inc_not_zero(&ctx->refcount)) {
			raw_spin_unlock(&ctx->lock);
			ctx = NULL;
		} else {
			WARN_ON_ONCE(ctx->task != task);
		}
	}
	rcu_read_unlock();
	if (!ctx)
		local_irq_restore(*flags);
	return ctx;
}

/*
 * Get the context for a task and increment its pin_count so it
 * can't get swapped to another task.  This also increments its
 * reference count so that the context can't get freed.
 */
static struct perf_event_context *
perf_pin_task_context(struct task_struct *task)
{
	struct perf_event_context *ctx;
	unsigned long flags;

	ctx = perf_lock_task_context(task, &flags);
	if (ctx) {
		++ctx->pin_count;
		raw_spin_unlock_irqrestore(&ctx->lock, flags);
	}
	return ctx;
}

static void perf_unpin_context(struct perf_event_context *ctx)
{
	unsigned long flags;

	raw_spin_lock_irqsave(&ctx->lock, flags);
	--ctx->pin_count;
	raw_spin_unlock_irqrestore(&ctx->lock, flags);
}

/*
 * Update the record of the current time in a context.
 */
static void __update_context_time(struct perf_event_context *ctx, bool adv)
{
	u64 now = perf_clock();

	lockdep_assert_held(&ctx->lock);

	if (adv)
		ctx->time += now - ctx->timestamp;
	ctx->timestamp = now;

	/*
	 * The above: time' = time + (now - timestamp), can be re-arranged
	 * into: time` = now + (time - timestamp), which gives a single value
	 * offset to compute future time without locks on.
	 *
	 * See perf_event_time_now(), which can be used from NMI context where
	 * it's (obviously) not possible to acquire ctx->lock in order to read
	 * both the above values in a consistent manner.
	 */
	WRITE_ONCE(ctx->timeoffset, ctx->time - ctx->timestamp);
}

static void update_context_time(struct perf_event_context *ctx)
{
	__update_context_time(ctx, true);
}

static u64 perf_event_time(struct perf_event *event)
{
	struct perf_event_context *ctx = event->ctx;

	if (unlikely(!ctx))
		return 0;

	if (is_cgroup_event(event))
		return perf_cgroup_event_time(event);

	return ctx->time;
}

static u64 perf_event_time_now(struct perf_event *event, u64 now)
{
	struct perf_event_context *ctx = event->ctx;

	if (unlikely(!ctx))
		return 0;

	if (is_cgroup_event(event))
		return perf_cgroup_event_time_now(event, now);

	if (!(__load_acquire(&ctx->is_active) & EVENT_TIME))
		return ctx->time;

	now += READ_ONCE(ctx->timeoffset);
	return now;
}

static enum event_type_t get_event_type(struct perf_event *event)
{
	struct perf_event_context *ctx = event->ctx;
	enum event_type_t event_type;

	lockdep_assert_held(&ctx->lock);

	/*
	 * It's 'group type', really, because if our group leader is
	 * pinned, so are we.
	 */
	if (event->group_leader != event)
		event = event->group_leader;

	event_type = event->attr.pinned ? EVENT_PINNED : EVENT_FLEXIBLE;
	if (!ctx->task)
		event_type |= EVENT_CPU;

	return event_type;
}

/*
 * Helper function to initialize event group nodes.
 */
static void init_event_group(struct perf_event *event)
{
	RB_CLEAR_NODE(&event->group_node);
	event->group_index = 0;
}

/*
 * Extract pinned or flexible groups from the context
 * based on event attrs bits.
 */
static struct perf_event_groups *
get_event_groups(struct perf_event *event, struct perf_event_context *ctx)
{
	if (event->attr.pinned)
		return &ctx->pinned_groups;
	else
		return &ctx->flexible_groups;
}

/*
 * Helper function to initializes perf_event_group trees.
 */
static void perf_event_groups_init(struct perf_event_groups *groups)
{
	groups->tree = RB_ROOT;
	groups->index = 0;
}

static inline struct cgroup *event_cgroup(const struct perf_event *event)
{
	struct cgroup *cgroup = NULL;

#ifdef CONFIG_CGROUP_PERF
	if (event->cgrp)
		cgroup = event->cgrp->css.cgroup;
#endif

	return cgroup;
}

/*
 * Compare function for event groups;
 *
 * Implements complex key that first sorts by CPU and then by virtual index
 * which provides ordering when rotating groups for the same CPU.
 */
static __always_inline int
perf_event_groups_cmp(const int left_cpu, const struct pmu *left_pmu,
		      const struct cgroup *left_cgroup, const u64 left_group_index,
		      const struct perf_event *right)
{
	if (left_cpu < right->cpu)
		return -1;
	if (left_cpu > right->cpu)
		return 1;

	if (left_pmu) {
		if (left_pmu < right->pmu_ctx->pmu)
			return -1;
		if (left_pmu > right->pmu_ctx->pmu)
			return 1;
	}

#ifdef CONFIG_CGROUP_PERF
	{
		const struct cgroup *right_cgroup = event_cgroup(right);

		if (left_cgroup != right_cgroup) {
			if (!left_cgroup) {
				/*
				 * Left has no cgroup but right does, no
				 * cgroups come first.
				 */
				return -1;
			}
			if (!right_cgroup) {
				/*
				 * Right has no cgroup but left does, no
				 * cgroups come first.
				 */
				return 1;
			}
			/* Two dissimilar cgroups, order by id. */
			if (cgroup_id(left_cgroup) < cgroup_id(right_cgroup))
				return -1;

			return 1;
		}
	}
#endif

	if (left_group_index < right->group_index)
		return -1;
	if (left_group_index > right->group_index)
		return 1;

	return 0;
}

#define __node_2_pe(node) \
	rb_entry((node), struct perf_event, group_node)

static inline bool __group_less(struct rb_node *a, const struct rb_node *b)
{
	struct perf_event *e = __node_2_pe(a);
	return perf_event_groups_cmp(e->cpu, e->pmu_ctx->pmu, event_cgroup(e),
				     e->group_index, __node_2_pe(b)) < 0;
}

struct __group_key {
	int cpu;
	struct pmu *pmu;
	struct cgroup *cgroup;
};

static inline int __group_cmp(const void *key, const struct rb_node *node)
{
	const struct __group_key *a = key;
	const struct perf_event *b = __node_2_pe(node);

	/* partial/subtree match: @cpu, @pmu, @cgroup; ignore: @group_index */
	return perf_event_groups_cmp(a->cpu, a->pmu, a->cgroup, b->group_index, b);
}

static inline int
__group_cmp_ignore_cgroup(const void *key, const struct rb_node *node)
{
	const struct __group_key *a = key;
	const struct perf_event *b = __node_2_pe(node);

	/* partial/subtree match: @cpu, @pmu, ignore: @cgroup, @group_index */
	return perf_event_groups_cmp(a->cpu, a->pmu, event_cgroup(b),
				     b->group_index, b);
}

/*
 * Insert @event into @groups' tree; using
 *   {@event->cpu, @event->pmu_ctx->pmu, event_cgroup(@event), ++@groups->index}
 * as key. This places it last inside the {cpu,pmu,cgroup} subtree.
 */
static void
perf_event_groups_insert(struct perf_event_groups *groups,
			 struct perf_event *event)
{
	event->group_index = ++groups->index;

	rb_add(&event->group_node, &groups->tree, __group_less);
}

/*
 * Helper function to insert event into the pinned or flexible groups.
 */
static void
add_event_to_groups(struct perf_event *event, struct perf_event_context *ctx)
{
	struct perf_event_groups *groups;

	groups = get_event_groups(event, ctx);
	perf_event_groups_insert(groups, event);
}

/*
 * Delete a group from a tree.
 */
static void
perf_event_groups_delete(struct perf_event_groups *groups,
			 struct perf_event *event)
{
	WARN_ON_ONCE(RB_EMPTY_NODE(&event->group_node) ||
		     RB_EMPTY_ROOT(&groups->tree));

	rb_erase(&event->group_node, &groups->tree);
	init_event_group(event);
}

/*
 * Helper function to delete event from its groups.
 */
static void
del_event_from_groups(struct perf_event *event, struct perf_event_context *ctx)
{
	struct perf_event_groups *groups;

	groups = get_event_groups(event, ctx);
	perf_event_groups_delete(groups, event);
}

/*
 * Get the leftmost event in the {cpu,pmu,cgroup} subtree.
 */
static struct perf_event *
perf_event_groups_first(struct perf_event_groups *groups, int cpu,
			struct pmu *pmu, struct cgroup *cgrp)
{
	struct __group_key key = {
		.cpu = cpu,
		.pmu = pmu,
		.cgroup = cgrp,
	};
	struct rb_node *node;

	node = rb_find_first(&key, &groups->tree, __group_cmp);
	if (node)
		return __node_2_pe(node);

	return NULL;
}

static struct perf_event *
perf_event_groups_next(struct perf_event *event, struct pmu *pmu)
{
	struct __group_key key = {
		.cpu = event->cpu,
		.pmu = pmu,
		.cgroup = event_cgroup(event),
	};
	struct rb_node *next;

	next = rb_next_match(&key, &event->group_node, __group_cmp);
	if (next)
		return __node_2_pe(next);

	return NULL;
}

#define perf_event_groups_for_cpu_pmu(event, groups, cpu, pmu)		\
	for (event = perf_event_groups_first(groups, cpu, pmu, NULL);	\
	     event; event = perf_event_groups_next(event, pmu))

/*
 * Iterate through the whole groups tree.
 */
#define perf_event_groups_for_each(event, groups)			\
	for (event = rb_entry_safe(rb_first(&((groups)->tree)),		\
				typeof(*event), group_node); event;	\
		event = rb_entry_safe(rb_next(&event->group_node),	\
				typeof(*event), group_node))

/*
 * Does the event attribute request inherit with PERF_SAMPLE_READ
 */
static inline bool has_inherit_and_sample_read(struct perf_event_attr *attr)
{
	return attr->inherit && (attr->sample_type & PERF_SAMPLE_READ);
}

/*
 * Add an event from the lists for its context.
 * Must be called with ctx->mutex and ctx->lock held.
 */
static void
list_add_event(struct perf_event *event, struct perf_event_context *ctx)
{
	lockdep_assert_held(&ctx->lock);

	WARN_ON_ONCE(event->attach_state & PERF_ATTACH_CONTEXT);
	event->attach_state |= PERF_ATTACH_CONTEXT;

	event->tstamp = perf_event_time(event);

	/*
	 * If we're a stand alone event or group leader, we go to the context
	 * list, group events are kept attached to the group so that
	 * perf_group_detach can, at all times, locate all siblings.
	 */
	if (event->group_leader == event) {
		event->group_caps = event->event_caps;
		add_event_to_groups(event, ctx);
	}

	list_add_rcu(&event->event_entry, &ctx->event_list);
	ctx->nr_events++;
	if (event->hw.flags & PERF_EVENT_FLAG_USER_READ_CNT)
		ctx->nr_user++;
	if (event->attr.inherit_stat)
		ctx->nr_stat++;
	if (has_inherit_and_sample_read(&event->attr))
		local_inc(&ctx->nr_no_switch_fast);

	if (event->state > PERF_EVENT_STATE_OFF)
		perf_cgroup_event_enable(event, ctx);

	ctx->generation++;
	event->pmu_ctx->nr_events++;
}

/*
 * Initialize event state based on the perf_event_attr::disabled.
 */
static inline void perf_event__state_init(struct perf_event *event)
{
	event->state = event->attr.disabled ? PERF_EVENT_STATE_OFF :
					      PERF_EVENT_STATE_INACTIVE;
}

static int __perf_event_read_size(u64 read_format, int nr_siblings)
{
	int entry = sizeof(u64); /* value */
	int size = 0;
	int nr = 1;

	if (read_format & PERF_FORMAT_TOTAL_TIME_ENABLED)
		size += sizeof(u64);

	if (read_format & PERF_FORMAT_TOTAL_TIME_RUNNING)
		size += sizeof(u64);

	if (read_format & PERF_FORMAT_ID)
		entry += sizeof(u64);

	if (read_format & PERF_FORMAT_LOST)
		entry += sizeof(u64);

	if (read_format & PERF_FORMAT_GROUP) {
		nr += nr_siblings;
		size += sizeof(u64);
	}

	/*
	 * Since perf_event_validate_size() limits this to 16k and inhibits
	 * adding more siblings, this will never overflow.
	 */
	return size + nr * entry;
}

static void __perf_event_header_size(struct perf_event *event, u64 sample_type)
{
	struct perf_sample_data *data;
	u16 size = 0;

	if (sample_type & PERF_SAMPLE_IP)
		size += sizeof(data->ip);

	if (sample_type & PERF_SAMPLE_ADDR)
		size += sizeof(data->addr);

	if (sample_type & PERF_SAMPLE_PERIOD)
		size += sizeof(data->period);

	if (sample_type & PERF_SAMPLE_WEIGHT_TYPE)
		size += sizeof(data->weight.full);

	if (sample_type & PERF_SAMPLE_READ)
		size += event->read_size;

	if (sample_type & PERF_SAMPLE_DATA_SRC)
		size += sizeof(data->data_src.val);

	if (sample_type & PERF_SAMPLE_TRANSACTION)
		size += sizeof(data->txn);

	if (sample_type & PERF_SAMPLE_PHYS_ADDR)
		size += sizeof(data->phys_addr);

	if (sample_type & PERF_SAMPLE_CGROUP)
		size += sizeof(data->cgroup);

	if (sample_type & PERF_SAMPLE_DATA_PAGE_SIZE)
		size += sizeof(data->data_page_size);

	if (sample_type & PERF_SAMPLE_CODE_PAGE_SIZE)
		size += sizeof(data->code_page_size);

	event->header_size = size;
}

/*
 * Called at perf_event creation and when events are attached/detached from a
 * group.
 */
static void perf_event__header_size(struct perf_event *event)
{
	event->read_size =
		__perf_event_read_size(event->attr.read_format,
				       event->group_leader->nr_siblings);
	__perf_event_header_size(event, event->attr.sample_type);
}

static void perf_event__id_header_size(struct perf_event *event)
{
	struct perf_sample_data *data;
	u64 sample_type = event->attr.sample_type;
	u16 size = 0;

	if (sample_type & PERF_SAMPLE_TID)
		size += sizeof(data->tid_entry);

	if (sample_type & PERF_SAMPLE_TIME)
		size += sizeof(data->time);

	if (sample_type & PERF_SAMPLE_IDENTIFIER)
		size += sizeof(data->id);

	if (sample_type & PERF_SAMPLE_ID)
		size += sizeof(data->id);

	if (sample_type & PERF_SAMPLE_STREAM_ID)
		size += sizeof(data->stream_id);

	if (sample_type & PERF_SAMPLE_CPU)
		size += sizeof(data->cpu_entry);

	event->id_header_size = size;
}

/*
 * Check that adding an event to the group does not result in anybody
 * overflowing the 64k event limit imposed by the output buffer.
 *
 * Specifically, check that the read_size for the event does not exceed 16k,
 * read_size being the one term that grows with groups size. Since read_size
 * depends on per-event read_format, also (re)check the existing events.
 *
 * This leaves 48k for the constant size fields and things like callchains,
 * branch stacks and register sets.
 */
static bool perf_event_validate_size(struct perf_event *event)
{
	struct perf_event *sibling, *group_leader = event->group_leader;

	if (__perf_event_read_size(event->attr.read_format,
				   group_leader->nr_siblings + 1) > 16*1024)
		return false;

	if (__perf_event_read_size(group_leader->attr.read_format,
				   group_leader->nr_siblings + 1) > 16*1024)
		return false;

	/*
	 * When creating a new group leader, group_leader->ctx is initialized
	 * after the size has been validated, but we cannot safely use
	 * for_each_sibling_event() until group_leader->ctx is set. A new group
	 * leader cannot have any siblings yet, so we can safely skip checking
	 * the non-existent siblings.
	 */
	if (event == group_leader)
		return true;

	for_each_sibling_event(sibling, group_leader) {
		if (__perf_event_read_size(sibling->attr.read_format,
					   group_leader->nr_siblings + 1) > 16*1024)
			return false;
	}

	return true;
}

static void perf_group_attach(struct perf_event *event)
{
	struct perf_event *group_leader = event->group_leader, *pos;

	lockdep_assert_held(&event->ctx->lock);

	/*
	 * We can have double attach due to group movement (move_group) in
	 * perf_event_open().
	 */
	if (event->attach_state & PERF_ATTACH_GROUP)
		return;

	event->attach_state |= PERF_ATTACH_GROUP;

	if (group_leader == event)
		return;

	WARN_ON_ONCE(group_leader->ctx != event->ctx);

	group_leader->group_caps &= event->event_caps;

	list_add_tail(&event->sibling_list, &group_leader->sibling_list);
	group_leader->nr_siblings++;
	group_leader->group_generation++;

	perf_event__header_size(group_leader);

	for_each_sibling_event(pos, group_leader)
		perf_event__header_size(pos);
}

/*
 * Remove an event from the lists for its context.
 * Must be called with ctx->mutex and ctx->lock held.
 */
static void
list_del_event(struct perf_event *event, struct perf_event_context *ctx)
{
	WARN_ON_ONCE(event->ctx != ctx);
	lockdep_assert_held(&ctx->lock);

	/*
	 * We can have double detach due to exit/hot-unplug + close.
	 */
	if (!(event->attach_state & PERF_ATTACH_CONTEXT))
		return;

	event->attach_state &= ~PERF_ATTACH_CONTEXT;

	ctx->nr_events--;
	if (event->hw.flags & PERF_EVENT_FLAG_USER_READ_CNT)
		ctx->nr_user--;
	if (event->attr.inherit_stat)
		ctx->nr_stat--;
	if (has_inherit_and_sample_read(&event->attr))
		local_dec(&ctx->nr_no_switch_fast);

	list_del_rcu(&event->event_entry);

	if (event->group_leader == event)
		del_event_from_groups(event, ctx);

	ctx->generation++;
	event->pmu_ctx->nr_events--;
}

static int
perf_aux_output_match(struct perf_event *event, struct perf_event *aux_event)
{
	if (!has_aux(aux_event))
		return 0;

	if (!event->pmu->aux_output_match)
		return 0;

	return event->pmu->aux_output_match(aux_event);
}

static void put_event(struct perf_event *event);
static void __event_disable(struct perf_event *event,
			    struct perf_event_context *ctx,
			    enum perf_event_state state);

static void perf_put_aux_event(struct perf_event *event)
{
	struct perf_event_context *ctx = event->ctx;
	struct perf_event *iter;

	/*
	 * If event uses aux_event tear down the link
	 */
	if (event->aux_event) {
		iter = event->aux_event;
		event->aux_event = NULL;
		put_event(iter);
		return;
	}

	/*
	 * If the event is an aux_event, tear down all links to
	 * it from other events.
	 */
	for_each_sibling_event(iter, event) {
		if (iter->aux_event != event)
			continue;

		iter->aux_event = NULL;
		put_event(event);

		/*
		 * If it's ACTIVE, schedule it out and put it into ERROR
		 * state so that we don't try to schedule it again. Note
		 * that perf_event_enable() will clear the ERROR status.
		 */
		__event_disable(iter, ctx, PERF_EVENT_STATE_ERROR);
	}
}

static bool perf_need_aux_event(struct perf_event *event)
{
	return event->attr.aux_output || has_aux_action(event);
}

static int perf_get_aux_event(struct perf_event *event,
			      struct perf_event *group_leader)
{
	/*
	 * Our group leader must be an aux event if we want to be
	 * an aux_output. This way, the aux event will precede its
	 * aux_output events in the group, and therefore will always
	 * schedule first.
	 */
	if (!group_leader)
		return 0;

	/*
	 * aux_output and aux_sample_size are mutually exclusive.
	 */
	if (event->attr.aux_output && event->attr.aux_sample_size)
		return 0;

	if (event->attr.aux_output &&
	    !perf_aux_output_match(event, group_leader))
		return 0;

	if ((event->attr.aux_pause || event->attr.aux_resume) &&
	    !(group_leader->pmu->capabilities & PERF_PMU_CAP_AUX_PAUSE))
		return 0;

	if (event->attr.aux_sample_size && !group_leader->pmu->snapshot_aux)
		return 0;

	if (!atomic_long_inc_not_zero(&group_leader->refcount))
		return 0;

	/*
	 * Link aux_outputs to their aux event; this is undone in
	 * perf_group_detach() by perf_put_aux_event(). When the
	 * group in torn down, the aux_output events loose their
	 * link to the aux_event and can't schedule any more.
	 */
	event->aux_event = group_leader;

	return 1;
}

static inline struct list_head *get_event_list(struct perf_event *event)
{
	return event->attr.pinned ? &event->pmu_ctx->pinned_active :
				    &event->pmu_ctx->flexible_active;
}

static void perf_group_detach(struct perf_event *event)
{
	struct perf_event *leader = event->group_leader;
	struct perf_event *sibling, *tmp;
	struct perf_event_context *ctx = event->ctx;

	lockdep_assert_held(&ctx->lock);

	/*
	 * We can have double detach due to exit/hot-unplug + close.
	 */
	if (!(event->attach_state & PERF_ATTACH_GROUP))
		return;

	event->attach_state &= ~PERF_ATTACH_GROUP;

	perf_put_aux_event(event);

	/*
	 * If this is a sibling, remove it from its group.
	 */
	if (leader != event) {
		list_del_init(&event->sibling_list);
		event->group_leader->nr_siblings--;
		event->group_leader->group_generation++;
		goto out;
	}

	/*
	 * If this was a group event with sibling events then
	 * upgrade the siblings to singleton events by adding them
	 * to whatever list we are on.
	 */
	list_for_each_entry_safe(sibling, tmp, &event->sibling_list, sibling_list) {

		/*
		 * Events that have PERF_EV_CAP_SIBLING require being part of
		 * a group and cannot exist on their own, schedule them out
		 * and move them into the ERROR state. Also see
		 * _perf_event_enable(), it will not be able to recover this
		 * ERROR state.
		 */
		if (sibling->event_caps & PERF_EV_CAP_SIBLING)
			__event_disable(sibling, ctx, PERF_EVENT_STATE_ERROR);

		sibling->group_leader = sibling;
		list_del_init(&sibling->sibling_list);

		/* Inherit group flags from the previous leader */
		sibling->group_caps = event->group_caps;

		if (sibling->attach_state & PERF_ATTACH_CONTEXT) {
			add_event_to_groups(sibling, event->ctx);

			if (sibling->state == PERF_EVENT_STATE_ACTIVE)
				list_add_tail(&sibling->active_list, get_event_list(sibling));
		}

		WARN_ON_ONCE(sibling->ctx != event->ctx);
	}

out:
	for_each_sibling_event(tmp, leader)
		perf_event__header_size(tmp);

	perf_event__header_size(leader);
}

static void sync_child_event(struct perf_event *child_event);

static void perf_child_detach(struct perf_event *event)
{
	struct perf_event *parent_event = event->parent;

	if (!(event->attach_state & PERF_ATTACH_CHILD))
		return;

	event->attach_state &= ~PERF_ATTACH_CHILD;

	if (WARN_ON_ONCE(!parent_event))
		return;

	/*
	 * Can't check this from an IPI, the holder is likey another CPU.
	 *
	lockdep_assert_held(&parent_event->child_mutex);
	 */

	sync_child_event(event);
	list_del_init(&event->child_list);
}

static bool is_orphaned_event(struct perf_event *event)
{
	return event->state == PERF_EVENT_STATE_DEAD;
}

static inline int
event_filter_match(struct perf_event *event)
{
	return (event->cpu == -1 || event->cpu == smp_processor_id()) &&
	       perf_cgroup_match(event);
}

static inline bool is_event_in_freq_mode(struct perf_event *event)
{
	return event->attr.freq && event->attr.sample_freq;
}

static void
event_sched_out(struct perf_event *event, struct perf_event_context *ctx)
{
	struct perf_event_pmu_context *epc = event->pmu_ctx;
	struct perf_cpu_pmu_context *cpc = this_cpc(epc->pmu);
	enum perf_event_state state = PERF_EVENT_STATE_INACTIVE;

	// XXX cpc serialization, probably per-cpu IRQ disabled

	WARN_ON_ONCE(event->ctx != ctx);
	lockdep_assert_held(&ctx->lock);

	if (event->state != PERF_EVENT_STATE_ACTIVE)
		return;

	/*
	 * Asymmetry; we only schedule events _IN_ through ctx_sched_in(), but
	 * we can schedule events _OUT_ individually through things like
	 * __perf_remove_from_context().
	 */
	list_del_init(&event->active_list);

	perf_pmu_disable(event->pmu);

	event->pmu->del(event, 0);
	event->oncpu = -1;

	if (event->pending_disable) {
		event->pending_disable = 0;
		perf_cgroup_event_disable(event, ctx);
		state = PERF_EVENT_STATE_OFF;
	}

	perf_event_set_state(event, state);

	if (!is_software_event(event))
		cpc->active_oncpu--;
	if (is_event_in_freq_mode(event)) {
		ctx->nr_freq--;
		epc->nr_freq--;
	}
	if (event->attr.exclusive || !cpc->active_oncpu)
		cpc->exclusive = 0;

	perf_pmu_enable(event->pmu);
}

static void
group_sched_out(struct perf_event *group_event, struct perf_event_context *ctx)
{
	struct perf_event *event;

	if (group_event->state != PERF_EVENT_STATE_ACTIVE)
		return;

	perf_assert_pmu_disabled(group_event->pmu_ctx->pmu);

	event_sched_out(group_event, ctx);

	/*
	 * Schedule out siblings (if any):
	 */
	for_each_sibling_event(event, group_event)
		event_sched_out(event, ctx);
}

static inline void
__ctx_time_update(struct perf_cpu_context *cpuctx, struct perf_event_context *ctx, bool final)
{
	if (ctx->is_active & EVENT_TIME) {
		if (ctx->is_active & EVENT_FROZEN)
			return;
		update_context_time(ctx);
		update_cgrp_time_from_cpuctx(cpuctx, final);
	}
}

static inline void
ctx_time_update(struct perf_cpu_context *cpuctx, struct perf_event_context *ctx)
{
	__ctx_time_update(cpuctx, ctx, false);
}

/*
 * To be used inside perf_ctx_lock() / perf_ctx_unlock(). Lasts until perf_ctx_unlock().
 */
static inline void
ctx_time_freeze(struct perf_cpu_context *cpuctx, struct perf_event_context *ctx)
{
	ctx_time_update(cpuctx, ctx);
	if (ctx->is_active & EVENT_TIME)
		ctx->is_active |= EVENT_FROZEN;
}

static inline void
ctx_time_update_event(struct perf_event_context *ctx, struct perf_event *event)
{
	if (ctx->is_active & EVENT_TIME) {
		if (ctx->is_active & EVENT_FROZEN)
			return;
		update_context_time(ctx);
		update_cgrp_time_from_event(event);
	}
}

#define DETACH_GROUP	0x01UL
#define DETACH_CHILD	0x02UL
#define DETACH_EXIT	0x04UL
#define DETACH_REVOKE	0x08UL
#define DETACH_DEAD	0x10UL

/*
 * Cross CPU call to remove a performance event
 *
 * We disable the event on the hardware level first. After that we
 * remove it from the context list.
 */
static void
__perf_remove_from_context(struct perf_event *event,
			   struct perf_cpu_context *cpuctx,
			   struct perf_event_context *ctx,
			   void *info)
{
	struct perf_event_pmu_context *pmu_ctx = event->pmu_ctx;
	enum perf_event_state state = PERF_EVENT_STATE_OFF;
	unsigned long flags = (unsigned long)info;

	ctx_time_update(cpuctx, ctx);

	/*
	 * Ensure event_sched_out() switches to OFF, at the very least
	 * this avoids raising perf_pending_task() at this time.
	 */
	if (flags & DETACH_EXIT)
		state = PERF_EVENT_STATE_EXIT;
	if (flags & DETACH_REVOKE)
		state = PERF_EVENT_STATE_REVOKED;
	if (flags & DETACH_DEAD)
		state = PERF_EVENT_STATE_DEAD;

	event_sched_out(event, ctx);

	if (event->state > PERF_EVENT_STATE_OFF)
		perf_cgroup_event_disable(event, ctx);

	perf_event_set_state(event, min(event->state, state));

	if (flags & DETACH_GROUP)
		perf_group_detach(event);
	if (flags & DETACH_CHILD)
		perf_child_detach(event);
	list_del_event(event, ctx);

	if (!pmu_ctx->nr_events) {
		pmu_ctx->rotate_necessary = 0;

		if (ctx->task && ctx->is_active) {
			struct perf_cpu_pmu_context *cpc = this_cpc(pmu_ctx->pmu);

			WARN_ON_ONCE(cpc->task_epc && cpc->task_epc != pmu_ctx);
			cpc->task_epc = NULL;
		}
	}

	if (!ctx->nr_events && ctx->is_active) {
		if (ctx == &cpuctx->ctx)
			update_cgrp_time_from_cpuctx(cpuctx, true);

		ctx->is_active = 0;
		if (ctx->task) {
			WARN_ON_ONCE(cpuctx->task_ctx != ctx);
			cpuctx->task_ctx = NULL;
		}
	}
}

/*
 * Remove the event from a task's (or a CPU's) list of events.
 *
 * If event->ctx is a cloned context, callers must make sure that
 * every task struct that event->ctx->task could possibly point to
 * remains valid.  This is OK when called from perf_release since
 * that only calls us on the top-level context, which can't be a clone.
 * When called from perf_event_exit_task, it's OK because the
 * context has been detached from its task.
 */
static void perf_remove_from_context(struct perf_event *event, unsigned long flags)
{
	struct perf_event_context *ctx = event->ctx;

	lockdep_assert_held(&ctx->mutex);

	/*
	 * Because of perf_event_exit_task(), perf_remove_from_context() ought
	 * to work in the face of TASK_TOMBSTONE, unlike every other
	 * event_function_call() user.
	 */
	raw_spin_lock_irq(&ctx->lock);
	if (!ctx->is_active) {
		__perf_remove_from_context(event, this_cpu_ptr(&perf_cpu_context),
					   ctx, (void *)flags);
		raw_spin_unlock_irq(&ctx->lock);
		return;
	}
	raw_spin_unlock_irq(&ctx->lock);

	event_function_call(event, __perf_remove_from_context, (void *)flags);
}

static void __event_disable(struct perf_event *event,
			    struct perf_event_context *ctx,
			    enum perf_event_state state)
{
	event_sched_out(event, ctx);
	perf_cgroup_event_disable(event, ctx);
	perf_event_set_state(event, state);
}

/*
 * Cross CPU call to disable a performance event
 */
static void __perf_event_disable(struct perf_event *event,
				 struct perf_cpu_context *cpuctx,
				 struct perf_event_context *ctx,
				 void *info)
{
	if (event->state < PERF_EVENT_STATE_INACTIVE)
		return;

	perf_pmu_disable(event->pmu_ctx->pmu);
	ctx_time_update_event(ctx, event);

	/*
	 * When disabling a group leader, the whole group becomes ineligible
	 * to run, so schedule out the full group.
	 */
	if (event == event->group_leader)
		group_sched_out(event, ctx);

	/*
	 * But only mark the leader OFF; the siblings will remain
	 * INACTIVE.
	 */
	__event_disable(event, ctx, PERF_EVENT_STATE_OFF);

	perf_pmu_enable(event->pmu_ctx->pmu);
}

/*
 * Disable an event.
 *
 * If event->ctx is a cloned context, callers must make sure that
 * every task struct that event->ctx->task could possibly point to
 * remains valid.  This condition is satisfied when called through
 * perf_event_for_each_child or perf_event_for_each because they
 * hold the top-level event's child_mutex, so any descendant that
 * goes to exit will block in perf_event_exit_event().
 *
 * When called from perf_pending_disable it's OK because event->ctx
 * is the current context on this CPU and preemption is disabled,
 * hence we can't get into perf_event_task_sched_out for this context.
 */
static void _perf_event_disable(struct perf_event *event)
{
	struct perf_event_context *ctx = event->ctx;

	raw_spin_lock_irq(&ctx->lock);
	if (event->state <= PERF_EVENT_STATE_OFF) {
		raw_spin_unlock_irq(&ctx->lock);
		return;
	}
	raw_spin_unlock_irq(&ctx->lock);

	event_function_call(event, __perf_event_disable, NULL);
}

void perf_event_disable_local(struct perf_event *event)
{
	event_function_local(event, __perf_event_disable, NULL);
}

/*
 * Strictly speaking kernel users cannot create groups and therefore this
 * interface does not need the perf_event_ctx_lock() magic.
 */
void perf_event_disable(struct perf_event *event)
{
	struct perf_event_context *ctx;

	ctx = perf_event_ctx_lock(event);
	_perf_event_disable(event);
	perf_event_ctx_unlock(event, ctx);
}
EXPORT_SYMBOL_GPL(perf_event_disable);

void perf_event_disable_inatomic(struct perf_event *event)
{
	event->pending_disable = 1;
	irq_work_queue(&event->pending_disable_irq);
}

#define MAX_INTERRUPTS (~0ULL)

static void perf_log_throttle(struct perf_event *event, int enable);
static void perf_log_itrace_start(struct perf_event *event);

static void perf_event_unthrottle(struct perf_event *event, bool start)
{
	if (event->state != PERF_EVENT_STATE_ACTIVE)
		return;

	event->hw.interrupts = 0;
	if (start)
		event->pmu->start(event, 0);
	if (event == event->group_leader)
		perf_log_throttle(event, 1);
}

static void perf_event_throttle(struct perf_event *event)
{
	if (event->state != PERF_EVENT_STATE_ACTIVE)
		return;

	event->hw.interrupts = MAX_INTERRUPTS;
	event->pmu->stop(event, 0);
	if (event == event->group_leader)
		perf_log_throttle(event, 0);
}

static void perf_event_unthrottle_group(struct perf_event *event, bool skip_start_event)
{
	struct perf_event *sibling, *leader = event->group_leader;

	perf_event_unthrottle(leader, skip_start_event ? leader != event : true);
	for_each_sibling_event(sibling, leader)
		perf_event_unthrottle(sibling, skip_start_event ? sibling != event : true);
}

static void perf_event_throttle_group(struct perf_event *event)
{
	struct perf_event *sibling, *leader = event->group_leader;

	perf_event_throttle(leader);
	for_each_sibling_event(sibling, leader)
		perf_event_throttle(sibling);
}

static int
event_sched_in(struct perf_event *event, struct perf_event_context *ctx)
{
	struct perf_event_pmu_context *epc = event->pmu_ctx;
	struct perf_cpu_pmu_context *cpc = this_cpc(epc->pmu);
	int ret = 0;

	WARN_ON_ONCE(event->ctx != ctx);

	lockdep_assert_held(&ctx->lock);

	if (event->state <= PERF_EVENT_STATE_OFF)
		return 0;

	WRITE_ONCE(event->oncpu, smp_processor_id());
	/*
	 * Order event::oncpu write to happen before the ACTIVE state is
	 * visible. This allows perf_event_{stop,read}() to observe the correct
	 * ->oncpu if it sees ACTIVE.
	 */
	smp_wmb();
	perf_event_set_state(event, PERF_EVENT_STATE_ACTIVE);

	/*
	 * Unthrottle events, since we scheduled we might have missed several
	 * ticks already, also for a heavily scheduling task there is little
	 * guarantee it'll get a tick in a timely manner.
	 */
	if (unlikely(event->hw.interrupts == MAX_INTERRUPTS))
		perf_event_unthrottle(event, false);

	perf_pmu_disable(event->pmu);

	perf_log_itrace_start(event);

	if (event->pmu->add(event, PERF_EF_START)) {
		perf_event_set_state(event, PERF_EVENT_STATE_INACTIVE);
		event->oncpu = -1;
		ret = -EAGAIN;
		goto out;
	}

	if (!is_software_event(event))
		cpc->active_oncpu++;
	if (is_event_in_freq_mode(event)) {
		ctx->nr_freq++;
		epc->nr_freq++;
	}
	if (event->attr.exclusive)
		cpc->exclusive = 1;

out:
	perf_pmu_enable(event->pmu);

	return ret;
}

static int
group_sched_in(struct perf_event *group_event, struct perf_event_context *ctx)
{
	struct perf_event *event, *partial_group = NULL;
	struct pmu *pmu = group_event->pmu_ctx->pmu;

	if (group_event->state == PERF_EVENT_STATE_OFF)
		return 0;

	pmu->start_txn(pmu, PERF_PMU_TXN_ADD);

	if (event_sched_in(group_event, ctx))
		goto error;

	/*
	 * Schedule in siblings as one group (if any):
	 */
	for_each_sibling_event(event, group_event) {
		if (event_sched_in(event, ctx)) {
			partial_group = event;
			goto group_error;
		}
	}

	if (!pmu->commit_txn(pmu))
		return 0;

group_error:
	/*
	 * Groups can be scheduled in as one unit only, so undo any
	 * partial group before returning:
	 * The events up to the failed event are scheduled out normally.
	 */
	for_each_sibling_event(event, group_event) {
		if (event == partial_group)
			break;

		event_sched_out(event, ctx);
	}
	event_sched_out(group_event, ctx);

error:
	pmu->cancel_txn(pmu);
	return -EAGAIN;
}

/*
 * Work out whether we can put this event group on the CPU now.
 */
static int group_can_go_on(struct perf_event *event, int can_add_hw)
{
	struct perf_event_pmu_context *epc = event->pmu_ctx;
	struct perf_cpu_pmu_context *cpc = this_cpc(epc->pmu);

	/*
	 * Groups consisting entirely of software events can always go on.
	 */
	if (event->group_caps & PERF_EV_CAP_SOFTWARE)
		return 1;
	/*
	 * If an exclusive group is already on, no other hardware
	 * events can go on.
	 */
	if (cpc->exclusive)
		return 0;
	/*
	 * If this group is exclusive and there are already
	 * events on the CPU, it can't go on.
	 */
	if (event->attr.exclusive && !list_empty(get_event_list(event)))
		return 0;
	/*
	 * Otherwise, try to add it if all previous groups were able
	 * to go on.
	 */
	return can_add_hw;
}

static void add_event_to_ctx(struct perf_event *event,
			       struct perf_event_context *ctx)
{
	list_add_event(event, ctx);
	perf_group_attach(event);
}

static void task_ctx_sched_out(struct perf_event_context *ctx,
			       struct pmu *pmu,
			       enum event_type_t event_type)
{
	struct perf_cpu_context *cpuctx = this_cpu_ptr(&perf_cpu_context);

	if (!cpuctx->task_ctx)
		return;

	if (WARN_ON_ONCE(ctx != cpuctx->task_ctx))
		return;

	ctx_sched_out(ctx, pmu, event_type);
}

static void perf_event_sched_in(struct perf_cpu_context *cpuctx,
				struct perf_event_context *ctx,
				struct pmu *pmu)
{
	ctx_sched_in(&cpuctx->ctx, pmu, EVENT_PINNED);
	if (ctx)
		 ctx_sched_in(ctx, pmu, EVENT_PINNED);
	ctx_sched_in(&cpuctx->ctx, pmu, EVENT_FLEXIBLE);
	if (ctx)
		 ctx_sched_in(ctx, pmu, EVENT_FLEXIBLE);
}

/*
 * We want to maintain the following priority of scheduling:
 *  - CPU pinned (EVENT_CPU | EVENT_PINNED)
 *  - task pinned (EVENT_PINNED)
 *  - CPU flexible (EVENT_CPU | EVENT_FLEXIBLE)
 *  - task flexible (EVENT_FLEXIBLE).
 *
 * In order to avoid unscheduling and scheduling back in everything every
 * time an event is added, only do it for the groups of equal priority and
 * below.
 *
 * This can be called after a batch operation on task events, in which case
 * event_type is a bit mask of the types of events involved. For CPU events,
 * event_type is only either EVENT_PINNED or EVENT_FLEXIBLE.
 */
static void ctx_resched(struct perf_cpu_context *cpuctx,
			struct perf_event_context *task_ctx,
			struct pmu *pmu, enum event_type_t event_type)
{
	bool cpu_event = !!(event_type & EVENT_CPU);
	struct perf_event_pmu_context *epc;

	/*
	 * If pinned groups are involved, flexible groups also need to be
	 * scheduled out.
	 */
	if (event_type & EVENT_PINNED)
		event_type |= EVENT_FLEXIBLE;

	event_type &= EVENT_ALL;

	for_each_epc(epc, &cpuctx->ctx, pmu, false)
		perf_pmu_disable(epc->pmu);

	if (task_ctx) {
		for_each_epc(epc, task_ctx, pmu, false)
			perf_pmu_disable(epc->pmu);

		task_ctx_sched_out(task_ctx, pmu, event_type);
	}

	/*
	 * Decide which cpu ctx groups to schedule out based on the types
	 * of events that caused rescheduling:
	 *  - EVENT_CPU: schedule out corresponding groups;
	 *  - EVENT_PINNED task events: schedule out EVENT_FLEXIBLE groups;
	 *  - otherwise, do nothing more.
	 */
	if (cpu_event)
		ctx_sched_out(&cpuctx->ctx, pmu, event_type);
	else if (event_type & EVENT_PINNED)
		ctx_sched_out(&cpuctx->ctx, pmu, EVENT_FLEXIBLE);

	perf_event_sched_in(cpuctx, task_ctx, pmu);

	for_each_epc(epc, &cpuctx->ctx, pmu, false)
		perf_pmu_enable(epc->pmu);

	if (task_ctx) {
		for_each_epc(epc, task_ctx, pmu, false)
			perf_pmu_enable(epc->pmu);
	}
}

void perf_pmu_resched(struct pmu *pmu)
{
	struct perf_cpu_context *cpuctx = this_cpu_ptr(&perf_cpu_context);
	struct perf_event_context *task_ctx = cpuctx->task_ctx;

	perf_ctx_lock(cpuctx, task_ctx);
	ctx_resched(cpuctx, task_ctx, pmu, EVENT_ALL|EVENT_CPU);
	perf_ctx_unlock(cpuctx, task_ctx);
}

/*
 * Cross CPU call to install and enable a performance event
 *
 * Very similar to remote_function() + event_function() but cannot assume that
 * things like ctx->is_active and cpuctx->task_ctx are set.
 */
static int  __perf_install_in_context(void *info)
{
	struct perf_event *event = info;
	struct perf_event_context *ctx = event->ctx;
	struct perf_cpu_context *cpuctx = this_cpu_ptr(&perf_cpu_context);
	struct perf_event_context *task_ctx = cpuctx->task_ctx;
	bool reprogram = true;
	int ret = 0;

	raw_spin_lock(&cpuctx->ctx.lock);
	if (ctx->task) {
		raw_spin_lock(&ctx->lock);
		task_ctx = ctx;

		reprogram = (ctx->task == current);

		/*
		 * If the task is running, it must be running on this CPU,
		 * otherwise we cannot reprogram things.
		 *
		 * If its not running, we don't care, ctx->lock will
		 * serialize against it becoming runnable.
		 */
		if (task_curr(ctx->task) && !reprogram) {
			ret = -ESRCH;
			goto unlock;
		}

		WARN_ON_ONCE(reprogram && cpuctx->task_ctx && cpuctx->task_ctx != ctx);
	} else if (task_ctx) {
		raw_spin_lock(&task_ctx->lock);
	}

#ifdef CONFIG_CGROUP_PERF
	if (event->state > PERF_EVENT_STATE_OFF && is_cgroup_event(event)) {
		/*
		 * If the current cgroup doesn't match the event's
		 * cgroup, we should not try to schedule it.
		 */
		struct perf_cgroup *cgrp = perf_cgroup_from_task(current, ctx);
		reprogram = cgroup_is_descendant(cgrp->css.cgroup,
					event->cgrp->css.cgroup);
	}
#endif

	if (reprogram) {
		ctx_time_freeze(cpuctx, ctx);
		add_event_to_ctx(event, ctx);
		ctx_resched(cpuctx, task_ctx, event->pmu_ctx->pmu,
			    get_event_type(event));
	} else {
		add_event_to_ctx(event, ctx);
	}

unlock:
	perf_ctx_unlock(cpuctx, task_ctx);

	return ret;
}

static bool exclusive_event_installable(struct perf_event *event,
					struct perf_event_context *ctx);

/*
 * Attach a performance event to a context.
 *
 * Very similar to event_function_call, see comment there.
 */
static void
perf_install_in_context(struct perf_event_context *ctx,
			struct perf_event *event,
			int cpu)
{
	struct task_struct *task = READ_ONCE(ctx->task);

	lockdep_assert_held(&ctx->mutex);

	WARN_ON_ONCE(!exclusive_event_installable(event, ctx));

	if (event->cpu != -1)
		WARN_ON_ONCE(event->cpu != cpu);

	/*
	 * Ensures that if we can observe event->ctx, both the event and ctx
	 * will be 'complete'. See perf_iterate_sb_cpu().
	 */
	smp_store_release(&event->ctx, ctx);

	/*
	 * perf_event_attr::disabled events will not run and can be initialized
	 * without IPI. Except when this is the first event for the context, in
	 * that case we need the magic of the IPI to set ctx->is_active.
	 *
	 * The IOC_ENABLE that is sure to follow the creation of a disabled
	 * event will issue the IPI and reprogram the hardware.
	 */
	if (__perf_effective_state(event) == PERF_EVENT_STATE_OFF &&
	    ctx->nr_events && !is_cgroup_event(event)) {
		raw_spin_lock_irq(&ctx->lock);
		if (ctx->task == TASK_TOMBSTONE) {
			raw_spin_unlock_irq(&ctx->lock);
			return;
		}
		add_event_to_ctx(event, ctx);
		raw_spin_unlock_irq(&ctx->lock);
		return;
	}

	if (!task) {
		cpu_function_call(cpu, __perf_install_in_context, event);
		return;
	}

	/*
	 * Should not happen, we validate the ctx is still alive before calling.
	 */
	if (WARN_ON_ONCE(task == TASK_TOMBSTONE))
		return;

	/*
	 * Installing events is tricky because we cannot rely on ctx->is_active
	 * to be set in case this is the nr_events 0 -> 1 transition.
	 *
	 * Instead we use task_curr(), which tells us if the task is running.
	 * However, since we use task_curr() outside of rq::lock, we can race
	 * against the actual state. This means the result can be wrong.
	 *
	 * If we get a false positive, we retry, this is harmless.
	 *
	 * If we get a false negative, things are complicated. If we are after
	 * perf_event_context_sched_in() ctx::lock will serialize us, and the
	 * value must be correct. If we're before, it doesn't matter since
	 * perf_event_context_sched_in() will program the counter.
	 *
	 * However, this hinges on the remote context switch having observed
	 * our task->perf_event_ctxp[] store, such that it will in fact take
	 * ctx::lock in perf_event_context_sched_in().
	 *
	 * We do this by task_function_call(), if the IPI fails to hit the task
	 * we know any future context switch of task must see the
	 * perf_event_ctpx[] store.
	 */

	/*
	 * This smp_mb() orders the task->perf_event_ctxp[] store with the
	 * task_cpu() load, such that if the IPI then does not find the task
	 * running, a future context switch of that task must observe the
	 * store.
	 */
	smp_mb();
again:
	if (!task_function_call(task, __perf_install_in_context, event))
		return;

	raw_spin_lock_irq(&ctx->lock);
	task = ctx->task;
	if (WARN_ON_ONCE(task == TASK_TOMBSTONE)) {
		/*
		 * Cannot happen because we already checked above (which also
		 * cannot happen), and we hold ctx->mutex, which serializes us
		 * against perf_event_exit_task_context().
		 */
		raw_spin_unlock_irq(&ctx->lock);
		return;
	}
	/*
	 * If the task is not running, ctx->lock will avoid it becoming so,
	 * thus we can safely install the event.
	 */
	if (task_curr(task)) {
		raw_spin_unlock_irq(&ctx->lock);
		goto again;
	}
	add_event_to_ctx(event, ctx);
	raw_spin_unlock_irq(&ctx->lock);
}

/*
 * Cross CPU call to enable a performance event
 */
static void __perf_event_enable(struct perf_event *event,
				struct perf_cpu_context *cpuctx,
				struct perf_event_context *ctx,
				void *info)
{
	struct perf_event *leader = event->group_leader;
	struct perf_event_context *task_ctx;

	if (event->state >= PERF_EVENT_STATE_INACTIVE ||
	    event->state <= PERF_EVENT_STATE_ERROR)
		return;

	ctx_time_freeze(cpuctx, ctx);

	perf_event_set_state(event, PERF_EVENT_STATE_INACTIVE);
	perf_cgroup_event_enable(event, ctx);

	if (!ctx->is_active)
		return;

	if (!event_filter_match(event))
		return;

	/*
	 * If the event is in a group and isn't the group leader,
	 * then don't put it on unless the group is on.
	 */
	if (leader != event && leader->state != PERF_EVENT_STATE_ACTIVE)
		return;

	task_ctx = cpuctx->task_ctx;
	if (ctx->task)
		WARN_ON_ONCE(task_ctx != ctx);

	ctx_resched(cpuctx, task_ctx, event->pmu_ctx->pmu, get_event_type(event));
}

/*
 * Enable an event.
 *
 * If event->ctx is a cloned context, callers must make sure that
 * every task struct that event->ctx->task could possibly point to
 * remains valid.  This condition is satisfied when called through
 * perf_event_for_each_child or perf_event_for_each as described
 * for perf_event_disable.
 */
static void _perf_event_enable(struct perf_event *event)
{
	struct perf_event_context *ctx = event->ctx;

	raw_spin_lock_irq(&ctx->lock);
	if (event->state >= PERF_EVENT_STATE_INACTIVE ||
	    event->state <  PERF_EVENT_STATE_ERROR) {
out:
		raw_spin_unlock_irq(&ctx->lock);
		return;
	}

	/*
	 * If the event is in error state, clear that first.
	 *
	 * That way, if we see the event in error state below, we know that it
	 * has gone back into error state, as distinct from the task having
	 * been scheduled away before the cross-call arrived.
	 */
	if (event->state == PERF_EVENT_STATE_ERROR) {
		/*
		 * Detached SIBLING events cannot leave ERROR state.
		 */
		if (event->event_caps & PERF_EV_CAP_SIBLING &&
		    event->group_leader == event)
			goto out;

		event->state = PERF_EVENT_STATE_OFF;
	}
	raw_spin_unlock_irq(&ctx->lock);

	event_function_call(event, __perf_event_enable, NULL);
}

/*
 * See perf_event_disable();
 */
void perf_event_enable(struct perf_event *event)
{
	struct perf_event_context *ctx;

	ctx = perf_event_ctx_lock(event);
	_perf_event_enable(event);
	perf_event_ctx_unlock(event, ctx);
}
EXPORT_SYMBOL_GPL(perf_event_enable);

struct stop_event_data {
	struct perf_event	*event;
	unsigned int		restart;
};

static int __perf_event_stop(void *info)
{
	struct stop_event_data *sd = info;
	struct perf_event *event = sd->event;

	/* if it's already INACTIVE, do nothing */
	if (READ_ONCE(event->state) != PERF_EVENT_STATE_ACTIVE)
		return 0;

	/* matches smp_wmb() in event_sched_in() */
	smp_rmb();

	/*
	 * There is a window with interrupts enabled before we get here,
	 * so we need to check again lest we try to stop another CPU's event.
	 */
	if (READ_ONCE(event->oncpu) != smp_processor_id())
		return -EAGAIN;

	event->pmu->stop(event, PERF_EF_UPDATE);

	/*
	 * May race with the actual stop (through perf_pmu_output_stop()),
	 * but it is only used for events with AUX ring buffer, and such
	 * events will refuse to restart because of rb::aux_mmap_count==0,
	 * see comments in perf_aux_output_begin().
	 *
	 * Since this is happening on an event-local CPU, no trace is lost
	 * while restarting.
	 */
	if (sd->restart)
		event->pmu->start(event, 0);

	return 0;
}

static int perf_event_stop(struct perf_event *event, int restart)
{
	struct stop_event_data sd = {
		.event		= event,
		.restart	= restart,
	};
	int ret = 0;

	do {
		if (READ_ONCE(event->state) != PERF_EVENT_STATE_ACTIVE)
			return 0;

		/* matches smp_wmb() in event_sched_in() */
		smp_rmb();

		/*
		 * We only want to restart ACTIVE events, so if the event goes
		 * inactive here (event->oncpu==-1), there's nothing more to do;
		 * fall through with ret==-ENXIO.
		 */
		ret = cpu_function_call(READ_ONCE(event->oncpu),
					__perf_event_stop, &sd);
	} while (ret == -EAGAIN);

	return ret;
}

/*
 * In order to contain the amount of racy and tricky in the address filter
 * configuration management, it is a two part process:
 *
 * (p1) when userspace mappings change as a result of (1) or (2) or (3) below,
 *      we update the addresses of corresponding vmas in
 *	event::addr_filter_ranges array and bump the event::addr_filters_gen;
 * (p2) when an event is scheduled in (pmu::add), it calls
 *      perf_event_addr_filters_sync() which calls pmu::addr_filters_sync()
 *      if the generation has changed since the previous call.
 *
 * If (p1) happens while the event is active, we restart it to force (p2).
 *
 * (1) perf_addr_filters_apply(): adjusting filters' offsets based on
 *     pre-existing mappings, called once when new filters arrive via SET_FILTER
 *     ioctl;
 * (2) perf_addr_filters_adjust(): adjusting filters' offsets based on newly
 *     registered mapping, called for every new mmap(), with mm::mmap_lock down
 *     for reading;
 * (3) perf_event_addr_filters_exec(): clearing filters' offsets in the process
 *     of exec.
 */
void perf_event_addr_filters_sync(struct perf_event *event)
{
	struct perf_addr_filters_head *ifh = perf_event_addr_filters(event);

	if (!has_addr_filter(event))
		return;

	raw_spin_lock(&ifh->lock);
	if (event->addr_filters_gen != event->hw.addr_filters_gen) {
		event->pmu->addr_filters_sync(event);
		event->hw.addr_filters_gen = event->addr_filters_gen;
	}
	raw_spin_unlock(&ifh->lock);
}
EXPORT_SYMBOL_GPL(perf_event_addr_filters_sync);

static int _perf_event_refresh(struct perf_event *event, int refresh)
{
	/*
	 * not supported on inherited events
	 */
	if (event->attr.inherit || !is_sampling_event(event))
		return -EINVAL;

	atomic_add(refresh, &event->event_limit);
	_perf_event_enable(event);

	return 0;
}

/*
 * See perf_event_disable()
 */
int perf_event_refresh(struct perf_event *event, int refresh)
{
	struct perf_event_context *ctx;
	int ret;

	ctx = perf_event_ctx_lock(event);
	ret = _perf_event_refresh(event, refresh);
	perf_event_ctx_unlock(event, ctx);

	return ret;
}
EXPORT_SYMBOL_GPL(perf_event_refresh);

static int perf_event_modify_breakpoint(struct perf_event *bp,
					 struct perf_event_attr *attr)
{
	int err;

	_perf_event_disable(bp);

	err = modify_user_hw_breakpoint_check(bp, attr, true);

	if (!bp->attr.disabled)
		_perf_event_enable(bp);

	return err;
}

/*
 * Copy event-type-independent attributes that may be modified.
 */
static void perf_event_modify_copy_attr(struct perf_event_attr *to,
					const struct perf_event_attr *from)
{
	to->sig_data = from->sig_data;
}

static int perf_event_modify_attr(struct perf_event *event,
				  struct perf_event_attr *attr)
{
	int (*func)(struct perf_event *, struct perf_event_attr *);
	struct perf_event *child;
	int err;

	if (event->attr.type != attr->type)
		return -EINVAL;

	switch (event->attr.type) {
	case PERF_TYPE_BREAKPOINT:
		func = perf_event_modify_breakpoint;
		break;
	default:
		/* Place holder for future additions. */
		return -EOPNOTSUPP;
	}

	WARN_ON_ONCE(event->ctx->parent_ctx);

	mutex_lock(&event->child_mutex);
	/*
	 * Event-type-independent attributes must be copied before event-type
	 * modification, which will validate that final attributes match the
	 * source attributes after all relevant attributes have been copied.
	 */
	perf_event_modify_copy_attr(&event->attr, attr);
	err = func(event, attr);
	if (err)
		goto out;
	list_for_each_entry(child, &event->child_list, child_list) {
		perf_event_modify_copy_attr(&child->attr, attr);
		err = func(child, attr);
		if (err)
			goto out;
	}
out:
	mutex_unlock(&event->child_mutex);
	return err;
}

static void __pmu_ctx_sched_out(struct perf_event_pmu_context *pmu_ctx,
				enum event_type_t event_type)
{
	struct perf_event_context *ctx = pmu_ctx->ctx;
	struct perf_event *event, *tmp;
	struct pmu *pmu = pmu_ctx->pmu;

	if (ctx->task && !(ctx->is_active & EVENT_ALL)) {
		struct perf_cpu_pmu_context *cpc = this_cpc(pmu);

		WARN_ON_ONCE(cpc->task_epc && cpc->task_epc != pmu_ctx);
		cpc->task_epc = NULL;
	}

	if (!(event_type & EVENT_ALL))
		return;

	perf_pmu_disable(pmu);
	if (event_type & EVENT_PINNED) {
		list_for_each_entry_safe(event, tmp,
					 &pmu_ctx->pinned_active,
					 active_list)
			group_sched_out(event, ctx);
	}

	if (event_type & EVENT_FLEXIBLE) {
		list_for_each_entry_safe(event, tmp,
					 &pmu_ctx->flexible_active,
					 active_list)
			group_sched_out(event, ctx);
		/*
		 * Since we cleared EVENT_FLEXIBLE, also clear
		 * rotate_necessary, is will be reset by
		 * ctx_flexible_sched_in() when needed.
		 */
		pmu_ctx->rotate_necessary = 0;
	}
	perf_pmu_enable(pmu);
}

/*
 * Be very careful with the @pmu argument since this will change ctx state.
 * The @pmu argument works for ctx_resched(), because that is symmetric in
 * ctx_sched_out() / ctx_sched_in() usage and the ctx state ends up invariant.
 *
 * However, if you were to be asymmetrical, you could end up with messed up
 * state, eg. ctx->is_active cleared even though most EPCs would still actually
 * be active.
 */
static void
ctx_sched_out(struct perf_event_context *ctx, struct pmu *pmu, enum event_type_t event_type)
{
	struct perf_cpu_context *cpuctx = this_cpu_ptr(&perf_cpu_context);
	struct perf_event_pmu_context *pmu_ctx;
	int is_active = ctx->is_active;
	bool cgroup = event_type & EVENT_CGROUP;

	event_type &= ~EVENT_CGROUP;

	lockdep_assert_held(&ctx->lock);

	if (likely(!ctx->nr_events)) {
		/*
		 * See __perf_remove_from_context().
		 */
		WARN_ON_ONCE(ctx->is_active);
		if (ctx->task)
			WARN_ON_ONCE(cpuctx->task_ctx);
		return;
	}

	/*
	 * Always update time if it was set; not only when it changes.
	 * Otherwise we can 'forget' to update time for any but the last
	 * context we sched out. For example:
	 *
	 *   ctx_sched_out(.event_type = EVENT_FLEXIBLE)
	 *   ctx_sched_out(.event_type = EVENT_PINNED)
	 *
	 * would only update time for the pinned events.
	 */
	__ctx_time_update(cpuctx, ctx, ctx == &cpuctx->ctx);

	/*
	 * CPU-release for the below ->is_active store,
	 * see __load_acquire() in perf_event_time_now()
	 */
	barrier();
	ctx->is_active &= ~event_type;

	if (!(ctx->is_active & EVENT_ALL)) {
		/*
		 * For FROZEN, preserve TIME|FROZEN such that perf_event_time_now()
		 * does not observe a hole. perf_ctx_unlock() will clean up.
		 */
		if (ctx->is_active & EVENT_FROZEN)
			ctx->is_active &= EVENT_TIME_FROZEN;
		else
			ctx->is_active = 0;
	}

	if (ctx->task) {
		WARN_ON_ONCE(cpuctx->task_ctx != ctx);
		if (!(ctx->is_active & EVENT_ALL))
			cpuctx->task_ctx = NULL;
	}

	is_active ^= ctx->is_active; /* changed bits */

	for_each_epc(pmu_ctx, ctx, pmu, cgroup)
		__pmu_ctx_sched_out(pmu_ctx, is_active);
}

/*
 * Test whether two contexts are equivalent, i.e. whether they have both been
 * cloned from the same version of the same context.
 *
 * Equivalence is measured using a generation number in the context that is
 * incremented on each modification to it; see unclone_ctx(), list_add_event()
 * and list_del_event().
 */
static int context_equiv(struct perf_event_context *ctx1,
			 struct perf_event_context *ctx2)
{
	lockdep_assert_held(&ctx1->lock);
	lockdep_assert_held(&ctx2->lock);

	/* Pinning disables the swap optimization */
	if (ctx1->pin_count || ctx2->pin_count)
		return 0;

	/* If ctx1 is the parent of ctx2 */
	if (ctx1 == ctx2->parent_ctx && ctx1->generation == ctx2->parent_gen)
		return 1;

	/* If ctx2 is the parent of ctx1 */
	if (ctx1->parent_ctx == ctx2 && ctx1->parent_gen == ctx2->generation)
		return 1;

	/*
	 * If ctx1 and ctx2 have the same parent; we flatten the parent
	 * hierarchy, see perf_event_init_context().
	 */
	if (ctx1->parent_ctx && ctx1->parent_ctx == ctx2->parent_ctx &&
			ctx1->parent_gen == ctx2->parent_gen)
		return 1;

	/* Unmatched */
	return 0;
}

static void __perf_event_sync_stat(struct perf_event *event,
				     struct perf_event *next_event)
{
	u64 value;

	if (!event->attr.inherit_stat)
		return;

	/*
	 * Update the event value, we cannot use perf_event_read()
	 * because we're in the middle of a context switch and have IRQs
	 * disabled, which upsets smp_call_function_single(), however
	 * we know the event must be on the current CPU, therefore we
	 * don't need to use it.
	 */
	perf_pmu_read(event);

	perf_event_update_time(event);

	/*
	 * In order to keep per-task stats reliable we need to flip the event
	 * values when we flip the contexts.
	 */
	value = local64_read(&next_event->count);
	value = local64_xchg(&event->count, value);
	local64_set(&next_event->count, value);

	swap(event->total_time_enabled, next_event->total_time_enabled);
	swap(event->total_time_running, next_event->total_time_running);

	/*
	 * Since we swizzled the values, update the user visible data too.
	 */
	perf_event_update_userpage(event);
	perf_event_update_userpage(next_event);
}

static void perf_event_sync_stat(struct perf_event_context *ctx,
				   struct perf_event_context *next_ctx)
{
	struct perf_event *event, *next_event;

	if (!ctx->nr_stat)
		return;

	update_context_time(ctx);

	event = list_first_entry(&ctx->event_list,
				   struct perf_event, event_entry);

	next_event = list_first_entry(&next_ctx->event_list,
					struct perf_event, event_entry);

	while (&event->event_entry != &ctx->event_list &&
	       &next_event->event_entry != &next_ctx->event_list) {

		__perf_event_sync_stat(event, next_event);

		event = list_next_entry(event, event_entry);
		next_event = list_next_entry(next_event, event_entry);
	}
}

static void perf_ctx_sched_task_cb(struct perf_event_context *ctx,
				   struct task_struct *task, bool sched_in)
{
	struct perf_event_pmu_context *pmu_ctx;
	struct perf_cpu_pmu_context *cpc;

	list_for_each_entry(pmu_ctx, &ctx->pmu_ctx_list, pmu_ctx_entry) {
		cpc = this_cpc(pmu_ctx->pmu);

		if (cpc->sched_cb_usage && pmu_ctx->pmu->sched_task)
			pmu_ctx->pmu->sched_task(pmu_ctx, task, sched_in);
	}
}

static void
perf_event_context_sched_out(struct task_struct *task, struct task_struct *next)
{
	struct perf_event_context *ctx = task->perf_event_ctxp;
	struct perf_event_context *next_ctx;
	struct perf_event_context *parent, *next_parent;
	int do_switch = 1;

	if (likely(!ctx))
		return;

	rcu_read_lock();
	next_ctx = rcu_dereference(next->perf_event_ctxp);
	if (!next_ctx)
		goto unlock;

	parent = rcu_dereference(ctx->parent_ctx);
	next_parent = rcu_dereference(next_ctx->parent_ctx);

	/* If neither context have a parent context; they cannot be clones. */
	if (!parent && !next_parent)
		goto unlock;

	if (next_parent == ctx || next_ctx == parent || next_parent == parent) {
		/*
		 * Looks like the two contexts are clones, so we might be
		 * able to optimize the context switch.  We lock both
		 * contexts and check that they are clones under the
		 * lock (including re-checking that neither has been
		 * uncloned in the meantime).  It doesn't matter which
		 * order we take the locks because no other cpu could
		 * be trying to lock both of these tasks.
		 */
		raw_spin_lock(&ctx->lock);
		raw_spin_lock_nested(&next_ctx->lock, SINGLE_DEPTH_NESTING);
		if (context_equiv(ctx, next_ctx)) {

			perf_ctx_disable(ctx, false);

			/* PMIs are disabled; ctx->nr_no_switch_fast is stable. */
			if (local_read(&ctx->nr_no_switch_fast) ||
			    local_read(&next_ctx->nr_no_switch_fast)) {
				/*
				 * Must not swap out ctx when there's pending
				 * events that rely on the ctx->task relation.
				 *
				 * Likewise, when a context contains inherit +
				 * SAMPLE_READ events they should be switched
				 * out using the slow path so that they are
				 * treated as if they were distinct contexts.
				 */
				raw_spin_unlock(&next_ctx->lock);
				rcu_read_unlock();
				goto inside_switch;
			}

			WRITE_ONCE(ctx->task, next);
			WRITE_ONCE(next_ctx->task, task);

			perf_ctx_sched_task_cb(ctx, task, false);

			perf_ctx_enable(ctx, false);

			/*
			 * RCU_INIT_POINTER here is safe because we've not
			 * modified the ctx and the above modification of
			 * ctx->task is immaterial since this value is
			 * always verified under ctx->lock which we're now
			 * holding.
			 */
			RCU_INIT_POINTER(task->perf_event_ctxp, next_ctx);
			RCU_INIT_POINTER(next->perf_event_ctxp, ctx);

			do_switch = 0;

			perf_event_sync_stat(ctx, next_ctx);
		}
		raw_spin_unlock(&next_ctx->lock);
		raw_spin_unlock(&ctx->lock);
	}
unlock:
	rcu_read_unlock();

	if (do_switch) {
		raw_spin_lock(&ctx->lock);
		perf_ctx_disable(ctx, false);

inside_switch:
		perf_ctx_sched_task_cb(ctx, task, false);
		task_ctx_sched_out(ctx, NULL, EVENT_ALL);

		perf_ctx_enable(ctx, false);
		raw_spin_unlock(&ctx->lock);
	}
}

static DEFINE_PER_CPU(struct list_head, sched_cb_list);
static DEFINE_PER_CPU(int, perf_sched_cb_usages);

void perf_sched_cb_dec(struct pmu *pmu)
{
	struct perf_cpu_pmu_context *cpc = this_cpc(pmu);

	this_cpu_dec(perf_sched_cb_usages);
	barrier();

	if (!--cpc->sched_cb_usage)
		list_del(&cpc->sched_cb_entry);
}


void perf_sched_cb_inc(struct pmu *pmu)
{
	struct perf_cpu_pmu_context *cpc = this_cpc(pmu);

	if (!cpc->sched_cb_usage++)
		list_add(&cpc->sched_cb_entry, this_cpu_ptr(&sched_cb_list));

	barrier();
	this_cpu_inc(perf_sched_cb_usages);
}

/*
 * This function provides the context switch callback to the lower code
 * layer. It is invoked ONLY when the context switch callback is enabled.
 *
 * This callback is relevant even to per-cpu events; for example multi event
 * PEBS requires this to provide PID/TID information. This requires we flush
 * all queued PEBS records before we context switch to a new task.
 */
static void __perf_pmu_sched_task(struct perf_cpu_pmu_context *cpc,
				  struct task_struct *task, bool sched_in)
{
	struct perf_cpu_context *cpuctx = this_cpu_ptr(&perf_cpu_context);
	struct pmu *pmu;

	pmu = cpc->epc.pmu;

	/* software PMUs will not have sched_task */
	if (WARN_ON_ONCE(!pmu->sched_task))
		return;

	perf_ctx_lock(cpuctx, cpuctx->task_ctx);
	perf_pmu_disable(pmu);

	pmu->sched_task(cpc->task_epc, task, sched_in);

	perf_pmu_enable(pmu);
	perf_ctx_unlock(cpuctx, cpuctx->task_ctx);
}

static void perf_pmu_sched_task(struct task_struct *prev,
				struct task_struct *next,
				bool sched_in)
{
	struct perf_cpu_context *cpuctx = this_cpu_ptr(&perf_cpu_context);
	struct perf_cpu_pmu_context *cpc;

	/* cpuctx->task_ctx will be handled in perf_event_context_sched_in/out */
	if (prev == next || cpuctx->task_ctx)
		return;

	list_for_each_entry(cpc, this_cpu_ptr(&sched_cb_list), sched_cb_entry)
		__perf_pmu_sched_task(cpc, sched_in ? next : prev, sched_in);
}

static void perf_event_switch(struct task_struct *task,
			      struct task_struct *next_prev, bool sched_in);

/*
 * Called from scheduler to remove the events of the current task,
 * with interrupts disabled.
 *
 * We stop each event and update the event value in event->count.
 *
 * This does not protect us against NMI, but disable()
 * sets the disabled bit in the control field of event _before_
 * accessing the event control register. If a NMI hits, then it will
 * not restart the event.
 */
void __perf_event_task_sched_out(struct task_struct *task,
				 struct task_struct *next)
{
	if (__this_cpu_read(perf_sched_cb_usages))
		perf_pmu_sched_task(task, next, false);

	if (atomic_read(&nr_switch_events))
		perf_event_switch(task, next, false);

	perf_event_context_sched_out(task, next);

	/*
	 * if cgroup events exist on this CPU, then we need
	 * to check if we have to switch out PMU state.
	 * cgroup event are system-wide mode only
	 */
	perf_cgroup_switch(next);
}

static bool perf_less_group_idx(const void *l, const void *r, void __always_unused *args)
{
	const struct perf_event *le = *(const struct perf_event **)l;
	const struct perf_event *re = *(const struct perf_event **)r;

	return le->group_index < re->group_index;
}

DEFINE_MIN_HEAP(struct perf_event *, perf_event_min_heap);

static const struct min_heap_callbacks perf_min_heap = {
	.less = perf_less_group_idx,
	.swp = NULL,
};

static void __heap_add(struct perf_event_min_heap *heap, struct perf_event *event)
{
	struct perf_event **itrs = heap->data;

	if (event) {
		itrs[heap->nr] = event;
		heap->nr++;
	}
}

static void __link_epc(struct perf_event_pmu_context *pmu_ctx)
{
	struct perf_cpu_pmu_context *cpc;

	if (!pmu_ctx->ctx->task)
		return;

	cpc = this_cpc(pmu_ctx->pmu);
	WARN_ON_ONCE(cpc->task_epc && cpc->task_epc != pmu_ctx);
	cpc->task_epc = pmu_ctx;
}

static noinline int visit_groups_merge(struct perf_event_context *ctx,
				struct perf_event_groups *groups, int cpu,
				struct pmu *pmu,
				int (*func)(struct perf_event *, void *),
				void *data)
{
#ifdef CONFIG_CGROUP_PERF
	struct cgroup_subsys_state *css = NULL;
#endif
	struct perf_cpu_context *cpuctx = NULL;
	/* Space for per CPU and/or any CPU event iterators. */
	struct perf_event *itrs[2];
	struct perf_event_min_heap event_heap;
	struct perf_event **evt;
	int ret;

	if (pmu->filter && pmu->filter(pmu, cpu))
		return 0;

	if (!ctx->task) {
		cpuctx = this_cpu_ptr(&perf_cpu_context);
		event_heap = (struct perf_event_min_heap){
			.data = cpuctx->heap,
			.nr = 0,
			.size = cpuctx->heap_size,
		};

		lockdep_assert_held(&cpuctx->ctx.lock);

#ifdef CONFIG_CGROUP_PERF
		if (cpuctx->cgrp)
			css = &cpuctx->cgrp->css;
#endif
	} else {
		event_heap = (struct perf_event_min_heap){
			.data = itrs,
			.nr = 0,
			.size = ARRAY_SIZE(itrs),
		};
		/* Events not within a CPU context may be on any CPU. */
		__heap_add(&event_heap, perf_event_groups_first(groups, -1, pmu, NULL));
	}
	evt = event_heap.data;

	__heap_add(&event_heap, perf_event_groups_first(groups, cpu, pmu, NULL));

#ifdef CONFIG_CGROUP_PERF
	for (; css; css = css->parent)
		__heap_add(&event_heap, perf_event_groups_first(groups, cpu, pmu, css->cgroup));
#endif

	if (event_heap.nr) {
		__link_epc((*evt)->pmu_ctx);
		perf_assert_pmu_disabled((*evt)->pmu_ctx->pmu);
	}

	min_heapify_all_inline(&event_heap, &perf_min_heap, NULL);

	while (event_heap.nr) {
		ret = func(*evt, data);
		if (ret)
			return ret;

		*evt = perf_event_groups_next(*evt, pmu);
		if (*evt)
			min_heap_sift_down_inline(&event_heap, 0, &perf_min_heap, NULL);
		else
			min_heap_pop_inline(&event_heap, &perf_min_heap, NULL);
	}

	return 0;
}

/*
 * Because the userpage is strictly per-event (there is no concept of context,
 * so there cannot be a context indirection), every userpage must be updated
 * when context time starts :-(
 *
 * IOW, we must not miss EVENT_TIME edges.
 */
static inline bool event_update_userpage(struct perf_event *event)
{
	if (likely(!refcount_read(&event->mmap_count)))
		return false;

	perf_event_update_time(event);
	perf_event_update_userpage(event);

	return true;
}

static inline void group_update_userpage(struct perf_event *group_event)
{
	struct perf_event *event;

	if (!event_update_userpage(group_event))
		return;

	for_each_sibling_event(event, group_event)
		event_update_userpage(event);
}

static int merge_sched_in(struct perf_event *event, void *data)
{
	struct perf_event_context *ctx = event->ctx;
	int *can_add_hw = data;

	if (event->state <= PERF_EVENT_STATE_OFF)
		return 0;

	if (!event_filter_match(event))
		return 0;

	if (group_can_go_on(event, *can_add_hw)) {
		if (!group_sched_in(event, ctx))
			list_add_tail(&event->active_list, get_event_list(event));
	}

	if (event->state == PERF_EVENT_STATE_INACTIVE) {
		*can_add_hw = 0;
		if (event->attr.pinned) {
			perf_cgroup_event_disable(event, ctx);
			perf_event_set_state(event, PERF_EVENT_STATE_ERROR);

			if (*perf_event_fasync(event))
				event->pending_kill = POLL_ERR;

			perf_event_wakeup(event);
		} else {
			struct perf_cpu_pmu_context *cpc = this_cpc(event->pmu_ctx->pmu);

			event->pmu_ctx->rotate_necessary = 1;
			perf_mux_hrtimer_restart(cpc);
			group_update_userpage(event);
		}
	}

	return 0;
}

static void pmu_groups_sched_in(struct perf_event_context *ctx,
				struct perf_event_groups *groups,
				struct pmu *pmu)
{
	int can_add_hw = 1;
	visit_groups_merge(ctx, groups, smp_processor_id(), pmu,
			   merge_sched_in, &can_add_hw);
}

static void __pmu_ctx_sched_in(struct perf_event_pmu_context *pmu_ctx,
			       enum event_type_t event_type)
{
	struct perf_event_context *ctx = pmu_ctx->ctx;

	if (event_type & EVENT_PINNED)
		pmu_groups_sched_in(ctx, &ctx->pinned_groups, pmu_ctx->pmu);
	if (event_type & EVENT_FLEXIBLE)
		pmu_groups_sched_in(ctx, &ctx->flexible_groups, pmu_ctx->pmu);
}

static void
ctx_sched_in(struct perf_event_context *ctx, struct pmu *pmu, enum event_type_t event_type)
{
	struct perf_cpu_context *cpuctx = this_cpu_ptr(&perf_cpu_context);
	struct perf_event_pmu_context *pmu_ctx;
	int is_active = ctx->is_active;
	bool cgroup = event_type & EVENT_CGROUP;

	event_type &= ~EVENT_CGROUP;

	lockdep_assert_held(&ctx->lock);

	if (likely(!ctx->nr_events))
		return;

	if (!(is_active & EVENT_TIME)) {
		/* start ctx time */
		__update_context_time(ctx, false);
		perf_cgroup_set_timestamp(cpuctx);
		/*
		 * CPU-release for the below ->is_active store,
		 * see __load_acquire() in perf_event_time_now()
		 */
		barrier();
	}

	ctx->is_active |= (event_type | EVENT_TIME);
	if (ctx->task) {
		if (!(is_active & EVENT_ALL))
			cpuctx->task_ctx = ctx;
		else
			WARN_ON_ONCE(cpuctx->task_ctx != ctx);
	}

	is_active ^= ctx->is_active; /* changed bits */

	/*
	 * First go through the list and put on any pinned groups
	 * in order to give them the best chance of going on.
	 */
	if (is_active & EVENT_PINNED) {
		for_each_epc(pmu_ctx, ctx, pmu, cgroup)
			__pmu_ctx_sched_in(pmu_ctx, EVENT_PINNED);
	}

	/* Then walk through the lower prio flexible groups */
	if (is_active & EVENT_FLEXIBLE) {
		for_each_epc(pmu_ctx, ctx, pmu, cgroup)
			__pmu_ctx_sched_in(pmu_ctx, EVENT_FLEXIBLE);
	}
}

static void perf_event_context_sched_in(struct task_struct *task)
{
	struct perf_cpu_context *cpuctx = this_cpu_ptr(&perf_cpu_context);
	struct perf_event_context *ctx;

	rcu_read_lock();
	ctx = rcu_dereference(task->perf_event_ctxp);
	if (!ctx)
		goto rcu_unlock;

	if (cpuctx->task_ctx == ctx) {
		perf_ctx_lock(cpuctx, ctx);
		perf_ctx_disable(ctx, false);

		perf_ctx_sched_task_cb(ctx, task, true);

		perf_ctx_enable(ctx, false);
		perf_ctx_unlock(cpuctx, ctx);
		goto rcu_unlock;
	}

	perf_ctx_lock(cpuctx, ctx);
	/*
	 * We must check ctx->nr_events while holding ctx->lock, such
	 * that we serialize against perf_install_in_context().
	 */
	if (!ctx->nr_events)
		goto unlock;

	perf_ctx_disable(ctx, false);
	/*
	 * We want to keep the following priority order:
	 * cpu pinned (that don't need to move), task pinned,
	 * cpu flexible, task flexible.
	 *
	 * However, if task's ctx is not carrying any pinned
	 * events, no need to flip the cpuctx's events around.
	 */
	if (!RB_EMPTY_ROOT(&ctx->pinned_groups.tree)) {
		perf_ctx_disable(&cpuctx->ctx, false);
		ctx_sched_out(&cpuctx->ctx, NULL, EVENT_FLEXIBLE);
	}

	perf_event_sched_in(cpuctx, ctx, NULL);

	perf_ctx_sched_task_cb(cpuctx->task_ctx, task, true);

	if (!RB_EMPTY_ROOT(&ctx->pinned_groups.tree))
		perf_ctx_enable(&cpuctx->ctx, false);

	perf_ctx_enable(ctx, false);

unlock:
	perf_ctx_unlock(cpuctx, ctx);
rcu_unlock:
	rcu_read_unlock();
}

/*
 * Called from scheduler to add the events of the current task
 * with interrupts disabled.
 *
 * We restore the event value and then enable it.
 *
 * This does not protect us against NMI, but enable()
 * sets the enabled bit in the control field of event _before_
 * accessing the event control register. If a NMI hits, then it will
 * keep the event running.
 */
void __perf_event_task_sched_in(struct task_struct *prev,
				struct task_struct *task)
{
	perf_event_context_sched_in(task);

	if (atomic_read(&nr_switch_events))
		perf_event_switch(task, prev, true);

	if (__this_cpu_read(perf_sched_cb_usages))
		perf_pmu_sched_task(prev, task, true);
}

static u64 perf_calculate_period(struct perf_event *event, u64 nsec, u64 count)
{
	u64 frequency = event->attr.sample_freq;
	u64 sec = NSEC_PER_SEC;
	u64 divisor, dividend;

	int count_fls, nsec_fls, frequency_fls, sec_fls;

	count_fls = fls64(count);
	nsec_fls = fls64(nsec);
	frequency_fls = fls64(frequency);
	sec_fls = 30;

	/*
	 * We got @count in @nsec, with a target of sample_freq HZ
	 * the target period becomes:
	 *
	 *             @count * 10^9
	 * period = -------------------
	 *          @nsec * sample_freq
	 *
	 */

	/*
	 * Reduce accuracy by one bit such that @a and @b converge
	 * to a similar magnitude.
	 */
#define REDUCE_FLS(a, b)		\
do {					\
	if (a##_fls > b##_fls) {	\
		a >>= 1;		\
		a##_fls--;		\
	} else {			\
		b >>= 1;		\
		b##_fls--;		\
	}				\
} while (0)

	/*
	 * Reduce accuracy until either term fits in a u64, then proceed with
	 * the other, so that finally we can do a u64/u64 division.
	 */
	while (count_fls + sec_fls > 64 && nsec_fls + frequency_fls > 64) {
		REDUCE_FLS(nsec, frequency);
		REDUCE_FLS(sec, count);
	}

	if (count_fls + sec_fls > 64) {
		divisor = nsec * frequency;

		while (count_fls + sec_fls > 64) {
			REDUCE_FLS(count, sec);
			divisor >>= 1;
		}

		dividend = count * sec;
	} else {
		dividend = count * sec;

		while (nsec_fls + frequency_fls > 64) {
			REDUCE_FLS(nsec, frequency);
			dividend >>= 1;
		}

		divisor = nsec * frequency;
	}

	if (!divisor)
		return dividend;

	return div64_u64(dividend, divisor);
}

static DEFINE_PER_CPU(int, perf_throttled_count);
static DEFINE_PER_CPU(u64, perf_throttled_seq);

static void perf_adjust_period(struct perf_event *event, u64 nsec, u64 count, bool disable)
{
	struct hw_perf_event *hwc = &event->hw;
	s64 period, sample_period;
	s64 delta;

	period = perf_calculate_period(event, nsec, count);

	delta = (s64)(period - hwc->sample_period);
	if (delta >= 0)
		delta += 7;
	else
		delta -= 7;
	delta /= 8; /* low pass filter */

	sample_period = hwc->sample_period + delta;

	if (!sample_period)
		sample_period = 1;

	hwc->sample_period = sample_period;

	if (local64_read(&hwc->period_left) > 8*sample_period) {
		if (disable)
			event->pmu->stop(event, PERF_EF_UPDATE);

		local64_set(&hwc->period_left, 0);

		if (disable)
			event->pmu->start(event, PERF_EF_RELOAD);
	}
}

static void perf_adjust_freq_unthr_events(struct list_head *event_list)
{
	struct perf_event *event;
	struct hw_perf_event *hwc;
	u64 now, period = TICK_NSEC;
	s64 delta;

	list_for_each_entry(event, event_list, active_list) {
		if (event->state != PERF_EVENT_STATE_ACTIVE)
			continue;

		// XXX use visit thingy to avoid the -1,cpu match
		if (!event_filter_match(event))
			continue;

		hwc = &event->hw;

		if (hwc->interrupts == MAX_INTERRUPTS)
			perf_event_unthrottle_group(event, is_event_in_freq_mode(event));

		if (!is_event_in_freq_mode(event))
			continue;

		/*
		 * stop the event and update event->count
		 */
		event->pmu->stop(event, PERF_EF_UPDATE);

		now = local64_read(&event->count);
		delta = now - hwc->freq_count_stamp;
		hwc->freq_count_stamp = now;

		/*
		 * restart the event
		 * reload only if value has changed
		 * we have stopped the event so tell that
		 * to perf_adjust_period() to avoid stopping it
		 * twice.
		 */
		if (delta > 0)
			perf_adjust_period(event, period, delta, false);

		event->pmu->start(event, delta > 0 ? PERF_EF_RELOAD : 0);
	}
}

/*
 * combine freq adjustment with unthrottling to avoid two passes over the
 * events. At the same time, make sure, having freq events does not change
 * the rate of unthrottling as that would introduce bias.
 */
static void
perf_adjust_freq_unthr_context(struct perf_event_context *ctx, bool unthrottle)
{
	struct perf_event_pmu_context *pmu_ctx;

	/*
	 * only need to iterate over all events iff:
	 * - context have events in frequency mode (needs freq adjust)
	 * - there are events to unthrottle on this cpu
	 */
	if (!(ctx->nr_freq || unthrottle))
		return;

	raw_spin_lock(&ctx->lock);

	list_for_each_entry(pmu_ctx, &ctx->pmu_ctx_list, pmu_ctx_entry) {
		if (!(pmu_ctx->nr_freq || unthrottle))
			continue;
		if (!perf_pmu_ctx_is_active(pmu_ctx))
			continue;
		if (pmu_ctx->pmu->capabilities & PERF_PMU_CAP_NO_INTERRUPT)
			continue;

		perf_pmu_disable(pmu_ctx->pmu);
		perf_adjust_freq_unthr_events(&pmu_ctx->pinned_active);
		perf_adjust_freq_unthr_events(&pmu_ctx->flexible_active);
		perf_pmu_enable(pmu_ctx->pmu);
	}

	raw_spin_unlock(&ctx->lock);
}

/*
 * Move @event to the tail of the @ctx's elegible events.
 */
static void rotate_ctx(struct perf_event_context *ctx, struct perf_event *event)
{
	/*
	 * Rotate the first entry last of non-pinned groups. Rotation might be
	 * disabled by the inheritance code.
	 */
	if (ctx->rotate_disable)
		return;

	perf_event_groups_delete(&ctx->flexible_groups, event);
	perf_event_groups_insert(&ctx->flexible_groups, event);
}

/* pick an event from the flexible_groups to rotate */
static inline struct perf_event *
ctx_event_to_rotate(struct perf_event_pmu_context *pmu_ctx)
{
	struct perf_event *event;
	struct rb_node *node;
	struct rb_root *tree;
	struct __group_key key = {
		.pmu = pmu_ctx->pmu,
	};

	/* pick the first active flexible event */
	event = list_first_entry_or_null(&pmu_ctx->flexible_active,
					 struct perf_event, active_list);
	if (event)
		goto out;

	/* if no active flexible event, pick the first event */
	tree = &pmu_ctx->ctx->flexible_groups.tree;

	if (!pmu_ctx->ctx->task) {
		key.cpu = smp_processor_id();

		node = rb_find_first(&key, tree, __group_cmp_ignore_cgroup);
		if (node)
			event = __node_2_pe(node);
		goto out;
	}

	key.cpu = -1;
	node = rb_find_first(&key, tree, __group_cmp_ignore_cgroup);
	if (node) {
		event = __node_2_pe(node);
		goto out;
	}

	key.cpu = smp_processor_id();
	node = rb_find_first(&key, tree, __group_cmp_ignore_cgroup);
	if (node)
		event = __node_2_pe(node);

out:
	/*
	 * Unconditionally clear rotate_necessary; if ctx_flexible_sched_in()
	 * finds there are unschedulable events, it will set it again.
	 */
	pmu_ctx->rotate_necessary = 0;

	return event;
}

static bool perf_rotate_context(struct perf_cpu_pmu_context *cpc)
{
	struct perf_cpu_context *cpuctx = this_cpu_ptr(&perf_cpu_context);
	struct perf_event_pmu_context *cpu_epc, *task_epc = NULL;
	struct perf_event *cpu_event = NULL, *task_event = NULL;
	int cpu_rotate, task_rotate;
	struct pmu *pmu;

	/*
	 * Since we run this from IRQ context, nobody can install new
	 * events, thus the event count values are stable.
	 */

	cpu_epc = &cpc->epc;
	pmu = cpu_epc->pmu;
	task_epc = cpc->task_epc;

	cpu_rotate = cpu_epc->rotate_necessary;
	task_rotate = task_epc ? task_epc->rotate_necessary : 0;

	if (!(cpu_rotate || task_rotate))
		return false;

	perf_ctx_lock(cpuctx, cpuctx->task_ctx);
	perf_pmu_disable(pmu);

	if (task_rotate)
		task_event = ctx_event_to_rotate(task_epc);
	if (cpu_rotate)
		cpu_event = ctx_event_to_rotate(cpu_epc);

	/*
	 * As per the order given at ctx_resched() first 'pop' task flexible
	 * and then, if needed CPU flexible.
	 */
	if (task_event || (task_epc && cpu_event)) {
		update_context_time(task_epc->ctx);
		__pmu_ctx_sched_out(task_epc, EVENT_FLEXIBLE);
	}

	if (cpu_event) {
		update_context_time(&cpuctx->ctx);
		__pmu_ctx_sched_out(cpu_epc, EVENT_FLEXIBLE);
		rotate_ctx(&cpuctx->ctx, cpu_event);
		__pmu_ctx_sched_in(cpu_epc, EVENT_FLEXIBLE);
	}

	if (task_event)
		rotate_ctx(task_epc->ctx, task_event);

	if (task_event || (task_epc && cpu_event))
		__pmu_ctx_sched_in(task_epc, EVENT_FLEXIBLE);

	perf_pmu_enable(pmu);
	perf_ctx_unlock(cpuctx, cpuctx->task_ctx);

	return true;
}

void perf_event_task_tick(void)
{
	struct perf_cpu_context *cpuctx = this_cpu_ptr(&perf_cpu_context);
	struct perf_event_context *ctx;
	int throttled;

	lockdep_assert_irqs_disabled();

	__this_cpu_inc(perf_throttled_seq);
	throttled = __this_cpu_xchg(perf_throttled_count, 0);
	tick_dep_clear_cpu(smp_processor_id(), TICK_DEP_BIT_PERF_EVENTS);

	perf_adjust_freq_unthr_context(&cpuctx->ctx, !!throttled);

	rcu_read_lock();
	ctx = rcu_dereference(current->perf_event_ctxp);
	if (ctx)
		perf_adjust_freq_unthr_context(ctx, !!throttled);
	rcu_read_unlock();
}

static int event_enable_on_exec(struct perf_event *event,
				struct perf_event_context *ctx)
{
	if (!event->attr.enable_on_exec)
		return 0;

	event->attr.enable_on_exec = 0;
	if (event->state >= PERF_EVENT_STATE_INACTIVE)
		return 0;

	perf_event_set_state(event, PERF_EVENT_STATE_INACTIVE);

	return 1;
}

/*
 * Enable all of a task's events that have been marked enable-on-exec.
 * This expects task == current.
 */
static void perf_event_enable_on_exec(struct perf_event_context *ctx)
{
	struct perf_event_context *clone_ctx = NULL;
	enum event_type_t event_type = 0;
	struct perf_cpu_context *cpuctx;
	struct perf_event *event;
	unsigned long flags;
	int enabled = 0;

	local_irq_save(flags);
	if (WARN_ON_ONCE(current->perf_event_ctxp != ctx))
		goto out;

	if (!ctx->nr_events)
		goto out;

	cpuctx = this_cpu_ptr(&perf_cpu_context);
	perf_ctx_lock(cpuctx, ctx);
	ctx_time_freeze(cpuctx, ctx);

	list_for_each_entry(event, &ctx->event_list, event_entry) {
		enabled |= event_enable_on_exec(event, ctx);
		event_type |= get_event_type(event);
	}

	/*
	 * Unclone and reschedule this context if we enabled any event.
	 */
	if (enabled) {
		clone_ctx = unclone_ctx(ctx);
		ctx_resched(cpuctx, ctx, NULL, event_type);
	}
	perf_ctx_unlock(cpuctx, ctx);

out:
	local_irq_restore(flags);

	if (clone_ctx)
		put_ctx(clone_ctx);
}

static void perf_remove_from_owner(struct perf_event *event);
static void perf_event_exit_event(struct perf_event *event,
				  struct perf_event_context *ctx,
				  bool revoke);

/*
 * Removes all events from the current task that have been marked
 * remove-on-exec, and feeds their values back to parent events.
 */
static void perf_event_remove_on_exec(struct perf_event_context *ctx)
{
	struct perf_event_context *clone_ctx = NULL;
	struct perf_event *event, *next;
	unsigned long flags;
	bool modified = false;

	mutex_lock(&ctx->mutex);

	if (WARN_ON_ONCE(ctx->task != current))
		goto unlock;

	list_for_each_entry_safe(event, next, &ctx->event_list, event_entry) {
		if (!event->attr.remove_on_exec)
			continue;

		if (!is_kernel_event(event))
			perf_remove_from_owner(event);

		modified = true;

		perf_event_exit_event(event, ctx, false);
	}

	raw_spin_lock_irqsave(&ctx->lock, flags);
	if (modified)
		clone_ctx = unclone_ctx(ctx);
	raw_spin_unlock_irqrestore(&ctx->lock, flags);

unlock:
	mutex_unlock(&ctx->mutex);

	if (clone_ctx)
		put_ctx(clone_ctx);
}

struct perf_read_data {
	struct perf_event *event;
	bool group;
	int ret;
};

static inline const struct cpumask *perf_scope_cpu_topology_cpumask(unsigned int scope, int cpu);

static int __perf_event_read_cpu(struct perf_event *event, int event_cpu)
{
	int local_cpu = smp_processor_id();
	u16 local_pkg, event_pkg;

	if ((unsigned)event_cpu >= nr_cpu_ids)
		return event_cpu;

	if (event->group_caps & PERF_EV_CAP_READ_SCOPE) {
		const struct cpumask *cpumask = perf_scope_cpu_topology_cpumask(event->pmu->scope, event_cpu);

		if (cpumask && cpumask_test_cpu(local_cpu, cpumask))
			return local_cpu;
	}

	if (event->group_caps & PERF_EV_CAP_READ_ACTIVE_PKG) {
		event_pkg = topology_physical_package_id(event_cpu);
		local_pkg = topology_physical_package_id(local_cpu);

		if (event_pkg == local_pkg)
			return local_cpu;
	}

	return event_cpu;
}

/*
 * Cross CPU call to read the hardware event
 */
static void __perf_event_read(void *info)
{
	struct perf_read_data *data = info;
	struct perf_event *sub, *event = data->event;
	struct perf_event_context *ctx = event->ctx;
	struct perf_cpu_context *cpuctx = this_cpu_ptr(&perf_cpu_context);
	struct pmu *pmu = event->pmu;

	/*
	 * If this is a task context, we need to check whether it is
	 * the current task context of this cpu.  If not it has been
	 * scheduled out before the smp call arrived.  In that case
	 * event->count would have been updated to a recent sample
	 * when the event was scheduled out.
	 */
	if (ctx->task && cpuctx->task_ctx != ctx)
		return;

	raw_spin_lock(&ctx->lock);
	ctx_time_update_event(ctx, event);

	perf_event_update_time(event);
	if (data->group)
		perf_event_update_sibling_time(event);

	if (event->state != PERF_EVENT_STATE_ACTIVE)
		goto unlock;

	if (!data->group) {
		pmu->read(event);
		data->ret = 0;
		goto unlock;
	}

	pmu->start_txn(pmu, PERF_PMU_TXN_READ);

	pmu->read(event);

	for_each_sibling_event(sub, event)
		perf_pmu_read(sub);

	data->ret = pmu->commit_txn(pmu);

unlock:
	raw_spin_unlock(&ctx->lock);
}

static inline u64 perf_event_count(struct perf_event *event, bool self)
{
	if (self)
		return local64_read(&event->count);

	return local64_read(&event->count) + atomic64_read(&event->child_count);
}

static void calc_timer_values(struct perf_event *event,
				u64 *now,
				u64 *enabled,
				u64 *running)
{
	u64 ctx_time;

	*now = perf_clock();
	ctx_time = perf_event_time_now(event, *now);
	__perf_update_times(event, ctx_time, enabled, running);
}

/*
 * NMI-safe method to read a local event, that is an event that
 * is:
 *   - either for the current task, or for this CPU
 *   - does not have inherit set, for inherited task events
 *     will not be local and we cannot read them atomically
 *   - must not have a pmu::count method
 */
int perf_event_read_local(struct perf_event *event, u64 *value,
			  u64 *enabled, u64 *running)
{
	unsigned long flags;
	int event_oncpu;
	int event_cpu;
	int ret = 0;

	/*
	 * Disabling interrupts avoids all counter scheduling (context
	 * switches, timer based rotation and IPIs).
	 */
	local_irq_save(flags);

	/*
	 * It must not be an event with inherit set, we cannot read
	 * all child counters from atomic context.
	 */
	if (event->attr.inherit) {
		ret = -EOPNOTSUPP;
		goto out;
	}

	/* If this is a per-task event, it must be for current */
	if ((event->attach_state & PERF_ATTACH_TASK) &&
	    event->hw.target != current) {
		ret = -EINVAL;
		goto out;
	}

	/*
	 * Get the event CPU numbers, and adjust them to local if the event is
	 * a per-package event that can be read locally
	 */
	event_oncpu = __perf_event_read_cpu(event, event->oncpu);
	event_cpu = __perf_event_read_cpu(event, event->cpu);

	/* If this is a per-CPU event, it must be for this CPU */
	if (!(event->attach_state & PERF_ATTACH_TASK) &&
	    event_cpu != smp_processor_id()) {
		ret = -EINVAL;
		goto out;
	}

	/* If this is a pinned event it must be running on this CPU */
	if (event->attr.pinned && event_oncpu != smp_processor_id()) {
		ret = -EBUSY;
		goto out;
	}

	/*
	 * If the event is currently on this CPU, its either a per-task event,
	 * or local to this CPU. Furthermore it means its ACTIVE (otherwise
	 * oncpu == -1).
	 */
	if (event_oncpu == smp_processor_id())
		event->pmu->read(event);

	*value = local64_read(&event->count);
	if (enabled || running) {
		u64 __enabled, __running, __now;

		calc_timer_values(event, &__now, &__enabled, &__running);
		if (enabled)
			*enabled = __enabled;
		if (running)
			*running = __running;
	}
out:
	local_irq_restore(flags);

	return ret;
}

static int perf_event_read(struct perf_event *event, bool group)
{
	enum perf_event_state state = READ_ONCE(event->state);
	int event_cpu, ret = 0;

	/*
	 * If event is enabled and currently active on a CPU, update the
	 * value in the event structure:
	 */
again:
	if (state == PERF_EVENT_STATE_ACTIVE) {
		struct perf_read_data data;

		/*
		 * Orders the ->state and ->oncpu loads such that if we see
		 * ACTIVE we must also see the right ->oncpu.
		 *
		 * Matches the smp_wmb() from event_sched_in().
		 */
		smp_rmb();

		event_cpu = READ_ONCE(event->oncpu);
		if ((unsigned)event_cpu >= nr_cpu_ids)
			return 0;

		data = (struct perf_read_data){
			.event = event,
			.group = group,
			.ret = 0,
		};

		preempt_disable();
		event_cpu = __perf_event_read_cpu(event, event_cpu);

		/*
		 * Purposely ignore the smp_call_function_single() return
		 * value.
		 *
		 * If event_cpu isn't a valid CPU it means the event got
		 * scheduled out and that will have updated the event count.
		 *
		 * Therefore, either way, we'll have an up-to-date event count
		 * after this.
		 */
		(void)smp_call_function_single(event_cpu, __perf_event_read, &data, 1);
		preempt_enable();
		ret = data.ret;

	} else if (state == PERF_EVENT_STATE_INACTIVE) {
		struct perf_event_context *ctx = event->ctx;
		unsigned long flags;

		raw_spin_lock_irqsave(&ctx->lock, flags);
		state = event->state;
		if (state != PERF_EVENT_STATE_INACTIVE) {
			raw_spin_unlock_irqrestore(&ctx->lock, flags);
			goto again;
		}

		/*
		 * May read while context is not active (e.g., thread is
		 * blocked), in that case we cannot update context time
		 */
		ctx_time_update_event(ctx, event);

		perf_event_update_time(event);
		if (group)
			perf_event_update_sibling_time(event);
		raw_spin_unlock_irqrestore(&ctx->lock, flags);
	}

	return ret;
}

/*
 * Initialize the perf_event context in a task_struct:
 */
static void __perf_event_init_context(struct perf_event_context *ctx)
{
	raw_spin_lock_init(&ctx->lock);
	mutex_init(&ctx->mutex);
	INIT_LIST_HEAD(&ctx->pmu_ctx_list);
	perf_event_groups_init(&ctx->pinned_groups);
	perf_event_groups_init(&ctx->flexible_groups);
	INIT_LIST_HEAD(&ctx->event_list);
	refcount_set(&ctx->refcount, 1);
}

static void
__perf_init_event_pmu_context(struct perf_event_pmu_context *epc, struct pmu *pmu)
{
	epc->pmu = pmu;
	INIT_LIST_HEAD(&epc->pmu_ctx_entry);
	INIT_LIST_HEAD(&epc->pinned_active);
	INIT_LIST_HEAD(&epc->flexible_active);
	atomic_set(&epc->refcount, 1);
}

static struct perf_event_context *
alloc_perf_context(struct task_struct *task)
{
	struct perf_event_context *ctx;

	ctx = kzalloc(sizeof(struct perf_event_context), GFP_KERNEL);
	if (!ctx)
		return NULL;

	__perf_event_init_context(ctx);
	if (task)
		ctx->task = get_task_struct(task);

	return ctx;
}

static struct task_struct *
find_lively_task_by_vpid(pid_t vpid)
{
	struct task_struct *task;

	rcu_read_lock();
	if (!vpid)
		task = current;
	else
		task = find_task_by_vpid(vpid);
	if (task)
		get_task_struct(task);
	rcu_read_unlock();

	if (!task)
		return ERR_PTR(-ESRCH);

	return task;
}

/*
 * Returns a matching context with refcount and pincount.
 */
static struct perf_event_context *
find_get_context(struct task_struct *task, struct perf_event *event)
{
	struct perf_event_context *ctx, *clone_ctx = NULL;
	struct perf_cpu_context *cpuctx;
	unsigned long flags;
	int err;

	if (!task) {
		/* Must be root to operate on a CPU event: */
		err = perf_allow_cpu();
		if (err)
			return ERR_PTR(err);

		cpuctx = per_cpu_ptr(&perf_cpu_context, event->cpu);
		ctx = &cpuctx->ctx;
		get_ctx(ctx);
		raw_spin_lock_irqsave(&ctx->lock, flags);
		++ctx->pin_count;
		raw_spin_unlock_irqrestore(&ctx->lock, flags);

		return ctx;
	}

	err = -EINVAL;
retry:
	ctx = perf_lock_task_context(task, &flags);
	if (ctx) {
		clone_ctx = unclone_ctx(ctx);
		++ctx->pin_count;

		raw_spin_unlock_irqrestore(&ctx->lock, flags);

		if (clone_ctx)
			put_ctx(clone_ctx);
	} else {
		ctx = alloc_perf_context(task);
		err = -ENOMEM;
		if (!ctx)
			goto errout;

		err = 0;
		mutex_lock(&task->perf_event_mutex);
		/*
		 * If it has already passed perf_event_exit_task().
		 * we must see PF_EXITING, it takes this mutex too.
		 */
		if (task->flags & PF_EXITING)
			err = -ESRCH;
		else if (task->perf_event_ctxp)
			err = -EAGAIN;
		else {
			get_ctx(ctx);
			++ctx->pin_count;
			rcu_assign_pointer(task->perf_event_ctxp, ctx);
		}
		mutex_unlock(&task->perf_event_mutex);

		if (unlikely(err)) {
			put_ctx(ctx);

			if (err == -EAGAIN)
				goto retry;
			goto errout;
		}
	}

	return ctx;

errout:
	return ERR_PTR(err);
}

static struct perf_event_pmu_context *
find_get_pmu_context(struct pmu *pmu, struct perf_event_context *ctx,
		     struct perf_event *event)
{
	struct perf_event_pmu_context *new = NULL, *pos = NULL, *epc;

	if (!ctx->task) {
		/*
		 * perf_pmu_migrate_context() / __perf_pmu_install_event()
		 * relies on the fact that find_get_pmu_context() cannot fail
		 * for CPU contexts.
		 */
		struct perf_cpu_pmu_context *cpc;

		cpc = *per_cpu_ptr(pmu->cpu_pmu_context, event->cpu);
		epc = &cpc->epc;
		raw_spin_lock_irq(&ctx->lock);
		if (!epc->ctx) {
			/*
			 * One extra reference for the pmu; see perf_pmu_free().
			 */
			atomic_set(&epc->refcount, 2);
			epc->embedded = 1;
			list_add(&epc->pmu_ctx_entry, &ctx->pmu_ctx_list);
			epc->ctx = ctx;
		} else {
			WARN_ON_ONCE(epc->ctx != ctx);
			atomic_inc(&epc->refcount);
		}
		raw_spin_unlock_irq(&ctx->lock);
		return epc;
	}

	new = kzalloc(sizeof(*epc), GFP_KERNEL);
	if (!new)
		return ERR_PTR(-ENOMEM);

	__perf_init_event_pmu_context(new, pmu);

	/*
	 * XXX
	 *
	 * lockdep_assert_held(&ctx->mutex);
	 *
	 * can't because perf_event_init_task() doesn't actually hold the
	 * child_ctx->mutex.
	 */

	raw_spin_lock_irq(&ctx->lock);
	list_for_each_entry(epc, &ctx->pmu_ctx_list, pmu_ctx_entry) {
		if (epc->pmu == pmu) {
			WARN_ON_ONCE(epc->ctx != ctx);
			atomic_inc(&epc->refcount);
			goto found_epc;
		}
		/* Make sure the pmu_ctx_list is sorted by PMU type: */
		if (!pos && epc->pmu->type > pmu->type)
			pos = epc;
	}

	epc = new;
	new = NULL;

	if (!pos)
		list_add_tail(&epc->pmu_ctx_entry, &ctx->pmu_ctx_list);
	else
		list_add(&epc->pmu_ctx_entry, pos->pmu_ctx_entry.prev);

	epc->ctx = ctx;

found_epc:
	raw_spin_unlock_irq(&ctx->lock);
	kfree(new);

	return epc;
}

static void get_pmu_ctx(struct perf_event_pmu_context *epc)
{
	WARN_ON_ONCE(!atomic_inc_not_zero(&epc->refcount));
}

static void free_cpc_rcu(struct rcu_head *head)
{
	struct perf_cpu_pmu_context *cpc =
		container_of(head, typeof(*cpc), epc.rcu_head);

	kfree(cpc);
}

static void free_epc_rcu(struct rcu_head *head)
{
	struct perf_event_pmu_context *epc = container_of(head, typeof(*epc), rcu_head);

	kfree(epc);
}

static void put_pmu_ctx(struct perf_event_pmu_context *epc)
{
	struct perf_event_context *ctx = epc->ctx;
	unsigned long flags;

	/*
	 * XXX
	 *
	 * lockdep_assert_held(&ctx->mutex);
	 *
	 * can't because of the call-site in _free_event()/put_event()
	 * which isn't always called under ctx->mutex.
	 */
	if (!atomic_dec_and_raw_lock_irqsave(&epc->refcount, &ctx->lock, flags))
		return;

	WARN_ON_ONCE(list_empty(&epc->pmu_ctx_entry));

	list_del_init(&epc->pmu_ctx_entry);
	epc->ctx = NULL;

	WARN_ON_ONCE(!list_empty(&epc->pinned_active));
	WARN_ON_ONCE(!list_empty(&epc->flexible_active));

	raw_spin_unlock_irqrestore(&ctx->lock, flags);

	if (epc->embedded) {
		call_rcu(&epc->rcu_head, free_cpc_rcu);
		return;
	}

	call_rcu(&epc->rcu_head, free_epc_rcu);
}

static void perf_event_free_filter(struct perf_event *event);

static void free_event_rcu(struct rcu_head *head)
{
	struct perf_event *event = container_of(head, typeof(*event), rcu_head);

	if (event->ns)
		put_pid_ns(event->ns);
	perf_event_free_filter(event);
	kmem_cache_free(perf_event_cache, event);
}

static void ring_buffer_attach(struct perf_event *event,
			       struct perf_buffer *rb);

static void detach_sb_event(struct perf_event *event)
{
	struct pmu_event_list *pel = per_cpu_ptr(&pmu_sb_events, event->cpu);

	raw_spin_lock(&pel->lock);
	list_del_rcu(&event->sb_list);
	raw_spin_unlock(&pel->lock);
}

static bool is_sb_event(struct perf_event *event)
{
	struct perf_event_attr *attr = &event->attr;

	if (event->parent)
		return false;

	if (event->attach_state & PERF_ATTACH_TASK)
		return false;

	if (attr->mmap || attr->mmap_data || attr->mmap2 ||
	    attr->comm || attr->comm_exec ||
	    attr->task || attr->ksymbol ||
	    attr->context_switch || attr->text_poke ||
	    attr->bpf_event)
		return true;

	return false;
}

static void unaccount_pmu_sb_event(struct perf_event *event)
{
	if (is_sb_event(event))
		detach_sb_event(event);
}

#ifdef CONFIG_NO_HZ_FULL
static DEFINE_SPINLOCK(nr_freq_lock);
#endif

static void unaccount_freq_event_nohz(void)
{
#ifdef CONFIG_NO_HZ_FULL
	spin_lock(&nr_freq_lock);
	if (atomic_dec_and_test(&nr_freq_events))
		tick_nohz_dep_clear(TICK_DEP_BIT_PERF_EVENTS);
	spin_unlock(&nr_freq_lock);
#endif
}

static void unaccount_freq_event(void)
{
	if (tick_nohz_full_enabled())
		unaccount_freq_event_nohz();
	else
		atomic_dec(&nr_freq_events);
}


static struct perf_ctx_data *
alloc_perf_ctx_data(struct kmem_cache *ctx_cache, bool global)
{
	struct perf_ctx_data *cd;

	cd = kzalloc(sizeof(*cd), GFP_KERNEL);
	if (!cd)
		return NULL;

	cd->data = kmem_cache_zalloc(ctx_cache, GFP_KERNEL);
	if (!cd->data) {
		kfree(cd);
		return NULL;
	}

	cd->global = global;
	cd->ctx_cache = ctx_cache;
	refcount_set(&cd->refcount, 1);

	return cd;
}

static void free_perf_ctx_data(struct perf_ctx_data *cd)
{
	kmem_cache_free(cd->ctx_cache, cd->data);
	kfree(cd);
}

static void __free_perf_ctx_data_rcu(struct rcu_head *rcu_head)
{
	struct perf_ctx_data *cd;

	cd = container_of(rcu_head, struct perf_ctx_data, rcu_head);
	free_perf_ctx_data(cd);
}

static inline void perf_free_ctx_data_rcu(struct perf_ctx_data *cd)
{
	call_rcu(&cd->rcu_head, __free_perf_ctx_data_rcu);
}

static int
attach_task_ctx_data(struct task_struct *task, struct kmem_cache *ctx_cache,
		     bool global)
{
	struct perf_ctx_data *cd, *old = NULL;

	cd = alloc_perf_ctx_data(ctx_cache, global);
	if (!cd)
		return -ENOMEM;

	for (;;) {
		if (try_cmpxchg((struct perf_ctx_data **)&task->perf_ctx_data, &old, cd)) {
			if (old)
				perf_free_ctx_data_rcu(old);
			return 0;
		}

		if (!old) {
			/*
			 * After seeing a dead @old, we raced with
			 * removal and lost, try again to install @cd.
			 */
			continue;
		}

		if (refcount_inc_not_zero(&old->refcount)) {
			free_perf_ctx_data(cd); /* unused */
			return 0;
		}

		/*
		 * @old is a dead object, refcount==0 is stable, try and
		 * replace it with @cd.
		 */
	}
	return 0;
}

static void __detach_global_ctx_data(void);
DEFINE_STATIC_PERCPU_RWSEM(global_ctx_data_rwsem);
static refcount_t global_ctx_data_ref;

static int
attach_global_ctx_data(struct kmem_cache *ctx_cache)
{
	struct task_struct *g, *p;
	struct perf_ctx_data *cd;
	int ret;

	if (refcount_inc_not_zero(&global_ctx_data_ref))
		return 0;

	guard(percpu_write)(&global_ctx_data_rwsem);
	if (refcount_inc_not_zero(&global_ctx_data_ref))
		return 0;
again:
	/* Allocate everything */
	scoped_guard (rcu) {
		for_each_process_thread(g, p) {
			cd = rcu_dereference(p->perf_ctx_data);
			if (cd && !cd->global) {
				cd->global = 1;
				if (!refcount_inc_not_zero(&cd->refcount))
					cd = NULL;
			}
			if (!cd) {
				get_task_struct(p);
				goto alloc;
			}
		}
	}

	refcount_set(&global_ctx_data_ref, 1);

	return 0;
alloc:
	ret = attach_task_ctx_data(p, ctx_cache, true);
	put_task_struct(p);
	if (ret) {
		__detach_global_ctx_data();
		return ret;
	}
	goto again;
}

static int
attach_perf_ctx_data(struct perf_event *event)
{
	struct task_struct *task = event->hw.target;
	struct kmem_cache *ctx_cache = event->pmu->task_ctx_cache;
	int ret;

	if (!ctx_cache)
		return -ENOMEM;

	if (task)
		return attach_task_ctx_data(task, ctx_cache, false);

	ret = attach_global_ctx_data(ctx_cache);
	if (ret)
		return ret;

	event->attach_state |= PERF_ATTACH_GLOBAL_DATA;
	return 0;
}

static void
detach_task_ctx_data(struct task_struct *p)
{
	struct perf_ctx_data *cd;

	scoped_guard (rcu) {
		cd = rcu_dereference(p->perf_ctx_data);
		if (!cd || !refcount_dec_and_test(&cd->refcount))
			return;
	}

	/*
	 * The old ctx_data may be lost because of the race.
	 * Nothing is required to do for the case.
	 * See attach_task_ctx_data().
	 */
	if (try_cmpxchg((struct perf_ctx_data **)&p->perf_ctx_data, &cd, NULL))
		perf_free_ctx_data_rcu(cd);
}

static void __detach_global_ctx_data(void)
{
	struct task_struct *g, *p;
	struct perf_ctx_data *cd;

again:
	scoped_guard (rcu) {
		for_each_process_thread(g, p) {
			cd = rcu_dereference(p->perf_ctx_data);
			if (!cd || !cd->global)
				continue;
			cd->global = 0;
			get_task_struct(p);
			goto detach;
		}
	}
	return;
detach:
	detach_task_ctx_data(p);
	put_task_struct(p);
	goto again;
}

static void detach_global_ctx_data(void)
{
	if (refcount_dec_not_one(&global_ctx_data_ref))
		return;

	guard(percpu_write)(&global_ctx_data_rwsem);
	if (!refcount_dec_and_test(&global_ctx_data_ref))
		return;

	/* remove everything */
	__detach_global_ctx_data();
}

static void detach_perf_ctx_data(struct perf_event *event)
{
	struct task_struct *task = event->hw.target;

	event->attach_state &= ~PERF_ATTACH_TASK_DATA;

	if (task)
		return detach_task_ctx_data(task);

	if (event->attach_state & PERF_ATTACH_GLOBAL_DATA) {
		detach_global_ctx_data();
		event->attach_state &= ~PERF_ATTACH_GLOBAL_DATA;
	}
}

static void unaccount_event(struct perf_event *event)
{
	bool dec = false;

	if (event->parent)
		return;

	if (event->attach_state & (PERF_ATTACH_TASK | PERF_ATTACH_SCHED_CB))
		dec = true;
	if (event->attr.mmap || event->attr.mmap_data)
		atomic_dec(&nr_mmap_events);
	if (event->attr.build_id)
		atomic_dec(&nr_build_id_events);
	if (event->attr.comm)
		atomic_dec(&nr_comm_events);
	if (event->attr.namespaces)
		atomic_dec(&nr_namespaces_events);
	if (event->attr.cgroup)
		atomic_dec(&nr_cgroup_events);
	if (event->attr.task)
		atomic_dec(&nr_task_events);
	if (event->attr.freq)
		unaccount_freq_event();
	if (event->attr.context_switch) {
		dec = true;
		atomic_dec(&nr_switch_events);
	}
	if (is_cgroup_event(event))
		dec = true;
	if (has_branch_stack(event))
		dec = true;
	if (event->attr.ksymbol)
		atomic_dec(&nr_ksymbol_events);
	if (event->attr.bpf_event)
		atomic_dec(&nr_bpf_events);
	if (event->attr.text_poke)
		atomic_dec(&nr_text_poke_events);

	if (dec) {
		if (!atomic_add_unless(&perf_sched_count, -1, 1))
			schedule_delayed_work(&perf_sched_work, HZ);
	}

	unaccount_pmu_sb_event(event);
}

static void perf_sched_delayed(struct work_struct *work)
{
	mutex_lock(&perf_sched_mutex);
	if (atomic_dec_and_test(&perf_sched_count))
		static_branch_disable(&perf_sched_events);
	mutex_unlock(&perf_sched_mutex);
}

/*
 * The following implement mutual exclusion of events on "exclusive" pmus
 * (PERF_PMU_CAP_EXCLUSIVE). Such pmus can only have one event scheduled
 * at a time, so we disallow creating events that might conflict, namely:
 *
 *  1) cpu-wide events in the presence of per-task events,
 *  2) per-task events in the presence of cpu-wide events,
 *  3) two matching events on the same perf_event_context.
 *
 * The former two cases are handled in the allocation path (perf_event_alloc(),
 * _free_event()), the latter -- before the first perf_install_in_context().
 */
static int exclusive_event_init(struct perf_event *event)
{
	struct pmu *pmu = event->pmu;

	if (!is_exclusive_pmu(pmu))
		return 0;

	/*
	 * Prevent co-existence of per-task and cpu-wide events on the
	 * same exclusive pmu.
	 *
	 * Negative pmu::exclusive_cnt means there are cpu-wide
	 * events on this "exclusive" pmu, positive means there are
	 * per-task events.
	 *
	 * Since this is called in perf_event_alloc() path, event::ctx
	 * doesn't exist yet; it is, however, safe to use PERF_ATTACH_TASK
	 * to mean "per-task event", because unlike other attach states it
	 * never gets cleared.
	 */
	if (event->attach_state & PERF_ATTACH_TASK) {
		if (!atomic_inc_unless_negative(&pmu->exclusive_cnt))
			return -EBUSY;
	} else {
		if (!atomic_dec_unless_positive(&pmu->exclusive_cnt))
			return -EBUSY;
	}

	event->attach_state |= PERF_ATTACH_EXCLUSIVE;

	return 0;
}

static void exclusive_event_destroy(struct perf_event *event)
{
	struct pmu *pmu = event->pmu;

	/* see comment in exclusive_event_init() */
	if (event->attach_state & PERF_ATTACH_TASK)
		atomic_dec(&pmu->exclusive_cnt);
	else
		atomic_inc(&pmu->exclusive_cnt);

	event->attach_state &= ~PERF_ATTACH_EXCLUSIVE;
}

static bool exclusive_event_match(struct perf_event *e1, struct perf_event *e2)
{
	if ((e1->pmu == e2->pmu) &&
	    (e1->cpu == e2->cpu ||
	     e1->cpu == -1 ||
	     e2->cpu == -1))
		return true;
	return false;
}

static bool exclusive_event_installable(struct perf_event *event,
					struct perf_event_context *ctx)
{
	struct perf_event *iter_event;
	struct pmu *pmu = event->pmu;

	lockdep_assert_held(&ctx->mutex);

	if (!is_exclusive_pmu(pmu))
		return true;

	list_for_each_entry(iter_event, &ctx->event_list, event_entry) {
		if (exclusive_event_match(iter_event, event))
			return false;
	}

	return true;
}

static void perf_free_addr_filters(struct perf_event *event);

/* vs perf_event_alloc() error */
static void __free_event(struct perf_event *event)
{
	struct pmu *pmu = event->pmu;

	if (event->attach_state & PERF_ATTACH_CALLCHAIN)
		put_callchain_buffers();

	kfree(event->addr_filter_ranges);

	if (event->attach_state & PERF_ATTACH_EXCLUSIVE)
		exclusive_event_destroy(event);

	if (is_cgroup_event(event))
		perf_detach_cgroup(event);

	if (event->attach_state & PERF_ATTACH_TASK_DATA)
		detach_perf_ctx_data(event);

	if (event->destroy)
		event->destroy(event);

	/*
	 * Must be after ->destroy(), due to uprobe_perf_close() using
	 * hw.target.
	 */
	if (event->hw.target)
		put_task_struct(event->hw.target);

	if (event->pmu_ctx) {
		/*
		 * put_pmu_ctx() needs an event->ctx reference, because of
		 * epc->ctx.
		 */
		WARN_ON_ONCE(!pmu);
		WARN_ON_ONCE(!event->ctx);
		WARN_ON_ONCE(event->pmu_ctx->ctx != event->ctx);
		put_pmu_ctx(event->pmu_ctx);
	}

	/*
	 * perf_event_free_task() relies on put_ctx() being 'last', in
	 * particular all task references must be cleaned up.
	 */
	if (event->ctx)
		put_ctx(event->ctx);

	if (pmu) {
		module_put(pmu->module);
		scoped_guard (spinlock, &pmu->events_lock) {
			list_del(&event->pmu_list);
			wake_up_var(pmu);
		}
	}

	call_rcu(&event->rcu_head, free_event_rcu);
}

DEFINE_FREE(__free_event, struct perf_event *, if (_T) __free_event(_T))

/* vs perf_event_alloc() success */
static void _free_event(struct perf_event *event)
{
	irq_work_sync(&event->pending_irq);
	irq_work_sync(&event->pending_disable_irq);

	unaccount_event(event);

	security_perf_event_free(event);

	if (event->rb) {
		/*
		 * Can happen when we close an event with re-directed output.
		 *
		 * Since we have a 0 refcount, perf_mmap_close() will skip
		 * over us; possibly making our ring_buffer_put() the last.
		 */
		mutex_lock(&event->mmap_mutex);
		ring_buffer_attach(event, NULL);
		mutex_unlock(&event->mmap_mutex);
	}

	perf_event_free_bpf_prog(event);
	perf_free_addr_filters(event);

	__free_event(event);
}

/*
 * Used to free events which have a known refcount of 1, such as in error paths
 * of inherited events.
 */
static void free_event(struct perf_event *event)
{
	if (WARN(atomic_long_cmpxchg(&event->refcount, 1, 0) != 1,
				     "unexpected event refcount: %ld; ptr=%p\n",
				     atomic_long_read(&event->refcount), event)) {
		/* leak to avoid use-after-free */
		return;
	}

	_free_event(event);
}

/*
 * Remove user event from the owner task.
 */
static void perf_remove_from_owner(struct perf_event *event)
{
	struct task_struct *owner;

	rcu_read_lock();
	/*
	 * Matches the smp_store_release() in perf_event_exit_task(). If we
	 * observe !owner it means the list deletion is complete and we can
	 * indeed free this event, otherwise we need to serialize on
	 * owner->perf_event_mutex.
	 */
	owner = READ_ONCE(event->owner);
	if (owner) {
		/*
		 * Since delayed_put_task_struct() also drops the last
		 * task reference we can safely take a new reference
		 * while holding the rcu_read_lock().
		 */
		get_task_struct(owner);
	}
	rcu_read_unlock();

	if (owner) {
		/*
		 * If we're here through perf_event_exit_task() we're already
		 * holding ctx->mutex which would be an inversion wrt. the
		 * normal lock order.
		 *
		 * However we can safely take this lock because its the child
		 * ctx->mutex.
		 */
		mutex_lock_nested(&owner->perf_event_mutex, SINGLE_DEPTH_NESTING);

		/*
		 * We have to re-check the event->owner field, if it is cleared
		 * we raced with perf_event_exit_task(), acquiring the mutex
		 * ensured they're done, and we can proceed with freeing the
		 * event.
		 */
		if (event->owner) {
			list_del_init(&event->owner_entry);
			smp_store_release(&event->owner, NULL);
		}
		mutex_unlock(&owner->perf_event_mutex);
		put_task_struct(owner);
	}
}

static void put_event(struct perf_event *event)
{
	struct perf_event *parent;

	if (!atomic_long_dec_and_test(&event->refcount))
		return;

	parent = event->parent;
	_free_event(event);

	/* Matches the refcount bump in inherit_event() */
	if (parent)
		put_event(parent);
}

/*
 * Kill an event dead; while event:refcount will preserve the event
 * object, it will not preserve its functionality. Once the last 'user'
 * gives up the object, we'll destroy the thing.
 */
int perf_event_release_kernel(struct perf_event *event)
{
	struct perf_event_context *ctx = event->ctx;
	struct perf_event *child, *tmp;

	/*
	 * If we got here through err_alloc: free_event(event); we will not
	 * have attached to a context yet.
	 */
	if (!ctx) {
		WARN_ON_ONCE(event->attach_state &
				(PERF_ATTACH_CONTEXT|PERF_ATTACH_GROUP));
		goto no_ctx;
	}

	if (!is_kernel_event(event))
		perf_remove_from_owner(event);

	ctx = perf_event_ctx_lock(event);
	WARN_ON_ONCE(ctx->parent_ctx);

	/*
	 * Mark this event as STATE_DEAD, there is no external reference to it
	 * anymore.
	 *
	 * Anybody acquiring event->child_mutex after the below loop _must_
	 * also see this, most importantly inherit_event() which will avoid
	 * placing more children on the list.
	 *
	 * Thus this guarantees that we will in fact observe and kill _ALL_
	 * child events.
	 */
	if (event->state > PERF_EVENT_STATE_REVOKED) {
		perf_remove_from_context(event, DETACH_GROUP|DETACH_DEAD);
	} else {
		event->state = PERF_EVENT_STATE_DEAD;
	}

	perf_event_ctx_unlock(event, ctx);

again:
	mutex_lock(&event->child_mutex);
	list_for_each_entry(child, &event->child_list, child_list) {
		/*
		 * Cannot change, child events are not migrated, see the
		 * comment with perf_event_ctx_lock_nested().
		 */
		ctx = READ_ONCE(child->ctx);
		/*
		 * Since child_mutex nests inside ctx::mutex, we must jump
		 * through hoops. We start by grabbing a reference on the ctx.
		 *
		 * Since the event cannot get freed while we hold the
		 * child_mutex, the context must also exist and have a !0
		 * reference count.
		 */
		get_ctx(ctx);

		/*
		 * Now that we have a ctx ref, we can drop child_mutex, and
		 * acquire ctx::mutex without fear of it going away. Then we
		 * can re-acquire child_mutex.
		 */
		mutex_unlock(&event->child_mutex);
		mutex_lock(&ctx->mutex);
		mutex_lock(&event->child_mutex);

		/*
		 * Now that we hold ctx::mutex and child_mutex, revalidate our
		 * state, if child is still the first entry, it didn't get freed
		 * and we can continue doing so.
		 */
		tmp = list_first_entry_or_null(&event->child_list,
					       struct perf_event, child_list);
		if (tmp == child) {
			perf_remove_from_context(child, DETACH_GROUP | DETACH_CHILD);
		} else {
			child = NULL;
		}

		mutex_unlock(&event->child_mutex);
		mutex_unlock(&ctx->mutex);

		if (child) {
			/* Last reference unless ->pending_task work is pending */
			put_event(child);
		}
		put_ctx(ctx);

		goto again;
	}
	mutex_unlock(&event->child_mutex);

no_ctx:
	/*
	 * Last reference unless ->pending_task work is pending on this event
	 * or any of its children.
	 */
	put_event(event);
	return 0;
}
EXPORT_SYMBOL_GPL(perf_event_release_kernel);

/*
 * Called when the last reference to the file is gone.
 */
static int perf_release(struct inode *inode, struct file *file)
{
	perf_event_release_kernel(file->private_data);
	return 0;
}

static u64 __perf_event_read_value(struct perf_event *event, u64 *enabled, u64 *running)
{
	struct perf_event *child;
	u64 total = 0;

	*enabled = 0;
	*running = 0;

	mutex_lock(&event->child_mutex);

	(void)perf_event_read(event, false);
	total += perf_event_count(event, false);

	*enabled += event->total_time_enabled +
			atomic64_read(&event->child_total_time_enabled);
	*running += event->total_time_running +
			atomic64_read(&event->child_total_time_running);

	list_for_each_entry(child, &event->child_list, child_list) {
		(void)perf_event_read(child, false);
		total += perf_event_count(child, false);
		*enabled += child->total_time_enabled;
		*running += child->total_time_running;
	}
	mutex_unlock(&event->child_mutex);

	return total;
}

u64 perf_event_read_value(struct perf_event *event, u64 *enabled, u64 *running)
{
	struct perf_event_context *ctx;
	u64 count;

	ctx = perf_event_ctx_lock(event);
	count = __perf_event_read_value(event, enabled, running);
	perf_event_ctx_unlock(event, ctx);

	return count;
}
EXPORT_SYMBOL_GPL(perf_event_read_value);

static int __perf_read_group_add(struct perf_event *leader,
					u64 read_format, u64 *values)
{
	struct perf_event_context *ctx = leader->ctx;
	struct perf_event *sub, *parent;
	unsigned long flags;
	int n = 1; /* skip @nr */
	int ret;

	ret = perf_event_read(leader, true);
	if (ret)
		return ret;

	raw_spin_lock_irqsave(&ctx->lock, flags);
	/*
	 * Verify the grouping between the parent and child (inherited)
	 * events is still in tact.
	 *
	 * Specifically:
	 *  - leader->ctx->lock pins leader->sibling_list
	 *  - parent->child_mutex pins parent->child_list
	 *  - parent->ctx->mutex pins parent->sibling_list
	 *
	 * Because parent->ctx != leader->ctx (and child_list nests inside
	 * ctx->mutex), group destruction is not atomic between children, also
	 * see perf_event_release_kernel(). Additionally, parent can grow the
	 * group.
	 *
	 * Therefore it is possible to have parent and child groups in a
	 * different configuration and summing over such a beast makes no sense
	 * what so ever.
	 *
	 * Reject this.
	 */
	parent = leader->parent;
	if (parent &&
	    (parent->group_generation != leader->group_generation ||
	     parent->nr_siblings != leader->nr_siblings)) {
		ret = -ECHILD;
		goto unlock;
	}

	/*
	 * Since we co-schedule groups, {enabled,running} times of siblings
	 * will be identical to those of the leader, so we only publish one
	 * set.
	 */
	if (read_format & PERF_FORMAT_TOTAL_TIME_ENABLED) {
		values[n++] += leader->total_time_enabled +
			atomic64_read(&leader->child_total_time_enabled);
	}

	if (read_format & PERF_FORMAT_TOTAL_TIME_RUNNING) {
		values[n++] += leader->total_time_running +
			atomic64_read(&leader->child_total_time_running);
	}

	/*
	 * Write {count,id} tuples for every sibling.
	 */
	values[n++] += perf_event_count(leader, false);
	if (read_format & PERF_FORMAT_ID)
		values[n++] = primary_event_id(leader);
	if (read_format & PERF_FORMAT_LOST)
		values[n++] = atomic64_read(&leader->lost_samples);

	for_each_sibling_event(sub, leader) {
		values[n++] += perf_event_count(sub, false);
		if (read_format & PERF_FORMAT_ID)
			values[n++] = primary_event_id(sub);
		if (read_format & PERF_FORMAT_LOST)
			values[n++] = atomic64_read(&sub->lost_samples);
	}

unlock:
	raw_spin_unlock_irqrestore(&ctx->lock, flags);
	return ret;
}

static int perf_read_group(struct perf_event *event,
				   u64 read_format, char __user *buf)
{
	struct perf_event *leader = event->group_leader, *child;
	struct perf_event_context *ctx = leader->ctx;
	int ret;
	u64 *values;

	lockdep_assert_held(&ctx->mutex);

	values = kzalloc(event->read_size, GFP_KERNEL);
	if (!values)
		return -ENOMEM;

	values[0] = 1 + leader->nr_siblings;

	mutex_lock(&leader->child_mutex);

	ret = __perf_read_group_add(leader, read_format, values);
	if (ret)
		goto unlock;

	list_for_each_entry(child, &leader->child_list, child_list) {
		ret = __perf_read_group_add(child, read_format, values);
		if (ret)
			goto unlock;
	}

	mutex_unlock(&leader->child_mutex);

	ret = event->read_size;
	if (copy_to_user(buf, values, event->read_size))
		ret = -EFAULT;
	goto out;

unlock:
	mutex_unlock(&leader->child_mutex);
out:
	kfree(values);
	return ret;
}

static int perf_read_one(struct perf_event *event,
				 u64 read_format, char __user *buf)
{
	u64 enabled, running;
	u64 values[5];
	int n = 0;

	values[n++] = __perf_event_read_value(event, &enabled, &running);
	if (read_format & PERF_FORMAT_TOTAL_TIME_ENABLED)
		values[n++] = enabled;
	if (read_format & PERF_FORMAT_TOTAL_TIME_RUNNING)
		values[n++] = running;
	if (read_format & PERF_FORMAT_ID)
		values[n++] = primary_event_id(event);
	if (read_format & PERF_FORMAT_LOST)
		values[n++] = atomic64_read(&event->lost_samples);

	if (copy_to_user(buf, values, n * sizeof(u64)))
		return -EFAULT;

	return n * sizeof(u64);
}

static bool is_event_hup(struct perf_event *event)
{
	bool no_children;

	if (event->state > PERF_EVENT_STATE_EXIT)
		return false;

	mutex_lock(&event->child_mutex);
	no_children = list_empty(&event->child_list);
	mutex_unlock(&event->child_mutex);
	return no_children;
}

/*
 * Read the performance event - simple non blocking version for now
 */
static ssize_t
__perf_read(struct perf_event *event, char __user *buf, size_t count)
{
	u64 read_format = event->attr.read_format;
	int ret;

	/*
	 * Return end-of-file for a read on an event that is in
	 * error state (i.e. because it was pinned but it couldn't be
	 * scheduled on to the CPU at some point).
	 */
	if (event->state == PERF_EVENT_STATE_ERROR)
		return 0;

	if (count < event->read_size)
		return -ENOSPC;

	WARN_ON_ONCE(event->ctx->parent_ctx);
	if (read_format & PERF_FORMAT_GROUP)
		ret = perf_read_group(event, read_format, buf);
	else
		ret = perf_read_one(event, read_format, buf);

	return ret;
}

static ssize_t
perf_read(struct file *file, char __user *buf, size_t count, loff_t *ppos)
{
	struct perf_event *event = file->private_data;
	struct perf_event_context *ctx;
	int ret;

	ret = security_perf_event_read(event);
	if (ret)
		return ret;

	ctx = perf_event_ctx_lock(event);
	ret = __perf_read(event, buf, count);
	perf_event_ctx_unlock(event, ctx);

	return ret;
}

static __poll_t perf_poll(struct file *file, poll_table *wait)
{
	struct perf_event *event = file->private_data;
	struct perf_buffer *rb;
	__poll_t events = EPOLLHUP;

	if (event->state <= PERF_EVENT_STATE_REVOKED)
		return EPOLLERR;

	poll_wait(file, &event->waitq, wait);

	if (event->state <= PERF_EVENT_STATE_REVOKED)
		return EPOLLERR;

	if (is_event_hup(event))
		return events;

	if (unlikely(READ_ONCE(event->state) == PERF_EVENT_STATE_ERROR &&
		     event->attr.pinned))
		return EPOLLERR;

	/*
	 * Pin the event->rb by taking event->mmap_mutex; otherwise
	 * perf_event_set_output() can swizzle our rb and make us miss wakeups.
	 */
	mutex_lock(&event->mmap_mutex);
	rb = event->rb;
	if (rb)
		events = atomic_xchg(&rb->poll, 0);
	mutex_unlock(&event->mmap_mutex);
	return events;
}

static void _perf_event_reset(struct perf_event *event)
{
	(void)perf_event_read(event, false);
	local64_set(&event->count, 0);
	perf_event_update_userpage(event);
}

/* Assume it's not an event with inherit set. */
u64 perf_event_pause(struct perf_event *event, bool reset)
{
	struct perf_event_context *ctx;
	u64 count;

	ctx = perf_event_ctx_lock(event);
	WARN_ON_ONCE(event->attr.inherit);
	_perf_event_disable(event);
	count = local64_read(&event->count);
	if (reset)
		local64_set(&event->count, 0);
	perf_event_ctx_unlock(event, ctx);

	return count;
}
EXPORT_SYMBOL_GPL(perf_event_pause);

/*
 * Holding the top-level event's child_mutex means that any
 * descendant process that has inherited this event will block
 * in perf_event_exit_event() if it goes to exit, thus satisfying the
 * task existence requirements of perf_event_enable/disable.
 */
static void perf_event_for_each_child(struct perf_event *event,
					void (*func)(struct perf_event *))
{
	struct perf_event *child;

	WARN_ON_ONCE(event->ctx->parent_ctx);

	mutex_lock(&event->child_mutex);
	func(event);
	list_for_each_entry(child, &event->child_list, child_list)
		func(child);
	mutex_unlock(&event->child_mutex);
}

static void perf_event_for_each(struct perf_event *event,
				  void (*func)(struct perf_event *))
{
	struct perf_event_context *ctx = event->ctx;
	struct perf_event *sibling;

	lockdep_assert_held(&ctx->mutex);

	event = event->group_leader;

	perf_event_for_each_child(event, func);
	for_each_sibling_event(sibling, event)
		perf_event_for_each_child(sibling, func);
}

static void __perf_event_period(struct perf_event *event,
				struct perf_cpu_context *cpuctx,
				struct perf_event_context *ctx,
				void *info)
{
	u64 value = *((u64 *)info);
	bool active;

	if (event->attr.freq) {
		event->attr.sample_freq = value;
	} else {
		event->attr.sample_period = value;
		event->hw.sample_period = value;
	}

	active = (event->state == PERF_EVENT_STATE_ACTIVE);
	if (active) {
		perf_pmu_disable(event->pmu);
		event->pmu->stop(event, PERF_EF_UPDATE);
	}

	local64_set(&event->hw.period_left, 0);

	if (active) {
		event->pmu->start(event, PERF_EF_RELOAD);
		/*
		 * Once the period is force-reset, the event starts immediately.
		 * But the event/group could be throttled. Unthrottle the
		 * event/group now to avoid the next tick trying to unthrottle
		 * while we already re-started the event/group.
		 */
		if (event->hw.interrupts == MAX_INTERRUPTS)
			perf_event_unthrottle_group(event, true);
		perf_pmu_enable(event->pmu);
	}
}

static int perf_event_check_period(struct perf_event *event, u64 value)
{
	return event->pmu->check_period(event, value);
}

static int _perf_event_period(struct perf_event *event, u64 value)
{
	if (!is_sampling_event(event))
		return -EINVAL;

	if (!value)
		return -EINVAL;

	if (event->attr.freq) {
		if (value > sysctl_perf_event_sample_rate)
			return -EINVAL;
	} else {
		if (perf_event_check_period(event, value))
			return -EINVAL;
		if (value & (1ULL << 63))
			return -EINVAL;
	}

	event_function_call(event, __perf_event_period, &value);

	return 0;
}

int perf_event_period(struct perf_event *event, u64 value)
{
	struct perf_event_context *ctx;
	int ret;

	ctx = perf_event_ctx_lock(event);
	ret = _perf_event_period(event, value);
	perf_event_ctx_unlock(event, ctx);

	return ret;
}
EXPORT_SYMBOL_GPL(perf_event_period);

static const struct file_operations perf_fops;

static inline bool is_perf_file(struct fd f)
{
	return !fd_empty(f) && fd_file(f)->f_op == &perf_fops;
}

static int perf_event_set_output(struct perf_event *event,
				 struct perf_event *output_event);
static int perf_event_set_filter(struct perf_event *event, void __user *arg);
static int perf_copy_attr(struct perf_event_attr __user *uattr,
			  struct perf_event_attr *attr);
static int __perf_event_set_bpf_prog(struct perf_event *event,
				     struct bpf_prog *prog,
				     u64 bpf_cookie);

static long _perf_ioctl(struct perf_event *event, unsigned int cmd, unsigned long arg)
{
	void (*func)(struct perf_event *);
	u32 flags = arg;

	if (event->state <= PERF_EVENT_STATE_REVOKED)
		return -ENODEV;

	switch (cmd) {
	case PERF_EVENT_IOC_ENABLE:
		func = _perf_event_enable;
		break;
	case PERF_EVENT_IOC_DISABLE:
		func = _perf_event_disable;
		break;
	case PERF_EVENT_IOC_RESET:
		func = _perf_event_reset;
		break;

	case PERF_EVENT_IOC_REFRESH:
		return _perf_event_refresh(event, arg);

	case PERF_EVENT_IOC_PERIOD:
	{
		u64 value;

		if (copy_from_user(&value, (u64 __user *)arg, sizeof(value)))
			return -EFAULT;

		return _perf_event_period(event, value);
	}
	case PERF_EVENT_IOC_ID:
	{
		u64 id = primary_event_id(event);

		if (copy_to_user((void __user *)arg, &id, sizeof(id)))
			return -EFAULT;
		return 0;
	}

	case PERF_EVENT_IOC_SET_OUTPUT:
	{
		CLASS(fd, output)(arg);	     // arg == -1 => empty
		struct perf_event *output_event = NULL;
		if (arg != -1) {
			if (!is_perf_file(output))
				return -EBADF;
			output_event = fd_file(output)->private_data;
		}
		return perf_event_set_output(event, output_event);
	}

	case PERF_EVENT_IOC_SET_FILTER:
		return perf_event_set_filter(event, (void __user *)arg);

	case PERF_EVENT_IOC_SET_BPF:
	{
		struct bpf_prog *prog;
		int err;

		prog = bpf_prog_get(arg);
		if (IS_ERR(prog))
			return PTR_ERR(prog);

		err = __perf_event_set_bpf_prog(event, prog, 0);
		if (err) {
			bpf_prog_put(prog);
			return err;
		}

		return 0;
	}

	case PERF_EVENT_IOC_PAUSE_OUTPUT: {
		struct perf_buffer *rb;

		rcu_read_lock();
		rb = rcu_dereference(event->rb);
		if (!rb || !rb->nr_pages) {
			rcu_read_unlock();
			return -EINVAL;
		}
		rb_toggle_paused(rb, !!arg);
		rcu_read_unlock();
		return 0;
	}

	case PERF_EVENT_IOC_QUERY_BPF:
		return perf_event_query_prog_array(event, (void __user *)arg);

	case PERF_EVENT_IOC_MODIFY_ATTRIBUTES: {
		struct perf_event_attr new_attr;
		int err = perf_copy_attr((struct perf_event_attr __user *)arg,
					 &new_attr);

		if (err)
			return err;

		return perf_event_modify_attr(event,  &new_attr);
	}
	default:
		return -ENOTTY;
	}

	if (flags & PERF_IOC_FLAG_GROUP)
		perf_event_for_each(event, func);
	else
		perf_event_for_each_child(event, func);

	return 0;
}

static long perf_ioctl(struct file *file, unsigned int cmd, unsigned long arg)
{
	struct perf_event *event = file->private_data;
	struct perf_event_context *ctx;
	long ret;

	/* Treat ioctl like writes as it is likely a mutating operation. */
	ret = security_perf_event_write(event);
	if (ret)
		return ret;

	ctx = perf_event_ctx_lock(event);
	ret = _perf_ioctl(event, cmd, arg);
	perf_event_ctx_unlock(event, ctx);

	return ret;
}

#ifdef CONFIG_COMPAT
static long perf_compat_ioctl(struct file *file, unsigned int cmd,
				unsigned long arg)
{
	switch (_IOC_NR(cmd)) {
	case _IOC_NR(PERF_EVENT_IOC_SET_FILTER):
	case _IOC_NR(PERF_EVENT_IOC_ID):
	case _IOC_NR(PERF_EVENT_IOC_QUERY_BPF):
	case _IOC_NR(PERF_EVENT_IOC_MODIFY_ATTRIBUTES):
		/* Fix up pointer size (usually 4 -> 8 in 32-on-64-bit case */
		if (_IOC_SIZE(cmd) == sizeof(compat_uptr_t)) {
			cmd &= ~IOCSIZE_MASK;
			cmd |= sizeof(void *) << IOCSIZE_SHIFT;
		}
		break;
	}
	return perf_ioctl(file, cmd, arg);
}
#else
# define perf_compat_ioctl NULL
#endif

int perf_event_task_enable(void)
{
	struct perf_event_context *ctx;
	struct perf_event *event;

	mutex_lock(&current->perf_event_mutex);
	list_for_each_entry(event, &current->perf_event_list, owner_entry) {
		ctx = perf_event_ctx_lock(event);
		perf_event_for_each_child(event, _perf_event_enable);
		perf_event_ctx_unlock(event, ctx);
	}
	mutex_unlock(&current->perf_event_mutex);

	return 0;
}

int perf_event_task_disable(void)
{
	struct perf_event_context *ctx;
	struct perf_event *event;

	mutex_lock(&current->perf_event_mutex);
	list_for_each_entry(event, &current->perf_event_list, owner_entry) {
		ctx = perf_event_ctx_lock(event);
		perf_event_for_each_child(event, _perf_event_disable);
		perf_event_ctx_unlock(event, ctx);
	}
	mutex_unlock(&current->perf_event_mutex);

	return 0;
}

static int perf_event_index(struct perf_event *event)
{
	if (event->hw.state & PERF_HES_STOPPED)
		return 0;

	if (event->state != PERF_EVENT_STATE_ACTIVE)
		return 0;

	return event->pmu->event_idx(event);
}

static void perf_event_init_userpage(struct perf_event *event)
{
	struct perf_event_mmap_page *userpg;
	struct perf_buffer *rb;

	rcu_read_lock();
	rb = rcu_dereference(event->rb);
	if (!rb)
		goto unlock;

	userpg = rb->user_page;

	/* Allow new userspace to detect that bit 0 is deprecated */
	userpg->cap_bit0_is_deprecated = 1;
	userpg->size = offsetof(struct perf_event_mmap_page, __reserved);
	userpg->data_offset = PAGE_SIZE;
	userpg->data_size = perf_data_size(rb);

unlock:
	rcu_read_unlock();
}

void __weak arch_perf_update_userpage(
	struct perf_event *event, struct perf_event_mmap_page *userpg, u64 now)
{
}

/*
 * Callers need to ensure there can be no nesting of this function, otherwise
 * the seqlock logic goes bad. We can not serialize this because the arch
 * code calls this from NMI context.
 */
void perf_event_update_userpage(struct perf_event *event)
{
	struct perf_event_mmap_page *userpg;
	struct perf_buffer *rb;
	u64 enabled, running, now;

	rcu_read_lock();
	rb = rcu_dereference(event->rb);
	if (!rb)
		goto unlock;

	/*
	 * compute total_time_enabled, total_time_running
	 * based on snapshot values taken when the event
	 * was last scheduled in.
	 *
	 * we cannot simply called update_context_time()
	 * because of locking issue as we can be called in
	 * NMI context
	 */
	calc_timer_values(event, &now, &enabled, &running);

	userpg = rb->user_page;
	/*
	 * Disable preemption to guarantee consistent time stamps are stored to
	 * the user page.
	 */
	preempt_disable();
	++userpg->lock;
	barrier();
	userpg->index = perf_event_index(event);
	userpg->offset = perf_event_count(event, false);
	if (userpg->index)
		userpg->offset -= local64_read(&event->hw.prev_count);

	userpg->time_enabled = enabled +
			atomic64_read(&event->child_total_time_enabled);

	userpg->time_running = running +
			atomic64_read(&event->child_total_time_running);

	arch_perf_update_userpage(event, userpg, now);

	barrier();
	++userpg->lock;
	preempt_enable();
unlock:
	rcu_read_unlock();
}
EXPORT_SYMBOL_GPL(perf_event_update_userpage);

static void ring_buffer_attach(struct perf_event *event,
			       struct perf_buffer *rb)
{
	struct perf_buffer *old_rb = NULL;
	unsigned long flags;

	WARN_ON_ONCE(event->parent);

	if (event->rb) {
		/*
		 * Should be impossible, we set this when removing
		 * event->rb_entry and wait/clear when adding event->rb_entry.
		 */
		WARN_ON_ONCE(event->rcu_pending);

		old_rb = event->rb;
		spin_lock_irqsave(&old_rb->event_lock, flags);
		list_del_rcu(&event->rb_entry);
		spin_unlock_irqrestore(&old_rb->event_lock, flags);

		event->rcu_batches = get_state_synchronize_rcu();
		event->rcu_pending = 1;
	}

	if (rb) {
		if (event->rcu_pending) {
			cond_synchronize_rcu(event->rcu_batches);
			event->rcu_pending = 0;
		}

		spin_lock_irqsave(&rb->event_lock, flags);
		list_add_rcu(&event->rb_entry, &rb->event_list);
		spin_unlock_irqrestore(&rb->event_lock, flags);
	}

	/*
	 * Avoid racing with perf_mmap_close(AUX): stop the event
	 * before swizzling the event::rb pointer; if it's getting
	 * unmapped, its aux_mmap_count will be 0 and it won't
	 * restart. See the comment in __perf_pmu_output_stop().
	 *
	 * Data will inevitably be lost when set_output is done in
	 * mid-air, but then again, whoever does it like this is
	 * not in for the data anyway.
	 */
	if (has_aux(event))
		perf_event_stop(event, 0);

	rcu_assign_pointer(event->rb, rb);

	if (old_rb) {
		ring_buffer_put(old_rb);
		/*
		 * Since we detached before setting the new rb, so that we
		 * could attach the new rb, we could have missed a wakeup.
		 * Provide it now.
		 */
		wake_up_all(&event->waitq);
	}
}

static void ring_buffer_wakeup(struct perf_event *event)
{
	struct perf_buffer *rb;

	if (event->parent)
		event = event->parent;

	rcu_read_lock();
	rb = rcu_dereference(event->rb);
	if (rb) {
		list_for_each_entry_rcu(event, &rb->event_list, rb_entry)
			wake_up_all(&event->waitq);
	}
	rcu_read_unlock();
}

struct perf_buffer *ring_buffer_get(struct perf_event *event)
{
	struct perf_buffer *rb;

	if (event->parent)
		event = event->parent;

	rcu_read_lock();
	rb = rcu_dereference(event->rb);
	if (rb) {
		if (!refcount_inc_not_zero(&rb->refcount))
			rb = NULL;
	}
	rcu_read_unlock();

	return rb;
}

void ring_buffer_put(struct perf_buffer *rb)
{
	if (!refcount_dec_and_test(&rb->refcount))
		return;

	WARN_ON_ONCE(!list_empty(&rb->event_list));

	call_rcu(&rb->rcu_head, rb_free_rcu);
}

typedef void (*mapped_f)(struct perf_event *event, struct mm_struct *mm);

#define get_mapped(event, func)			\
({	struct pmu *pmu;			\
	mapped_f f = NULL;			\
	guard(rcu)();				\
	pmu = READ_ONCE(event->pmu);		\
	if (pmu)				\
		f = pmu->func;			\
	f;					\
})

static void perf_mmap_open(struct vm_area_struct *vma)
{
	struct perf_event *event = vma->vm_file->private_data;
	mapped_f mapped = get_mapped(event, event_mapped);

	refcount_inc(&event->mmap_count);
	refcount_inc(&event->rb->mmap_count);

	if (vma->vm_pgoff)
		refcount_inc(&event->rb->aux_mmap_count);

	if (mapped)
		mapped(event, vma->vm_mm);
}

static void perf_pmu_output_stop(struct perf_event *event);

/*
 * A buffer can be mmap()ed multiple times; either directly through the same
 * event, or through other events by use of perf_event_set_output().
 *
 * In order to undo the VM accounting done by perf_mmap() we need to destroy
 * the buffer here, where we still have a VM context. This means we need
 * to detach all events redirecting to us.
 */
static void perf_mmap_close(struct vm_area_struct *vma)
{
	struct perf_event *event = vma->vm_file->private_data;
	mapped_f unmapped = get_mapped(event, event_unmapped);
	struct perf_buffer *rb = ring_buffer_get(event);
	struct user_struct *mmap_user = rb->mmap_user;
	int mmap_locked = rb->mmap_locked;
	unsigned long size = perf_data_size(rb);
	bool detach_rest = false;

	/* FIXIES vs perf_pmu_unregister() */
	if (unmapped)
		unmapped(event, vma->vm_mm);

	/*
	 * The AUX buffer is strictly a sub-buffer, serialize using aux_mutex
	 * to avoid complications.
	 */
	if (rb_has_aux(rb) && vma->vm_pgoff == rb->aux_pgoff &&
	    refcount_dec_and_mutex_lock(&rb->aux_mmap_count, &rb->aux_mutex)) {
		/*
		 * Stop all AUX events that are writing to this buffer,
		 * so that we can free its AUX pages and corresponding PMU
		 * data. Note that after rb::aux_mmap_count dropped to zero,
		 * they won't start any more (see perf_aux_output_begin()).
		 */
		perf_pmu_output_stop(event);

		/* now it's safe to free the pages */
		atomic_long_sub(rb->aux_nr_pages - rb->aux_mmap_locked, &mmap_user->locked_vm);
		atomic64_sub(rb->aux_mmap_locked, &vma->vm_mm->pinned_vm);

		/* this has to be the last one */
		rb_free_aux(rb);
		WARN_ON_ONCE(refcount_read(&rb->aux_refcount));

		mutex_unlock(&rb->aux_mutex);
	}

	if (refcount_dec_and_test(&rb->mmap_count))
		detach_rest = true;

	if (!refcount_dec_and_mutex_lock(&event->mmap_count, &event->mmap_mutex))
		goto out_put;

	ring_buffer_attach(event, NULL);
	mutex_unlock(&event->mmap_mutex);

	/* If there's still other mmap()s of this buffer, we're done. */
	if (!detach_rest)
		goto out_put;

	/*
	 * No other mmap()s, detach from all other events that might redirect
	 * into the now unreachable buffer. Somewhat complicated by the
	 * fact that rb::event_lock otherwise nests inside mmap_mutex.
	 */
again:
	rcu_read_lock();
	list_for_each_entry_rcu(event, &rb->event_list, rb_entry) {
		if (!atomic_long_inc_not_zero(&event->refcount)) {
			/*
			 * This event is en-route to free_event() which will
			 * detach it and remove it from the list.
			 */
			continue;
		}
		rcu_read_unlock();

		mutex_lock(&event->mmap_mutex);
		/*
		 * Check we didn't race with perf_event_set_output() which can
		 * swizzle the rb from under us while we were waiting to
		 * acquire mmap_mutex.
		 *
		 * If we find a different rb; ignore this event, a next
		 * iteration will no longer find it on the list. We have to
		 * still restart the iteration to make sure we're not now
		 * iterating the wrong list.
		 */
		if (event->rb == rb)
			ring_buffer_attach(event, NULL);

		mutex_unlock(&event->mmap_mutex);
		put_event(event);

		/*
		 * Restart the iteration; either we're on the wrong list or
		 * destroyed its integrity by doing a deletion.
		 */
		goto again;
	}
	rcu_read_unlock();

	/*
	 * It could be there's still a few 0-ref events on the list; they'll
	 * get cleaned up by free_event() -- they'll also still have their
	 * ref on the rb and will free it whenever they are done with it.
	 *
	 * Aside from that, this buffer is 'fully' detached and unmapped,
	 * undo the VM accounting.
	 */

	atomic_long_sub((size >> PAGE_SHIFT) + 1 - mmap_locked,
			&mmap_user->locked_vm);
	atomic64_sub(mmap_locked, &vma->vm_mm->pinned_vm);
	free_uid(mmap_user);

out_put:
	ring_buffer_put(rb); /* could be last */
}

static vm_fault_t perf_mmap_pfn_mkwrite(struct vm_fault *vmf)
{
	/* The first page is the user control page, others are read-only. */
	return vmf->pgoff == 0 ? 0 : VM_FAULT_SIGBUS;
}

static int perf_mmap_may_split(struct vm_area_struct *vma, unsigned long addr)
{
	/*
	 * Forbid splitting perf mappings to prevent refcount leaks due to
	 * the resulting non-matching offsets and sizes. See open()/close().
	 */
	return -EINVAL;
}

static const struct vm_operations_struct perf_mmap_vmops = {
	.open		= perf_mmap_open,
	.close		= perf_mmap_close, /* non mergeable */
	.pfn_mkwrite	= perf_mmap_pfn_mkwrite,
	.may_split	= perf_mmap_may_split,
};

static int map_range(struct perf_buffer *rb, struct vm_area_struct *vma)
{
	unsigned long nr_pages = vma_pages(vma);
	int err = 0;
	unsigned long pagenum;

	/*
	 * We map this as a VM_PFNMAP VMA.
	 *
	 * This is not ideal as this is designed broadly for mappings of PFNs
	 * referencing memory-mapped I/O ranges or non-system RAM i.e. for which
	 * !pfn_valid(pfn).
	 *
	 * We are mapping kernel-allocated memory (memory we manage ourselves)
	 * which would more ideally be mapped using vm_insert_page() or a
	 * similar mechanism, that is as a VM_MIXEDMAP mapping.
	 *
	 * However this won't work here, because:
	 *
	 * 1. It uses vma->vm_page_prot, but this field has not been completely
	 *    setup at the point of the f_op->mmp() hook, so we are unable to
	 *    indicate that this should be mapped CoW in order that the
	 *    mkwrite() hook can be invoked to make the first page R/W and the
	 *    rest R/O as desired.
	 *
	 * 2. Anything other than a VM_PFNMAP of valid PFNs will result in
	 *    vm_normal_page() returning a struct page * pointer, which means
	 *    vm_ops->page_mkwrite() will be invoked rather than
	 *    vm_ops->pfn_mkwrite(), and this means we have to set page->mapping
	 *    to work around retry logic in the fault handler, however this
	 *    field is no longer allowed to be used within struct page.
	 *
	 * 3. Having a struct page * made available in the fault logic also
	 *    means that the page gets put on the rmap and becomes
	 *    inappropriately accessible and subject to map and ref counting.
	 *
	 * Ideally we would have a mechanism that could explicitly express our
	 * desires, but this is not currently the case, so we instead use
	 * VM_PFNMAP.
	 *
	 * We manage the lifetime of these mappings with internal refcounts (see
	 * perf_mmap_open() and perf_mmap_close()) so we ensure the lifetime of
	 * this mapping is maintained correctly.
	 */
	for (pagenum = 0; pagenum < nr_pages; pagenum++) {
		unsigned long va = vma->vm_start + PAGE_SIZE * pagenum;
		struct page *page = perf_mmap_to_page(rb, vma->vm_pgoff + pagenum);

		if (page == NULL) {
			err = -EINVAL;
			break;
		}

		/* Map readonly, perf_mmap_pfn_mkwrite() called on write fault. */
		err = remap_pfn_range(vma, va, page_to_pfn(page), PAGE_SIZE,
				      vm_get_page_prot(vma->vm_flags & ~VM_SHARED));
		if (err)
			break;
	}

#ifdef CONFIG_MMU
	/* Clear any partial mappings on error. */
	if (err)
		zap_page_range_single(vma, vma->vm_start, nr_pages * PAGE_SIZE, NULL);
#endif

	return err;
}

static bool perf_mmap_calc_limits(struct vm_area_struct *vma, long *user_extra, long *extra)
{
	unsigned long user_locked, user_lock_limit, locked, lock_limit;
	struct user_struct *user = current_user();

	user_lock_limit = sysctl_perf_event_mlock >> (PAGE_SHIFT - 10);
	/* Increase the limit linearly with more CPUs */
	user_lock_limit *= num_online_cpus();

	user_locked = atomic_long_read(&user->locked_vm);

	/*
	 * sysctl_perf_event_mlock may have changed, so that
	 *     user->locked_vm > user_lock_limit
	 */
	if (user_locked > user_lock_limit)
		user_locked = user_lock_limit;
	user_locked += *user_extra;

	if (user_locked > user_lock_limit) {
		/*
		 * charge locked_vm until it hits user_lock_limit;
		 * charge the rest from pinned_vm
		 */
		*extra = user_locked - user_lock_limit;
		*user_extra -= *extra;
	}

	lock_limit = rlimit(RLIMIT_MEMLOCK);
	lock_limit >>= PAGE_SHIFT;
	locked = atomic64_read(&vma->vm_mm->pinned_vm) + *extra;

	return locked <= lock_limit || !perf_is_paranoid() || capable(CAP_IPC_LOCK);
}

static void perf_mmap_account(struct vm_area_struct *vma, long user_extra, long extra)
{
	struct user_struct *user = current_user();

	atomic_long_add(user_extra, &user->locked_vm);
	atomic64_add(extra, &vma->vm_mm->pinned_vm);
}

static int perf_mmap_rb(struct vm_area_struct *vma, struct perf_event *event,
			unsigned long nr_pages)
{
	long extra = 0, user_extra = nr_pages;
	struct perf_buffer *rb;
	int rb_flags = 0;

	nr_pages -= 1;

	/*
	 * If we have rb pages ensure they're a power-of-two number, so we
	 * can do bitmasks instead of modulo.
	 */
	if (nr_pages != 0 && !is_power_of_2(nr_pages))
		return -EINVAL;

	WARN_ON_ONCE(event->ctx->parent_ctx);

	if (event->rb) {
		if (data_page_nr(event->rb) != nr_pages)
			return -EINVAL;

		if (refcount_inc_not_zero(&event->rb->mmap_count)) {
			/*
			 * Success -- managed to mmap() the same buffer
			 * multiple times.
			 */
			perf_mmap_account(vma, user_extra, extra);
			refcount_inc(&event->mmap_count);
			return 0;
		}

		/*
		 * Raced against perf_mmap_close()'s
		 * refcount_dec_and_mutex_lock() remove the
		 * event and continue as if !event->rb
		 */
		ring_buffer_attach(event, NULL);
	}

	if (!perf_mmap_calc_limits(vma, &user_extra, &extra))
		return -EPERM;

	if (vma->vm_flags & VM_WRITE)
		rb_flags |= RING_BUFFER_WRITABLE;

	rb = rb_alloc(nr_pages,
		      event->attr.watermark ? event->attr.wakeup_watermark : 0,
		      event->cpu, rb_flags);

	if (!rb)
		return -ENOMEM;

	refcount_set(&rb->mmap_count, 1);
	rb->mmap_user = get_current_user();
	rb->mmap_locked = extra;

	ring_buffer_attach(event, rb);

	perf_event_update_time(event);
	perf_event_init_userpage(event);
	perf_event_update_userpage(event);

	perf_mmap_account(vma, user_extra, extra);
	refcount_set(&event->mmap_count, 1);

	return 0;
}

static int perf_mmap_aux(struct vm_area_struct *vma, struct perf_event *event,
			 unsigned long nr_pages)
{
	long extra = 0, user_extra = nr_pages;
	u64 aux_offset, aux_size;
	struct perf_buffer *rb;
	int ret, rb_flags = 0;

	rb = event->rb;
	if (!rb)
		return -EINVAL;

	guard(mutex)(&rb->aux_mutex);

	/*
	 * AUX area mapping: if rb->aux_nr_pages != 0, it's already
	 * mapped, all subsequent mappings should have the same size
	 * and offset. Must be above the normal perf buffer.
	 */
	aux_offset = READ_ONCE(rb->user_page->aux_offset);
	aux_size = READ_ONCE(rb->user_page->aux_size);

	if (aux_offset < perf_data_size(rb) + PAGE_SIZE)
		return -EINVAL;

	if (aux_offset != vma->vm_pgoff << PAGE_SHIFT)
		return -EINVAL;

	/* already mapped with a different offset */
	if (rb_has_aux(rb) && rb->aux_pgoff != vma->vm_pgoff)
		return -EINVAL;

	if (aux_size != nr_pages * PAGE_SIZE)
		return -EINVAL;

	/* already mapped with a different size */
	if (rb_has_aux(rb) && rb->aux_nr_pages != nr_pages)
		return -EINVAL;

	if (!is_power_of_2(nr_pages))
		return -EINVAL;

	if (!refcount_inc_not_zero(&rb->mmap_count))
		return -EINVAL;

	if (rb_has_aux(rb)) {
		refcount_inc(&rb->aux_mmap_count);

	} else {
		if (!perf_mmap_calc_limits(vma, &user_extra, &extra)) {
			refcount_dec(&rb->mmap_count);
			return -EPERM;
		}

		WARN_ON(!rb && event->rb);

		if (vma->vm_flags & VM_WRITE)
			rb_flags |= RING_BUFFER_WRITABLE;

		ret = rb_alloc_aux(rb, event, vma->vm_pgoff, nr_pages,
				   event->attr.aux_watermark, rb_flags);
		if (ret) {
			refcount_dec(&rb->mmap_count);
			return ret;
		}

		refcount_set(&rb->aux_mmap_count, 1);
		rb->aux_mmap_locked = extra;
	}

	perf_mmap_account(vma, user_extra, extra);
	refcount_inc(&event->mmap_count);

	return 0;
}

static int perf_mmap(struct file *file, struct vm_area_struct *vma)
{
	struct perf_event *event = file->private_data;
	unsigned long vma_size, nr_pages;
	mapped_f mapped;
	int ret;

	/*
	 * Don't allow mmap() of inherited per-task counters. This would
	 * create a performance issue due to all children writing to the
	 * same rb.
	 */
	if (event->cpu == -1 && event->attr.inherit)
		return -EINVAL;

	if (!(vma->vm_flags & VM_SHARED))
		return -EINVAL;

	ret = security_perf_event_read(event);
	if (ret)
		return ret;

	vma_size = vma->vm_end - vma->vm_start;
	nr_pages = vma_size / PAGE_SIZE;

	if (nr_pages > INT_MAX)
		return -ENOMEM;

	if (vma_size != PAGE_SIZE * nr_pages)
		return -EINVAL;

	scoped_guard (mutex, &event->mmap_mutex) {
		/*
		 * This relies on __pmu_detach_event() taking mmap_mutex after marking
		 * the event REVOKED. Either we observe the state, or __pmu_detach_event()
		 * will detach the rb created here.
		 */
		if (event->state <= PERF_EVENT_STATE_REVOKED)
			return -ENODEV;

		if (vma->vm_pgoff == 0)
			ret = perf_mmap_rb(vma, event, nr_pages);
		else
			ret = perf_mmap_aux(vma, event, nr_pages);
		if (ret)
			return ret;
	}

	/*
	 * Since pinned accounting is per vm we cannot allow fork() to copy our
	 * vma.
	 */
	vm_flags_set(vma, VM_DONTCOPY | VM_DONTEXPAND | VM_DONTDUMP);
	vma->vm_ops = &perf_mmap_vmops;

	mapped = get_mapped(event, event_mapped);
	if (mapped)
		mapped(event, vma->vm_mm);

	/*
	 * Try to map it into the page table. On fail, invoke
	 * perf_mmap_close() to undo the above, as the callsite expects
	 * full cleanup in this case and therefore does not invoke
	 * vmops::close().
	 */
	ret = map_range(event->rb, vma);
	if (ret)
		perf_mmap_close(vma);

	return ret;
}

static int perf_fasync(int fd, struct file *filp, int on)
{
	struct inode *inode = file_inode(filp);
	struct perf_event *event = filp->private_data;
	int retval;

	if (event->state <= PERF_EVENT_STATE_REVOKED)
		return -ENODEV;

	inode_lock(inode);
	retval = fasync_helper(fd, filp, on, &event->fasync);
	inode_unlock(inode);

	if (retval < 0)
		return retval;

	return 0;
}

static const struct file_operations perf_fops = {
	.release		= perf_release,
	.read			= perf_read,
	.poll			= perf_poll,
	.unlocked_ioctl		= perf_ioctl,
	.compat_ioctl		= perf_compat_ioctl,
	.mmap			= perf_mmap,
	.fasync			= perf_fasync,
};

/*
 * Perf event wakeup
 *
 * If there's data, ensure we set the poll() state and publish everything
 * to user-space before waking everybody up.
 */

void perf_event_wakeup(struct perf_event *event)
{
	ring_buffer_wakeup(event);

	if (event->pending_kill) {
		kill_fasync(perf_event_fasync(event), SIGIO, event->pending_kill);
		event->pending_kill = 0;
	}
}

static void perf_sigtrap(struct perf_event *event)
{
	/*
	 * Both perf_pending_task() and perf_pending_irq() can race with the
	 * task exiting.
	 */
	if (current->flags & PF_EXITING)
		return;

	/*
	 * We'd expect this to only occur if the irq_work is delayed and either
	 * ctx->task or current has changed in the meantime. This can be the
	 * case on architectures that do not implement arch_irq_work_raise().
	 */
	if (WARN_ON_ONCE(event->ctx->task != current))
		return;

	send_sig_perf((void __user *)event->pending_addr,
		      event->orig_type, event->attr.sig_data);
}

/*
 * Deliver the pending work in-event-context or follow the context.
 */
static void __perf_pending_disable(struct perf_event *event)
{
	int cpu = READ_ONCE(event->oncpu);

	/*
	 * If the event isn't running; we done. event_sched_out() will have
	 * taken care of things.
	 */
	if (cpu < 0)
		return;

	/*
	 * Yay, we hit home and are in the context of the event.
	 */
	if (cpu == smp_processor_id()) {
		if (event->pending_disable) {
			event->pending_disable = 0;
			perf_event_disable_local(event);
		}
		return;
	}

	/*
	 *  CPU-A			CPU-B
	 *
	 *  perf_event_disable_inatomic()
	 *    @pending_disable = 1;
	 *    irq_work_queue();
	 *
	 *  sched-out
	 *    @pending_disable = 0;
	 *
	 *				sched-in
	 *				perf_event_disable_inatomic()
	 *				  @pending_disable = 1;
	 *				  irq_work_queue(); // FAILS
	 *
	 *  irq_work_run()
	 *    perf_pending_disable()
	 *
	 * But the event runs on CPU-B and wants disabling there.
	 */
	irq_work_queue_on(&event->pending_disable_irq, cpu);
}

static void perf_pending_disable(struct irq_work *entry)
{
	struct perf_event *event = container_of(entry, struct perf_event, pending_disable_irq);
	int rctx;

	/*
	 * If we 'fail' here, that's OK, it means recursion is already disabled
	 * and we won't recurse 'further'.
	 */
	rctx = perf_swevent_get_recursion_context();
	__perf_pending_disable(event);
	if (rctx >= 0)
		perf_swevent_put_recursion_context(rctx);
}

static void perf_pending_irq(struct irq_work *entry)
{
	struct perf_event *event = container_of(entry, struct perf_event, pending_irq);
	int rctx;

	/*
	 * If we 'fail' here, that's OK, it means recursion is already disabled
	 * and we won't recurse 'further'.
	 */
	rctx = perf_swevent_get_recursion_context();

	/*
	 * The wakeup isn't bound to the context of the event -- it can happen
	 * irrespective of where the event is.
	 */
	if (event->pending_wakeup) {
		event->pending_wakeup = 0;
		perf_event_wakeup(event);
	}

	if (rctx >= 0)
		perf_swevent_put_recursion_context(rctx);
}

static void perf_pending_task(struct callback_head *head)
{
	struct perf_event *event = container_of(head, struct perf_event, pending_task);
	int rctx;

	/*
	 * If we 'fail' here, that's OK, it means recursion is already disabled
	 * and we won't recurse 'further'.
	 */
	rctx = perf_swevent_get_recursion_context();

	if (event->pending_work) {
		event->pending_work = 0;
		perf_sigtrap(event);
		local_dec(&event->ctx->nr_no_switch_fast);
	}
	put_event(event);

	if (rctx >= 0)
		perf_swevent_put_recursion_context(rctx);
}

#ifdef CONFIG_GUEST_PERF_EVENTS
struct perf_guest_info_callbacks __rcu *perf_guest_cbs;

DEFINE_STATIC_CALL_RET0(__perf_guest_state, *perf_guest_cbs->state);
DEFINE_STATIC_CALL_RET0(__perf_guest_get_ip, *perf_guest_cbs->get_ip);
DEFINE_STATIC_CALL_RET0(__perf_guest_handle_intel_pt_intr, *perf_guest_cbs->handle_intel_pt_intr);

void perf_register_guest_info_callbacks(struct perf_guest_info_callbacks *cbs)
{
	if (WARN_ON_ONCE(rcu_access_pointer(perf_guest_cbs)))
		return;

	rcu_assign_pointer(perf_guest_cbs, cbs);
	static_call_update(__perf_guest_state, cbs->state);
	static_call_update(__perf_guest_get_ip, cbs->get_ip);

	/* Implementing ->handle_intel_pt_intr is optional. */
	if (cbs->handle_intel_pt_intr)
		static_call_update(__perf_guest_handle_intel_pt_intr,
				   cbs->handle_intel_pt_intr);
}
EXPORT_SYMBOL_GPL(perf_register_guest_info_callbacks);

void perf_unregister_guest_info_callbacks(struct perf_guest_info_callbacks *cbs)
{
	if (WARN_ON_ONCE(rcu_access_pointer(perf_guest_cbs) != cbs))
		return;

	rcu_assign_pointer(perf_guest_cbs, NULL);
	static_call_update(__perf_guest_state, (void *)&__static_call_return0);
	static_call_update(__perf_guest_get_ip, (void *)&__static_call_return0);
	static_call_update(__perf_guest_handle_intel_pt_intr,
			   (void *)&__static_call_return0);
	synchronize_rcu();
}
EXPORT_SYMBOL_GPL(perf_unregister_guest_info_callbacks);
#endif

static bool should_sample_guest(struct perf_event *event)
{
	return !event->attr.exclude_guest && perf_guest_state();
}

unsigned long perf_misc_flags(struct perf_event *event,
			      struct pt_regs *regs)
{
	if (should_sample_guest(event))
		return perf_arch_guest_misc_flags(regs);

	return perf_arch_misc_flags(regs);
}

unsigned long perf_instruction_pointer(struct perf_event *event,
				       struct pt_regs *regs)
{
	if (should_sample_guest(event))
		return perf_guest_get_ip();

	return perf_arch_instruction_pointer(regs);
}

static void
perf_output_sample_regs(struct perf_output_handle *handle,
			struct pt_regs *regs, u64 mask)
{
	int bit;
	DECLARE_BITMAP(_mask, 64);

	bitmap_from_u64(_mask, mask);
	for_each_set_bit(bit, _mask, sizeof(mask) * BITS_PER_BYTE) {
		u64 val;

		val = perf_reg_value(regs, bit);
		perf_output_put(handle, val);
	}
}

static void perf_sample_regs_user(struct perf_regs *regs_user,
				  struct pt_regs *regs)
{
	if (user_mode(regs)) {
		regs_user->abi = perf_reg_abi(current);
		regs_user->regs = regs;
	} else if (!(current->flags & (PF_KTHREAD | PF_USER_WORKER))) {
		perf_get_regs_user(regs_user, regs);
	} else {
		regs_user->abi = PERF_SAMPLE_REGS_ABI_NONE;
		regs_user->regs = NULL;
	}
}

static void perf_sample_regs_intr(struct perf_regs *regs_intr,
				  struct pt_regs *regs)
{
	regs_intr->regs = regs;
	regs_intr->abi  = perf_reg_abi(current);
}


/*
 * Get remaining task size from user stack pointer.
 *
 * It'd be better to take stack vma map and limit this more
 * precisely, but there's no way to get it safely under interrupt,
 * so using TASK_SIZE as limit.
 */
static u64 perf_ustack_task_size(struct pt_regs *regs)
{
	unsigned long addr = perf_user_stack_pointer(regs);

	if (!addr || addr >= TASK_SIZE)
		return 0;

	return TASK_SIZE - addr;
}

static u16
perf_sample_ustack_size(u16 stack_size, u16 header_size,
			struct pt_regs *regs)
{
	u64 task_size;

	/* No regs, no stack pointer, no dump. */
	if (!regs)
		return 0;

	/* No mm, no stack, no dump. */
	if (!current->mm)
		return 0;

	/*
	 * Check if we fit in with the requested stack size into the:
	 * - TASK_SIZE
	 *   If we don't, we limit the size to the TASK_SIZE.
	 *
	 * - remaining sample size
	 *   If we don't, we customize the stack size to
	 *   fit in to the remaining sample size.
	 */

	task_size  = min((u64) USHRT_MAX, perf_ustack_task_size(regs));
	stack_size = min(stack_size, (u16) task_size);

	/* Current header size plus static size and dynamic size. */
	header_size += 2 * sizeof(u64);

	/* Do we fit in with the current stack dump size? */
	if ((u16) (header_size + stack_size) < header_size) {
		/*
		 * If we overflow the maximum size for the sample,
		 * we customize the stack dump size to fit in.
		 */
		stack_size = USHRT_MAX - header_size - sizeof(u64);
		stack_size = round_up(stack_size, sizeof(u64));
	}

	return stack_size;
}

static void
perf_output_sample_ustack(struct perf_output_handle *handle, u64 dump_size,
			  struct pt_regs *regs)
{
	/* Case of a kernel thread, nothing to dump */
	if (!regs) {
		u64 size = 0;
		perf_output_put(handle, size);
	} else {
		unsigned long sp;
		unsigned int rem;
		u64 dyn_size;

		/*
		 * We dump:
		 * static size
		 *   - the size requested by user or the best one we can fit
		 *     in to the sample max size
		 * data
		 *   - user stack dump data
		 * dynamic size
		 *   - the actual dumped size
		 */

		/* Static size. */
		perf_output_put(handle, dump_size);

		/* Data. */
		sp = perf_user_stack_pointer(regs);
		rem = __output_copy_user(handle, (void *) sp, dump_size);
		dyn_size = dump_size - rem;

		perf_output_skip(handle, rem);

		/* Dynamic size. */
		perf_output_put(handle, dyn_size);
	}
}

static unsigned long perf_prepare_sample_aux(struct perf_event *event,
					  struct perf_sample_data *data,
					  size_t size)
{
	struct perf_event *sampler = event->aux_event;
	struct perf_buffer *rb;

	data->aux_size = 0;

	if (!sampler)
		goto out;

	if (WARN_ON_ONCE(READ_ONCE(sampler->state) != PERF_EVENT_STATE_ACTIVE))
		goto out;

	if (WARN_ON_ONCE(READ_ONCE(sampler->oncpu) != smp_processor_id()))
		goto out;

	rb = ring_buffer_get(sampler);
	if (!rb)
		goto out;

	/*
	 * If this is an NMI hit inside sampling code, don't take
	 * the sample. See also perf_aux_sample_output().
	 */
	if (READ_ONCE(rb->aux_in_sampling)) {
		data->aux_size = 0;
	} else {
		size = min_t(size_t, size, perf_aux_size(rb));
		data->aux_size = ALIGN(size, sizeof(u64));
	}
	ring_buffer_put(rb);

out:
	return data->aux_size;
}

static long perf_pmu_snapshot_aux(struct perf_buffer *rb,
                                 struct perf_event *event,
                                 struct perf_output_handle *handle,
                                 unsigned long size)
{
	unsigned long flags;
	long ret;

	/*
	 * Normal ->start()/->stop() callbacks run in IRQ mode in scheduler
	 * paths. If we start calling them in NMI context, they may race with
	 * the IRQ ones, that is, for example, re-starting an event that's just
	 * been stopped, which is why we're using a separate callback that
	 * doesn't change the event state.
	 *
	 * IRQs need to be disabled to prevent IPIs from racing with us.
	 */
	local_irq_save(flags);
	/*
	 * Guard against NMI hits inside the critical section;
	 * see also perf_prepare_sample_aux().
	 */
	WRITE_ONCE(rb->aux_in_sampling, 1);
	barrier();

	ret = event->pmu->snapshot_aux(event, handle, size);

	barrier();
	WRITE_ONCE(rb->aux_in_sampling, 0);
	local_irq_restore(flags);

	return ret;
}

static void perf_aux_sample_output(struct perf_event *event,
				   struct perf_output_handle *handle,
				   struct perf_sample_data *data)
{
	struct perf_event *sampler = event->aux_event;
	struct perf_buffer *rb;
	unsigned long pad;
	long size;

	if (WARN_ON_ONCE(!sampler || !data->aux_size))
		return;

	rb = ring_buffer_get(sampler);
	if (!rb)
		return;

	size = perf_pmu_snapshot_aux(rb, sampler, handle, data->aux_size);

	/*
	 * An error here means that perf_output_copy() failed (returned a
	 * non-zero surplus that it didn't copy), which in its current
	 * enlightened implementation is not possible. If that changes, we'd
	 * like to know.
	 */
	if (WARN_ON_ONCE(size < 0))
		goto out_put;

	/*
	 * The pad comes from ALIGN()ing data->aux_size up to u64 in
	 * perf_prepare_sample_aux(), so should not be more than that.
	 */
	pad = data->aux_size - size;
	if (WARN_ON_ONCE(pad >= sizeof(u64)))
		pad = 8;

	if (pad) {
		u64 zero = 0;
		perf_output_copy(handle, &zero, pad);
	}

out_put:
	ring_buffer_put(rb);
}

/*
 * A set of common sample data types saved even for non-sample records
 * when event->attr.sample_id_all is set.
 */
#define PERF_SAMPLE_ID_ALL  (PERF_SAMPLE_TID | PERF_SAMPLE_TIME |	\
			     PERF_SAMPLE_ID | PERF_SAMPLE_STREAM_ID |	\
			     PERF_SAMPLE_CPU | PERF_SAMPLE_IDENTIFIER)

static void __perf_event_header__init_id(struct perf_sample_data *data,
					 struct perf_event *event,
					 u64 sample_type)
{
	data->type = event->attr.sample_type;
	data->sample_flags |= data->type & PERF_SAMPLE_ID_ALL;

	if (sample_type & PERF_SAMPLE_TID) {
		/* namespace issues */
		data->tid_entry.pid = perf_event_pid(event, current);
		data->tid_entry.tid = perf_event_tid(event, current);
	}

	if (sample_type & PERF_SAMPLE_TIME)
		data->time = perf_event_clock(event);

	if (sample_type & (PERF_SAMPLE_ID | PERF_SAMPLE_IDENTIFIER))
		data->id = primary_event_id(event);

	if (sample_type & PERF_SAMPLE_STREAM_ID)
		data->stream_id = event->id;

	if (sample_type & PERF_SAMPLE_CPU) {
		data->cpu_entry.cpu	 = raw_smp_processor_id();
		data->cpu_entry.reserved = 0;
	}
}

void perf_event_header__init_id(struct perf_event_header *header,
				struct perf_sample_data *data,
				struct perf_event *event)
{
	if (event->attr.sample_id_all) {
		header->size += event->id_header_size;
		__perf_event_header__init_id(data, event, event->attr.sample_type);
	}
}

static void __perf_event__output_id_sample(struct perf_output_handle *handle,
					   struct perf_sample_data *data)
{
	u64 sample_type = data->type;

	if (sample_type & PERF_SAMPLE_TID)
		perf_output_put(handle, data->tid_entry);

	if (sample_type & PERF_SAMPLE_TIME)
		perf_output_put(handle, data->time);

	if (sample_type & PERF_SAMPLE_ID)
		perf_output_put(handle, data->id);

	if (sample_type & PERF_SAMPLE_STREAM_ID)
		perf_output_put(handle, data->stream_id);

	if (sample_type & PERF_SAMPLE_CPU)
		perf_output_put(handle, data->cpu_entry);

	if (sample_type & PERF_SAMPLE_IDENTIFIER)
		perf_output_put(handle, data->id);
}

void perf_event__output_id_sample(struct perf_event *event,
				  struct perf_output_handle *handle,
				  struct perf_sample_data *sample)
{
	if (event->attr.sample_id_all)
		__perf_event__output_id_sample(handle, sample);
}

static void perf_output_read_one(struct perf_output_handle *handle,
				 struct perf_event *event,
				 u64 enabled, u64 running)
{
	u64 read_format = event->attr.read_format;
	u64 values[5];
	int n = 0;

	values[n++] = perf_event_count(event, has_inherit_and_sample_read(&event->attr));
	if (read_format & PERF_FORMAT_TOTAL_TIME_ENABLED) {
		values[n++] = enabled +
			atomic64_read(&event->child_total_time_enabled);
	}
	if (read_format & PERF_FORMAT_TOTAL_TIME_RUNNING) {
		values[n++] = running +
			atomic64_read(&event->child_total_time_running);
	}
	if (read_format & PERF_FORMAT_ID)
		values[n++] = primary_event_id(event);
	if (read_format & PERF_FORMAT_LOST)
		values[n++] = atomic64_read(&event->lost_samples);

	__output_copy(handle, values, n * sizeof(u64));
}

static void perf_output_read_group(struct perf_output_handle *handle,
				   struct perf_event *event,
				   u64 enabled, u64 running)
{
	struct perf_event *leader = event->group_leader, *sub;
	u64 read_format = event->attr.read_format;
	unsigned long flags;
	u64 values[6];
	int n = 0;
	bool self = has_inherit_and_sample_read(&event->attr);

	/*
	 * Disabling interrupts avoids all counter scheduling
	 * (context switches, timer based rotation and IPIs).
	 */
	local_irq_save(flags);

	values[n++] = 1 + leader->nr_siblings;

	if (read_format & PERF_FORMAT_TOTAL_TIME_ENABLED)
		values[n++] = enabled;

	if (read_format & PERF_FORMAT_TOTAL_TIME_RUNNING)
		values[n++] = running;

	if ((leader != event) && !handle->skip_read)
		perf_pmu_read(leader);

	values[n++] = perf_event_count(leader, self);
	if (read_format & PERF_FORMAT_ID)
		values[n++] = primary_event_id(leader);
	if (read_format & PERF_FORMAT_LOST)
		values[n++] = atomic64_read(&leader->lost_samples);

	__output_copy(handle, values, n * sizeof(u64));

	for_each_sibling_event(sub, leader) {
		n = 0;

		if ((sub != event) && !handle->skip_read)
			perf_pmu_read(sub);

		values[n++] = perf_event_count(sub, self);
		if (read_format & PERF_FORMAT_ID)
			values[n++] = primary_event_id(sub);
		if (read_format & PERF_FORMAT_LOST)
			values[n++] = atomic64_read(&sub->lost_samples);

		__output_copy(handle, values, n * sizeof(u64));
	}

	local_irq_restore(flags);
}

#define PERF_FORMAT_TOTAL_TIMES (PERF_FORMAT_TOTAL_TIME_ENABLED|\
				 PERF_FORMAT_TOTAL_TIME_RUNNING)

/*
 * XXX PERF_SAMPLE_READ vs inherited events seems difficult.
 *
 * The problem is that its both hard and excessively expensive to iterate the
 * child list, not to mention that its impossible to IPI the children running
 * on another CPU, from interrupt/NMI context.
 *
 * Instead the combination of PERF_SAMPLE_READ and inherit will track per-thread
 * counts rather than attempting to accumulate some value across all children on
 * all cores.
 */
static void perf_output_read(struct perf_output_handle *handle,
			     struct perf_event *event)
{
	u64 enabled = 0, running = 0, now;
	u64 read_format = event->attr.read_format;

	/*
	 * compute total_time_enabled, total_time_running
	 * based on snapshot values taken when the event
	 * was last scheduled in.
	 *
	 * we cannot simply called update_context_time()
	 * because of locking issue as we are called in
	 * NMI context
	 */
	if (read_format & PERF_FORMAT_TOTAL_TIMES)
		calc_timer_values(event, &now, &enabled, &running);

	if (event->attr.read_format & PERF_FORMAT_GROUP)
		perf_output_read_group(handle, event, enabled, running);
	else
		perf_output_read_one(handle, event, enabled, running);
}

void perf_output_sample(struct perf_output_handle *handle,
			struct perf_event_header *header,
			struct perf_sample_data *data,
			struct perf_event *event)
{
	u64 sample_type = data->type;

	if (data->sample_flags & PERF_SAMPLE_READ)
		handle->skip_read = 1;

	perf_output_put(handle, *header);

	if (sample_type & PERF_SAMPLE_IDENTIFIER)
		perf_output_put(handle, data->id);

	if (sample_type & PERF_SAMPLE_IP)
		perf_output_put(handle, data->ip);

	if (sample_type & PERF_SAMPLE_TID)
		perf_output_put(handle, data->tid_entry);

	if (sample_type & PERF_SAMPLE_TIME)
		perf_output_put(handle, data->time);

	if (sample_type & PERF_SAMPLE_ADDR)
		perf_output_put(handle, data->addr);

	if (sample_type & PERF_SAMPLE_ID)
		perf_output_put(handle, data->id);

	if (sample_type & PERF_SAMPLE_STREAM_ID)
		perf_output_put(handle, data->stream_id);

	if (sample_type & PERF_SAMPLE_CPU)
		perf_output_put(handle, data->cpu_entry);

	if (sample_type & PERF_SAMPLE_PERIOD)
		perf_output_put(handle, data->period);

	if (sample_type & PERF_SAMPLE_READ)
		perf_output_read(handle, event);

	if (sample_type & PERF_SAMPLE_CALLCHAIN) {
		int size = 1;

		size += data->callchain->nr;
		size *= sizeof(u64);
		__output_copy(handle, data->callchain, size);
	}

	if (sample_type & PERF_SAMPLE_RAW) {
		struct perf_raw_record *raw = data->raw;

		if (raw) {
			struct perf_raw_frag *frag = &raw->frag;

			perf_output_put(handle, raw->size);
			do {
				if (frag->copy) {
					__output_custom(handle, frag->copy,
							frag->data, frag->size);
				} else {
					__output_copy(handle, frag->data,
						      frag->size);
				}
				if (perf_raw_frag_last(frag))
					break;
				frag = frag->next;
			} while (1);
			if (frag->pad)
				__output_skip(handle, NULL, frag->pad);
		} else {
			struct {
				u32	size;
				u32	data;
			} raw = {
				.size = sizeof(u32),
				.data = 0,
			};
			perf_output_put(handle, raw);
		}
	}

	if (sample_type & PERF_SAMPLE_BRANCH_STACK) {
		if (data->br_stack) {
			size_t size;

			size = data->br_stack->nr
			     * sizeof(struct perf_branch_entry);

			perf_output_put(handle, data->br_stack->nr);
			if (branch_sample_hw_index(event))
				perf_output_put(handle, data->br_stack->hw_idx);
			perf_output_copy(handle, data->br_stack->entries, size);
			/*
			 * Add the extension space which is appended
			 * right after the struct perf_branch_stack.
			 */
			if (data->br_stack_cntr) {
				size = data->br_stack->nr * sizeof(u64);
				perf_output_copy(handle, data->br_stack_cntr, size);
			}
		} else {
			/*
			 * we always store at least the value of nr
			 */
			u64 nr = 0;
			perf_output_put(handle, nr);
		}
	}

	if (sample_type & PERF_SAMPLE_REGS_USER) {
		u64 abi = data->regs_user.abi;

		/*
		 * If there are no regs to dump, notice it through
		 * first u64 being zero (PERF_SAMPLE_REGS_ABI_NONE).
		 */
		perf_output_put(handle, abi);

		if (abi) {
			u64 mask = event->attr.sample_regs_user;
			perf_output_sample_regs(handle,
						data->regs_user.regs,
						mask);
		}
	}

	if (sample_type & PERF_SAMPLE_STACK_USER) {
		perf_output_sample_ustack(handle,
					  data->stack_user_size,
					  data->regs_user.regs);
	}

	if (sample_type & PERF_SAMPLE_WEIGHT_TYPE)
		perf_output_put(handle, data->weight.full);

	if (sample_type & PERF_SAMPLE_DATA_SRC)
		perf_output_put(handle, data->data_src.val);

	if (sample_type & PERF_SAMPLE_TRANSACTION)
		perf_output_put(handle, data->txn);

	if (sample_type & PERF_SAMPLE_REGS_INTR) {
		u64 abi = data->regs_intr.abi;
		/*
		 * If there are no regs to dump, notice it through
		 * first u64 being zero (PERF_SAMPLE_REGS_ABI_NONE).
		 */
		perf_output_put(handle, abi);

		if (abi) {
			u64 mask = event->attr.sample_regs_intr;

			perf_output_sample_regs(handle,
						data->regs_intr.regs,
						mask);
		}
	}

	if (sample_type & PERF_SAMPLE_PHYS_ADDR)
		perf_output_put(handle, data->phys_addr);

	if (sample_type & PERF_SAMPLE_CGROUP)
		perf_output_put(handle, data->cgroup);

	if (sample_type & PERF_SAMPLE_DATA_PAGE_SIZE)
		perf_output_put(handle, data->data_page_size);

	if (sample_type & PERF_SAMPLE_CODE_PAGE_SIZE)
		perf_output_put(handle, data->code_page_size);

	if (sample_type & PERF_SAMPLE_AUX) {
		perf_output_put(handle, data->aux_size);

		if (data->aux_size)
			perf_aux_sample_output(event, handle, data);
	}

	if (!event->attr.watermark) {
		int wakeup_events = event->attr.wakeup_events;

		if (wakeup_events) {
			struct perf_buffer *rb = handle->rb;
			int events = local_inc_return(&rb->events);

			if (events >= wakeup_events) {
				local_sub(wakeup_events, &rb->events);
				local_inc(&rb->wakeup);
			}
		}
	}
}

static u64 perf_virt_to_phys(u64 virt)
{
	u64 phys_addr = 0;

	if (!virt)
		return 0;

	if (virt >= TASK_SIZE) {
		/* If it's vmalloc()d memory, leave phys_addr as 0 */
		if (virt_addr_valid((void *)(uintptr_t)virt) &&
		    !(virt >= VMALLOC_START && virt < VMALLOC_END))
			phys_addr = (u64)virt_to_phys((void *)(uintptr_t)virt);
	} else {
		/*
		 * Walking the pages tables for user address.
		 * Interrupts are disabled, so it prevents any tear down
		 * of the page tables.
		 * Try IRQ-safe get_user_page_fast_only first.
		 * If failed, leave phys_addr as 0.
		 */
		if (!(current->flags & (PF_KTHREAD | PF_USER_WORKER))) {
			struct page *p;

			pagefault_disable();
			if (get_user_page_fast_only(virt, 0, &p)) {
				phys_addr = page_to_phys(p) + virt % PAGE_SIZE;
				put_page(p);
			}
			pagefault_enable();
		}
	}

	return phys_addr;
}

/*
 * Return the pagetable size of a given virtual address.
 */
static u64 perf_get_pgtable_size(struct mm_struct *mm, unsigned long addr)
{
	u64 size = 0;

#ifdef CONFIG_HAVE_GUP_FAST
	pgd_t *pgdp, pgd;
	p4d_t *p4dp, p4d;
	pud_t *pudp, pud;
	pmd_t *pmdp, pmd;
	pte_t *ptep, pte;

	pgdp = pgd_offset(mm, addr);
	pgd = READ_ONCE(*pgdp);
	if (pgd_none(pgd))
		return 0;

	if (pgd_leaf(pgd))
		return pgd_leaf_size(pgd);

	p4dp = p4d_offset_lockless(pgdp, pgd, addr);
	p4d = READ_ONCE(*p4dp);
	if (!p4d_present(p4d))
		return 0;

	if (p4d_leaf(p4d))
		return p4d_leaf_size(p4d);

	pudp = pud_offset_lockless(p4dp, p4d, addr);
	pud = READ_ONCE(*pudp);
	if (!pud_present(pud))
		return 0;

	if (pud_leaf(pud))
		return pud_leaf_size(pud);

	pmdp = pmd_offset_lockless(pudp, pud, addr);
again:
	pmd = pmdp_get_lockless(pmdp);
	if (!pmd_present(pmd))
		return 0;

	if (pmd_leaf(pmd))
		return pmd_leaf_size(pmd);

	ptep = pte_offset_map(&pmd, addr);
	if (!ptep)
		goto again;

	pte = ptep_get_lockless(ptep);
	if (pte_present(pte))
		size = __pte_leaf_size(pmd, pte);
	pte_unmap(ptep);
#endif /* CONFIG_HAVE_GUP_FAST */

	return size;
}

static u64 perf_get_page_size(unsigned long addr)
{
	struct mm_struct *mm;
	unsigned long flags;
	u64 size;

	if (!addr)
		return 0;

	/*
	 * Software page-table walkers must disable IRQs,
	 * which prevents any tear down of the page tables.
	 */
	local_irq_save(flags);

	mm = current->mm;
	if (!mm) {
		/*
		 * For kernel threads and the like, use init_mm so that
		 * we can find kernel memory.
		 */
		mm = &init_mm;
	}

	size = perf_get_pgtable_size(mm, addr);

	local_irq_restore(flags);

	return size;
}

static struct perf_callchain_entry __empty_callchain = { .nr = 0, };

struct perf_callchain_entry *
perf_callchain(struct perf_event *event, struct pt_regs *regs)
{
	bool kernel = !event->attr.exclude_callchain_kernel;
	bool user   = !event->attr.exclude_callchain_user &&
		!(current->flags & (PF_KTHREAD | PF_USER_WORKER));
	/* Disallow cross-task user callchains. */
	bool crosstask = event->ctx->task && event->ctx->task != current;
	const u32 max_stack = event->attr.sample_max_stack;
	struct perf_callchain_entry *callchain;

	if (!current->mm)
		user = false;

	if (!kernel && !user)
		return &__empty_callchain;

	callchain = get_perf_callchain(regs, kernel, user,
				       max_stack, crosstask, true);
	return callchain ?: &__empty_callchain;
}

static __always_inline u64 __cond_set(u64 flags, u64 s, u64 d)
{
	return d * !!(flags & s);
}

void perf_prepare_sample(struct perf_sample_data *data,
			 struct perf_event *event,
			 struct pt_regs *regs)
{
	u64 sample_type = event->attr.sample_type;
	u64 filtered_sample_type;

	/*
	 * Add the sample flags that are dependent to others.  And clear the
	 * sample flags that have already been done by the PMU driver.
	 */
	filtered_sample_type = sample_type;
	filtered_sample_type |= __cond_set(sample_type, PERF_SAMPLE_CODE_PAGE_SIZE,
					   PERF_SAMPLE_IP);
	filtered_sample_type |= __cond_set(sample_type, PERF_SAMPLE_DATA_PAGE_SIZE |
					   PERF_SAMPLE_PHYS_ADDR, PERF_SAMPLE_ADDR);
	filtered_sample_type |= __cond_set(sample_type, PERF_SAMPLE_STACK_USER,
					   PERF_SAMPLE_REGS_USER);
	filtered_sample_type &= ~data->sample_flags;

	if (filtered_sample_type == 0) {
		/* Make sure it has the correct data->type for output */
		data->type = event->attr.sample_type;
		return;
	}

	__perf_event_header__init_id(data, event, filtered_sample_type);

	if (filtered_sample_type & PERF_SAMPLE_IP) {
		data->ip = perf_instruction_pointer(event, regs);
		data->sample_flags |= PERF_SAMPLE_IP;
	}

	if (filtered_sample_type & PERF_SAMPLE_CALLCHAIN)
		perf_sample_save_callchain(data, event, regs);

	if (filtered_sample_type & PERF_SAMPLE_RAW) {
		data->raw = NULL;
		data->dyn_size += sizeof(u64);
		data->sample_flags |= PERF_SAMPLE_RAW;
	}

	if (filtered_sample_type & PERF_SAMPLE_BRANCH_STACK) {
		data->br_stack = NULL;
		data->dyn_size += sizeof(u64);
		data->sample_flags |= PERF_SAMPLE_BRANCH_STACK;
	}

	if (filtered_sample_type & PERF_SAMPLE_REGS_USER)
		perf_sample_regs_user(&data->regs_user, regs);

	/*
	 * It cannot use the filtered_sample_type here as REGS_USER can be set
	 * by STACK_USER (using __cond_set() above) and we don't want to update
	 * the dyn_size if it's not requested by users.
	 */
	if ((sample_type & ~data->sample_flags) & PERF_SAMPLE_REGS_USER) {
		/* regs dump ABI info */
		int size = sizeof(u64);

		if (data->regs_user.regs) {
			u64 mask = event->attr.sample_regs_user;
			size += hweight64(mask) * sizeof(u64);
		}

		data->dyn_size += size;
		data->sample_flags |= PERF_SAMPLE_REGS_USER;
	}

	if (filtered_sample_type & PERF_SAMPLE_STACK_USER) {
		/*
		 * Either we need PERF_SAMPLE_STACK_USER bit to be always
		 * processed as the last one or have additional check added
		 * in case new sample type is added, because we could eat
		 * up the rest of the sample size.
		 */
		u16 stack_size = event->attr.sample_stack_user;
		u16 header_size = perf_sample_data_size(data, event);
		u16 size = sizeof(u64);

		stack_size = perf_sample_ustack_size(stack_size, header_size,
						     data->regs_user.regs);

		/*
		 * If there is something to dump, add space for the dump
		 * itself and for the field that tells the dynamic size,
		 * which is how many have been actually dumped.
		 */
		if (stack_size)
			size += sizeof(u64) + stack_size;

		data->stack_user_size = stack_size;
		data->dyn_size += size;
		data->sample_flags |= PERF_SAMPLE_STACK_USER;
	}

	if (filtered_sample_type & PERF_SAMPLE_WEIGHT_TYPE) {
		data->weight.full = 0;
		data->sample_flags |= PERF_SAMPLE_WEIGHT_TYPE;
	}

	if (filtered_sample_type & PERF_SAMPLE_DATA_SRC) {
		data->data_src.val = PERF_MEM_NA;
		data->sample_flags |= PERF_SAMPLE_DATA_SRC;
	}

	if (filtered_sample_type & PERF_SAMPLE_TRANSACTION) {
		data->txn = 0;
		data->sample_flags |= PERF_SAMPLE_TRANSACTION;
	}

	if (filtered_sample_type & PERF_SAMPLE_ADDR) {
		data->addr = 0;
		data->sample_flags |= PERF_SAMPLE_ADDR;
	}

	if (filtered_sample_type & PERF_SAMPLE_REGS_INTR) {
		/* regs dump ABI info */
		int size = sizeof(u64);

		perf_sample_regs_intr(&data->regs_intr, regs);

		if (data->regs_intr.regs) {
			u64 mask = event->attr.sample_regs_intr;

			size += hweight64(mask) * sizeof(u64);
		}

		data->dyn_size += size;
		data->sample_flags |= PERF_SAMPLE_REGS_INTR;
	}

	if (filtered_sample_type & PERF_SAMPLE_PHYS_ADDR) {
		data->phys_addr = perf_virt_to_phys(data->addr);
		data->sample_flags |= PERF_SAMPLE_PHYS_ADDR;
	}

#ifdef CONFIG_CGROUP_PERF
	if (filtered_sample_type & PERF_SAMPLE_CGROUP) {
		struct cgroup *cgrp;

		/* protected by RCU */
		cgrp = task_css_check(current, perf_event_cgrp_id, 1)->cgroup;
		data->cgroup = cgroup_id(cgrp);
		data->sample_flags |= PERF_SAMPLE_CGROUP;
	}
#endif

	/*
	 * PERF_DATA_PAGE_SIZE requires PERF_SAMPLE_ADDR. If the user doesn't
	 * require PERF_SAMPLE_ADDR, kernel implicitly retrieve the data->addr,
	 * but the value will not dump to the userspace.
	 */
	if (filtered_sample_type & PERF_SAMPLE_DATA_PAGE_SIZE) {
		data->data_page_size = perf_get_page_size(data->addr);
		data->sample_flags |= PERF_SAMPLE_DATA_PAGE_SIZE;
	}

	if (filtered_sample_type & PERF_SAMPLE_CODE_PAGE_SIZE) {
		data->code_page_size = perf_get_page_size(data->ip);
		data->sample_flags |= PERF_SAMPLE_CODE_PAGE_SIZE;
	}

	if (filtered_sample_type & PERF_SAMPLE_AUX) {
		u64 size;
		u16 header_size = perf_sample_data_size(data, event);

		header_size += sizeof(u64); /* size */

		/*
		 * Given the 16bit nature of header::size, an AUX sample can
		 * easily overflow it, what with all the preceding sample bits.
		 * Make sure this doesn't happen by using up to U16_MAX bytes
		 * per sample in total (rounded down to 8 byte boundary).
		 */
		size = min_t(size_t, U16_MAX - header_size,
			     event->attr.aux_sample_size);
		size = rounddown(size, 8);
		size = perf_prepare_sample_aux(event, data, size);

		WARN_ON_ONCE(size + header_size > U16_MAX);
		data->dyn_size += size + sizeof(u64); /* size above */
		data->sample_flags |= PERF_SAMPLE_AUX;
	}
}

void perf_prepare_header(struct perf_event_header *header,
			 struct perf_sample_data *data,
			 struct perf_event *event,
			 struct pt_regs *regs)
{
	header->type = PERF_RECORD_SAMPLE;
	header->size = perf_sample_data_size(data, event);
	header->misc = perf_misc_flags(event, regs);

	/*
	 * If you're adding more sample types here, you likely need to do
	 * something about the overflowing header::size, like repurpose the
	 * lowest 3 bits of size, which should be always zero at the moment.
	 * This raises a more important question, do we really need 512k sized
	 * samples and why, so good argumentation is in order for whatever you
	 * do here next.
	 */
	WARN_ON_ONCE(header->size & 7);
}

static void __perf_event_aux_pause(struct perf_event *event, bool pause)
{
	if (pause) {
		if (!event->hw.aux_paused) {
			event->hw.aux_paused = 1;
			event->pmu->stop(event, PERF_EF_PAUSE);
		}
	} else {
		if (event->hw.aux_paused) {
			event->hw.aux_paused = 0;
			event->pmu->start(event, PERF_EF_RESUME);
		}
	}
}

static void perf_event_aux_pause(struct perf_event *event, bool pause)
{
	struct perf_buffer *rb;

	if (WARN_ON_ONCE(!event))
		return;

	rb = ring_buffer_get(event);
	if (!rb)
		return;

	scoped_guard (irqsave) {
		/*
		 * Guard against self-recursion here. Another event could trip
		 * this same from NMI context.
		 */
		if (READ_ONCE(rb->aux_in_pause_resume))
			break;

		WRITE_ONCE(rb->aux_in_pause_resume, 1);
		barrier();
		__perf_event_aux_pause(event, pause);
		barrier();
		WRITE_ONCE(rb->aux_in_pause_resume, 0);
	}
	ring_buffer_put(rb);
}

static __always_inline int
__perf_event_output(struct perf_event *event,
		    struct perf_sample_data *data,
		    struct pt_regs *regs,
		    int (*output_begin)(struct perf_output_handle *,
					struct perf_sample_data *,
					struct perf_event *,
					unsigned int))
{
	struct perf_output_handle handle;
	struct perf_event_header header;
	int err;

	/* protect the callchain buffers */
	rcu_read_lock();

	perf_prepare_sample(data, event, regs);
	perf_prepare_header(&header, data, event, regs);

	err = output_begin(&handle, data, event, header.size);
	if (err)
		goto exit;

	perf_output_sample(&handle, &header, data, event);

	perf_output_end(&handle);

exit:
	rcu_read_unlock();
	return err;
}

void
perf_event_output_forward(struct perf_event *event,
			 struct perf_sample_data *data,
			 struct pt_regs *regs)
{
	__perf_event_output(event, data, regs, perf_output_begin_forward);
}

void
perf_event_output_backward(struct perf_event *event,
			   struct perf_sample_data *data,
			   struct pt_regs *regs)
{
	__perf_event_output(event, data, regs, perf_output_begin_backward);
}

int
perf_event_output(struct perf_event *event,
		  struct perf_sample_data *data,
		  struct pt_regs *regs)
{
	return __perf_event_output(event, data, regs, perf_output_begin);
}

/*
 * read event_id
 */

struct perf_read_event {
	struct perf_event_header	header;

	u32				pid;
	u32				tid;
};

static void
perf_event_read_event(struct perf_event *event,
			struct task_struct *task)
{
	struct perf_output_handle handle;
	struct perf_sample_data sample;
	struct perf_read_event read_event = {
		.header = {
			.type = PERF_RECORD_READ,
			.misc = 0,
			.size = sizeof(read_event) + event->read_size,
		},
		.pid = perf_event_pid(event, task),
		.tid = perf_event_tid(event, task),
	};
	int ret;

	perf_event_header__init_id(&read_event.header, &sample, event);
	ret = perf_output_begin(&handle, &sample, event, read_event.header.size);
	if (ret)
		return;

	perf_output_put(&handle, read_event);
	perf_output_read(&handle, event);
	perf_event__output_id_sample(event, &handle, &sample);

	perf_output_end(&handle);
}

typedef void (perf_iterate_f)(struct perf_event *event, void *data);

static void
perf_iterate_ctx(struct perf_event_context *ctx,
		   perf_iterate_f output,
		   void *data, bool all)
{
	struct perf_event *event;

	list_for_each_entry_rcu(event, &ctx->event_list, event_entry) {
		if (!all) {
			if (event->state < PERF_EVENT_STATE_INACTIVE)
				continue;
			if (!event_filter_match(event))
				continue;
		}

		output(event, data);
	}
}

static void perf_iterate_sb_cpu(perf_iterate_f output, void *data)
{
	struct pmu_event_list *pel = this_cpu_ptr(&pmu_sb_events);
	struct perf_event *event;

	list_for_each_entry_rcu(event, &pel->list, sb_list) {
		/*
		 * Skip events that are not fully formed yet; ensure that
		 * if we observe event->ctx, both event and ctx will be
		 * complete enough. See perf_install_in_context().
		 */
		if (!smp_load_acquire(&event->ctx))
			continue;

		if (event->state < PERF_EVENT_STATE_INACTIVE)
			continue;
		if (!event_filter_match(event))
			continue;
		output(event, data);
	}
}

/*
 * Iterate all events that need to receive side-band events.
 *
 * For new callers; ensure that account_pmu_sb_event() includes
 * your event, otherwise it might not get delivered.
 */
static void
perf_iterate_sb(perf_iterate_f output, void *data,
	       struct perf_event_context *task_ctx)
{
	struct perf_event_context *ctx;

	rcu_read_lock();
	preempt_disable();

	/*
	 * If we have task_ctx != NULL we only notify the task context itself.
	 * The task_ctx is set only for EXIT events before releasing task
	 * context.
	 */
	if (task_ctx) {
		perf_iterate_ctx(task_ctx, output, data, false);
		goto done;
	}

	perf_iterate_sb_cpu(output, data);

	ctx = rcu_dereference(current->perf_event_ctxp);
	if (ctx)
		perf_iterate_ctx(ctx, output, data, false);
done:
	preempt_enable();
	rcu_read_unlock();
}

/*
 * Clear all file-based filters at exec, they'll have to be
 * re-instated when/if these objects are mmapped again.
 */
static void perf_event_addr_filters_exec(struct perf_event *event, void *data)
{
	struct perf_addr_filters_head *ifh = perf_event_addr_filters(event);
	struct perf_addr_filter *filter;
	unsigned int restart = 0, count = 0;
	unsigned long flags;

	if (!has_addr_filter(event))
		return;

	raw_spin_lock_irqsave(&ifh->lock, flags);
	list_for_each_entry(filter, &ifh->list, entry) {
		if (filter->path.dentry) {
			event->addr_filter_ranges[count].start = 0;
			event->addr_filter_ranges[count].size = 0;
			restart++;
		}

		count++;
	}

	if (restart)
		event->addr_filters_gen++;
	raw_spin_unlock_irqrestore(&ifh->lock, flags);

	if (restart)
		perf_event_stop(event, 1);
}

void perf_event_exec(void)
{
	struct perf_event_context *ctx;

	ctx = perf_pin_task_context(current);
	if (!ctx)
		return;

	perf_event_enable_on_exec(ctx);
	perf_event_remove_on_exec(ctx);
	scoped_guard(rcu)
		perf_iterate_ctx(ctx, perf_event_addr_filters_exec, NULL, true);

	perf_unpin_context(ctx);
	put_ctx(ctx);
}

struct remote_output {
	struct perf_buffer	*rb;
	int			err;
};

static void __perf_event_output_stop(struct perf_event *event, void *data)
{
	struct perf_event *parent = event->parent;
	struct remote_output *ro = data;
	struct perf_buffer *rb = ro->rb;
	struct stop_event_data sd = {
		.event	= event,
	};

	if (!has_aux(event))
		return;

	if (!parent)
		parent = event;

	/*
	 * In case of inheritance, it will be the parent that links to the
	 * ring-buffer, but it will be the child that's actually using it.
	 *
	 * We are using event::rb to determine if the event should be stopped,
	 * however this may race with ring_buffer_attach() (through set_output),
	 * which will make us skip the event that actually needs to be stopped.
	 * So ring_buffer_attach() has to stop an aux event before re-assigning
	 * its rb pointer.
	 */
	if (rcu_dereference(parent->rb) == rb)
		ro->err = __perf_event_stop(&sd);
}

static int __perf_pmu_output_stop(void *info)
{
	struct perf_event *event = info;
	struct perf_cpu_context *cpuctx = this_cpu_ptr(&perf_cpu_context);
	struct remote_output ro = {
		.rb	= event->rb,
	};

	rcu_read_lock();
	perf_iterate_ctx(&cpuctx->ctx, __perf_event_output_stop, &ro, false);
	if (cpuctx->task_ctx)
		perf_iterate_ctx(cpuctx->task_ctx, __perf_event_output_stop,
				   &ro, false);
	rcu_read_unlock();

	return ro.err;
}

static void perf_pmu_output_stop(struct perf_event *event)
{
	struct perf_event *iter;
	int err, cpu;

restart:
	rcu_read_lock();
	list_for_each_entry_rcu(iter, &event->rb->event_list, rb_entry) {
		/*
		 * For per-CPU events, we need to make sure that neither they
		 * nor their children are running; for cpu==-1 events it's
		 * sufficient to stop the event itself if it's active, since
		 * it can't have children.
		 */
		cpu = iter->cpu;
		if (cpu == -1)
			cpu = READ_ONCE(iter->oncpu);

		if (cpu == -1)
			continue;

		err = cpu_function_call(cpu, __perf_pmu_output_stop, event);
		if (err == -EAGAIN) {
			rcu_read_unlock();
			goto restart;
		}
	}
	rcu_read_unlock();
}

/*
 * task tracking -- fork/exit
 *
 * enabled by: attr.comm | attr.mmap | attr.mmap2 | attr.mmap_data | attr.task
 */

struct perf_task_event {
	struct task_struct		*task;
	struct perf_event_context	*task_ctx;

	struct {
		struct perf_event_header	header;

		u32				pid;
		u32				ppid;
		u32				tid;
		u32				ptid;
		u64				time;
	} event_id;
};

static int perf_event_task_match(struct perf_event *event)
{
	return event->attr.comm  || event->attr.mmap ||
	       event->attr.mmap2 || event->attr.mmap_data ||
	       event->attr.task;
}

static void perf_event_task_output(struct perf_event *event,
				   void *data)
{
	struct perf_task_event *task_event = data;
	struct perf_output_handle handle;
	struct perf_sample_data	sample;
	struct task_struct *task = task_event->task;
	int ret, size = task_event->event_id.header.size;

	if (!perf_event_task_match(event))
		return;

	perf_event_header__init_id(&task_event->event_id.header, &sample, event);

	ret = perf_output_begin(&handle, &sample, event,
				task_event->event_id.header.size);
	if (ret)
		goto out;

	task_event->event_id.pid = perf_event_pid(event, task);
	task_event->event_id.tid = perf_event_tid(event, task);

	if (task_event->event_id.header.type == PERF_RECORD_EXIT) {
		task_event->event_id.ppid = perf_event_pid(event,
							task->real_parent);
		task_event->event_id.ptid = perf_event_pid(event,
							task->real_parent);
	} else {  /* PERF_RECORD_FORK */
		task_event->event_id.ppid = perf_event_pid(event, current);
		task_event->event_id.ptid = perf_event_tid(event, current);
	}

	task_event->event_id.time = perf_event_clock(event);

	perf_output_put(&handle, task_event->event_id);

	perf_event__output_id_sample(event, &handle, &sample);

	perf_output_end(&handle);
out:
	task_event->event_id.header.size = size;
}

static void perf_event_task(struct task_struct *task,
			      struct perf_event_context *task_ctx,
			      int new)
{
	struct perf_task_event task_event;

	if (!atomic_read(&nr_comm_events) &&
	    !atomic_read(&nr_mmap_events) &&
	    !atomic_read(&nr_task_events))
		return;

	task_event = (struct perf_task_event){
		.task	  = task,
		.task_ctx = task_ctx,
		.event_id    = {
			.header = {
				.type = new ? PERF_RECORD_FORK : PERF_RECORD_EXIT,
				.misc = 0,
				.size = sizeof(task_event.event_id),
			},
			/* .pid  */
			/* .ppid */
			/* .tid  */
			/* .ptid */
			/* .time */
		},
	};

	perf_iterate_sb(perf_event_task_output,
		       &task_event,
		       task_ctx);
}

/*
 * Allocate data for a new task when profiling system-wide
 * events which require PMU specific data
 */
static void
perf_event_alloc_task_data(struct task_struct *child,
			   struct task_struct *parent)
{
	struct kmem_cache *ctx_cache = NULL;
	struct perf_ctx_data *cd;

	if (!refcount_read(&global_ctx_data_ref))
		return;

	scoped_guard (rcu) {
		cd = rcu_dereference(parent->perf_ctx_data);
		if (cd)
			ctx_cache = cd->ctx_cache;
	}

	if (!ctx_cache)
		return;

	guard(percpu_read)(&global_ctx_data_rwsem);
	scoped_guard (rcu) {
		cd = rcu_dereference(child->perf_ctx_data);
		if (!cd) {
			/*
			 * A system-wide event may be unaccount,
			 * when attaching the perf_ctx_data.
			 */
			if (!refcount_read(&global_ctx_data_ref))
				return;
			goto attach;
		}

		if (!cd->global) {
			cd->global = 1;
			refcount_inc(&cd->refcount);
		}
	}

	return;
attach:
	attach_task_ctx_data(child, ctx_cache, true);
}

void perf_event_fork(struct task_struct *task)
{
	perf_event_task(task, NULL, 1);
	perf_event_namespaces(task);
	perf_event_alloc_task_data(task, current);
}

/*
 * comm tracking
 */

struct perf_comm_event {
	struct task_struct	*task;
	char			*comm;
	int			comm_size;

	struct {
		struct perf_event_header	header;

		u32				pid;
		u32				tid;
	} event_id;
};

static int perf_event_comm_match(struct perf_event *event)
{
	return event->attr.comm;
}

static void perf_event_comm_output(struct perf_event *event,
				   void *data)
{
	struct perf_comm_event *comm_event = data;
	struct perf_output_handle handle;
	struct perf_sample_data sample;
	int size = comm_event->event_id.header.size;
	int ret;

	if (!perf_event_comm_match(event))
		return;

	perf_event_header__init_id(&comm_event->event_id.header, &sample, event);
	ret = perf_output_begin(&handle, &sample, event,
				comm_event->event_id.header.size);

	if (ret)
		goto out;

	comm_event->event_id.pid = perf_event_pid(event, comm_event->task);
	comm_event->event_id.tid = perf_event_tid(event, comm_event->task);

	perf_output_put(&handle, comm_event->event_id);
	__output_copy(&handle, comm_event->comm,
				   comm_event->comm_size);

	perf_event__output_id_sample(event, &handle, &sample);

	perf_output_end(&handle);
out:
	comm_event->event_id.header.size = size;
}

static void perf_event_comm_event(struct perf_comm_event *comm_event)
{
	char comm[TASK_COMM_LEN];
	unsigned int size;

	memset(comm, 0, sizeof(comm));
	strscpy(comm, comm_event->task->comm);
	size = ALIGN(strlen(comm)+1, sizeof(u64));

	comm_event->comm = comm;
	comm_event->comm_size = size;

	comm_event->event_id.header.size = sizeof(comm_event->event_id) + size;

	perf_iterate_sb(perf_event_comm_output,
		       comm_event,
		       NULL);
}

void perf_event_comm(struct task_struct *task, bool exec)
{
	struct perf_comm_event comm_event;

	if (!atomic_read(&nr_comm_events))
		return;

	comm_event = (struct perf_comm_event){
		.task	= task,
		/* .comm      */
		/* .comm_size */
		.event_id  = {
			.header = {
				.type = PERF_RECORD_COMM,
				.misc = exec ? PERF_RECORD_MISC_COMM_EXEC : 0,
				/* .size */
			},
			/* .pid */
			/* .tid */
		},
	};

	perf_event_comm_event(&comm_event);
}

/*
 * namespaces tracking
 */

struct perf_namespaces_event {
	struct task_struct		*task;

	struct {
		struct perf_event_header	header;

		u32				pid;
		u32				tid;
		u64				nr_namespaces;
		struct perf_ns_link_info	link_info[NR_NAMESPACES];
	} event_id;
};

static int perf_event_namespaces_match(struct perf_event *event)
{
	return event->attr.namespaces;
}

static void perf_event_namespaces_output(struct perf_event *event,
					 void *data)
{
	struct perf_namespaces_event *namespaces_event = data;
	struct perf_output_handle handle;
	struct perf_sample_data sample;
	u16 header_size = namespaces_event->event_id.header.size;
	int ret;

	if (!perf_event_namespaces_match(event))
		return;

	perf_event_header__init_id(&namespaces_event->event_id.header,
				   &sample, event);
	ret = perf_output_begin(&handle, &sample, event,
				namespaces_event->event_id.header.size);
	if (ret)
		goto out;

	namespaces_event->event_id.pid = perf_event_pid(event,
							namespaces_event->task);
	namespaces_event->event_id.tid = perf_event_tid(event,
							namespaces_event->task);

	perf_output_put(&handle, namespaces_event->event_id);

	perf_event__output_id_sample(event, &handle, &sample);

	perf_output_end(&handle);
out:
	namespaces_event->event_id.header.size = header_size;
}

static void perf_fill_ns_link_info(struct perf_ns_link_info *ns_link_info,
				   struct task_struct *task,
				   const struct proc_ns_operations *ns_ops)
{
	struct path ns_path;
	struct inode *ns_inode;
	int error;

	error = ns_get_path(&ns_path, task, ns_ops);
	if (!error) {
		ns_inode = ns_path.dentry->d_inode;
		ns_link_info->dev = new_encode_dev(ns_inode->i_sb->s_dev);
		ns_link_info->ino = ns_inode->i_ino;
		path_put(&ns_path);
	}
}

void perf_event_namespaces(struct task_struct *task)
{
	struct perf_namespaces_event namespaces_event;
	struct perf_ns_link_info *ns_link_info;

	if (!atomic_read(&nr_namespaces_events))
		return;

	namespaces_event = (struct perf_namespaces_event){
		.task	= task,
		.event_id  = {
			.header = {
				.type = PERF_RECORD_NAMESPACES,
				.misc = 0,
				.size = sizeof(namespaces_event.event_id),
			},
			/* .pid */
			/* .tid */
			.nr_namespaces = NR_NAMESPACES,
			/* .link_info[NR_NAMESPACES] */
		},
	};

	ns_link_info = namespaces_event.event_id.link_info;

	perf_fill_ns_link_info(&ns_link_info[MNT_NS_INDEX],
			       task, &mntns_operations);

#ifdef CONFIG_USER_NS
	perf_fill_ns_link_info(&ns_link_info[USER_NS_INDEX],
			       task, &userns_operations);
#endif
#ifdef CONFIG_NET_NS
	perf_fill_ns_link_info(&ns_link_info[NET_NS_INDEX],
			       task, &netns_operations);
#endif
#ifdef CONFIG_UTS_NS
	perf_fill_ns_link_info(&ns_link_info[UTS_NS_INDEX],
			       task, &utsns_operations);
#endif
#ifdef CONFIG_IPC_NS
	perf_fill_ns_link_info(&ns_link_info[IPC_NS_INDEX],
			       task, &ipcns_operations);
#endif
#ifdef CONFIG_PID_NS
	perf_fill_ns_link_info(&ns_link_info[PID_NS_INDEX],
			       task, &pidns_operations);
#endif
#ifdef CONFIG_CGROUPS
	perf_fill_ns_link_info(&ns_link_info[CGROUP_NS_INDEX],
			       task, &cgroupns_operations);
#endif

	perf_iterate_sb(perf_event_namespaces_output,
			&namespaces_event,
			NULL);
}

/*
 * cgroup tracking
 */
#ifdef CONFIG_CGROUP_PERF

struct perf_cgroup_event {
	char				*path;
	int				path_size;
	struct {
		struct perf_event_header	header;
		u64				id;
		char				path[];
	} event_id;
};

static int perf_event_cgroup_match(struct perf_event *event)
{
	return event->attr.cgroup;
}

static void perf_event_cgroup_output(struct perf_event *event, void *data)
{
	struct perf_cgroup_event *cgroup_event = data;
	struct perf_output_handle handle;
	struct perf_sample_data sample;
	u16 header_size = cgroup_event->event_id.header.size;
	int ret;

	if (!perf_event_cgroup_match(event))
		return;

	perf_event_header__init_id(&cgroup_event->event_id.header,
				   &sample, event);
	ret = perf_output_begin(&handle, &sample, event,
				cgroup_event->event_id.header.size);
	if (ret)
		goto out;

	perf_output_put(&handle, cgroup_event->event_id);
	__output_copy(&handle, cgroup_event->path, cgroup_event->path_size);

	perf_event__output_id_sample(event, &handle, &sample);

	perf_output_end(&handle);
out:
	cgroup_event->event_id.header.size = header_size;
}

static void perf_event_cgroup(struct cgroup *cgrp)
{
	struct perf_cgroup_event cgroup_event;
	char path_enomem[16] = "//enomem";
	char *pathname;
	size_t size;

	if (!atomic_read(&nr_cgroup_events))
		return;

	cgroup_event = (struct perf_cgroup_event){
		.event_id  = {
			.header = {
				.type = PERF_RECORD_CGROUP,
				.misc = 0,
				.size = sizeof(cgroup_event.event_id),
			},
			.id = cgroup_id(cgrp),
		},
	};

	pathname = kmalloc(PATH_MAX, GFP_KERNEL);
	if (pathname == NULL) {
		cgroup_event.path = path_enomem;
	} else {
		/* just to be sure to have enough space for alignment */
		cgroup_path(cgrp, pathname, PATH_MAX - sizeof(u64));
		cgroup_event.path = pathname;
	}

	/*
	 * Since our buffer works in 8 byte units we need to align our string
	 * size to a multiple of 8. However, we must guarantee the tail end is
	 * zero'd out to avoid leaking random bits to userspace.
	 */
	size = strlen(cgroup_event.path) + 1;
	while (!IS_ALIGNED(size, sizeof(u64)))
		cgroup_event.path[size++] = '\0';

	cgroup_event.event_id.header.size += size;
	cgroup_event.path_size = size;

	perf_iterate_sb(perf_event_cgroup_output,
			&cgroup_event,
			NULL);

	kfree(pathname);
}

#endif

/*
 * mmap tracking
 */

struct perf_mmap_event {
	struct vm_area_struct	*vma;

	const char		*file_name;
	int			file_size;
	int			maj, min;
	u64			ino;
	u64			ino_generation;
	u32			prot, flags;
	u8			build_id[BUILD_ID_SIZE_MAX];
	u32			build_id_size;

	struct {
		struct perf_event_header	header;

		u32				pid;
		u32				tid;
		u64				start;
		u64				len;
		u64				pgoff;
	} event_id;
};

static int perf_event_mmap_match(struct perf_event *event,
				 void *data)
{
	struct perf_mmap_event *mmap_event = data;
	struct vm_area_struct *vma = mmap_event->vma;
	int executable = vma->vm_flags & VM_EXEC;

	return (!executable && event->attr.mmap_data) ||
	       (executable && (event->attr.mmap || event->attr.mmap2));
}

static void perf_event_mmap_output(struct perf_event *event,
				   void *data)
{
	struct perf_mmap_event *mmap_event = data;
	struct perf_output_handle handle;
	struct perf_sample_data sample;
	int size = mmap_event->event_id.header.size;
	u32 type = mmap_event->event_id.header.type;
	bool use_build_id;
	int ret;

	if (!perf_event_mmap_match(event, data))
		return;

	if (event->attr.mmap2) {
		mmap_event->event_id.header.type = PERF_RECORD_MMAP2;
		mmap_event->event_id.header.size += sizeof(mmap_event->maj);
		mmap_event->event_id.header.size += sizeof(mmap_event->min);
		mmap_event->event_id.header.size += sizeof(mmap_event->ino);
		mmap_event->event_id.header.size += sizeof(mmap_event->ino_generation);
		mmap_event->event_id.header.size += sizeof(mmap_event->prot);
		mmap_event->event_id.header.size += sizeof(mmap_event->flags);
	}

	perf_event_header__init_id(&mmap_event->event_id.header, &sample, event);
	ret = perf_output_begin(&handle, &sample, event,
				mmap_event->event_id.header.size);
	if (ret)
		goto out;

	mmap_event->event_id.pid = perf_event_pid(event, current);
	mmap_event->event_id.tid = perf_event_tid(event, current);

	use_build_id = event->attr.build_id && mmap_event->build_id_size;

	if (event->attr.mmap2 && use_build_id)
		mmap_event->event_id.header.misc |= PERF_RECORD_MISC_MMAP_BUILD_ID;

	perf_output_put(&handle, mmap_event->event_id);

	if (event->attr.mmap2) {
		if (use_build_id) {
			u8 size[4] = { (u8) mmap_event->build_id_size, 0, 0, 0 };

			__output_copy(&handle, size, 4);
			__output_copy(&handle, mmap_event->build_id, BUILD_ID_SIZE_MAX);
		} else {
			perf_output_put(&handle, mmap_event->maj);
			perf_output_put(&handle, mmap_event->min);
			perf_output_put(&handle, mmap_event->ino);
			perf_output_put(&handle, mmap_event->ino_generation);
		}
		perf_output_put(&handle, mmap_event->prot);
		perf_output_put(&handle, mmap_event->flags);
	}

	__output_copy(&handle, mmap_event->file_name,
				   mmap_event->file_size);

	perf_event__output_id_sample(event, &handle, &sample);

	perf_output_end(&handle);
out:
	mmap_event->event_id.header.size = size;
	mmap_event->event_id.header.type = type;
}

static void perf_event_mmap_event(struct perf_mmap_event *mmap_event)
{
	struct vm_area_struct *vma = mmap_event->vma;
	struct file *file = vma->vm_file;
	int maj = 0, min = 0;
	u64 ino = 0, gen = 0;
	u32 prot = 0, flags = 0;
	unsigned int size;
	char tmp[16];
	char *buf = NULL;
	char *name = NULL;

	if (vma->vm_flags & VM_READ)
		prot |= PROT_READ;
	if (vma->vm_flags & VM_WRITE)
		prot |= PROT_WRITE;
	if (vma->vm_flags & VM_EXEC)
		prot |= PROT_EXEC;

	if (vma->vm_flags & VM_MAYSHARE)
		flags = MAP_SHARED;
	else
		flags = MAP_PRIVATE;

	if (vma->vm_flags & VM_LOCKED)
		flags |= MAP_LOCKED;
	if (is_vm_hugetlb_page(vma))
		flags |= MAP_HUGETLB;

	if (file) {
		const struct inode *inode;
		dev_t dev;

		buf = kmalloc(PATH_MAX, GFP_KERNEL);
		if (!buf) {
			name = "//enomem";
			goto cpy_name;
		}
		/*
		 * d_path() works from the end of the rb backwards, so we
		 * need to add enough zero bytes after the string to handle
		 * the 64bit alignment we do later.
		 */
		name = d_path(file_user_path(file), buf, PATH_MAX - sizeof(u64));
		if (IS_ERR(name)) {
			name = "//toolong";
			goto cpy_name;
		}
<<<<<<< HEAD
		inode = file_inode(vma->vm_file);
		dev = inode_get_dev(inode);
=======
		inode = file_user_inode(vma->vm_file);
		dev = inode->i_sb->s_dev;
>>>>>>> 211ddde0
		ino = inode->i_ino;
		gen = inode->i_generation;
		maj = MAJOR(dev);
		min = MINOR(dev);

		goto got_name;
	} else {
		if (vma->vm_ops && vma->vm_ops->name)
			name = (char *) vma->vm_ops->name(vma);
		if (!name)
			name = (char *)arch_vma_name(vma);
		if (!name) {
			if (vma_is_initial_heap(vma))
				name = "[heap]";
			else if (vma_is_initial_stack(vma))
				name = "[stack]";
			else
				name = "//anon";
		}
	}

cpy_name:
	strscpy(tmp, name);
	name = tmp;
got_name:
	/*
	 * Since our buffer works in 8 byte units we need to align our string
	 * size to a multiple of 8. However, we must guarantee the tail end is
	 * zero'd out to avoid leaking random bits to userspace.
	 */
	size = strlen(name)+1;
	while (!IS_ALIGNED(size, sizeof(u64)))
		name[size++] = '\0';

	mmap_event->file_name = name;
	mmap_event->file_size = size;
	mmap_event->maj = maj;
	mmap_event->min = min;
	mmap_event->ino = ino;
	mmap_event->ino_generation = gen;
	mmap_event->prot = prot;
	mmap_event->flags = flags;

	if (!(vma->vm_flags & VM_EXEC))
		mmap_event->event_id.header.misc |= PERF_RECORD_MISC_MMAP_DATA;

	mmap_event->event_id.header.size = sizeof(mmap_event->event_id) + size;

	if (atomic_read(&nr_build_id_events))
		build_id_parse_nofault(vma, mmap_event->build_id, &mmap_event->build_id_size);

	perf_iterate_sb(perf_event_mmap_output,
		       mmap_event,
		       NULL);

	kfree(buf);
}

/*
 * Check whether inode and address range match filter criteria.
 */
static bool perf_addr_filter_match(struct perf_addr_filter *filter,
				     struct file *file, unsigned long offset,
				     unsigned long size)
{
	/* d_inode(NULL) won't be equal to any mapped user-space file */
	if (!filter->path.dentry)
		return false;

	if (d_inode(filter->path.dentry) != file_user_inode(file))
		return false;

	if (filter->offset > offset + size)
		return false;

	if (filter->offset + filter->size < offset)
		return false;

	return true;
}

static bool perf_addr_filter_vma_adjust(struct perf_addr_filter *filter,
					struct vm_area_struct *vma,
					struct perf_addr_filter_range *fr)
{
	unsigned long vma_size = vma->vm_end - vma->vm_start;
	unsigned long off = vma->vm_pgoff << PAGE_SHIFT;
	struct file *file = vma->vm_file;

	if (!perf_addr_filter_match(filter, file, off, vma_size))
		return false;

	if (filter->offset < off) {
		fr->start = vma->vm_start;
		fr->size = min(vma_size, filter->size - (off - filter->offset));
	} else {
		fr->start = vma->vm_start + filter->offset - off;
		fr->size = min(vma->vm_end - fr->start, filter->size);
	}

	return true;
}

static void __perf_addr_filters_adjust(struct perf_event *event, void *data)
{
	struct perf_addr_filters_head *ifh = perf_event_addr_filters(event);
	struct vm_area_struct *vma = data;
	struct perf_addr_filter *filter;
	unsigned int restart = 0, count = 0;
	unsigned long flags;

	if (!has_addr_filter(event))
		return;

	if (!vma->vm_file)
		return;

	raw_spin_lock_irqsave(&ifh->lock, flags);
	list_for_each_entry(filter, &ifh->list, entry) {
		if (perf_addr_filter_vma_adjust(filter, vma,
						&event->addr_filter_ranges[count]))
			restart++;

		count++;
	}

	if (restart)
		event->addr_filters_gen++;
	raw_spin_unlock_irqrestore(&ifh->lock, flags);

	if (restart)
		perf_event_stop(event, 1);
}

/*
 * Adjust all task's events' filters to the new vma
 */
static void perf_addr_filters_adjust(struct vm_area_struct *vma)
{
	struct perf_event_context *ctx;

	/*
	 * Data tracing isn't supported yet and as such there is no need
	 * to keep track of anything that isn't related to executable code:
	 */
	if (!(vma->vm_flags & VM_EXEC))
		return;

	rcu_read_lock();
	ctx = rcu_dereference(current->perf_event_ctxp);
	if (ctx)
		perf_iterate_ctx(ctx, __perf_addr_filters_adjust, vma, true);
	rcu_read_unlock();
}

void perf_event_mmap(struct vm_area_struct *vma)
{
	struct perf_mmap_event mmap_event;

	if (!atomic_read(&nr_mmap_events))
		return;

	mmap_event = (struct perf_mmap_event){
		.vma	= vma,
		/* .file_name */
		/* .file_size */
		.event_id  = {
			.header = {
				.type = PERF_RECORD_MMAP,
				.misc = PERF_RECORD_MISC_USER,
				/* .size */
			},
			/* .pid */
			/* .tid */
			.start  = vma->vm_start,
			.len    = vma->vm_end - vma->vm_start,
			.pgoff  = (u64)vma->vm_pgoff << PAGE_SHIFT,
		},
		/* .maj (attr_mmap2 only) */
		/* .min (attr_mmap2 only) */
		/* .ino (attr_mmap2 only) */
		/* .ino_generation (attr_mmap2 only) */
		/* .prot (attr_mmap2 only) */
		/* .flags (attr_mmap2 only) */
	};

	perf_addr_filters_adjust(vma);
	perf_event_mmap_event(&mmap_event);
}

void perf_event_aux_event(struct perf_event *event, unsigned long head,
			  unsigned long size, u64 flags)
{
	struct perf_output_handle handle;
	struct perf_sample_data sample;
	struct perf_aux_event {
		struct perf_event_header	header;
		u64				offset;
		u64				size;
		u64				flags;
	} rec = {
		.header = {
			.type = PERF_RECORD_AUX,
			.misc = 0,
			.size = sizeof(rec),
		},
		.offset		= head,
		.size		= size,
		.flags		= flags,
	};
	int ret;

	perf_event_header__init_id(&rec.header, &sample, event);
	ret = perf_output_begin(&handle, &sample, event, rec.header.size);

	if (ret)
		return;

	perf_output_put(&handle, rec);
	perf_event__output_id_sample(event, &handle, &sample);

	perf_output_end(&handle);
}

/*
 * Lost/dropped samples logging
 */
void perf_log_lost_samples(struct perf_event *event, u64 lost)
{
	struct perf_output_handle handle;
	struct perf_sample_data sample;
	int ret;

	struct {
		struct perf_event_header	header;
		u64				lost;
	} lost_samples_event = {
		.header = {
			.type = PERF_RECORD_LOST_SAMPLES,
			.misc = 0,
			.size = sizeof(lost_samples_event),
		},
		.lost		= lost,
	};

	perf_event_header__init_id(&lost_samples_event.header, &sample, event);

	ret = perf_output_begin(&handle, &sample, event,
				lost_samples_event.header.size);
	if (ret)
		return;

	perf_output_put(&handle, lost_samples_event);
	perf_event__output_id_sample(event, &handle, &sample);
	perf_output_end(&handle);
}

/*
 * context_switch tracking
 */

struct perf_switch_event {
	struct task_struct	*task;
	struct task_struct	*next_prev;

	struct {
		struct perf_event_header	header;
		u32				next_prev_pid;
		u32				next_prev_tid;
	} event_id;
};

static int perf_event_switch_match(struct perf_event *event)
{
	return event->attr.context_switch;
}

static void perf_event_switch_output(struct perf_event *event, void *data)
{
	struct perf_switch_event *se = data;
	struct perf_output_handle handle;
	struct perf_sample_data sample;
	int ret;

	if (!perf_event_switch_match(event))
		return;

	/* Only CPU-wide events are allowed to see next/prev pid/tid */
	if (event->ctx->task) {
		se->event_id.header.type = PERF_RECORD_SWITCH;
		se->event_id.header.size = sizeof(se->event_id.header);
	} else {
		se->event_id.header.type = PERF_RECORD_SWITCH_CPU_WIDE;
		se->event_id.header.size = sizeof(se->event_id);
		se->event_id.next_prev_pid =
					perf_event_pid(event, se->next_prev);
		se->event_id.next_prev_tid =
					perf_event_tid(event, se->next_prev);
	}

	perf_event_header__init_id(&se->event_id.header, &sample, event);

	ret = perf_output_begin(&handle, &sample, event, se->event_id.header.size);
	if (ret)
		return;

	if (event->ctx->task)
		perf_output_put(&handle, se->event_id.header);
	else
		perf_output_put(&handle, se->event_id);

	perf_event__output_id_sample(event, &handle, &sample);

	perf_output_end(&handle);
}

static void perf_event_switch(struct task_struct *task,
			      struct task_struct *next_prev, bool sched_in)
{
	struct perf_switch_event switch_event;

	/* N.B. caller checks nr_switch_events != 0 */

	switch_event = (struct perf_switch_event){
		.task		= task,
		.next_prev	= next_prev,
		.event_id	= {
			.header = {
				/* .type */
				.misc = sched_in ? 0 : PERF_RECORD_MISC_SWITCH_OUT,
				/* .size */
			},
			/* .next_prev_pid */
			/* .next_prev_tid */
		},
	};

	if (!sched_in && task_is_runnable(task)) {
		switch_event.event_id.header.misc |=
				PERF_RECORD_MISC_SWITCH_OUT_PREEMPT;
	}

	perf_iterate_sb(perf_event_switch_output, &switch_event, NULL);
}

/*
 * IRQ throttle logging
 */

static void perf_log_throttle(struct perf_event *event, int enable)
{
	struct perf_output_handle handle;
	struct perf_sample_data sample;
	int ret;

	struct {
		struct perf_event_header	header;
		u64				time;
		u64				id;
		u64				stream_id;
	} throttle_event = {
		.header = {
			.type = PERF_RECORD_THROTTLE,
			.misc = 0,
			.size = sizeof(throttle_event),
		},
		.time		= perf_event_clock(event),
		.id		= primary_event_id(event),
		.stream_id	= event->id,
	};

	if (enable)
		throttle_event.header.type = PERF_RECORD_UNTHROTTLE;

	perf_event_header__init_id(&throttle_event.header, &sample, event);

	ret = perf_output_begin(&handle, &sample, event,
				throttle_event.header.size);
	if (ret)
		return;

	perf_output_put(&handle, throttle_event);
	perf_event__output_id_sample(event, &handle, &sample);
	perf_output_end(&handle);
}

/*
 * ksymbol register/unregister tracking
 */

struct perf_ksymbol_event {
	const char	*name;
	int		name_len;
	struct {
		struct perf_event_header        header;
		u64				addr;
		u32				len;
		u16				ksym_type;
		u16				flags;
	} event_id;
};

static int perf_event_ksymbol_match(struct perf_event *event)
{
	return event->attr.ksymbol;
}

static void perf_event_ksymbol_output(struct perf_event *event, void *data)
{
	struct perf_ksymbol_event *ksymbol_event = data;
	struct perf_output_handle handle;
	struct perf_sample_data sample;
	int ret;

	if (!perf_event_ksymbol_match(event))
		return;

	perf_event_header__init_id(&ksymbol_event->event_id.header,
				   &sample, event);
	ret = perf_output_begin(&handle, &sample, event,
				ksymbol_event->event_id.header.size);
	if (ret)
		return;

	perf_output_put(&handle, ksymbol_event->event_id);
	__output_copy(&handle, ksymbol_event->name, ksymbol_event->name_len);
	perf_event__output_id_sample(event, &handle, &sample);

	perf_output_end(&handle);
}

void perf_event_ksymbol(u16 ksym_type, u64 addr, u32 len, bool unregister,
			const char *sym)
{
	struct perf_ksymbol_event ksymbol_event;
	char name[KSYM_NAME_LEN];
	u16 flags = 0;
	int name_len;

	if (!atomic_read(&nr_ksymbol_events))
		return;

	if (ksym_type >= PERF_RECORD_KSYMBOL_TYPE_MAX ||
	    ksym_type == PERF_RECORD_KSYMBOL_TYPE_UNKNOWN)
		goto err;

	strscpy(name, sym);
	name_len = strlen(name) + 1;
	while (!IS_ALIGNED(name_len, sizeof(u64)))
		name[name_len++] = '\0';
	BUILD_BUG_ON(KSYM_NAME_LEN % sizeof(u64));

	if (unregister)
		flags |= PERF_RECORD_KSYMBOL_FLAGS_UNREGISTER;

	ksymbol_event = (struct perf_ksymbol_event){
		.name = name,
		.name_len = name_len,
		.event_id = {
			.header = {
				.type = PERF_RECORD_KSYMBOL,
				.size = sizeof(ksymbol_event.event_id) +
					name_len,
			},
			.addr = addr,
			.len = len,
			.ksym_type = ksym_type,
			.flags = flags,
		},
	};

	perf_iterate_sb(perf_event_ksymbol_output, &ksymbol_event, NULL);
	return;
err:
	WARN_ONCE(1, "%s: Invalid KSYMBOL type 0x%x\n", __func__, ksym_type);
}

/*
 * bpf program load/unload tracking
 */

struct perf_bpf_event {
	struct bpf_prog	*prog;
	struct {
		struct perf_event_header        header;
		u16				type;
		u16				flags;
		u32				id;
		u8				tag[BPF_TAG_SIZE];
	} event_id;
};

static int perf_event_bpf_match(struct perf_event *event)
{
	return event->attr.bpf_event;
}

static void perf_event_bpf_output(struct perf_event *event, void *data)
{
	struct perf_bpf_event *bpf_event = data;
	struct perf_output_handle handle;
	struct perf_sample_data sample;
	int ret;

	if (!perf_event_bpf_match(event))
		return;

	perf_event_header__init_id(&bpf_event->event_id.header,
				   &sample, event);
	ret = perf_output_begin(&handle, &sample, event,
				bpf_event->event_id.header.size);
	if (ret)
		return;

	perf_output_put(&handle, bpf_event->event_id);
	perf_event__output_id_sample(event, &handle, &sample);

	perf_output_end(&handle);
}

static void perf_event_bpf_emit_ksymbols(struct bpf_prog *prog,
					 enum perf_bpf_event_type type)
{
	bool unregister = type == PERF_BPF_EVENT_PROG_UNLOAD;
	int i;

	perf_event_ksymbol(PERF_RECORD_KSYMBOL_TYPE_BPF,
			   (u64)(unsigned long)prog->bpf_func,
			   prog->jited_len, unregister,
			   prog->aux->ksym.name);

	for (i = 1; i < prog->aux->func_cnt; i++) {
		struct bpf_prog *subprog = prog->aux->func[i];

		perf_event_ksymbol(
			PERF_RECORD_KSYMBOL_TYPE_BPF,
			(u64)(unsigned long)subprog->bpf_func,
			subprog->jited_len, unregister,
			subprog->aux->ksym.name);
	}
}

void perf_event_bpf_event(struct bpf_prog *prog,
			  enum perf_bpf_event_type type,
			  u16 flags)
{
	struct perf_bpf_event bpf_event;

	switch (type) {
	case PERF_BPF_EVENT_PROG_LOAD:
	case PERF_BPF_EVENT_PROG_UNLOAD:
		if (atomic_read(&nr_ksymbol_events))
			perf_event_bpf_emit_ksymbols(prog, type);
		break;
	default:
		return;
	}

	if (!atomic_read(&nr_bpf_events))
		return;

	bpf_event = (struct perf_bpf_event){
		.prog = prog,
		.event_id = {
			.header = {
				.type = PERF_RECORD_BPF_EVENT,
				.size = sizeof(bpf_event.event_id),
			},
			.type = type,
			.flags = flags,
			.id = prog->aux->id,
		},
	};

	BUILD_BUG_ON(BPF_TAG_SIZE % sizeof(u64));

	memcpy(bpf_event.event_id.tag, prog->tag, BPF_TAG_SIZE);
	perf_iterate_sb(perf_event_bpf_output, &bpf_event, NULL);
}

struct perf_text_poke_event {
	const void		*old_bytes;
	const void		*new_bytes;
	size_t			pad;
	u16			old_len;
	u16			new_len;

	struct {
		struct perf_event_header	header;

		u64				addr;
	} event_id;
};

static int perf_event_text_poke_match(struct perf_event *event)
{
	return event->attr.text_poke;
}

static void perf_event_text_poke_output(struct perf_event *event, void *data)
{
	struct perf_text_poke_event *text_poke_event = data;
	struct perf_output_handle handle;
	struct perf_sample_data sample;
	u64 padding = 0;
	int ret;

	if (!perf_event_text_poke_match(event))
		return;

	perf_event_header__init_id(&text_poke_event->event_id.header, &sample, event);

	ret = perf_output_begin(&handle, &sample, event,
				text_poke_event->event_id.header.size);
	if (ret)
		return;

	perf_output_put(&handle, text_poke_event->event_id);
	perf_output_put(&handle, text_poke_event->old_len);
	perf_output_put(&handle, text_poke_event->new_len);

	__output_copy(&handle, text_poke_event->old_bytes, text_poke_event->old_len);
	__output_copy(&handle, text_poke_event->new_bytes, text_poke_event->new_len);

	if (text_poke_event->pad)
		__output_copy(&handle, &padding, text_poke_event->pad);

	perf_event__output_id_sample(event, &handle, &sample);

	perf_output_end(&handle);
}

void perf_event_text_poke(const void *addr, const void *old_bytes,
			  size_t old_len, const void *new_bytes, size_t new_len)
{
	struct perf_text_poke_event text_poke_event;
	size_t tot, pad;

	if (!atomic_read(&nr_text_poke_events))
		return;

	tot  = sizeof(text_poke_event.old_len) + old_len;
	tot += sizeof(text_poke_event.new_len) + new_len;
	pad  = ALIGN(tot, sizeof(u64)) - tot;

	text_poke_event = (struct perf_text_poke_event){
		.old_bytes    = old_bytes,
		.new_bytes    = new_bytes,
		.pad          = pad,
		.old_len      = old_len,
		.new_len      = new_len,
		.event_id  = {
			.header = {
				.type = PERF_RECORD_TEXT_POKE,
				.misc = PERF_RECORD_MISC_KERNEL,
				.size = sizeof(text_poke_event.event_id) + tot + pad,
			},
			.addr = (unsigned long)addr,
		},
	};

	perf_iterate_sb(perf_event_text_poke_output, &text_poke_event, NULL);
}

void perf_event_itrace_started(struct perf_event *event)
{
	WRITE_ONCE(event->attach_state, event->attach_state | PERF_ATTACH_ITRACE);
}

static void perf_log_itrace_start(struct perf_event *event)
{
	struct perf_output_handle handle;
	struct perf_sample_data sample;
	struct perf_aux_event {
		struct perf_event_header        header;
		u32				pid;
		u32				tid;
	} rec;
	int ret;

	if (event->parent)
		event = event->parent;

	if (!(event->pmu->capabilities & PERF_PMU_CAP_ITRACE) ||
	    event->attach_state & PERF_ATTACH_ITRACE)
		return;

	rec.header.type	= PERF_RECORD_ITRACE_START;
	rec.header.misc	= 0;
	rec.header.size	= sizeof(rec);
	rec.pid	= perf_event_pid(event, current);
	rec.tid	= perf_event_tid(event, current);

	perf_event_header__init_id(&rec.header, &sample, event);
	ret = perf_output_begin(&handle, &sample, event, rec.header.size);

	if (ret)
		return;

	perf_output_put(&handle, rec);
	perf_event__output_id_sample(event, &handle, &sample);

	perf_output_end(&handle);
}

void perf_report_aux_output_id(struct perf_event *event, u64 hw_id)
{
	struct perf_output_handle handle;
	struct perf_sample_data sample;
	struct perf_aux_event {
		struct perf_event_header        header;
		u64				hw_id;
	} rec;
	int ret;

	if (event->parent)
		event = event->parent;

	rec.header.type	= PERF_RECORD_AUX_OUTPUT_HW_ID;
	rec.header.misc	= 0;
	rec.header.size	= sizeof(rec);
	rec.hw_id	= hw_id;

	perf_event_header__init_id(&rec.header, &sample, event);
	ret = perf_output_begin(&handle, &sample, event, rec.header.size);

	if (ret)
		return;

	perf_output_put(&handle, rec);
	perf_event__output_id_sample(event, &handle, &sample);

	perf_output_end(&handle);
}
EXPORT_SYMBOL_GPL(perf_report_aux_output_id);

static int
__perf_event_account_interrupt(struct perf_event *event, int throttle)
{
	struct hw_perf_event *hwc = &event->hw;
	int ret = 0;
	u64 seq;

	seq = __this_cpu_read(perf_throttled_seq);
	if (seq != hwc->interrupts_seq) {
		hwc->interrupts_seq = seq;
		hwc->interrupts = 1;
	} else {
		hwc->interrupts++;
	}

	if (unlikely(throttle && hwc->interrupts >= max_samples_per_tick)) {
		__this_cpu_inc(perf_throttled_count);
		tick_dep_set_cpu(smp_processor_id(), TICK_DEP_BIT_PERF_EVENTS);
		perf_event_throttle_group(event);
		ret = 1;
	}

	if (event->attr.freq) {
		u64 now = perf_clock();
		s64 delta = now - hwc->freq_time_stamp;

		hwc->freq_time_stamp = now;

		if (delta > 0 && delta < 2*TICK_NSEC)
			perf_adjust_period(event, delta, hwc->last_period, true);
	}

	return ret;
}

int perf_event_account_interrupt(struct perf_event *event)
{
	return __perf_event_account_interrupt(event, 1);
}

static inline bool sample_is_allowed(struct perf_event *event, struct pt_regs *regs)
{
	/*
	 * Due to interrupt latency (AKA "skid"), we may enter the
	 * kernel before taking an overflow, even if the PMU is only
	 * counting user events.
	 */
	if (event->attr.exclude_kernel && !user_mode(regs))
		return false;

	return true;
}

#ifdef CONFIG_BPF_SYSCALL
static int bpf_overflow_handler(struct perf_event *event,
				struct perf_sample_data *data,
				struct pt_regs *regs)
{
	struct bpf_perf_event_data_kern ctx = {
		.data = data,
		.event = event,
	};
	struct bpf_prog *prog;
	int ret = 0;

	ctx.regs = perf_arch_bpf_user_pt_regs(regs);
	if (unlikely(__this_cpu_inc_return(bpf_prog_active) != 1))
		goto out;
	rcu_read_lock();
	prog = READ_ONCE(event->prog);
	if (prog) {
		perf_prepare_sample(data, event, regs);
		ret = bpf_prog_run(prog, &ctx);
	}
	rcu_read_unlock();
out:
	__this_cpu_dec(bpf_prog_active);

	return ret;
}

static inline int perf_event_set_bpf_handler(struct perf_event *event,
					     struct bpf_prog *prog,
					     u64 bpf_cookie)
{
	if (event->overflow_handler_context)
		/* hw breakpoint or kernel counter */
		return -EINVAL;

	if (event->prog)
		return -EEXIST;

	if (prog->type != BPF_PROG_TYPE_PERF_EVENT)
		return -EINVAL;

	if (event->attr.precise_ip &&
	    prog->call_get_stack &&
	    (!(event->attr.sample_type & PERF_SAMPLE_CALLCHAIN) ||
	     event->attr.exclude_callchain_kernel ||
	     event->attr.exclude_callchain_user)) {
		/*
		 * On perf_event with precise_ip, calling bpf_get_stack()
		 * may trigger unwinder warnings and occasional crashes.
		 * bpf_get_[stack|stackid] works around this issue by using
		 * callchain attached to perf_sample_data. If the
		 * perf_event does not full (kernel and user) callchain
		 * attached to perf_sample_data, do not allow attaching BPF
		 * program that calls bpf_get_[stack|stackid].
		 */
		return -EPROTO;
	}

	event->prog = prog;
	event->bpf_cookie = bpf_cookie;
	return 0;
}

static inline void perf_event_free_bpf_handler(struct perf_event *event)
{
	struct bpf_prog *prog = event->prog;

	if (!prog)
		return;

	event->prog = NULL;
	bpf_prog_put(prog);
}
#else
static inline int bpf_overflow_handler(struct perf_event *event,
				       struct perf_sample_data *data,
				       struct pt_regs *regs)
{
	return 1;
}

static inline int perf_event_set_bpf_handler(struct perf_event *event,
					     struct bpf_prog *prog,
					     u64 bpf_cookie)
{
	return -EOPNOTSUPP;
}

static inline void perf_event_free_bpf_handler(struct perf_event *event)
{
}
#endif

/*
 * Generic event overflow handling, sampling.
 */

static int __perf_event_overflow(struct perf_event *event,
				 int throttle, struct perf_sample_data *data,
				 struct pt_regs *regs)
{
	int events = atomic_read(&event->event_limit);
	int ret = 0;

	/*
	 * Non-sampling counters might still use the PMI to fold short
	 * hardware counters, ignore those.
	 */
	if (unlikely(!is_sampling_event(event)))
		return 0;

	ret = __perf_event_account_interrupt(event, throttle);

	if (event->attr.aux_pause)
		perf_event_aux_pause(event->aux_event, true);

	if (event->prog && event->prog->type == BPF_PROG_TYPE_PERF_EVENT &&
	    !bpf_overflow_handler(event, data, regs))
		goto out;

	/*
	 * XXX event_limit might not quite work as expected on inherited
	 * events
	 */

	event->pending_kill = POLL_IN;
	if (events && atomic_dec_and_test(&event->event_limit)) {
		ret = 1;
		event->pending_kill = POLL_HUP;
		perf_event_disable_inatomic(event);
		event->pmu->stop(event, 0);
	}

	if (event->attr.sigtrap) {
		/*
		 * The desired behaviour of sigtrap vs invalid samples is a bit
		 * tricky; on the one hand, one should not loose the SIGTRAP if
		 * it is the first event, on the other hand, we should also not
		 * trigger the WARN or override the data address.
		 */
		bool valid_sample = sample_is_allowed(event, regs);
		unsigned int pending_id = 1;
		enum task_work_notify_mode notify_mode;

		if (regs)
			pending_id = hash32_ptr((void *)instruction_pointer(regs)) ?: 1;

		notify_mode = in_nmi() ? TWA_NMI_CURRENT : TWA_RESUME;

		if (!event->pending_work &&
		    !task_work_add(current, &event->pending_task, notify_mode)) {
			event->pending_work = pending_id;
			local_inc(&event->ctx->nr_no_switch_fast);
			WARN_ON_ONCE(!atomic_long_inc_not_zero(&event->refcount));

			event->pending_addr = 0;
			if (valid_sample && (data->sample_flags & PERF_SAMPLE_ADDR))
				event->pending_addr = data->addr;

		} else if (event->attr.exclude_kernel && valid_sample) {
			/*
			 * Should not be able to return to user space without
			 * consuming pending_work; with exceptions:
			 *
			 *  1. Where !exclude_kernel, events can overflow again
			 *     in the kernel without returning to user space.
			 *
			 *  2. Events that can overflow again before the IRQ-
			 *     work without user space progress (e.g. hrtimer).
			 *     To approximate progress (with false negatives),
			 *     check 32-bit hash of the current IP.
			 */
			WARN_ON_ONCE(event->pending_work != pending_id);
		}
	}

	READ_ONCE(event->overflow_handler)(event, data, regs);

	if (*perf_event_fasync(event) && event->pending_kill) {
		event->pending_wakeup = 1;
		irq_work_queue(&event->pending_irq);
	}
out:
	if (event->attr.aux_resume)
		perf_event_aux_pause(event->aux_event, false);

	return ret;
}

int perf_event_overflow(struct perf_event *event,
			struct perf_sample_data *data,
			struct pt_regs *regs)
{
	return __perf_event_overflow(event, 1, data, regs);
}

/*
 * Generic software event infrastructure
 */

struct swevent_htable {
	struct swevent_hlist		*swevent_hlist;
	struct mutex			hlist_mutex;
	int				hlist_refcount;
};
static DEFINE_PER_CPU(struct swevent_htable, swevent_htable);

/*
 * We directly increment event->count and keep a second value in
 * event->hw.period_left to count intervals. This period event
 * is kept in the range [-sample_period, 0] so that we can use the
 * sign as trigger.
 */

u64 perf_swevent_set_period(struct perf_event *event)
{
	struct hw_perf_event *hwc = &event->hw;
	u64 period = hwc->last_period;
	u64 nr, offset;
	s64 old, val;

	hwc->last_period = hwc->sample_period;

	old = local64_read(&hwc->period_left);
	do {
		val = old;
		if (val < 0)
			return 0;

		nr = div64_u64(period + val, period);
		offset = nr * period;
		val -= offset;
	} while (!local64_try_cmpxchg(&hwc->period_left, &old, val));

	return nr;
}

static void perf_swevent_overflow(struct perf_event *event, u64 overflow,
				    struct perf_sample_data *data,
				    struct pt_regs *regs)
{
	struct hw_perf_event *hwc = &event->hw;
	int throttle = 0;

	if (!overflow)
		overflow = perf_swevent_set_period(event);

	if (hwc->interrupts == MAX_INTERRUPTS)
		return;

	for (; overflow; overflow--) {
		if (__perf_event_overflow(event, throttle,
					    data, regs)) {
			/*
			 * We inhibit the overflow from happening when
			 * hwc->interrupts == MAX_INTERRUPTS.
			 */
			break;
		}
		throttle = 1;
	}
}

static void perf_swevent_event(struct perf_event *event, u64 nr,
			       struct perf_sample_data *data,
			       struct pt_regs *regs)
{
	struct hw_perf_event *hwc = &event->hw;

	local64_add(nr, &event->count);

	if (!regs)
		return;

	if (!is_sampling_event(event))
		return;

	if ((event->attr.sample_type & PERF_SAMPLE_PERIOD) && !event->attr.freq) {
		data->period = nr;
		return perf_swevent_overflow(event, 1, data, regs);
	} else
		data->period = event->hw.last_period;

	if (nr == 1 && hwc->sample_period == 1 && !event->attr.freq)
		return perf_swevent_overflow(event, 1, data, regs);

	if (local64_add_negative(nr, &hwc->period_left))
		return;

	perf_swevent_overflow(event, 0, data, regs);
}

int perf_exclude_event(struct perf_event *event, struct pt_regs *regs)
{
	if (event->hw.state & PERF_HES_STOPPED)
		return 1;

	if (regs) {
		if (event->attr.exclude_user && user_mode(regs))
			return 1;

		if (event->attr.exclude_kernel && !user_mode(regs))
			return 1;
	}

	return 0;
}

static int perf_swevent_match(struct perf_event *event,
				enum perf_type_id type,
				u32 event_id,
				struct perf_sample_data *data,
				struct pt_regs *regs)
{
	if (event->attr.type != type)
		return 0;

	if (event->attr.config != event_id)
		return 0;

	if (perf_exclude_event(event, regs))
		return 0;

	return 1;
}

static inline u64 swevent_hash(u64 type, u32 event_id)
{
	u64 val = event_id | (type << 32);

	return hash_64(val, SWEVENT_HLIST_BITS);
}

static inline struct hlist_head *
__find_swevent_head(struct swevent_hlist *hlist, u64 type, u32 event_id)
{
	u64 hash = swevent_hash(type, event_id);

	return &hlist->heads[hash];
}

/* For the read side: events when they trigger */
static inline struct hlist_head *
find_swevent_head_rcu(struct swevent_htable *swhash, u64 type, u32 event_id)
{
	struct swevent_hlist *hlist;

	hlist = rcu_dereference(swhash->swevent_hlist);
	if (!hlist)
		return NULL;

	return __find_swevent_head(hlist, type, event_id);
}

/* For the event head insertion and removal in the hlist */
static inline struct hlist_head *
find_swevent_head(struct swevent_htable *swhash, struct perf_event *event)
{
	struct swevent_hlist *hlist;
	u32 event_id = event->attr.config;
	u64 type = event->attr.type;

	/*
	 * Event scheduling is always serialized against hlist allocation
	 * and release. Which makes the protected version suitable here.
	 * The context lock guarantees that.
	 */
	hlist = rcu_dereference_protected(swhash->swevent_hlist,
					  lockdep_is_held(&event->ctx->lock));
	if (!hlist)
		return NULL;

	return __find_swevent_head(hlist, type, event_id);
}

static void do_perf_sw_event(enum perf_type_id type, u32 event_id,
				    u64 nr,
				    struct perf_sample_data *data,
				    struct pt_regs *regs)
{
	struct swevent_htable *swhash = this_cpu_ptr(&swevent_htable);
	struct perf_event *event;
	struct hlist_head *head;

	rcu_read_lock();
	head = find_swevent_head_rcu(swhash, type, event_id);
	if (!head)
		goto end;

	hlist_for_each_entry_rcu(event, head, hlist_entry) {
		if (perf_swevent_match(event, type, event_id, data, regs))
			perf_swevent_event(event, nr, data, regs);
	}
end:
	rcu_read_unlock();
}

DEFINE_PER_CPU(struct pt_regs, __perf_regs[4]);

int perf_swevent_get_recursion_context(void)
{
	return get_recursion_context(current->perf_recursion);
}
EXPORT_SYMBOL_GPL(perf_swevent_get_recursion_context);

void perf_swevent_put_recursion_context(int rctx)
{
	put_recursion_context(current->perf_recursion, rctx);
}

void ___perf_sw_event(u32 event_id, u64 nr, struct pt_regs *regs, u64 addr)
{
	struct perf_sample_data data;

	if (WARN_ON_ONCE(!regs))
		return;

	perf_sample_data_init(&data, addr, 0);
	do_perf_sw_event(PERF_TYPE_SOFTWARE, event_id, nr, &data, regs);
}

void __perf_sw_event(u32 event_id, u64 nr, struct pt_regs *regs, u64 addr)
{
	int rctx;

	preempt_disable_notrace();
	rctx = perf_swevent_get_recursion_context();
	if (unlikely(rctx < 0))
		goto fail;

	___perf_sw_event(event_id, nr, regs, addr);

	perf_swevent_put_recursion_context(rctx);
fail:
	preempt_enable_notrace();
}

static void perf_swevent_read(struct perf_event *event)
{
}

static int perf_swevent_add(struct perf_event *event, int flags)
{
	struct swevent_htable *swhash = this_cpu_ptr(&swevent_htable);
	struct hw_perf_event *hwc = &event->hw;
	struct hlist_head *head;

	if (is_sampling_event(event)) {
		hwc->last_period = hwc->sample_period;
		perf_swevent_set_period(event);
	}

	hwc->state = !(flags & PERF_EF_START);

	head = find_swevent_head(swhash, event);
	if (WARN_ON_ONCE(!head))
		return -EINVAL;

	hlist_add_head_rcu(&event->hlist_entry, head);
	perf_event_update_userpage(event);

	return 0;
}

static void perf_swevent_del(struct perf_event *event, int flags)
{
	hlist_del_rcu(&event->hlist_entry);
}

static void perf_swevent_start(struct perf_event *event, int flags)
{
	event->hw.state = 0;
}

static void perf_swevent_stop(struct perf_event *event, int flags)
{
	event->hw.state = PERF_HES_STOPPED;
}

/* Deref the hlist from the update side */
static inline struct swevent_hlist *
swevent_hlist_deref(struct swevent_htable *swhash)
{
	return rcu_dereference_protected(swhash->swevent_hlist,
					 lockdep_is_held(&swhash->hlist_mutex));
}

static void swevent_hlist_release(struct swevent_htable *swhash)
{
	struct swevent_hlist *hlist = swevent_hlist_deref(swhash);

	if (!hlist)
		return;

	RCU_INIT_POINTER(swhash->swevent_hlist, NULL);
	kfree_rcu(hlist, rcu_head);
}

static void swevent_hlist_put_cpu(int cpu)
{
	struct swevent_htable *swhash = &per_cpu(swevent_htable, cpu);

	mutex_lock(&swhash->hlist_mutex);

	if (!--swhash->hlist_refcount)
		swevent_hlist_release(swhash);

	mutex_unlock(&swhash->hlist_mutex);
}

static void swevent_hlist_put(void)
{
	int cpu;

	for_each_possible_cpu(cpu)
		swevent_hlist_put_cpu(cpu);
}

static int swevent_hlist_get_cpu(int cpu)
{
	struct swevent_htable *swhash = &per_cpu(swevent_htable, cpu);
	int err = 0;

	mutex_lock(&swhash->hlist_mutex);
	if (!swevent_hlist_deref(swhash) &&
	    cpumask_test_cpu(cpu, perf_online_mask)) {
		struct swevent_hlist *hlist;

		hlist = kzalloc(sizeof(*hlist), GFP_KERNEL);
		if (!hlist) {
			err = -ENOMEM;
			goto exit;
		}
		rcu_assign_pointer(swhash->swevent_hlist, hlist);
	}
	swhash->hlist_refcount++;
exit:
	mutex_unlock(&swhash->hlist_mutex);

	return err;
}

static int swevent_hlist_get(void)
{
	int err, cpu, failed_cpu;

	mutex_lock(&pmus_lock);
	for_each_possible_cpu(cpu) {
		err = swevent_hlist_get_cpu(cpu);
		if (err) {
			failed_cpu = cpu;
			goto fail;
		}
	}
	mutex_unlock(&pmus_lock);
	return 0;
fail:
	for_each_possible_cpu(cpu) {
		if (cpu == failed_cpu)
			break;
		swevent_hlist_put_cpu(cpu);
	}
	mutex_unlock(&pmus_lock);
	return err;
}

struct static_key perf_swevent_enabled[PERF_COUNT_SW_MAX];

static void sw_perf_event_destroy(struct perf_event *event)
{
	u64 event_id = event->attr.config;

	WARN_ON(event->parent);

	static_key_slow_dec(&perf_swevent_enabled[event_id]);
	swevent_hlist_put();
}

static struct pmu perf_cpu_clock; /* fwd declaration */
static struct pmu perf_task_clock;

static int perf_swevent_init(struct perf_event *event)
{
	u64 event_id = event->attr.config;

	if (event->attr.type != PERF_TYPE_SOFTWARE)
		return -ENOENT;

	/*
	 * no branch sampling for software events
	 */
	if (has_branch_stack(event))
		return -EOPNOTSUPP;

	switch (event_id) {
	case PERF_COUNT_SW_CPU_CLOCK:
		event->attr.type = perf_cpu_clock.type;
		return -ENOENT;
	case PERF_COUNT_SW_TASK_CLOCK:
		event->attr.type = perf_task_clock.type;
		return -ENOENT;

	default:
		break;
	}

	if (event_id >= PERF_COUNT_SW_MAX)
		return -ENOENT;

	if (!event->parent) {
		int err;

		err = swevent_hlist_get();
		if (err)
			return err;

		static_key_slow_inc(&perf_swevent_enabled[event_id]);
		event->destroy = sw_perf_event_destroy;
	}

	return 0;
}

static struct pmu perf_swevent = {
	.task_ctx_nr	= perf_sw_context,

	.capabilities	= PERF_PMU_CAP_NO_NMI,

	.event_init	= perf_swevent_init,
	.add		= perf_swevent_add,
	.del		= perf_swevent_del,
	.start		= perf_swevent_start,
	.stop		= perf_swevent_stop,
	.read		= perf_swevent_read,
};

#ifdef CONFIG_EVENT_TRACING

static void tp_perf_event_destroy(struct perf_event *event)
{
	perf_trace_destroy(event);
}

static int perf_tp_event_init(struct perf_event *event)
{
	int err;

	if (event->attr.type != PERF_TYPE_TRACEPOINT)
		return -ENOENT;

	/*
	 * no branch sampling for tracepoint events
	 */
	if (has_branch_stack(event))
		return -EOPNOTSUPP;

	err = perf_trace_init(event);
	if (err)
		return err;

	event->destroy = tp_perf_event_destroy;

	return 0;
}

static struct pmu perf_tracepoint = {
	.task_ctx_nr	= perf_sw_context,

	.event_init	= perf_tp_event_init,
	.add		= perf_trace_add,
	.del		= perf_trace_del,
	.start		= perf_swevent_start,
	.stop		= perf_swevent_stop,
	.read		= perf_swevent_read,
};

static int perf_tp_filter_match(struct perf_event *event,
				struct perf_raw_record *raw)
{
	void *record = raw->frag.data;

	/* only top level events have filters set */
	if (event->parent)
		event = event->parent;

	if (likely(!event->filter) || filter_match_preds(event->filter, record))
		return 1;
	return 0;
}

static int perf_tp_event_match(struct perf_event *event,
				struct perf_raw_record *raw,
				struct pt_regs *regs)
{
	if (event->hw.state & PERF_HES_STOPPED)
		return 0;
	/*
	 * If exclude_kernel, only trace user-space tracepoints (uprobes)
	 */
	if (event->attr.exclude_kernel && !user_mode(regs))
		return 0;

	if (!perf_tp_filter_match(event, raw))
		return 0;

	return 1;
}

void perf_trace_run_bpf_submit(void *raw_data, int size, int rctx,
			       struct trace_event_call *call, u64 count,
			       struct pt_regs *regs, struct hlist_head *head,
			       struct task_struct *task)
{
	if (bpf_prog_array_valid(call)) {
		*(struct pt_regs **)raw_data = regs;
		if (!trace_call_bpf(call, raw_data) || hlist_empty(head)) {
			perf_swevent_put_recursion_context(rctx);
			return;
		}
	}
	perf_tp_event(call->event.type, count, raw_data, size, regs, head,
		      rctx, task);
}
EXPORT_SYMBOL_GPL(perf_trace_run_bpf_submit);

static void __perf_tp_event_target_task(u64 count, void *record,
					struct pt_regs *regs,
					struct perf_sample_data *data,
					struct perf_raw_record *raw,
					struct perf_event *event)
{
	struct trace_entry *entry = record;

	if (event->attr.config != entry->type)
		return;
	/* Cannot deliver synchronous signal to other task. */
	if (event->attr.sigtrap)
		return;
	if (perf_tp_event_match(event, raw, regs)) {
		perf_sample_data_init(data, 0, 0);
		perf_sample_save_raw_data(data, event, raw);
		perf_swevent_event(event, count, data, regs);
	}
}

static void perf_tp_event_target_task(u64 count, void *record,
				      struct pt_regs *regs,
				      struct perf_sample_data *data,
				      struct perf_raw_record *raw,
				      struct perf_event_context *ctx)
{
	unsigned int cpu = smp_processor_id();
	struct pmu *pmu = &perf_tracepoint;
	struct perf_event *event, *sibling;

	perf_event_groups_for_cpu_pmu(event, &ctx->pinned_groups, cpu, pmu) {
		__perf_tp_event_target_task(count, record, regs, data, raw, event);
		for_each_sibling_event(sibling, event)
			__perf_tp_event_target_task(count, record, regs, data, raw, sibling);
	}

	perf_event_groups_for_cpu_pmu(event, &ctx->flexible_groups, cpu, pmu) {
		__perf_tp_event_target_task(count, record, regs, data, raw, event);
		for_each_sibling_event(sibling, event)
			__perf_tp_event_target_task(count, record, regs, data, raw, sibling);
	}
}

void perf_tp_event(u16 event_type, u64 count, void *record, int entry_size,
		   struct pt_regs *regs, struct hlist_head *head, int rctx,
		   struct task_struct *task)
{
	struct perf_sample_data data;
	struct perf_event *event;

	struct perf_raw_record raw = {
		.frag = {
			.size = entry_size,
			.data = record,
		},
	};

	perf_trace_buf_update(record, event_type);

	hlist_for_each_entry_rcu(event, head, hlist_entry) {
		if (perf_tp_event_match(event, &raw, regs)) {
			/*
			 * Here use the same on-stack perf_sample_data,
			 * some members in data are event-specific and
			 * need to be re-computed for different sweveents.
			 * Re-initialize data->sample_flags safely to avoid
			 * the problem that next event skips preparing data
			 * because data->sample_flags is set.
			 */
			perf_sample_data_init(&data, 0, 0);
			perf_sample_save_raw_data(&data, event, &raw);
			perf_swevent_event(event, count, &data, regs);
		}
	}

	/*
	 * If we got specified a target task, also iterate its context and
	 * deliver this event there too.
	 */
	if (task && task != current) {
		struct perf_event_context *ctx;

		rcu_read_lock();
		ctx = rcu_dereference(task->perf_event_ctxp);
		if (!ctx)
			goto unlock;

		raw_spin_lock(&ctx->lock);
		perf_tp_event_target_task(count, record, regs, &data, &raw, ctx);
		raw_spin_unlock(&ctx->lock);
unlock:
		rcu_read_unlock();
	}

	perf_swevent_put_recursion_context(rctx);
}
EXPORT_SYMBOL_GPL(perf_tp_event);

#if defined(CONFIG_KPROBE_EVENTS) || defined(CONFIG_UPROBE_EVENTS)
/*
 * Flags in config, used by dynamic PMU kprobe and uprobe
 * The flags should match following PMU_FORMAT_ATTR().
 *
 * PERF_PROBE_CONFIG_IS_RETPROBE if set, create kretprobe/uretprobe
 *                               if not set, create kprobe/uprobe
 *
 * The following values specify a reference counter (or semaphore in the
 * terminology of tools like dtrace, systemtap, etc.) Userspace Statically
 * Defined Tracepoints (USDT). Currently, we use 40 bit for the offset.
 *
 * PERF_UPROBE_REF_CTR_OFFSET_BITS	# of bits in config as th offset
 * PERF_UPROBE_REF_CTR_OFFSET_SHIFT	# of bits to shift left
 */
enum perf_probe_config {
	PERF_PROBE_CONFIG_IS_RETPROBE = 1U << 0,  /* [k,u]retprobe */
	PERF_UPROBE_REF_CTR_OFFSET_BITS = 32,
	PERF_UPROBE_REF_CTR_OFFSET_SHIFT = 64 - PERF_UPROBE_REF_CTR_OFFSET_BITS,
};

PMU_FORMAT_ATTR(retprobe, "config:0");
#endif

#ifdef CONFIG_KPROBE_EVENTS
static struct attribute *kprobe_attrs[] = {
	&format_attr_retprobe.attr,
	NULL,
};

static struct attribute_group kprobe_format_group = {
	.name = "format",
	.attrs = kprobe_attrs,
};

static const struct attribute_group *kprobe_attr_groups[] = {
	&kprobe_format_group,
	NULL,
};

static int perf_kprobe_event_init(struct perf_event *event);
static struct pmu perf_kprobe = {
	.task_ctx_nr	= perf_sw_context,
	.event_init	= perf_kprobe_event_init,
	.add		= perf_trace_add,
	.del		= perf_trace_del,
	.start		= perf_swevent_start,
	.stop		= perf_swevent_stop,
	.read		= perf_swevent_read,
	.attr_groups	= kprobe_attr_groups,
};

static int perf_kprobe_event_init(struct perf_event *event)
{
	int err;
	bool is_retprobe;

	if (event->attr.type != perf_kprobe.type)
		return -ENOENT;

	if (!perfmon_capable())
		return -EACCES;

	/*
	 * no branch sampling for probe events
	 */
	if (has_branch_stack(event))
		return -EOPNOTSUPP;

	is_retprobe = event->attr.config & PERF_PROBE_CONFIG_IS_RETPROBE;
	err = perf_kprobe_init(event, is_retprobe);
	if (err)
		return err;

	event->destroy = perf_kprobe_destroy;

	return 0;
}
#endif /* CONFIG_KPROBE_EVENTS */

#ifdef CONFIG_UPROBE_EVENTS
PMU_FORMAT_ATTR(ref_ctr_offset, "config:32-63");

static struct attribute *uprobe_attrs[] = {
	&format_attr_retprobe.attr,
	&format_attr_ref_ctr_offset.attr,
	NULL,
};

static struct attribute_group uprobe_format_group = {
	.name = "format",
	.attrs = uprobe_attrs,
};

static const struct attribute_group *uprobe_attr_groups[] = {
	&uprobe_format_group,
	NULL,
};

static int perf_uprobe_event_init(struct perf_event *event);
static struct pmu perf_uprobe = {
	.task_ctx_nr	= perf_sw_context,
	.event_init	= perf_uprobe_event_init,
	.add		= perf_trace_add,
	.del		= perf_trace_del,
	.start		= perf_swevent_start,
	.stop		= perf_swevent_stop,
	.read		= perf_swevent_read,
	.attr_groups	= uprobe_attr_groups,
};

static int perf_uprobe_event_init(struct perf_event *event)
{
	int err;
	unsigned long ref_ctr_offset;
	bool is_retprobe;

	if (event->attr.type != perf_uprobe.type)
		return -ENOENT;

	if (!capable(CAP_SYS_ADMIN))
		return -EACCES;

	/*
	 * no branch sampling for probe events
	 */
	if (has_branch_stack(event))
		return -EOPNOTSUPP;

	is_retprobe = event->attr.config & PERF_PROBE_CONFIG_IS_RETPROBE;
	ref_ctr_offset = event->attr.config >> PERF_UPROBE_REF_CTR_OFFSET_SHIFT;
	err = perf_uprobe_init(event, ref_ctr_offset, is_retprobe);
	if (err)
		return err;

	event->destroy = perf_uprobe_destroy;

	return 0;
}
#endif /* CONFIG_UPROBE_EVENTS */

static inline void perf_tp_register(void)
{
	perf_pmu_register(&perf_tracepoint, "tracepoint", PERF_TYPE_TRACEPOINT);
#ifdef CONFIG_KPROBE_EVENTS
	perf_pmu_register(&perf_kprobe, "kprobe", -1);
#endif
#ifdef CONFIG_UPROBE_EVENTS
	perf_pmu_register(&perf_uprobe, "uprobe", -1);
#endif
}

static void perf_event_free_filter(struct perf_event *event)
{
	ftrace_profile_free_filter(event);
}

/*
 * returns true if the event is a tracepoint, or a kprobe/upprobe created
 * with perf_event_open()
 */
static inline bool perf_event_is_tracing(struct perf_event *event)
{
	if (event->pmu == &perf_tracepoint)
		return true;
#ifdef CONFIG_KPROBE_EVENTS
	if (event->pmu == &perf_kprobe)
		return true;
#endif
#ifdef CONFIG_UPROBE_EVENTS
	if (event->pmu == &perf_uprobe)
		return true;
#endif
	return false;
}

static int __perf_event_set_bpf_prog(struct perf_event *event,
				     struct bpf_prog *prog,
				     u64 bpf_cookie)
{
	bool is_kprobe, is_uprobe, is_tracepoint, is_syscall_tp;

	if (event->state <= PERF_EVENT_STATE_REVOKED)
		return -ENODEV;

	if (!perf_event_is_tracing(event))
		return perf_event_set_bpf_handler(event, prog, bpf_cookie);

	is_kprobe = event->tp_event->flags & TRACE_EVENT_FL_KPROBE;
	is_uprobe = event->tp_event->flags & TRACE_EVENT_FL_UPROBE;
	is_tracepoint = event->tp_event->flags & TRACE_EVENT_FL_TRACEPOINT;
	is_syscall_tp = is_syscall_trace_event(event->tp_event);
	if (!is_kprobe && !is_uprobe && !is_tracepoint && !is_syscall_tp)
		/* bpf programs can only be attached to u/kprobe or tracepoint */
		return -EINVAL;

	if (((is_kprobe || is_uprobe) && prog->type != BPF_PROG_TYPE_KPROBE) ||
	    (is_tracepoint && prog->type != BPF_PROG_TYPE_TRACEPOINT) ||
	    (is_syscall_tp && prog->type != BPF_PROG_TYPE_TRACEPOINT))
		return -EINVAL;

	if (prog->type == BPF_PROG_TYPE_KPROBE && prog->sleepable && !is_uprobe)
		/* only uprobe programs are allowed to be sleepable */
		return -EINVAL;

	/* Kprobe override only works for kprobes, not uprobes. */
	if (prog->kprobe_override && !is_kprobe)
		return -EINVAL;

	/* Writing to context allowed only for uprobes. */
	if (prog->aux->kprobe_write_ctx && !is_uprobe)
		return -EINVAL;

	if (is_tracepoint || is_syscall_tp) {
		int off = trace_event_get_offsets(event->tp_event);

		if (prog->aux->max_ctx_offset > off)
			return -EACCES;
	}

	return perf_event_attach_bpf_prog(event, prog, bpf_cookie);
}

int perf_event_set_bpf_prog(struct perf_event *event,
			    struct bpf_prog *prog,
			    u64 bpf_cookie)
{
	struct perf_event_context *ctx;
	int ret;

	ctx = perf_event_ctx_lock(event);
	ret = __perf_event_set_bpf_prog(event, prog, bpf_cookie);
	perf_event_ctx_unlock(event, ctx);

	return ret;
}

void perf_event_free_bpf_prog(struct perf_event *event)
{
	if (!event->prog)
		return;

	if (!perf_event_is_tracing(event)) {
		perf_event_free_bpf_handler(event);
		return;
	}
	perf_event_detach_bpf_prog(event);
}

#else

static inline void perf_tp_register(void)
{
}

static void perf_event_free_filter(struct perf_event *event)
{
}

static int __perf_event_set_bpf_prog(struct perf_event *event,
				     struct bpf_prog *prog,
				     u64 bpf_cookie)
{
	return -ENOENT;
}

int perf_event_set_bpf_prog(struct perf_event *event,
			    struct bpf_prog *prog,
			    u64 bpf_cookie)
{
	return -ENOENT;
}

void perf_event_free_bpf_prog(struct perf_event *event)
{
}
#endif /* CONFIG_EVENT_TRACING */

#ifdef CONFIG_HAVE_HW_BREAKPOINT
void perf_bp_event(struct perf_event *bp, void *data)
{
	struct perf_sample_data sample;
	struct pt_regs *regs = data;

	perf_sample_data_init(&sample, bp->attr.bp_addr, 0);

	if (!bp->hw.state && !perf_exclude_event(bp, regs))
		perf_swevent_event(bp, 1, &sample, regs);
}
#endif

/*
 * Allocate a new address filter
 */
static struct perf_addr_filter *
perf_addr_filter_new(struct perf_event *event, struct list_head *filters)
{
	int node = cpu_to_node(event->cpu == -1 ? 0 : event->cpu);
	struct perf_addr_filter *filter;

	filter = kzalloc_node(sizeof(*filter), GFP_KERNEL, node);
	if (!filter)
		return NULL;

	INIT_LIST_HEAD(&filter->entry);
	list_add_tail(&filter->entry, filters);

	return filter;
}

static void free_filters_list(struct list_head *filters)
{
	struct perf_addr_filter *filter, *iter;

	list_for_each_entry_safe(filter, iter, filters, entry) {
		path_put(&filter->path);
		list_del(&filter->entry);
		kfree(filter);
	}
}

/*
 * Free existing address filters and optionally install new ones
 */
static void perf_addr_filters_splice(struct perf_event *event,
				     struct list_head *head)
{
	unsigned long flags;
	LIST_HEAD(list);

	if (!has_addr_filter(event))
		return;

	/* don't bother with children, they don't have their own filters */
	if (event->parent)
		return;

	raw_spin_lock_irqsave(&event->addr_filters.lock, flags);

	list_splice_init(&event->addr_filters.list, &list);
	if (head)
		list_splice(head, &event->addr_filters.list);

	raw_spin_unlock_irqrestore(&event->addr_filters.lock, flags);

	free_filters_list(&list);
}

static void perf_free_addr_filters(struct perf_event *event)
{
	/*
	 * Used during free paths, there is no concurrency.
	 */
	if (list_empty(&event->addr_filters.list))
		return;

	perf_addr_filters_splice(event, NULL);
}

/*
 * Scan through mm's vmas and see if one of them matches the
 * @filter; if so, adjust filter's address range.
 * Called with mm::mmap_lock down for reading.
 */
static void perf_addr_filter_apply(struct perf_addr_filter *filter,
				   struct mm_struct *mm,
				   struct perf_addr_filter_range *fr)
{
	struct vm_area_struct *vma;
	VMA_ITERATOR(vmi, mm, 0);

	for_each_vma(vmi, vma) {
		if (!vma->vm_file)
			continue;

		if (perf_addr_filter_vma_adjust(filter, vma, fr))
			return;
	}
}

/*
 * Update event's address range filters based on the
 * task's existing mappings, if any.
 */
static void perf_event_addr_filters_apply(struct perf_event *event)
{
	struct perf_addr_filters_head *ifh = perf_event_addr_filters(event);
	struct task_struct *task = READ_ONCE(event->ctx->task);
	struct perf_addr_filter *filter;
	struct mm_struct *mm = NULL;
	unsigned int count = 0;
	unsigned long flags;

	/*
	 * We may observe TASK_TOMBSTONE, which means that the event tear-down
	 * will stop on the parent's child_mutex that our caller is also holding
	 */
	if (task == TASK_TOMBSTONE)
		return;

	if (ifh->nr_file_filters) {
		mm = get_task_mm(task);
		if (!mm)
			goto restart;

		mmap_read_lock(mm);
	}

	raw_spin_lock_irqsave(&ifh->lock, flags);
	list_for_each_entry(filter, &ifh->list, entry) {
		if (filter->path.dentry) {
			/*
			 * Adjust base offset if the filter is associated to a
			 * binary that needs to be mapped:
			 */
			event->addr_filter_ranges[count].start = 0;
			event->addr_filter_ranges[count].size = 0;

			perf_addr_filter_apply(filter, mm, &event->addr_filter_ranges[count]);
		} else {
			event->addr_filter_ranges[count].start = filter->offset;
			event->addr_filter_ranges[count].size  = filter->size;
		}

		count++;
	}

	event->addr_filters_gen++;
	raw_spin_unlock_irqrestore(&ifh->lock, flags);

	if (ifh->nr_file_filters) {
		mmap_read_unlock(mm);

		mmput(mm);
	}

restart:
	perf_event_stop(event, 1);
}

/*
 * Address range filtering: limiting the data to certain
 * instruction address ranges. Filters are ioctl()ed to us from
 * userspace as ascii strings.
 *
 * Filter string format:
 *
 * ACTION RANGE_SPEC
 * where ACTION is one of the
 *  * "filter": limit the trace to this region
 *  * "start": start tracing from this address
 *  * "stop": stop tracing at this address/region;
 * RANGE_SPEC is
 *  * for kernel addresses: <start address>[/<size>]
 *  * for object files:     <start address>[/<size>]@</path/to/object/file>
 *
 * if <size> is not specified or is zero, the range is treated as a single
 * address; not valid for ACTION=="filter".
 */
enum {
	IF_ACT_NONE = -1,
	IF_ACT_FILTER,
	IF_ACT_START,
	IF_ACT_STOP,
	IF_SRC_FILE,
	IF_SRC_KERNEL,
	IF_SRC_FILEADDR,
	IF_SRC_KERNELADDR,
};

enum {
	IF_STATE_ACTION = 0,
	IF_STATE_SOURCE,
	IF_STATE_END,
};

static const match_table_t if_tokens = {
	{ IF_ACT_FILTER,	"filter" },
	{ IF_ACT_START,		"start" },
	{ IF_ACT_STOP,		"stop" },
	{ IF_SRC_FILE,		"%u/%u@%s" },
	{ IF_SRC_KERNEL,	"%u/%u" },
	{ IF_SRC_FILEADDR,	"%u@%s" },
	{ IF_SRC_KERNELADDR,	"%u" },
	{ IF_ACT_NONE,		NULL },
};

/*
 * Address filter string parser
 */
static int
perf_event_parse_addr_filter(struct perf_event *event, char *fstr,
			     struct list_head *filters)
{
	struct perf_addr_filter *filter = NULL;
	char *start, *orig, *filename = NULL;
	substring_t args[MAX_OPT_ARGS];
	int state = IF_STATE_ACTION, token;
	unsigned int kernel = 0;
	int ret = -EINVAL;

	orig = fstr = kstrdup(fstr, GFP_KERNEL);
	if (!fstr)
		return -ENOMEM;

	while ((start = strsep(&fstr, " ,\n")) != NULL) {
		static const enum perf_addr_filter_action_t actions[] = {
			[IF_ACT_FILTER]	= PERF_ADDR_FILTER_ACTION_FILTER,
			[IF_ACT_START]	= PERF_ADDR_FILTER_ACTION_START,
			[IF_ACT_STOP]	= PERF_ADDR_FILTER_ACTION_STOP,
		};
		ret = -EINVAL;

		if (!*start)
			continue;

		/* filter definition begins */
		if (state == IF_STATE_ACTION) {
			filter = perf_addr_filter_new(event, filters);
			if (!filter)
				goto fail;
		}

		token = match_token(start, if_tokens, args);
		switch (token) {
		case IF_ACT_FILTER:
		case IF_ACT_START:
		case IF_ACT_STOP:
			if (state != IF_STATE_ACTION)
				goto fail;

			filter->action = actions[token];
			state = IF_STATE_SOURCE;
			break;

		case IF_SRC_KERNELADDR:
		case IF_SRC_KERNEL:
			kernel = 1;
			fallthrough;

		case IF_SRC_FILEADDR:
		case IF_SRC_FILE:
			if (state != IF_STATE_SOURCE)
				goto fail;

			*args[0].to = 0;
			ret = kstrtoul(args[0].from, 0, &filter->offset);
			if (ret)
				goto fail;

			if (token == IF_SRC_KERNEL || token == IF_SRC_FILE) {
				*args[1].to = 0;
				ret = kstrtoul(args[1].from, 0, &filter->size);
				if (ret)
					goto fail;
			}

			if (token == IF_SRC_FILE || token == IF_SRC_FILEADDR) {
				int fpos = token == IF_SRC_FILE ? 2 : 1;

				kfree(filename);
				filename = match_strdup(&args[fpos]);
				if (!filename) {
					ret = -ENOMEM;
					goto fail;
				}
			}

			state = IF_STATE_END;
			break;

		default:
			goto fail;
		}

		/*
		 * Filter definition is fully parsed, validate and install it.
		 * Make sure that it doesn't contradict itself or the event's
		 * attribute.
		 */
		if (state == IF_STATE_END) {
			ret = -EINVAL;

			/*
			 * ACTION "filter" must have a non-zero length region
			 * specified.
			 */
			if (filter->action == PERF_ADDR_FILTER_ACTION_FILTER &&
			    !filter->size)
				goto fail;

			if (!kernel) {
				if (!filename)
					goto fail;

				/*
				 * For now, we only support file-based filters
				 * in per-task events; doing so for CPU-wide
				 * events requires additional context switching
				 * trickery, since same object code will be
				 * mapped at different virtual addresses in
				 * different processes.
				 */
				ret = -EOPNOTSUPP;
				if (!event->ctx->task)
					goto fail;

				/* look up the path and grab its inode */
				ret = kern_path(filename, LOOKUP_FOLLOW,
						&filter->path);
				if (ret)
					goto fail;

				ret = -EINVAL;
				if (!filter->path.dentry ||
				    !S_ISREG(d_inode(filter->path.dentry)
					     ->i_mode))
					goto fail;

				event->addr_filters.nr_file_filters++;
			}

			/* ready to consume more filters */
			kfree(filename);
			filename = NULL;
			state = IF_STATE_ACTION;
			filter = NULL;
			kernel = 0;
		}
	}

	if (state != IF_STATE_ACTION)
		goto fail;

	kfree(filename);
	kfree(orig);

	return 0;

fail:
	kfree(filename);
	free_filters_list(filters);
	kfree(orig);

	return ret;
}

static int
perf_event_set_addr_filter(struct perf_event *event, char *filter_str)
{
	LIST_HEAD(filters);
	int ret;

	/*
	 * Since this is called in perf_ioctl() path, we're already holding
	 * ctx::mutex.
	 */
	lockdep_assert_held(&event->ctx->mutex);

	if (WARN_ON_ONCE(event->parent))
		return -EINVAL;

	ret = perf_event_parse_addr_filter(event, filter_str, &filters);
	if (ret)
		goto fail_clear_files;

	ret = event->pmu->addr_filters_validate(&filters);
	if (ret)
		goto fail_free_filters;

	/* remove existing filters, if any */
	perf_addr_filters_splice(event, &filters);

	/* install new filters */
	perf_event_for_each_child(event, perf_event_addr_filters_apply);

	return ret;

fail_free_filters:
	free_filters_list(&filters);

fail_clear_files:
	event->addr_filters.nr_file_filters = 0;

	return ret;
}

static int perf_event_set_filter(struct perf_event *event, void __user *arg)
{
	int ret = -EINVAL;
	char *filter_str;

	filter_str = strndup_user(arg, PAGE_SIZE);
	if (IS_ERR(filter_str))
		return PTR_ERR(filter_str);

#ifdef CONFIG_EVENT_TRACING
	if (perf_event_is_tracing(event)) {
		struct perf_event_context *ctx = event->ctx;

		/*
		 * Beware, here be dragons!!
		 *
		 * the tracepoint muck will deadlock against ctx->mutex, but
		 * the tracepoint stuff does not actually need it. So
		 * temporarily drop ctx->mutex. As per perf_event_ctx_lock() we
		 * already have a reference on ctx.
		 *
		 * This can result in event getting moved to a different ctx,
		 * but that does not affect the tracepoint state.
		 */
		mutex_unlock(&ctx->mutex);
		ret = ftrace_profile_set_filter(event, event->attr.config, filter_str);
		mutex_lock(&ctx->mutex);
	} else
#endif
	if (has_addr_filter(event))
		ret = perf_event_set_addr_filter(event, filter_str);

	kfree(filter_str);
	return ret;
}

/*
 * hrtimer based swevent callback
 */

static enum hrtimer_restart perf_swevent_hrtimer(struct hrtimer *hrtimer)
{
	enum hrtimer_restart ret = HRTIMER_RESTART;
	struct perf_sample_data data;
	struct pt_regs *regs;
	struct perf_event *event;
	u64 period;

	event = container_of(hrtimer, struct perf_event, hw.hrtimer);

	if (event->state != PERF_EVENT_STATE_ACTIVE)
		return HRTIMER_NORESTART;

	event->pmu->read(event);

	perf_sample_data_init(&data, 0, event->hw.last_period);
	regs = get_irq_regs();

	if (regs && !perf_exclude_event(event, regs)) {
		if (!(event->attr.exclude_idle && is_idle_task(current)))
			if (__perf_event_overflow(event, 1, &data, regs))
				ret = HRTIMER_NORESTART;
	}

	period = max_t(u64, 10000, event->hw.sample_period);
	hrtimer_forward_now(hrtimer, ns_to_ktime(period));

	return ret;
}

static void perf_swevent_start_hrtimer(struct perf_event *event)
{
	struct hw_perf_event *hwc = &event->hw;
	s64 period;

	if (!is_sampling_event(event))
		return;

	period = local64_read(&hwc->period_left);
	if (period) {
		if (period < 0)
			period = 10000;

		local64_set(&hwc->period_left, 0);
	} else {
		period = max_t(u64, 10000, hwc->sample_period);
	}
	hrtimer_start(&hwc->hrtimer, ns_to_ktime(period),
		      HRTIMER_MODE_REL_PINNED_HARD);
}

static void perf_swevent_cancel_hrtimer(struct perf_event *event)
{
	struct hw_perf_event *hwc = &event->hw;

	/*
	 * The throttle can be triggered in the hrtimer handler.
	 * The HRTIMER_NORESTART should be used to stop the timer,
	 * rather than hrtimer_cancel(). See perf_swevent_hrtimer()
	 */
	if (is_sampling_event(event) && (hwc->interrupts != MAX_INTERRUPTS)) {
		ktime_t remaining = hrtimer_get_remaining(&hwc->hrtimer);
		local64_set(&hwc->period_left, ktime_to_ns(remaining));

		hrtimer_cancel(&hwc->hrtimer);
	}
}

static void perf_swevent_init_hrtimer(struct perf_event *event)
{
	struct hw_perf_event *hwc = &event->hw;

	if (!is_sampling_event(event))
		return;

	hrtimer_setup(&hwc->hrtimer, perf_swevent_hrtimer, CLOCK_MONOTONIC, HRTIMER_MODE_REL_HARD);

	/*
	 * Since hrtimers have a fixed rate, we can do a static freq->period
	 * mapping and avoid the whole period adjust feedback stuff.
	 */
	if (event->attr.freq) {
		long freq = event->attr.sample_freq;

		event->attr.sample_period = NSEC_PER_SEC / freq;
		hwc->sample_period = event->attr.sample_period;
		local64_set(&hwc->period_left, hwc->sample_period);
		hwc->last_period = hwc->sample_period;
		event->attr.freq = 0;
	}
}

/*
 * Software event: cpu wall time clock
 */

static void cpu_clock_event_update(struct perf_event *event)
{
	s64 prev;
	u64 now;

	now = local_clock();
	prev = local64_xchg(&event->hw.prev_count, now);
	local64_add(now - prev, &event->count);
}

static void cpu_clock_event_start(struct perf_event *event, int flags)
{
	local64_set(&event->hw.prev_count, local_clock());
	perf_swevent_start_hrtimer(event);
}

static void cpu_clock_event_stop(struct perf_event *event, int flags)
{
	perf_swevent_cancel_hrtimer(event);
	if (flags & PERF_EF_UPDATE)
		cpu_clock_event_update(event);
}

static int cpu_clock_event_add(struct perf_event *event, int flags)
{
	if (flags & PERF_EF_START)
		cpu_clock_event_start(event, flags);
	perf_event_update_userpage(event);

	return 0;
}

static void cpu_clock_event_del(struct perf_event *event, int flags)
{
	cpu_clock_event_stop(event, flags);
}

static void cpu_clock_event_read(struct perf_event *event)
{
	cpu_clock_event_update(event);
}

static int cpu_clock_event_init(struct perf_event *event)
{
	if (event->attr.type != perf_cpu_clock.type)
		return -ENOENT;

	if (event->attr.config != PERF_COUNT_SW_CPU_CLOCK)
		return -ENOENT;

	/*
	 * no branch sampling for software events
	 */
	if (has_branch_stack(event))
		return -EOPNOTSUPP;

	perf_swevent_init_hrtimer(event);

	return 0;
}

static struct pmu perf_cpu_clock = {
	.task_ctx_nr	= perf_sw_context,

	.capabilities	= PERF_PMU_CAP_NO_NMI,
	.dev		= PMU_NULL_DEV,

	.event_init	= cpu_clock_event_init,
	.add		= cpu_clock_event_add,
	.del		= cpu_clock_event_del,
	.start		= cpu_clock_event_start,
	.stop		= cpu_clock_event_stop,
	.read		= cpu_clock_event_read,
};

/*
 * Software event: task time clock
 */

static void task_clock_event_update(struct perf_event *event, u64 now)
{
	u64 prev;
	s64 delta;

	prev = local64_xchg(&event->hw.prev_count, now);
	delta = now - prev;
	local64_add(delta, &event->count);
}

static void task_clock_event_start(struct perf_event *event, int flags)
{
	local64_set(&event->hw.prev_count, event->ctx->time);
	perf_swevent_start_hrtimer(event);
}

static void task_clock_event_stop(struct perf_event *event, int flags)
{
	perf_swevent_cancel_hrtimer(event);
	if (flags & PERF_EF_UPDATE)
		task_clock_event_update(event, event->ctx->time);
}

static int task_clock_event_add(struct perf_event *event, int flags)
{
	if (flags & PERF_EF_START)
		task_clock_event_start(event, flags);
	perf_event_update_userpage(event);

	return 0;
}

static void task_clock_event_del(struct perf_event *event, int flags)
{
	task_clock_event_stop(event, PERF_EF_UPDATE);
}

static void task_clock_event_read(struct perf_event *event)
{
	u64 now = perf_clock();
	u64 delta = now - event->ctx->timestamp;
	u64 time = event->ctx->time + delta;

	task_clock_event_update(event, time);
}

static int task_clock_event_init(struct perf_event *event)
{
	if (event->attr.type != perf_task_clock.type)
		return -ENOENT;

	if (event->attr.config != PERF_COUNT_SW_TASK_CLOCK)
		return -ENOENT;

	/*
	 * no branch sampling for software events
	 */
	if (has_branch_stack(event))
		return -EOPNOTSUPP;

	perf_swevent_init_hrtimer(event);

	return 0;
}

static struct pmu perf_task_clock = {
	.task_ctx_nr	= perf_sw_context,

	.capabilities	= PERF_PMU_CAP_NO_NMI,
	.dev		= PMU_NULL_DEV,

	.event_init	= task_clock_event_init,
	.add		= task_clock_event_add,
	.del		= task_clock_event_del,
	.start		= task_clock_event_start,
	.stop		= task_clock_event_stop,
	.read		= task_clock_event_read,
};

static void perf_pmu_nop_void(struct pmu *pmu)
{
}

static void perf_pmu_nop_txn(struct pmu *pmu, unsigned int flags)
{
}

static int perf_pmu_nop_int(struct pmu *pmu)
{
	return 0;
}

static int perf_event_nop_int(struct perf_event *event, u64 value)
{
	return 0;
}

static DEFINE_PER_CPU(unsigned int, nop_txn_flags);

static void perf_pmu_start_txn(struct pmu *pmu, unsigned int flags)
{
	__this_cpu_write(nop_txn_flags, flags);

	if (flags & ~PERF_PMU_TXN_ADD)
		return;

	perf_pmu_disable(pmu);
}

static int perf_pmu_commit_txn(struct pmu *pmu)
{
	unsigned int flags = __this_cpu_read(nop_txn_flags);

	__this_cpu_write(nop_txn_flags, 0);

	if (flags & ~PERF_PMU_TXN_ADD)
		return 0;

	perf_pmu_enable(pmu);
	return 0;
}

static void perf_pmu_cancel_txn(struct pmu *pmu)
{
	unsigned int flags =  __this_cpu_read(nop_txn_flags);

	__this_cpu_write(nop_txn_flags, 0);

	if (flags & ~PERF_PMU_TXN_ADD)
		return;

	perf_pmu_enable(pmu);
}

static int perf_event_idx_default(struct perf_event *event)
{
	return 0;
}

/*
 * Let userspace know that this PMU supports address range filtering:
 */
static ssize_t nr_addr_filters_show(struct device *dev,
				    struct device_attribute *attr,
				    char *page)
{
	struct pmu *pmu = dev_get_drvdata(dev);

	return sysfs_emit(page, "%d\n", pmu->nr_addr_filters);
}
DEVICE_ATTR_RO(nr_addr_filters);

static struct idr pmu_idr;

static ssize_t
type_show(struct device *dev, struct device_attribute *attr, char *page)
{
	struct pmu *pmu = dev_get_drvdata(dev);

	return sysfs_emit(page, "%d\n", pmu->type);
}
static DEVICE_ATTR_RO(type);

static ssize_t
perf_event_mux_interval_ms_show(struct device *dev,
				struct device_attribute *attr,
				char *page)
{
	struct pmu *pmu = dev_get_drvdata(dev);

	return sysfs_emit(page, "%d\n", pmu->hrtimer_interval_ms);
}

static DEFINE_MUTEX(mux_interval_mutex);

static ssize_t
perf_event_mux_interval_ms_store(struct device *dev,
				 struct device_attribute *attr,
				 const char *buf, size_t count)
{
	struct pmu *pmu = dev_get_drvdata(dev);
	int timer, cpu, ret;

	ret = kstrtoint(buf, 0, &timer);
	if (ret)
		return ret;

	if (timer < 1)
		return -EINVAL;

	/* same value, noting to do */
	if (timer == pmu->hrtimer_interval_ms)
		return count;

	mutex_lock(&mux_interval_mutex);
	pmu->hrtimer_interval_ms = timer;

	/* update all cpuctx for this PMU */
	cpus_read_lock();
	for_each_online_cpu(cpu) {
		struct perf_cpu_pmu_context *cpc;
		cpc = *per_cpu_ptr(pmu->cpu_pmu_context, cpu);
		cpc->hrtimer_interval = ns_to_ktime(NSEC_PER_MSEC * timer);

		cpu_function_call(cpu, perf_mux_hrtimer_restart_ipi, cpc);
	}
	cpus_read_unlock();
	mutex_unlock(&mux_interval_mutex);

	return count;
}
static DEVICE_ATTR_RW(perf_event_mux_interval_ms);

static inline const struct cpumask *perf_scope_cpu_topology_cpumask(unsigned int scope, int cpu)
{
	switch (scope) {
	case PERF_PMU_SCOPE_CORE:
		return topology_sibling_cpumask(cpu);
	case PERF_PMU_SCOPE_DIE:
		return topology_die_cpumask(cpu);
	case PERF_PMU_SCOPE_CLUSTER:
		return topology_cluster_cpumask(cpu);
	case PERF_PMU_SCOPE_PKG:
		return topology_core_cpumask(cpu);
	case PERF_PMU_SCOPE_SYS_WIDE:
		return cpu_online_mask;
	}

	return NULL;
}

static inline struct cpumask *perf_scope_cpumask(unsigned int scope)
{
	switch (scope) {
	case PERF_PMU_SCOPE_CORE:
		return perf_online_core_mask;
	case PERF_PMU_SCOPE_DIE:
		return perf_online_die_mask;
	case PERF_PMU_SCOPE_CLUSTER:
		return perf_online_cluster_mask;
	case PERF_PMU_SCOPE_PKG:
		return perf_online_pkg_mask;
	case PERF_PMU_SCOPE_SYS_WIDE:
		return perf_online_sys_mask;
	}

	return NULL;
}

static ssize_t cpumask_show(struct device *dev, struct device_attribute *attr,
			    char *buf)
{
	struct pmu *pmu = dev_get_drvdata(dev);
	struct cpumask *mask = perf_scope_cpumask(pmu->scope);

	if (mask)
		return cpumap_print_to_pagebuf(true, buf, mask);
	return 0;
}

static DEVICE_ATTR_RO(cpumask);

static struct attribute *pmu_dev_attrs[] = {
	&dev_attr_type.attr,
	&dev_attr_perf_event_mux_interval_ms.attr,
	&dev_attr_nr_addr_filters.attr,
	&dev_attr_cpumask.attr,
	NULL,
};

static umode_t pmu_dev_is_visible(struct kobject *kobj, struct attribute *a, int n)
{
	struct device *dev = kobj_to_dev(kobj);
	struct pmu *pmu = dev_get_drvdata(dev);

	if (n == 2 && !pmu->nr_addr_filters)
		return 0;

	/* cpumask */
	if (n == 3 && pmu->scope == PERF_PMU_SCOPE_NONE)
		return 0;

	return a->mode;
}

static struct attribute_group pmu_dev_attr_group = {
	.is_visible = pmu_dev_is_visible,
	.attrs = pmu_dev_attrs,
};

static const struct attribute_group *pmu_dev_groups[] = {
	&pmu_dev_attr_group,
	NULL,
};

static int pmu_bus_running;
static const struct bus_type pmu_bus = {
	.name		= "event_source",
	.dev_groups	= pmu_dev_groups,
};

static void pmu_dev_release(struct device *dev)
{
	kfree(dev);
}

static int pmu_dev_alloc(struct pmu *pmu)
{
	int ret = -ENOMEM;

	pmu->dev = kzalloc(sizeof(struct device), GFP_KERNEL);
	if (!pmu->dev)
		goto out;

	pmu->dev->groups = pmu->attr_groups;
	device_initialize(pmu->dev);

	dev_set_drvdata(pmu->dev, pmu);
	pmu->dev->bus = &pmu_bus;
	pmu->dev->parent = pmu->parent;
	pmu->dev->release = pmu_dev_release;

	ret = dev_set_name(pmu->dev, "%s", pmu->name);
	if (ret)
		goto free_dev;

	ret = device_add(pmu->dev);
	if (ret)
		goto free_dev;

	if (pmu->attr_update) {
		ret = sysfs_update_groups(&pmu->dev->kobj, pmu->attr_update);
		if (ret)
			goto del_dev;
	}

out:
	return ret;

del_dev:
	device_del(pmu->dev);

free_dev:
	put_device(pmu->dev);
	pmu->dev = NULL;
	goto out;
}

static struct lock_class_key cpuctx_mutex;
static struct lock_class_key cpuctx_lock;

static bool idr_cmpxchg(struct idr *idr, unsigned long id, void *old, void *new)
{
	void *tmp, *val = idr_find(idr, id);

	if (val != old)
		return false;

	tmp = idr_replace(idr, new, id);
	if (IS_ERR(tmp))
		return false;

	WARN_ON_ONCE(tmp != val);
	return true;
}

static void perf_pmu_free(struct pmu *pmu)
{
	if (pmu_bus_running && pmu->dev && pmu->dev != PMU_NULL_DEV) {
		if (pmu->nr_addr_filters)
			device_remove_file(pmu->dev, &dev_attr_nr_addr_filters);
		device_del(pmu->dev);
		put_device(pmu->dev);
	}

	if (pmu->cpu_pmu_context) {
		int cpu;

		for_each_possible_cpu(cpu) {
			struct perf_cpu_pmu_context *cpc;

			cpc = *per_cpu_ptr(pmu->cpu_pmu_context, cpu);
			if (!cpc)
				continue;
			if (cpc->epc.embedded) {
				/* refcount managed */
				put_pmu_ctx(&cpc->epc);
				continue;
			}
			kfree(cpc);
		}
		free_percpu(pmu->cpu_pmu_context);
	}
}

DEFINE_FREE(pmu_unregister, struct pmu *, if (_T) perf_pmu_free(_T))

int perf_pmu_register(struct pmu *_pmu, const char *name, int type)
{
	int cpu, max = PERF_TYPE_MAX;

	struct pmu *pmu __free(pmu_unregister) = _pmu;
	guard(mutex)(&pmus_lock);

	if (WARN_ONCE(!name, "Can not register anonymous pmu.\n"))
		return -EINVAL;

	if (WARN_ONCE(pmu->scope >= PERF_PMU_MAX_SCOPE,
		      "Can not register a pmu with an invalid scope.\n"))
		return -EINVAL;

	pmu->name = name;

	if (type >= 0)
		max = type;

	CLASS(idr_alloc, pmu_type)(&pmu_idr, NULL, max, 0, GFP_KERNEL);
	if (pmu_type.id < 0)
		return pmu_type.id;

	WARN_ON(type >= 0 && pmu_type.id != type);

	pmu->type = pmu_type.id;
	atomic_set(&pmu->exclusive_cnt, 0);

	if (pmu_bus_running && !pmu->dev) {
		int ret = pmu_dev_alloc(pmu);
		if (ret)
			return ret;
	}

	pmu->cpu_pmu_context = alloc_percpu(struct perf_cpu_pmu_context *);
	if (!pmu->cpu_pmu_context)
		return -ENOMEM;

	for_each_possible_cpu(cpu) {
		struct perf_cpu_pmu_context *cpc =
			kmalloc_node(sizeof(struct perf_cpu_pmu_context),
				     GFP_KERNEL | __GFP_ZERO,
				     cpu_to_node(cpu));

		if (!cpc)
			return -ENOMEM;

		*per_cpu_ptr(pmu->cpu_pmu_context, cpu) = cpc;
		__perf_init_event_pmu_context(&cpc->epc, pmu);
		__perf_mux_hrtimer_init(cpc, cpu);
	}

	if (!pmu->start_txn) {
		if (pmu->pmu_enable) {
			/*
			 * If we have pmu_enable/pmu_disable calls, install
			 * transaction stubs that use that to try and batch
			 * hardware accesses.
			 */
			pmu->start_txn  = perf_pmu_start_txn;
			pmu->commit_txn = perf_pmu_commit_txn;
			pmu->cancel_txn = perf_pmu_cancel_txn;
		} else {
			pmu->start_txn  = perf_pmu_nop_txn;
			pmu->commit_txn = perf_pmu_nop_int;
			pmu->cancel_txn = perf_pmu_nop_void;
		}
	}

	if (!pmu->pmu_enable) {
		pmu->pmu_enable  = perf_pmu_nop_void;
		pmu->pmu_disable = perf_pmu_nop_void;
	}

	if (!pmu->check_period)
		pmu->check_period = perf_event_nop_int;

	if (!pmu->event_idx)
		pmu->event_idx = perf_event_idx_default;

	INIT_LIST_HEAD(&pmu->events);
	spin_lock_init(&pmu->events_lock);

	/*
	 * Now that the PMU is complete, make it visible to perf_try_init_event().
	 */
	if (!idr_cmpxchg(&pmu_idr, pmu->type, NULL, pmu))
		return -EINVAL;
	list_add_rcu(&pmu->entry, &pmus);

	take_idr_id(pmu_type);
	_pmu = no_free_ptr(pmu); // let it rip
	return 0;
}
EXPORT_SYMBOL_GPL(perf_pmu_register);

static void __pmu_detach_event(struct pmu *pmu, struct perf_event *event,
			       struct perf_event_context *ctx)
{
	/*
	 * De-schedule the event and mark it REVOKED.
	 */
	perf_event_exit_event(event, ctx, true);

	/*
	 * All _free_event() bits that rely on event->pmu:
	 *
	 * Notably, perf_mmap() relies on the ordering here.
	 */
	scoped_guard (mutex, &event->mmap_mutex) {
		WARN_ON_ONCE(pmu->event_unmapped);
		/*
		 * Mostly an empty lock sequence, such that perf_mmap(), which
		 * relies on mmap_mutex, is sure to observe the state change.
		 */
	}

	perf_event_free_bpf_prog(event);
	perf_free_addr_filters(event);

	if (event->destroy) {
		event->destroy(event);
		event->destroy = NULL;
	}

	if (event->pmu_ctx) {
		put_pmu_ctx(event->pmu_ctx);
		event->pmu_ctx = NULL;
	}

	exclusive_event_destroy(event);
	module_put(pmu->module);

	event->pmu = NULL; /* force fault instead of UAF */
}

static void pmu_detach_event(struct pmu *pmu, struct perf_event *event)
{
	struct perf_event_context *ctx;

	ctx = perf_event_ctx_lock(event);
	__pmu_detach_event(pmu, event, ctx);
	perf_event_ctx_unlock(event, ctx);

	scoped_guard (spinlock, &pmu->events_lock)
		list_del(&event->pmu_list);
}

static struct perf_event *pmu_get_event(struct pmu *pmu)
{
	struct perf_event *event;

	guard(spinlock)(&pmu->events_lock);
	list_for_each_entry(event, &pmu->events, pmu_list) {
		if (atomic_long_inc_not_zero(&event->refcount))
			return event;
	}

	return NULL;
}

static bool pmu_empty(struct pmu *pmu)
{
	guard(spinlock)(&pmu->events_lock);
	return list_empty(&pmu->events);
}

static void pmu_detach_events(struct pmu *pmu)
{
	struct perf_event *event;

	for (;;) {
		event = pmu_get_event(pmu);
		if (!event)
			break;

		pmu_detach_event(pmu, event);
		put_event(event);
	}

	/*
	 * wait for pending _free_event()s
	 */
	wait_var_event(pmu, pmu_empty(pmu));
}

int perf_pmu_unregister(struct pmu *pmu)
{
	scoped_guard (mutex, &pmus_lock) {
		if (!idr_cmpxchg(&pmu_idr, pmu->type, pmu, NULL))
			return -EINVAL;

		list_del_rcu(&pmu->entry);
	}

	/*
	 * We dereference the pmu list under both SRCU and regular RCU, so
	 * synchronize against both of those.
	 *
	 * Notably, the entirety of event creation, from perf_init_event()
	 * (which will now fail, because of the above) until
	 * perf_install_in_context() should be under SRCU such that
	 * this synchronizes against event creation. This avoids trying to
	 * detach events that are not fully formed.
	 */
	synchronize_srcu(&pmus_srcu);
	synchronize_rcu();

	if (pmu->event_unmapped && !pmu_empty(pmu)) {
		/*
		 * Can't force remove events when pmu::event_unmapped()
		 * is used in perf_mmap_close().
		 */
		guard(mutex)(&pmus_lock);
		idr_cmpxchg(&pmu_idr, pmu->type, NULL, pmu);
		list_add_rcu(&pmu->entry, &pmus);
		return -EBUSY;
	}

	scoped_guard (mutex, &pmus_lock)
		idr_remove(&pmu_idr, pmu->type);

	/*
	 * PMU is removed from the pmus list, so no new events will
	 * be created, now take care of the existing ones.
	 */
	pmu_detach_events(pmu);

	/*
	 * PMU is unused, make it go away.
	 */
	perf_pmu_free(pmu);
	return 0;
}
EXPORT_SYMBOL_GPL(perf_pmu_unregister);

static inline bool has_extended_regs(struct perf_event *event)
{
	return (event->attr.sample_regs_user & PERF_REG_EXTENDED_MASK) ||
	       (event->attr.sample_regs_intr & PERF_REG_EXTENDED_MASK);
}

static int perf_try_init_event(struct pmu *pmu, struct perf_event *event)
{
	struct perf_event_context *ctx = NULL;
	int ret;

	if (!try_module_get(pmu->module))
		return -ENODEV;

	/*
	 * A number of pmu->event_init() methods iterate the sibling_list to,
	 * for example, validate if the group fits on the PMU. Therefore,
	 * if this is a sibling event, acquire the ctx->mutex to protect
	 * the sibling_list.
	 */
	if (event->group_leader != event && pmu->task_ctx_nr != perf_sw_context) {
		/*
		 * This ctx->mutex can nest when we're called through
		 * inheritance. See the perf_event_ctx_lock_nested() comment.
		 */
		ctx = perf_event_ctx_lock_nested(event->group_leader,
						 SINGLE_DEPTH_NESTING);
		BUG_ON(!ctx);
	}

	event->pmu = pmu;
	ret = pmu->event_init(event);

	if (ctx)
		perf_event_ctx_unlock(event->group_leader, ctx);

	if (ret)
		goto err_pmu;

	if (!(pmu->capabilities & PERF_PMU_CAP_EXTENDED_REGS) &&
	    has_extended_regs(event)) {
		ret = -EOPNOTSUPP;
		goto err_destroy;
	}

	if (pmu->capabilities & PERF_PMU_CAP_NO_EXCLUDE &&
	    event_has_any_exclude_flag(event)) {
		ret = -EINVAL;
		goto err_destroy;
	}

	if (pmu->scope != PERF_PMU_SCOPE_NONE && event->cpu >= 0) {
		const struct cpumask *cpumask;
		struct cpumask *pmu_cpumask;
		int cpu;

		cpumask = perf_scope_cpu_topology_cpumask(pmu->scope, event->cpu);
		pmu_cpumask = perf_scope_cpumask(pmu->scope);

		ret = -ENODEV;
		if (!pmu_cpumask || !cpumask)
			goto err_destroy;

		cpu = cpumask_any_and(pmu_cpumask, cpumask);
		if (cpu >= nr_cpu_ids)
			goto err_destroy;

		event->event_caps |= PERF_EV_CAP_READ_SCOPE;
	}

	return 0;

err_destroy:
	if (event->destroy) {
		event->destroy(event);
		event->destroy = NULL;
	}

err_pmu:
	event->pmu = NULL;
	module_put(pmu->module);
	return ret;
}

static struct pmu *perf_init_event(struct perf_event *event)
{
	bool extended_type = false;
	struct pmu *pmu;
	int type, ret;

	guard(srcu)(&pmus_srcu); /* pmu idr/list access */

	/*
	 * Save original type before calling pmu->event_init() since certain
	 * pmus overwrites event->attr.type to forward event to another pmu.
	 */
	event->orig_type = event->attr.type;

	/* Try parent's PMU first: */
	if (event->parent && event->parent->pmu) {
		pmu = event->parent->pmu;
		ret = perf_try_init_event(pmu, event);
		if (!ret)
			return pmu;
	}

	/*
	 * PERF_TYPE_HARDWARE and PERF_TYPE_HW_CACHE
	 * are often aliases for PERF_TYPE_RAW.
	 */
	type = event->attr.type;
	if (type == PERF_TYPE_HARDWARE || type == PERF_TYPE_HW_CACHE) {
		type = event->attr.config >> PERF_PMU_TYPE_SHIFT;
		if (!type) {
			type = PERF_TYPE_RAW;
		} else {
			extended_type = true;
			event->attr.config &= PERF_HW_EVENT_MASK;
		}
	}

again:
	scoped_guard (rcu)
		pmu = idr_find(&pmu_idr, type);
	if (pmu) {
		if (event->attr.type != type && type != PERF_TYPE_RAW &&
		    !(pmu->capabilities & PERF_PMU_CAP_EXTENDED_HW_TYPE))
			return ERR_PTR(-ENOENT);

		ret = perf_try_init_event(pmu, event);
		if (ret == -ENOENT && event->attr.type != type && !extended_type) {
			type = event->attr.type;
			goto again;
		}

		if (ret)
			return ERR_PTR(ret);

		return pmu;
	}

	list_for_each_entry_rcu(pmu, &pmus, entry, lockdep_is_held(&pmus_srcu)) {
		ret = perf_try_init_event(pmu, event);
		if (!ret)
			return pmu;

		if (ret != -ENOENT)
			return ERR_PTR(ret);
	}

	return ERR_PTR(-ENOENT);
}

static void attach_sb_event(struct perf_event *event)
{
	struct pmu_event_list *pel = per_cpu_ptr(&pmu_sb_events, event->cpu);

	raw_spin_lock(&pel->lock);
	list_add_rcu(&event->sb_list, &pel->list);
	raw_spin_unlock(&pel->lock);
}

/*
 * We keep a list of all !task (and therefore per-cpu) events
 * that need to receive side-band records.
 *
 * This avoids having to scan all the various PMU per-cpu contexts
 * looking for them.
 */
static void account_pmu_sb_event(struct perf_event *event)
{
	if (is_sb_event(event))
		attach_sb_event(event);
}

/* Freq events need the tick to stay alive (see perf_event_task_tick). */
static void account_freq_event_nohz(void)
{
#ifdef CONFIG_NO_HZ_FULL
	/* Lock so we don't race with concurrent unaccount */
	spin_lock(&nr_freq_lock);
	if (atomic_inc_return(&nr_freq_events) == 1)
		tick_nohz_dep_set(TICK_DEP_BIT_PERF_EVENTS);
	spin_unlock(&nr_freq_lock);
#endif
}

static void account_freq_event(void)
{
	if (tick_nohz_full_enabled())
		account_freq_event_nohz();
	else
		atomic_inc(&nr_freq_events);
}


static void account_event(struct perf_event *event)
{
	bool inc = false;

	if (event->parent)
		return;

	if (event->attach_state & (PERF_ATTACH_TASK | PERF_ATTACH_SCHED_CB))
		inc = true;
	if (event->attr.mmap || event->attr.mmap_data)
		atomic_inc(&nr_mmap_events);
	if (event->attr.build_id)
		atomic_inc(&nr_build_id_events);
	if (event->attr.comm)
		atomic_inc(&nr_comm_events);
	if (event->attr.namespaces)
		atomic_inc(&nr_namespaces_events);
	if (event->attr.cgroup)
		atomic_inc(&nr_cgroup_events);
	if (event->attr.task)
		atomic_inc(&nr_task_events);
	if (event->attr.freq)
		account_freq_event();
	if (event->attr.context_switch) {
		atomic_inc(&nr_switch_events);
		inc = true;
	}
	if (has_branch_stack(event))
		inc = true;
	if (is_cgroup_event(event))
		inc = true;
	if (event->attr.ksymbol)
		atomic_inc(&nr_ksymbol_events);
	if (event->attr.bpf_event)
		atomic_inc(&nr_bpf_events);
	if (event->attr.text_poke)
		atomic_inc(&nr_text_poke_events);

	if (inc) {
		/*
		 * We need the mutex here because static_branch_enable()
		 * must complete *before* the perf_sched_count increment
		 * becomes visible.
		 */
		if (atomic_inc_not_zero(&perf_sched_count))
			goto enabled;

		mutex_lock(&perf_sched_mutex);
		if (!atomic_read(&perf_sched_count)) {
			static_branch_enable(&perf_sched_events);
			/*
			 * Guarantee that all CPUs observe they key change and
			 * call the perf scheduling hooks before proceeding to
			 * install events that need them.
			 */
			synchronize_rcu();
		}
		/*
		 * Now that we have waited for the sync_sched(), allow further
		 * increments to by-pass the mutex.
		 */
		atomic_inc(&perf_sched_count);
		mutex_unlock(&perf_sched_mutex);
	}
enabled:

	account_pmu_sb_event(event);
}

/*
 * Allocate and initialize an event structure
 */
static struct perf_event *
perf_event_alloc(struct perf_event_attr *attr, int cpu,
		 struct task_struct *task,
		 struct perf_event *group_leader,
		 struct perf_event *parent_event,
		 perf_overflow_handler_t overflow_handler,
		 void *context, int cgroup_fd)
{
	struct pmu *pmu;
	struct hw_perf_event *hwc;
	long err = -EINVAL;
	int node;

	if ((unsigned)cpu >= nr_cpu_ids) {
		if (!task || cpu != -1)
			return ERR_PTR(-EINVAL);
	}
	if (attr->sigtrap && !task) {
		/* Requires a task: avoid signalling random tasks. */
		return ERR_PTR(-EINVAL);
	}

	node = (cpu >= 0) ? cpu_to_node(cpu) : -1;
	struct perf_event *event __free(__free_event) =
		kmem_cache_alloc_node(perf_event_cache, GFP_KERNEL | __GFP_ZERO, node);
	if (!event)
		return ERR_PTR(-ENOMEM);

	/*
	 * Single events are their own group leaders, with an
	 * empty sibling list:
	 */
	if (!group_leader)
		group_leader = event;

	mutex_init(&event->child_mutex);
	INIT_LIST_HEAD(&event->child_list);

	INIT_LIST_HEAD(&event->event_entry);
	INIT_LIST_HEAD(&event->sibling_list);
	INIT_LIST_HEAD(&event->active_list);
	init_event_group(event);
	INIT_LIST_HEAD(&event->rb_entry);
	INIT_LIST_HEAD(&event->active_entry);
	INIT_LIST_HEAD(&event->addr_filters.list);
	INIT_HLIST_NODE(&event->hlist_entry);
	INIT_LIST_HEAD(&event->pmu_list);


	init_waitqueue_head(&event->waitq);
	init_irq_work(&event->pending_irq, perf_pending_irq);
	event->pending_disable_irq = IRQ_WORK_INIT_HARD(perf_pending_disable);
	init_task_work(&event->pending_task, perf_pending_task);

	mutex_init(&event->mmap_mutex);
	raw_spin_lock_init(&event->addr_filters.lock);

	atomic_long_set(&event->refcount, 1);
	event->cpu		= cpu;
	event->attr		= *attr;
	event->group_leader	= group_leader;
	event->pmu		= NULL;
	event->oncpu		= -1;

	event->parent		= parent_event;

	event->ns		= get_pid_ns(task_active_pid_ns(current));
	event->id		= atomic64_inc_return(&perf_event_id);

	event->state		= PERF_EVENT_STATE_INACTIVE;

	if (parent_event)
		event->event_caps = parent_event->event_caps;

	if (task) {
		event->attach_state = PERF_ATTACH_TASK;
		/*
		 * XXX pmu::event_init needs to know what task to account to
		 * and we cannot use the ctx information because we need the
		 * pmu before we get a ctx.
		 */
		event->hw.target = get_task_struct(task);
	}

	event->clock = &local_clock;
	if (parent_event)
		event->clock = parent_event->clock;

	if (!overflow_handler && parent_event) {
		overflow_handler = parent_event->overflow_handler;
		context = parent_event->overflow_handler_context;
#if defined(CONFIG_BPF_SYSCALL) && defined(CONFIG_EVENT_TRACING)
		if (parent_event->prog) {
			struct bpf_prog *prog = parent_event->prog;

			bpf_prog_inc(prog);
			event->prog = prog;
		}
#endif
	}

	if (overflow_handler) {
		event->overflow_handler	= overflow_handler;
		event->overflow_handler_context = context;
	} else if (is_write_backward(event)){
		event->overflow_handler = perf_event_output_backward;
		event->overflow_handler_context = NULL;
	} else {
		event->overflow_handler = perf_event_output_forward;
		event->overflow_handler_context = NULL;
	}

	perf_event__state_init(event);

	pmu = NULL;

	hwc = &event->hw;
	hwc->sample_period = attr->sample_period;
	if (is_event_in_freq_mode(event))
		hwc->sample_period = 1;
	hwc->last_period = hwc->sample_period;

	local64_set(&hwc->period_left, hwc->sample_period);

	/*
	 * We do not support PERF_SAMPLE_READ on inherited events unless
	 * PERF_SAMPLE_TID is also selected, which allows inherited events to
	 * collect per-thread samples.
	 * See perf_output_read().
	 */
	if (has_inherit_and_sample_read(attr) && !(attr->sample_type & PERF_SAMPLE_TID))
		return ERR_PTR(-EINVAL);

	if (!has_branch_stack(event))
		event->attr.branch_sample_type = 0;

	pmu = perf_init_event(event);
	if (IS_ERR(pmu))
		return (void*)pmu;

	/*
	 * The PERF_ATTACH_TASK_DATA is set in the event_init()->hw_config().
	 * The attach should be right after the perf_init_event().
	 * Otherwise, the __free_event() would mistakenly detach the non-exist
	 * perf_ctx_data because of the other errors between them.
	 */
	if (event->attach_state & PERF_ATTACH_TASK_DATA) {
		err = attach_perf_ctx_data(event);
		if (err)
			return ERR_PTR(err);
	}

	/*
	 * Disallow uncore-task events. Similarly, disallow uncore-cgroup
	 * events (they don't make sense as the cgroup will be different
	 * on other CPUs in the uncore mask).
	 */
	if (pmu->task_ctx_nr == perf_invalid_context && (task || cgroup_fd != -1))
		return ERR_PTR(-EINVAL);

	if (event->attr.aux_output &&
	    (!(pmu->capabilities & PERF_PMU_CAP_AUX_OUTPUT) ||
	     event->attr.aux_pause || event->attr.aux_resume))
		return ERR_PTR(-EOPNOTSUPP);

	if (event->attr.aux_pause && event->attr.aux_resume)
		return ERR_PTR(-EINVAL);

	if (event->attr.aux_start_paused) {
		if (!(pmu->capabilities & PERF_PMU_CAP_AUX_PAUSE))
			return ERR_PTR(-EOPNOTSUPP);
		event->hw.aux_paused = 1;
	}

	if (cgroup_fd != -1) {
		err = perf_cgroup_connect(cgroup_fd, event, attr, group_leader);
		if (err)
			return ERR_PTR(err);
	}

	err = exclusive_event_init(event);
	if (err)
		return ERR_PTR(err);

	if (has_addr_filter(event)) {
		event->addr_filter_ranges = kcalloc(pmu->nr_addr_filters,
						    sizeof(struct perf_addr_filter_range),
						    GFP_KERNEL);
		if (!event->addr_filter_ranges)
			return ERR_PTR(-ENOMEM);

		/*
		 * Clone the parent's vma offsets: they are valid until exec()
		 * even if the mm is not shared with the parent.
		 */
		if (event->parent) {
			struct perf_addr_filters_head *ifh = perf_event_addr_filters(event);

			raw_spin_lock_irq(&ifh->lock);
			memcpy(event->addr_filter_ranges,
			       event->parent->addr_filter_ranges,
			       pmu->nr_addr_filters * sizeof(struct perf_addr_filter_range));
			raw_spin_unlock_irq(&ifh->lock);
		}

		/* force hw sync on the address filters */
		event->addr_filters_gen = 1;
	}

	if (!event->parent) {
		if (event->attr.sample_type & PERF_SAMPLE_CALLCHAIN) {
			err = get_callchain_buffers(attr->sample_max_stack);
			if (err)
				return ERR_PTR(err);
			event->attach_state |= PERF_ATTACH_CALLCHAIN;
		}
	}

	err = security_perf_event_alloc(event);
	if (err)
		return ERR_PTR(err);

	/* symmetric to unaccount_event() in _free_event() */
	account_event(event);

	/*
	 * Event creation should be under SRCU, see perf_pmu_unregister().
	 */
	lockdep_assert_held(&pmus_srcu);
	scoped_guard (spinlock, &pmu->events_lock)
		list_add(&event->pmu_list, &pmu->events);

	return_ptr(event);
}

static int perf_copy_attr(struct perf_event_attr __user *uattr,
			  struct perf_event_attr *attr)
{
	u32 size;
	int ret;

	/* Zero the full structure, so that a short copy will be nice. */
	memset(attr, 0, sizeof(*attr));

	ret = get_user(size, &uattr->size);
	if (ret)
		return ret;

	/* ABI compatibility quirk: */
	if (!size)
		size = PERF_ATTR_SIZE_VER0;
	if (size < PERF_ATTR_SIZE_VER0 || size > PAGE_SIZE)
		goto err_size;

	ret = copy_struct_from_user(attr, sizeof(*attr), uattr, size);
	if (ret) {
		if (ret == -E2BIG)
			goto err_size;
		return ret;
	}

	attr->size = size;

	if (attr->__reserved_1 || attr->__reserved_2 || attr->__reserved_3)
		return -EINVAL;

	if (attr->sample_type & ~(PERF_SAMPLE_MAX-1))
		return -EINVAL;

	if (attr->read_format & ~(PERF_FORMAT_MAX-1))
		return -EINVAL;

	if (attr->sample_type & PERF_SAMPLE_BRANCH_STACK) {
		u64 mask = attr->branch_sample_type;

		/* only using defined bits */
		if (mask & ~(PERF_SAMPLE_BRANCH_MAX-1))
			return -EINVAL;

		/* at least one branch bit must be set */
		if (!(mask & ~PERF_SAMPLE_BRANCH_PLM_ALL))
			return -EINVAL;

		/* propagate priv level, when not set for branch */
		if (!(mask & PERF_SAMPLE_BRANCH_PLM_ALL)) {

			/* exclude_kernel checked on syscall entry */
			if (!attr->exclude_kernel)
				mask |= PERF_SAMPLE_BRANCH_KERNEL;

			if (!attr->exclude_user)
				mask |= PERF_SAMPLE_BRANCH_USER;

			if (!attr->exclude_hv)
				mask |= PERF_SAMPLE_BRANCH_HV;
			/*
			 * adjust user setting (for HW filter setup)
			 */
			attr->branch_sample_type = mask;
		}
		/* privileged levels capture (kernel, hv): check permissions */
		if (mask & PERF_SAMPLE_BRANCH_PERM_PLM) {
			ret = perf_allow_kernel();
			if (ret)
				return ret;
		}
	}

	if (attr->sample_type & PERF_SAMPLE_REGS_USER) {
		ret = perf_reg_validate(attr->sample_regs_user);
		if (ret)
			return ret;
	}

	if (attr->sample_type & PERF_SAMPLE_STACK_USER) {
		if (!arch_perf_have_user_stack_dump())
			return -ENOSYS;

		/*
		 * We have __u32 type for the size, but so far
		 * we can only use __u16 as maximum due to the
		 * __u16 sample size limit.
		 */
		if (attr->sample_stack_user >= USHRT_MAX)
			return -EINVAL;
		else if (!IS_ALIGNED(attr->sample_stack_user, sizeof(u64)))
			return -EINVAL;
	}

	if (!attr->sample_max_stack)
		attr->sample_max_stack = sysctl_perf_event_max_stack;

	if (attr->sample_type & PERF_SAMPLE_REGS_INTR)
		ret = perf_reg_validate(attr->sample_regs_intr);

#ifndef CONFIG_CGROUP_PERF
	if (attr->sample_type & PERF_SAMPLE_CGROUP)
		return -EINVAL;
#endif
	if ((attr->sample_type & PERF_SAMPLE_WEIGHT) &&
	    (attr->sample_type & PERF_SAMPLE_WEIGHT_STRUCT))
		return -EINVAL;

	if (!attr->inherit && attr->inherit_thread)
		return -EINVAL;

	if (attr->remove_on_exec && attr->enable_on_exec)
		return -EINVAL;

	if (attr->sigtrap && !attr->remove_on_exec)
		return -EINVAL;

out:
	return ret;

err_size:
	put_user(sizeof(*attr), &uattr->size);
	ret = -E2BIG;
	goto out;
}

static void mutex_lock_double(struct mutex *a, struct mutex *b)
{
	if (b < a)
		swap(a, b);

	mutex_lock(a);
	mutex_lock_nested(b, SINGLE_DEPTH_NESTING);
}

static int
perf_event_set_output(struct perf_event *event, struct perf_event *output_event)
{
	struct perf_buffer *rb = NULL;
	int ret = -EINVAL;

	if (!output_event) {
		mutex_lock(&event->mmap_mutex);
		goto set;
	}

	/* don't allow circular references */
	if (event == output_event)
		goto out;

	/*
	 * Don't allow cross-cpu buffers
	 */
	if (output_event->cpu != event->cpu)
		goto out;

	/*
	 * If its not a per-cpu rb, it must be the same task.
	 */
	if (output_event->cpu == -1 && output_event->hw.target != event->hw.target)
		goto out;

	/*
	 * Mixing clocks in the same buffer is trouble you don't need.
	 */
	if (output_event->clock != event->clock)
		goto out;

	/*
	 * Either writing ring buffer from beginning or from end.
	 * Mixing is not allowed.
	 */
	if (is_write_backward(output_event) != is_write_backward(event))
		goto out;

	/*
	 * If both events generate aux data, they must be on the same PMU
	 */
	if (has_aux(event) && has_aux(output_event) &&
	    event->pmu != output_event->pmu)
		goto out;

	/*
	 * Hold both mmap_mutex to serialize against perf_mmap_close().  Since
	 * output_event is already on rb->event_list, and the list iteration
	 * restarts after every removal, it is guaranteed this new event is
	 * observed *OR* if output_event is already removed, it's guaranteed we
	 * observe !rb->mmap_count.
	 */
	mutex_lock_double(&event->mmap_mutex, &output_event->mmap_mutex);
set:
	/* Can't redirect output if we've got an active mmap() */
	if (refcount_read(&event->mmap_count))
		goto unlock;

	if (output_event) {
		if (output_event->state <= PERF_EVENT_STATE_REVOKED)
			goto unlock;

		/* get the rb we want to redirect to */
		rb = ring_buffer_get(output_event);
		if (!rb)
			goto unlock;

		/* did we race against perf_mmap_close() */
		if (!refcount_read(&rb->mmap_count)) {
			ring_buffer_put(rb);
			goto unlock;
		}
	}

	ring_buffer_attach(event, rb);

	ret = 0;
unlock:
	mutex_unlock(&event->mmap_mutex);
	if (output_event)
		mutex_unlock(&output_event->mmap_mutex);

out:
	return ret;
}

static int perf_event_set_clock(struct perf_event *event, clockid_t clk_id)
{
	bool nmi_safe = false;

	switch (clk_id) {
	case CLOCK_MONOTONIC:
		event->clock = &ktime_get_mono_fast_ns;
		nmi_safe = true;
		break;

	case CLOCK_MONOTONIC_RAW:
		event->clock = &ktime_get_raw_fast_ns;
		nmi_safe = true;
		break;

	case CLOCK_REALTIME:
		event->clock = &ktime_get_real_ns;
		break;

	case CLOCK_BOOTTIME:
		event->clock = &ktime_get_boottime_ns;
		break;

	case CLOCK_TAI:
		event->clock = &ktime_get_clocktai_ns;
		break;

	default:
		return -EINVAL;
	}

	if (!nmi_safe && !(event->pmu->capabilities & PERF_PMU_CAP_NO_NMI))
		return -EINVAL;

	return 0;
}

static bool
perf_check_permission(struct perf_event_attr *attr, struct task_struct *task)
{
	unsigned int ptrace_mode = PTRACE_MODE_READ_REALCREDS;
	bool is_capable = perfmon_capable();

	if (attr->sigtrap) {
		/*
		 * perf_event_attr::sigtrap sends signals to the other task.
		 * Require the current task to also have CAP_KILL.
		 */
		rcu_read_lock();
		is_capable &= ns_capable(__task_cred(task)->user_ns, CAP_KILL);
		rcu_read_unlock();

		/*
		 * If the required capabilities aren't available, checks for
		 * ptrace permissions: upgrade to ATTACH, since sending signals
		 * can effectively change the target task.
		 */
		ptrace_mode = PTRACE_MODE_ATTACH_REALCREDS;
	}

	/*
	 * Preserve ptrace permission check for backwards compatibility. The
	 * ptrace check also includes checks that the current task and other
	 * task have matching uids, and is therefore not done here explicitly.
	 */
	return is_capable || ptrace_may_access(task, ptrace_mode);
}

/**
 * sys_perf_event_open - open a performance event, associate it to a task/cpu
 *
 * @attr_uptr:	event_id type attributes for monitoring/sampling
 * @pid:		target pid
 * @cpu:		target cpu
 * @group_fd:		group leader event fd
 * @flags:		perf event open flags
 */
SYSCALL_DEFINE5(perf_event_open,
		struct perf_event_attr __user *, attr_uptr,
		pid_t, pid, int, cpu, int, group_fd, unsigned long, flags)
{
	struct perf_event *group_leader = NULL, *output_event = NULL;
	struct perf_event_pmu_context *pmu_ctx;
	struct perf_event *event, *sibling;
	struct perf_event_attr attr;
	struct perf_event_context *ctx;
	struct file *event_file = NULL;
	struct task_struct *task = NULL;
	struct pmu *pmu;
	int event_fd;
	int move_group = 0;
	int err;
	int f_flags = O_RDWR;
	int cgroup_fd = -1;

	/* for future expandability... */
	if (flags & ~PERF_FLAG_ALL)
		return -EINVAL;

	err = perf_copy_attr(attr_uptr, &attr);
	if (err)
		return err;

	/* Do we allow access to perf_event_open(2) ? */
	err = security_perf_event_open(PERF_SECURITY_OPEN);
	if (err)
		return err;

	if (!attr.exclude_kernel) {
		err = perf_allow_kernel();
		if (err)
			return err;
	}

	if (attr.namespaces) {
		if (!perfmon_capable())
			return -EACCES;
	}

	if (attr.freq) {
		if (attr.sample_freq > sysctl_perf_event_sample_rate)
			return -EINVAL;
	} else {
		if (attr.sample_period & (1ULL << 63))
			return -EINVAL;
	}

	/* Only privileged users can get physical addresses */
	if ((attr.sample_type & PERF_SAMPLE_PHYS_ADDR)) {
		err = perf_allow_kernel();
		if (err)
			return err;
	}

	/* REGS_INTR can leak data, lockdown must prevent this */
	if (attr.sample_type & PERF_SAMPLE_REGS_INTR) {
		err = security_locked_down(LOCKDOWN_PERF);
		if (err)
			return err;
	}

	/*
	 * In cgroup mode, the pid argument is used to pass the fd
	 * opened to the cgroup directory in cgroupfs. The cpu argument
	 * designates the cpu on which to monitor threads from that
	 * cgroup.
	 */
	if ((flags & PERF_FLAG_PID_CGROUP) && (pid == -1 || cpu == -1))
		return -EINVAL;

	if (flags & PERF_FLAG_FD_CLOEXEC)
		f_flags |= O_CLOEXEC;

	event_fd = get_unused_fd_flags(f_flags);
	if (event_fd < 0)
		return event_fd;

	/*
	 * Event creation should be under SRCU, see perf_pmu_unregister().
	 */
	guard(srcu)(&pmus_srcu);

	CLASS(fd, group)(group_fd);     // group_fd == -1 => empty
	if (group_fd != -1) {
		if (!is_perf_file(group)) {
			err = -EBADF;
			goto err_fd;
		}
		group_leader = fd_file(group)->private_data;
		if (group_leader->state <= PERF_EVENT_STATE_REVOKED) {
			err = -ENODEV;
			goto err_fd;
		}
		if (flags & PERF_FLAG_FD_OUTPUT)
			output_event = group_leader;
		if (flags & PERF_FLAG_FD_NO_GROUP)
			group_leader = NULL;
	}

	if (pid != -1 && !(flags & PERF_FLAG_PID_CGROUP)) {
		task = find_lively_task_by_vpid(pid);
		if (IS_ERR(task)) {
			err = PTR_ERR(task);
			goto err_fd;
		}
	}

	if (task && group_leader &&
	    group_leader->attr.inherit != attr.inherit) {
		err = -EINVAL;
		goto err_task;
	}

	if (flags & PERF_FLAG_PID_CGROUP)
		cgroup_fd = pid;

	event = perf_event_alloc(&attr, cpu, task, group_leader, NULL,
				 NULL, NULL, cgroup_fd);
	if (IS_ERR(event)) {
		err = PTR_ERR(event);
		goto err_task;
	}

	if (is_sampling_event(event)) {
		if (event->pmu->capabilities & PERF_PMU_CAP_NO_INTERRUPT) {
			err = -EOPNOTSUPP;
			goto err_alloc;
		}
	}

	/*
	 * Special case software events and allow them to be part of
	 * any hardware group.
	 */
	pmu = event->pmu;

	if (attr.use_clockid) {
		err = perf_event_set_clock(event, attr.clockid);
		if (err)
			goto err_alloc;
	}

	if (pmu->task_ctx_nr == perf_sw_context)
		event->event_caps |= PERF_EV_CAP_SOFTWARE;

	if (task) {
		err = down_read_interruptible(&task->signal->exec_update_lock);
		if (err)
			goto err_alloc;

		/*
		 * We must hold exec_update_lock across this and any potential
		 * perf_install_in_context() call for this new event to
		 * serialize against exec() altering our credentials (and the
		 * perf_event_exit_task() that could imply).
		 */
		err = -EACCES;
		if (!perf_check_permission(&attr, task))
			goto err_cred;
	}

	/*
	 * Get the target context (task or percpu):
	 */
	ctx = find_get_context(task, event);
	if (IS_ERR(ctx)) {
		err = PTR_ERR(ctx);
		goto err_cred;
	}

	mutex_lock(&ctx->mutex);

	if (ctx->task == TASK_TOMBSTONE) {
		err = -ESRCH;
		goto err_locked;
	}

	if (!task) {
		/*
		 * Check if the @cpu we're creating an event for is online.
		 *
		 * We use the perf_cpu_context::ctx::mutex to serialize against
		 * the hotplug notifiers. See perf_event_{init,exit}_cpu().
		 */
		struct perf_cpu_context *cpuctx = per_cpu_ptr(&perf_cpu_context, event->cpu);

		if (!cpuctx->online) {
			err = -ENODEV;
			goto err_locked;
		}
	}

	if (group_leader) {
		err = -EINVAL;

		/*
		 * Do not allow a recursive hierarchy (this new sibling
		 * becoming part of another group-sibling):
		 */
		if (group_leader->group_leader != group_leader)
			goto err_locked;

		/* All events in a group should have the same clock */
		if (group_leader->clock != event->clock)
			goto err_locked;

		/*
		 * Make sure we're both events for the same CPU;
		 * grouping events for different CPUs is broken; since
		 * you can never concurrently schedule them anyhow.
		 */
		if (group_leader->cpu != event->cpu)
			goto err_locked;

		/*
		 * Make sure we're both on the same context; either task or cpu.
		 */
		if (group_leader->ctx != ctx)
			goto err_locked;

		/*
		 * Only a group leader can be exclusive or pinned
		 */
		if (attr.exclusive || attr.pinned)
			goto err_locked;

		if (is_software_event(event) &&
		    !in_software_context(group_leader)) {
			/*
			 * If the event is a sw event, but the group_leader
			 * is on hw context.
			 *
			 * Allow the addition of software events to hw
			 * groups, this is safe because software events
			 * never fail to schedule.
			 *
			 * Note the comment that goes with struct
			 * perf_event_pmu_context.
			 */
			pmu = group_leader->pmu_ctx->pmu;
		} else if (!is_software_event(event)) {
			if (is_software_event(group_leader) &&
			    (group_leader->group_caps & PERF_EV_CAP_SOFTWARE)) {
				/*
				 * In case the group is a pure software group, and we
				 * try to add a hardware event, move the whole group to
				 * the hardware context.
				 */
				move_group = 1;
			}

			/* Don't allow group of multiple hw events from different pmus */
			if (!in_software_context(group_leader) &&
			    group_leader->pmu_ctx->pmu != pmu)
				goto err_locked;
		}
	}

	/*
	 * Now that we're certain of the pmu; find the pmu_ctx.
	 */
	pmu_ctx = find_get_pmu_context(pmu, ctx, event);
	if (IS_ERR(pmu_ctx)) {
		err = PTR_ERR(pmu_ctx);
		goto err_locked;
	}
	event->pmu_ctx = pmu_ctx;

	if (output_event) {
		err = perf_event_set_output(event, output_event);
		if (err)
			goto err_context;
	}

	if (!perf_event_validate_size(event)) {
		err = -E2BIG;
		goto err_context;
	}

	if (perf_need_aux_event(event) && !perf_get_aux_event(event, group_leader)) {
		err = -EINVAL;
		goto err_context;
	}

	/*
	 * Must be under the same ctx::mutex as perf_install_in_context(),
	 * because we need to serialize with concurrent event creation.
	 */
	if (!exclusive_event_installable(event, ctx)) {
		err = -EBUSY;
		goto err_context;
	}

	WARN_ON_ONCE(ctx->parent_ctx);

	event_file = anon_inode_getfile("[perf_event]", &perf_fops, event, f_flags);
	if (IS_ERR(event_file)) {
		err = PTR_ERR(event_file);
		event_file = NULL;
		goto err_context;
	}

	/*
	 * This is the point on no return; we cannot fail hereafter. This is
	 * where we start modifying current state.
	 */

	if (move_group) {
		perf_remove_from_context(group_leader, 0);
		put_pmu_ctx(group_leader->pmu_ctx);

		for_each_sibling_event(sibling, group_leader) {
			perf_remove_from_context(sibling, 0);
			put_pmu_ctx(sibling->pmu_ctx);
		}

		/*
		 * Install the group siblings before the group leader.
		 *
		 * Because a group leader will try and install the entire group
		 * (through the sibling list, which is still in-tact), we can
		 * end up with siblings installed in the wrong context.
		 *
		 * By installing siblings first we NO-OP because they're not
		 * reachable through the group lists.
		 */
		for_each_sibling_event(sibling, group_leader) {
			sibling->pmu_ctx = pmu_ctx;
			get_pmu_ctx(pmu_ctx);
			perf_event__state_init(sibling);
			perf_install_in_context(ctx, sibling, sibling->cpu);
		}

		/*
		 * Removing from the context ends up with disabled
		 * event. What we want here is event in the initial
		 * startup state, ready to be add into new context.
		 */
		group_leader->pmu_ctx = pmu_ctx;
		get_pmu_ctx(pmu_ctx);
		perf_event__state_init(group_leader);
		perf_install_in_context(ctx, group_leader, group_leader->cpu);
	}

	/*
	 * Precalculate sample_data sizes; do while holding ctx::mutex such
	 * that we're serialized against further additions and before
	 * perf_install_in_context() which is the point the event is active and
	 * can use these values.
	 */
	perf_event__header_size(event);
	perf_event__id_header_size(event);

	event->owner = current;

	perf_install_in_context(ctx, event, event->cpu);
	perf_unpin_context(ctx);

	mutex_unlock(&ctx->mutex);

	if (task) {
		up_read(&task->signal->exec_update_lock);
		put_task_struct(task);
	}

	mutex_lock(&current->perf_event_mutex);
	list_add_tail(&event->owner_entry, &current->perf_event_list);
	mutex_unlock(&current->perf_event_mutex);

	/*
	 * File reference in group guarantees that group_leader has been
	 * kept alive until we place the new event on the sibling_list.
	 * This ensures destruction of the group leader will find
	 * the pointer to itself in perf_group_detach().
	 */
	fd_install(event_fd, event_file);
	return event_fd;

err_context:
	put_pmu_ctx(event->pmu_ctx);
	event->pmu_ctx = NULL; /* _free_event() */
err_locked:
	mutex_unlock(&ctx->mutex);
	perf_unpin_context(ctx);
	put_ctx(ctx);
err_cred:
	if (task)
		up_read(&task->signal->exec_update_lock);
err_alloc:
	put_event(event);
err_task:
	if (task)
		put_task_struct(task);
err_fd:
	put_unused_fd(event_fd);
	return err;
}

/**
 * perf_event_create_kernel_counter
 *
 * @attr: attributes of the counter to create
 * @cpu: cpu in which the counter is bound
 * @task: task to profile (NULL for percpu)
 * @overflow_handler: callback to trigger when we hit the event
 * @context: context data could be used in overflow_handler callback
 */
struct perf_event *
perf_event_create_kernel_counter(struct perf_event_attr *attr, int cpu,
				 struct task_struct *task,
				 perf_overflow_handler_t overflow_handler,
				 void *context)
{
	struct perf_event_pmu_context *pmu_ctx;
	struct perf_event_context *ctx;
	struct perf_event *event;
	struct pmu *pmu;
	int err;

	/*
	 * Grouping is not supported for kernel events, neither is 'AUX',
	 * make sure the caller's intentions are adjusted.
	 */
	if (attr->aux_output || attr->aux_action)
		return ERR_PTR(-EINVAL);

	/*
	 * Event creation should be under SRCU, see perf_pmu_unregister().
	 */
	guard(srcu)(&pmus_srcu);

	event = perf_event_alloc(attr, cpu, task, NULL, NULL,
				 overflow_handler, context, -1);
	if (IS_ERR(event)) {
		err = PTR_ERR(event);
		goto err;
	}

	/* Mark owner so we could distinguish it from user events. */
	event->owner = TASK_TOMBSTONE;
	pmu = event->pmu;

	if (pmu->task_ctx_nr == perf_sw_context)
		event->event_caps |= PERF_EV_CAP_SOFTWARE;

	/*
	 * Get the target context (task or percpu):
	 */
	ctx = find_get_context(task, event);
	if (IS_ERR(ctx)) {
		err = PTR_ERR(ctx);
		goto err_alloc;
	}

	WARN_ON_ONCE(ctx->parent_ctx);
	mutex_lock(&ctx->mutex);
	if (ctx->task == TASK_TOMBSTONE) {
		err = -ESRCH;
		goto err_unlock;
	}

	pmu_ctx = find_get_pmu_context(pmu, ctx, event);
	if (IS_ERR(pmu_ctx)) {
		err = PTR_ERR(pmu_ctx);
		goto err_unlock;
	}
	event->pmu_ctx = pmu_ctx;

	if (!task) {
		/*
		 * Check if the @cpu we're creating an event for is online.
		 *
		 * We use the perf_cpu_context::ctx::mutex to serialize against
		 * the hotplug notifiers. See perf_event_{init,exit}_cpu().
		 */
		struct perf_cpu_context *cpuctx =
			container_of(ctx, struct perf_cpu_context, ctx);
		if (!cpuctx->online) {
			err = -ENODEV;
			goto err_pmu_ctx;
		}
	}

	if (!exclusive_event_installable(event, ctx)) {
		err = -EBUSY;
		goto err_pmu_ctx;
	}

	perf_install_in_context(ctx, event, event->cpu);
	perf_unpin_context(ctx);
	mutex_unlock(&ctx->mutex);

	return event;

err_pmu_ctx:
	put_pmu_ctx(pmu_ctx);
	event->pmu_ctx = NULL; /* _free_event() */
err_unlock:
	mutex_unlock(&ctx->mutex);
	perf_unpin_context(ctx);
	put_ctx(ctx);
err_alloc:
	put_event(event);
err:
	return ERR_PTR(err);
}
EXPORT_SYMBOL_GPL(perf_event_create_kernel_counter);

static void __perf_pmu_remove(struct perf_event_context *ctx,
			      int cpu, struct pmu *pmu,
			      struct perf_event_groups *groups,
			      struct list_head *events)
{
	struct perf_event *event, *sibling;

	perf_event_groups_for_cpu_pmu(event, groups, cpu, pmu) {
		perf_remove_from_context(event, 0);
		put_pmu_ctx(event->pmu_ctx);
		list_add(&event->migrate_entry, events);

		for_each_sibling_event(sibling, event) {
			perf_remove_from_context(sibling, 0);
			put_pmu_ctx(sibling->pmu_ctx);
			list_add(&sibling->migrate_entry, events);
		}
	}
}

static void __perf_pmu_install_event(struct pmu *pmu,
				     struct perf_event_context *ctx,
				     int cpu, struct perf_event *event)
{
	struct perf_event_pmu_context *epc;
	struct perf_event_context *old_ctx = event->ctx;

	get_ctx(ctx); /* normally find_get_context() */

	event->cpu = cpu;
	epc = find_get_pmu_context(pmu, ctx, event);
	event->pmu_ctx = epc;

	if (event->state >= PERF_EVENT_STATE_OFF)
		event->state = PERF_EVENT_STATE_INACTIVE;
	perf_install_in_context(ctx, event, cpu);

	/*
	 * Now that event->ctx is updated and visible, put the old ctx.
	 */
	put_ctx(old_ctx);
}

static void __perf_pmu_install(struct perf_event_context *ctx,
			       int cpu, struct pmu *pmu, struct list_head *events)
{
	struct perf_event *event, *tmp;

	/*
	 * Re-instate events in 2 passes.
	 *
	 * Skip over group leaders and only install siblings on this first
	 * pass, siblings will not get enabled without a leader, however a
	 * leader will enable its siblings, even if those are still on the old
	 * context.
	 */
	list_for_each_entry_safe(event, tmp, events, migrate_entry) {
		if (event->group_leader == event)
			continue;

		list_del(&event->migrate_entry);
		__perf_pmu_install_event(pmu, ctx, cpu, event);
	}

	/*
	 * Once all the siblings are setup properly, install the group leaders
	 * to make it go.
	 */
	list_for_each_entry_safe(event, tmp, events, migrate_entry) {
		list_del(&event->migrate_entry);
		__perf_pmu_install_event(pmu, ctx, cpu, event);
	}
}

void perf_pmu_migrate_context(struct pmu *pmu, int src_cpu, int dst_cpu)
{
	struct perf_event_context *src_ctx, *dst_ctx;
	LIST_HEAD(events);

	/*
	 * Since per-cpu context is persistent, no need to grab an extra
	 * reference.
	 */
	src_ctx = &per_cpu_ptr(&perf_cpu_context, src_cpu)->ctx;
	dst_ctx = &per_cpu_ptr(&perf_cpu_context, dst_cpu)->ctx;

	/*
	 * See perf_event_ctx_lock() for comments on the details
	 * of swizzling perf_event::ctx.
	 */
	mutex_lock_double(&src_ctx->mutex, &dst_ctx->mutex);

	__perf_pmu_remove(src_ctx, src_cpu, pmu, &src_ctx->pinned_groups, &events);
	__perf_pmu_remove(src_ctx, src_cpu, pmu, &src_ctx->flexible_groups, &events);

	if (!list_empty(&events)) {
		/*
		 * Wait for the events to quiesce before re-instating them.
		 */
		synchronize_rcu();

		__perf_pmu_install(dst_ctx, dst_cpu, pmu, &events);
	}

	mutex_unlock(&dst_ctx->mutex);
	mutex_unlock(&src_ctx->mutex);
}
EXPORT_SYMBOL_GPL(perf_pmu_migrate_context);

static void sync_child_event(struct perf_event *child_event)
{
	struct perf_event *parent_event = child_event->parent;
	u64 child_val;

	if (child_event->attr.inherit_stat) {
		struct task_struct *task = child_event->ctx->task;

		if (task && task != TASK_TOMBSTONE)
			perf_event_read_event(child_event, task);
	}

	child_val = perf_event_count(child_event, false);

	/*
	 * Add back the child's count to the parent's count:
	 */
	atomic64_add(child_val, &parent_event->child_count);
	atomic64_add(child_event->total_time_enabled,
		     &parent_event->child_total_time_enabled);
	atomic64_add(child_event->total_time_running,
		     &parent_event->child_total_time_running);
}

static void
perf_event_exit_event(struct perf_event *event,
		      struct perf_event_context *ctx, bool revoke)
{
	struct perf_event *parent_event = event->parent;
	unsigned long detach_flags = DETACH_EXIT;
	unsigned int attach_state;

	if (parent_event) {
		/*
		 * Do not destroy the 'original' grouping; because of the
		 * context switch optimization the original events could've
		 * ended up in a random child task.
		 *
		 * If we were to destroy the original group, all group related
		 * operations would cease to function properly after this
		 * random child dies.
		 *
		 * Do destroy all inherited groups, we don't care about those
		 * and being thorough is better.
		 */
		detach_flags |= DETACH_GROUP | DETACH_CHILD;
		mutex_lock(&parent_event->child_mutex);
		/* PERF_ATTACH_ITRACE might be set concurrently */
		attach_state = READ_ONCE(event->attach_state);
	}

	if (revoke)
		detach_flags |= DETACH_GROUP | DETACH_REVOKE;

	perf_remove_from_context(event, detach_flags);
	/*
	 * Child events can be freed.
	 */
	if (parent_event) {
		mutex_unlock(&parent_event->child_mutex);

		/*
		 * Match the refcount initialization. Make sure it doesn't happen
		 * twice if pmu_detach_event() calls it on an already exited task.
		 */
		if (attach_state & PERF_ATTACH_CHILD) {
			/*
			 * Kick perf_poll() for is_event_hup();
			 */
			perf_event_wakeup(parent_event);
			/*
			 * pmu_detach_event() will have an extra refcount.
			 * perf_pending_task() might have one too.
			 */
			put_event(event);
		}

		return;
	}

	/*
	 * Parent events are governed by their filedesc, retain them.
	 */
	perf_event_wakeup(event);
}

static void perf_event_exit_task_context(struct task_struct *task, bool exit)
{
	struct perf_event_context *ctx, *clone_ctx = NULL;
	struct perf_event *child_event, *next;

	ctx = perf_pin_task_context(task);
	if (!ctx)
		return;

	/*
	 * In order to reduce the amount of tricky in ctx tear-down, we hold
	 * ctx::mutex over the entire thing. This serializes against almost
	 * everything that wants to access the ctx.
	 *
	 * The exception is sys_perf_event_open() /
	 * perf_event_create_kernel_count() which does find_get_context()
	 * without ctx::mutex (it cannot because of the move_group double mutex
	 * lock thing). See the comments in perf_install_in_context().
	 */
	mutex_lock(&ctx->mutex);

	/*
	 * In a single ctx::lock section, de-schedule the events and detach the
	 * context from the task such that we cannot ever get it scheduled back
	 * in.
	 */
	raw_spin_lock_irq(&ctx->lock);
	if (exit)
		task_ctx_sched_out(ctx, NULL, EVENT_ALL);

	/*
	 * Now that the context is inactive, destroy the task <-> ctx relation
	 * and mark the context dead.
	 */
	RCU_INIT_POINTER(task->perf_event_ctxp, NULL);
	put_ctx(ctx); /* cannot be last */
	WRITE_ONCE(ctx->task, TASK_TOMBSTONE);
	put_task_struct(task); /* cannot be last */

	clone_ctx = unclone_ctx(ctx);
	raw_spin_unlock_irq(&ctx->lock);

	if (clone_ctx)
		put_ctx(clone_ctx);

	/*
	 * Report the task dead after unscheduling the events so that we
	 * won't get any samples after PERF_RECORD_EXIT. We can however still
	 * get a few PERF_RECORD_READ events.
	 */
	if (exit)
		perf_event_task(task, ctx, 0);

	list_for_each_entry_safe(child_event, next, &ctx->event_list, event_entry)
		perf_event_exit_event(child_event, ctx, false);

	mutex_unlock(&ctx->mutex);

	if (!exit) {
		/*
		 * perf_event_release_kernel() could still have a reference on
		 * this context. In that case we must wait for these events to
		 * have been freed (in particular all their references to this
		 * task must've been dropped).
		 *
		 * Without this copy_process() will unconditionally free this
		 * task (irrespective of its reference count) and
		 * _free_event()'s put_task_struct(event->hw.target) will be a
		 * use-after-free.
		 *
		 * Wait for all events to drop their context reference.
		 */
		wait_var_event(&ctx->refcount,
			       refcount_read(&ctx->refcount) == 1);
	}
	put_ctx(ctx);
}

/*
 * When a task exits, feed back event values to parent events.
 *
 * Can be called with exec_update_lock held when called from
 * setup_new_exec().
 */
void perf_event_exit_task(struct task_struct *task)
{
	struct perf_event *event, *tmp;

	WARN_ON_ONCE(task != current);

	mutex_lock(&task->perf_event_mutex);
	list_for_each_entry_safe(event, tmp, &task->perf_event_list,
				 owner_entry) {
		list_del_init(&event->owner_entry);

		/*
		 * Ensure the list deletion is visible before we clear
		 * the owner, closes a race against perf_release() where
		 * we need to serialize on the owner->perf_event_mutex.
		 */
		smp_store_release(&event->owner, NULL);
	}
	mutex_unlock(&task->perf_event_mutex);

	perf_event_exit_task_context(task, true);

	/*
	 * The perf_event_exit_task_context calls perf_event_task
	 * with task's task_ctx, which generates EXIT events for
	 * task contexts and sets task->perf_event_ctxp[] to NULL.
	 * At this point we need to send EXIT events to cpu contexts.
	 */
	perf_event_task(task, NULL, 0);

	/*
	 * Detach the perf_ctx_data for the system-wide event.
	 */
	guard(percpu_read)(&global_ctx_data_rwsem);
	detach_task_ctx_data(task);
}

/*
 * Free a context as created by inheritance by perf_event_init_task() below,
 * used by fork() in case of fail.
 *
 * Even though the task has never lived, the context and events have been
 * exposed through the child_list, so we must take care tearing it all down.
 */
void perf_event_free_task(struct task_struct *task)
{
	perf_event_exit_task_context(task, false);
}

void perf_event_delayed_put(struct task_struct *task)
{
	WARN_ON_ONCE(task->perf_event_ctxp);
}

struct file *perf_event_get(unsigned int fd)
{
	struct file *file = fget(fd);
	if (!file)
		return ERR_PTR(-EBADF);

	if (file->f_op != &perf_fops) {
		fput(file);
		return ERR_PTR(-EBADF);
	}

	return file;
}

const struct perf_event *perf_get_event(struct file *file)
{
	if (file->f_op != &perf_fops)
		return ERR_PTR(-EINVAL);

	return file->private_data;
}

const struct perf_event_attr *perf_event_attrs(struct perf_event *event)
{
	if (!event)
		return ERR_PTR(-EINVAL);

	return &event->attr;
}

int perf_allow_kernel(void)
{
	if (sysctl_perf_event_paranoid > 1 && !perfmon_capable())
		return -EACCES;

	return security_perf_event_open(PERF_SECURITY_KERNEL);
}
EXPORT_SYMBOL_GPL(perf_allow_kernel);

/*
 * Inherit an event from parent task to child task.
 *
 * Returns:
 *  - valid pointer on success
 *  - NULL for orphaned events
 *  - IS_ERR() on error
 */
static struct perf_event *
inherit_event(struct perf_event *parent_event,
	      struct task_struct *parent,
	      struct perf_event_context *parent_ctx,
	      struct task_struct *child,
	      struct perf_event *group_leader,
	      struct perf_event_context *child_ctx)
{
	enum perf_event_state parent_state = parent_event->state;
	struct perf_event_pmu_context *pmu_ctx;
	struct perf_event *child_event;
	unsigned long flags;

	/*
	 * Instead of creating recursive hierarchies of events,
	 * we link inherited events back to the original parent,
	 * which has a filp for sure, which we use as the reference
	 * count:
	 */
	if (parent_event->parent)
		parent_event = parent_event->parent;

	if (parent_event->state <= PERF_EVENT_STATE_REVOKED)
		return NULL;

	/*
	 * Event creation should be under SRCU, see perf_pmu_unregister().
	 */
	guard(srcu)(&pmus_srcu);

	child_event = perf_event_alloc(&parent_event->attr,
					   parent_event->cpu,
					   child,
					   group_leader, parent_event,
					   NULL, NULL, -1);
	if (IS_ERR(child_event))
		return child_event;

	get_ctx(child_ctx);
	child_event->ctx = child_ctx;

	pmu_ctx = find_get_pmu_context(child_event->pmu, child_ctx, child_event);
	if (IS_ERR(pmu_ctx)) {
		free_event(child_event);
		return ERR_CAST(pmu_ctx);
	}
	child_event->pmu_ctx = pmu_ctx;

	/*
	 * is_orphaned_event() and list_add_tail(&parent_event->child_list)
	 * must be under the same lock in order to serialize against
	 * perf_event_release_kernel(), such that either we must observe
	 * is_orphaned_event() or they will observe us on the child_list.
	 */
	mutex_lock(&parent_event->child_mutex);
	if (is_orphaned_event(parent_event) ||
	    !atomic_long_inc_not_zero(&parent_event->refcount)) {
		mutex_unlock(&parent_event->child_mutex);
		free_event(child_event);
		return NULL;
	}

	/*
	 * Make the child state follow the state of the parent event,
	 * not its attr.disabled bit.  We hold the parent's mutex,
	 * so we won't race with perf_event_{en, dis}able_family.
	 */
	if (parent_state >= PERF_EVENT_STATE_INACTIVE)
		child_event->state = PERF_EVENT_STATE_INACTIVE;
	else
		child_event->state = PERF_EVENT_STATE_OFF;

	if (parent_event->attr.freq) {
		u64 sample_period = parent_event->hw.sample_period;
		struct hw_perf_event *hwc = &child_event->hw;

		hwc->sample_period = sample_period;
		hwc->last_period   = sample_period;

		local64_set(&hwc->period_left, sample_period);
	}

	child_event->overflow_handler = parent_event->overflow_handler;
	child_event->overflow_handler_context
		= parent_event->overflow_handler_context;

	/*
	 * Precalculate sample_data sizes
	 */
	perf_event__header_size(child_event);
	perf_event__id_header_size(child_event);

	/*
	 * Link it up in the child's context:
	 */
	raw_spin_lock_irqsave(&child_ctx->lock, flags);
	add_event_to_ctx(child_event, child_ctx);
	child_event->attach_state |= PERF_ATTACH_CHILD;
	raw_spin_unlock_irqrestore(&child_ctx->lock, flags);

	/*
	 * Link this into the parent event's child list
	 */
	list_add_tail(&child_event->child_list, &parent_event->child_list);
	mutex_unlock(&parent_event->child_mutex);

	return child_event;
}

/*
 * Inherits an event group.
 *
 * This will quietly suppress orphaned events; !inherit_event() is not an error.
 * This matches with perf_event_release_kernel() removing all child events.
 *
 * Returns:
 *  - 0 on success
 *  - <0 on error
 */
static int inherit_group(struct perf_event *parent_event,
	      struct task_struct *parent,
	      struct perf_event_context *parent_ctx,
	      struct task_struct *child,
	      struct perf_event_context *child_ctx)
{
	struct perf_event *leader;
	struct perf_event *sub;
	struct perf_event *child_ctr;

	leader = inherit_event(parent_event, parent, parent_ctx,
				 child, NULL, child_ctx);
	if (IS_ERR(leader))
		return PTR_ERR(leader);
	/*
	 * @leader can be NULL here because of is_orphaned_event(). In this
	 * case inherit_event() will create individual events, similar to what
	 * perf_group_detach() would do anyway.
	 */
	for_each_sibling_event(sub, parent_event) {
		child_ctr = inherit_event(sub, parent, parent_ctx,
					    child, leader, child_ctx);
		if (IS_ERR(child_ctr))
			return PTR_ERR(child_ctr);

		if (sub->aux_event == parent_event && child_ctr &&
		    !perf_get_aux_event(child_ctr, leader))
			return -EINVAL;
	}
	if (leader)
		leader->group_generation = parent_event->group_generation;
	return 0;
}

/*
 * Creates the child task context and tries to inherit the event-group.
 *
 * Clears @inherited_all on !attr.inherited or error. Note that we'll leave
 * inherited_all set when we 'fail' to inherit an orphaned event; this is
 * consistent with perf_event_release_kernel() removing all child events.
 *
 * Returns:
 *  - 0 on success
 *  - <0 on error
 */
static int
inherit_task_group(struct perf_event *event, struct task_struct *parent,
		   struct perf_event_context *parent_ctx,
		   struct task_struct *child,
		   u64 clone_flags, int *inherited_all)
{
	struct perf_event_context *child_ctx;
	int ret;

	if (!event->attr.inherit ||
	    (event->attr.inherit_thread && !(clone_flags & CLONE_THREAD)) ||
	    /* Do not inherit if sigtrap and signal handlers were cleared. */
	    (event->attr.sigtrap && (clone_flags & CLONE_CLEAR_SIGHAND))) {
		*inherited_all = 0;
		return 0;
	}

	child_ctx = child->perf_event_ctxp;
	if (!child_ctx) {
		/*
		 * This is executed from the parent task context, so
		 * inherit events that have been marked for cloning.
		 * First allocate and initialize a context for the
		 * child.
		 */
		child_ctx = alloc_perf_context(child);
		if (!child_ctx)
			return -ENOMEM;

		child->perf_event_ctxp = child_ctx;
	}

	ret = inherit_group(event, parent, parent_ctx, child, child_ctx);
	if (ret)
		*inherited_all = 0;

	return ret;
}

/*
 * Initialize the perf_event context in task_struct
 */
static int perf_event_init_context(struct task_struct *child, u64 clone_flags)
{
	struct perf_event_context *child_ctx, *parent_ctx;
	struct perf_event_context *cloned_ctx;
	struct perf_event *event;
	struct task_struct *parent = current;
	int inherited_all = 1;
	unsigned long flags;
	int ret = 0;

	if (likely(!parent->perf_event_ctxp))
		return 0;

	/*
	 * If the parent's context is a clone, pin it so it won't get
	 * swapped under us.
	 */
	parent_ctx = perf_pin_task_context(parent);
	if (!parent_ctx)
		return 0;

	/*
	 * No need to check if parent_ctx != NULL here; since we saw
	 * it non-NULL earlier, the only reason for it to become NULL
	 * is if we exit, and since we're currently in the middle of
	 * a fork we can't be exiting at the same time.
	 */

	/*
	 * Lock the parent list. No need to lock the child - not PID
	 * hashed yet and not running, so nobody can access it.
	 */
	mutex_lock(&parent_ctx->mutex);

	/*
	 * We dont have to disable NMIs - we are only looking at
	 * the list, not manipulating it:
	 */
	perf_event_groups_for_each(event, &parent_ctx->pinned_groups) {
		ret = inherit_task_group(event, parent, parent_ctx,
					 child, clone_flags, &inherited_all);
		if (ret)
			goto out_unlock;
	}

	/*
	 * We can't hold ctx->lock when iterating the ->flexible_group list due
	 * to allocations, but we need to prevent rotation because
	 * rotate_ctx() will change the list from interrupt context.
	 */
	raw_spin_lock_irqsave(&parent_ctx->lock, flags);
	parent_ctx->rotate_disable = 1;
	raw_spin_unlock_irqrestore(&parent_ctx->lock, flags);

	perf_event_groups_for_each(event, &parent_ctx->flexible_groups) {
		ret = inherit_task_group(event, parent, parent_ctx,
					 child, clone_flags, &inherited_all);
		if (ret)
			goto out_unlock;
	}

	raw_spin_lock_irqsave(&parent_ctx->lock, flags);
	parent_ctx->rotate_disable = 0;

	child_ctx = child->perf_event_ctxp;

	if (child_ctx && inherited_all) {
		/*
		 * Mark the child context as a clone of the parent
		 * context, or of whatever the parent is a clone of.
		 *
		 * Note that if the parent is a clone, the holding of
		 * parent_ctx->lock avoids it from being uncloned.
		 */
		cloned_ctx = parent_ctx->parent_ctx;
		if (cloned_ctx) {
			child_ctx->parent_ctx = cloned_ctx;
			child_ctx->parent_gen = parent_ctx->parent_gen;
		} else {
			child_ctx->parent_ctx = parent_ctx;
			child_ctx->parent_gen = parent_ctx->generation;
		}
		get_ctx(child_ctx->parent_ctx);
	}

	raw_spin_unlock_irqrestore(&parent_ctx->lock, flags);
out_unlock:
	mutex_unlock(&parent_ctx->mutex);

	perf_unpin_context(parent_ctx);
	put_ctx(parent_ctx);

	return ret;
}

/*
 * Initialize the perf_event context in task_struct
 */
int perf_event_init_task(struct task_struct *child, u64 clone_flags)
{
	int ret;

	memset(child->perf_recursion, 0, sizeof(child->perf_recursion));
	child->perf_event_ctxp = NULL;
	mutex_init(&child->perf_event_mutex);
	INIT_LIST_HEAD(&child->perf_event_list);
	child->perf_ctx_data = NULL;

	ret = perf_event_init_context(child, clone_flags);
	if (ret) {
		perf_event_free_task(child);
		return ret;
	}

	return 0;
}

static void __init perf_event_init_all_cpus(void)
{
	struct swevent_htable *swhash;
	struct perf_cpu_context *cpuctx;
	int cpu;

	zalloc_cpumask_var(&perf_online_mask, GFP_KERNEL);
	zalloc_cpumask_var(&perf_online_core_mask, GFP_KERNEL);
	zalloc_cpumask_var(&perf_online_die_mask, GFP_KERNEL);
	zalloc_cpumask_var(&perf_online_cluster_mask, GFP_KERNEL);
	zalloc_cpumask_var(&perf_online_pkg_mask, GFP_KERNEL);
	zalloc_cpumask_var(&perf_online_sys_mask, GFP_KERNEL);


	for_each_possible_cpu(cpu) {
		swhash = &per_cpu(swevent_htable, cpu);
		mutex_init(&swhash->hlist_mutex);

		INIT_LIST_HEAD(&per_cpu(pmu_sb_events.list, cpu));
		raw_spin_lock_init(&per_cpu(pmu_sb_events.lock, cpu));

		INIT_LIST_HEAD(&per_cpu(sched_cb_list, cpu));

		cpuctx = per_cpu_ptr(&perf_cpu_context, cpu);
		__perf_event_init_context(&cpuctx->ctx);
		lockdep_set_class(&cpuctx->ctx.mutex, &cpuctx_mutex);
		lockdep_set_class(&cpuctx->ctx.lock, &cpuctx_lock);
		cpuctx->online = cpumask_test_cpu(cpu, perf_online_mask);
		cpuctx->heap_size = ARRAY_SIZE(cpuctx->heap_default);
		cpuctx->heap = cpuctx->heap_default;
	}
}

static void perf_swevent_init_cpu(unsigned int cpu)
{
	struct swevent_htable *swhash = &per_cpu(swevent_htable, cpu);

	mutex_lock(&swhash->hlist_mutex);
	if (swhash->hlist_refcount > 0 && !swevent_hlist_deref(swhash)) {
		struct swevent_hlist *hlist;

		hlist = kzalloc_node(sizeof(*hlist), GFP_KERNEL, cpu_to_node(cpu));
		WARN_ON(!hlist);
		rcu_assign_pointer(swhash->swevent_hlist, hlist);
	}
	mutex_unlock(&swhash->hlist_mutex);
}

#if defined CONFIG_HOTPLUG_CPU || defined CONFIG_KEXEC_CORE
static void __perf_event_exit_context(void *__info)
{
	struct perf_cpu_context *cpuctx = this_cpu_ptr(&perf_cpu_context);
	struct perf_event_context *ctx = __info;
	struct perf_event *event;

	raw_spin_lock(&ctx->lock);
	ctx_sched_out(ctx, NULL, EVENT_TIME);
	list_for_each_entry(event, &ctx->event_list, event_entry)
		__perf_remove_from_context(event, cpuctx, ctx, (void *)DETACH_GROUP);
	raw_spin_unlock(&ctx->lock);
}

static void perf_event_clear_cpumask(unsigned int cpu)
{
	int target[PERF_PMU_MAX_SCOPE];
	unsigned int scope;
	struct pmu *pmu;

	cpumask_clear_cpu(cpu, perf_online_mask);

	for (scope = PERF_PMU_SCOPE_NONE + 1; scope < PERF_PMU_MAX_SCOPE; scope++) {
		const struct cpumask *cpumask = perf_scope_cpu_topology_cpumask(scope, cpu);
		struct cpumask *pmu_cpumask = perf_scope_cpumask(scope);

		target[scope] = -1;
		if (WARN_ON_ONCE(!pmu_cpumask || !cpumask))
			continue;

		if (!cpumask_test_and_clear_cpu(cpu, pmu_cpumask))
			continue;
		target[scope] = cpumask_any_but(cpumask, cpu);
		if (target[scope] < nr_cpu_ids)
			cpumask_set_cpu(target[scope], pmu_cpumask);
	}

	/* migrate */
	list_for_each_entry(pmu, &pmus, entry) {
		if (pmu->scope == PERF_PMU_SCOPE_NONE ||
		    WARN_ON_ONCE(pmu->scope >= PERF_PMU_MAX_SCOPE))
			continue;

		if (target[pmu->scope] >= 0 && target[pmu->scope] < nr_cpu_ids)
			perf_pmu_migrate_context(pmu, cpu, target[pmu->scope]);
	}
}

static void perf_event_exit_cpu_context(int cpu)
{
	struct perf_cpu_context *cpuctx;
	struct perf_event_context *ctx;

	// XXX simplify cpuctx->online
	mutex_lock(&pmus_lock);
	/*
	 * Clear the cpumasks, and migrate to other CPUs if possible.
	 * Must be invoked before the __perf_event_exit_context.
	 */
	perf_event_clear_cpumask(cpu);
	cpuctx = per_cpu_ptr(&perf_cpu_context, cpu);
	ctx = &cpuctx->ctx;

	mutex_lock(&ctx->mutex);
	smp_call_function_single(cpu, __perf_event_exit_context, ctx, 1);
	cpuctx->online = 0;
	mutex_unlock(&ctx->mutex);
	mutex_unlock(&pmus_lock);
}
#else

static void perf_event_exit_cpu_context(int cpu) { }

#endif

static void perf_event_setup_cpumask(unsigned int cpu)
{
	struct cpumask *pmu_cpumask;
	unsigned int scope;

	/*
	 * Early boot stage, the cpumask hasn't been set yet.
	 * The perf_online_<domain>_masks includes the first CPU of each domain.
	 * Always unconditionally set the boot CPU for the perf_online_<domain>_masks.
	 */
	if (cpumask_empty(perf_online_mask)) {
		for (scope = PERF_PMU_SCOPE_NONE + 1; scope < PERF_PMU_MAX_SCOPE; scope++) {
			pmu_cpumask = perf_scope_cpumask(scope);
			if (WARN_ON_ONCE(!pmu_cpumask))
				continue;
			cpumask_set_cpu(cpu, pmu_cpumask);
		}
		goto end;
	}

	for (scope = PERF_PMU_SCOPE_NONE + 1; scope < PERF_PMU_MAX_SCOPE; scope++) {
		const struct cpumask *cpumask = perf_scope_cpu_topology_cpumask(scope, cpu);

		pmu_cpumask = perf_scope_cpumask(scope);

		if (WARN_ON_ONCE(!pmu_cpumask || !cpumask))
			continue;

		if (!cpumask_empty(cpumask) &&
		    cpumask_any_and(pmu_cpumask, cpumask) >= nr_cpu_ids)
			cpumask_set_cpu(cpu, pmu_cpumask);
	}
end:
	cpumask_set_cpu(cpu, perf_online_mask);
}

int perf_event_init_cpu(unsigned int cpu)
{
	struct perf_cpu_context *cpuctx;
	struct perf_event_context *ctx;

	perf_swevent_init_cpu(cpu);

	mutex_lock(&pmus_lock);
	perf_event_setup_cpumask(cpu);
	cpuctx = per_cpu_ptr(&perf_cpu_context, cpu);
	ctx = &cpuctx->ctx;

	mutex_lock(&ctx->mutex);
	cpuctx->online = 1;
	mutex_unlock(&ctx->mutex);
	mutex_unlock(&pmus_lock);

	return 0;
}

int perf_event_exit_cpu(unsigned int cpu)
{
	perf_event_exit_cpu_context(cpu);
	return 0;
}

static int
perf_reboot(struct notifier_block *notifier, unsigned long val, void *v)
{
	int cpu;

	for_each_online_cpu(cpu)
		perf_event_exit_cpu(cpu);

	return NOTIFY_OK;
}

/*
 * Run the perf reboot notifier at the very last possible moment so that
 * the generic watchdog code runs as long as possible.
 */
static struct notifier_block perf_reboot_notifier = {
	.notifier_call = perf_reboot,
	.priority = INT_MIN,
};

void __init perf_event_init(void)
{
	int ret;

	idr_init(&pmu_idr);

	perf_event_init_all_cpus();
	init_srcu_struct(&pmus_srcu);
	perf_pmu_register(&perf_swevent, "software", PERF_TYPE_SOFTWARE);
	perf_pmu_register(&perf_cpu_clock, "cpu_clock", -1);
	perf_pmu_register(&perf_task_clock, "task_clock", -1);
	perf_tp_register();
	perf_event_init_cpu(smp_processor_id());
	register_reboot_notifier(&perf_reboot_notifier);

	ret = init_hw_breakpoint();
	WARN(ret, "hw_breakpoint initialization failed with: %d", ret);

	perf_event_cache = KMEM_CACHE(perf_event, SLAB_PANIC);

	/*
	 * Build time assertion that we keep the data_head at the intended
	 * location.  IOW, validation we got the __reserved[] size right.
	 */
	BUILD_BUG_ON((offsetof(struct perf_event_mmap_page, data_head))
		     != 1024);
}

ssize_t perf_event_sysfs_show(struct device *dev, struct device_attribute *attr,
			      char *page)
{
	struct perf_pmu_events_attr *pmu_attr =
		container_of(attr, struct perf_pmu_events_attr, attr);

	if (pmu_attr->event_str)
		return sprintf(page, "%s\n", pmu_attr->event_str);

	return 0;
}
EXPORT_SYMBOL_GPL(perf_event_sysfs_show);

static int __init perf_event_sysfs_init(void)
{
	struct pmu *pmu;
	int ret;

	mutex_lock(&pmus_lock);

	ret = bus_register(&pmu_bus);
	if (ret)
		goto unlock;

	list_for_each_entry(pmu, &pmus, entry) {
		if (pmu->dev)
			continue;

		ret = pmu_dev_alloc(pmu);
		WARN(ret, "Failed to register pmu: %s, reason %d\n", pmu->name, ret);
	}
	pmu_bus_running = 1;
	ret = 0;

unlock:
	mutex_unlock(&pmus_lock);

	return ret;
}
device_initcall(perf_event_sysfs_init);

#ifdef CONFIG_CGROUP_PERF
static struct cgroup_subsys_state *
perf_cgroup_css_alloc(struct cgroup_subsys_state *parent_css)
{
	struct perf_cgroup *jc;

	jc = kzalloc(sizeof(*jc), GFP_KERNEL);
	if (!jc)
		return ERR_PTR(-ENOMEM);

	jc->info = alloc_percpu(struct perf_cgroup_info);
	if (!jc->info) {
		kfree(jc);
		return ERR_PTR(-ENOMEM);
	}

	return &jc->css;
}

static void perf_cgroup_css_free(struct cgroup_subsys_state *css)
{
	struct perf_cgroup *jc = container_of(css, struct perf_cgroup, css);

	free_percpu(jc->info);
	kfree(jc);
}

static int perf_cgroup_css_online(struct cgroup_subsys_state *css)
{
	perf_event_cgroup(css->cgroup);
	return 0;
}

static int __perf_cgroup_move(void *info)
{
	struct task_struct *task = info;

	preempt_disable();
	perf_cgroup_switch(task);
	preempt_enable();

	return 0;
}

static void perf_cgroup_attach(struct cgroup_taskset *tset)
{
	struct task_struct *task;
	struct cgroup_subsys_state *css;

	cgroup_taskset_for_each(task, css, tset)
		task_function_call(task, __perf_cgroup_move, task);
}

struct cgroup_subsys perf_event_cgrp_subsys = {
	.css_alloc	= perf_cgroup_css_alloc,
	.css_free	= perf_cgroup_css_free,
	.css_online	= perf_cgroup_css_online,
	.attach		= perf_cgroup_attach,
	/*
	 * Implicitly enable on dfl hierarchy so that perf events can
	 * always be filtered by cgroup2 path as long as perf_event
	 * controller is not mounted on a legacy hierarchy.
	 */
	.implicit_on_dfl = true,
	.threaded	= true,
};
#endif /* CONFIG_CGROUP_PERF */

DEFINE_STATIC_CALL_RET0(perf_snapshot_branch_stack, perf_snapshot_branch_stack_t);<|MERGE_RESOLUTION|>--- conflicted
+++ resolved
@@ -9421,13 +9421,8 @@
 			name = "//toolong";
 			goto cpy_name;
 		}
-<<<<<<< HEAD
-		inode = file_inode(vma->vm_file);
+		inode = file_user_inode(vma->vm_file);
 		dev = inode_get_dev(inode);
-=======
-		inode = file_user_inode(vma->vm_file);
-		dev = inode->i_sb->s_dev;
->>>>>>> 211ddde0
 		ino = inode->i_ino;
 		gen = inode->i_generation;
 		maj = MAJOR(dev);
