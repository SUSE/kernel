--- conflicted
+++ resolved
@@ -3568,45 +3568,6 @@
 	}
 }
 
-<<<<<<< HEAD
-#define double_list_for_each_entry(pos1, pos2, head1, head2, member)	\
-	for (pos1 = list_first_entry(head1, typeof(*pos1), member),	\
-	     pos2 = list_first_entry(head2, typeof(*pos2), member);	\
-	     !list_entry_is_head(pos1, head1, member) &&		\
-	     !list_entry_is_head(pos2, head2, member);			\
-	     pos1 = list_next_entry(pos1, member),			\
-	     pos2 = list_next_entry(pos2, member))
-
-static void perf_event_swap_task_ctx_data(struct perf_event_context *prev_ctx,
-					  struct perf_event_context *next_ctx)
-{
-	struct perf_event_pmu_context *prev_epc, *next_epc;
-
-	if (!prev_ctx->nr_task_data)
-		return;
-
-	double_list_for_each_entry(prev_epc, next_epc,
-				   &prev_ctx->pmu_ctx_list, &next_ctx->pmu_ctx_list,
-				   pmu_ctx_entry) {
-
-		if (WARN_ON_ONCE(prev_epc->pmu != next_epc->pmu))
-			continue;
-
-		/*
-		 * PMU specific parts of task perf context can require
-		 * additional synchronization. As an example of such
-		 * synchronization see implementation details of Intel
-		 * LBR call stack data profiling;
-		 */
-		if (prev_epc->pmu->swap_task_ctx)
-			prev_epc->pmu->swap_task_ctx(prev_epc, next_epc);
-		else
-			swap(prev_epc->task_ctx_data, next_epc->task_ctx_data);
-	}
-}
-
-=======
->>>>>>> e747403a
 static void perf_ctx_sched_task_cb(struct perf_event_context *ctx,
 				   struct task_struct *task, bool sched_in)
 {
@@ -3681,10 +3642,6 @@
 			WRITE_ONCE(next_ctx->task, task);
 
 			perf_ctx_sched_task_cb(ctx, task, false);
-<<<<<<< HEAD
-			perf_event_swap_task_ctx_data(ctx, next_ctx);
-=======
->>>>>>> e747403a
 
 			perf_ctx_enable(ctx, false);
 
@@ -5575,12 +5532,9 @@
 	if (is_cgroup_event(event))
 		perf_detach_cgroup(event);
 
-<<<<<<< HEAD
-=======
 	if (event->attach_state & PERF_ATTACH_TASK_DATA)
 		detach_perf_ctx_data(event);
 
->>>>>>> e747403a
 	if (event->destroy)
 		event->destroy(event);
 
@@ -5614,11 +5568,8 @@
 	call_rcu(&event->rcu_head, free_event_rcu);
 }
 
-<<<<<<< HEAD
-=======
 DEFINE_FREE(__free_event, struct perf_event *, if (_T) __free_event(_T))
 
->>>>>>> e747403a
 /* vs perf_event_alloc() success */
 static void _free_event(struct perf_event *event)
 {
@@ -5642,11 +5593,7 @@
 	}
 
 	perf_event_free_bpf_prog(event);
-<<<<<<< HEAD
-	perf_addr_filters_splice(event, NULL);
-=======
 	perf_free_addr_filters(event);
->>>>>>> e747403a
 
 	__free_event(event);
 }
@@ -12389,18 +12336,12 @@
 		event->event_caps |= PERF_EV_CAP_READ_SCOPE;
 	}
 
-<<<<<<< HEAD
-	if (ret) {
-		event->pmu = NULL;
-		module_put(pmu->module);
-=======
 	return 0;
 
 err_destroy:
 	if (event->destroy) {
 		event->destroy(event);
 		event->destroy = NULL;
->>>>>>> e747403a
 	}
 
 err_pmu:
@@ -12723,21 +12664,12 @@
 	 * See perf_output_read().
 	 */
 	if (has_inherit_and_sample_read(attr) && !(attr->sample_type & PERF_SAMPLE_TID))
-<<<<<<< HEAD
-		goto err;
-=======
 		return ERR_PTR(-EINVAL);
->>>>>>> e747403a
 
 	if (!has_branch_stack(event))
 		event->attr.branch_sample_type = 0;
 
 	pmu = perf_init_event(event);
-<<<<<<< HEAD
-	if (IS_ERR(pmu)) {
-		err = PTR_ERR(pmu);
-		goto err;
-=======
 	if (IS_ERR(pmu))
 		return (void*)pmu;
 
@@ -12751,7 +12683,6 @@
 		err = attach_perf_ctx_data(event);
 		if (err)
 			return ERR_PTR(err);
->>>>>>> e747403a
 	}
 
 	/*
@@ -12759,30 +12690,6 @@
 	 * events (they don't make sense as the cgroup will be different
 	 * on other CPUs in the uncore mask).
 	 */
-<<<<<<< HEAD
-	if (pmu->task_ctx_nr == perf_invalid_context && (task || cgroup_fd != -1)) {
-		err = -EINVAL;
-		goto err;
-	}
-
-	if (event->attr.aux_output &&
-	    (!(pmu->capabilities & PERF_PMU_CAP_AUX_OUTPUT) ||
-	     event->attr.aux_pause || event->attr.aux_resume)) {
-		err = -EOPNOTSUPP;
-		goto err;
-	}
-
-	if (event->attr.aux_pause && event->attr.aux_resume) {
-		err = -EINVAL;
-		goto err;
-	}
-
-	if (event->attr.aux_start_paused) {
-		if (!(pmu->capabilities & PERF_PMU_CAP_AUX_PAUSE)) {
-			err = -EOPNOTSUPP;
-			goto err;
-		}
-=======
 	if (pmu->task_ctx_nr == perf_invalid_context && (task || cgroup_fd != -1))
 		return ERR_PTR(-EINVAL);
 
@@ -12797,41 +12704,25 @@
 	if (event->attr.aux_start_paused) {
 		if (!(pmu->capabilities & PERF_PMU_CAP_AUX_PAUSE))
 			return ERR_PTR(-EOPNOTSUPP);
->>>>>>> e747403a
 		event->hw.aux_paused = 1;
 	}
 
 	if (cgroup_fd != -1) {
 		err = perf_cgroup_connect(cgroup_fd, event, attr, group_leader);
 		if (err)
-<<<<<<< HEAD
-			goto err;
-=======
 			return ERR_PTR(err);
->>>>>>> e747403a
 	}
 
 	err = exclusive_event_init(event);
 	if (err)
-<<<<<<< HEAD
-		goto err;
-=======
 		return ERR_PTR(err);
->>>>>>> e747403a
 
 	if (has_addr_filter(event)) {
 		event->addr_filter_ranges = kcalloc(pmu->nr_addr_filters,
 						    sizeof(struct perf_addr_filter_range),
 						    GFP_KERNEL);
-<<<<<<< HEAD
-		if (!event->addr_filter_ranges) {
-			err = -ENOMEM;
-			goto err;
-		}
-=======
 		if (!event->addr_filter_ranges)
 			return ERR_PTR(-ENOMEM);
->>>>>>> e747403a
 
 		/*
 		 * Clone the parent's vma offsets: they are valid until exec()
@@ -12855,35 +12746,19 @@
 		if (event->attr.sample_type & PERF_SAMPLE_CALLCHAIN) {
 			err = get_callchain_buffers(attr->sample_max_stack);
 			if (err)
-<<<<<<< HEAD
-				goto err;
-=======
 				return ERR_PTR(err);
->>>>>>> e747403a
 			event->attach_state |= PERF_ATTACH_CALLCHAIN;
 		}
 	}
 
 	err = security_perf_event_alloc(event);
 	if (err)
-<<<<<<< HEAD
-		goto err;
-=======
 		return ERR_PTR(err);
->>>>>>> e747403a
 
 	/* symmetric to unaccount_event() in _free_event() */
 	account_event(event);
 
-<<<<<<< HEAD
-	return event;
-
-err:
-	__free_event(event);
-	return ERR_PTR(err);
-=======
 	return_ptr(event);
->>>>>>> e747403a
 }
 
 static int perf_copy_attr(struct perf_event_attr __user *uattr,
