--- conflicted
+++ resolved
@@ -408,19 +408,6 @@
 	(PERF_SAMPLE_BRANCH_KERNEL |\
 	 PERF_SAMPLE_BRANCH_HV)
 
-<<<<<<< HEAD
-enum event_type_t {
-	EVENT_FLEXIBLE = 0x1,
-	EVENT_PINNED = 0x2,
-	EVENT_TIME = 0x4,
-	/* see ctx_resched() for details */
-	EVENT_CPU = 0x8,
-	EVENT_CGROUP = 0x10,
-	EVENT_ALL = EVENT_FLEXIBLE | EVENT_PINNED,
-};
-
-=======
->>>>>>> 2d5404ca
 /*
  * perf_sched_events : >0 events exist
  */
@@ -732,8 +719,6 @@
 	___p;								\
 })
 
-<<<<<<< HEAD
-=======
 #define for_each_epc(_epc, _ctx, _pmu, _cgroup)				\
 	list_for_each_entry(_epc, &((_ctx)->pmu_ctx_list), pmu_ctx_entry) \
 		if (_cgroup && !_epc->nr_cgroups)			\
@@ -742,35 +727,20 @@
 			continue;					\
 		else
 
->>>>>>> 2d5404ca
 static void perf_ctx_disable(struct perf_event_context *ctx, bool cgroup)
 {
 	struct perf_event_pmu_context *pmu_ctx;
 
-<<<<<<< HEAD
-	list_for_each_entry(pmu_ctx, &ctx->pmu_ctx_list, pmu_ctx_entry) {
-		if (cgroup && !pmu_ctx->nr_cgroups)
-			continue;
-=======
 	for_each_epc(pmu_ctx, ctx, NULL, cgroup)
->>>>>>> 2d5404ca
 		perf_pmu_disable(pmu_ctx->pmu);
-	}
 }
 
 static void perf_ctx_enable(struct perf_event_context *ctx, bool cgroup)
 {
 	struct perf_event_pmu_context *pmu_ctx;
 
-<<<<<<< HEAD
-	list_for_each_entry(pmu_ctx, &ctx->pmu_ctx_list, pmu_ctx_entry) {
-		if (cgroup && !pmu_ctx->nr_cgroups)
-			continue;
-=======
 	for_each_epc(pmu_ctx, ctx, NULL, cgroup)
->>>>>>> 2d5404ca
 		perf_pmu_enable(pmu_ctx->pmu);
-	}
 }
 
 static void ctx_sched_out(struct perf_event_context *ctx, struct pmu *pmu, enum event_type_t event_type);
@@ -931,11 +901,7 @@
 	perf_ctx_lock(cpuctx, cpuctx->task_ctx);
 	perf_ctx_disable(&cpuctx->ctx, true);
 
-<<<<<<< HEAD
-	ctx_sched_out(&cpuctx->ctx, EVENT_ALL|EVENT_CGROUP);
-=======
 	ctx_sched_out(&cpuctx->ctx, NULL, EVENT_ALL|EVENT_CGROUP);
->>>>>>> 2d5404ca
 	/*
 	 * must not be done before ctxswout due
 	 * to update_cgrp_time_from_cpuctx() in
@@ -947,11 +913,7 @@
 	 * perf_cgroup_set_timestamp() in ctx_sched_in()
 	 * to not have to pass task around
 	 */
-<<<<<<< HEAD
-	ctx_sched_in(&cpuctx->ctx, EVENT_ALL|EVENT_CGROUP);
-=======
 	ctx_sched_in(&cpuctx->ctx, NULL, EVENT_ALL|EVENT_CGROUP);
->>>>>>> 2d5404ca
 
 	perf_ctx_enable(&cpuctx->ctx, true);
 	perf_ctx_unlock(cpuctx, cpuctx->task_ctx);
@@ -2370,21 +2332,6 @@
 		state = PERF_EVENT_STATE_OFF;
 	}
 
-<<<<<<< HEAD
-	if (event->pending_sigtrap) {
-		event->pending_sigtrap = 0;
-		if (state != PERF_EVENT_STATE_OFF &&
-		    !event->pending_work &&
-		    !task_work_add(current, &event->pending_task, TWA_RESUME)) {
-			WARN_ON_ONCE(!atomic_long_inc_not_zero(&event->refcount));
-			event->pending_work = 1;
-		} else {
-			local_dec(&event->ctx->nr_pending);
-		}
-	}
-
-=======
->>>>>>> 2d5404ca
 	perf_event_set_state(event, state);
 
 	if (!is_software_event(event))
@@ -2835,12 +2782,6 @@
 
 	event_type &= EVENT_ALL;
 
-<<<<<<< HEAD
-	perf_ctx_disable(&cpuctx->ctx, false);
-	if (task_ctx) {
-		perf_ctx_disable(task_ctx, false);
-		task_ctx_sched_out(task_ctx, event_type);
-=======
 	for_each_epc(epc, &cpuctx->ctx, pmu, false)
 		perf_pmu_disable(epc->pmu);
 
@@ -2849,7 +2790,6 @@
 			perf_pmu_disable(epc->pmu);
 
 		task_ctx_sched_out(task_ctx, pmu, event_type);
->>>>>>> 2d5404ca
 	}
 
 	/*
@@ -2866,11 +2806,6 @@
 
 	perf_event_sched_in(cpuctx, task_ctx, pmu);
 
-<<<<<<< HEAD
-	perf_ctx_enable(&cpuctx->ctx, false);
-	if (task_ctx)
-		perf_ctx_enable(task_ctx, false);
-=======
 	for_each_epc(epc, &cpuctx->ctx, pmu, false)
 		perf_pmu_enable(epc->pmu);
 
@@ -2878,7 +2813,6 @@
 		for_each_epc(epc, task_ctx, pmu, false)
 			perf_pmu_enable(epc->pmu);
 	}
->>>>>>> 2d5404ca
 }
 
 void perf_pmu_resched(struct pmu *pmu)
@@ -3482,15 +3416,8 @@
 
 	is_active ^= ctx->is_active; /* changed bits */
 
-<<<<<<< HEAD
-	list_for_each_entry(pmu_ctx, &ctx->pmu_ctx_list, pmu_ctx_entry) {
-		if (cgroup && !pmu_ctx->nr_cgroups)
-			continue;
-=======
 	for_each_epc(pmu_ctx, ctx, pmu, cgroup)
->>>>>>> 2d5404ca
 		__pmu_ctx_sched_out(pmu_ctx, is_active);
-	}
 }
 
 /*
@@ -4032,25 +3959,6 @@
 			   merge_sched_in, &can_add_hw);
 }
 
-<<<<<<< HEAD
-static void ctx_groups_sched_in(struct perf_event_context *ctx,
-				struct perf_event_groups *groups,
-				bool cgroup)
-{
-	struct perf_event_pmu_context *pmu_ctx;
-
-	list_for_each_entry(pmu_ctx, &ctx->pmu_ctx_list, pmu_ctx_entry) {
-		if (cgroup && !pmu_ctx->nr_cgroups)
-			continue;
-		pmu_groups_sched_in(ctx, groups, pmu_ctx->pmu);
-	}
-}
-
-static void __pmu_ctx_sched_in(struct perf_event_context *ctx,
-			       struct pmu *pmu)
-{
-	pmu_groups_sched_in(ctx, &ctx->flexible_groups, pmu);
-=======
 static void __pmu_ctx_sched_in(struct perf_event_pmu_context *pmu_ctx,
 			       enum event_type_t event_type)
 {
@@ -4060,7 +3968,6 @@
 		pmu_groups_sched_in(ctx, &ctx->pinned_groups, pmu_ctx->pmu);
 	if (event_type & EVENT_FLEXIBLE)
 		pmu_groups_sched_in(ctx, &ctx->flexible_groups, pmu_ctx->pmu);
->>>>>>> 2d5404ca
 }
 
 static void
@@ -4103,14 +4010,6 @@
 	 * First go through the list and put on any pinned groups
 	 * in order to give them the best chance of going on.
 	 */
-<<<<<<< HEAD
-	if (is_active & EVENT_PINNED)
-		ctx_groups_sched_in(ctx, &ctx->pinned_groups, cgroup);
-
-	/* Then walk through the lower prio flexible groups */
-	if (is_active & EVENT_FLEXIBLE)
-		ctx_groups_sched_in(ctx, &ctx->flexible_groups, cgroup);
-=======
 	if (is_active & EVENT_PINNED) {
 		for_each_epc(pmu_ctx, ctx, pmu, cgroup)
 			__pmu_ctx_sched_in(pmu_ctx, EVENT_PINNED);
@@ -4121,7 +4020,6 @@
 		for_each_epc(pmu_ctx, ctx, pmu, cgroup)
 			__pmu_ctx_sched_in(pmu_ctx, EVENT_FLEXIBLE);
 	}
->>>>>>> 2d5404ca
 }
 
 static void perf_event_context_sched_in(struct task_struct *task)
@@ -4164,11 +4062,7 @@
 	 */
 	if (!RB_EMPTY_ROOT(&ctx->pinned_groups.tree)) {
 		perf_ctx_disable(&cpuctx->ctx, false);
-<<<<<<< HEAD
-		ctx_sched_out(&cpuctx->ctx, EVENT_FLEXIBLE);
-=======
 		ctx_sched_out(&cpuctx->ctx, NULL, EVENT_FLEXIBLE);
->>>>>>> 2d5404ca
 	}
 
 	perf_event_sched_in(cpuctx, ctx, NULL);
@@ -9019,7 +8913,7 @@
 			goto cpy_name;
 		}
 		inode = file_inode(vma->vm_file);
-		dev = inode_get_dev(inode);
+		dev = inode->i_sb->s_dev;
 		ino = inode->i_ino;
 		gen = inode->i_generation;
 		maj = MAJOR(dev);
@@ -11749,10 +11643,7 @@
 	&dev_attr_type.attr,
 	&dev_attr_perf_event_mux_interval_ms.attr,
 	&dev_attr_nr_addr_filters.attr,
-<<<<<<< HEAD
-=======
 	&dev_attr_cpumask.attr,
->>>>>>> 2d5404ca
 	NULL,
 };
 
@@ -11764,13 +11655,10 @@
 	if (n == 2 && !pmu->nr_addr_filters)
 		return 0;
 
-<<<<<<< HEAD
-=======
 	/* cpumask */
 	if (n == 3 && pmu->scope == PERF_PMU_SCOPE_NONE)
 		return 0;
 
->>>>>>> 2d5404ca
 	return a->mode;
 }
 
