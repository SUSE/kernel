// SPDX-License-Identifier: GPL-2.0
/*
 * Performance events core code:
 *
 *  Copyright (C) 2008 Thomas Gleixner <tglx@linutronix.de>
 *  Copyright (C) 2008-2011 Red Hat, Inc., Ingo Molnar
 *  Copyright (C) 2008-2011 Red Hat, Inc., Peter Zijlstra
 *  Copyright  ©  2009 Paul Mackerras, IBM Corp. <paulus@au1.ibm.com>
 */

#include <linux/fs.h>
#include <linux/mm.h>
#include <linux/cpu.h>
#include <linux/smp.h>
#include <linux/idr.h>
#include <linux/file.h>
#include <linux/poll.h>
#include <linux/slab.h>
#include <linux/hash.h>
#include <linux/tick.h>
#include <linux/sysfs.h>
#include <linux/dcache.h>
#include <linux/percpu.h>
#include <linux/ptrace.h>
#include <linux/reboot.h>
#include <linux/vmstat.h>
#include <linux/device.h>
#include <linux/export.h>
#include <linux/vmalloc.h>
#include <linux/hardirq.h>
#include <linux/hugetlb.h>
#include <linux/rculist.h>
#include <linux/uaccess.h>
#include <linux/syscalls.h>
#include <linux/anon_inodes.h>
#include <linux/kernel_stat.h>
#include <linux/cgroup.h>
#include <linux/perf_event.h>
#include <linux/trace_events.h>
#include <linux/hw_breakpoint.h>
#include <linux/mm_types.h>
#include <linux/module.h>
#include <linux/mman.h>
#include <linux/compat.h>
#include <linux/bpf.h>
#include <linux/filter.h>
#include <linux/namei.h>
#include <linux/parser.h>
#include <linux/sched/clock.h>
#include <linux/sched/mm.h>
#include <linux/proc_ns.h>
#include <linux/mount.h>
#include <linux/min_heap.h>
#include <linux/highmem.h>
#include <linux/pgtable.h>
#include <linux/buildid.h>
#include <linux/task_work.h>

#include "internal.h"

#include <asm/irq_regs.h>

typedef int (*remote_function_f)(void *);

struct remote_function_call {
	struct task_struct	*p;
	remote_function_f	func;
	void			*info;
	int			ret;
};

static void remote_function(void *data)
{
	struct remote_function_call *tfc = data;
	struct task_struct *p = tfc->p;

	if (p) {
		/* -EAGAIN */
		if (task_cpu(p) != smp_processor_id())
			return;

		/*
		 * Now that we're on right CPU with IRQs disabled, we can test
		 * if we hit the right task without races.
		 */

		tfc->ret = -ESRCH; /* No such (running) process */
		if (p != current)
			return;
	}

	tfc->ret = tfc->func(tfc->info);
}

/**
 * task_function_call - call a function on the cpu on which a task runs
 * @p:		the task to evaluate
 * @func:	the function to be called
 * @info:	the function call argument
 *
 * Calls the function @func when the task is currently running. This might
 * be on the current CPU, which just calls the function directly.  This will
 * retry due to any failures in smp_call_function_single(), such as if the
 * task_cpu() goes offline concurrently.
 *
 * returns @func return value or -ESRCH or -ENXIO when the process isn't running
 */
static int
task_function_call(struct task_struct *p, remote_function_f func, void *info)
{
	struct remote_function_call data = {
		.p	= p,
		.func	= func,
		.info	= info,
		.ret	= -EAGAIN,
	};
	int ret;

	for (;;) {
		ret = smp_call_function_single(task_cpu(p), remote_function,
					       &data, 1);
		if (!ret)
			ret = data.ret;

		if (ret != -EAGAIN)
			break;

		cond_resched();
	}

	return ret;
}

/**
 * cpu_function_call - call a function on the cpu
 * @cpu:	target cpu to queue this function
 * @func:	the function to be called
 * @info:	the function call argument
 *
 * Calls the function @func on the remote cpu.
 *
 * returns: @func return value or -ENXIO when the cpu is offline
 */
static int cpu_function_call(int cpu, remote_function_f func, void *info)
{
	struct remote_function_call data = {
		.p	= NULL,
		.func	= func,
		.info	= info,
		.ret	= -ENXIO, /* No such CPU */
	};

	smp_call_function_single(cpu, remote_function, &data, 1);

	return data.ret;
}

static inline struct perf_cpu_context *
__get_cpu_context(struct perf_event_context *ctx)
{
	return this_cpu_ptr(ctx->pmu->pmu_cpu_context);
}

static void perf_ctx_lock(struct perf_cpu_context *cpuctx,
			  struct perf_event_context *ctx)
{
	raw_spin_lock(&cpuctx->ctx.lock);
	if (ctx)
		raw_spin_lock(&ctx->lock);
}

static void perf_ctx_unlock(struct perf_cpu_context *cpuctx,
			    struct perf_event_context *ctx)
{
	if (ctx)
		raw_spin_unlock(&ctx->lock);
	raw_spin_unlock(&cpuctx->ctx.lock);
}

#define TASK_TOMBSTONE ((void *)-1L)

static bool is_kernel_event(struct perf_event *event)
{
	return READ_ONCE(event->owner) == TASK_TOMBSTONE;
}

/*
 * On task ctx scheduling...
 *
 * When !ctx->nr_events a task context will not be scheduled. This means
 * we can disable the scheduler hooks (for performance) without leaving
 * pending task ctx state.
 *
 * This however results in two special cases:
 *
 *  - removing the last event from a task ctx; this is relatively straight
 *    forward and is done in __perf_remove_from_context.
 *
 *  - adding the first event to a task ctx; this is tricky because we cannot
 *    rely on ctx->is_active and therefore cannot use event_function_call().
 *    See perf_install_in_context().
 *
 * If ctx->nr_events, then ctx->is_active and cpuctx->task_ctx are set.
 */

typedef void (*event_f)(struct perf_event *, struct perf_cpu_context *,
			struct perf_event_context *, void *);

struct event_function_struct {
	struct perf_event *event;
	event_f func;
	void *data;
};

static int event_function(void *info)
{
	struct event_function_struct *efs = info;
	struct perf_event *event = efs->event;
	struct perf_event_context *ctx = event->ctx;
	struct perf_cpu_context *cpuctx = __get_cpu_context(ctx);
	struct perf_event_context *task_ctx = cpuctx->task_ctx;
	int ret = 0;

	lockdep_assert_irqs_disabled();

	perf_ctx_lock(cpuctx, task_ctx);
	/*
	 * Since we do the IPI call without holding ctx->lock things can have
	 * changed, double check we hit the task we set out to hit.
	 */
	if (ctx->task) {
		if (ctx->task != current) {
			ret = -ESRCH;
			goto unlock;
		}

		/*
		 * We only use event_function_call() on established contexts,
		 * and event_function() is only ever called when active (or
		 * rather, we'll have bailed in task_function_call() or the
		 * above ctx->task != current test), therefore we must have
		 * ctx->is_active here.
		 */
		WARN_ON_ONCE(!ctx->is_active);
		/*
		 * And since we have ctx->is_active, cpuctx->task_ctx must
		 * match.
		 */
		WARN_ON_ONCE(task_ctx != ctx);
	} else {
		WARN_ON_ONCE(&cpuctx->ctx != ctx);
	}

	efs->func(event, cpuctx, ctx, efs->data);
unlock:
	perf_ctx_unlock(cpuctx, task_ctx);

	return ret;
}

static void event_function_call(struct perf_event *event, event_f func, void *data)
{
	struct perf_event_context *ctx = event->ctx;
	struct task_struct *task = READ_ONCE(ctx->task); /* verified in event_function */
	struct event_function_struct efs = {
		.event = event,
		.func = func,
		.data = data,
	};

	if (!event->parent) {
		/*
		 * If this is a !child event, we must hold ctx::mutex to
		 * stabilize the event->ctx relation. See
		 * perf_event_ctx_lock().
		 */
		lockdep_assert_held(&ctx->mutex);
	}

	if (!task) {
		cpu_function_call(event->cpu, event_function, &efs);
		return;
	}

	if (task == TASK_TOMBSTONE)
		return;

again:
	if (!task_function_call(task, event_function, &efs))
		return;

	raw_spin_lock_irq(&ctx->lock);
	/*
	 * Reload the task pointer, it might have been changed by
	 * a concurrent perf_event_context_sched_out().
	 */
	task = ctx->task;
	if (task == TASK_TOMBSTONE) {
		raw_spin_unlock_irq(&ctx->lock);
		return;
	}
	if (ctx->is_active) {
		raw_spin_unlock_irq(&ctx->lock);
		goto again;
	}
	func(event, NULL, ctx, data);
	raw_spin_unlock_irq(&ctx->lock);
}

/*
 * Similar to event_function_call() + event_function(), but hard assumes IRQs
 * are already disabled and we're on the right CPU.
 */
static void event_function_local(struct perf_event *event, event_f func, void *data)
{
	struct perf_event_context *ctx = event->ctx;
	struct perf_cpu_context *cpuctx = __get_cpu_context(ctx);
	struct task_struct *task = READ_ONCE(ctx->task);
	struct perf_event_context *task_ctx = NULL;

	lockdep_assert_irqs_disabled();

	if (task) {
		if (task == TASK_TOMBSTONE)
			return;

		task_ctx = ctx;
	}

	perf_ctx_lock(cpuctx, task_ctx);

	task = ctx->task;
	if (task == TASK_TOMBSTONE)
		goto unlock;

	if (task) {
		/*
		 * We must be either inactive or active and the right task,
		 * otherwise we're screwed, since we cannot IPI to somewhere
		 * else.
		 */
		if (ctx->is_active) {
			if (WARN_ON_ONCE(task != current))
				goto unlock;

			if (WARN_ON_ONCE(cpuctx->task_ctx != ctx))
				goto unlock;
		}
	} else {
		WARN_ON_ONCE(&cpuctx->ctx != ctx);
	}

	func(event, cpuctx, ctx, data);
unlock:
	perf_ctx_unlock(cpuctx, task_ctx);
}

#define PERF_FLAG_ALL (PERF_FLAG_FD_NO_GROUP |\
		       PERF_FLAG_FD_OUTPUT  |\
		       PERF_FLAG_PID_CGROUP |\
		       PERF_FLAG_FD_CLOEXEC)

/*
 * branch priv levels that need permission checks
 */
#define PERF_SAMPLE_BRANCH_PERM_PLM \
	(PERF_SAMPLE_BRANCH_KERNEL |\
	 PERF_SAMPLE_BRANCH_HV)

enum event_type_t {
	EVENT_FLEXIBLE = 0x1,
	EVENT_PINNED = 0x2,
	EVENT_TIME = 0x4,
	/* see ctx_resched() for details */
	EVENT_CPU = 0x8,
	EVENT_ALL = EVENT_FLEXIBLE | EVENT_PINNED,
};

/*
 * perf_sched_events : >0 events exist
 * perf_cgroup_events: >0 per-cpu cgroup events exist on this cpu
 */

static void perf_sched_delayed(struct work_struct *work);
DEFINE_STATIC_KEY_FALSE(perf_sched_events);
static DECLARE_DELAYED_WORK(perf_sched_work, perf_sched_delayed);
static DEFINE_MUTEX(perf_sched_mutex);
static atomic_t perf_sched_count;

static DEFINE_PER_CPU(atomic_t, perf_cgroup_events);
static DEFINE_PER_CPU(int, perf_sched_cb_usages);
static DEFINE_PER_CPU(struct pmu_event_list, pmu_sb_events);

static atomic_t nr_mmap_events __read_mostly;
static atomic_t nr_comm_events __read_mostly;
static atomic_t nr_namespaces_events __read_mostly;
static atomic_t nr_task_events __read_mostly;
static atomic_t nr_freq_events __read_mostly;
static atomic_t nr_switch_events __read_mostly;
static atomic_t nr_ksymbol_events __read_mostly;
static atomic_t nr_bpf_events __read_mostly;
static atomic_t nr_cgroup_events __read_mostly;
static atomic_t nr_text_poke_events __read_mostly;
static atomic_t nr_build_id_events __read_mostly;

static LIST_HEAD(pmus);
static DEFINE_MUTEX(pmus_lock);
static struct srcu_struct pmus_srcu;
static cpumask_var_t perf_online_mask;
static struct kmem_cache *perf_event_cache;

/*
 * perf event paranoia level:
 *  -1 - not paranoid at all
 *   0 - disallow raw tracepoint access for unpriv
 *   1 - disallow cpu events for unpriv
 *   2 - disallow kernel profiling for unpriv
 */
int sysctl_perf_event_paranoid __read_mostly = 2;

/* Minimum for 512 kiB + 1 user control page */
int sysctl_perf_event_mlock __read_mostly = 512 + (PAGE_SIZE / 1024); /* 'free' kiB per user */

/*
 * max perf event sample rate
 */
#define DEFAULT_MAX_SAMPLE_RATE		100000
#define DEFAULT_SAMPLE_PERIOD_NS	(NSEC_PER_SEC / DEFAULT_MAX_SAMPLE_RATE)
#define DEFAULT_CPU_TIME_MAX_PERCENT	25

int sysctl_perf_event_sample_rate __read_mostly	= DEFAULT_MAX_SAMPLE_RATE;

static int max_samples_per_tick __read_mostly	= DIV_ROUND_UP(DEFAULT_MAX_SAMPLE_RATE, HZ);
static int perf_sample_period_ns __read_mostly	= DEFAULT_SAMPLE_PERIOD_NS;

static int perf_sample_allowed_ns __read_mostly =
	DEFAULT_SAMPLE_PERIOD_NS * DEFAULT_CPU_TIME_MAX_PERCENT / 100;

static void update_perf_cpu_limits(void)
{
	u64 tmp = perf_sample_period_ns;

	tmp *= sysctl_perf_cpu_time_max_percent;
	tmp = div_u64(tmp, 100);
	if (!tmp)
		tmp = 1;

	WRITE_ONCE(perf_sample_allowed_ns, tmp);
}

static bool perf_rotate_context(struct perf_cpu_context *cpuctx);

int perf_proc_update_handler(struct ctl_table *table, int write,
		void *buffer, size_t *lenp, loff_t *ppos)
{
	int ret;
	int perf_cpu = sysctl_perf_cpu_time_max_percent;
	/*
	 * If throttling is disabled don't allow the write:
	 */
	if (write && (perf_cpu == 100 || perf_cpu == 0))
		return -EINVAL;

	ret = proc_dointvec_minmax(table, write, buffer, lenp, ppos);
	if (ret || !write)
		return ret;

	max_samples_per_tick = DIV_ROUND_UP(sysctl_perf_event_sample_rate, HZ);
	perf_sample_period_ns = NSEC_PER_SEC / sysctl_perf_event_sample_rate;
	update_perf_cpu_limits();

	return 0;
}

int sysctl_perf_cpu_time_max_percent __read_mostly = DEFAULT_CPU_TIME_MAX_PERCENT;

int perf_cpu_time_max_percent_handler(struct ctl_table *table, int write,
		void *buffer, size_t *lenp, loff_t *ppos)
{
	int ret = proc_dointvec_minmax(table, write, buffer, lenp, ppos);

	if (ret || !write)
		return ret;

	if (sysctl_perf_cpu_time_max_percent == 100 ||
	    sysctl_perf_cpu_time_max_percent == 0) {
		printk(KERN_WARNING
		       "perf: Dynamic interrupt throttling disabled, can hang your system!\n");
		WRITE_ONCE(perf_sample_allowed_ns, 0);
	} else {
		update_perf_cpu_limits();
	}

	return 0;
}

/*
 * perf samples are done in some very critical code paths (NMIs).
 * If they take too much CPU time, the system can lock up and not
 * get any real work done.  This will drop the sample rate when
 * we detect that events are taking too long.
 */
#define NR_ACCUMULATED_SAMPLES 128
static DEFINE_PER_CPU(u64, running_sample_length);

static u64 __report_avg;
static u64 __report_allowed;

static void perf_duration_warn(struct irq_work *w)
{
	printk_ratelimited(KERN_INFO
		"perf: interrupt took too long (%lld > %lld), lowering "
		"kernel.perf_event_max_sample_rate to %d\n",
		__report_avg, __report_allowed,
		sysctl_perf_event_sample_rate);
}

static DEFINE_IRQ_WORK(perf_duration_work, perf_duration_warn);

void perf_sample_event_took(u64 sample_len_ns)
{
	u64 max_len = READ_ONCE(perf_sample_allowed_ns);
	u64 running_len;
	u64 avg_len;
	u32 max;

	if (max_len == 0)
		return;

	/* Decay the counter by 1 average sample. */
	running_len = __this_cpu_read(running_sample_length);
	running_len -= running_len/NR_ACCUMULATED_SAMPLES;
	running_len += sample_len_ns;
	__this_cpu_write(running_sample_length, running_len);

	/*
	 * Note: this will be biased artifically low until we have
	 * seen NR_ACCUMULATED_SAMPLES. Doing it this way keeps us
	 * from having to maintain a count.
	 */
	avg_len = running_len/NR_ACCUMULATED_SAMPLES;
	if (avg_len <= max_len)
		return;

	__report_avg = avg_len;
	__report_allowed = max_len;

	/*
	 * Compute a throttle threshold 25% below the current duration.
	 */
	avg_len += avg_len / 4;
	max = (TICK_NSEC / 100) * sysctl_perf_cpu_time_max_percent;
	if (avg_len < max)
		max /= (u32)avg_len;
	else
		max = 1;

	WRITE_ONCE(perf_sample_allowed_ns, avg_len);
	WRITE_ONCE(max_samples_per_tick, max);

	sysctl_perf_event_sample_rate = max * HZ;
	perf_sample_period_ns = NSEC_PER_SEC / sysctl_perf_event_sample_rate;

	if (!irq_work_queue(&perf_duration_work)) {
		early_printk("perf: interrupt took too long (%lld > %lld), lowering "
			     "kernel.perf_event_max_sample_rate to %d\n",
			     __report_avg, __report_allowed,
			     sysctl_perf_event_sample_rate);
	}
}

static atomic64_t perf_event_id;

static void cpu_ctx_sched_out(struct perf_cpu_context *cpuctx,
			      enum event_type_t event_type);

static void cpu_ctx_sched_in(struct perf_cpu_context *cpuctx,
			     enum event_type_t event_type);

static void update_context_time(struct perf_event_context *ctx);
static u64 perf_event_time(struct perf_event *event);

void __weak perf_event_print_debug(void)	{ }

static inline u64 perf_clock(void)
{
	return local_clock();
}

static inline u64 perf_event_clock(struct perf_event *event)
{
	return event->clock();
}

/*
 * State based event timekeeping...
 *
 * The basic idea is to use event->state to determine which (if any) time
 * fields to increment with the current delta. This means we only need to
 * update timestamps when we change state or when they are explicitly requested
 * (read).
 *
 * Event groups make things a little more complicated, but not terribly so. The
 * rules for a group are that if the group leader is OFF the entire group is
 * OFF, irrespecive of what the group member states are. This results in
 * __perf_effective_state().
 *
 * A futher ramification is that when a group leader flips between OFF and
 * !OFF, we need to update all group member times.
 *
 *
 * NOTE: perf_event_time() is based on the (cgroup) context time, and thus we
 * need to make sure the relevant context time is updated before we try and
 * update our timestamps.
 */

static __always_inline enum perf_event_state
__perf_effective_state(struct perf_event *event)
{
	struct perf_event *leader = event->group_leader;

	if (leader->state <= PERF_EVENT_STATE_OFF)
		return leader->state;

	return event->state;
}

static __always_inline void
__perf_update_times(struct perf_event *event, u64 now, u64 *enabled, u64 *running)
{
	enum perf_event_state state = __perf_effective_state(event);
	u64 delta = now - event->tstamp;

	*enabled = event->total_time_enabled;
	if (state >= PERF_EVENT_STATE_INACTIVE)
		*enabled += delta;

	*running = event->total_time_running;
	if (state >= PERF_EVENT_STATE_ACTIVE)
		*running += delta;
}

static void perf_event_update_time(struct perf_event *event)
{
	u64 now = perf_event_time(event);

	__perf_update_times(event, now, &event->total_time_enabled,
					&event->total_time_running);
	event->tstamp = now;
}

static void perf_event_update_sibling_time(struct perf_event *leader)
{
	struct perf_event *sibling;

	for_each_sibling_event(sibling, leader)
		perf_event_update_time(sibling);
}

static void
perf_event_set_state(struct perf_event *event, enum perf_event_state state)
{
	if (event->state == state)
		return;

	perf_event_update_time(event);
	/*
	 * If a group leader gets enabled/disabled all its siblings
	 * are affected too.
	 */
	if ((event->state < 0) ^ (state < 0))
		perf_event_update_sibling_time(event);

	WRITE_ONCE(event->state, state);
}

/*
 * UP store-release, load-acquire
 */

#define __store_release(ptr, val)					\
do {									\
	barrier();							\
	WRITE_ONCE(*(ptr), (val));					\
} while (0)

#define __load_acquire(ptr)						\
({									\
	__unqual_scalar_typeof(*(ptr)) ___p = READ_ONCE(*(ptr));	\
	barrier();							\
	___p;								\
})

#ifdef CONFIG_CGROUP_PERF

static inline bool
perf_cgroup_match(struct perf_event *event)
{
	struct perf_event_context *ctx = event->ctx;
	struct perf_cpu_context *cpuctx = __get_cpu_context(ctx);

	/* @event doesn't care about cgroup */
	if (!event->cgrp)
		return true;

	/* wants specific cgroup scope but @cpuctx isn't associated with any */
	if (!cpuctx->cgrp)
		return false;

	/*
	 * Cgroup scoping is recursive.  An event enabled for a cgroup is
	 * also enabled for all its descendant cgroups.  If @cpuctx's
	 * cgroup is a descendant of @event's (the test covers identity
	 * case), it's a match.
	 */
	return cgroup_is_descendant(cpuctx->cgrp->css.cgroup,
				    event->cgrp->css.cgroup);
}

static inline void perf_detach_cgroup(struct perf_event *event)
{
	css_put(&event->cgrp->css);
	event->cgrp = NULL;
}

static inline int is_cgroup_event(struct perf_event *event)
{
	return event->cgrp != NULL;
}

static inline u64 perf_cgroup_event_time(struct perf_event *event)
{
	struct perf_cgroup_info *t;

	t = per_cpu_ptr(event->cgrp->info, event->cpu);
	return t->time;
}

static inline u64 perf_cgroup_event_time_now(struct perf_event *event, u64 now)
{
	struct perf_cgroup_info *t;

	t = per_cpu_ptr(event->cgrp->info, event->cpu);
	if (!__load_acquire(&t->active))
		return t->time;
	now += READ_ONCE(t->timeoffset);
	return now;
}

static inline void __update_cgrp_time(struct perf_cgroup_info *info, u64 now, bool adv)
{
	if (adv)
		info->time += now - info->timestamp;
	info->timestamp = now;
	/*
	 * see update_context_time()
	 */
	WRITE_ONCE(info->timeoffset, info->time - info->timestamp);
}

static inline void update_cgrp_time_from_cpuctx(struct perf_cpu_context *cpuctx, bool final)
{
	struct perf_cgroup *cgrp = cpuctx->cgrp;
	struct cgroup_subsys_state *css;
	struct perf_cgroup_info *info;

	if (cgrp) {
		u64 now = perf_clock();

		for (css = &cgrp->css; css; css = css->parent) {
			cgrp = container_of(css, struct perf_cgroup, css);
			info = this_cpu_ptr(cgrp->info);

			__update_cgrp_time(info, now, true);
			if (final)
				__store_release(&info->active, 0);
		}
	}
}

static inline void update_cgrp_time_from_event(struct perf_event *event)
{
	struct perf_cgroup_info *info;

	/*
	 * ensure we access cgroup data only when needed and
	 * when we know the cgroup is pinned (css_get)
	 */
	if (!is_cgroup_event(event))
		return;

	info = this_cpu_ptr(event->cgrp->info);
	/*
	 * Do not update time when cgroup is not active
	 */
	if (info->active)
		__update_cgrp_time(info, perf_clock(), true);
}

static inline void
perf_cgroup_set_timestamp(struct perf_cpu_context *cpuctx)
{
	struct perf_event_context *ctx = &cpuctx->ctx;
	struct perf_cgroup *cgrp = cpuctx->cgrp;
	struct perf_cgroup_info *info;
	struct cgroup_subsys_state *css;

	/*
	 * ctx->lock held by caller
	 * ensure we do not access cgroup data
	 * unless we have the cgroup pinned (css_get)
	 */
	if (!cgrp)
		return;

	WARN_ON_ONCE(!ctx->nr_cgroups);

	for (css = &cgrp->css; css; css = css->parent) {
		cgrp = container_of(css, struct perf_cgroup, css);
		info = this_cpu_ptr(cgrp->info);
		__update_cgrp_time(info, ctx->timestamp, false);
		__store_release(&info->active, 1);
	}
}

static DEFINE_PER_CPU(struct list_head, cgrp_cpuctx_list);

/*
 * reschedule events based on the cgroup constraint of task.
 */
static void perf_cgroup_switch(struct task_struct *task)
{
	struct perf_cgroup *cgrp;
	struct perf_cpu_context *cpuctx, *tmp;
	struct list_head *list;
	unsigned long flags;

	/*
	 * Disable interrupts and preemption to avoid this CPU's
	 * cgrp_cpuctx_entry to change under us.
	 */
	local_irq_save(flags);

	cgrp = perf_cgroup_from_task(task, NULL);

	list = this_cpu_ptr(&cgrp_cpuctx_list);
	list_for_each_entry_safe(cpuctx, tmp, list, cgrp_cpuctx_entry) {
		WARN_ON_ONCE(cpuctx->ctx.nr_cgroups == 0);
		if (READ_ONCE(cpuctx->cgrp) == cgrp)
			continue;

		perf_ctx_lock(cpuctx, cpuctx->task_ctx);
		perf_pmu_disable(cpuctx->ctx.pmu);

		cpu_ctx_sched_out(cpuctx, EVENT_ALL);
		/*
		 * must not be done before ctxswout due
		 * to update_cgrp_time_from_cpuctx() in
		 * ctx_sched_out()
		 */
		cpuctx->cgrp = cgrp;
		/*
		 * set cgrp before ctxsw in to allow
		 * perf_cgroup_set_timestamp() in ctx_sched_in()
		 * to not have to pass task around
		 */
		cpu_ctx_sched_in(cpuctx, EVENT_ALL);

		perf_pmu_enable(cpuctx->ctx.pmu);
		perf_ctx_unlock(cpuctx, cpuctx->task_ctx);
	}

	local_irq_restore(flags);
}

static int perf_cgroup_ensure_storage(struct perf_event *event,
				struct cgroup_subsys_state *css)
{
	struct perf_cpu_context *cpuctx;
	struct perf_event **storage;
	int cpu, heap_size, ret = 0;

	/*
	 * Allow storage to have sufficent space for an iterator for each
	 * possibly nested cgroup plus an iterator for events with no cgroup.
	 */
	for (heap_size = 1; css; css = css->parent)
		heap_size++;

	for_each_possible_cpu(cpu) {
		cpuctx = per_cpu_ptr(event->pmu->pmu_cpu_context, cpu);
		if (heap_size <= cpuctx->heap_size)
			continue;

		storage = kmalloc_node(heap_size * sizeof(struct perf_event *),
				       GFP_KERNEL, cpu_to_node(cpu));
		if (!storage) {
			ret = -ENOMEM;
			break;
		}

		raw_spin_lock_irq(&cpuctx->ctx.lock);
		if (cpuctx->heap_size < heap_size) {
			swap(cpuctx->heap, storage);
			if (storage == cpuctx->heap_default)
				storage = NULL;
			cpuctx->heap_size = heap_size;
		}
		raw_spin_unlock_irq(&cpuctx->ctx.lock);

		kfree(storage);
	}

	return ret;
}

static inline int perf_cgroup_connect(int fd, struct perf_event *event,
				      struct perf_event_attr *attr,
				      struct perf_event *group_leader)
{
	struct perf_cgroup *cgrp;
	struct cgroup_subsys_state *css;
	struct fd f = fdget(fd);
	int ret = 0;

	if (!f.file)
		return -EBADF;

	css = css_tryget_online_from_dir(f.file->f_path.dentry,
					 &perf_event_cgrp_subsys);
	if (IS_ERR(css)) {
		ret = PTR_ERR(css);
		goto out;
	}

	ret = perf_cgroup_ensure_storage(event, css);
	if (ret)
		goto out;

	cgrp = container_of(css, struct perf_cgroup, css);
	event->cgrp = cgrp;

	/*
	 * all events in a group must monitor
	 * the same cgroup because a task belongs
	 * to only one perf cgroup at a time
	 */
	if (group_leader && group_leader->cgrp != cgrp) {
		perf_detach_cgroup(event);
		ret = -EINVAL;
	}
out:
	fdput(f);
	return ret;
}

static inline void
perf_cgroup_event_enable(struct perf_event *event, struct perf_event_context *ctx)
{
	struct perf_cpu_context *cpuctx;

	if (!is_cgroup_event(event))
		return;

	/*
	 * Because cgroup events are always per-cpu events,
	 * @ctx == &cpuctx->ctx.
	 */
	cpuctx = container_of(ctx, struct perf_cpu_context, ctx);

	if (ctx->nr_cgroups++)
		return;

	cpuctx->cgrp = perf_cgroup_from_task(current, ctx);
	list_add(&cpuctx->cgrp_cpuctx_entry,
			per_cpu_ptr(&cgrp_cpuctx_list, event->cpu));
}

static inline void
perf_cgroup_event_disable(struct perf_event *event, struct perf_event_context *ctx)
{
	struct perf_cpu_context *cpuctx;

	if (!is_cgroup_event(event))
		return;

	/*
	 * Because cgroup events are always per-cpu events,
	 * @ctx == &cpuctx->ctx.
	 */
	cpuctx = container_of(ctx, struct perf_cpu_context, ctx);

	if (--ctx->nr_cgroups)
		return;

	cpuctx->cgrp = NULL;
	list_del(&cpuctx->cgrp_cpuctx_entry);
}

#else /* !CONFIG_CGROUP_PERF */

static inline bool
perf_cgroup_match(struct perf_event *event)
{
	return true;
}

static inline void perf_detach_cgroup(struct perf_event *event)
{}

static inline int is_cgroup_event(struct perf_event *event)
{
	return 0;
}

static inline void update_cgrp_time_from_event(struct perf_event *event)
{
}

static inline void update_cgrp_time_from_cpuctx(struct perf_cpu_context *cpuctx,
						bool final)
{
}

static inline int perf_cgroup_connect(pid_t pid, struct perf_event *event,
				      struct perf_event_attr *attr,
				      struct perf_event *group_leader)
{
	return -EINVAL;
}

static inline void
perf_cgroup_set_timestamp(struct perf_cpu_context *cpuctx)
{
}

static inline u64 perf_cgroup_event_time(struct perf_event *event)
{
	return 0;
}

static inline u64 perf_cgroup_event_time_now(struct perf_event *event, u64 now)
{
	return 0;
}

static inline void
perf_cgroup_event_enable(struct perf_event *event, struct perf_event_context *ctx)
{
}

static inline void
perf_cgroup_event_disable(struct perf_event *event, struct perf_event_context *ctx)
{
}

static void perf_cgroup_switch(struct task_struct *task)
{
}
#endif

/*
 * set default to be dependent on timer tick just
 * like original code
 */
#define PERF_CPU_HRTIMER (1000 / HZ)
/*
 * function must be called with interrupts disabled
 */
static enum hrtimer_restart perf_mux_hrtimer_handler(struct hrtimer *hr)
{
	struct perf_cpu_context *cpuctx;
	bool rotations;

	lockdep_assert_irqs_disabled();

	cpuctx = container_of(hr, struct perf_cpu_context, hrtimer);
	rotations = perf_rotate_context(cpuctx);

	raw_spin_lock(&cpuctx->hrtimer_lock);
	if (rotations)
		hrtimer_forward_now(hr, cpuctx->hrtimer_interval);
	else
		cpuctx->hrtimer_active = 0;
	raw_spin_unlock(&cpuctx->hrtimer_lock);

	return rotations ? HRTIMER_RESTART : HRTIMER_NORESTART;
}

static void __perf_mux_hrtimer_init(struct perf_cpu_context *cpuctx, int cpu)
{
	struct hrtimer *timer = &cpuctx->hrtimer;
	struct pmu *pmu = cpuctx->ctx.pmu;
	u64 interval;

	/* no multiplexing needed for SW PMU */
	if (pmu->task_ctx_nr == perf_sw_context)
		return;

	/*
	 * check default is sane, if not set then force to
	 * default interval (1/tick)
	 */
	interval = pmu->hrtimer_interval_ms;
	if (interval < 1)
		interval = pmu->hrtimer_interval_ms = PERF_CPU_HRTIMER;

	cpuctx->hrtimer_interval = ns_to_ktime(NSEC_PER_MSEC * interval);

	raw_spin_lock_init(&cpuctx->hrtimer_lock);
	hrtimer_init(timer, CLOCK_MONOTONIC, HRTIMER_MODE_ABS_PINNED_HARD);
	timer->function = perf_mux_hrtimer_handler;
}

static int perf_mux_hrtimer_restart(struct perf_cpu_context *cpuctx)
{
	struct hrtimer *timer = &cpuctx->hrtimer;
	struct pmu *pmu = cpuctx->ctx.pmu;
	unsigned long flags;

	/* not for SW PMU */
	if (pmu->task_ctx_nr == perf_sw_context)
		return 0;

	raw_spin_lock_irqsave(&cpuctx->hrtimer_lock, flags);
	if (!cpuctx->hrtimer_active) {
		cpuctx->hrtimer_active = 1;
		hrtimer_forward_now(timer, cpuctx->hrtimer_interval);
		hrtimer_start_expires(timer, HRTIMER_MODE_ABS_PINNED_HARD);
	}
	raw_spin_unlock_irqrestore(&cpuctx->hrtimer_lock, flags);

	return 0;
}

void perf_pmu_disable(struct pmu *pmu)
{
	int *count = this_cpu_ptr(pmu->pmu_disable_count);
	if (!(*count)++)
		pmu->pmu_disable(pmu);
}

void perf_pmu_enable(struct pmu *pmu)
{
	int *count = this_cpu_ptr(pmu->pmu_disable_count);
	if (!--(*count))
		pmu->pmu_enable(pmu);
}

static DEFINE_PER_CPU(struct list_head, active_ctx_list);

/*
 * perf_event_ctx_activate(), perf_event_ctx_deactivate(), and
 * perf_event_task_tick() are fully serialized because they're strictly cpu
 * affine and perf_event_ctx{activate,deactivate} are called with IRQs
 * disabled, while perf_event_task_tick is called from IRQ context.
 */
static void perf_event_ctx_activate(struct perf_event_context *ctx)
{
	struct list_head *head = this_cpu_ptr(&active_ctx_list);

	lockdep_assert_irqs_disabled();

	WARN_ON(!list_empty(&ctx->active_ctx_list));

	list_add(&ctx->active_ctx_list, head);
}

static void perf_event_ctx_deactivate(struct perf_event_context *ctx)
{
	lockdep_assert_irqs_disabled();

	WARN_ON(list_empty(&ctx->active_ctx_list));

	list_del_init(&ctx->active_ctx_list);
}

static void get_ctx(struct perf_event_context *ctx)
{
	refcount_inc(&ctx->refcount);
}

static void *alloc_task_ctx_data(struct pmu *pmu)
{
	if (pmu->task_ctx_cache)
		return kmem_cache_zalloc(pmu->task_ctx_cache, GFP_KERNEL);

	return NULL;
}

static void free_task_ctx_data(struct pmu *pmu, void *task_ctx_data)
{
	if (pmu->task_ctx_cache && task_ctx_data)
		kmem_cache_free(pmu->task_ctx_cache, task_ctx_data);
}

static void free_ctx(struct rcu_head *head)
{
	struct perf_event_context *ctx;

	ctx = container_of(head, struct perf_event_context, rcu_head);
	free_task_ctx_data(ctx->pmu, ctx->task_ctx_data);
	kfree(ctx);
}

static void put_ctx(struct perf_event_context *ctx)
{
	if (refcount_dec_and_test(&ctx->refcount)) {
		if (ctx->parent_ctx)
			put_ctx(ctx->parent_ctx);
		if (ctx->task && ctx->task != TASK_TOMBSTONE)
			put_task_struct(ctx->task);
		call_rcu(&ctx->rcu_head, free_ctx);
	}
}

/*
 * Because of perf_event::ctx migration in sys_perf_event_open::move_group and
 * perf_pmu_migrate_context() we need some magic.
 *
 * Those places that change perf_event::ctx will hold both
 * perf_event_ctx::mutex of the 'old' and 'new' ctx value.
 *
 * Lock ordering is by mutex address. There are two other sites where
 * perf_event_context::mutex nests and those are:
 *
 *  - perf_event_exit_task_context()	[ child , 0 ]
 *      perf_event_exit_event()
 *        put_event()			[ parent, 1 ]
 *
 *  - perf_event_init_context()		[ parent, 0 ]
 *      inherit_task_group()
 *        inherit_group()
 *          inherit_event()
 *            perf_event_alloc()
 *              perf_init_event()
 *                perf_try_init_event()	[ child , 1 ]
 *
 * While it appears there is an obvious deadlock here -- the parent and child
 * nesting levels are inverted between the two. This is in fact safe because
 * life-time rules separate them. That is an exiting task cannot fork, and a
 * spawning task cannot (yet) exit.
 *
 * But remember that these are parent<->child context relations, and
 * migration does not affect children, therefore these two orderings should not
 * interact.
 *
 * The change in perf_event::ctx does not affect children (as claimed above)
 * because the sys_perf_event_open() case will install a new event and break
 * the ctx parent<->child relation, and perf_pmu_migrate_context() is only
 * concerned with cpuctx and that doesn't have children.
 *
 * The places that change perf_event::ctx will issue:
 *
 *   perf_remove_from_context();
 *   synchronize_rcu();
 *   perf_install_in_context();
 *
 * to affect the change. The remove_from_context() + synchronize_rcu() should
 * quiesce the event, after which we can install it in the new location. This
 * means that only external vectors (perf_fops, prctl) can perturb the event
 * while in transit. Therefore all such accessors should also acquire
 * perf_event_context::mutex to serialize against this.
 *
 * However; because event->ctx can change while we're waiting to acquire
 * ctx->mutex we must be careful and use the below perf_event_ctx_lock()
 * function.
 *
 * Lock order:
 *    exec_update_lock
 *	task_struct::perf_event_mutex
 *	  perf_event_context::mutex
 *	    perf_event::child_mutex;
 *	      perf_event_context::lock
 *	    perf_event::mmap_mutex
 *	    mmap_lock
 *	      perf_addr_filters_head::lock
 *
 *    cpu_hotplug_lock
 *      pmus_lock
 *	  cpuctx->mutex / perf_event_context::mutex
 */
static struct perf_event_context *
perf_event_ctx_lock_nested(struct perf_event *event, int nesting)
{
	struct perf_event_context *ctx;

again:
	rcu_read_lock();
	ctx = READ_ONCE(event->ctx);
	if (!refcount_inc_not_zero(&ctx->refcount)) {
		rcu_read_unlock();
		goto again;
	}
	rcu_read_unlock();

	mutex_lock_nested(&ctx->mutex, nesting);
	if (event->ctx != ctx) {
		mutex_unlock(&ctx->mutex);
		put_ctx(ctx);
		goto again;
	}

	return ctx;
}

static inline struct perf_event_context *
perf_event_ctx_lock(struct perf_event *event)
{
	return perf_event_ctx_lock_nested(event, 0);
}

static void perf_event_ctx_unlock(struct perf_event *event,
				  struct perf_event_context *ctx)
{
	mutex_unlock(&ctx->mutex);
	put_ctx(ctx);
}

/*
 * This must be done under the ctx->lock, such as to serialize against
 * context_equiv(), therefore we cannot call put_ctx() since that might end up
 * calling scheduler related locks and ctx->lock nests inside those.
 */
static __must_check struct perf_event_context *
unclone_ctx(struct perf_event_context *ctx)
{
	struct perf_event_context *parent_ctx = ctx->parent_ctx;

	lockdep_assert_held(&ctx->lock);

	if (parent_ctx)
		ctx->parent_ctx = NULL;
	ctx->generation++;

	return parent_ctx;
}

static u32 perf_event_pid_type(struct perf_event *event, struct task_struct *p,
				enum pid_type type)
{
	u32 nr;
	/*
	 * only top level events have the pid namespace they were created in
	 */
	if (event->parent)
		event = event->parent;

	nr = __task_pid_nr_ns(p, type, event->ns);
	/* avoid -1 if it is idle thread or runs in another ns */
	if (!nr && !pid_alive(p))
		nr = -1;
	return nr;
}

static u32 perf_event_pid(struct perf_event *event, struct task_struct *p)
{
	return perf_event_pid_type(event, p, PIDTYPE_TGID);
}

static u32 perf_event_tid(struct perf_event *event, struct task_struct *p)
{
	return perf_event_pid_type(event, p, PIDTYPE_PID);
}

/*
 * If we inherit events we want to return the parent event id
 * to userspace.
 */
static u64 primary_event_id(struct perf_event *event)
{
	u64 id = event->id;

	if (event->parent)
		id = event->parent->id;

	return id;
}

/*
 * Get the perf_event_context for a task and lock it.
 *
 * This has to cope with the fact that until it is locked,
 * the context could get moved to another task.
 */
static struct perf_event_context *
perf_lock_task_context(struct task_struct *task, int ctxn, unsigned long *flags)
{
	struct perf_event_context *ctx;

retry:
	/*
	 * One of the few rules of preemptible RCU is that one cannot do
	 * rcu_read_unlock() while holding a scheduler (or nested) lock when
	 * part of the read side critical section was irqs-enabled -- see
	 * rcu_read_unlock_special().
	 *
	 * Since ctx->lock nests under rq->lock we must ensure the entire read
	 * side critical section has interrupts disabled.
	 */
	local_irq_save(*flags);
	rcu_read_lock();
	ctx = rcu_dereference(task->perf_event_ctxp[ctxn]);
	if (ctx) {
		/*
		 * If this context is a clone of another, it might
		 * get swapped for another underneath us by
		 * perf_event_task_sched_out, though the
		 * rcu_read_lock() protects us from any context
		 * getting freed.  Lock the context and check if it
		 * got swapped before we could get the lock, and retry
		 * if so.  If we locked the right context, then it
		 * can't get swapped on us any more.
		 */
		raw_spin_lock(&ctx->lock);
		if (ctx != rcu_dereference(task->perf_event_ctxp[ctxn])) {
			raw_spin_unlock(&ctx->lock);
			rcu_read_unlock();
			local_irq_restore(*flags);
			goto retry;
		}

		if (ctx->task == TASK_TOMBSTONE ||
		    !refcount_inc_not_zero(&ctx->refcount)) {
			raw_spin_unlock(&ctx->lock);
			ctx = NULL;
		} else {
			WARN_ON_ONCE(ctx->task != task);
		}
	}
	rcu_read_unlock();
	if (!ctx)
		local_irq_restore(*flags);
	return ctx;
}

/*
 * Get the context for a task and increment its pin_count so it
 * can't get swapped to another task.  This also increments its
 * reference count so that the context can't get freed.
 */
static struct perf_event_context *
perf_pin_task_context(struct task_struct *task, int ctxn)
{
	struct perf_event_context *ctx;
	unsigned long flags;

	ctx = perf_lock_task_context(task, ctxn, &flags);
	if (ctx) {
		++ctx->pin_count;
		raw_spin_unlock_irqrestore(&ctx->lock, flags);
	}
	return ctx;
}

static void perf_unpin_context(struct perf_event_context *ctx)
{
	unsigned long flags;

	raw_spin_lock_irqsave(&ctx->lock, flags);
	--ctx->pin_count;
	raw_spin_unlock_irqrestore(&ctx->lock, flags);
}

/*
 * Update the record of the current time in a context.
 */
static void __update_context_time(struct perf_event_context *ctx, bool adv)
{
	u64 now = perf_clock();

	lockdep_assert_held(&ctx->lock);

	if (adv)
		ctx->time += now - ctx->timestamp;
	ctx->timestamp = now;

	/*
	 * The above: time' = time + (now - timestamp), can be re-arranged
	 * into: time` = now + (time - timestamp), which gives a single value
	 * offset to compute future time without locks on.
	 *
	 * See perf_event_time_now(), which can be used from NMI context where
	 * it's (obviously) not possible to acquire ctx->lock in order to read
	 * both the above values in a consistent manner.
	 */
	WRITE_ONCE(ctx->timeoffset, ctx->time - ctx->timestamp);
}

static void update_context_time(struct perf_event_context *ctx)
{
	__update_context_time(ctx, true);
}

static u64 perf_event_time(struct perf_event *event)
{
	struct perf_event_context *ctx = event->ctx;

	if (unlikely(!ctx))
		return 0;

	if (is_cgroup_event(event))
		return perf_cgroup_event_time(event);

	return ctx->time;
}

static u64 perf_event_time_now(struct perf_event *event, u64 now)
{
	struct perf_event_context *ctx = event->ctx;

	if (unlikely(!ctx))
		return 0;

	if (is_cgroup_event(event))
		return perf_cgroup_event_time_now(event, now);

	if (!(__load_acquire(&ctx->is_active) & EVENT_TIME))
		return ctx->time;

	now += READ_ONCE(ctx->timeoffset);
	return now;
}

static enum event_type_t get_event_type(struct perf_event *event)
{
	struct perf_event_context *ctx = event->ctx;
	enum event_type_t event_type;

	lockdep_assert_held(&ctx->lock);

	/*
	 * It's 'group type', really, because if our group leader is
	 * pinned, so are we.
	 */
	if (event->group_leader != event)
		event = event->group_leader;

	event_type = event->attr.pinned ? EVENT_PINNED : EVENT_FLEXIBLE;
	if (!ctx->task)
		event_type |= EVENT_CPU;

	return event_type;
}

/*
 * Helper function to initialize event group nodes.
 */
static void init_event_group(struct perf_event *event)
{
	RB_CLEAR_NODE(&event->group_node);
	event->group_index = 0;
}

/*
 * Extract pinned or flexible groups from the context
 * based on event attrs bits.
 */
static struct perf_event_groups *
get_event_groups(struct perf_event *event, struct perf_event_context *ctx)
{
	if (event->attr.pinned)
		return &ctx->pinned_groups;
	else
		return &ctx->flexible_groups;
}

/*
 * Helper function to initializes perf_event_group trees.
 */
static void perf_event_groups_init(struct perf_event_groups *groups)
{
	groups->tree = RB_ROOT;
	groups->index = 0;
}

static inline struct cgroup *event_cgroup(const struct perf_event *event)
{
	struct cgroup *cgroup = NULL;

#ifdef CONFIG_CGROUP_PERF
	if (event->cgrp)
		cgroup = event->cgrp->css.cgroup;
#endif

	return cgroup;
}

/*
 * Compare function for event groups;
 *
 * Implements complex key that first sorts by CPU and then by virtual index
 * which provides ordering when rotating groups for the same CPU.
 */
static __always_inline int
perf_event_groups_cmp(const int left_cpu, const struct cgroup *left_cgroup,
		      const u64 left_group_index, const struct perf_event *right)
{
	if (left_cpu < right->cpu)
		return -1;
	if (left_cpu > right->cpu)
		return 1;

#ifdef CONFIG_CGROUP_PERF
	{
		const struct cgroup *right_cgroup = event_cgroup(right);

		if (left_cgroup != right_cgroup) {
			if (!left_cgroup) {
				/*
				 * Left has no cgroup but right does, no
				 * cgroups come first.
				 */
				return -1;
			}
			if (!right_cgroup) {
				/*
				 * Right has no cgroup but left does, no
				 * cgroups come first.
				 */
				return 1;
			}
			/* Two dissimilar cgroups, order by id. */
			if (cgroup_id(left_cgroup) < cgroup_id(right_cgroup))
				return -1;

			return 1;
		}
	}
#endif

	if (left_group_index < right->group_index)
		return -1;
	if (left_group_index > right->group_index)
		return 1;

	return 0;
}

#define __node_2_pe(node) \
	rb_entry((node), struct perf_event, group_node)

static inline bool __group_less(struct rb_node *a, const struct rb_node *b)
{
	struct perf_event *e = __node_2_pe(a);
	return perf_event_groups_cmp(e->cpu, event_cgroup(e), e->group_index,
				     __node_2_pe(b)) < 0;
}

struct __group_key {
	int cpu;
	struct cgroup *cgroup;
};

static inline int __group_cmp(const void *key, const struct rb_node *node)
{
	const struct __group_key *a = key;
	const struct perf_event *b = __node_2_pe(node);

	/* partial/subtree match: @cpu, @cgroup; ignore: @group_index */
	return perf_event_groups_cmp(a->cpu, a->cgroup, b->group_index, b);
}

/*
 * Insert @event into @groups' tree; using {@event->cpu, ++@groups->index} for
 * key (see perf_event_groups_less). This places it last inside the CPU
 * subtree.
 */
static void
perf_event_groups_insert(struct perf_event_groups *groups,
			 struct perf_event *event)
{
	event->group_index = ++groups->index;

	rb_add(&event->group_node, &groups->tree, __group_less);
}

/*
 * Helper function to insert event into the pinned or flexible groups.
 */
static void
add_event_to_groups(struct perf_event *event, struct perf_event_context *ctx)
{
	struct perf_event_groups *groups;

	groups = get_event_groups(event, ctx);
	perf_event_groups_insert(groups, event);
}

/*
 * Delete a group from a tree.
 */
static void
perf_event_groups_delete(struct perf_event_groups *groups,
			 struct perf_event *event)
{
	WARN_ON_ONCE(RB_EMPTY_NODE(&event->group_node) ||
		     RB_EMPTY_ROOT(&groups->tree));

	rb_erase(&event->group_node, &groups->tree);
	init_event_group(event);
}

/*
 * Helper function to delete event from its groups.
 */
static void
del_event_from_groups(struct perf_event *event, struct perf_event_context *ctx)
{
	struct perf_event_groups *groups;

	groups = get_event_groups(event, ctx);
	perf_event_groups_delete(groups, event);
}

/*
 * Get the leftmost event in the cpu/cgroup subtree.
 */
static struct perf_event *
perf_event_groups_first(struct perf_event_groups *groups, int cpu,
			struct cgroup *cgrp)
{
	struct __group_key key = {
		.cpu = cpu,
		.cgroup = cgrp,
	};
	struct rb_node *node;

	node = rb_find_first(&key, &groups->tree, __group_cmp);
	if (node)
		return __node_2_pe(node);

	return NULL;
}

/*
 * Like rb_entry_next_safe() for the @cpu subtree.
 */
static struct perf_event *
perf_event_groups_next(struct perf_event *event)
{
	struct __group_key key = {
		.cpu = event->cpu,
		.cgroup = event_cgroup(event),
	};
	struct rb_node *next;

	next = rb_next_match(&key, &event->group_node, __group_cmp);
	if (next)
		return __node_2_pe(next);

	return NULL;
}

/*
 * Iterate through the whole groups tree.
 */
#define perf_event_groups_for_each(event, groups)			\
	for (event = rb_entry_safe(rb_first(&((groups)->tree)),		\
				typeof(*event), group_node); event;	\
		event = rb_entry_safe(rb_next(&event->group_node),	\
				typeof(*event), group_node))

/*
 * Add an event from the lists for its context.
 * Must be called with ctx->mutex and ctx->lock held.
 */
static void
list_add_event(struct perf_event *event, struct perf_event_context *ctx)
{
	lockdep_assert_held(&ctx->lock);

	WARN_ON_ONCE(event->attach_state & PERF_ATTACH_CONTEXT);
	event->attach_state |= PERF_ATTACH_CONTEXT;

	event->tstamp = perf_event_time(event);

	/*
	 * If we're a stand alone event or group leader, we go to the context
	 * list, group events are kept attached to the group so that
	 * perf_group_detach can, at all times, locate all siblings.
	 */
	if (event->group_leader == event) {
		event->group_caps = event->event_caps;
		add_event_to_groups(event, ctx);
	}

	list_add_rcu(&event->event_entry, &ctx->event_list);
	ctx->nr_events++;
	if (event->hw.flags & PERF_EVENT_FLAG_USER_READ_CNT)
		ctx->nr_user++;
	if (event->attr.inherit_stat)
		ctx->nr_stat++;

	if (event->state > PERF_EVENT_STATE_OFF)
		perf_cgroup_event_enable(event, ctx);

	ctx->generation++;
}

/*
 * Initialize event state based on the perf_event_attr::disabled.
 */
static inline void perf_event__state_init(struct perf_event *event)
{
	event->state = event->attr.disabled ? PERF_EVENT_STATE_OFF :
					      PERF_EVENT_STATE_INACTIVE;
}

static void __perf_event_read_size(struct perf_event *event, int nr_siblings)
{
	int entry = sizeof(u64); /* value */
	int size = 0;
	int nr = 1;

	if (event->attr.read_format & PERF_FORMAT_TOTAL_TIME_ENABLED)
		size += sizeof(u64);

	if (event->attr.read_format & PERF_FORMAT_TOTAL_TIME_RUNNING)
		size += sizeof(u64);

	if (event->attr.read_format & PERF_FORMAT_ID)
		entry += sizeof(u64);

	if (event->attr.read_format & PERF_FORMAT_LOST)
		entry += sizeof(u64);

	if (event->attr.read_format & PERF_FORMAT_GROUP) {
		nr += nr_siblings;
		size += sizeof(u64);
	}

	size += entry * nr;
	event->read_size = size;
}

static void __perf_event_header_size(struct perf_event *event, u64 sample_type)
{
	struct perf_sample_data *data;
	u16 size = 0;

	if (sample_type & PERF_SAMPLE_IP)
		size += sizeof(data->ip);

	if (sample_type & PERF_SAMPLE_ADDR)
		size += sizeof(data->addr);

	if (sample_type & PERF_SAMPLE_PERIOD)
		size += sizeof(data->period);

	if (sample_type & PERF_SAMPLE_WEIGHT_TYPE)
		size += sizeof(data->weight.full);

	if (sample_type & PERF_SAMPLE_READ)
		size += event->read_size;

	if (sample_type & PERF_SAMPLE_DATA_SRC)
		size += sizeof(data->data_src.val);

	if (sample_type & PERF_SAMPLE_TRANSACTION)
		size += sizeof(data->txn);

	if (sample_type & PERF_SAMPLE_PHYS_ADDR)
		size += sizeof(data->phys_addr);

	if (sample_type & PERF_SAMPLE_CGROUP)
		size += sizeof(data->cgroup);

	if (sample_type & PERF_SAMPLE_DATA_PAGE_SIZE)
		size += sizeof(data->data_page_size);

	if (sample_type & PERF_SAMPLE_CODE_PAGE_SIZE)
		size += sizeof(data->code_page_size);

	event->header_size = size;
}

/*
 * Called at perf_event creation and when events are attached/detached from a
 * group.
 */
static void perf_event__header_size(struct perf_event *event)
{
	__perf_event_read_size(event,
			       event->group_leader->nr_siblings);
	__perf_event_header_size(event, event->attr.sample_type);
}

static void perf_event__id_header_size(struct perf_event *event)
{
	struct perf_sample_data *data;
	u64 sample_type = event->attr.sample_type;
	u16 size = 0;

	if (sample_type & PERF_SAMPLE_TID)
		size += sizeof(data->tid_entry);

	if (sample_type & PERF_SAMPLE_TIME)
		size += sizeof(data->time);

	if (sample_type & PERF_SAMPLE_IDENTIFIER)
		size += sizeof(data->id);

	if (sample_type & PERF_SAMPLE_ID)
		size += sizeof(data->id);

	if (sample_type & PERF_SAMPLE_STREAM_ID)
		size += sizeof(data->stream_id);

	if (sample_type & PERF_SAMPLE_CPU)
		size += sizeof(data->cpu_entry);

	event->id_header_size = size;
}

static bool perf_event_validate_size(struct perf_event *event)
{
	/*
	 * The values computed here will be over-written when we actually
	 * attach the event.
	 */
	__perf_event_read_size(event, event->group_leader->nr_siblings + 1);
	__perf_event_header_size(event, event->attr.sample_type & ~PERF_SAMPLE_READ);
	perf_event__id_header_size(event);

	/*
	 * Sum the lot; should not exceed the 64k limit we have on records.
	 * Conservative limit to allow for callchains and other variable fields.
	 */
	if (event->read_size + event->header_size +
	    event->id_header_size + sizeof(struct perf_event_header) >= 16*1024)
		return false;

	return true;
}

static void perf_group_attach(struct perf_event *event)
{
	struct perf_event *group_leader = event->group_leader, *pos;

	lockdep_assert_held(&event->ctx->lock);

	/*
	 * We can have double attach due to group movement in perf_event_open.
	 */
	if (event->attach_state & PERF_ATTACH_GROUP)
		return;

	event->attach_state |= PERF_ATTACH_GROUP;

	if (group_leader == event)
		return;

	WARN_ON_ONCE(group_leader->ctx != event->ctx);

	group_leader->group_caps &= event->event_caps;

	list_add_tail(&event->sibling_list, &group_leader->sibling_list);
	group_leader->nr_siblings++;

	perf_event__header_size(group_leader);

	for_each_sibling_event(pos, group_leader)
		perf_event__header_size(pos);
}

/*
 * Remove an event from the lists for its context.
 * Must be called with ctx->mutex and ctx->lock held.
 */
static void
list_del_event(struct perf_event *event, struct perf_event_context *ctx)
{
	WARN_ON_ONCE(event->ctx != ctx);
	lockdep_assert_held(&ctx->lock);

	/*
	 * We can have double detach due to exit/hot-unplug + close.
	 */
	if (!(event->attach_state & PERF_ATTACH_CONTEXT))
		return;

	event->attach_state &= ~PERF_ATTACH_CONTEXT;

	ctx->nr_events--;
	if (event->hw.flags & PERF_EVENT_FLAG_USER_READ_CNT)
		ctx->nr_user--;
	if (event->attr.inherit_stat)
		ctx->nr_stat--;

	list_del_rcu(&event->event_entry);

	if (event->group_leader == event)
		del_event_from_groups(event, ctx);

	/*
	 * If event was in error state, then keep it
	 * that way, otherwise bogus counts will be
	 * returned on read(). The only way to get out
	 * of error state is by explicit re-enabling
	 * of the event
	 */
	if (event->state > PERF_EVENT_STATE_OFF) {
		perf_cgroup_event_disable(event, ctx);
		perf_event_set_state(event, PERF_EVENT_STATE_OFF);
	}

	ctx->generation++;
}

static int
perf_aux_output_match(struct perf_event *event, struct perf_event *aux_event)
{
	if (!has_aux(aux_event))
		return 0;

	if (!event->pmu->aux_output_match)
		return 0;

	return event->pmu->aux_output_match(aux_event);
}

static void put_event(struct perf_event *event);
static void event_sched_out(struct perf_event *event,
			    struct perf_cpu_context *cpuctx,
			    struct perf_event_context *ctx);

static void perf_put_aux_event(struct perf_event *event)
{
	struct perf_event_context *ctx = event->ctx;
	struct perf_cpu_context *cpuctx = __get_cpu_context(ctx);
	struct perf_event *iter;

	/*
	 * If event uses aux_event tear down the link
	 */
	if (event->aux_event) {
		iter = event->aux_event;
		event->aux_event = NULL;
		put_event(iter);
		return;
	}

	/*
	 * If the event is an aux_event, tear down all links to
	 * it from other events.
	 */
	for_each_sibling_event(iter, event->group_leader) {
		if (iter->aux_event != event)
			continue;

		iter->aux_event = NULL;
		put_event(event);

		/*
		 * If it's ACTIVE, schedule it out and put it into ERROR
		 * state so that we don't try to schedule it again. Note
		 * that perf_event_enable() will clear the ERROR status.
		 */
		event_sched_out(iter, cpuctx, ctx);
		perf_event_set_state(event, PERF_EVENT_STATE_ERROR);
	}
}

static bool perf_need_aux_event(struct perf_event *event)
{
	return !!event->attr.aux_output || !!event->attr.aux_sample_size;
}

static int perf_get_aux_event(struct perf_event *event,
			      struct perf_event *group_leader)
{
	/*
	 * Our group leader must be an aux event if we want to be
	 * an aux_output. This way, the aux event will precede its
	 * aux_output events in the group, and therefore will always
	 * schedule first.
	 */
	if (!group_leader)
		return 0;

	/*
	 * aux_output and aux_sample_size are mutually exclusive.
	 */
	if (event->attr.aux_output && event->attr.aux_sample_size)
		return 0;

	if (event->attr.aux_output &&
	    !perf_aux_output_match(event, group_leader))
		return 0;

	if (event->attr.aux_sample_size && !group_leader->pmu->snapshot_aux)
		return 0;

	if (!atomic_long_inc_not_zero(&group_leader->refcount))
		return 0;

	/*
	 * Link aux_outputs to their aux event; this is undone in
	 * perf_group_detach() by perf_put_aux_event(). When the
	 * group in torn down, the aux_output events loose their
	 * link to the aux_event and can't schedule any more.
	 */
	event->aux_event = group_leader;

	return 1;
}

static inline struct list_head *get_event_list(struct perf_event *event)
{
	struct perf_event_context *ctx = event->ctx;
	return event->attr.pinned ? &ctx->pinned_active : &ctx->flexible_active;
}

/*
 * Events that have PERF_EV_CAP_SIBLING require being part of a group and
 * cannot exist on their own, schedule them out and move them into the ERROR
 * state. Also see _perf_event_enable(), it will not be able to recover
 * this ERROR state.
 */
static inline void perf_remove_sibling_event(struct perf_event *event)
{
	struct perf_event_context *ctx = event->ctx;
	struct perf_cpu_context *cpuctx = __get_cpu_context(ctx);

	event_sched_out(event, cpuctx, ctx);
	perf_event_set_state(event, PERF_EVENT_STATE_ERROR);
}

static void perf_group_detach(struct perf_event *event)
{
	struct perf_event *leader = event->group_leader;
	struct perf_event *sibling, *tmp;
	struct perf_event_context *ctx = event->ctx;

	lockdep_assert_held(&ctx->lock);

	/*
	 * We can have double detach due to exit/hot-unplug + close.
	 */
	if (!(event->attach_state & PERF_ATTACH_GROUP))
		return;

	event->attach_state &= ~PERF_ATTACH_GROUP;

	perf_put_aux_event(event);

	/*
	 * If this is a sibling, remove it from its group.
	 */
	if (leader != event) {
		list_del_init(&event->sibling_list);
		event->group_leader->nr_siblings--;
		goto out;
	}

	/*
	 * If this was a group event with sibling events then
	 * upgrade the siblings to singleton events by adding them
	 * to whatever list we are on.
	 */
	list_for_each_entry_safe(sibling, tmp, &event->sibling_list, sibling_list) {

		if (sibling->event_caps & PERF_EV_CAP_SIBLING)
			perf_remove_sibling_event(sibling);

		sibling->group_leader = sibling;
		list_del_init(&sibling->sibling_list);

		/* Inherit group flags from the previous leader */
		sibling->group_caps = event->group_caps;

		if (!RB_EMPTY_NODE(&event->group_node)) {
			add_event_to_groups(sibling, event->ctx);

			if (sibling->state == PERF_EVENT_STATE_ACTIVE)
				list_add_tail(&sibling->active_list, get_event_list(sibling));
		}

		WARN_ON_ONCE(sibling->ctx != event->ctx);
	}

out:
	for_each_sibling_event(tmp, leader)
		perf_event__header_size(tmp);

	perf_event__header_size(leader);
}

static void sync_child_event(struct perf_event *child_event);

static void perf_child_detach(struct perf_event *event)
{
	struct perf_event *parent_event = event->parent;

	if (!(event->attach_state & PERF_ATTACH_CHILD))
		return;

	event->attach_state &= ~PERF_ATTACH_CHILD;

	if (WARN_ON_ONCE(!parent_event))
		return;

	lockdep_assert_held(&parent_event->child_mutex);

	sync_child_event(event);
	list_del_init(&event->child_list);
}

static bool is_orphaned_event(struct perf_event *event)
{
	return event->state == PERF_EVENT_STATE_DEAD;
}

static inline int __pmu_filter_match(struct perf_event *event)
{
	struct pmu *pmu = event->pmu;
	return pmu->filter_match ? pmu->filter_match(event) : 1;
}

/*
 * Check whether we should attempt to schedule an event group based on
 * PMU-specific filtering. An event group can consist of HW and SW events,
 * potentially with a SW leader, so we must check all the filters, to
 * determine whether a group is schedulable:
 */
static inline int pmu_filter_match(struct perf_event *event)
{
	struct perf_event *sibling;
	unsigned long flags;
	int ret = 1;

	if (!__pmu_filter_match(event))
		return 0;

	local_irq_save(flags);
	for_each_sibling_event(sibling, event) {
		if (!__pmu_filter_match(sibling)) {
			ret = 0;
			break;
		}
	}
	local_irq_restore(flags);

	return ret;
}

static inline int
event_filter_match(struct perf_event *event)
{
	return (event->cpu == -1 || event->cpu == smp_processor_id()) &&
	       perf_cgroup_match(event) && pmu_filter_match(event);
}

static void
event_sched_out(struct perf_event *event,
		  struct perf_cpu_context *cpuctx,
		  struct perf_event_context *ctx)
{
	enum perf_event_state state = PERF_EVENT_STATE_INACTIVE;

	WARN_ON_ONCE(event->ctx != ctx);
	lockdep_assert_held(&ctx->lock);

	if (event->state != PERF_EVENT_STATE_ACTIVE)
		return;

	/*
	 * Asymmetry; we only schedule events _IN_ through ctx_sched_in(), but
	 * we can schedule events _OUT_ individually through things like
	 * __perf_remove_from_context().
	 */
	list_del_init(&event->active_list);

	perf_pmu_disable(event->pmu);

	event->pmu->del(event, 0);
	event->oncpu = -1;

	if (event->pending_disable) {
		event->pending_disable = 0;
		perf_cgroup_event_disable(event, ctx);
		state = PERF_EVENT_STATE_OFF;
	}

	if (event->pending_sigtrap) {
		bool dec = true;

		event->pending_sigtrap = 0;
		if (state != PERF_EVENT_STATE_OFF &&
		    !event->pending_work) {
			event->pending_work = 1;
			dec = false;
<<<<<<< HEAD
=======
			WARN_ON_ONCE(!atomic_long_inc_not_zero(&event->refcount));
>>>>>>> 7dd250ec
			task_work_add(current, &event->pending_task, TWA_RESUME);
		}
		if (dec)
			local_dec(&event->ctx->nr_pending);
	}

	perf_event_set_state(event, state);

	if (!is_software_event(event))
		cpuctx->active_oncpu--;
	if (!--ctx->nr_active)
		perf_event_ctx_deactivate(ctx);
	if (event->attr.freq && event->attr.sample_freq)
		ctx->nr_freq--;
	if (event->attr.exclusive || !cpuctx->active_oncpu)
		cpuctx->exclusive = 0;

	perf_pmu_enable(event->pmu);
}

static void
group_sched_out(struct perf_event *group_event,
		struct perf_cpu_context *cpuctx,
		struct perf_event_context *ctx)
{
	struct perf_event *event;

	if (group_event->state != PERF_EVENT_STATE_ACTIVE)
		return;

	perf_pmu_disable(ctx->pmu);

	event_sched_out(group_event, cpuctx, ctx);

	/*
	 * Schedule out siblings (if any):
	 */
	for_each_sibling_event(event, group_event)
		event_sched_out(event, cpuctx, ctx);

	perf_pmu_enable(ctx->pmu);
}

#define DETACH_GROUP	0x01UL
#define DETACH_CHILD	0x02UL
#define DETACH_DEAD	0x04UL

/*
 * Cross CPU call to remove a performance event
 *
 * We disable the event on the hardware level first. After that we
 * remove it from the context list.
 */
static void
__perf_remove_from_context(struct perf_event *event,
			   struct perf_cpu_context *cpuctx,
			   struct perf_event_context *ctx,
			   void *info)
{
	unsigned long flags = (unsigned long)info;

	if (ctx->is_active & EVENT_TIME) {
		update_context_time(ctx);
		update_cgrp_time_from_cpuctx(cpuctx, false);
	}

	/*
	 * Ensure event_sched_out() switches to OFF, at the very least
	 * this avoids raising perf_pending_task() at this time.
	 */
	if (flags & DETACH_DEAD)
		event->pending_disable = 1;
	event_sched_out(event, cpuctx, ctx);
	if (flags & DETACH_GROUP)
		perf_group_detach(event);
	if (flags & DETACH_CHILD)
		perf_child_detach(event);
	list_del_event(event, ctx);
	if (flags & DETACH_DEAD)
		event->state = PERF_EVENT_STATE_DEAD;

	if (!ctx->nr_events && ctx->is_active) {
		if (ctx == &cpuctx->ctx)
			update_cgrp_time_from_cpuctx(cpuctx, true);

		ctx->is_active = 0;
		ctx->rotate_necessary = 0;
		if (ctx->task) {
			WARN_ON_ONCE(cpuctx->task_ctx != ctx);
			cpuctx->task_ctx = NULL;
		}
	}
}

/*
 * Remove the event from a task's (or a CPU's) list of events.
 *
 * If event->ctx is a cloned context, callers must make sure that
 * every task struct that event->ctx->task could possibly point to
 * remains valid.  This is OK when called from perf_release since
 * that only calls us on the top-level context, which can't be a clone.
 * When called from perf_event_exit_task, it's OK because the
 * context has been detached from its task.
 */
static void perf_remove_from_context(struct perf_event *event, unsigned long flags)
{
	struct perf_event_context *ctx = event->ctx;

	lockdep_assert_held(&ctx->mutex);

	/*
	 * Because of perf_event_exit_task(), perf_remove_from_context() ought
	 * to work in the face of TASK_TOMBSTONE, unlike every other
	 * event_function_call() user.
	 */
	raw_spin_lock_irq(&ctx->lock);
	/*
	 * Cgroup events are per-cpu events, and must IPI because of
	 * cgrp_cpuctx_list.
	 */
	if (!ctx->is_active && !is_cgroup_event(event)) {
		__perf_remove_from_context(event, __get_cpu_context(ctx),
					   ctx, (void *)flags);
		raw_spin_unlock_irq(&ctx->lock);
		return;
	}
	raw_spin_unlock_irq(&ctx->lock);

	event_function_call(event, __perf_remove_from_context, (void *)flags);
}

/*
 * Cross CPU call to disable a performance event
 */
static void __perf_event_disable(struct perf_event *event,
				 struct perf_cpu_context *cpuctx,
				 struct perf_event_context *ctx,
				 void *info)
{
	if (event->state < PERF_EVENT_STATE_INACTIVE)
		return;

	if (ctx->is_active & EVENT_TIME) {
		update_context_time(ctx);
		update_cgrp_time_from_event(event);
	}

	if (event == event->group_leader)
		group_sched_out(event, cpuctx, ctx);
	else
		event_sched_out(event, cpuctx, ctx);

	perf_event_set_state(event, PERF_EVENT_STATE_OFF);
	perf_cgroup_event_disable(event, ctx);
}

/*
 * Disable an event.
 *
 * If event->ctx is a cloned context, callers must make sure that
 * every task struct that event->ctx->task could possibly point to
 * remains valid.  This condition is satisfied when called through
 * perf_event_for_each_child or perf_event_for_each because they
 * hold the top-level event's child_mutex, so any descendant that
 * goes to exit will block in perf_event_exit_event().
 *
 * When called from perf_pending_irq it's OK because event->ctx
 * is the current context on this CPU and preemption is disabled,
 * hence we can't get into perf_event_task_sched_out for this context.
 */
static void _perf_event_disable(struct perf_event *event)
{
	struct perf_event_context *ctx = event->ctx;

	raw_spin_lock_irq(&ctx->lock);
	if (event->state <= PERF_EVENT_STATE_OFF) {
		raw_spin_unlock_irq(&ctx->lock);
		return;
	}
	raw_spin_unlock_irq(&ctx->lock);

	event_function_call(event, __perf_event_disable, NULL);
}

void perf_event_disable_local(struct perf_event *event)
{
	event_function_local(event, __perf_event_disable, NULL);
}

/*
 * Strictly speaking kernel users cannot create groups and therefore this
 * interface does not need the perf_event_ctx_lock() magic.
 */
void perf_event_disable(struct perf_event *event)
{
	struct perf_event_context *ctx;

	ctx = perf_event_ctx_lock(event);
	_perf_event_disable(event);
	perf_event_ctx_unlock(event, ctx);
}
EXPORT_SYMBOL_GPL(perf_event_disable);

void perf_event_disable_inatomic(struct perf_event *event)
{
	event->pending_disable = 1;
	irq_work_queue(&event->pending_irq);
}

#define MAX_INTERRUPTS (~0ULL)

static void perf_log_throttle(struct perf_event *event, int enable);
static void perf_log_itrace_start(struct perf_event *event);

static int
event_sched_in(struct perf_event *event,
		 struct perf_cpu_context *cpuctx,
		 struct perf_event_context *ctx)
{
	int ret = 0;

	WARN_ON_ONCE(event->ctx != ctx);

	lockdep_assert_held(&ctx->lock);

	if (event->state <= PERF_EVENT_STATE_OFF)
		return 0;

	WRITE_ONCE(event->oncpu, smp_processor_id());
	/*
	 * Order event::oncpu write to happen before the ACTIVE state is
	 * visible. This allows perf_event_{stop,read}() to observe the correct
	 * ->oncpu if it sees ACTIVE.
	 */
	smp_wmb();
	perf_event_set_state(event, PERF_EVENT_STATE_ACTIVE);

	/*
	 * Unthrottle events, since we scheduled we might have missed several
	 * ticks already, also for a heavily scheduling task there is little
	 * guarantee it'll get a tick in a timely manner.
	 */
	if (unlikely(event->hw.interrupts == MAX_INTERRUPTS)) {
		perf_log_throttle(event, 1);
		event->hw.interrupts = 0;
	}

	perf_pmu_disable(event->pmu);

	perf_log_itrace_start(event);

	if (event->pmu->add(event, PERF_EF_START)) {
		perf_event_set_state(event, PERF_EVENT_STATE_INACTIVE);
		event->oncpu = -1;
		ret = -EAGAIN;
		goto out;
	}

	if (!is_software_event(event))
		cpuctx->active_oncpu++;
	if (!ctx->nr_active++)
		perf_event_ctx_activate(ctx);
	if (event->attr.freq && event->attr.sample_freq)
		ctx->nr_freq++;

	if (event->attr.exclusive)
		cpuctx->exclusive = 1;

out:
	perf_pmu_enable(event->pmu);

	return ret;
}

static int
group_sched_in(struct perf_event *group_event,
	       struct perf_cpu_context *cpuctx,
	       struct perf_event_context *ctx)
{
	struct perf_event *event, *partial_group = NULL;
	struct pmu *pmu = ctx->pmu;

	if (group_event->state == PERF_EVENT_STATE_OFF)
		return 0;

	pmu->start_txn(pmu, PERF_PMU_TXN_ADD);

	if (event_sched_in(group_event, cpuctx, ctx))
		goto error;

	/*
	 * Schedule in siblings as one group (if any):
	 */
	for_each_sibling_event(event, group_event) {
		if (event_sched_in(event, cpuctx, ctx)) {
			partial_group = event;
			goto group_error;
		}
	}

	if (!pmu->commit_txn(pmu))
		return 0;

group_error:
	/*
	 * Groups can be scheduled in as one unit only, so undo any
	 * partial group before returning:
	 * The events up to the failed event are scheduled out normally.
	 */
	for_each_sibling_event(event, group_event) {
		if (event == partial_group)
			break;

		event_sched_out(event, cpuctx, ctx);
	}
	event_sched_out(group_event, cpuctx, ctx);

error:
	pmu->cancel_txn(pmu);
	return -EAGAIN;
}

/*
 * Work out whether we can put this event group on the CPU now.
 */
static int group_can_go_on(struct perf_event *event,
			   struct perf_cpu_context *cpuctx,
			   int can_add_hw)
{
	/*
	 * Groups consisting entirely of software events can always go on.
	 */
	if (event->group_caps & PERF_EV_CAP_SOFTWARE)
		return 1;
	/*
	 * If an exclusive group is already on, no other hardware
	 * events can go on.
	 */
	if (cpuctx->exclusive)
		return 0;
	/*
	 * If this group is exclusive and there are already
	 * events on the CPU, it can't go on.
	 */
	if (event->attr.exclusive && !list_empty(get_event_list(event)))
		return 0;
	/*
	 * Otherwise, try to add it if all previous groups were able
	 * to go on.
	 */
	return can_add_hw;
}

static void add_event_to_ctx(struct perf_event *event,
			       struct perf_event_context *ctx)
{
	list_add_event(event, ctx);
	perf_group_attach(event);
}

static void ctx_sched_out(struct perf_event_context *ctx,
			  struct perf_cpu_context *cpuctx,
			  enum event_type_t event_type);
static void
ctx_sched_in(struct perf_event_context *ctx,
	     struct perf_cpu_context *cpuctx,
	     enum event_type_t event_type);

static void task_ctx_sched_out(struct perf_cpu_context *cpuctx,
			       struct perf_event_context *ctx,
			       enum event_type_t event_type)
{
	if (!cpuctx->task_ctx)
		return;

	if (WARN_ON_ONCE(ctx != cpuctx->task_ctx))
		return;

	ctx_sched_out(ctx, cpuctx, event_type);
}

static void perf_event_sched_in(struct perf_cpu_context *cpuctx,
				struct perf_event_context *ctx)
{
	cpu_ctx_sched_in(cpuctx, EVENT_PINNED);
	if (ctx)
		ctx_sched_in(ctx, cpuctx, EVENT_PINNED);
	cpu_ctx_sched_in(cpuctx, EVENT_FLEXIBLE);
	if (ctx)
		ctx_sched_in(ctx, cpuctx, EVENT_FLEXIBLE);
}

/*
 * We want to maintain the following priority of scheduling:
 *  - CPU pinned (EVENT_CPU | EVENT_PINNED)
 *  - task pinned (EVENT_PINNED)
 *  - CPU flexible (EVENT_CPU | EVENT_FLEXIBLE)
 *  - task flexible (EVENT_FLEXIBLE).
 *
 * In order to avoid unscheduling and scheduling back in everything every
 * time an event is added, only do it for the groups of equal priority and
 * below.
 *
 * This can be called after a batch operation on task events, in which case
 * event_type is a bit mask of the types of events involved. For CPU events,
 * event_type is only either EVENT_PINNED or EVENT_FLEXIBLE.
 */
static void ctx_resched(struct perf_cpu_context *cpuctx,
			struct perf_event_context *task_ctx,
			enum event_type_t event_type)
{
	enum event_type_t ctx_event_type;
	bool cpu_event = !!(event_type & EVENT_CPU);

	/*
	 * If pinned groups are involved, flexible groups also need to be
	 * scheduled out.
	 */
	if (event_type & EVENT_PINNED)
		event_type |= EVENT_FLEXIBLE;

	ctx_event_type = event_type & EVENT_ALL;

	perf_pmu_disable(cpuctx->ctx.pmu);
	if (task_ctx)
		task_ctx_sched_out(cpuctx, task_ctx, event_type);

	/*
	 * Decide which cpu ctx groups to schedule out based on the types
	 * of events that caused rescheduling:
	 *  - EVENT_CPU: schedule out corresponding groups;
	 *  - EVENT_PINNED task events: schedule out EVENT_FLEXIBLE groups;
	 *  - otherwise, do nothing more.
	 */
	if (cpu_event)
		cpu_ctx_sched_out(cpuctx, ctx_event_type);
	else if (ctx_event_type & EVENT_PINNED)
		cpu_ctx_sched_out(cpuctx, EVENT_FLEXIBLE);

	perf_event_sched_in(cpuctx, task_ctx);
	perf_pmu_enable(cpuctx->ctx.pmu);
}

void perf_pmu_resched(struct pmu *pmu)
{
	struct perf_cpu_context *cpuctx = this_cpu_ptr(pmu->pmu_cpu_context);
	struct perf_event_context *task_ctx = cpuctx->task_ctx;

	perf_ctx_lock(cpuctx, task_ctx);
	ctx_resched(cpuctx, task_ctx, EVENT_ALL|EVENT_CPU);
	perf_ctx_unlock(cpuctx, task_ctx);
}

/*
 * Cross CPU call to install and enable a performance event
 *
 * Very similar to remote_function() + event_function() but cannot assume that
 * things like ctx->is_active and cpuctx->task_ctx are set.
 */
static int  __perf_install_in_context(void *info)
{
	struct perf_event *event = info;
	struct perf_event_context *ctx = event->ctx;
	struct perf_cpu_context *cpuctx = __get_cpu_context(ctx);
	struct perf_event_context *task_ctx = cpuctx->task_ctx;
	bool reprogram = true;
	int ret = 0;

	raw_spin_lock(&cpuctx->ctx.lock);
	if (ctx->task) {
		raw_spin_lock(&ctx->lock);
		task_ctx = ctx;

		reprogram = (ctx->task == current);

		/*
		 * If the task is running, it must be running on this CPU,
		 * otherwise we cannot reprogram things.
		 *
		 * If its not running, we don't care, ctx->lock will
		 * serialize against it becoming runnable.
		 */
		if (task_curr(ctx->task) && !reprogram) {
			ret = -ESRCH;
			goto unlock;
		}

		WARN_ON_ONCE(reprogram && cpuctx->task_ctx && cpuctx->task_ctx != ctx);
	} else if (task_ctx) {
		raw_spin_lock(&task_ctx->lock);
	}

#ifdef CONFIG_CGROUP_PERF
	if (event->state > PERF_EVENT_STATE_OFF && is_cgroup_event(event)) {
		/*
		 * If the current cgroup doesn't match the event's
		 * cgroup, we should not try to schedule it.
		 */
		struct perf_cgroup *cgrp = perf_cgroup_from_task(current, ctx);
		reprogram = cgroup_is_descendant(cgrp->css.cgroup,
					event->cgrp->css.cgroup);
	}
#endif

	if (reprogram) {
		ctx_sched_out(ctx, cpuctx, EVENT_TIME);
		add_event_to_ctx(event, ctx);
		ctx_resched(cpuctx, task_ctx, get_event_type(event));
	} else {
		add_event_to_ctx(event, ctx);
	}

unlock:
	perf_ctx_unlock(cpuctx, task_ctx);

	return ret;
}

static bool exclusive_event_installable(struct perf_event *event,
					struct perf_event_context *ctx);

/*
 * Attach a performance event to a context.
 *
 * Very similar to event_function_call, see comment there.
 */
static void
perf_install_in_context(struct perf_event_context *ctx,
			struct perf_event *event,
			int cpu)
{
	struct task_struct *task = READ_ONCE(ctx->task);

	lockdep_assert_held(&ctx->mutex);

	WARN_ON_ONCE(!exclusive_event_installable(event, ctx));

	if (event->cpu != -1)
		event->cpu = cpu;

	/*
	 * Ensures that if we can observe event->ctx, both the event and ctx
	 * will be 'complete'. See perf_iterate_sb_cpu().
	 */
	smp_store_release(&event->ctx, ctx);

	/*
	 * perf_event_attr::disabled events will not run and can be initialized
	 * without IPI. Except when this is the first event for the context, in
	 * that case we need the magic of the IPI to set ctx->is_active.
	 * Similarly, cgroup events for the context also needs the IPI to
	 * manipulate the cgrp_cpuctx_list.
	 *
	 * The IOC_ENABLE that is sure to follow the creation of a disabled
	 * event will issue the IPI and reprogram the hardware.
	 */
	if (__perf_effective_state(event) == PERF_EVENT_STATE_OFF &&
	    ctx->nr_events && !is_cgroup_event(event)) {
		raw_spin_lock_irq(&ctx->lock);
		if (ctx->task == TASK_TOMBSTONE) {
			raw_spin_unlock_irq(&ctx->lock);
			return;
		}
		add_event_to_ctx(event, ctx);
		raw_spin_unlock_irq(&ctx->lock);
		return;
	}

	if (!task) {
		cpu_function_call(cpu, __perf_install_in_context, event);
		return;
	}

	/*
	 * Should not happen, we validate the ctx is still alive before calling.
	 */
	if (WARN_ON_ONCE(task == TASK_TOMBSTONE))
		return;

	/*
	 * Installing events is tricky because we cannot rely on ctx->is_active
	 * to be set in case this is the nr_events 0 -> 1 transition.
	 *
	 * Instead we use task_curr(), which tells us if the task is running.
	 * However, since we use task_curr() outside of rq::lock, we can race
	 * against the actual state. This means the result can be wrong.
	 *
	 * If we get a false positive, we retry, this is harmless.
	 *
	 * If we get a false negative, things are complicated. If we are after
	 * perf_event_context_sched_in() ctx::lock will serialize us, and the
	 * value must be correct. If we're before, it doesn't matter since
	 * perf_event_context_sched_in() will program the counter.
	 *
	 * However, this hinges on the remote context switch having observed
	 * our task->perf_event_ctxp[] store, such that it will in fact take
	 * ctx::lock in perf_event_context_sched_in().
	 *
	 * We do this by task_function_call(), if the IPI fails to hit the task
	 * we know any future context switch of task must see the
	 * perf_event_ctpx[] store.
	 */

	/*
	 * This smp_mb() orders the task->perf_event_ctxp[] store with the
	 * task_cpu() load, such that if the IPI then does not find the task
	 * running, a future context switch of that task must observe the
	 * store.
	 */
	smp_mb();
again:
	if (!task_function_call(task, __perf_install_in_context, event))
		return;

	raw_spin_lock_irq(&ctx->lock);
	task = ctx->task;
	if (WARN_ON_ONCE(task == TASK_TOMBSTONE)) {
		/*
		 * Cannot happen because we already checked above (which also
		 * cannot happen), and we hold ctx->mutex, which serializes us
		 * against perf_event_exit_task_context().
		 */
		raw_spin_unlock_irq(&ctx->lock);
		return;
	}
	/*
	 * If the task is not running, ctx->lock will avoid it becoming so,
	 * thus we can safely install the event.
	 */
	if (task_curr(task)) {
		raw_spin_unlock_irq(&ctx->lock);
		goto again;
	}
	add_event_to_ctx(event, ctx);
	raw_spin_unlock_irq(&ctx->lock);
}

/*
 * Cross CPU call to enable a performance event
 */
static void __perf_event_enable(struct perf_event *event,
				struct perf_cpu_context *cpuctx,
				struct perf_event_context *ctx,
				void *info)
{
	struct perf_event *leader = event->group_leader;
	struct perf_event_context *task_ctx;

	if (event->state >= PERF_EVENT_STATE_INACTIVE ||
	    event->state <= PERF_EVENT_STATE_ERROR)
		return;

	if (ctx->is_active)
		ctx_sched_out(ctx, cpuctx, EVENT_TIME);

	perf_event_set_state(event, PERF_EVENT_STATE_INACTIVE);
	perf_cgroup_event_enable(event, ctx);

	if (!ctx->is_active)
		return;

	if (!event_filter_match(event)) {
		ctx_sched_in(ctx, cpuctx, EVENT_TIME);
		return;
	}

	/*
	 * If the event is in a group and isn't the group leader,
	 * then don't put it on unless the group is on.
	 */
	if (leader != event && leader->state != PERF_EVENT_STATE_ACTIVE) {
		ctx_sched_in(ctx, cpuctx, EVENT_TIME);
		return;
	}

	task_ctx = cpuctx->task_ctx;
	if (ctx->task)
		WARN_ON_ONCE(task_ctx != ctx);

	ctx_resched(cpuctx, task_ctx, get_event_type(event));
}

/*
 * Enable an event.
 *
 * If event->ctx is a cloned context, callers must make sure that
 * every task struct that event->ctx->task could possibly point to
 * remains valid.  This condition is satisfied when called through
 * perf_event_for_each_child or perf_event_for_each as described
 * for perf_event_disable.
 */
static void _perf_event_enable(struct perf_event *event)
{
	struct perf_event_context *ctx = event->ctx;

	raw_spin_lock_irq(&ctx->lock);
	if (event->state >= PERF_EVENT_STATE_INACTIVE ||
	    event->state <  PERF_EVENT_STATE_ERROR) {
out:
		raw_spin_unlock_irq(&ctx->lock);
		return;
	}

	/*
	 * If the event is in error state, clear that first.
	 *
	 * That way, if we see the event in error state below, we know that it
	 * has gone back into error state, as distinct from the task having
	 * been scheduled away before the cross-call arrived.
	 */
	if (event->state == PERF_EVENT_STATE_ERROR) {
		/*
		 * Detached SIBLING events cannot leave ERROR state.
		 */
		if (event->event_caps & PERF_EV_CAP_SIBLING &&
		    event->group_leader == event)
			goto out;

		event->state = PERF_EVENT_STATE_OFF;
	}
	raw_spin_unlock_irq(&ctx->lock);

	event_function_call(event, __perf_event_enable, NULL);
}

/*
 * See perf_event_disable();
 */
void perf_event_enable(struct perf_event *event)
{
	struct perf_event_context *ctx;

	ctx = perf_event_ctx_lock(event);
	_perf_event_enable(event);
	perf_event_ctx_unlock(event, ctx);
}
EXPORT_SYMBOL_GPL(perf_event_enable);

struct stop_event_data {
	struct perf_event	*event;
	unsigned int		restart;
};

static int __perf_event_stop(void *info)
{
	struct stop_event_data *sd = info;
	struct perf_event *event = sd->event;

	/* if it's already INACTIVE, do nothing */
	if (READ_ONCE(event->state) != PERF_EVENT_STATE_ACTIVE)
		return 0;

	/* matches smp_wmb() in event_sched_in() */
	smp_rmb();

	/*
	 * There is a window with interrupts enabled before we get here,
	 * so we need to check again lest we try to stop another CPU's event.
	 */
	if (READ_ONCE(event->oncpu) != smp_processor_id())
		return -EAGAIN;

	event->pmu->stop(event, PERF_EF_UPDATE);

	/*
	 * May race with the actual stop (through perf_pmu_output_stop()),
	 * but it is only used for events with AUX ring buffer, and such
	 * events will refuse to restart because of rb::aux_mmap_count==0,
	 * see comments in perf_aux_output_begin().
	 *
	 * Since this is happening on an event-local CPU, no trace is lost
	 * while restarting.
	 */
	if (sd->restart)
		event->pmu->start(event, 0);

	return 0;
}

static int perf_event_stop(struct perf_event *event, int restart)
{
	struct stop_event_data sd = {
		.event		= event,
		.restart	= restart,
	};
	int ret = 0;

	do {
		if (READ_ONCE(event->state) != PERF_EVENT_STATE_ACTIVE)
			return 0;

		/* matches smp_wmb() in event_sched_in() */
		smp_rmb();

		/*
		 * We only want to restart ACTIVE events, so if the event goes
		 * inactive here (event->oncpu==-1), there's nothing more to do;
		 * fall through with ret==-ENXIO.
		 */
		ret = cpu_function_call(READ_ONCE(event->oncpu),
					__perf_event_stop, &sd);
	} while (ret == -EAGAIN);

	return ret;
}

/*
 * In order to contain the amount of racy and tricky in the address filter
 * configuration management, it is a two part process:
 *
 * (p1) when userspace mappings change as a result of (1) or (2) or (3) below,
 *      we update the addresses of corresponding vmas in
 *	event::addr_filter_ranges array and bump the event::addr_filters_gen;
 * (p2) when an event is scheduled in (pmu::add), it calls
 *      perf_event_addr_filters_sync() which calls pmu::addr_filters_sync()
 *      if the generation has changed since the previous call.
 *
 * If (p1) happens while the event is active, we restart it to force (p2).
 *
 * (1) perf_addr_filters_apply(): adjusting filters' offsets based on
 *     pre-existing mappings, called once when new filters arrive via SET_FILTER
 *     ioctl;
 * (2) perf_addr_filters_adjust(): adjusting filters' offsets based on newly
 *     registered mapping, called for every new mmap(), with mm::mmap_lock down
 *     for reading;
 * (3) perf_event_addr_filters_exec(): clearing filters' offsets in the process
 *     of exec.
 */
void perf_event_addr_filters_sync(struct perf_event *event)
{
	struct perf_addr_filters_head *ifh = perf_event_addr_filters(event);

	if (!has_addr_filter(event))
		return;

	raw_spin_lock(&ifh->lock);
	if (event->addr_filters_gen != event->hw.addr_filters_gen) {
		event->pmu->addr_filters_sync(event);
		event->hw.addr_filters_gen = event->addr_filters_gen;
	}
	raw_spin_unlock(&ifh->lock);
}
EXPORT_SYMBOL_GPL(perf_event_addr_filters_sync);

static int _perf_event_refresh(struct perf_event *event, int refresh)
{
	/*
	 * not supported on inherited events
	 */
	if (event->attr.inherit || !is_sampling_event(event))
		return -EINVAL;

	atomic_add(refresh, &event->event_limit);
	_perf_event_enable(event);

	return 0;
}

/*
 * See perf_event_disable()
 */
int perf_event_refresh(struct perf_event *event, int refresh)
{
	struct perf_event_context *ctx;
	int ret;

	ctx = perf_event_ctx_lock(event);
	ret = _perf_event_refresh(event, refresh);
	perf_event_ctx_unlock(event, ctx);

	return ret;
}
EXPORT_SYMBOL_GPL(perf_event_refresh);

static int perf_event_modify_breakpoint(struct perf_event *bp,
					 struct perf_event_attr *attr)
{
	int err;

	_perf_event_disable(bp);

	err = modify_user_hw_breakpoint_check(bp, attr, true);

	if (!bp->attr.disabled)
		_perf_event_enable(bp);

	return err;
}

/*
 * Copy event-type-independent attributes that may be modified.
 */
static void perf_event_modify_copy_attr(struct perf_event_attr *to,
					const struct perf_event_attr *from)
{
	to->sig_data = from->sig_data;
}

static int perf_event_modify_attr(struct perf_event *event,
				  struct perf_event_attr *attr)
{
	int (*func)(struct perf_event *, struct perf_event_attr *);
	struct perf_event *child;
	int err;

	if (event->attr.type != attr->type)
		return -EINVAL;

	switch (event->attr.type) {
	case PERF_TYPE_BREAKPOINT:
		func = perf_event_modify_breakpoint;
		break;
	default:
		/* Place holder for future additions. */
		return -EOPNOTSUPP;
	}

	WARN_ON_ONCE(event->ctx->parent_ctx);

	mutex_lock(&event->child_mutex);
	/*
	 * Event-type-independent attributes must be copied before event-type
	 * modification, which will validate that final attributes match the
	 * source attributes after all relevant attributes have been copied.
	 */
	perf_event_modify_copy_attr(&event->attr, attr);
	err = func(event, attr);
	if (err)
		goto out;
	list_for_each_entry(child, &event->child_list, child_list) {
		perf_event_modify_copy_attr(&child->attr, attr);
		err = func(child, attr);
		if (err)
			goto out;
	}
out:
	mutex_unlock(&event->child_mutex);
	return err;
}

static void ctx_sched_out(struct perf_event_context *ctx,
			  struct perf_cpu_context *cpuctx,
			  enum event_type_t event_type)
{
	struct perf_event *event, *tmp;
	int is_active = ctx->is_active;

	lockdep_assert_held(&ctx->lock);

	if (likely(!ctx->nr_events)) {
		/*
		 * See __perf_remove_from_context().
		 */
		WARN_ON_ONCE(ctx->is_active);
		if (ctx->task)
			WARN_ON_ONCE(cpuctx->task_ctx);
		return;
	}

	/*
	 * Always update time if it was set; not only when it changes.
	 * Otherwise we can 'forget' to update time for any but the last
	 * context we sched out. For example:
	 *
	 *   ctx_sched_out(.event_type = EVENT_FLEXIBLE)
	 *   ctx_sched_out(.event_type = EVENT_PINNED)
	 *
	 * would only update time for the pinned events.
	 */
	if (is_active & EVENT_TIME) {
		/* update (and stop) ctx time */
		update_context_time(ctx);
		update_cgrp_time_from_cpuctx(cpuctx, ctx == &cpuctx->ctx);
		/*
		 * CPU-release for the below ->is_active store,
		 * see __load_acquire() in perf_event_time_now()
		 */
		barrier();
	}

	ctx->is_active &= ~event_type;
	if (!(ctx->is_active & EVENT_ALL))
		ctx->is_active = 0;

	if (ctx->task) {
		WARN_ON_ONCE(cpuctx->task_ctx != ctx);
		if (!ctx->is_active)
			cpuctx->task_ctx = NULL;
	}

	is_active ^= ctx->is_active; /* changed bits */

	if (!ctx->nr_active || !(is_active & EVENT_ALL))
		return;

	perf_pmu_disable(ctx->pmu);
	if (is_active & EVENT_PINNED) {
		list_for_each_entry_safe(event, tmp, &ctx->pinned_active, active_list)
			group_sched_out(event, cpuctx, ctx);
	}

	if (is_active & EVENT_FLEXIBLE) {
		list_for_each_entry_safe(event, tmp, &ctx->flexible_active, active_list)
			group_sched_out(event, cpuctx, ctx);

		/*
		 * Since we cleared EVENT_FLEXIBLE, also clear
		 * rotate_necessary, is will be reset by
		 * ctx_flexible_sched_in() when needed.
		 */
		ctx->rotate_necessary = 0;
	}
	perf_pmu_enable(ctx->pmu);
}

/*
 * Test whether two contexts are equivalent, i.e. whether they have both been
 * cloned from the same version of the same context.
 *
 * Equivalence is measured using a generation number in the context that is
 * incremented on each modification to it; see unclone_ctx(), list_add_event()
 * and list_del_event().
 */
static int context_equiv(struct perf_event_context *ctx1,
			 struct perf_event_context *ctx2)
{
	lockdep_assert_held(&ctx1->lock);
	lockdep_assert_held(&ctx2->lock);

	/* Pinning disables the swap optimization */
	if (ctx1->pin_count || ctx2->pin_count)
		return 0;

	/* If ctx1 is the parent of ctx2 */
	if (ctx1 == ctx2->parent_ctx && ctx1->generation == ctx2->parent_gen)
		return 1;

	/* If ctx2 is the parent of ctx1 */
	if (ctx1->parent_ctx == ctx2 && ctx1->parent_gen == ctx2->generation)
		return 1;

	/*
	 * If ctx1 and ctx2 have the same parent; we flatten the parent
	 * hierarchy, see perf_event_init_context().
	 */
	if (ctx1->parent_ctx && ctx1->parent_ctx == ctx2->parent_ctx &&
			ctx1->parent_gen == ctx2->parent_gen)
		return 1;

	/* Unmatched */
	return 0;
}

static void __perf_event_sync_stat(struct perf_event *event,
				     struct perf_event *next_event)
{
	u64 value;

	if (!event->attr.inherit_stat)
		return;

	/*
	 * Update the event value, we cannot use perf_event_read()
	 * because we're in the middle of a context switch and have IRQs
	 * disabled, which upsets smp_call_function_single(), however
	 * we know the event must be on the current CPU, therefore we
	 * don't need to use it.
	 */
	if (event->state == PERF_EVENT_STATE_ACTIVE)
		event->pmu->read(event);

	perf_event_update_time(event);

	/*
	 * In order to keep per-task stats reliable we need to flip the event
	 * values when we flip the contexts.
	 */
	value = local64_read(&next_event->count);
	value = local64_xchg(&event->count, value);
	local64_set(&next_event->count, value);

	swap(event->total_time_enabled, next_event->total_time_enabled);
	swap(event->total_time_running, next_event->total_time_running);

	/*
	 * Since we swizzled the values, update the user visible data too.
	 */
	perf_event_update_userpage(event);
	perf_event_update_userpage(next_event);
}

static void perf_event_sync_stat(struct perf_event_context *ctx,
				   struct perf_event_context *next_ctx)
{
	struct perf_event *event, *next_event;

	if (!ctx->nr_stat)
		return;

	update_context_time(ctx);

	event = list_first_entry(&ctx->event_list,
				   struct perf_event, event_entry);

	next_event = list_first_entry(&next_ctx->event_list,
					struct perf_event, event_entry);

	while (&event->event_entry != &ctx->event_list &&
	       &next_event->event_entry != &next_ctx->event_list) {

		__perf_event_sync_stat(event, next_event);

		event = list_next_entry(event, event_entry);
		next_event = list_next_entry(next_event, event_entry);
	}
}

static void perf_event_context_sched_out(struct task_struct *task, int ctxn,
					 struct task_struct *next)
{
	struct perf_event_context *ctx = task->perf_event_ctxp[ctxn];
	struct perf_event_context *next_ctx;
	struct perf_event_context *parent, *next_parent;
	struct perf_cpu_context *cpuctx;
	int do_switch = 1;
	struct pmu *pmu;

	if (likely(!ctx))
		return;

	pmu = ctx->pmu;
	cpuctx = __get_cpu_context(ctx);
	if (!cpuctx->task_ctx)
		return;

	rcu_read_lock();
	next_ctx = next->perf_event_ctxp[ctxn];
	if (!next_ctx)
		goto unlock;

	parent = rcu_dereference(ctx->parent_ctx);
	next_parent = rcu_dereference(next_ctx->parent_ctx);

	/* If neither context have a parent context; they cannot be clones. */
	if (!parent && !next_parent)
		goto unlock;

	if (next_parent == ctx || next_ctx == parent || next_parent == parent) {
		/*
		 * Looks like the two contexts are clones, so we might be
		 * able to optimize the context switch.  We lock both
		 * contexts and check that they are clones under the
		 * lock (including re-checking that neither has been
		 * uncloned in the meantime).  It doesn't matter which
		 * order we take the locks because no other cpu could
		 * be trying to lock both of these tasks.
		 */
		raw_spin_lock(&ctx->lock);
		raw_spin_lock_nested(&next_ctx->lock, SINGLE_DEPTH_NESTING);
		if (context_equiv(ctx, next_ctx)) {

			perf_pmu_disable(pmu);

			/* PMIs are disabled; ctx->nr_pending is stable. */
			if (local_read(&ctx->nr_pending) ||
			    local_read(&next_ctx->nr_pending)) {
				/*
				 * Must not swap out ctx when there's pending
				 * events that rely on the ctx->task relation.
				 */
				raw_spin_unlock(&next_ctx->lock);
				rcu_read_unlock();
				goto inside_switch;
			}

			WRITE_ONCE(ctx->task, next);
			WRITE_ONCE(next_ctx->task, task);

			if (cpuctx->sched_cb_usage && pmu->sched_task)
				pmu->sched_task(ctx, false);

			/*
			 * PMU specific parts of task perf context can require
			 * additional synchronization. As an example of such
			 * synchronization see implementation details of Intel
			 * LBR call stack data profiling;
			 */
			if (pmu->swap_task_ctx)
				pmu->swap_task_ctx(ctx, next_ctx);
			else
				swap(ctx->task_ctx_data, next_ctx->task_ctx_data);

			perf_pmu_enable(pmu);

			/*
			 * RCU_INIT_POINTER here is safe because we've not
			 * modified the ctx and the above modification of
			 * ctx->task and ctx->task_ctx_data are immaterial
			 * since those values are always verified under
			 * ctx->lock which we're now holding.
			 */
			RCU_INIT_POINTER(task->perf_event_ctxp[ctxn], next_ctx);
			RCU_INIT_POINTER(next->perf_event_ctxp[ctxn], ctx);

			do_switch = 0;

			perf_event_sync_stat(ctx, next_ctx);
		}
		raw_spin_unlock(&next_ctx->lock);
		raw_spin_unlock(&ctx->lock);
	}
unlock:
	rcu_read_unlock();

	if (do_switch) {
		raw_spin_lock(&ctx->lock);
		perf_pmu_disable(pmu);

inside_switch:
		if (cpuctx->sched_cb_usage && pmu->sched_task)
			pmu->sched_task(ctx, false);
		task_ctx_sched_out(cpuctx, ctx, EVENT_ALL);

		perf_pmu_enable(pmu);
		raw_spin_unlock(&ctx->lock);
	}
}

static DEFINE_PER_CPU(struct list_head, sched_cb_list);

void perf_sched_cb_dec(struct pmu *pmu)
{
	struct perf_cpu_context *cpuctx = this_cpu_ptr(pmu->pmu_cpu_context);

	this_cpu_dec(perf_sched_cb_usages);

	if (!--cpuctx->sched_cb_usage)
		list_del(&cpuctx->sched_cb_entry);
}


void perf_sched_cb_inc(struct pmu *pmu)
{
	struct perf_cpu_context *cpuctx = this_cpu_ptr(pmu->pmu_cpu_context);

	if (!cpuctx->sched_cb_usage++)
		list_add(&cpuctx->sched_cb_entry, this_cpu_ptr(&sched_cb_list));

	this_cpu_inc(perf_sched_cb_usages);
}

/*
 * This function provides the context switch callback to the lower code
 * layer. It is invoked ONLY when the context switch callback is enabled.
 *
 * This callback is relevant even to per-cpu events; for example multi event
 * PEBS requires this to provide PID/TID information. This requires we flush
 * all queued PEBS records before we context switch to a new task.
 */
static void __perf_pmu_sched_task(struct perf_cpu_context *cpuctx, bool sched_in)
{
	struct pmu *pmu;

	pmu = cpuctx->ctx.pmu; /* software PMUs will not have sched_task */

	if (WARN_ON_ONCE(!pmu->sched_task))
		return;

	perf_ctx_lock(cpuctx, cpuctx->task_ctx);
	perf_pmu_disable(pmu);

	pmu->sched_task(cpuctx->task_ctx, sched_in);

	perf_pmu_enable(pmu);
	perf_ctx_unlock(cpuctx, cpuctx->task_ctx);
}

static void perf_pmu_sched_task(struct task_struct *prev,
				struct task_struct *next,
				bool sched_in)
{
	struct perf_cpu_context *cpuctx;

	if (prev == next)
		return;

	list_for_each_entry(cpuctx, this_cpu_ptr(&sched_cb_list), sched_cb_entry) {
		/* will be handled in perf_event_context_sched_in/out */
		if (cpuctx->task_ctx)
			continue;

		__perf_pmu_sched_task(cpuctx, sched_in);
	}
}

static void perf_event_switch(struct task_struct *task,
			      struct task_struct *next_prev, bool sched_in);

#define for_each_task_context_nr(ctxn)					\
	for ((ctxn) = 0; (ctxn) < perf_nr_task_contexts; (ctxn)++)

/*
 * Called from scheduler to remove the events of the current task,
 * with interrupts disabled.
 *
 * We stop each event and update the event value in event->count.
 *
 * This does not protect us against NMI, but disable()
 * sets the disabled bit in the control field of event _before_
 * accessing the event control register. If a NMI hits, then it will
 * not restart the event.
 */
void __perf_event_task_sched_out(struct task_struct *task,
				 struct task_struct *next)
{
	int ctxn;

	if (__this_cpu_read(perf_sched_cb_usages))
		perf_pmu_sched_task(task, next, false);

	if (atomic_read(&nr_switch_events))
		perf_event_switch(task, next, false);

	for_each_task_context_nr(ctxn)
		perf_event_context_sched_out(task, ctxn, next);

	/*
	 * if cgroup events exist on this CPU, then we need
	 * to check if we have to switch out PMU state.
	 * cgroup event are system-wide mode only
	 */
	if (atomic_read(this_cpu_ptr(&perf_cgroup_events)))
		perf_cgroup_switch(next);
}

/*
 * Called with IRQs disabled
 */
static void cpu_ctx_sched_out(struct perf_cpu_context *cpuctx,
			      enum event_type_t event_type)
{
	ctx_sched_out(&cpuctx->ctx, cpuctx, event_type);
}

static bool perf_less_group_idx(const void *l, const void *r)
{
	const struct perf_event *le = *(const struct perf_event **)l;
	const struct perf_event *re = *(const struct perf_event **)r;

	return le->group_index < re->group_index;
}

static void swap_ptr(void *l, void *r)
{
	void **lp = l, **rp = r;

	swap(*lp, *rp);
}

static const struct min_heap_callbacks perf_min_heap = {
	.elem_size = sizeof(struct perf_event *),
	.less = perf_less_group_idx,
	.swp = swap_ptr,
};

static void __heap_add(struct min_heap *heap, struct perf_event *event)
{
	struct perf_event **itrs = heap->data;

	if (event) {
		itrs[heap->nr] = event;
		heap->nr++;
	}
}

static noinline int visit_groups_merge(struct perf_cpu_context *cpuctx,
				struct perf_event_groups *groups, int cpu,
				int (*func)(struct perf_event *, void *),
				void *data)
{
#ifdef CONFIG_CGROUP_PERF
	struct cgroup_subsys_state *css = NULL;
#endif
	/* Space for per CPU and/or any CPU event iterators. */
	struct perf_event *itrs[2];
	struct min_heap event_heap;
	struct perf_event **evt;
	int ret;

	if (cpuctx) {
		event_heap = (struct min_heap){
			.data = cpuctx->heap,
			.nr = 0,
			.size = cpuctx->heap_size,
		};

		lockdep_assert_held(&cpuctx->ctx.lock);

#ifdef CONFIG_CGROUP_PERF
		if (cpuctx->cgrp)
			css = &cpuctx->cgrp->css;
#endif
	} else {
		event_heap = (struct min_heap){
			.data = itrs,
			.nr = 0,
			.size = ARRAY_SIZE(itrs),
		};
		/* Events not within a CPU context may be on any CPU. */
		__heap_add(&event_heap, perf_event_groups_first(groups, -1, NULL));
	}
	evt = event_heap.data;

	__heap_add(&event_heap, perf_event_groups_first(groups, cpu, NULL));

#ifdef CONFIG_CGROUP_PERF
	for (; css; css = css->parent)
		__heap_add(&event_heap, perf_event_groups_first(groups, cpu, css->cgroup));
#endif

	min_heapify_all(&event_heap, &perf_min_heap);

	while (event_heap.nr) {
		ret = func(*evt, data);
		if (ret)
			return ret;

		*evt = perf_event_groups_next(*evt);
		if (*evt)
			min_heapify(&event_heap, 0, &perf_min_heap);
		else
			min_heap_pop(&event_heap, &perf_min_heap);
	}

	return 0;
}

/*
 * Because the userpage is strictly per-event (there is no concept of context,
 * so there cannot be a context indirection), every userpage must be updated
 * when context time starts :-(
 *
 * IOW, we must not miss EVENT_TIME edges.
 */
static inline bool event_update_userpage(struct perf_event *event)
{
	if (likely(!atomic_read(&event->mmap_count)))
		return false;

	perf_event_update_time(event);
	perf_event_update_userpage(event);

	return true;
}

static inline void group_update_userpage(struct perf_event *group_event)
{
	struct perf_event *event;

	if (!event_update_userpage(group_event))
		return;

	for_each_sibling_event(event, group_event)
		event_update_userpage(event);
}

static int merge_sched_in(struct perf_event *event, void *data)
{
	struct perf_event_context *ctx = event->ctx;
	struct perf_cpu_context *cpuctx = __get_cpu_context(ctx);
	int *can_add_hw = data;

	if (event->state <= PERF_EVENT_STATE_OFF)
		return 0;

	if (!event_filter_match(event))
		return 0;

	if (group_can_go_on(event, cpuctx, *can_add_hw)) {
		if (!group_sched_in(event, cpuctx, ctx))
			list_add_tail(&event->active_list, get_event_list(event));
	}

	if (event->state == PERF_EVENT_STATE_INACTIVE) {
		*can_add_hw = 0;
		if (event->attr.pinned) {
			perf_cgroup_event_disable(event, ctx);
			perf_event_set_state(event, PERF_EVENT_STATE_ERROR);
		} else {
			ctx->rotate_necessary = 1;
			perf_mux_hrtimer_restart(cpuctx);
			group_update_userpage(event);
		}
	}

	return 0;
}

static void
ctx_pinned_sched_in(struct perf_event_context *ctx,
		    struct perf_cpu_context *cpuctx)
{
	int can_add_hw = 1;

	if (ctx != &cpuctx->ctx)
		cpuctx = NULL;

	visit_groups_merge(cpuctx, &ctx->pinned_groups,
			   smp_processor_id(),
			   merge_sched_in, &can_add_hw);
}

static void
ctx_flexible_sched_in(struct perf_event_context *ctx,
		      struct perf_cpu_context *cpuctx)
{
	int can_add_hw = 1;

	if (ctx != &cpuctx->ctx)
		cpuctx = NULL;

	visit_groups_merge(cpuctx, &ctx->flexible_groups,
			   smp_processor_id(),
			   merge_sched_in, &can_add_hw);
}

static void
ctx_sched_in(struct perf_event_context *ctx,
	     struct perf_cpu_context *cpuctx,
	     enum event_type_t event_type)
{
	int is_active = ctx->is_active;

	lockdep_assert_held(&ctx->lock);

	if (likely(!ctx->nr_events))
		return;

	if (is_active ^ EVENT_TIME) {
		/* start ctx time */
		__update_context_time(ctx, false);
		perf_cgroup_set_timestamp(cpuctx);
		/*
		 * CPU-release for the below ->is_active store,
		 * see __load_acquire() in perf_event_time_now()
		 */
		barrier();
	}

	ctx->is_active |= (event_type | EVENT_TIME);
	if (ctx->task) {
		if (!is_active)
			cpuctx->task_ctx = ctx;
		else
			WARN_ON_ONCE(cpuctx->task_ctx != ctx);
	}

	is_active ^= ctx->is_active; /* changed bits */

	/*
	 * First go through the list and put on any pinned groups
	 * in order to give them the best chance of going on.
	 */
	if (is_active & EVENT_PINNED)
		ctx_pinned_sched_in(ctx, cpuctx);

	/* Then walk through the lower prio flexible groups */
	if (is_active & EVENT_FLEXIBLE)
		ctx_flexible_sched_in(ctx, cpuctx);
}

static void cpu_ctx_sched_in(struct perf_cpu_context *cpuctx,
			     enum event_type_t event_type)
{
	struct perf_event_context *ctx = &cpuctx->ctx;

	ctx_sched_in(ctx, cpuctx, event_type);
}

static void perf_event_context_sched_in(struct perf_event_context *ctx,
					struct task_struct *task)
{
	struct perf_cpu_context *cpuctx;
	struct pmu *pmu;

	cpuctx = __get_cpu_context(ctx);

	/*
	 * HACK: for HETEROGENEOUS the task context might have switched to a
	 * different PMU, force (re)set the context,
	 */
	pmu = ctx->pmu = cpuctx->ctx.pmu;

	if (cpuctx->task_ctx == ctx) {
		if (cpuctx->sched_cb_usage)
			__perf_pmu_sched_task(cpuctx, true);
		return;
	}

	perf_ctx_lock(cpuctx, ctx);
	/*
	 * We must check ctx->nr_events while holding ctx->lock, such
	 * that we serialize against perf_install_in_context().
	 */
	if (!ctx->nr_events)
		goto unlock;

	perf_pmu_disable(pmu);
	/*
	 * We want to keep the following priority order:
	 * cpu pinned (that don't need to move), task pinned,
	 * cpu flexible, task flexible.
	 *
	 * However, if task's ctx is not carrying any pinned
	 * events, no need to flip the cpuctx's events around.
	 */
	if (!RB_EMPTY_ROOT(&ctx->pinned_groups.tree))
		cpu_ctx_sched_out(cpuctx, EVENT_FLEXIBLE);
	perf_event_sched_in(cpuctx, ctx);

	if (cpuctx->sched_cb_usage && pmu->sched_task)
		pmu->sched_task(cpuctx->task_ctx, true);

	perf_pmu_enable(pmu);

unlock:
	perf_ctx_unlock(cpuctx, ctx);
}

/*
 * Called from scheduler to add the events of the current task
 * with interrupts disabled.
 *
 * We restore the event value and then enable it.
 *
 * This does not protect us against NMI, but enable()
 * sets the enabled bit in the control field of event _before_
 * accessing the event control register. If a NMI hits, then it will
 * keep the event running.
 */
void __perf_event_task_sched_in(struct task_struct *prev,
				struct task_struct *task)
{
	struct perf_event_context *ctx;
	int ctxn;

	for_each_task_context_nr(ctxn) {
		ctx = task->perf_event_ctxp[ctxn];
		if (likely(!ctx))
			continue;

		perf_event_context_sched_in(ctx, task);
	}

	if (atomic_read(&nr_switch_events))
		perf_event_switch(task, prev, true);

	if (__this_cpu_read(perf_sched_cb_usages))
		perf_pmu_sched_task(prev, task, true);
}

static u64 perf_calculate_period(struct perf_event *event, u64 nsec, u64 count)
{
	u64 frequency = event->attr.sample_freq;
	u64 sec = NSEC_PER_SEC;
	u64 divisor, dividend;

	int count_fls, nsec_fls, frequency_fls, sec_fls;

	count_fls = fls64(count);
	nsec_fls = fls64(nsec);
	frequency_fls = fls64(frequency);
	sec_fls = 30;

	/*
	 * We got @count in @nsec, with a target of sample_freq HZ
	 * the target period becomes:
	 *
	 *             @count * 10^9
	 * period = -------------------
	 *          @nsec * sample_freq
	 *
	 */

	/*
	 * Reduce accuracy by one bit such that @a and @b converge
	 * to a similar magnitude.
	 */
#define REDUCE_FLS(a, b)		\
do {					\
	if (a##_fls > b##_fls) {	\
		a >>= 1;		\
		a##_fls--;		\
	} else {			\
		b >>= 1;		\
		b##_fls--;		\
	}				\
} while (0)

	/*
	 * Reduce accuracy until either term fits in a u64, then proceed with
	 * the other, so that finally we can do a u64/u64 division.
	 */
	while (count_fls + sec_fls > 64 && nsec_fls + frequency_fls > 64) {
		REDUCE_FLS(nsec, frequency);
		REDUCE_FLS(sec, count);
	}

	if (count_fls + sec_fls > 64) {
		divisor = nsec * frequency;

		while (count_fls + sec_fls > 64) {
			REDUCE_FLS(count, sec);
			divisor >>= 1;
		}

		dividend = count * sec;
	} else {
		dividend = count * sec;

		while (nsec_fls + frequency_fls > 64) {
			REDUCE_FLS(nsec, frequency);
			dividend >>= 1;
		}

		divisor = nsec * frequency;
	}

	if (!divisor)
		return dividend;

	return div64_u64(dividend, divisor);
}

static DEFINE_PER_CPU(int, perf_throttled_count);
static DEFINE_PER_CPU(u64, perf_throttled_seq);

static void perf_adjust_period(struct perf_event *event, u64 nsec, u64 count, bool disable)
{
	struct hw_perf_event *hwc = &event->hw;
	s64 period, sample_period;
	s64 delta;

	period = perf_calculate_period(event, nsec, count);

	delta = (s64)(period - hwc->sample_period);
	delta = (delta + 7) / 8; /* low pass filter */

	sample_period = hwc->sample_period + delta;

	if (!sample_period)
		sample_period = 1;

	hwc->sample_period = sample_period;

	if (local64_read(&hwc->period_left) > 8*sample_period) {
		if (disable)
			event->pmu->stop(event, PERF_EF_UPDATE);

		local64_set(&hwc->period_left, 0);

		if (disable)
			event->pmu->start(event, PERF_EF_RELOAD);
	}
}

/*
 * combine freq adjustment with unthrottling to avoid two passes over the
 * events. At the same time, make sure, having freq events does not change
 * the rate of unthrottling as that would introduce bias.
 */
static void perf_adjust_freq_unthr_context(struct perf_event_context *ctx,
					   int needs_unthr)
{
	struct perf_event *event;
	struct hw_perf_event *hwc;
	u64 now, period = TICK_NSEC;
	s64 delta;

	/*
	 * only need to iterate over all events iff:
	 * - context have events in frequency mode (needs freq adjust)
	 * - there are events to unthrottle on this cpu
	 */
	if (!(ctx->nr_freq || needs_unthr))
		return;

	raw_spin_lock(&ctx->lock);
	perf_pmu_disable(ctx->pmu);

	list_for_each_entry_rcu(event, &ctx->event_list, event_entry) {
		if (event->state != PERF_EVENT_STATE_ACTIVE)
			continue;

		if (!event_filter_match(event))
			continue;

		perf_pmu_disable(event->pmu);

		hwc = &event->hw;

		if (hwc->interrupts == MAX_INTERRUPTS) {
			hwc->interrupts = 0;
			perf_log_throttle(event, 1);
			event->pmu->start(event, 0);
		}

		if (!event->attr.freq || !event->attr.sample_freq)
			goto next;

		/*
		 * stop the event and update event->count
		 */
		event->pmu->stop(event, PERF_EF_UPDATE);

		now = local64_read(&event->count);
		delta = now - hwc->freq_count_stamp;
		hwc->freq_count_stamp = now;

		/*
		 * restart the event
		 * reload only if value has changed
		 * we have stopped the event so tell that
		 * to perf_adjust_period() to avoid stopping it
		 * twice.
		 */
		if (delta > 0)
			perf_adjust_period(event, period, delta, false);

		event->pmu->start(event, delta > 0 ? PERF_EF_RELOAD : 0);
	next:
		perf_pmu_enable(event->pmu);
	}

	perf_pmu_enable(ctx->pmu);
	raw_spin_unlock(&ctx->lock);
}

/*
 * Move @event to the tail of the @ctx's elegible events.
 */
static void rotate_ctx(struct perf_event_context *ctx, struct perf_event *event)
{
	/*
	 * Rotate the first entry last of non-pinned groups. Rotation might be
	 * disabled by the inheritance code.
	 */
	if (ctx->rotate_disable)
		return;

	perf_event_groups_delete(&ctx->flexible_groups, event);
	perf_event_groups_insert(&ctx->flexible_groups, event);
}

/* pick an event from the flexible_groups to rotate */
static inline struct perf_event *
ctx_event_to_rotate(struct perf_event_context *ctx)
{
	struct perf_event *event;

	/* pick the first active flexible event */
	event = list_first_entry_or_null(&ctx->flexible_active,
					 struct perf_event, active_list);

	/* if no active flexible event, pick the first event */
	if (!event) {
		event = rb_entry_safe(rb_first(&ctx->flexible_groups.tree),
				      typeof(*event), group_node);
	}

	/*
	 * Unconditionally clear rotate_necessary; if ctx_flexible_sched_in()
	 * finds there are unschedulable events, it will set it again.
	 */
	ctx->rotate_necessary = 0;

	return event;
}

static bool perf_rotate_context(struct perf_cpu_context *cpuctx)
{
	struct perf_event *cpu_event = NULL, *task_event = NULL;
	struct perf_event_context *task_ctx = NULL;
	int cpu_rotate, task_rotate;

	/*
	 * Since we run this from IRQ context, nobody can install new
	 * events, thus the event count values are stable.
	 */

	cpu_rotate = cpuctx->ctx.rotate_necessary;
	task_ctx = cpuctx->task_ctx;
	task_rotate = task_ctx ? task_ctx->rotate_necessary : 0;

	if (!(cpu_rotate || task_rotate))
		return false;

	perf_ctx_lock(cpuctx, cpuctx->task_ctx);
	perf_pmu_disable(cpuctx->ctx.pmu);

	if (task_rotate)
		task_event = ctx_event_to_rotate(task_ctx);
	if (cpu_rotate)
		cpu_event = ctx_event_to_rotate(&cpuctx->ctx);

	/*
	 * As per the order given at ctx_resched() first 'pop' task flexible
	 * and then, if needed CPU flexible.
	 */
	if (task_event || (task_ctx && cpu_event))
		ctx_sched_out(task_ctx, cpuctx, EVENT_FLEXIBLE);
	if (cpu_event)
		cpu_ctx_sched_out(cpuctx, EVENT_FLEXIBLE);

	if (task_event)
		rotate_ctx(task_ctx, task_event);
	if (cpu_event)
		rotate_ctx(&cpuctx->ctx, cpu_event);

	perf_event_sched_in(cpuctx, task_ctx);

	perf_pmu_enable(cpuctx->ctx.pmu);
	perf_ctx_unlock(cpuctx, cpuctx->task_ctx);

	return true;
}

void perf_event_task_tick(void)
{
	struct list_head *head = this_cpu_ptr(&active_ctx_list);
	struct perf_event_context *ctx, *tmp;
	int throttled;

	lockdep_assert_irqs_disabled();

	__this_cpu_inc(perf_throttled_seq);
	throttled = __this_cpu_xchg(perf_throttled_count, 0);
	tick_dep_clear_cpu(smp_processor_id(), TICK_DEP_BIT_PERF_EVENTS);

	list_for_each_entry_safe(ctx, tmp, head, active_ctx_list)
		perf_adjust_freq_unthr_context(ctx, throttled);
}

static int event_enable_on_exec(struct perf_event *event,
				struct perf_event_context *ctx)
{
	if (!event->attr.enable_on_exec)
		return 0;

	event->attr.enable_on_exec = 0;
	if (event->state >= PERF_EVENT_STATE_INACTIVE)
		return 0;

	perf_event_set_state(event, PERF_EVENT_STATE_INACTIVE);

	return 1;
}

/*
 * Enable all of a task's events that have been marked enable-on-exec.
 * This expects task == current.
 */
static void perf_event_enable_on_exec(int ctxn)
{
	struct perf_event_context *ctx, *clone_ctx = NULL;
	enum event_type_t event_type = 0;
	struct perf_cpu_context *cpuctx;
	struct perf_event *event;
	unsigned long flags;
	int enabled = 0;

	local_irq_save(flags);
	ctx = current->perf_event_ctxp[ctxn];
	if (!ctx || !ctx->nr_events)
		goto out;

	cpuctx = __get_cpu_context(ctx);
	perf_ctx_lock(cpuctx, ctx);
	ctx_sched_out(ctx, cpuctx, EVENT_TIME);
	list_for_each_entry(event, &ctx->event_list, event_entry) {
		enabled |= event_enable_on_exec(event, ctx);
		event_type |= get_event_type(event);
	}

	/*
	 * Unclone and reschedule this context if we enabled any event.
	 */
	if (enabled) {
		clone_ctx = unclone_ctx(ctx);
		ctx_resched(cpuctx, ctx, event_type);
	} else {
		ctx_sched_in(ctx, cpuctx, EVENT_TIME);
	}
	perf_ctx_unlock(cpuctx, ctx);

out:
	local_irq_restore(flags);

	if (clone_ctx)
		put_ctx(clone_ctx);
}

static void perf_remove_from_owner(struct perf_event *event);
static void perf_event_exit_event(struct perf_event *event,
				  struct perf_event_context *ctx);

/*
 * Removes all events from the current task that have been marked
 * remove-on-exec, and feeds their values back to parent events.
 */
static void perf_event_remove_on_exec(int ctxn)
{
	struct perf_event_context *ctx, *clone_ctx = NULL;
	struct perf_event *event, *next;
	unsigned long flags;
	bool modified = false;

	ctx = perf_pin_task_context(current, ctxn);
	if (!ctx)
		return;

	mutex_lock(&ctx->mutex);

	if (WARN_ON_ONCE(ctx->task != current))
		goto unlock;

	list_for_each_entry_safe(event, next, &ctx->event_list, event_entry) {
		if (!event->attr.remove_on_exec)
			continue;

		if (!is_kernel_event(event))
			perf_remove_from_owner(event);

		modified = true;

		perf_event_exit_event(event, ctx);
	}

	raw_spin_lock_irqsave(&ctx->lock, flags);
	if (modified)
		clone_ctx = unclone_ctx(ctx);
	--ctx->pin_count;
	raw_spin_unlock_irqrestore(&ctx->lock, flags);

unlock:
	mutex_unlock(&ctx->mutex);

	put_ctx(ctx);
	if (clone_ctx)
		put_ctx(clone_ctx);
}

struct perf_read_data {
	struct perf_event *event;
	bool group;
	int ret;
};

static int __perf_event_read_cpu(struct perf_event *event, int event_cpu)
{
	u16 local_pkg, event_pkg;

	if (event->group_caps & PERF_EV_CAP_READ_ACTIVE_PKG) {
		int local_cpu = smp_processor_id();

		event_pkg = topology_physical_package_id(event_cpu);
		local_pkg = topology_physical_package_id(local_cpu);

		if (event_pkg == local_pkg)
			return local_cpu;
	}

	return event_cpu;
}

/*
 * Cross CPU call to read the hardware event
 */
static void __perf_event_read(void *info)
{
	struct perf_read_data *data = info;
	struct perf_event *sub, *event = data->event;
	struct perf_event_context *ctx = event->ctx;
	struct perf_cpu_context *cpuctx = __get_cpu_context(ctx);
	struct pmu *pmu = event->pmu;

	/*
	 * If this is a task context, we need to check whether it is
	 * the current task context of this cpu.  If not it has been
	 * scheduled out before the smp call arrived.  In that case
	 * event->count would have been updated to a recent sample
	 * when the event was scheduled out.
	 */
	if (ctx->task && cpuctx->task_ctx != ctx)
		return;

	raw_spin_lock(&ctx->lock);
	if (ctx->is_active & EVENT_TIME) {
		update_context_time(ctx);
		update_cgrp_time_from_event(event);
	}

	perf_event_update_time(event);
	if (data->group)
		perf_event_update_sibling_time(event);

	if (event->state != PERF_EVENT_STATE_ACTIVE)
		goto unlock;

	if (!data->group) {
		pmu->read(event);
		data->ret = 0;
		goto unlock;
	}

	pmu->start_txn(pmu, PERF_PMU_TXN_READ);

	pmu->read(event);

	for_each_sibling_event(sub, event) {
		if (sub->state == PERF_EVENT_STATE_ACTIVE) {
			/*
			 * Use sibling's PMU rather than @event's since
			 * sibling could be on different (eg: software) PMU.
			 */
			sub->pmu->read(sub);
		}
	}

	data->ret = pmu->commit_txn(pmu);

unlock:
	raw_spin_unlock(&ctx->lock);
}

static inline u64 perf_event_count(struct perf_event *event)
{
	return local64_read(&event->count) + atomic64_read(&event->child_count);
}

static void calc_timer_values(struct perf_event *event,
				u64 *now,
				u64 *enabled,
				u64 *running)
{
	u64 ctx_time;

	*now = perf_clock();
	ctx_time = perf_event_time_now(event, *now);
	__perf_update_times(event, ctx_time, enabled, running);
}

/*
 * NMI-safe method to read a local event, that is an event that
 * is:
 *   - either for the current task, or for this CPU
 *   - does not have inherit set, for inherited task events
 *     will not be local and we cannot read them atomically
 *   - must not have a pmu::count method
 */
int perf_event_read_local(struct perf_event *event, u64 *value,
			  u64 *enabled, u64 *running)
{
	unsigned long flags;
	int ret = 0;

	/*
	 * Disabling interrupts avoids all counter scheduling (context
	 * switches, timer based rotation and IPIs).
	 */
	local_irq_save(flags);

	/*
	 * It must not be an event with inherit set, we cannot read
	 * all child counters from atomic context.
	 */
	if (event->attr.inherit) {
		ret = -EOPNOTSUPP;
		goto out;
	}

	/* If this is a per-task event, it must be for current */
	if ((event->attach_state & PERF_ATTACH_TASK) &&
	    event->hw.target != current) {
		ret = -EINVAL;
		goto out;
	}

	/* If this is a per-CPU event, it must be for this CPU */
	if (!(event->attach_state & PERF_ATTACH_TASK) &&
	    event->cpu != smp_processor_id()) {
		ret = -EINVAL;
		goto out;
	}

	/* If this is a pinned event it must be running on this CPU */
	if (event->attr.pinned && event->oncpu != smp_processor_id()) {
		ret = -EBUSY;
		goto out;
	}

	/*
	 * If the event is currently on this CPU, its either a per-task event,
	 * or local to this CPU. Furthermore it means its ACTIVE (otherwise
	 * oncpu == -1).
	 */
	if (event->oncpu == smp_processor_id())
		event->pmu->read(event);

	*value = local64_read(&event->count);
	if (enabled || running) {
		u64 __enabled, __running, __now;

		calc_timer_values(event, &__now, &__enabled, &__running);
		if (enabled)
			*enabled = __enabled;
		if (running)
			*running = __running;
	}
out:
	local_irq_restore(flags);

	return ret;
}

static int perf_event_read(struct perf_event *event, bool group)
{
	enum perf_event_state state = READ_ONCE(event->state);
	int event_cpu, ret = 0;

	/*
	 * If event is enabled and currently active on a CPU, update the
	 * value in the event structure:
	 */
again:
	if (state == PERF_EVENT_STATE_ACTIVE) {
		struct perf_read_data data;

		/*
		 * Orders the ->state and ->oncpu loads such that if we see
		 * ACTIVE we must also see the right ->oncpu.
		 *
		 * Matches the smp_wmb() from event_sched_in().
		 */
		smp_rmb();

		event_cpu = READ_ONCE(event->oncpu);
		if ((unsigned)event_cpu >= nr_cpu_ids)
			return 0;

		data = (struct perf_read_data){
			.event = event,
			.group = group,
			.ret = 0,
		};

		preempt_disable();
		event_cpu = __perf_event_read_cpu(event, event_cpu);

		/*
		 * Purposely ignore the smp_call_function_single() return
		 * value.
		 *
		 * If event_cpu isn't a valid CPU it means the event got
		 * scheduled out and that will have updated the event count.
		 *
		 * Therefore, either way, we'll have an up-to-date event count
		 * after this.
		 */
		(void)smp_call_function_single(event_cpu, __perf_event_read, &data, 1);
		preempt_enable();
		ret = data.ret;

	} else if (state == PERF_EVENT_STATE_INACTIVE) {
		struct perf_event_context *ctx = event->ctx;
		unsigned long flags;

		raw_spin_lock_irqsave(&ctx->lock, flags);
		state = event->state;
		if (state != PERF_EVENT_STATE_INACTIVE) {
			raw_spin_unlock_irqrestore(&ctx->lock, flags);
			goto again;
		}

		/*
		 * May read while context is not active (e.g., thread is
		 * blocked), in that case we cannot update context time
		 */
		if (ctx->is_active & EVENT_TIME) {
			update_context_time(ctx);
			update_cgrp_time_from_event(event);
		}

		perf_event_update_time(event);
		if (group)
			perf_event_update_sibling_time(event);
		raw_spin_unlock_irqrestore(&ctx->lock, flags);
	}

	return ret;
}

/*
 * Initialize the perf_event context in a task_struct:
 */
static void __perf_event_init_context(struct perf_event_context *ctx)
{
	raw_spin_lock_init(&ctx->lock);
	mutex_init(&ctx->mutex);
	INIT_LIST_HEAD(&ctx->active_ctx_list);
	perf_event_groups_init(&ctx->pinned_groups);
	perf_event_groups_init(&ctx->flexible_groups);
	INIT_LIST_HEAD(&ctx->event_list);
	INIT_LIST_HEAD(&ctx->pinned_active);
	INIT_LIST_HEAD(&ctx->flexible_active);
	refcount_set(&ctx->refcount, 1);
}

static struct perf_event_context *
alloc_perf_context(struct pmu *pmu, struct task_struct *task)
{
	struct perf_event_context *ctx;

	ctx = kzalloc(sizeof(struct perf_event_context), GFP_KERNEL);
	if (!ctx)
		return NULL;

	__perf_event_init_context(ctx);
	if (task)
		ctx->task = get_task_struct(task);
	ctx->pmu = pmu;

	return ctx;
}

static struct task_struct *
find_lively_task_by_vpid(pid_t vpid)
{
	struct task_struct *task;

	rcu_read_lock();
	if (!vpid)
		task = current;
	else
		task = find_task_by_vpid(vpid);
	if (task)
		get_task_struct(task);
	rcu_read_unlock();

	if (!task)
		return ERR_PTR(-ESRCH);

	return task;
}

/*
 * Returns a matching context with refcount and pincount.
 */
static struct perf_event_context *
find_get_context(struct pmu *pmu, struct task_struct *task,
		struct perf_event *event)
{
	struct perf_event_context *ctx, *clone_ctx = NULL;
	struct perf_cpu_context *cpuctx;
	void *task_ctx_data = NULL;
	unsigned long flags;
	int ctxn, err;
	int cpu = event->cpu;

	if (!task) {
		/* Must be root to operate on a CPU event: */
		err = perf_allow_cpu(&event->attr);
		if (err)
			return ERR_PTR(err);

		cpuctx = per_cpu_ptr(pmu->pmu_cpu_context, cpu);
		ctx = &cpuctx->ctx;
		get_ctx(ctx);
		raw_spin_lock_irqsave(&ctx->lock, flags);
		++ctx->pin_count;
		raw_spin_unlock_irqrestore(&ctx->lock, flags);

		return ctx;
	}

	err = -EINVAL;
	ctxn = pmu->task_ctx_nr;
	if (ctxn < 0)
		goto errout;

	if (event->attach_state & PERF_ATTACH_TASK_DATA) {
		task_ctx_data = alloc_task_ctx_data(pmu);
		if (!task_ctx_data) {
			err = -ENOMEM;
			goto errout;
		}
	}

retry:
	ctx = perf_lock_task_context(task, ctxn, &flags);
	if (ctx) {
		clone_ctx = unclone_ctx(ctx);
		++ctx->pin_count;

		if (task_ctx_data && !ctx->task_ctx_data) {
			ctx->task_ctx_data = task_ctx_data;
			task_ctx_data = NULL;
		}
		raw_spin_unlock_irqrestore(&ctx->lock, flags);

		if (clone_ctx)
			put_ctx(clone_ctx);
	} else {
		ctx = alloc_perf_context(pmu, task);
		err = -ENOMEM;
		if (!ctx)
			goto errout;

		if (task_ctx_data) {
			ctx->task_ctx_data = task_ctx_data;
			task_ctx_data = NULL;
		}

		err = 0;
		mutex_lock(&task->perf_event_mutex);
		/*
		 * If it has already passed perf_event_exit_task().
		 * we must see PF_EXITING, it takes this mutex too.
		 */
		if (task->flags & PF_EXITING)
			err = -ESRCH;
		else if (task->perf_event_ctxp[ctxn])
			err = -EAGAIN;
		else {
			get_ctx(ctx);
			++ctx->pin_count;
			rcu_assign_pointer(task->perf_event_ctxp[ctxn], ctx);
		}
		mutex_unlock(&task->perf_event_mutex);

		if (unlikely(err)) {
			put_ctx(ctx);

			if (err == -EAGAIN)
				goto retry;
			goto errout;
		}
	}

	free_task_ctx_data(pmu, task_ctx_data);
	return ctx;

errout:
	free_task_ctx_data(pmu, task_ctx_data);
	return ERR_PTR(err);
}

static void perf_event_free_filter(struct perf_event *event);

static void free_event_rcu(struct rcu_head *head)
{
	struct perf_event *event;

	event = container_of(head, struct perf_event, rcu_head);
	if (event->ns)
		put_pid_ns(event->ns);
	perf_event_free_filter(event);
	kmem_cache_free(perf_event_cache, event);
}

static void ring_buffer_attach(struct perf_event *event,
			       struct perf_buffer *rb);

static void detach_sb_event(struct perf_event *event)
{
	struct pmu_event_list *pel = per_cpu_ptr(&pmu_sb_events, event->cpu);

	raw_spin_lock(&pel->lock);
	list_del_rcu(&event->sb_list);
	raw_spin_unlock(&pel->lock);
}

static bool is_sb_event(struct perf_event *event)
{
	struct perf_event_attr *attr = &event->attr;

	if (event->parent)
		return false;

	if (event->attach_state & PERF_ATTACH_TASK)
		return false;

	if (attr->mmap || attr->mmap_data || attr->mmap2 ||
	    attr->comm || attr->comm_exec ||
	    attr->task || attr->ksymbol ||
	    attr->context_switch || attr->text_poke ||
	    attr->bpf_event)
		return true;
	return false;
}

static void unaccount_pmu_sb_event(struct perf_event *event)
{
	if (is_sb_event(event))
		detach_sb_event(event);
}

static void unaccount_event_cpu(struct perf_event *event, int cpu)
{
	if (event->parent)
		return;

	if (is_cgroup_event(event))
		atomic_dec(&per_cpu(perf_cgroup_events, cpu));
}

#ifdef CONFIG_NO_HZ_FULL
static DEFINE_SPINLOCK(nr_freq_lock);
#endif

static void unaccount_freq_event_nohz(void)
{
#ifdef CONFIG_NO_HZ_FULL
	spin_lock(&nr_freq_lock);
	if (atomic_dec_and_test(&nr_freq_events))
		tick_nohz_dep_clear(TICK_DEP_BIT_PERF_EVENTS);
	spin_unlock(&nr_freq_lock);
#endif
}

static void unaccount_freq_event(void)
{
	if (tick_nohz_full_enabled())
		unaccount_freq_event_nohz();
	else
		atomic_dec(&nr_freq_events);
}

static void unaccount_event(struct perf_event *event)
{
	bool dec = false;

	if (event->parent)
		return;

	if (event->attach_state & (PERF_ATTACH_TASK | PERF_ATTACH_SCHED_CB))
		dec = true;
	if (event->attr.mmap || event->attr.mmap_data)
		atomic_dec(&nr_mmap_events);
	if (event->attr.build_id)
		atomic_dec(&nr_build_id_events);
	if (event->attr.comm)
		atomic_dec(&nr_comm_events);
	if (event->attr.namespaces)
		atomic_dec(&nr_namespaces_events);
	if (event->attr.cgroup)
		atomic_dec(&nr_cgroup_events);
	if (event->attr.task)
		atomic_dec(&nr_task_events);
	if (event->attr.freq)
		unaccount_freq_event();
	if (event->attr.context_switch) {
		dec = true;
		atomic_dec(&nr_switch_events);
	}
	if (is_cgroup_event(event))
		dec = true;
	if (has_branch_stack(event))
		dec = true;
	if (event->attr.ksymbol)
		atomic_dec(&nr_ksymbol_events);
	if (event->attr.bpf_event)
		atomic_dec(&nr_bpf_events);
	if (event->attr.text_poke)
		atomic_dec(&nr_text_poke_events);

	if (dec) {
		if (!atomic_add_unless(&perf_sched_count, -1, 1))
			schedule_delayed_work(&perf_sched_work, HZ);
	}

	unaccount_event_cpu(event, event->cpu);

	unaccount_pmu_sb_event(event);
}

static void perf_sched_delayed(struct work_struct *work)
{
	mutex_lock(&perf_sched_mutex);
	if (atomic_dec_and_test(&perf_sched_count))
		static_branch_disable(&perf_sched_events);
	mutex_unlock(&perf_sched_mutex);
}

/*
 * The following implement mutual exclusion of events on "exclusive" pmus
 * (PERF_PMU_CAP_EXCLUSIVE). Such pmus can only have one event scheduled
 * at a time, so we disallow creating events that might conflict, namely:
 *
 *  1) cpu-wide events in the presence of per-task events,
 *  2) per-task events in the presence of cpu-wide events,
 *  3) two matching events on the same context.
 *
 * The former two cases are handled in the allocation path (perf_event_alloc(),
 * _free_event()), the latter -- before the first perf_install_in_context().
 */
static int exclusive_event_init(struct perf_event *event)
{
	struct pmu *pmu = event->pmu;

	if (!is_exclusive_pmu(pmu))
		return 0;

	/*
	 * Prevent co-existence of per-task and cpu-wide events on the
	 * same exclusive pmu.
	 *
	 * Negative pmu::exclusive_cnt means there are cpu-wide
	 * events on this "exclusive" pmu, positive means there are
	 * per-task events.
	 *
	 * Since this is called in perf_event_alloc() path, event::ctx
	 * doesn't exist yet; it is, however, safe to use PERF_ATTACH_TASK
	 * to mean "per-task event", because unlike other attach states it
	 * never gets cleared.
	 */
	if (event->attach_state & PERF_ATTACH_TASK) {
		if (!atomic_inc_unless_negative(&pmu->exclusive_cnt))
			return -EBUSY;
	} else {
		if (!atomic_dec_unless_positive(&pmu->exclusive_cnt))
			return -EBUSY;
	}

	return 0;
}

static void exclusive_event_destroy(struct perf_event *event)
{
	struct pmu *pmu = event->pmu;

	if (!is_exclusive_pmu(pmu))
		return;

	/* see comment in exclusive_event_init() */
	if (event->attach_state & PERF_ATTACH_TASK)
		atomic_dec(&pmu->exclusive_cnt);
	else
		atomic_inc(&pmu->exclusive_cnt);
}

static bool exclusive_event_match(struct perf_event *e1, struct perf_event *e2)
{
	if ((e1->pmu == e2->pmu) &&
	    (e1->cpu == e2->cpu ||
	     e1->cpu == -1 ||
	     e2->cpu == -1))
		return true;
	return false;
}

static bool exclusive_event_installable(struct perf_event *event,
					struct perf_event_context *ctx)
{
	struct perf_event *iter_event;
	struct pmu *pmu = event->pmu;

	lockdep_assert_held(&ctx->mutex);

	if (!is_exclusive_pmu(pmu))
		return true;

	list_for_each_entry(iter_event, &ctx->event_list, event_entry) {
		if (exclusive_event_match(iter_event, event))
			return false;
	}

	return true;
}

static void perf_addr_filters_splice(struct perf_event *event,
				       struct list_head *head);

static void _free_event(struct perf_event *event)
{
	irq_work_sync(&event->pending_irq);

	unaccount_event(event);

	security_perf_event_free(event);

	if (event->rb) {
		/*
		 * Can happen when we close an event with re-directed output.
		 *
		 * Since we have a 0 refcount, perf_mmap_close() will skip
		 * over us; possibly making our ring_buffer_put() the last.
		 */
		mutex_lock(&event->mmap_mutex);
		ring_buffer_attach(event, NULL);
		mutex_unlock(&event->mmap_mutex);
	}

	if (is_cgroup_event(event))
		perf_detach_cgroup(event);

	if (!event->parent) {
		if (event->attr.sample_type & PERF_SAMPLE_CALLCHAIN)
			put_callchain_buffers();
	}

	perf_event_free_bpf_prog(event);
	perf_addr_filters_splice(event, NULL);
	kfree(event->addr_filter_ranges);

	if (event->destroy)
		event->destroy(event);

	/*
	 * Must be after ->destroy(), due to uprobe_perf_close() using
	 * hw.target.
	 */
	if (event->hw.target)
		put_task_struct(event->hw.target);

	/*
	 * perf_event_free_task() relies on put_ctx() being 'last', in particular
	 * all task references must be cleaned up.
	 */
	if (event->ctx)
		put_ctx(event->ctx);

	exclusive_event_destroy(event);
	module_put(event->pmu->module);

	call_rcu(&event->rcu_head, free_event_rcu);
}

/*
 * Used to free events which have a known refcount of 1, such as in error paths
 * where the event isn't exposed yet and inherited events.
 */
static void free_event(struct perf_event *event)
{
	if (WARN(atomic_long_cmpxchg(&event->refcount, 1, 0) != 1,
				"unexpected event refcount: %ld; ptr=%p\n",
				atomic_long_read(&event->refcount), event)) {
		/* leak to avoid use-after-free */
		return;
	}

	_free_event(event);
}

/*
 * Remove user event from the owner task.
 */
static void perf_remove_from_owner(struct perf_event *event)
{
	struct task_struct *owner;

	rcu_read_lock();
	/*
	 * Matches the smp_store_release() in perf_event_exit_task(). If we
	 * observe !owner it means the list deletion is complete and we can
	 * indeed free this event, otherwise we need to serialize on
	 * owner->perf_event_mutex.
	 */
	owner = READ_ONCE(event->owner);
	if (owner) {
		/*
		 * Since delayed_put_task_struct() also drops the last
		 * task reference we can safely take a new reference
		 * while holding the rcu_read_lock().
		 */
		get_task_struct(owner);
	}
	rcu_read_unlock();

	if (owner) {
		/*
		 * If we're here through perf_event_exit_task() we're already
		 * holding ctx->mutex which would be an inversion wrt. the
		 * normal lock order.
		 *
		 * However we can safely take this lock because its the child
		 * ctx->mutex.
		 */
		mutex_lock_nested(&owner->perf_event_mutex, SINGLE_DEPTH_NESTING);

		/*
		 * We have to re-check the event->owner field, if it is cleared
		 * we raced with perf_event_exit_task(), acquiring the mutex
		 * ensured they're done, and we can proceed with freeing the
		 * event.
		 */
		if (event->owner) {
			list_del_init(&event->owner_entry);
			smp_store_release(&event->owner, NULL);
		}
		mutex_unlock(&owner->perf_event_mutex);
		put_task_struct(owner);
	}
}

static void put_event(struct perf_event *event)
{
	if (!atomic_long_dec_and_test(&event->refcount))
		return;

	_free_event(event);
}

/*
 * Kill an event dead; while event:refcount will preserve the event
 * object, it will not preserve its functionality. Once the last 'user'
 * gives up the object, we'll destroy the thing.
 */
int perf_event_release_kernel(struct perf_event *event)
{
	struct perf_event_context *ctx = event->ctx;
	struct perf_event *child, *tmp;
	LIST_HEAD(free_list);

	/*
	 * If we got here through err_file: fput(event_file); we will not have
	 * attached to a context yet.
	 */
	if (!ctx) {
		WARN_ON_ONCE(event->attach_state &
				(PERF_ATTACH_CONTEXT|PERF_ATTACH_GROUP));
		goto no_ctx;
	}

	if (!is_kernel_event(event))
		perf_remove_from_owner(event);

	ctx = perf_event_ctx_lock(event);
	WARN_ON_ONCE(ctx->parent_ctx);

	/*
	 * Mark this event as STATE_DEAD, there is no external reference to it
	 * anymore.
	 *
	 * Anybody acquiring event->child_mutex after the below loop _must_
	 * also see this, most importantly inherit_event() which will avoid
	 * placing more children on the list.
	 *
	 * Thus this guarantees that we will in fact observe and kill _ALL_
	 * child events.
	 */
	perf_remove_from_context(event, DETACH_GROUP|DETACH_DEAD);

	perf_event_ctx_unlock(event, ctx);

again:
	mutex_lock(&event->child_mutex);
	list_for_each_entry(child, &event->child_list, child_list) {

		/*
		 * Cannot change, child events are not migrated, see the
		 * comment with perf_event_ctx_lock_nested().
		 */
		ctx = READ_ONCE(child->ctx);
		/*
		 * Since child_mutex nests inside ctx::mutex, we must jump
		 * through hoops. We start by grabbing a reference on the ctx.
		 *
		 * Since the event cannot get freed while we hold the
		 * child_mutex, the context must also exist and have a !0
		 * reference count.
		 */
		get_ctx(ctx);

		/*
		 * Now that we have a ctx ref, we can drop child_mutex, and
		 * acquire ctx::mutex without fear of it going away. Then we
		 * can re-acquire child_mutex.
		 */
		mutex_unlock(&event->child_mutex);
		mutex_lock(&ctx->mutex);
		mutex_lock(&event->child_mutex);

		/*
		 * Now that we hold ctx::mutex and child_mutex, revalidate our
		 * state, if child is still the first entry, it didn't get freed
		 * and we can continue doing so.
		 */
		tmp = list_first_entry_or_null(&event->child_list,
					       struct perf_event, child_list);
		if (tmp == child) {
			perf_remove_from_context(child, DETACH_GROUP);
			list_move(&child->child_list, &free_list);
			/*
			 * This matches the refcount bump in inherit_event();
			 * this can't be the last reference.
			 */
			put_event(event);
		}

		mutex_unlock(&event->child_mutex);
		mutex_unlock(&ctx->mutex);
		put_ctx(ctx);
		goto again;
	}
	mutex_unlock(&event->child_mutex);

	list_for_each_entry_safe(child, tmp, &free_list, child_list) {
		void *var = &child->ctx->refcount;

		list_del(&child->child_list);
		free_event(child);

		/*
		 * Wake any perf_event_free_task() waiting for this event to be
		 * freed.
		 */
		smp_mb(); /* pairs with wait_var_event() */
		wake_up_var(var);
	}

no_ctx:
	put_event(event); /* Must be the 'last' reference */
	return 0;
}
EXPORT_SYMBOL_GPL(perf_event_release_kernel);

/*
 * Called when the last reference to the file is gone.
 */
static int perf_release(struct inode *inode, struct file *file)
{
	perf_event_release_kernel(file->private_data);
	return 0;
}

static u64 __perf_event_read_value(struct perf_event *event, u64 *enabled, u64 *running)
{
	struct perf_event *child;
	u64 total = 0;

	*enabled = 0;
	*running = 0;

	mutex_lock(&event->child_mutex);

	(void)perf_event_read(event, false);
	total += perf_event_count(event);

	*enabled += event->total_time_enabled +
			atomic64_read(&event->child_total_time_enabled);
	*running += event->total_time_running +
			atomic64_read(&event->child_total_time_running);

	list_for_each_entry(child, &event->child_list, child_list) {
		(void)perf_event_read(child, false);
		total += perf_event_count(child);
		*enabled += child->total_time_enabled;
		*running += child->total_time_running;
	}
	mutex_unlock(&event->child_mutex);

	return total;
}

u64 perf_event_read_value(struct perf_event *event, u64 *enabled, u64 *running)
{
	struct perf_event_context *ctx;
	u64 count;

	ctx = perf_event_ctx_lock(event);
	count = __perf_event_read_value(event, enabled, running);
	perf_event_ctx_unlock(event, ctx);

	return count;
}
EXPORT_SYMBOL_GPL(perf_event_read_value);

static int __perf_read_group_add(struct perf_event *leader,
					u64 read_format, u64 *values)
{
	struct perf_event_context *ctx = leader->ctx;
	struct perf_event *sub;
	unsigned long flags;
	int n = 1; /* skip @nr */
	int ret;

	ret = perf_event_read(leader, true);
	if (ret)
		return ret;

	raw_spin_lock_irqsave(&ctx->lock, flags);

	/*
	 * Since we co-schedule groups, {enabled,running} times of siblings
	 * will be identical to those of the leader, so we only publish one
	 * set.
	 */
	if (read_format & PERF_FORMAT_TOTAL_TIME_ENABLED) {
		values[n++] += leader->total_time_enabled +
			atomic64_read(&leader->child_total_time_enabled);
	}

	if (read_format & PERF_FORMAT_TOTAL_TIME_RUNNING) {
		values[n++] += leader->total_time_running +
			atomic64_read(&leader->child_total_time_running);
	}

	/*
	 * Write {count,id} tuples for every sibling.
	 */
	values[n++] += perf_event_count(leader);
	if (read_format & PERF_FORMAT_ID)
		values[n++] = primary_event_id(leader);
	if (read_format & PERF_FORMAT_LOST)
		values[n++] = atomic64_read(&leader->lost_samples);

	for_each_sibling_event(sub, leader) {
		values[n++] += perf_event_count(sub);
		if (read_format & PERF_FORMAT_ID)
			values[n++] = primary_event_id(sub);
		if (read_format & PERF_FORMAT_LOST)
			values[n++] = atomic64_read(&sub->lost_samples);
	}

	raw_spin_unlock_irqrestore(&ctx->lock, flags);
	return 0;
}

static int perf_read_group(struct perf_event *event,
				   u64 read_format, char __user *buf)
{
	struct perf_event *leader = event->group_leader, *child;
	struct perf_event_context *ctx = leader->ctx;
	int ret;
	u64 *values;

	lockdep_assert_held(&ctx->mutex);

	values = kzalloc(event->read_size, GFP_KERNEL);
	if (!values)
		return -ENOMEM;

	values[0] = 1 + leader->nr_siblings;

	/*
	 * By locking the child_mutex of the leader we effectively
	 * lock the child list of all siblings.. XXX explain how.
	 */
	mutex_lock(&leader->child_mutex);

	ret = __perf_read_group_add(leader, read_format, values);
	if (ret)
		goto unlock;

	list_for_each_entry(child, &leader->child_list, child_list) {
		ret = __perf_read_group_add(child, read_format, values);
		if (ret)
			goto unlock;
	}

	mutex_unlock(&leader->child_mutex);

	ret = event->read_size;
	if (copy_to_user(buf, values, event->read_size))
		ret = -EFAULT;
	goto out;

unlock:
	mutex_unlock(&leader->child_mutex);
out:
	kfree(values);
	return ret;
}

static int perf_read_one(struct perf_event *event,
				 u64 read_format, char __user *buf)
{
	u64 enabled, running;
	u64 values[5];
	int n = 0;

	values[n++] = __perf_event_read_value(event, &enabled, &running);
	if (read_format & PERF_FORMAT_TOTAL_TIME_ENABLED)
		values[n++] = enabled;
	if (read_format & PERF_FORMAT_TOTAL_TIME_RUNNING)
		values[n++] = running;
	if (read_format & PERF_FORMAT_ID)
		values[n++] = primary_event_id(event);
	if (read_format & PERF_FORMAT_LOST)
		values[n++] = atomic64_read(&event->lost_samples);

	if (copy_to_user(buf, values, n * sizeof(u64)))
		return -EFAULT;

	return n * sizeof(u64);
}

static bool is_event_hup(struct perf_event *event)
{
	bool no_children;

	if (event->state > PERF_EVENT_STATE_EXIT)
		return false;

	mutex_lock(&event->child_mutex);
	no_children = list_empty(&event->child_list);
	mutex_unlock(&event->child_mutex);
	return no_children;
}

/*
 * Read the performance event - simple non blocking version for now
 */
static ssize_t
__perf_read(struct perf_event *event, char __user *buf, size_t count)
{
	u64 read_format = event->attr.read_format;
	int ret;

	/*
	 * Return end-of-file for a read on an event that is in
	 * error state (i.e. because it was pinned but it couldn't be
	 * scheduled on to the CPU at some point).
	 */
	if (event->state == PERF_EVENT_STATE_ERROR)
		return 0;

	if (count < event->read_size)
		return -ENOSPC;

	WARN_ON_ONCE(event->ctx->parent_ctx);
	if (read_format & PERF_FORMAT_GROUP)
		ret = perf_read_group(event, read_format, buf);
	else
		ret = perf_read_one(event, read_format, buf);

	return ret;
}

static ssize_t
perf_read(struct file *file, char __user *buf, size_t count, loff_t *ppos)
{
	struct perf_event *event = file->private_data;
	struct perf_event_context *ctx;
	int ret;

	ret = security_perf_event_read(event);
	if (ret)
		return ret;

	ctx = perf_event_ctx_lock(event);
	ret = __perf_read(event, buf, count);
	perf_event_ctx_unlock(event, ctx);

	return ret;
}

static __poll_t perf_poll(struct file *file, poll_table *wait)
{
	struct perf_event *event = file->private_data;
	struct perf_buffer *rb;
	__poll_t events = EPOLLHUP;

	poll_wait(file, &event->waitq, wait);

	if (is_event_hup(event))
		return events;

	/*
	 * Pin the event->rb by taking event->mmap_mutex; otherwise
	 * perf_event_set_output() can swizzle our rb and make us miss wakeups.
	 */
	mutex_lock(&event->mmap_mutex);
	rb = event->rb;
	if (rb)
		events = atomic_xchg(&rb->poll, 0);
	mutex_unlock(&event->mmap_mutex);
	return events;
}

static void _perf_event_reset(struct perf_event *event)
{
	(void)perf_event_read(event, false);
	local64_set(&event->count, 0);
	perf_event_update_userpage(event);
}

/* Assume it's not an event with inherit set. */
u64 perf_event_pause(struct perf_event *event, bool reset)
{
	struct perf_event_context *ctx;
	u64 count;

	ctx = perf_event_ctx_lock(event);
	WARN_ON_ONCE(event->attr.inherit);
	_perf_event_disable(event);
	count = local64_read(&event->count);
	if (reset)
		local64_set(&event->count, 0);
	perf_event_ctx_unlock(event, ctx);

	return count;
}
EXPORT_SYMBOL_GPL(perf_event_pause);

/*
 * Holding the top-level event's child_mutex means that any
 * descendant process that has inherited this event will block
 * in perf_event_exit_event() if it goes to exit, thus satisfying the
 * task existence requirements of perf_event_enable/disable.
 */
static void perf_event_for_each_child(struct perf_event *event,
					void (*func)(struct perf_event *))
{
	struct perf_event *child;

	WARN_ON_ONCE(event->ctx->parent_ctx);

	mutex_lock(&event->child_mutex);
	func(event);
	list_for_each_entry(child, &event->child_list, child_list)
		func(child);
	mutex_unlock(&event->child_mutex);
}

static void perf_event_for_each(struct perf_event *event,
				  void (*func)(struct perf_event *))
{
	struct perf_event_context *ctx = event->ctx;
	struct perf_event *sibling;

	lockdep_assert_held(&ctx->mutex);

	event = event->group_leader;

	perf_event_for_each_child(event, func);
	for_each_sibling_event(sibling, event)
		perf_event_for_each_child(sibling, func);
}

static void __perf_event_period(struct perf_event *event,
				struct perf_cpu_context *cpuctx,
				struct perf_event_context *ctx,
				void *info)
{
	u64 value = *((u64 *)info);
	bool active;

	if (event->attr.freq) {
		event->attr.sample_freq = value;
	} else {
		event->attr.sample_period = value;
		event->hw.sample_period = value;
	}

	active = (event->state == PERF_EVENT_STATE_ACTIVE);
	if (active) {
		perf_pmu_disable(ctx->pmu);
		/*
		 * We could be throttled; unthrottle now to avoid the tick
		 * trying to unthrottle while we already re-started the event.
		 */
		if (event->hw.interrupts == MAX_INTERRUPTS) {
			event->hw.interrupts = 0;
			perf_log_throttle(event, 1);
		}
		event->pmu->stop(event, PERF_EF_UPDATE);
	}

	local64_set(&event->hw.period_left, 0);

	if (active) {
		event->pmu->start(event, PERF_EF_RELOAD);
		perf_pmu_enable(ctx->pmu);
	}
}

static int perf_event_check_period(struct perf_event *event, u64 value)
{
	return event->pmu->check_period(event, value);
}

static int _perf_event_period(struct perf_event *event, u64 value)
{
	if (!is_sampling_event(event))
		return -EINVAL;

	if (!value)
		return -EINVAL;

	if (event->attr.freq && value > sysctl_perf_event_sample_rate)
		return -EINVAL;

	if (perf_event_check_period(event, value))
		return -EINVAL;

	if (!event->attr.freq && (value & (1ULL << 63)))
		return -EINVAL;

	event_function_call(event, __perf_event_period, &value);

	return 0;
}

int perf_event_period(struct perf_event *event, u64 value)
{
	struct perf_event_context *ctx;
	int ret;

	ctx = perf_event_ctx_lock(event);
	ret = _perf_event_period(event, value);
	perf_event_ctx_unlock(event, ctx);

	return ret;
}
EXPORT_SYMBOL_GPL(perf_event_period);

static const struct file_operations perf_fops;

static inline int perf_fget_light(int fd, struct fd *p)
{
	struct fd f = fdget(fd);
	if (!f.file)
		return -EBADF;

	if (f.file->f_op != &perf_fops) {
		fdput(f);
		return -EBADF;
	}
	*p = f;
	return 0;
}

static int perf_event_set_output(struct perf_event *event,
				 struct perf_event *output_event);
static int perf_event_set_filter(struct perf_event *event, void __user *arg);
static int perf_copy_attr(struct perf_event_attr __user *uattr,
			  struct perf_event_attr *attr);

static long _perf_ioctl(struct perf_event *event, unsigned int cmd, unsigned long arg)
{
	void (*func)(struct perf_event *);
	u32 flags = arg;

	switch (cmd) {
	case PERF_EVENT_IOC_ENABLE:
		func = _perf_event_enable;
		break;
	case PERF_EVENT_IOC_DISABLE:
		func = _perf_event_disable;
		break;
	case PERF_EVENT_IOC_RESET:
		func = _perf_event_reset;
		break;

	case PERF_EVENT_IOC_REFRESH:
		return _perf_event_refresh(event, arg);

	case PERF_EVENT_IOC_PERIOD:
	{
		u64 value;

		if (copy_from_user(&value, (u64 __user *)arg, sizeof(value)))
			return -EFAULT;

		return _perf_event_period(event, value);
	}
	case PERF_EVENT_IOC_ID:
	{
		u64 id = primary_event_id(event);

		if (copy_to_user((void __user *)arg, &id, sizeof(id)))
			return -EFAULT;
		return 0;
	}

	case PERF_EVENT_IOC_SET_OUTPUT:
	{
		int ret;
		if (arg != -1) {
			struct perf_event *output_event;
			struct fd output;
			ret = perf_fget_light(arg, &output);
			if (ret)
				return ret;
			output_event = output.file->private_data;
			ret = perf_event_set_output(event, output_event);
			fdput(output);
		} else {
			ret = perf_event_set_output(event, NULL);
		}
		return ret;
	}

	case PERF_EVENT_IOC_SET_FILTER:
		return perf_event_set_filter(event, (void __user *)arg);

	case PERF_EVENT_IOC_SET_BPF:
	{
		struct bpf_prog *prog;
		int err;

		prog = bpf_prog_get(arg);
		if (IS_ERR(prog))
			return PTR_ERR(prog);

		err = perf_event_set_bpf_prog(event, prog, 0);
		if (err) {
			bpf_prog_put(prog);
			return err;
		}

		return 0;
	}

	case PERF_EVENT_IOC_PAUSE_OUTPUT: {
		struct perf_buffer *rb;

		rcu_read_lock();
		rb = rcu_dereference(event->rb);
		if (!rb || !rb->nr_pages) {
			rcu_read_unlock();
			return -EINVAL;
		}
		rb_toggle_paused(rb, !!arg);
		rcu_read_unlock();
		return 0;
	}

	case PERF_EVENT_IOC_QUERY_BPF:
		return perf_event_query_prog_array(event, (void __user *)arg);

	case PERF_EVENT_IOC_MODIFY_ATTRIBUTES: {
		struct perf_event_attr new_attr;
		int err = perf_copy_attr((struct perf_event_attr __user *)arg,
					 &new_attr);

		if (err)
			return err;

		return perf_event_modify_attr(event,  &new_attr);
	}
	default:
		return -ENOTTY;
	}

	if (flags & PERF_IOC_FLAG_GROUP)
		perf_event_for_each(event, func);
	else
		perf_event_for_each_child(event, func);

	return 0;
}

static long perf_ioctl(struct file *file, unsigned int cmd, unsigned long arg)
{
	struct perf_event *event = file->private_data;
	struct perf_event_context *ctx;
	long ret;

	/* Treat ioctl like writes as it is likely a mutating operation. */
	ret = security_perf_event_write(event);
	if (ret)
		return ret;

	ctx = perf_event_ctx_lock(event);
	ret = _perf_ioctl(event, cmd, arg);
	perf_event_ctx_unlock(event, ctx);

	return ret;
}

#ifdef CONFIG_COMPAT
static long perf_compat_ioctl(struct file *file, unsigned int cmd,
				unsigned long arg)
{
	switch (_IOC_NR(cmd)) {
	case _IOC_NR(PERF_EVENT_IOC_SET_FILTER):
	case _IOC_NR(PERF_EVENT_IOC_ID):
	case _IOC_NR(PERF_EVENT_IOC_QUERY_BPF):
	case _IOC_NR(PERF_EVENT_IOC_MODIFY_ATTRIBUTES):
		/* Fix up pointer size (usually 4 -> 8 in 32-on-64-bit case */
		if (_IOC_SIZE(cmd) == sizeof(compat_uptr_t)) {
			cmd &= ~IOCSIZE_MASK;
			cmd |= sizeof(void *) << IOCSIZE_SHIFT;
		}
		break;
	}
	return perf_ioctl(file, cmd, arg);
}
#else
# define perf_compat_ioctl NULL
#endif

int perf_event_task_enable(void)
{
	struct perf_event_context *ctx;
	struct perf_event *event;

	mutex_lock(&current->perf_event_mutex);
	list_for_each_entry(event, &current->perf_event_list, owner_entry) {
		ctx = perf_event_ctx_lock(event);
		perf_event_for_each_child(event, _perf_event_enable);
		perf_event_ctx_unlock(event, ctx);
	}
	mutex_unlock(&current->perf_event_mutex);

	return 0;
}

int perf_event_task_disable(void)
{
	struct perf_event_context *ctx;
	struct perf_event *event;

	mutex_lock(&current->perf_event_mutex);
	list_for_each_entry(event, &current->perf_event_list, owner_entry) {
		ctx = perf_event_ctx_lock(event);
		perf_event_for_each_child(event, _perf_event_disable);
		perf_event_ctx_unlock(event, ctx);
	}
	mutex_unlock(&current->perf_event_mutex);

	return 0;
}

static int perf_event_index(struct perf_event *event)
{
	if (event->hw.state & PERF_HES_STOPPED)
		return 0;

	if (event->state != PERF_EVENT_STATE_ACTIVE)
		return 0;

	return event->pmu->event_idx(event);
}

static void perf_event_init_userpage(struct perf_event *event)
{
	struct perf_event_mmap_page *userpg;
	struct perf_buffer *rb;

	rcu_read_lock();
	rb = rcu_dereference(event->rb);
	if (!rb)
		goto unlock;

	userpg = rb->user_page;

	/* Allow new userspace to detect that bit 0 is deprecated */
	userpg->cap_bit0_is_deprecated = 1;
	userpg->size = offsetof(struct perf_event_mmap_page, __reserved);
	userpg->data_offset = PAGE_SIZE;
	userpg->data_size = perf_data_size(rb);

unlock:
	rcu_read_unlock();
}

void __weak arch_perf_update_userpage(
	struct perf_event *event, struct perf_event_mmap_page *userpg, u64 now)
{
}

/*
 * Callers need to ensure there can be no nesting of this function, otherwise
 * the seqlock logic goes bad. We can not serialize this because the arch
 * code calls this from NMI context.
 */
void perf_event_update_userpage(struct perf_event *event)
{
	struct perf_event_mmap_page *userpg;
	struct perf_buffer *rb;
	u64 enabled, running, now;

	rcu_read_lock();
	rb = rcu_dereference(event->rb);
	if (!rb)
		goto unlock;

	/*
	 * compute total_time_enabled, total_time_running
	 * based on snapshot values taken when the event
	 * was last scheduled in.
	 *
	 * we cannot simply called update_context_time()
	 * because of locking issue as we can be called in
	 * NMI context
	 */
	calc_timer_values(event, &now, &enabled, &running);

	userpg = rb->user_page;
	/*
	 * Disable preemption to guarantee consistent time stamps are stored to
	 * the user page.
	 */
	preempt_disable();
	++userpg->lock;
	barrier();
	userpg->index = perf_event_index(event);
	userpg->offset = perf_event_count(event);
	if (userpg->index)
		userpg->offset -= local64_read(&event->hw.prev_count);

	userpg->time_enabled = enabled +
			atomic64_read(&event->child_total_time_enabled);

	userpg->time_running = running +
			atomic64_read(&event->child_total_time_running);

	arch_perf_update_userpage(event, userpg, now);

	barrier();
	++userpg->lock;
	preempt_enable();
unlock:
	rcu_read_unlock();
}
EXPORT_SYMBOL_GPL(perf_event_update_userpage);

static vm_fault_t perf_mmap_fault(struct vm_fault *vmf)
{
	struct perf_event *event = vmf->vma->vm_file->private_data;
	struct perf_buffer *rb;
	vm_fault_t ret = VM_FAULT_SIGBUS;

	if (vmf->flags & FAULT_FLAG_MKWRITE) {
		if (vmf->pgoff == 0)
			ret = 0;
		return ret;
	}

	rcu_read_lock();
	rb = rcu_dereference(event->rb);
	if (!rb)
		goto unlock;

	if (vmf->pgoff && (vmf->flags & FAULT_FLAG_WRITE))
		goto unlock;

	vmf->page = perf_mmap_to_page(rb, vmf->pgoff);
	if (!vmf->page)
		goto unlock;

	get_page(vmf->page);
	vmf->page->mapping = vmf->vma->vm_file->f_mapping;
	vmf->page->index   = vmf->pgoff;

	ret = 0;
unlock:
	rcu_read_unlock();

	return ret;
}

static void ring_buffer_attach(struct perf_event *event,
			       struct perf_buffer *rb)
{
	struct perf_buffer *old_rb = NULL;
	unsigned long flags;

	WARN_ON_ONCE(event->parent);

	if (event->rb) {
		/*
		 * Should be impossible, we set this when removing
		 * event->rb_entry and wait/clear when adding event->rb_entry.
		 */
		WARN_ON_ONCE(event->rcu_pending);

		old_rb = event->rb;
		spin_lock_irqsave(&old_rb->event_lock, flags);
		list_del_rcu(&event->rb_entry);
		spin_unlock_irqrestore(&old_rb->event_lock, flags);

		event->rcu_batches = get_state_synchronize_rcu();
		event->rcu_pending = 1;
	}

	if (rb) {
		if (event->rcu_pending) {
			cond_synchronize_rcu(event->rcu_batches);
			event->rcu_pending = 0;
		}

		spin_lock_irqsave(&rb->event_lock, flags);
		list_add_rcu(&event->rb_entry, &rb->event_list);
		spin_unlock_irqrestore(&rb->event_lock, flags);
	}

	/*
	 * Avoid racing with perf_mmap_close(AUX): stop the event
	 * before swizzling the event::rb pointer; if it's getting
	 * unmapped, its aux_mmap_count will be 0 and it won't
	 * restart. See the comment in __perf_pmu_output_stop().
	 *
	 * Data will inevitably be lost when set_output is done in
	 * mid-air, but then again, whoever does it like this is
	 * not in for the data anyway.
	 */
	if (has_aux(event))
		perf_event_stop(event, 0);

	rcu_assign_pointer(event->rb, rb);

	if (old_rb) {
		ring_buffer_put(old_rb);
		/*
		 * Since we detached before setting the new rb, so that we
		 * could attach the new rb, we could have missed a wakeup.
		 * Provide it now.
		 */
		wake_up_all(&event->waitq);
	}
}

static void ring_buffer_wakeup(struct perf_event *event)
{
	struct perf_buffer *rb;

	if (event->parent)
		event = event->parent;

	rcu_read_lock();
	rb = rcu_dereference(event->rb);
	if (rb) {
		list_for_each_entry_rcu(event, &rb->event_list, rb_entry)
			wake_up_all(&event->waitq);
	}
	rcu_read_unlock();
}

struct perf_buffer *ring_buffer_get(struct perf_event *event)
{
	struct perf_buffer *rb;

	if (event->parent)
		event = event->parent;

	rcu_read_lock();
	rb = rcu_dereference(event->rb);
	if (rb) {
		if (!refcount_inc_not_zero(&rb->refcount))
			rb = NULL;
	}
	rcu_read_unlock();

	return rb;
}

void ring_buffer_put(struct perf_buffer *rb)
{
	if (!refcount_dec_and_test(&rb->refcount))
		return;

	WARN_ON_ONCE(!list_empty(&rb->event_list));

	call_rcu(&rb->rcu_head, rb_free_rcu);
}

static void perf_mmap_open(struct vm_area_struct *vma)
{
	struct perf_event *event = vma->vm_file->private_data;

	atomic_inc(&event->mmap_count);
	atomic_inc(&event->rb->mmap_count);

	if (vma->vm_pgoff)
		atomic_inc(&event->rb->aux_mmap_count);

	if (event->pmu->event_mapped)
		event->pmu->event_mapped(event, vma->vm_mm);
}

static void perf_pmu_output_stop(struct perf_event *event);

/*
 * A buffer can be mmap()ed multiple times; either directly through the same
 * event, or through other events by use of perf_event_set_output().
 *
 * In order to undo the VM accounting done by perf_mmap() we need to destroy
 * the buffer here, where we still have a VM context. This means we need
 * to detach all events redirecting to us.
 */
static void perf_mmap_close(struct vm_area_struct *vma)
{
	struct perf_event *event = vma->vm_file->private_data;
	struct perf_buffer *rb = ring_buffer_get(event);
	struct user_struct *mmap_user = rb->mmap_user;
	int mmap_locked = rb->mmap_locked;
	unsigned long size = perf_data_size(rb);
	bool detach_rest = false;

	if (event->pmu->event_unmapped)
		event->pmu->event_unmapped(event, vma->vm_mm);

	/*
	 * rb->aux_mmap_count will always drop before rb->mmap_count and
	 * event->mmap_count, so it is ok to use event->mmap_mutex to
	 * serialize with perf_mmap here.
	 */
	if (rb_has_aux(rb) && vma->vm_pgoff == rb->aux_pgoff &&
	    atomic_dec_and_mutex_lock(&rb->aux_mmap_count, &event->mmap_mutex)) {
		/*
		 * Stop all AUX events that are writing to this buffer,
		 * so that we can free its AUX pages and corresponding PMU
		 * data. Note that after rb::aux_mmap_count dropped to zero,
		 * they won't start any more (see perf_aux_output_begin()).
		 */
		perf_pmu_output_stop(event);

		/* now it's safe to free the pages */
		atomic_long_sub(rb->aux_nr_pages - rb->aux_mmap_locked, &mmap_user->locked_vm);
		atomic64_sub(rb->aux_mmap_locked, &vma->vm_mm->pinned_vm);

		/* this has to be the last one */
		rb_free_aux(rb);
		WARN_ON_ONCE(refcount_read(&rb->aux_refcount));

		mutex_unlock(&event->mmap_mutex);
	}

	if (atomic_dec_and_test(&rb->mmap_count))
		detach_rest = true;

	if (!atomic_dec_and_mutex_lock(&event->mmap_count, &event->mmap_mutex))
		goto out_put;

	ring_buffer_attach(event, NULL);
	mutex_unlock(&event->mmap_mutex);

	/* If there's still other mmap()s of this buffer, we're done. */
	if (!detach_rest)
		goto out_put;

	/*
	 * No other mmap()s, detach from all other events that might redirect
	 * into the now unreachable buffer. Somewhat complicated by the
	 * fact that rb::event_lock otherwise nests inside mmap_mutex.
	 */
again:
	rcu_read_lock();
	list_for_each_entry_rcu(event, &rb->event_list, rb_entry) {
		if (!atomic_long_inc_not_zero(&event->refcount)) {
			/*
			 * This event is en-route to free_event() which will
			 * detach it and remove it from the list.
			 */
			continue;
		}
		rcu_read_unlock();

		mutex_lock(&event->mmap_mutex);
		/*
		 * Check we didn't race with perf_event_set_output() which can
		 * swizzle the rb from under us while we were waiting to
		 * acquire mmap_mutex.
		 *
		 * If we find a different rb; ignore this event, a next
		 * iteration will no longer find it on the list. We have to
		 * still restart the iteration to make sure we're not now
		 * iterating the wrong list.
		 */
		if (event->rb == rb)
			ring_buffer_attach(event, NULL);

		mutex_unlock(&event->mmap_mutex);
		put_event(event);

		/*
		 * Restart the iteration; either we're on the wrong list or
		 * destroyed its integrity by doing a deletion.
		 */
		goto again;
	}
	rcu_read_unlock();

	/*
	 * It could be there's still a few 0-ref events on the list; they'll
	 * get cleaned up by free_event() -- they'll also still have their
	 * ref on the rb and will free it whenever they are done with it.
	 *
	 * Aside from that, this buffer is 'fully' detached and unmapped,
	 * undo the VM accounting.
	 */

	atomic_long_sub((size >> PAGE_SHIFT) + 1 - mmap_locked,
			&mmap_user->locked_vm);
	atomic64_sub(mmap_locked, &vma->vm_mm->pinned_vm);
	free_uid(mmap_user);

out_put:
	ring_buffer_put(rb); /* could be last */
}

static const struct vm_operations_struct perf_mmap_vmops = {
	.open		= perf_mmap_open,
	.close		= perf_mmap_close, /* non mergeable */
	.fault		= perf_mmap_fault,
	.page_mkwrite	= perf_mmap_fault,
};

static int perf_mmap(struct file *file, struct vm_area_struct *vma)
{
	struct perf_event *event = file->private_data;
	unsigned long user_locked, user_lock_limit;
	struct user_struct *user = current_user();
	struct perf_buffer *rb = NULL;
	unsigned long locked, lock_limit;
	unsigned long vma_size;
	unsigned long nr_pages;
	long user_extra = 0, extra = 0;
	int ret = 0, flags = 0;

	/*
	 * Don't allow mmap() of inherited per-task counters. This would
	 * create a performance issue due to all children writing to the
	 * same rb.
	 */
	if (event->cpu == -1 && event->attr.inherit)
		return -EINVAL;

	if (!(vma->vm_flags & VM_SHARED))
		return -EINVAL;

	ret = security_perf_event_read(event);
	if (ret)
		return ret;

	vma_size = vma->vm_end - vma->vm_start;

	if (vma->vm_pgoff == 0) {
		nr_pages = (vma_size / PAGE_SIZE) - 1;
	} else {
		/*
		 * AUX area mapping: if rb->aux_nr_pages != 0, it's already
		 * mapped, all subsequent mappings should have the same size
		 * and offset. Must be above the normal perf buffer.
		 */
		u64 aux_offset, aux_size;

		if (!event->rb)
			return -EINVAL;

		nr_pages = vma_size / PAGE_SIZE;

		mutex_lock(&event->mmap_mutex);
		ret = -EINVAL;

		rb = event->rb;
		if (!rb)
			goto aux_unlock;

		aux_offset = READ_ONCE(rb->user_page->aux_offset);
		aux_size = READ_ONCE(rb->user_page->aux_size);

		if (aux_offset < perf_data_size(rb) + PAGE_SIZE)
			goto aux_unlock;

		if (aux_offset != vma->vm_pgoff << PAGE_SHIFT)
			goto aux_unlock;

		/* already mapped with a different offset */
		if (rb_has_aux(rb) && rb->aux_pgoff != vma->vm_pgoff)
			goto aux_unlock;

		if (aux_size != vma_size || aux_size != nr_pages * PAGE_SIZE)
			goto aux_unlock;

		/* already mapped with a different size */
		if (rb_has_aux(rb) && rb->aux_nr_pages != nr_pages)
			goto aux_unlock;

		if (!is_power_of_2(nr_pages))
			goto aux_unlock;

		if (!atomic_inc_not_zero(&rb->mmap_count))
			goto aux_unlock;

		if (rb_has_aux(rb)) {
			atomic_inc(&rb->aux_mmap_count);
			ret = 0;
			goto unlock;
		}

		atomic_set(&rb->aux_mmap_count, 1);
		user_extra = nr_pages;

		goto accounting;
	}

	/*
	 * If we have rb pages ensure they're a power-of-two number, so we
	 * can do bitmasks instead of modulo.
	 */
	if (nr_pages != 0 && !is_power_of_2(nr_pages))
		return -EINVAL;

	if (vma_size != PAGE_SIZE * (1 + nr_pages))
		return -EINVAL;

	WARN_ON_ONCE(event->ctx->parent_ctx);
again:
	mutex_lock(&event->mmap_mutex);
	if (event->rb) {
		if (data_page_nr(event->rb) != nr_pages) {
			ret = -EINVAL;
			goto unlock;
		}

		if (!atomic_inc_not_zero(&event->rb->mmap_count)) {
			/*
			 * Raced against perf_mmap_close(); remove the
			 * event and try again.
			 */
			ring_buffer_attach(event, NULL);
			mutex_unlock(&event->mmap_mutex);
			goto again;
		}

		goto unlock;
	}

	user_extra = nr_pages + 1;

accounting:
	user_lock_limit = sysctl_perf_event_mlock >> (PAGE_SHIFT - 10);

	/*
	 * Increase the limit linearly with more CPUs:
	 */
	user_lock_limit *= num_online_cpus();

	user_locked = atomic_long_read(&user->locked_vm);

	/*
	 * sysctl_perf_event_mlock may have changed, so that
	 *     user->locked_vm > user_lock_limit
	 */
	if (user_locked > user_lock_limit)
		user_locked = user_lock_limit;
	user_locked += user_extra;

	if (user_locked > user_lock_limit) {
		/*
		 * charge locked_vm until it hits user_lock_limit;
		 * charge the rest from pinned_vm
		 */
		extra = user_locked - user_lock_limit;
		user_extra -= extra;
	}

	lock_limit = rlimit(RLIMIT_MEMLOCK);
	lock_limit >>= PAGE_SHIFT;
	locked = atomic64_read(&vma->vm_mm->pinned_vm) + extra;

	if ((locked > lock_limit) && perf_is_paranoid() &&
		!capable(CAP_IPC_LOCK)) {
		ret = -EPERM;
		goto unlock;
	}

	WARN_ON(!rb && event->rb);

	if (vma->vm_flags & VM_WRITE)
		flags |= RING_BUFFER_WRITABLE;

	if (!rb) {
		rb = rb_alloc(nr_pages,
			      event->attr.watermark ? event->attr.wakeup_watermark : 0,
			      event->cpu, flags);

		if (!rb) {
			ret = -ENOMEM;
			goto unlock;
		}

		atomic_set(&rb->mmap_count, 1);
		rb->mmap_user = get_current_user();
		rb->mmap_locked = extra;

		ring_buffer_attach(event, rb);

		perf_event_update_time(event);
		perf_event_init_userpage(event);
		perf_event_update_userpage(event);
	} else {
		ret = rb_alloc_aux(rb, event, vma->vm_pgoff, nr_pages,
				   event->attr.aux_watermark, flags);
		if (!ret)
			rb->aux_mmap_locked = extra;
	}

unlock:
	if (!ret) {
		atomic_long_add(user_extra, &user->locked_vm);
		atomic64_add(extra, &vma->vm_mm->pinned_vm);

		atomic_inc(&event->mmap_count);
	} else if (rb) {
		atomic_dec(&rb->mmap_count);
	}
aux_unlock:
	mutex_unlock(&event->mmap_mutex);

	/*
	 * Since pinned accounting is per vm we cannot allow fork() to copy our
	 * vma.
	 */
	vma->vm_flags |= VM_DONTCOPY | VM_DONTEXPAND | VM_DONTDUMP;
	vma->vm_ops = &perf_mmap_vmops;

	if (event->pmu->event_mapped)
		event->pmu->event_mapped(event, vma->vm_mm);

	return ret;
}

static int perf_fasync(int fd, struct file *filp, int on)
{
	struct inode *inode = file_inode(filp);
	struct perf_event *event = filp->private_data;
	int retval;

	inode_lock(inode);
	retval = fasync_helper(fd, filp, on, &event->fasync);
	inode_unlock(inode);

	if (retval < 0)
		return retval;

	return 0;
}

static const struct file_operations perf_fops = {
	.llseek			= no_llseek,
	.release		= perf_release,
	.read			= perf_read,
	.poll			= perf_poll,
	.unlocked_ioctl		= perf_ioctl,
	.compat_ioctl		= perf_compat_ioctl,
	.mmap			= perf_mmap,
	.fasync			= perf_fasync,
};

/*
 * Perf event wakeup
 *
 * If there's data, ensure we set the poll() state and publish everything
 * to user-space before waking everybody up.
 */

static inline struct fasync_struct **perf_event_fasync(struct perf_event *event)
{
	/* only the parent has fasync state */
	if (event->parent)
		event = event->parent;
	return &event->fasync;
}

void perf_event_wakeup(struct perf_event *event)
{
	ring_buffer_wakeup(event);

	if (event->pending_kill) {
		kill_fasync(perf_event_fasync(event), SIGIO, event->pending_kill);
		event->pending_kill = 0;
	}
}

static void perf_sigtrap(struct perf_event *event)
{
	/*
	 * We'd expect this to only occur if the irq_work is delayed and either
	 * ctx->task or current has changed in the meantime. This can be the
	 * case on architectures that do not implement arch_irq_work_raise().
	 */
	if (WARN_ON_ONCE(event->ctx->task != current))
		return;

	/*
	 * Both perf_pending_task() and perf_pending_irq() can race with the
	 * task exiting.
	 */
	if (current->flags & PF_EXITING)
		return;

	send_sig_perf((void __user *)event->pending_addr,
		      event->attr.type, event->attr.sig_data);
}

/*
 * Deliver the pending work in-event-context or follow the context.
 */
static void __perf_pending_irq(struct perf_event *event)
{
	int cpu = READ_ONCE(event->oncpu);

	/*
	 * If the event isn't running; we done. event_sched_out() will have
	 * taken care of things.
	 */
	if (cpu < 0)
		return;

	/*
	 * Yay, we hit home and are in the context of the event.
	 */
	if (cpu == smp_processor_id()) {
		if (event->pending_sigtrap) {
			event->pending_sigtrap = 0;
			perf_sigtrap(event);
			local_dec(&event->ctx->nr_pending);
		}
		if (event->pending_disable) {
			event->pending_disable = 0;
			perf_event_disable_local(event);
		}
		return;
	}

	/*
	 *  CPU-A			CPU-B
	 *
	 *  perf_event_disable_inatomic()
	 *    @pending_disable = CPU-A;
	 *    irq_work_queue();
	 *
	 *  sched-out
	 *    @pending_disable = -1;
	 *
	 *				sched-in
	 *				perf_event_disable_inatomic()
	 *				  @pending_disable = CPU-B;
	 *				  irq_work_queue(); // FAILS
	 *
	 *  irq_work_run()
	 *    perf_pending_irq()
	 *
	 * But the event runs on CPU-B and wants disabling there.
	 */
	irq_work_queue_on(&event->pending_irq, cpu);
}

static void perf_pending_irq(struct irq_work *entry)
{
	struct perf_event *event = container_of(entry, struct perf_event, pending_irq);
	int rctx;

	/*
	 * If we 'fail' here, that's OK, it means recursion is already disabled
	 * and we won't recurse 'further'.
	 */
	rctx = perf_swevent_get_recursion_context();

	/*
	 * The wakeup isn't bound to the context of the event -- it can happen
	 * irrespective of where the event is.
	 */
	if (event->pending_wakeup) {
		event->pending_wakeup = 0;
		perf_event_wakeup(event);
	}

	__perf_pending_irq(event);

<<<<<<< HEAD
	if (rctx >= 0)
		perf_swevent_put_recursion_context(rctx);
}

static void perf_pending_task(struct callback_head *head)
{
	struct perf_event *event = container_of(head, struct perf_event, pending_task);
	int rctx;

	/*
	 * If we 'fail' here, that's OK, it means recursion is already disabled
	 * and we won't recurse 'further'.
	 */
	preempt_disable_notrace();
	rctx = perf_swevent_get_recursion_context();

	if (event->pending_work) {
		event->pending_work = 0;
		perf_sigtrap(event);
		local_dec(&event->ctx->nr_pending);
	}

=======
>>>>>>> 7dd250ec
	if (rctx >= 0)
		perf_swevent_put_recursion_context(rctx);
	preempt_enable_notrace();
}

static void perf_pending_task(struct callback_head *head)
{
	struct perf_event *event = container_of(head, struct perf_event, pending_task);
	int rctx;

	/*
	 * If we 'fail' here, that's OK, it means recursion is already disabled
	 * and we won't recurse 'further'.
	 */
	preempt_disable_notrace();
	rctx = perf_swevent_get_recursion_context();

	if (event->pending_work) {
		event->pending_work = 0;
		perf_sigtrap(event);
		local_dec(&event->ctx->nr_pending);
	}

	if (rctx >= 0)
		perf_swevent_put_recursion_context(rctx);
	preempt_enable_notrace();

	put_event(event);
}

#ifdef CONFIG_GUEST_PERF_EVENTS
struct perf_guest_info_callbacks __rcu *perf_guest_cbs;

DEFINE_STATIC_CALL_RET0(__perf_guest_state, *perf_guest_cbs->state);
DEFINE_STATIC_CALL_RET0(__perf_guest_get_ip, *perf_guest_cbs->get_ip);
DEFINE_STATIC_CALL_RET0(__perf_guest_handle_intel_pt_intr, *perf_guest_cbs->handle_intel_pt_intr);

void perf_register_guest_info_callbacks(struct perf_guest_info_callbacks *cbs)
{
	if (WARN_ON_ONCE(rcu_access_pointer(perf_guest_cbs)))
		return;

	rcu_assign_pointer(perf_guest_cbs, cbs);
	static_call_update(__perf_guest_state, cbs->state);
	static_call_update(__perf_guest_get_ip, cbs->get_ip);

	/* Implementing ->handle_intel_pt_intr is optional. */
	if (cbs->handle_intel_pt_intr)
		static_call_update(__perf_guest_handle_intel_pt_intr,
				   cbs->handle_intel_pt_intr);
}
EXPORT_SYMBOL_GPL(perf_register_guest_info_callbacks);

void perf_unregister_guest_info_callbacks(struct perf_guest_info_callbacks *cbs)
{
	if (WARN_ON_ONCE(rcu_access_pointer(perf_guest_cbs) != cbs))
		return;

	rcu_assign_pointer(perf_guest_cbs, NULL);
	static_call_update(__perf_guest_state, (void *)&__static_call_return0);
	static_call_update(__perf_guest_get_ip, (void *)&__static_call_return0);
	static_call_update(__perf_guest_handle_intel_pt_intr,
			   (void *)&__static_call_return0);
	synchronize_rcu();
}
EXPORT_SYMBOL_GPL(perf_unregister_guest_info_callbacks);
#endif

static void
perf_output_sample_regs(struct perf_output_handle *handle,
			struct pt_regs *regs, u64 mask)
{
	int bit;
	DECLARE_BITMAP(_mask, 64);

	bitmap_from_u64(_mask, mask);
	for_each_set_bit(bit, _mask, sizeof(mask) * BITS_PER_BYTE) {
		u64 val;

		val = perf_reg_value(regs, bit);
		perf_output_put(handle, val);
	}
}

static void perf_sample_regs_user(struct perf_regs *regs_user,
				  struct pt_regs *regs)
{
	if (user_mode(regs)) {
		regs_user->abi = perf_reg_abi(current);
		regs_user->regs = regs;
	} else if (!(current->flags & PF_KTHREAD)) {
		perf_get_regs_user(regs_user, regs);
	} else {
		regs_user->abi = PERF_SAMPLE_REGS_ABI_NONE;
		regs_user->regs = NULL;
	}
}

static void perf_sample_regs_intr(struct perf_regs *regs_intr,
				  struct pt_regs *regs)
{
	regs_intr->regs = regs;
	regs_intr->abi  = perf_reg_abi(current);
}


/*
 * Get remaining task size from user stack pointer.
 *
 * It'd be better to take stack vma map and limit this more
 * precisely, but there's no way to get it safely under interrupt,
 * so using TASK_SIZE as limit.
 */
static u64 perf_ustack_task_size(struct pt_regs *regs)
{
	unsigned long addr = perf_user_stack_pointer(regs);

	if (!addr || addr >= TASK_SIZE)
		return 0;

	return TASK_SIZE - addr;
}

static u16
perf_sample_ustack_size(u16 stack_size, u16 header_size,
			struct pt_regs *regs)
{
	u64 task_size;

	/* No regs, no stack pointer, no dump. */
	if (!regs)
		return 0;

	/*
	 * Check if we fit in with the requested stack size into the:
	 * - TASK_SIZE
	 *   If we don't, we limit the size to the TASK_SIZE.
	 *
	 * - remaining sample size
	 *   If we don't, we customize the stack size to
	 *   fit in to the remaining sample size.
	 */

	task_size  = min((u64) USHRT_MAX, perf_ustack_task_size(regs));
	stack_size = min(stack_size, (u16) task_size);

	/* Current header size plus static size and dynamic size. */
	header_size += 2 * sizeof(u64);

	/* Do we fit in with the current stack dump size? */
	if ((u16) (header_size + stack_size) < header_size) {
		/*
		 * If we overflow the maximum size for the sample,
		 * we customize the stack dump size to fit in.
		 */
		stack_size = USHRT_MAX - header_size - sizeof(u64);
		stack_size = round_up(stack_size, sizeof(u64));
	}

	return stack_size;
}

static void
perf_output_sample_ustack(struct perf_output_handle *handle, u64 dump_size,
			  struct pt_regs *regs)
{
	/* Case of a kernel thread, nothing to dump */
	if (!regs) {
		u64 size = 0;
		perf_output_put(handle, size);
	} else {
		unsigned long sp;
		unsigned int rem;
		u64 dyn_size;

		/*
		 * We dump:
		 * static size
		 *   - the size requested by user or the best one we can fit
		 *     in to the sample max size
		 * data
		 *   - user stack dump data
		 * dynamic size
		 *   - the actual dumped size
		 */

		/* Static size. */
		perf_output_put(handle, dump_size);

		/* Data. */
		sp = perf_user_stack_pointer(regs);
		rem = __output_copy_user(handle, (void *) sp, dump_size);
		dyn_size = dump_size - rem;

		perf_output_skip(handle, rem);

		/* Dynamic size. */
		perf_output_put(handle, dyn_size);
	}
}

static unsigned long perf_prepare_sample_aux(struct perf_event *event,
					  struct perf_sample_data *data,
					  size_t size)
{
	struct perf_event *sampler = event->aux_event;
	struct perf_buffer *rb;

	data->aux_size = 0;

	if (!sampler)
		goto out;

	if (WARN_ON_ONCE(READ_ONCE(sampler->state) != PERF_EVENT_STATE_ACTIVE))
		goto out;

	if (WARN_ON_ONCE(READ_ONCE(sampler->oncpu) != smp_processor_id()))
		goto out;

	rb = ring_buffer_get(sampler);
	if (!rb)
		goto out;

	/*
	 * If this is an NMI hit inside sampling code, don't take
	 * the sample. See also perf_aux_sample_output().
	 */
	if (READ_ONCE(rb->aux_in_sampling)) {
		data->aux_size = 0;
	} else {
		size = min_t(size_t, size, perf_aux_size(rb));
		data->aux_size = ALIGN(size, sizeof(u64));
	}
	ring_buffer_put(rb);

out:
	return data->aux_size;
}

static long perf_pmu_snapshot_aux(struct perf_buffer *rb,
                                 struct perf_event *event,
                                 struct perf_output_handle *handle,
                                 unsigned long size)
{
	unsigned long flags;
	long ret;

	/*
	 * Normal ->start()/->stop() callbacks run in IRQ mode in scheduler
	 * paths. If we start calling them in NMI context, they may race with
	 * the IRQ ones, that is, for example, re-starting an event that's just
	 * been stopped, which is why we're using a separate callback that
	 * doesn't change the event state.
	 *
	 * IRQs need to be disabled to prevent IPIs from racing with us.
	 */
	local_irq_save(flags);
	/*
	 * Guard against NMI hits inside the critical section;
	 * see also perf_prepare_sample_aux().
	 */
	WRITE_ONCE(rb->aux_in_sampling, 1);
	barrier();

	ret = event->pmu->snapshot_aux(event, handle, size);

	barrier();
	WRITE_ONCE(rb->aux_in_sampling, 0);
	local_irq_restore(flags);

	return ret;
}

static void perf_aux_sample_output(struct perf_event *event,
				   struct perf_output_handle *handle,
				   struct perf_sample_data *data)
{
	struct perf_event *sampler = event->aux_event;
	struct perf_buffer *rb;
	unsigned long pad;
	long size;

	if (WARN_ON_ONCE(!sampler || !data->aux_size))
		return;

	rb = ring_buffer_get(sampler);
	if (!rb)
		return;

	size = perf_pmu_snapshot_aux(rb, sampler, handle, data->aux_size);

	/*
	 * An error here means that perf_output_copy() failed (returned a
	 * non-zero surplus that it didn't copy), which in its current
	 * enlightened implementation is not possible. If that changes, we'd
	 * like to know.
	 */
	if (WARN_ON_ONCE(size < 0))
		goto out_put;

	/*
	 * The pad comes from ALIGN()ing data->aux_size up to u64 in
	 * perf_prepare_sample_aux(), so should not be more than that.
	 */
	pad = data->aux_size - size;
	if (WARN_ON_ONCE(pad >= sizeof(u64)))
		pad = 8;

	if (pad) {
		u64 zero = 0;
		perf_output_copy(handle, &zero, pad);
	}

out_put:
	ring_buffer_put(rb);
}

static void __perf_event_header__init_id(struct perf_event_header *header,
					 struct perf_sample_data *data,
					 struct perf_event *event,
					 u64 sample_type)
{
	data->type = event->attr.sample_type;
	header->size += event->id_header_size;

	if (sample_type & PERF_SAMPLE_TID) {
		/* namespace issues */
		data->tid_entry.pid = perf_event_pid(event, current);
		data->tid_entry.tid = perf_event_tid(event, current);
	}

	if (sample_type & PERF_SAMPLE_TIME)
		data->time = perf_event_clock(event);

	if (sample_type & (PERF_SAMPLE_ID | PERF_SAMPLE_IDENTIFIER))
		data->id = primary_event_id(event);

	if (sample_type & PERF_SAMPLE_STREAM_ID)
		data->stream_id = event->id;

	if (sample_type & PERF_SAMPLE_CPU) {
		data->cpu_entry.cpu	 = raw_smp_processor_id();
		data->cpu_entry.reserved = 0;
	}
}

void perf_event_header__init_id(struct perf_event_header *header,
				struct perf_sample_data *data,
				struct perf_event *event)
{
	if (event->attr.sample_id_all)
		__perf_event_header__init_id(header, data, event, event->attr.sample_type);
}

static void __perf_event__output_id_sample(struct perf_output_handle *handle,
					   struct perf_sample_data *data)
{
	u64 sample_type = data->type;

	if (sample_type & PERF_SAMPLE_TID)
		perf_output_put(handle, data->tid_entry);

	if (sample_type & PERF_SAMPLE_TIME)
		perf_output_put(handle, data->time);

	if (sample_type & PERF_SAMPLE_ID)
		perf_output_put(handle, data->id);

	if (sample_type & PERF_SAMPLE_STREAM_ID)
		perf_output_put(handle, data->stream_id);

	if (sample_type & PERF_SAMPLE_CPU)
		perf_output_put(handle, data->cpu_entry);

	if (sample_type & PERF_SAMPLE_IDENTIFIER)
		perf_output_put(handle, data->id);
}

void perf_event__output_id_sample(struct perf_event *event,
				  struct perf_output_handle *handle,
				  struct perf_sample_data *sample)
{
	if (event->attr.sample_id_all)
		__perf_event__output_id_sample(handle, sample);
}

static void perf_output_read_one(struct perf_output_handle *handle,
				 struct perf_event *event,
				 u64 enabled, u64 running)
{
	u64 read_format = event->attr.read_format;
	u64 values[5];
	int n = 0;

	values[n++] = perf_event_count(event);
	if (read_format & PERF_FORMAT_TOTAL_TIME_ENABLED) {
		values[n++] = enabled +
			atomic64_read(&event->child_total_time_enabled);
	}
	if (read_format & PERF_FORMAT_TOTAL_TIME_RUNNING) {
		values[n++] = running +
			atomic64_read(&event->child_total_time_running);
	}
	if (read_format & PERF_FORMAT_ID)
		values[n++] = primary_event_id(event);
	if (read_format & PERF_FORMAT_LOST)
		values[n++] = atomic64_read(&event->lost_samples);

	__output_copy(handle, values, n * sizeof(u64));
}

static void perf_output_read_group(struct perf_output_handle *handle,
			    struct perf_event *event,
			    u64 enabled, u64 running)
{
	struct perf_event *leader = event->group_leader, *sub;
	u64 read_format = event->attr.read_format;
	unsigned long flags;
	u64 values[6];
	int n = 0;

	/*
	 * Disabling interrupts avoids all counter scheduling
	 * (context switches, timer based rotation and IPIs).
	 */
	local_irq_save(flags);

	values[n++] = 1 + leader->nr_siblings;

	if (read_format & PERF_FORMAT_TOTAL_TIME_ENABLED)
		values[n++] = enabled;

	if (read_format & PERF_FORMAT_TOTAL_TIME_RUNNING)
		values[n++] = running;

	if ((leader != event) &&
	    (leader->state == PERF_EVENT_STATE_ACTIVE))
		leader->pmu->read(leader);

	values[n++] = perf_event_count(leader);
	if (read_format & PERF_FORMAT_ID)
		values[n++] = primary_event_id(leader);
	if (read_format & PERF_FORMAT_LOST)
		values[n++] = atomic64_read(&leader->lost_samples);

	__output_copy(handle, values, n * sizeof(u64));

	for_each_sibling_event(sub, leader) {
		n = 0;

		if ((sub != event) &&
		    (sub->state == PERF_EVENT_STATE_ACTIVE))
			sub->pmu->read(sub);

		values[n++] = perf_event_count(sub);
		if (read_format & PERF_FORMAT_ID)
			values[n++] = primary_event_id(sub);
		if (read_format & PERF_FORMAT_LOST)
			values[n++] = atomic64_read(&sub->lost_samples);

		__output_copy(handle, values, n * sizeof(u64));
	}

	local_irq_restore(flags);
}

#define PERF_FORMAT_TOTAL_TIMES (PERF_FORMAT_TOTAL_TIME_ENABLED|\
				 PERF_FORMAT_TOTAL_TIME_RUNNING)

/*
 * XXX PERF_SAMPLE_READ vs inherited events seems difficult.
 *
 * The problem is that its both hard and excessively expensive to iterate the
 * child list, not to mention that its impossible to IPI the children running
 * on another CPU, from interrupt/NMI context.
 */
static void perf_output_read(struct perf_output_handle *handle,
			     struct perf_event *event)
{
	u64 enabled = 0, running = 0, now;
	u64 read_format = event->attr.read_format;

	/*
	 * compute total_time_enabled, total_time_running
	 * based on snapshot values taken when the event
	 * was last scheduled in.
	 *
	 * we cannot simply called update_context_time()
	 * because of locking issue as we are called in
	 * NMI context
	 */
	if (read_format & PERF_FORMAT_TOTAL_TIMES)
		calc_timer_values(event, &now, &enabled, &running);

	if (event->attr.read_format & PERF_FORMAT_GROUP)
		perf_output_read_group(handle, event, enabled, running);
	else
		perf_output_read_one(handle, event, enabled, running);
}

void perf_output_sample(struct perf_output_handle *handle,
			struct perf_event_header *header,
			struct perf_sample_data *data,
			struct perf_event *event)
{
	u64 sample_type = data->type;

	perf_output_put(handle, *header);

	if (sample_type & PERF_SAMPLE_IDENTIFIER)
		perf_output_put(handle, data->id);

	if (sample_type & PERF_SAMPLE_IP)
		perf_output_put(handle, data->ip);

	if (sample_type & PERF_SAMPLE_TID)
		perf_output_put(handle, data->tid_entry);

	if (sample_type & PERF_SAMPLE_TIME)
		perf_output_put(handle, data->time);

	if (sample_type & PERF_SAMPLE_ADDR)
		perf_output_put(handle, data->addr);

	if (sample_type & PERF_SAMPLE_ID)
		perf_output_put(handle, data->id);

	if (sample_type & PERF_SAMPLE_STREAM_ID)
		perf_output_put(handle, data->stream_id);

	if (sample_type & PERF_SAMPLE_CPU)
		perf_output_put(handle, data->cpu_entry);

	if (sample_type & PERF_SAMPLE_PERIOD)
		perf_output_put(handle, data->period);

	if (sample_type & PERF_SAMPLE_READ)
		perf_output_read(handle, event);

	if (sample_type & PERF_SAMPLE_CALLCHAIN) {
		int size = 1;

		size += data->callchain->nr;
		size *= sizeof(u64);
		__output_copy(handle, data->callchain, size);
	}

	if (sample_type & PERF_SAMPLE_RAW) {
		struct perf_raw_record *raw = data->raw;

		if (raw) {
			struct perf_raw_frag *frag = &raw->frag;

			perf_output_put(handle, raw->size);
			do {
				if (frag->copy) {
					__output_custom(handle, frag->copy,
							frag->data, frag->size);
				} else {
					__output_copy(handle, frag->data,
						      frag->size);
				}
				if (perf_raw_frag_last(frag))
					break;
				frag = frag->next;
			} while (1);
			if (frag->pad)
				__output_skip(handle, NULL, frag->pad);
		} else {
			struct {
				u32	size;
				u32	data;
			} raw = {
				.size = sizeof(u32),
				.data = 0,
			};
			perf_output_put(handle, raw);
		}
	}

	if (sample_type & PERF_SAMPLE_BRANCH_STACK) {
		if (data->sample_flags & PERF_SAMPLE_BRANCH_STACK) {
			size_t size;

			size = data->br_stack->nr
			     * sizeof(struct perf_branch_entry);

			perf_output_put(handle, data->br_stack->nr);
			if (branch_sample_hw_index(event))
				perf_output_put(handle, data->br_stack->hw_idx);
			perf_output_copy(handle, data->br_stack->entries, size);
		} else {
			/*
			 * we always store at least the value of nr
			 */
			u64 nr = 0;
			perf_output_put(handle, nr);
		}
	}

	if (sample_type & PERF_SAMPLE_REGS_USER) {
		u64 abi = data->regs_user.abi;

		/*
		 * If there are no regs to dump, notice it through
		 * first u64 being zero (PERF_SAMPLE_REGS_ABI_NONE).
		 */
		perf_output_put(handle, abi);

		if (abi) {
			u64 mask = event->attr.sample_regs_user;
			perf_output_sample_regs(handle,
						data->regs_user.regs,
						mask);
		}
	}

	if (sample_type & PERF_SAMPLE_STACK_USER) {
		perf_output_sample_ustack(handle,
					  data->stack_user_size,
					  data->regs_user.regs);
	}

	if (sample_type & PERF_SAMPLE_WEIGHT_TYPE)
		perf_output_put(handle, data->weight.full);

	if (sample_type & PERF_SAMPLE_DATA_SRC)
		perf_output_put(handle, data->data_src.val);

	if (sample_type & PERF_SAMPLE_TRANSACTION)
		perf_output_put(handle, data->txn);

	if (sample_type & PERF_SAMPLE_REGS_INTR) {
		u64 abi = data->regs_intr.abi;
		/*
		 * If there are no regs to dump, notice it through
		 * first u64 being zero (PERF_SAMPLE_REGS_ABI_NONE).
		 */
		perf_output_put(handle, abi);

		if (abi) {
			u64 mask = event->attr.sample_regs_intr;

			perf_output_sample_regs(handle,
						data->regs_intr.regs,
						mask);
		}
	}

	if (sample_type & PERF_SAMPLE_PHYS_ADDR)
		perf_output_put(handle, data->phys_addr);

	if (sample_type & PERF_SAMPLE_CGROUP)
		perf_output_put(handle, data->cgroup);

	if (sample_type & PERF_SAMPLE_DATA_PAGE_SIZE)
		perf_output_put(handle, data->data_page_size);

	if (sample_type & PERF_SAMPLE_CODE_PAGE_SIZE)
		perf_output_put(handle, data->code_page_size);

	if (sample_type & PERF_SAMPLE_AUX) {
		perf_output_put(handle, data->aux_size);

		if (data->aux_size)
			perf_aux_sample_output(event, handle, data);
	}

	if (!event->attr.watermark) {
		int wakeup_events = event->attr.wakeup_events;

		if (wakeup_events) {
			struct perf_buffer *rb = handle->rb;
			int events = local_inc_return(&rb->events);

			if (events >= wakeup_events) {
				local_sub(wakeup_events, &rb->events);
				local_inc(&rb->wakeup);
			}
		}
	}
}

static u64 perf_virt_to_phys(u64 virt)
{
	u64 phys_addr = 0;

	if (!virt)
		return 0;

	if (virt >= TASK_SIZE) {
		/* If it's vmalloc()d memory, leave phys_addr as 0 */
		if (virt_addr_valid((void *)(uintptr_t)virt) &&
		    !(virt >= VMALLOC_START && virt < VMALLOC_END))
			phys_addr = (u64)virt_to_phys((void *)(uintptr_t)virt);
	} else {
		/*
		 * Walking the pages tables for user address.
		 * Interrupts are disabled, so it prevents any tear down
		 * of the page tables.
		 * Try IRQ-safe get_user_page_fast_only first.
		 * If failed, leave phys_addr as 0.
		 */
		if (current->mm != NULL) {
			struct page *p;

			pagefault_disable();
			if (get_user_page_fast_only(virt, 0, &p)) {
				phys_addr = page_to_phys(p) + virt % PAGE_SIZE;
				put_page(p);
			}
			pagefault_enable();
		}
	}

	return phys_addr;
}

/*
 * Return the pagetable size of a given virtual address.
 */
static u64 perf_get_pgtable_size(struct mm_struct *mm, unsigned long addr)
{
	u64 size = 0;

#ifdef CONFIG_HAVE_FAST_GUP
	pgd_t *pgdp, pgd;
	p4d_t *p4dp, p4d;
	pud_t *pudp, pud;
	pmd_t *pmdp, pmd;
	pte_t *ptep, pte;

	pgdp = pgd_offset(mm, addr);
	pgd = READ_ONCE(*pgdp);
	if (pgd_none(pgd))
		return 0;

	if (pgd_leaf(pgd))
		return pgd_leaf_size(pgd);

	p4dp = p4d_offset_lockless(pgdp, pgd, addr);
	p4d = READ_ONCE(*p4dp);
	if (!p4d_present(p4d))
		return 0;

	if (p4d_leaf(p4d))
		return p4d_leaf_size(p4d);

	pudp = pud_offset_lockless(p4dp, p4d, addr);
	pud = READ_ONCE(*pudp);
	if (!pud_present(pud))
		return 0;

	if (pud_leaf(pud))
		return pud_leaf_size(pud);

	pmdp = pmd_offset_lockless(pudp, pud, addr);
	pmd = READ_ONCE(*pmdp);
	if (!pmd_present(pmd))
		return 0;

	if (pmd_leaf(pmd))
		return pmd_leaf_size(pmd);

	ptep = pte_offset_map(&pmd, addr);
	pte = ptep_get_lockless(ptep);
	if (pte_present(pte))
		size = pte_leaf_size(pte);
	pte_unmap(ptep);
#endif /* CONFIG_HAVE_FAST_GUP */

	return size;
}

static u64 perf_get_page_size(unsigned long addr)
{
	struct mm_struct *mm;
	unsigned long flags;
	u64 size;

	if (!addr)
		return 0;

	/*
	 * Software page-table walkers must disable IRQs,
	 * which prevents any tear down of the page tables.
	 */
	local_irq_save(flags);

	mm = current->mm;
	if (!mm) {
		/*
		 * For kernel threads and the like, use init_mm so that
		 * we can find kernel memory.
		 */
		mm = &init_mm;
	}

	size = perf_get_pgtable_size(mm, addr);

	local_irq_restore(flags);

	return size;
}

static struct perf_callchain_entry __empty_callchain = { .nr = 0, };

struct perf_callchain_entry *
perf_callchain(struct perf_event *event, struct pt_regs *regs)
{
	bool kernel = !event->attr.exclude_callchain_kernel;
	bool user   = !event->attr.exclude_callchain_user;
	/* Disallow cross-task user callchains. */
	bool crosstask = event->ctx->task && event->ctx->task != current;
	const u32 max_stack = event->attr.sample_max_stack;
	struct perf_callchain_entry *callchain;

	if (!kernel && !user)
		return &__empty_callchain;

	callchain = get_perf_callchain(regs, 0, kernel, user,
				       max_stack, crosstask, true);
	return callchain ?: &__empty_callchain;
}

void perf_prepare_sample(struct perf_event_header *header,
			 struct perf_sample_data *data,
			 struct perf_event *event,
			 struct pt_regs *regs)
{
	u64 sample_type = event->attr.sample_type;
	u64 filtered_sample_type;

	header->type = PERF_RECORD_SAMPLE;
	header->size = sizeof(*header) + event->header_size;

	header->misc = 0;
	header->misc |= perf_misc_flags(regs);

	/*
	 * Clear the sample flags that have already been done by the
	 * PMU driver.
	 */
	filtered_sample_type = sample_type & ~data->sample_flags;
	__perf_event_header__init_id(header, data, event, filtered_sample_type);

	if (sample_type & (PERF_SAMPLE_IP | PERF_SAMPLE_CODE_PAGE_SIZE))
		data->ip = perf_instruction_pointer(regs);

	if (sample_type & PERF_SAMPLE_CALLCHAIN) {
		int size = 1;

		if (filtered_sample_type & PERF_SAMPLE_CALLCHAIN)
			data->callchain = perf_callchain(event, regs);

		size += data->callchain->nr;

		header->size += size * sizeof(u64);
	}

	if (sample_type & PERF_SAMPLE_RAW) {
		struct perf_raw_record *raw = data->raw;
		int size;

		if (raw && (data->sample_flags & PERF_SAMPLE_RAW)) {
			struct perf_raw_frag *frag = &raw->frag;
			u32 sum = 0;

			do {
				sum += frag->size;
				if (perf_raw_frag_last(frag))
					break;
				frag = frag->next;
			} while (1);

			size = round_up(sum + sizeof(u32), sizeof(u64));
			raw->size = size - sizeof(u32);
			frag->pad = raw->size - sum;
		} else {
			size = sizeof(u64);
			data->raw = NULL;
		}

		header->size += size;
	}

	if (sample_type & PERF_SAMPLE_BRANCH_STACK) {
		int size = sizeof(u64); /* nr */
		if (data->sample_flags & PERF_SAMPLE_BRANCH_STACK) {
			if (branch_sample_hw_index(event))
				size += sizeof(u64);

			size += data->br_stack->nr
			      * sizeof(struct perf_branch_entry);
		}
		header->size += size;
	}

	if (sample_type & (PERF_SAMPLE_REGS_USER | PERF_SAMPLE_STACK_USER))
		perf_sample_regs_user(&data->regs_user, regs);

	if (sample_type & PERF_SAMPLE_REGS_USER) {
		/* regs dump ABI info */
		int size = sizeof(u64);

		if (data->regs_user.regs) {
			u64 mask = event->attr.sample_regs_user;
			size += hweight64(mask) * sizeof(u64);
		}

		header->size += size;
	}

	if (sample_type & PERF_SAMPLE_STACK_USER) {
		/*
		 * Either we need PERF_SAMPLE_STACK_USER bit to be always
		 * processed as the last one or have additional check added
		 * in case new sample type is added, because we could eat
		 * up the rest of the sample size.
		 */
		u16 stack_size = event->attr.sample_stack_user;
		u16 size = sizeof(u64);

		stack_size = perf_sample_ustack_size(stack_size, header->size,
						     data->regs_user.regs);

		/*
		 * If there is something to dump, add space for the dump
		 * itself and for the field that tells the dynamic size,
		 * which is how many have been actually dumped.
		 */
		if (stack_size)
			size += sizeof(u64) + stack_size;

		data->stack_user_size = stack_size;
		header->size += size;
	}

	if (filtered_sample_type & PERF_SAMPLE_WEIGHT_TYPE)
		data->weight.full = 0;

	if (filtered_sample_type & PERF_SAMPLE_DATA_SRC)
		data->data_src.val = PERF_MEM_NA;

	if (filtered_sample_type & PERF_SAMPLE_TRANSACTION)
		data->txn = 0;

	if (sample_type & (PERF_SAMPLE_ADDR | PERF_SAMPLE_PHYS_ADDR | PERF_SAMPLE_DATA_PAGE_SIZE)) {
		if (filtered_sample_type & PERF_SAMPLE_ADDR)
			data->addr = 0;
	}

	if (sample_type & PERF_SAMPLE_REGS_INTR) {
		/* regs dump ABI info */
		int size = sizeof(u64);

		perf_sample_regs_intr(&data->regs_intr, regs);

		if (data->regs_intr.regs) {
			u64 mask = event->attr.sample_regs_intr;

			size += hweight64(mask) * sizeof(u64);
		}

		header->size += size;
	}

	if (sample_type & PERF_SAMPLE_PHYS_ADDR &&
	    filtered_sample_type & PERF_SAMPLE_PHYS_ADDR)
		data->phys_addr = perf_virt_to_phys(data->addr);

#ifdef CONFIG_CGROUP_PERF
	if (sample_type & PERF_SAMPLE_CGROUP) {
		struct cgroup *cgrp;

		/* protected by RCU */
		cgrp = task_css_check(current, perf_event_cgrp_id, 1)->cgroup;
		data->cgroup = cgroup_id(cgrp);
	}
#endif

	/*
	 * PERF_DATA_PAGE_SIZE requires PERF_SAMPLE_ADDR. If the user doesn't
	 * require PERF_SAMPLE_ADDR, kernel implicitly retrieve the data->addr,
	 * but the value will not dump to the userspace.
	 */
	if (sample_type & PERF_SAMPLE_DATA_PAGE_SIZE)
		data->data_page_size = perf_get_page_size(data->addr);

	if (sample_type & PERF_SAMPLE_CODE_PAGE_SIZE)
		data->code_page_size = perf_get_page_size(data->ip);

	if (sample_type & PERF_SAMPLE_AUX) {
		u64 size;

		header->size += sizeof(u64); /* size */

		/*
		 * Given the 16bit nature of header::size, an AUX sample can
		 * easily overflow it, what with all the preceding sample bits.
		 * Make sure this doesn't happen by using up to U16_MAX bytes
		 * per sample in total (rounded down to 8 byte boundary).
		 */
		size = min_t(size_t, U16_MAX - header->size,
			     event->attr.aux_sample_size);
		size = rounddown(size, 8);
		size = perf_prepare_sample_aux(event, data, size);

		WARN_ON_ONCE(size + header->size > U16_MAX);
		header->size += size;
	}
	/*
	 * If you're adding more sample types here, you likely need to do
	 * something about the overflowing header::size, like repurpose the
	 * lowest 3 bits of size, which should be always zero at the moment.
	 * This raises a more important question, do we really need 512k sized
	 * samples and why, so good argumentation is in order for whatever you
	 * do here next.
	 */
	WARN_ON_ONCE(header->size & 7);
}

static __always_inline int
__perf_event_output(struct perf_event *event,
		    struct perf_sample_data *data,
		    struct pt_regs *regs,
		    int (*output_begin)(struct perf_output_handle *,
					struct perf_sample_data *,
					struct perf_event *,
					unsigned int))
{
	struct perf_output_handle handle;
	struct perf_event_header header;
	int err;

	/* protect the callchain buffers */
	rcu_read_lock();

	perf_prepare_sample(&header, data, event, regs);

	err = output_begin(&handle, data, event, header.size);
	if (err)
		goto exit;

	perf_output_sample(&handle, &header, data, event);

	perf_output_end(&handle);

exit:
	rcu_read_unlock();
	return err;
}

void
perf_event_output_forward(struct perf_event *event,
			 struct perf_sample_data *data,
			 struct pt_regs *regs)
{
	__perf_event_output(event, data, regs, perf_output_begin_forward);
}

void
perf_event_output_backward(struct perf_event *event,
			   struct perf_sample_data *data,
			   struct pt_regs *regs)
{
	__perf_event_output(event, data, regs, perf_output_begin_backward);
}

int
perf_event_output(struct perf_event *event,
		  struct perf_sample_data *data,
		  struct pt_regs *regs)
{
	return __perf_event_output(event, data, regs, perf_output_begin);
}

/*
 * read event_id
 */

struct perf_read_event {
	struct perf_event_header	header;

	u32				pid;
	u32				tid;
};

static void
perf_event_read_event(struct perf_event *event,
			struct task_struct *task)
{
	struct perf_output_handle handle;
	struct perf_sample_data sample;
	struct perf_read_event read_event = {
		.header = {
			.type = PERF_RECORD_READ,
			.misc = 0,
			.size = sizeof(read_event) + event->read_size,
		},
		.pid = perf_event_pid(event, task),
		.tid = perf_event_tid(event, task),
	};
	int ret;

	perf_event_header__init_id(&read_event.header, &sample, event);
	ret = perf_output_begin(&handle, &sample, event, read_event.header.size);
	if (ret)
		return;

	perf_output_put(&handle, read_event);
	perf_output_read(&handle, event);
	perf_event__output_id_sample(event, &handle, &sample);

	perf_output_end(&handle);
}

typedef void (perf_iterate_f)(struct perf_event *event, void *data);

static void
perf_iterate_ctx(struct perf_event_context *ctx,
		   perf_iterate_f output,
		   void *data, bool all)
{
	struct perf_event *event;

	list_for_each_entry_rcu(event, &ctx->event_list, event_entry) {
		if (!all) {
			if (event->state < PERF_EVENT_STATE_INACTIVE)
				continue;
			if (!event_filter_match(event))
				continue;
		}

		output(event, data);
	}
}

static void perf_iterate_sb_cpu(perf_iterate_f output, void *data)
{
	struct pmu_event_list *pel = this_cpu_ptr(&pmu_sb_events);
	struct perf_event *event;

	list_for_each_entry_rcu(event, &pel->list, sb_list) {
		/*
		 * Skip events that are not fully formed yet; ensure that
		 * if we observe event->ctx, both event and ctx will be
		 * complete enough. See perf_install_in_context().
		 */
		if (!smp_load_acquire(&event->ctx))
			continue;

		if (event->state < PERF_EVENT_STATE_INACTIVE)
			continue;
		if (!event_filter_match(event))
			continue;
		output(event, data);
	}
}

/*
 * Iterate all events that need to receive side-band events.
 *
 * For new callers; ensure that account_pmu_sb_event() includes
 * your event, otherwise it might not get delivered.
 */
static void
perf_iterate_sb(perf_iterate_f output, void *data,
	       struct perf_event_context *task_ctx)
{
	struct perf_event_context *ctx;
	int ctxn;

	rcu_read_lock();
	preempt_disable();

	/*
	 * If we have task_ctx != NULL we only notify the task context itself.
	 * The task_ctx is set only for EXIT events before releasing task
	 * context.
	 */
	if (task_ctx) {
		perf_iterate_ctx(task_ctx, output, data, false);
		goto done;
	}

	perf_iterate_sb_cpu(output, data);

	for_each_task_context_nr(ctxn) {
		ctx = rcu_dereference(current->perf_event_ctxp[ctxn]);
		if (ctx)
			perf_iterate_ctx(ctx, output, data, false);
	}
done:
	preempt_enable();
	rcu_read_unlock();
}

/*
 * Clear all file-based filters at exec, they'll have to be
 * re-instated when/if these objects are mmapped again.
 */
static void perf_event_addr_filters_exec(struct perf_event *event, void *data)
{
	struct perf_addr_filters_head *ifh = perf_event_addr_filters(event);
	struct perf_addr_filter *filter;
	unsigned int restart = 0, count = 0;
	unsigned long flags;

	if (!has_addr_filter(event))
		return;

	raw_spin_lock_irqsave(&ifh->lock, flags);
	list_for_each_entry(filter, &ifh->list, entry) {
		if (filter->path.dentry) {
			event->addr_filter_ranges[count].start = 0;
			event->addr_filter_ranges[count].size = 0;
			restart++;
		}

		count++;
	}

	if (restart)
		event->addr_filters_gen++;
	raw_spin_unlock_irqrestore(&ifh->lock, flags);

	if (restart)
		perf_event_stop(event, 1);
}

void perf_event_exec(void)
{
	struct perf_event_context *ctx;
	int ctxn;

	for_each_task_context_nr(ctxn) {
		perf_event_enable_on_exec(ctxn);
		perf_event_remove_on_exec(ctxn);

		rcu_read_lock();
		ctx = rcu_dereference(current->perf_event_ctxp[ctxn]);
		if (ctx) {
			perf_iterate_ctx(ctx, perf_event_addr_filters_exec,
					 NULL, true);
		}
		rcu_read_unlock();
	}
}

struct remote_output {
	struct perf_buffer	*rb;
	int			err;
};

static void __perf_event_output_stop(struct perf_event *event, void *data)
{
	struct perf_event *parent = event->parent;
	struct remote_output *ro = data;
	struct perf_buffer *rb = ro->rb;
	struct stop_event_data sd = {
		.event	= event,
	};

	if (!has_aux(event))
		return;

	if (!parent)
		parent = event;

	/*
	 * In case of inheritance, it will be the parent that links to the
	 * ring-buffer, but it will be the child that's actually using it.
	 *
	 * We are using event::rb to determine if the event should be stopped,
	 * however this may race with ring_buffer_attach() (through set_output),
	 * which will make us skip the event that actually needs to be stopped.
	 * So ring_buffer_attach() has to stop an aux event before re-assigning
	 * its rb pointer.
	 */
	if (rcu_dereference(parent->rb) == rb)
		ro->err = __perf_event_stop(&sd);
}

static int __perf_pmu_output_stop(void *info)
{
	struct perf_event *event = info;
	struct pmu *pmu = event->ctx->pmu;
	struct perf_cpu_context *cpuctx = this_cpu_ptr(pmu->pmu_cpu_context);
	struct remote_output ro = {
		.rb	= event->rb,
	};

	rcu_read_lock();
	perf_iterate_ctx(&cpuctx->ctx, __perf_event_output_stop, &ro, false);
	if (cpuctx->task_ctx)
		perf_iterate_ctx(cpuctx->task_ctx, __perf_event_output_stop,
				   &ro, false);
	rcu_read_unlock();

	return ro.err;
}

static void perf_pmu_output_stop(struct perf_event *event)
{
	struct perf_event *iter;
	int err, cpu;

restart:
	rcu_read_lock();
	list_for_each_entry_rcu(iter, &event->rb->event_list, rb_entry) {
		/*
		 * For per-CPU events, we need to make sure that neither they
		 * nor their children are running; for cpu==-1 events it's
		 * sufficient to stop the event itself if it's active, since
		 * it can't have children.
		 */
		cpu = iter->cpu;
		if (cpu == -1)
			cpu = READ_ONCE(iter->oncpu);

		if (cpu == -1)
			continue;

		err = cpu_function_call(cpu, __perf_pmu_output_stop, event);
		if (err == -EAGAIN) {
			rcu_read_unlock();
			goto restart;
		}
	}
	rcu_read_unlock();
}

/*
 * task tracking -- fork/exit
 *
 * enabled by: attr.comm | attr.mmap | attr.mmap2 | attr.mmap_data | attr.task
 */

struct perf_task_event {
	struct task_struct		*task;
	struct perf_event_context	*task_ctx;

	struct {
		struct perf_event_header	header;

		u32				pid;
		u32				ppid;
		u32				tid;
		u32				ptid;
		u64				time;
	} event_id;
};

static int perf_event_task_match(struct perf_event *event)
{
	return event->attr.comm  || event->attr.mmap ||
	       event->attr.mmap2 || event->attr.mmap_data ||
	       event->attr.task;
}

static void perf_event_task_output(struct perf_event *event,
				   void *data)
{
	struct perf_task_event *task_event = data;
	struct perf_output_handle handle;
	struct perf_sample_data	sample;
	struct task_struct *task = task_event->task;
	int ret, size = task_event->event_id.header.size;

	if (!perf_event_task_match(event))
		return;

	perf_event_header__init_id(&task_event->event_id.header, &sample, event);

	ret = perf_output_begin(&handle, &sample, event,
				task_event->event_id.header.size);
	if (ret)
		goto out;

	task_event->event_id.pid = perf_event_pid(event, task);
	task_event->event_id.tid = perf_event_tid(event, task);

	if (task_event->event_id.header.type == PERF_RECORD_EXIT) {
		task_event->event_id.ppid = perf_event_pid(event,
							task->real_parent);
		task_event->event_id.ptid = perf_event_pid(event,
							task->real_parent);
	} else {  /* PERF_RECORD_FORK */
		task_event->event_id.ppid = perf_event_pid(event, current);
		task_event->event_id.ptid = perf_event_tid(event, current);
	}

	task_event->event_id.time = perf_event_clock(event);

	perf_output_put(&handle, task_event->event_id);

	perf_event__output_id_sample(event, &handle, &sample);

	perf_output_end(&handle);
out:
	task_event->event_id.header.size = size;
}

static void perf_event_task(struct task_struct *task,
			      struct perf_event_context *task_ctx,
			      int new)
{
	struct perf_task_event task_event;

	if (!atomic_read(&nr_comm_events) &&
	    !atomic_read(&nr_mmap_events) &&
	    !atomic_read(&nr_task_events))
		return;

	task_event = (struct perf_task_event){
		.task	  = task,
		.task_ctx = task_ctx,
		.event_id    = {
			.header = {
				.type = new ? PERF_RECORD_FORK : PERF_RECORD_EXIT,
				.misc = 0,
				.size = sizeof(task_event.event_id),
			},
			/* .pid  */
			/* .ppid */
			/* .tid  */
			/* .ptid */
			/* .time */
		},
	};

	perf_iterate_sb(perf_event_task_output,
		       &task_event,
		       task_ctx);
}

void perf_event_fork(struct task_struct *task)
{
	perf_event_task(task, NULL, 1);
	perf_event_namespaces(task);
}

/*
 * comm tracking
 */

struct perf_comm_event {
	struct task_struct	*task;
	char			*comm;
	int			comm_size;

	struct {
		struct perf_event_header	header;

		u32				pid;
		u32				tid;
	} event_id;
};

static int perf_event_comm_match(struct perf_event *event)
{
	return event->attr.comm;
}

static void perf_event_comm_output(struct perf_event *event,
				   void *data)
{
	struct perf_comm_event *comm_event = data;
	struct perf_output_handle handle;
	struct perf_sample_data sample;
	int size = comm_event->event_id.header.size;
	int ret;

	if (!perf_event_comm_match(event))
		return;

	perf_event_header__init_id(&comm_event->event_id.header, &sample, event);
	ret = perf_output_begin(&handle, &sample, event,
				comm_event->event_id.header.size);

	if (ret)
		goto out;

	comm_event->event_id.pid = perf_event_pid(event, comm_event->task);
	comm_event->event_id.tid = perf_event_tid(event, comm_event->task);

	perf_output_put(&handle, comm_event->event_id);
	__output_copy(&handle, comm_event->comm,
				   comm_event->comm_size);

	perf_event__output_id_sample(event, &handle, &sample);

	perf_output_end(&handle);
out:
	comm_event->event_id.header.size = size;
}

static void perf_event_comm_event(struct perf_comm_event *comm_event)
{
	char comm[TASK_COMM_LEN];
	unsigned int size;

	memset(comm, 0, sizeof(comm));
	strlcpy(comm, comm_event->task->comm, sizeof(comm));
	size = ALIGN(strlen(comm)+1, sizeof(u64));

	comm_event->comm = comm;
	comm_event->comm_size = size;

	comm_event->event_id.header.size = sizeof(comm_event->event_id) + size;

	perf_iterate_sb(perf_event_comm_output,
		       comm_event,
		       NULL);
}

void perf_event_comm(struct task_struct *task, bool exec)
{
	struct perf_comm_event comm_event;

	if (!atomic_read(&nr_comm_events))
		return;

	comm_event = (struct perf_comm_event){
		.task	= task,
		/* .comm      */
		/* .comm_size */
		.event_id  = {
			.header = {
				.type = PERF_RECORD_COMM,
				.misc = exec ? PERF_RECORD_MISC_COMM_EXEC : 0,
				/* .size */
			},
			/* .pid */
			/* .tid */
		},
	};

	perf_event_comm_event(&comm_event);
}

/*
 * namespaces tracking
 */

struct perf_namespaces_event {
	struct task_struct		*task;

	struct {
		struct perf_event_header	header;

		u32				pid;
		u32				tid;
		u64				nr_namespaces;
		struct perf_ns_link_info	link_info[NR_NAMESPACES];
	} event_id;
};

static int perf_event_namespaces_match(struct perf_event *event)
{
	return event->attr.namespaces;
}

static void perf_event_namespaces_output(struct perf_event *event,
					 void *data)
{
	struct perf_namespaces_event *namespaces_event = data;
	struct perf_output_handle handle;
	struct perf_sample_data sample;
	u16 header_size = namespaces_event->event_id.header.size;
	int ret;

	if (!perf_event_namespaces_match(event))
		return;

	perf_event_header__init_id(&namespaces_event->event_id.header,
				   &sample, event);
	ret = perf_output_begin(&handle, &sample, event,
				namespaces_event->event_id.header.size);
	if (ret)
		goto out;

	namespaces_event->event_id.pid = perf_event_pid(event,
							namespaces_event->task);
	namespaces_event->event_id.tid = perf_event_tid(event,
							namespaces_event->task);

	perf_output_put(&handle, namespaces_event->event_id);

	perf_event__output_id_sample(event, &handle, &sample);

	perf_output_end(&handle);
out:
	namespaces_event->event_id.header.size = header_size;
}

static void perf_fill_ns_link_info(struct perf_ns_link_info *ns_link_info,
				   struct task_struct *task,
				   const struct proc_ns_operations *ns_ops)
{
	struct path ns_path;
	struct inode *ns_inode;
	int error;

	error = ns_get_path(&ns_path, task, ns_ops);
	if (!error) {
		ns_inode = ns_path.dentry->d_inode;
		ns_link_info->dev = new_encode_dev(ns_inode->i_sb->s_dev);
		ns_link_info->ino = ns_inode->i_ino;
		path_put(&ns_path);
	}
}

void perf_event_namespaces(struct task_struct *task)
{
	struct perf_namespaces_event namespaces_event;
	struct perf_ns_link_info *ns_link_info;

	if (!atomic_read(&nr_namespaces_events))
		return;

	namespaces_event = (struct perf_namespaces_event){
		.task	= task,
		.event_id  = {
			.header = {
				.type = PERF_RECORD_NAMESPACES,
				.misc = 0,
				.size = sizeof(namespaces_event.event_id),
			},
			/* .pid */
			/* .tid */
			.nr_namespaces = NR_NAMESPACES,
			/* .link_info[NR_NAMESPACES] */
		},
	};

	ns_link_info = namespaces_event.event_id.link_info;

	perf_fill_ns_link_info(&ns_link_info[MNT_NS_INDEX],
			       task, &mntns_operations);

#ifdef CONFIG_USER_NS
	perf_fill_ns_link_info(&ns_link_info[USER_NS_INDEX],
			       task, &userns_operations);
#endif
#ifdef CONFIG_NET_NS
	perf_fill_ns_link_info(&ns_link_info[NET_NS_INDEX],
			       task, &netns_operations);
#endif
#ifdef CONFIG_UTS_NS
	perf_fill_ns_link_info(&ns_link_info[UTS_NS_INDEX],
			       task, &utsns_operations);
#endif
#ifdef CONFIG_IPC_NS
	perf_fill_ns_link_info(&ns_link_info[IPC_NS_INDEX],
			       task, &ipcns_operations);
#endif
#ifdef CONFIG_PID_NS
	perf_fill_ns_link_info(&ns_link_info[PID_NS_INDEX],
			       task, &pidns_operations);
#endif
#ifdef CONFIG_CGROUPS
	perf_fill_ns_link_info(&ns_link_info[CGROUP_NS_INDEX],
			       task, &cgroupns_operations);
#endif

	perf_iterate_sb(perf_event_namespaces_output,
			&namespaces_event,
			NULL);
}

/*
 * cgroup tracking
 */
#ifdef CONFIG_CGROUP_PERF

struct perf_cgroup_event {
	char				*path;
	int				path_size;
	struct {
		struct perf_event_header	header;
		u64				id;
		char				path[];
	} event_id;
};

static int perf_event_cgroup_match(struct perf_event *event)
{
	return event->attr.cgroup;
}

static void perf_event_cgroup_output(struct perf_event *event, void *data)
{
	struct perf_cgroup_event *cgroup_event = data;
	struct perf_output_handle handle;
	struct perf_sample_data sample;
	u16 header_size = cgroup_event->event_id.header.size;
	int ret;

	if (!perf_event_cgroup_match(event))
		return;

	perf_event_header__init_id(&cgroup_event->event_id.header,
				   &sample, event);
	ret = perf_output_begin(&handle, &sample, event,
				cgroup_event->event_id.header.size);
	if (ret)
		goto out;

	perf_output_put(&handle, cgroup_event->event_id);
	__output_copy(&handle, cgroup_event->path, cgroup_event->path_size);

	perf_event__output_id_sample(event, &handle, &sample);

	perf_output_end(&handle);
out:
	cgroup_event->event_id.header.size = header_size;
}

static void perf_event_cgroup(struct cgroup *cgrp)
{
	struct perf_cgroup_event cgroup_event;
	char path_enomem[16] = "//enomem";
	char *pathname;
	size_t size;

	if (!atomic_read(&nr_cgroup_events))
		return;

	cgroup_event = (struct perf_cgroup_event){
		.event_id  = {
			.header = {
				.type = PERF_RECORD_CGROUP,
				.misc = 0,
				.size = sizeof(cgroup_event.event_id),
			},
			.id = cgroup_id(cgrp),
		},
	};

	pathname = kmalloc(PATH_MAX, GFP_KERNEL);
	if (pathname == NULL) {
		cgroup_event.path = path_enomem;
	} else {
		/* just to be sure to have enough space for alignment */
		cgroup_path(cgrp, pathname, PATH_MAX - sizeof(u64));
		cgroup_event.path = pathname;
	}

	/*
	 * Since our buffer works in 8 byte units we need to align our string
	 * size to a multiple of 8. However, we must guarantee the tail end is
	 * zero'd out to avoid leaking random bits to userspace.
	 */
	size = strlen(cgroup_event.path) + 1;
	while (!IS_ALIGNED(size, sizeof(u64)))
		cgroup_event.path[size++] = '\0';

	cgroup_event.event_id.header.size += size;
	cgroup_event.path_size = size;

	perf_iterate_sb(perf_event_cgroup_output,
			&cgroup_event,
			NULL);

	kfree(pathname);
}

#endif

/*
 * mmap tracking
 */

struct perf_mmap_event {
	struct vm_area_struct	*vma;

	const char		*file_name;
	int			file_size;
	int			maj, min;
	u64			ino;
	u64			ino_generation;
	u32			prot, flags;
	u8			build_id[BUILD_ID_SIZE_MAX];
	u32			build_id_size;

	struct {
		struct perf_event_header	header;

		u32				pid;
		u32				tid;
		u64				start;
		u64				len;
		u64				pgoff;
	} event_id;
};

static int perf_event_mmap_match(struct perf_event *event,
				 void *data)
{
	struct perf_mmap_event *mmap_event = data;
	struct vm_area_struct *vma = mmap_event->vma;
	int executable = vma->vm_flags & VM_EXEC;

	return (!executable && event->attr.mmap_data) ||
	       (executable && (event->attr.mmap || event->attr.mmap2));
}

static void perf_event_mmap_output(struct perf_event *event,
				   void *data)
{
	struct perf_mmap_event *mmap_event = data;
	struct perf_output_handle handle;
	struct perf_sample_data sample;
	int size = mmap_event->event_id.header.size;
	u32 type = mmap_event->event_id.header.type;
	bool use_build_id;
	int ret;

	if (!perf_event_mmap_match(event, data))
		return;

	if (event->attr.mmap2) {
		mmap_event->event_id.header.type = PERF_RECORD_MMAP2;
		mmap_event->event_id.header.size += sizeof(mmap_event->maj);
		mmap_event->event_id.header.size += sizeof(mmap_event->min);
		mmap_event->event_id.header.size += sizeof(mmap_event->ino);
		mmap_event->event_id.header.size += sizeof(mmap_event->ino_generation);
		mmap_event->event_id.header.size += sizeof(mmap_event->prot);
		mmap_event->event_id.header.size += sizeof(mmap_event->flags);
	}

	perf_event_header__init_id(&mmap_event->event_id.header, &sample, event);
	ret = perf_output_begin(&handle, &sample, event,
				mmap_event->event_id.header.size);
	if (ret)
		goto out;

	mmap_event->event_id.pid = perf_event_pid(event, current);
	mmap_event->event_id.tid = perf_event_tid(event, current);

	use_build_id = event->attr.build_id && mmap_event->build_id_size;

	if (event->attr.mmap2 && use_build_id)
		mmap_event->event_id.header.misc |= PERF_RECORD_MISC_MMAP_BUILD_ID;

	perf_output_put(&handle, mmap_event->event_id);

	if (event->attr.mmap2) {
		if (use_build_id) {
			u8 size[4] = { (u8) mmap_event->build_id_size, 0, 0, 0 };

			__output_copy(&handle, size, 4);
			__output_copy(&handle, mmap_event->build_id, BUILD_ID_SIZE_MAX);
		} else {
			perf_output_put(&handle, mmap_event->maj);
			perf_output_put(&handle, mmap_event->min);
			perf_output_put(&handle, mmap_event->ino);
			perf_output_put(&handle, mmap_event->ino_generation);
		}
		perf_output_put(&handle, mmap_event->prot);
		perf_output_put(&handle, mmap_event->flags);
	}

	__output_copy(&handle, mmap_event->file_name,
				   mmap_event->file_size);

	perf_event__output_id_sample(event, &handle, &sample);

	perf_output_end(&handle);
out:
	mmap_event->event_id.header.size = size;
	mmap_event->event_id.header.type = type;
}

static void perf_event_mmap_event(struct perf_mmap_event *mmap_event)
{
	struct vm_area_struct *vma = mmap_event->vma;
	struct file *file = vma->vm_file;
	int maj = 0, min = 0;
	u64 ino = 0, gen = 0;
	u32 prot = 0, flags = 0;
	unsigned int size;
	char tmp[16];
	char *buf = NULL;
	char *name;

	if (vma->vm_flags & VM_READ)
		prot |= PROT_READ;
	if (vma->vm_flags & VM_WRITE)
		prot |= PROT_WRITE;
	if (vma->vm_flags & VM_EXEC)
		prot |= PROT_EXEC;

	if (vma->vm_flags & VM_MAYSHARE)
		flags = MAP_SHARED;
	else
		flags = MAP_PRIVATE;

	if (vma->vm_flags & VM_LOCKED)
		flags |= MAP_LOCKED;
	if (is_vm_hugetlb_page(vma))
		flags |= MAP_HUGETLB;

	if (file) {
		struct inode *inode;
		dev_t dev;

		buf = kmalloc(PATH_MAX, GFP_KERNEL);
		if (!buf) {
			name = "//enomem";
			goto cpy_name;
		}
		/*
		 * d_path() works from the end of the rb backwards, so we
		 * need to add enough zero bytes after the string to handle
		 * the 64bit alignment we do later.
		 */
		name = file_path(file, buf, PATH_MAX - sizeof(u64));
		if (IS_ERR(name)) {
			name = "//toolong";
			goto cpy_name;
		}
		inode = file_inode(vma->vm_file);
		dev = inode_get_dev(inode);
		ino = inode->i_ino;
		gen = inode->i_generation;
		maj = MAJOR(dev);
		min = MINOR(dev);

		goto got_name;
	} else {
		if (vma->vm_ops && vma->vm_ops->name) {
			name = (char *) vma->vm_ops->name(vma);
			if (name)
				goto cpy_name;
		}

		name = (char *)arch_vma_name(vma);
		if (name)
			goto cpy_name;

		if (vma->vm_start <= vma->vm_mm->start_brk &&
				vma->vm_end >= vma->vm_mm->brk) {
			name = "[heap]";
			goto cpy_name;
		}
		if (vma->vm_start <= vma->vm_mm->start_stack &&
				vma->vm_end >= vma->vm_mm->start_stack) {
			name = "[stack]";
			goto cpy_name;
		}

		name = "//anon";
		goto cpy_name;
	}

cpy_name:
	strlcpy(tmp, name, sizeof(tmp));
	name = tmp;
got_name:
	/*
	 * Since our buffer works in 8 byte units we need to align our string
	 * size to a multiple of 8. However, we must guarantee the tail end is
	 * zero'd out to avoid leaking random bits to userspace.
	 */
	size = strlen(name)+1;
	while (!IS_ALIGNED(size, sizeof(u64)))
		name[size++] = '\0';

	mmap_event->file_name = name;
	mmap_event->file_size = size;
	mmap_event->maj = maj;
	mmap_event->min = min;
	mmap_event->ino = ino;
	mmap_event->ino_generation = gen;
	mmap_event->prot = prot;
	mmap_event->flags = flags;

	if (!(vma->vm_flags & VM_EXEC))
		mmap_event->event_id.header.misc |= PERF_RECORD_MISC_MMAP_DATA;

	mmap_event->event_id.header.size = sizeof(mmap_event->event_id) + size;

	if (atomic_read(&nr_build_id_events))
		build_id_parse(vma, mmap_event->build_id, &mmap_event->build_id_size);

	perf_iterate_sb(perf_event_mmap_output,
		       mmap_event,
		       NULL);

	kfree(buf);
}

/*
 * Check whether inode and address range match filter criteria.
 */
static bool perf_addr_filter_match(struct perf_addr_filter *filter,
				     struct file *file, unsigned long offset,
				     unsigned long size)
{
	/* d_inode(NULL) won't be equal to any mapped user-space file */
	if (!filter->path.dentry)
		return false;

	if (d_inode(filter->path.dentry) != file_inode(file))
		return false;

	if (filter->offset > offset + size)
		return false;

	if (filter->offset + filter->size < offset)
		return false;

	return true;
}

static bool perf_addr_filter_vma_adjust(struct perf_addr_filter *filter,
					struct vm_area_struct *vma,
					struct perf_addr_filter_range *fr)
{
	unsigned long vma_size = vma->vm_end - vma->vm_start;
	unsigned long off = vma->vm_pgoff << PAGE_SHIFT;
	struct file *file = vma->vm_file;

	if (!perf_addr_filter_match(filter, file, off, vma_size))
		return false;

	if (filter->offset < off) {
		fr->start = vma->vm_start;
		fr->size = min(vma_size, filter->size - (off - filter->offset));
	} else {
		fr->start = vma->vm_start + filter->offset - off;
		fr->size = min(vma->vm_end - fr->start, filter->size);
	}

	return true;
}

static void __perf_addr_filters_adjust(struct perf_event *event, void *data)
{
	struct perf_addr_filters_head *ifh = perf_event_addr_filters(event);
	struct vm_area_struct *vma = data;
	struct perf_addr_filter *filter;
	unsigned int restart = 0, count = 0;
	unsigned long flags;

	if (!has_addr_filter(event))
		return;

	if (!vma->vm_file)
		return;

	raw_spin_lock_irqsave(&ifh->lock, flags);
	list_for_each_entry(filter, &ifh->list, entry) {
		if (perf_addr_filter_vma_adjust(filter, vma,
						&event->addr_filter_ranges[count]))
			restart++;

		count++;
	}

	if (restart)
		event->addr_filters_gen++;
	raw_spin_unlock_irqrestore(&ifh->lock, flags);

	if (restart)
		perf_event_stop(event, 1);
}

/*
 * Adjust all task's events' filters to the new vma
 */
static void perf_addr_filters_adjust(struct vm_area_struct *vma)
{
	struct perf_event_context *ctx;
	int ctxn;

	/*
	 * Data tracing isn't supported yet and as such there is no need
	 * to keep track of anything that isn't related to executable code:
	 */
	if (!(vma->vm_flags & VM_EXEC))
		return;

	rcu_read_lock();
	for_each_task_context_nr(ctxn) {
		ctx = rcu_dereference(current->perf_event_ctxp[ctxn]);
		if (!ctx)
			continue;

		perf_iterate_ctx(ctx, __perf_addr_filters_adjust, vma, true);
	}
	rcu_read_unlock();
}

void perf_event_mmap(struct vm_area_struct *vma)
{
	struct perf_mmap_event mmap_event;

	if (!atomic_read(&nr_mmap_events))
		return;

	mmap_event = (struct perf_mmap_event){
		.vma	= vma,
		/* .file_name */
		/* .file_size */
		.event_id  = {
			.header = {
				.type = PERF_RECORD_MMAP,
				.misc = PERF_RECORD_MISC_USER,
				/* .size */
			},
			/* .pid */
			/* .tid */
			.start  = vma->vm_start,
			.len    = vma->vm_end - vma->vm_start,
			.pgoff  = (u64)vma->vm_pgoff << PAGE_SHIFT,
		},
		/* .maj (attr_mmap2 only) */
		/* .min (attr_mmap2 only) */
		/* .ino (attr_mmap2 only) */
		/* .ino_generation (attr_mmap2 only) */
		/* .prot (attr_mmap2 only) */
		/* .flags (attr_mmap2 only) */
	};

	perf_addr_filters_adjust(vma);
	perf_event_mmap_event(&mmap_event);
}

void perf_event_aux_event(struct perf_event *event, unsigned long head,
			  unsigned long size, u64 flags)
{
	struct perf_output_handle handle;
	struct perf_sample_data sample;
	struct perf_aux_event {
		struct perf_event_header	header;
		u64				offset;
		u64				size;
		u64				flags;
	} rec = {
		.header = {
			.type = PERF_RECORD_AUX,
			.misc = 0,
			.size = sizeof(rec),
		},
		.offset		= head,
		.size		= size,
		.flags		= flags,
	};
	int ret;

	perf_event_header__init_id(&rec.header, &sample, event);
	ret = perf_output_begin(&handle, &sample, event, rec.header.size);

	if (ret)
		return;

	perf_output_put(&handle, rec);
	perf_event__output_id_sample(event, &handle, &sample);

	perf_output_end(&handle);
}

/*
 * Lost/dropped samples logging
 */
void perf_log_lost_samples(struct perf_event *event, u64 lost)
{
	struct perf_output_handle handle;
	struct perf_sample_data sample;
	int ret;

	struct {
		struct perf_event_header	header;
		u64				lost;
	} lost_samples_event = {
		.header = {
			.type = PERF_RECORD_LOST_SAMPLES,
			.misc = 0,
			.size = sizeof(lost_samples_event),
		},
		.lost		= lost,
	};

	perf_event_header__init_id(&lost_samples_event.header, &sample, event);

	ret = perf_output_begin(&handle, &sample, event,
				lost_samples_event.header.size);
	if (ret)
		return;

	perf_output_put(&handle, lost_samples_event);
	perf_event__output_id_sample(event, &handle, &sample);
	perf_output_end(&handle);
}

/*
 * context_switch tracking
 */

struct perf_switch_event {
	struct task_struct	*task;
	struct task_struct	*next_prev;

	struct {
		struct perf_event_header	header;
		u32				next_prev_pid;
		u32				next_prev_tid;
	} event_id;
};

static int perf_event_switch_match(struct perf_event *event)
{
	return event->attr.context_switch;
}

static void perf_event_switch_output(struct perf_event *event, void *data)
{
	struct perf_switch_event *se = data;
	struct perf_output_handle handle;
	struct perf_sample_data sample;
	int ret;

	if (!perf_event_switch_match(event))
		return;

	/* Only CPU-wide events are allowed to see next/prev pid/tid */
	if (event->ctx->task) {
		se->event_id.header.type = PERF_RECORD_SWITCH;
		se->event_id.header.size = sizeof(se->event_id.header);
	} else {
		se->event_id.header.type = PERF_RECORD_SWITCH_CPU_WIDE;
		se->event_id.header.size = sizeof(se->event_id);
		se->event_id.next_prev_pid =
					perf_event_pid(event, se->next_prev);
		se->event_id.next_prev_tid =
					perf_event_tid(event, se->next_prev);
	}

	perf_event_header__init_id(&se->event_id.header, &sample, event);

	ret = perf_output_begin(&handle, &sample, event, se->event_id.header.size);
	if (ret)
		return;

	if (event->ctx->task)
		perf_output_put(&handle, se->event_id.header);
	else
		perf_output_put(&handle, se->event_id);

	perf_event__output_id_sample(event, &handle, &sample);

	perf_output_end(&handle);
}

static void perf_event_switch(struct task_struct *task,
			      struct task_struct *next_prev, bool sched_in)
{
	struct perf_switch_event switch_event;

	/* N.B. caller checks nr_switch_events != 0 */

	switch_event = (struct perf_switch_event){
		.task		= task,
		.next_prev	= next_prev,
		.event_id	= {
			.header = {
				/* .type */
				.misc = sched_in ? 0 : PERF_RECORD_MISC_SWITCH_OUT,
				/* .size */
			},
			/* .next_prev_pid */
			/* .next_prev_tid */
		},
	};

	if (!sched_in && task->on_rq) {
		switch_event.event_id.header.misc |=
				PERF_RECORD_MISC_SWITCH_OUT_PREEMPT;
	}

	perf_iterate_sb(perf_event_switch_output, &switch_event, NULL);
}

/*
 * IRQ throttle logging
 */

static void perf_log_throttle(struct perf_event *event, int enable)
{
	struct perf_output_handle handle;
	struct perf_sample_data sample;
	int ret;

	struct {
		struct perf_event_header	header;
		u64				time;
		u64				id;
		u64				stream_id;
	} throttle_event = {
		.header = {
			.type = PERF_RECORD_THROTTLE,
			.misc = 0,
			.size = sizeof(throttle_event),
		},
		.time		= perf_event_clock(event),
		.id		= primary_event_id(event),
		.stream_id	= event->id,
	};

	if (enable)
		throttle_event.header.type = PERF_RECORD_UNTHROTTLE;

	perf_event_header__init_id(&throttle_event.header, &sample, event);

	ret = perf_output_begin(&handle, &sample, event,
				throttle_event.header.size);
	if (ret)
		return;

	perf_output_put(&handle, throttle_event);
	perf_event__output_id_sample(event, &handle, &sample);
	perf_output_end(&handle);
}

/*
 * ksymbol register/unregister tracking
 */

struct perf_ksymbol_event {
	const char	*name;
	int		name_len;
	struct {
		struct perf_event_header        header;
		u64				addr;
		u32				len;
		u16				ksym_type;
		u16				flags;
	} event_id;
};

static int perf_event_ksymbol_match(struct perf_event *event)
{
	return event->attr.ksymbol;
}

static void perf_event_ksymbol_output(struct perf_event *event, void *data)
{
	struct perf_ksymbol_event *ksymbol_event = data;
	struct perf_output_handle handle;
	struct perf_sample_data sample;
	int ret;

	if (!perf_event_ksymbol_match(event))
		return;

	perf_event_header__init_id(&ksymbol_event->event_id.header,
				   &sample, event);
	ret = perf_output_begin(&handle, &sample, event,
				ksymbol_event->event_id.header.size);
	if (ret)
		return;

	perf_output_put(&handle, ksymbol_event->event_id);
	__output_copy(&handle, ksymbol_event->name, ksymbol_event->name_len);
	perf_event__output_id_sample(event, &handle, &sample);

	perf_output_end(&handle);
}

void perf_event_ksymbol(u16 ksym_type, u64 addr, u32 len, bool unregister,
			const char *sym)
{
	struct perf_ksymbol_event ksymbol_event;
	char name[KSYM_NAME_LEN];
	u16 flags = 0;
	int name_len;

	if (!atomic_read(&nr_ksymbol_events))
		return;

	if (ksym_type >= PERF_RECORD_KSYMBOL_TYPE_MAX ||
	    ksym_type == PERF_RECORD_KSYMBOL_TYPE_UNKNOWN)
		goto err;

	strlcpy(name, sym, KSYM_NAME_LEN);
	name_len = strlen(name) + 1;
	while (!IS_ALIGNED(name_len, sizeof(u64)))
		name[name_len++] = '\0';
	BUILD_BUG_ON(KSYM_NAME_LEN % sizeof(u64));

	if (unregister)
		flags |= PERF_RECORD_KSYMBOL_FLAGS_UNREGISTER;

	ksymbol_event = (struct perf_ksymbol_event){
		.name = name,
		.name_len = name_len,
		.event_id = {
			.header = {
				.type = PERF_RECORD_KSYMBOL,
				.size = sizeof(ksymbol_event.event_id) +
					name_len,
			},
			.addr = addr,
			.len = len,
			.ksym_type = ksym_type,
			.flags = flags,
		},
	};

	perf_iterate_sb(perf_event_ksymbol_output, &ksymbol_event, NULL);
	return;
err:
	WARN_ONCE(1, "%s: Invalid KSYMBOL type 0x%x\n", __func__, ksym_type);
}

/*
 * bpf program load/unload tracking
 */

struct perf_bpf_event {
	struct bpf_prog	*prog;
	struct {
		struct perf_event_header        header;
		u16				type;
		u16				flags;
		u32				id;
		u8				tag[BPF_TAG_SIZE];
	} event_id;
};

static int perf_event_bpf_match(struct perf_event *event)
{
	return event->attr.bpf_event;
}

static void perf_event_bpf_output(struct perf_event *event, void *data)
{
	struct perf_bpf_event *bpf_event = data;
	struct perf_output_handle handle;
	struct perf_sample_data sample;
	int ret;

	if (!perf_event_bpf_match(event))
		return;

	perf_event_header__init_id(&bpf_event->event_id.header,
				   &sample, event);
	ret = perf_output_begin(&handle, data, event,
				bpf_event->event_id.header.size);
	if (ret)
		return;

	perf_output_put(&handle, bpf_event->event_id);
	perf_event__output_id_sample(event, &handle, &sample);

	perf_output_end(&handle);
}

static void perf_event_bpf_emit_ksymbols(struct bpf_prog *prog,
					 enum perf_bpf_event_type type)
{
	bool unregister = type == PERF_BPF_EVENT_PROG_UNLOAD;
	int i;

	if (prog->aux->func_cnt == 0) {
		perf_event_ksymbol(PERF_RECORD_KSYMBOL_TYPE_BPF,
				   (u64)(unsigned long)prog->bpf_func,
				   prog->jited_len, unregister,
				   prog->aux->ksym.name);
	} else {
		for (i = 0; i < prog->aux->func_cnt; i++) {
			struct bpf_prog *subprog = prog->aux->func[i];

			perf_event_ksymbol(
				PERF_RECORD_KSYMBOL_TYPE_BPF,
				(u64)(unsigned long)subprog->bpf_func,
				subprog->jited_len, unregister,
				subprog->aux->ksym.name);
		}
	}
}

void perf_event_bpf_event(struct bpf_prog *prog,
			  enum perf_bpf_event_type type,
			  u16 flags)
{
	struct perf_bpf_event bpf_event;

	if (type <= PERF_BPF_EVENT_UNKNOWN ||
	    type >= PERF_BPF_EVENT_MAX)
		return;

	switch (type) {
	case PERF_BPF_EVENT_PROG_LOAD:
	case PERF_BPF_EVENT_PROG_UNLOAD:
		if (atomic_read(&nr_ksymbol_events))
			perf_event_bpf_emit_ksymbols(prog, type);
		break;
	default:
		break;
	}

	if (!atomic_read(&nr_bpf_events))
		return;

	bpf_event = (struct perf_bpf_event){
		.prog = prog,
		.event_id = {
			.header = {
				.type = PERF_RECORD_BPF_EVENT,
				.size = sizeof(bpf_event.event_id),
			},
			.type = type,
			.flags = flags,
			.id = prog->aux->id,
		},
	};

	BUILD_BUG_ON(BPF_TAG_SIZE % sizeof(u64));

	memcpy(bpf_event.event_id.tag, prog->tag, BPF_TAG_SIZE);
	perf_iterate_sb(perf_event_bpf_output, &bpf_event, NULL);
}

struct perf_text_poke_event {
	const void		*old_bytes;
	const void		*new_bytes;
	size_t			pad;
	u16			old_len;
	u16			new_len;

	struct {
		struct perf_event_header	header;

		u64				addr;
	} event_id;
};

static int perf_event_text_poke_match(struct perf_event *event)
{
	return event->attr.text_poke;
}

static void perf_event_text_poke_output(struct perf_event *event, void *data)
{
	struct perf_text_poke_event *text_poke_event = data;
	struct perf_output_handle handle;
	struct perf_sample_data sample;
	u64 padding = 0;
	int ret;

	if (!perf_event_text_poke_match(event))
		return;

	perf_event_header__init_id(&text_poke_event->event_id.header, &sample, event);

	ret = perf_output_begin(&handle, &sample, event,
				text_poke_event->event_id.header.size);
	if (ret)
		return;

	perf_output_put(&handle, text_poke_event->event_id);
	perf_output_put(&handle, text_poke_event->old_len);
	perf_output_put(&handle, text_poke_event->new_len);

	__output_copy(&handle, text_poke_event->old_bytes, text_poke_event->old_len);
	__output_copy(&handle, text_poke_event->new_bytes, text_poke_event->new_len);

	if (text_poke_event->pad)
		__output_copy(&handle, &padding, text_poke_event->pad);

	perf_event__output_id_sample(event, &handle, &sample);

	perf_output_end(&handle);
}

void perf_event_text_poke(const void *addr, const void *old_bytes,
			  size_t old_len, const void *new_bytes, size_t new_len)
{
	struct perf_text_poke_event text_poke_event;
	size_t tot, pad;

	if (!atomic_read(&nr_text_poke_events))
		return;

	tot  = sizeof(text_poke_event.old_len) + old_len;
	tot += sizeof(text_poke_event.new_len) + new_len;
	pad  = ALIGN(tot, sizeof(u64)) - tot;

	text_poke_event = (struct perf_text_poke_event){
		.old_bytes    = old_bytes,
		.new_bytes    = new_bytes,
		.pad          = pad,
		.old_len      = old_len,
		.new_len      = new_len,
		.event_id  = {
			.header = {
				.type = PERF_RECORD_TEXT_POKE,
				.misc = PERF_RECORD_MISC_KERNEL,
				.size = sizeof(text_poke_event.event_id) + tot + pad,
			},
			.addr = (unsigned long)addr,
		},
	};

	perf_iterate_sb(perf_event_text_poke_output, &text_poke_event, NULL);
}

void perf_event_itrace_started(struct perf_event *event)
{
	event->attach_state |= PERF_ATTACH_ITRACE;
}

static void perf_log_itrace_start(struct perf_event *event)
{
	struct perf_output_handle handle;
	struct perf_sample_data sample;
	struct perf_aux_event {
		struct perf_event_header        header;
		u32				pid;
		u32				tid;
	} rec;
	int ret;

	if (event->parent)
		event = event->parent;

	if (!(event->pmu->capabilities & PERF_PMU_CAP_ITRACE) ||
	    event->attach_state & PERF_ATTACH_ITRACE)
		return;

	rec.header.type	= PERF_RECORD_ITRACE_START;
	rec.header.misc	= 0;
	rec.header.size	= sizeof(rec);
	rec.pid	= perf_event_pid(event, current);
	rec.tid	= perf_event_tid(event, current);

	perf_event_header__init_id(&rec.header, &sample, event);
	ret = perf_output_begin(&handle, &sample, event, rec.header.size);

	if (ret)
		return;

	perf_output_put(&handle, rec);
	perf_event__output_id_sample(event, &handle, &sample);

	perf_output_end(&handle);
}

void perf_report_aux_output_id(struct perf_event *event, u64 hw_id)
{
	struct perf_output_handle handle;
	struct perf_sample_data sample;
	struct perf_aux_event {
		struct perf_event_header        header;
		u64				hw_id;
	} rec;
	int ret;

	if (event->parent)
		event = event->parent;

	rec.header.type	= PERF_RECORD_AUX_OUTPUT_HW_ID;
	rec.header.misc	= 0;
	rec.header.size	= sizeof(rec);
	rec.hw_id	= hw_id;

	perf_event_header__init_id(&rec.header, &sample, event);
	ret = perf_output_begin(&handle, &sample, event, rec.header.size);

	if (ret)
		return;

	perf_output_put(&handle, rec);
	perf_event__output_id_sample(event, &handle, &sample);

	perf_output_end(&handle);
}

static int
__perf_event_account_interrupt(struct perf_event *event, int throttle)
{
	struct hw_perf_event *hwc = &event->hw;
	int ret = 0;
	u64 seq;

	seq = __this_cpu_read(perf_throttled_seq);
	if (seq != hwc->interrupts_seq) {
		hwc->interrupts_seq = seq;
		hwc->interrupts = 1;
	} else {
		hwc->interrupts++;
		if (unlikely(throttle
			     && hwc->interrupts >= max_samples_per_tick)) {
			__this_cpu_inc(perf_throttled_count);
			tick_dep_set_cpu(smp_processor_id(), TICK_DEP_BIT_PERF_EVENTS);
			hwc->interrupts = MAX_INTERRUPTS;
			perf_log_throttle(event, 0);
			ret = 1;
		}
	}

	if (event->attr.freq) {
		u64 now = perf_clock();
		s64 delta = now - hwc->freq_time_stamp;

		hwc->freq_time_stamp = now;

		if (delta > 0 && delta < 2*TICK_NSEC)
			perf_adjust_period(event, delta, hwc->last_period, true);
	}

	return ret;
}

int perf_event_account_interrupt(struct perf_event *event)
{
	return __perf_event_account_interrupt(event, 1);
}

static inline bool sample_is_allowed(struct perf_event *event, struct pt_regs *regs)
{
	/*
	 * Due to interrupt latency (AKA "skid"), we may enter the
	 * kernel before taking an overflow, even if the PMU is only
	 * counting user events.
	 */
	if (event->attr.exclude_kernel && !user_mode(regs))
		return false;

	return true;
}

/*
 * Generic event overflow handling, sampling.
 */

static int __perf_event_overflow(struct perf_event *event,
				 int throttle, struct perf_sample_data *data,
				 struct pt_regs *regs)
{
	int events = atomic_read(&event->event_limit);
	int ret = 0;

	/*
	 * Non-sampling counters might still use the PMI to fold short
	 * hardware counters, ignore those.
	 */
	if (unlikely(!is_sampling_event(event)))
		return 0;

	ret = __perf_event_account_interrupt(event, throttle);

	/*
	 * XXX event_limit might not quite work as expected on inherited
	 * events
	 */

	event->pending_kill = POLL_IN;
	if (events && atomic_dec_and_test(&event->event_limit)) {
		ret = 1;
		event->pending_kill = POLL_HUP;
		perf_event_disable_inatomic(event);
	}

	if (event->attr.sigtrap) {
<<<<<<< HEAD
=======
		/*
		 * The desired behaviour of sigtrap vs invalid samples is a bit
		 * tricky; on the one hand, one should not loose the SIGTRAP if
		 * it is the first event, on the other hand, we should also not
		 * trigger the WARN or override the data address.
		 */
		bool valid_sample = sample_is_allowed(event, regs);
>>>>>>> 7dd250ec
		unsigned int pending_id = 1;

		if (regs)
			pending_id = hash32_ptr((void *)instruction_pointer(regs)) ?: 1;
		if (!event->pending_sigtrap) {
			event->pending_sigtrap = pending_id;
			local_inc(&event->ctx->nr_pending);
<<<<<<< HEAD
		} else if (event->attr.exclude_kernel) {
=======
		} else if (event->attr.exclude_kernel && valid_sample) {
>>>>>>> 7dd250ec
			/*
			 * Should not be able to return to user space without
			 * consuming pending_sigtrap; with exceptions:
			 *
			 *  1. Where !exclude_kernel, events can overflow again
			 *     in the kernel without returning to user space.
			 *
			 *  2. Events that can overflow again before the IRQ-
			 *     work without user space progress (e.g. hrtimer).
			 *     To approximate progress (with false negatives),
			 *     check 32-bit hash of the current IP.
			 */
			WARN_ON_ONCE(event->pending_sigtrap != pending_id);
		}
<<<<<<< HEAD
		event->pending_addr = data->addr;
=======

		event->pending_addr = 0;
		if (valid_sample && (data->sample_flags & PERF_SAMPLE_ADDR))
			event->pending_addr = data->addr;
>>>>>>> 7dd250ec
		irq_work_queue(&event->pending_irq);
	}

	READ_ONCE(event->overflow_handler)(event, data, regs);

	if (*perf_event_fasync(event) && event->pending_kill) {
		event->pending_wakeup = 1;
		irq_work_queue(&event->pending_irq);
	}

	return ret;
}

int perf_event_overflow(struct perf_event *event,
			struct perf_sample_data *data,
			struct pt_regs *regs)
{
	return __perf_event_overflow(event, 1, data, regs);
}

/*
 * Generic software event infrastructure
 */

struct swevent_htable {
	struct swevent_hlist		*swevent_hlist;
	struct mutex			hlist_mutex;
	int				hlist_refcount;

	/* Recursion avoidance in each contexts */
	int				recursion[PERF_NR_CONTEXTS];
};

static DEFINE_PER_CPU(struct swevent_htable, swevent_htable);

/*
 * We directly increment event->count and keep a second value in
 * event->hw.period_left to count intervals. This period event
 * is kept in the range [-sample_period, 0] so that we can use the
 * sign as trigger.
 */

u64 perf_swevent_set_period(struct perf_event *event)
{
	struct hw_perf_event *hwc = &event->hw;
	u64 period = hwc->last_period;
	u64 nr, offset;
	s64 old, val;

	hwc->last_period = hwc->sample_period;

again:
	old = val = local64_read(&hwc->period_left);
	if (val < 0)
		return 0;

	nr = div64_u64(period + val, period);
	offset = nr * period;
	val -= offset;
	if (local64_cmpxchg(&hwc->period_left, old, val) != old)
		goto again;

	return nr;
}

static void perf_swevent_overflow(struct perf_event *event, u64 overflow,
				    struct perf_sample_data *data,
				    struct pt_regs *regs)
{
	struct hw_perf_event *hwc = &event->hw;
	int throttle = 0;

	if (!overflow)
		overflow = perf_swevent_set_period(event);

	if (hwc->interrupts == MAX_INTERRUPTS)
		return;

	for (; overflow; overflow--) {
		if (__perf_event_overflow(event, throttle,
					    data, regs)) {
			/*
			 * We inhibit the overflow from happening when
			 * hwc->interrupts == MAX_INTERRUPTS.
			 */
			break;
		}
		throttle = 1;
	}
}

static void perf_swevent_event(struct perf_event *event, u64 nr,
			       struct perf_sample_data *data,
			       struct pt_regs *regs)
{
	struct hw_perf_event *hwc = &event->hw;

	local64_add(nr, &event->count);

	if (!regs)
		return;

	if (!is_sampling_event(event))
		return;

	if ((event->attr.sample_type & PERF_SAMPLE_PERIOD) && !event->attr.freq) {
		data->period = nr;
		return perf_swevent_overflow(event, 1, data, regs);
	} else
		data->period = event->hw.last_period;

	if (nr == 1 && hwc->sample_period == 1 && !event->attr.freq)
		return perf_swevent_overflow(event, 1, data, regs);

	if (local64_add_negative(nr, &hwc->period_left))
		return;

	perf_swevent_overflow(event, 0, data, regs);
}

static int perf_exclude_event(struct perf_event *event,
			      struct pt_regs *regs)
{
	if (event->hw.state & PERF_HES_STOPPED)
		return 1;

	if (regs) {
		if (event->attr.exclude_user && user_mode(regs))
			return 1;

		if (event->attr.exclude_kernel && !user_mode(regs))
			return 1;
	}

	return 0;
}

static int perf_swevent_match(struct perf_event *event,
				enum perf_type_id type,
				u32 event_id,
				struct perf_sample_data *data,
				struct pt_regs *regs)
{
	if (event->attr.type != type)
		return 0;

	if (event->attr.config != event_id)
		return 0;

	if (perf_exclude_event(event, regs))
		return 0;

	return 1;
}

static inline u64 swevent_hash(u64 type, u32 event_id)
{
	u64 val = event_id | (type << 32);

	return hash_64(val, SWEVENT_HLIST_BITS);
}

static inline struct hlist_head *
__find_swevent_head(struct swevent_hlist *hlist, u64 type, u32 event_id)
{
	u64 hash = swevent_hash(type, event_id);

	return &hlist->heads[hash];
}

/* For the read side: events when they trigger */
static inline struct hlist_head *
find_swevent_head_rcu(struct swevent_htable *swhash, u64 type, u32 event_id)
{
	struct swevent_hlist *hlist;

	hlist = rcu_dereference(swhash->swevent_hlist);
	if (!hlist)
		return NULL;

	return __find_swevent_head(hlist, type, event_id);
}

/* For the event head insertion and removal in the hlist */
static inline struct hlist_head *
find_swevent_head(struct swevent_htable *swhash, struct perf_event *event)
{
	struct swevent_hlist *hlist;
	u32 event_id = event->attr.config;
	u64 type = event->attr.type;

	/*
	 * Event scheduling is always serialized against hlist allocation
	 * and release. Which makes the protected version suitable here.
	 * The context lock guarantees that.
	 */
	hlist = rcu_dereference_protected(swhash->swevent_hlist,
					  lockdep_is_held(&event->ctx->lock));
	if (!hlist)
		return NULL;

	return __find_swevent_head(hlist, type, event_id);
}

static void do_perf_sw_event(enum perf_type_id type, u32 event_id,
				    u64 nr,
				    struct perf_sample_data *data,
				    struct pt_regs *regs)
{
	struct swevent_htable *swhash = this_cpu_ptr(&swevent_htable);
	struct perf_event *event;
	struct hlist_head *head;

	rcu_read_lock();
	head = find_swevent_head_rcu(swhash, type, event_id);
	if (!head)
		goto end;

	hlist_for_each_entry_rcu(event, head, hlist_entry) {
		if (perf_swevent_match(event, type, event_id, data, regs))
			perf_swevent_event(event, nr, data, regs);
	}
end:
	rcu_read_unlock();
}

DEFINE_PER_CPU(struct pt_regs, __perf_regs[4]);

int perf_swevent_get_recursion_context(void)
{
	struct swevent_htable *swhash = this_cpu_ptr(&swevent_htable);

	return get_recursion_context(swhash->recursion);
}
EXPORT_SYMBOL_GPL(perf_swevent_get_recursion_context);

void perf_swevent_put_recursion_context(int rctx)
{
	struct swevent_htable *swhash = this_cpu_ptr(&swevent_htable);

	put_recursion_context(swhash->recursion, rctx);
}

void ___perf_sw_event(u32 event_id, u64 nr, struct pt_regs *regs, u64 addr)
{
	struct perf_sample_data data;

	if (WARN_ON_ONCE(!regs))
		return;

	perf_sample_data_init(&data, addr, 0);
	do_perf_sw_event(PERF_TYPE_SOFTWARE, event_id, nr, &data, regs);
}

void __perf_sw_event(u32 event_id, u64 nr, struct pt_regs *regs, u64 addr)
{
	int rctx;

	preempt_disable_notrace();
	rctx = perf_swevent_get_recursion_context();
	if (unlikely(rctx < 0))
		goto fail;

	___perf_sw_event(event_id, nr, regs, addr);

	perf_swevent_put_recursion_context(rctx);
fail:
	preempt_enable_notrace();
}

static void perf_swevent_read(struct perf_event *event)
{
}

static int perf_swevent_add(struct perf_event *event, int flags)
{
	struct swevent_htable *swhash = this_cpu_ptr(&swevent_htable);
	struct hw_perf_event *hwc = &event->hw;
	struct hlist_head *head;

	if (is_sampling_event(event)) {
		hwc->last_period = hwc->sample_period;
		perf_swevent_set_period(event);
	}

	hwc->state = !(flags & PERF_EF_START);

	head = find_swevent_head(swhash, event);
	if (WARN_ON_ONCE(!head))
		return -EINVAL;

	hlist_add_head_rcu(&event->hlist_entry, head);
	perf_event_update_userpage(event);

	return 0;
}

static void perf_swevent_del(struct perf_event *event, int flags)
{
	hlist_del_rcu(&event->hlist_entry);
}

static void perf_swevent_start(struct perf_event *event, int flags)
{
	event->hw.state = 0;
}

static void perf_swevent_stop(struct perf_event *event, int flags)
{
	event->hw.state = PERF_HES_STOPPED;
}

/* Deref the hlist from the update side */
static inline struct swevent_hlist *
swevent_hlist_deref(struct swevent_htable *swhash)
{
	return rcu_dereference_protected(swhash->swevent_hlist,
					 lockdep_is_held(&swhash->hlist_mutex));
}

static void swevent_hlist_release(struct swevent_htable *swhash)
{
	struct swevent_hlist *hlist = swevent_hlist_deref(swhash);

	if (!hlist)
		return;

	RCU_INIT_POINTER(swhash->swevent_hlist, NULL);
	kfree_rcu(hlist, rcu_head);
}

static void swevent_hlist_put_cpu(int cpu)
{
	struct swevent_htable *swhash = &per_cpu(swevent_htable, cpu);

	mutex_lock(&swhash->hlist_mutex);

	if (!--swhash->hlist_refcount)
		swevent_hlist_release(swhash);

	mutex_unlock(&swhash->hlist_mutex);
}

static void swevent_hlist_put(void)
{
	int cpu;

	for_each_possible_cpu(cpu)
		swevent_hlist_put_cpu(cpu);
}

static int swevent_hlist_get_cpu(int cpu)
{
	struct swevent_htable *swhash = &per_cpu(swevent_htable, cpu);
	int err = 0;

	mutex_lock(&swhash->hlist_mutex);
	if (!swevent_hlist_deref(swhash) &&
	    cpumask_test_cpu(cpu, perf_online_mask)) {
		struct swevent_hlist *hlist;

		hlist = kzalloc(sizeof(*hlist), GFP_KERNEL);
		if (!hlist) {
			err = -ENOMEM;
			goto exit;
		}
		rcu_assign_pointer(swhash->swevent_hlist, hlist);
	}
	swhash->hlist_refcount++;
exit:
	mutex_unlock(&swhash->hlist_mutex);

	return err;
}

static int swevent_hlist_get(void)
{
	int err, cpu, failed_cpu;

	mutex_lock(&pmus_lock);
	for_each_possible_cpu(cpu) {
		err = swevent_hlist_get_cpu(cpu);
		if (err) {
			failed_cpu = cpu;
			goto fail;
		}
	}
	mutex_unlock(&pmus_lock);
	return 0;
fail:
	for_each_possible_cpu(cpu) {
		if (cpu == failed_cpu)
			break;
		swevent_hlist_put_cpu(cpu);
	}
	mutex_unlock(&pmus_lock);
	return err;
}

struct static_key perf_swevent_enabled[PERF_COUNT_SW_MAX];

static void sw_perf_event_destroy(struct perf_event *event)
{
	u64 event_id = event->attr.config;

	WARN_ON(event->parent);

	static_key_slow_dec(&perf_swevent_enabled[event_id]);
	swevent_hlist_put();
}

static int perf_swevent_init(struct perf_event *event)
{
	u64 event_id = event->attr.config;

	if (event->attr.type != PERF_TYPE_SOFTWARE)
		return -ENOENT;

	/*
	 * no branch sampling for software events
	 */
	if (has_branch_stack(event))
		return -EOPNOTSUPP;

	switch (event_id) {
	case PERF_COUNT_SW_CPU_CLOCK:
	case PERF_COUNT_SW_TASK_CLOCK:
		return -ENOENT;

	default:
		break;
	}

	if (event_id >= PERF_COUNT_SW_MAX)
		return -ENOENT;

	if (!event->parent) {
		int err;

		err = swevent_hlist_get();
		if (err)
			return err;

		static_key_slow_inc(&perf_swevent_enabled[event_id]);
		event->destroy = sw_perf_event_destroy;
	}

	return 0;
}

static struct pmu perf_swevent = {
	.task_ctx_nr	= perf_sw_context,

	.capabilities	= PERF_PMU_CAP_NO_NMI,

	.event_init	= perf_swevent_init,
	.add		= perf_swevent_add,
	.del		= perf_swevent_del,
	.start		= perf_swevent_start,
	.stop		= perf_swevent_stop,
	.read		= perf_swevent_read,
};

#ifdef CONFIG_EVENT_TRACING

static int perf_tp_filter_match(struct perf_event *event,
				struct perf_sample_data *data)
{
	void *record = data->raw->frag.data;

	/* only top level events have filters set */
	if (event->parent)
		event = event->parent;

	if (likely(!event->filter) || filter_match_preds(event->filter, record))
		return 1;
	return 0;
}

static int perf_tp_event_match(struct perf_event *event,
				struct perf_sample_data *data,
				struct pt_regs *regs)
{
	if (event->hw.state & PERF_HES_STOPPED)
		return 0;
	/*
	 * If exclude_kernel, only trace user-space tracepoints (uprobes)
	 */
	if (event->attr.exclude_kernel && !user_mode(regs))
		return 0;

	if (!perf_tp_filter_match(event, data))
		return 0;

	return 1;
}

void perf_trace_run_bpf_submit(void *raw_data, int size, int rctx,
			       struct trace_event_call *call, u64 count,
			       struct pt_regs *regs, struct hlist_head *head,
			       struct task_struct *task)
{
	if (bpf_prog_array_valid(call)) {
		*(struct pt_regs **)raw_data = regs;
		if (!trace_call_bpf(call, raw_data) || hlist_empty(head)) {
			perf_swevent_put_recursion_context(rctx);
			return;
		}
	}
	perf_tp_event(call->event.type, count, raw_data, size, regs, head,
		      rctx, task);
}
EXPORT_SYMBOL_GPL(perf_trace_run_bpf_submit);

void perf_tp_event(u16 event_type, u64 count, void *record, int entry_size,
		   struct pt_regs *regs, struct hlist_head *head, int rctx,
		   struct task_struct *task)
{
	struct perf_sample_data data;
	struct perf_event *event;

	struct perf_raw_record raw = {
		.frag = {
			.size = entry_size,
			.data = record,
		},
	};

	perf_sample_data_init(&data, 0, 0);
	data.raw = &raw;
	data.sample_flags |= PERF_SAMPLE_RAW;

	perf_trace_buf_update(record, event_type);

	hlist_for_each_entry_rcu(event, head, hlist_entry) {
		if (perf_tp_event_match(event, &data, regs))
			perf_swevent_event(event, count, &data, regs);
	}

	/*
	 * If we got specified a target task, also iterate its context and
	 * deliver this event there too.
	 */
	if (task && task != current) {
		struct perf_event_context *ctx;
		struct trace_entry *entry = record;

		rcu_read_lock();
		ctx = rcu_dereference(task->perf_event_ctxp[perf_sw_context]);
		if (!ctx)
			goto unlock;

		list_for_each_entry_rcu(event, &ctx->event_list, event_entry) {
			if (event->cpu != smp_processor_id())
				continue;
			if (event->attr.type != PERF_TYPE_TRACEPOINT)
				continue;
			if (event->attr.config != entry->type)
				continue;
			/* Cannot deliver synchronous signal to other task. */
			if (event->attr.sigtrap)
				continue;
			if (perf_tp_event_match(event, &data, regs))
				perf_swevent_event(event, count, &data, regs);
		}
unlock:
		rcu_read_unlock();
	}

	perf_swevent_put_recursion_context(rctx);
}
EXPORT_SYMBOL_GPL(perf_tp_event);

static void tp_perf_event_destroy(struct perf_event *event)
{
	perf_trace_destroy(event);
}

static int perf_tp_event_init(struct perf_event *event)
{
	int err;

	if (event->attr.type != PERF_TYPE_TRACEPOINT)
		return -ENOENT;

	/*
	 * no branch sampling for tracepoint events
	 */
	if (has_branch_stack(event))
		return -EOPNOTSUPP;

	err = perf_trace_init(event);
	if (err)
		return err;

	event->destroy = tp_perf_event_destroy;

	return 0;
}

static struct pmu perf_tracepoint = {
	.task_ctx_nr	= perf_sw_context,

	.event_init	= perf_tp_event_init,
	.add		= perf_trace_add,
	.del		= perf_trace_del,
	.start		= perf_swevent_start,
	.stop		= perf_swevent_stop,
	.read		= perf_swevent_read,
};

#if defined(CONFIG_KPROBE_EVENTS) || defined(CONFIG_UPROBE_EVENTS)
/*
 * Flags in config, used by dynamic PMU kprobe and uprobe
 * The flags should match following PMU_FORMAT_ATTR().
 *
 * PERF_PROBE_CONFIG_IS_RETPROBE if set, create kretprobe/uretprobe
 *                               if not set, create kprobe/uprobe
 *
 * The following values specify a reference counter (or semaphore in the
 * terminology of tools like dtrace, systemtap, etc.) Userspace Statically
 * Defined Tracepoints (USDT). Currently, we use 40 bit for the offset.
 *
 * PERF_UPROBE_REF_CTR_OFFSET_BITS	# of bits in config as th offset
 * PERF_UPROBE_REF_CTR_OFFSET_SHIFT	# of bits to shift left
 */
enum perf_probe_config {
	PERF_PROBE_CONFIG_IS_RETPROBE = 1U << 0,  /* [k,u]retprobe */
	PERF_UPROBE_REF_CTR_OFFSET_BITS = 32,
	PERF_UPROBE_REF_CTR_OFFSET_SHIFT = 64 - PERF_UPROBE_REF_CTR_OFFSET_BITS,
};

PMU_FORMAT_ATTR(retprobe, "config:0");
#endif

#ifdef CONFIG_KPROBE_EVENTS
static struct attribute *kprobe_attrs[] = {
	&format_attr_retprobe.attr,
	NULL,
};

static struct attribute_group kprobe_format_group = {
	.name = "format",
	.attrs = kprobe_attrs,
};

static const struct attribute_group *kprobe_attr_groups[] = {
	&kprobe_format_group,
	NULL,
};

static int perf_kprobe_event_init(struct perf_event *event);
static struct pmu perf_kprobe = {
	.task_ctx_nr	= perf_sw_context,
	.event_init	= perf_kprobe_event_init,
	.add		= perf_trace_add,
	.del		= perf_trace_del,
	.start		= perf_swevent_start,
	.stop		= perf_swevent_stop,
	.read		= perf_swevent_read,
	.attr_groups	= kprobe_attr_groups,
};

static int perf_kprobe_event_init(struct perf_event *event)
{
	int err;
	bool is_retprobe;

	if (event->attr.type != perf_kprobe.type)
		return -ENOENT;

	if (!perfmon_capable())
		return -EACCES;

	/*
	 * no branch sampling for probe events
	 */
	if (has_branch_stack(event))
		return -EOPNOTSUPP;

	is_retprobe = event->attr.config & PERF_PROBE_CONFIG_IS_RETPROBE;
	err = perf_kprobe_init(event, is_retprobe);
	if (err)
		return err;

	event->destroy = perf_kprobe_destroy;

	return 0;
}
#endif /* CONFIG_KPROBE_EVENTS */

#ifdef CONFIG_UPROBE_EVENTS
PMU_FORMAT_ATTR(ref_ctr_offset, "config:32-63");

static struct attribute *uprobe_attrs[] = {
	&format_attr_retprobe.attr,
	&format_attr_ref_ctr_offset.attr,
	NULL,
};

static struct attribute_group uprobe_format_group = {
	.name = "format",
	.attrs = uprobe_attrs,
};

static const struct attribute_group *uprobe_attr_groups[] = {
	&uprobe_format_group,
	NULL,
};

static int perf_uprobe_event_init(struct perf_event *event);
static struct pmu perf_uprobe = {
	.task_ctx_nr	= perf_sw_context,
	.event_init	= perf_uprobe_event_init,
	.add		= perf_trace_add,
	.del		= perf_trace_del,
	.start		= perf_swevent_start,
	.stop		= perf_swevent_stop,
	.read		= perf_swevent_read,
	.attr_groups	= uprobe_attr_groups,
};

static int perf_uprobe_event_init(struct perf_event *event)
{
	int err;
	unsigned long ref_ctr_offset;
	bool is_retprobe;

	if (event->attr.type != perf_uprobe.type)
		return -ENOENT;

	if (!perfmon_capable())
		return -EACCES;

	/*
	 * no branch sampling for probe events
	 */
	if (has_branch_stack(event))
		return -EOPNOTSUPP;

	is_retprobe = event->attr.config & PERF_PROBE_CONFIG_IS_RETPROBE;
	ref_ctr_offset = event->attr.config >> PERF_UPROBE_REF_CTR_OFFSET_SHIFT;
	err = perf_uprobe_init(event, ref_ctr_offset, is_retprobe);
	if (err)
		return err;

	event->destroy = perf_uprobe_destroy;

	return 0;
}
#endif /* CONFIG_UPROBE_EVENTS */

static inline void perf_tp_register(void)
{
	perf_pmu_register(&perf_tracepoint, "tracepoint", PERF_TYPE_TRACEPOINT);
#ifdef CONFIG_KPROBE_EVENTS
	perf_pmu_register(&perf_kprobe, "kprobe", -1);
#endif
#ifdef CONFIG_UPROBE_EVENTS
	perf_pmu_register(&perf_uprobe, "uprobe", -1);
#endif
}

static void perf_event_free_filter(struct perf_event *event)
{
	ftrace_profile_free_filter(event);
}

#ifdef CONFIG_BPF_SYSCALL
static void bpf_overflow_handler(struct perf_event *event,
				 struct perf_sample_data *data,
				 struct pt_regs *regs)
{
	struct bpf_perf_event_data_kern ctx = {
		.data = data,
		.event = event,
	};
	struct bpf_prog *prog;
	int ret = 0;

	ctx.regs = perf_arch_bpf_user_pt_regs(regs);
	if (unlikely(__this_cpu_inc_return(bpf_prog_active) != 1))
		goto out;
	rcu_read_lock();
	prog = READ_ONCE(event->prog);
	if (prog) {
		if (prog->call_get_stack &&
		    (event->attr.sample_type & PERF_SAMPLE_CALLCHAIN) &&
		    !(data->sample_flags & PERF_SAMPLE_CALLCHAIN)) {
			data->callchain = perf_callchain(event, regs);
			data->sample_flags |= PERF_SAMPLE_CALLCHAIN;
		}

		ret = bpf_prog_run(prog, &ctx);
	}
	rcu_read_unlock();
out:
	__this_cpu_dec(bpf_prog_active);
	if (!ret)
		return;

	event->orig_overflow_handler(event, data, regs);
}

static int perf_event_set_bpf_handler(struct perf_event *event,
				      struct bpf_prog *prog,
				      u64 bpf_cookie)
{
	if (event->overflow_handler_context)
		/* hw breakpoint or kernel counter */
		return -EINVAL;

	if (event->prog)
		return -EEXIST;

	if (prog->type != BPF_PROG_TYPE_PERF_EVENT)
		return -EINVAL;

	if (event->attr.precise_ip &&
	    prog->call_get_stack &&
	    (!(event->attr.sample_type & PERF_SAMPLE_CALLCHAIN) ||
	     event->attr.exclude_callchain_kernel ||
	     event->attr.exclude_callchain_user)) {
		/*
		 * On perf_event with precise_ip, calling bpf_get_stack()
		 * may trigger unwinder warnings and occasional crashes.
		 * bpf_get_[stack|stackid] works around this issue by using
		 * callchain attached to perf_sample_data. If the
		 * perf_event does not full (kernel and user) callchain
		 * attached to perf_sample_data, do not allow attaching BPF
		 * program that calls bpf_get_[stack|stackid].
		 */
		return -EPROTO;
	}

	event->prog = prog;
	event->bpf_cookie = bpf_cookie;
	event->orig_overflow_handler = READ_ONCE(event->overflow_handler);
	WRITE_ONCE(event->overflow_handler, bpf_overflow_handler);
	return 0;
}

static void perf_event_free_bpf_handler(struct perf_event *event)
{
	struct bpf_prog *prog = event->prog;

	if (!prog)
		return;

	WRITE_ONCE(event->overflow_handler, event->orig_overflow_handler);
	event->prog = NULL;
	bpf_prog_put(prog);
}
#else
static int perf_event_set_bpf_handler(struct perf_event *event,
				      struct bpf_prog *prog,
				      u64 bpf_cookie)
{
	return -EOPNOTSUPP;
}
static void perf_event_free_bpf_handler(struct perf_event *event)
{
}
#endif

/*
 * returns true if the event is a tracepoint, or a kprobe/upprobe created
 * with perf_event_open()
 */
static inline bool perf_event_is_tracing(struct perf_event *event)
{
	if (event->pmu == &perf_tracepoint)
		return true;
#ifdef CONFIG_KPROBE_EVENTS
	if (event->pmu == &perf_kprobe)
		return true;
#endif
#ifdef CONFIG_UPROBE_EVENTS
	if (event->pmu == &perf_uprobe)
		return true;
#endif
	return false;
}

int perf_event_set_bpf_prog(struct perf_event *event, struct bpf_prog *prog,
			    u64 bpf_cookie)
{
	bool is_kprobe, is_uprobe, is_tracepoint, is_syscall_tp;

	if (!perf_event_is_tracing(event))
		return perf_event_set_bpf_handler(event, prog, bpf_cookie);

	is_kprobe = event->tp_event->flags & TRACE_EVENT_FL_KPROBE;
	is_uprobe = event->tp_event->flags & TRACE_EVENT_FL_UPROBE;
	is_tracepoint = event->tp_event->flags & TRACE_EVENT_FL_TRACEPOINT;
	is_syscall_tp = is_syscall_trace_event(event->tp_event);
	if (!is_kprobe && !is_uprobe && !is_tracepoint && !is_syscall_tp)
		/* bpf programs can only be attached to u/kprobe or tracepoint */
		return -EINVAL;

	if (((is_kprobe || is_uprobe) && prog->type != BPF_PROG_TYPE_KPROBE) ||
	    (is_tracepoint && prog->type != BPF_PROG_TYPE_TRACEPOINT) ||
	    (is_syscall_tp && prog->type != BPF_PROG_TYPE_TRACEPOINT))
		return -EINVAL;

	if (prog->type == BPF_PROG_TYPE_KPROBE && prog->aux->sleepable && !is_uprobe)
		/* only uprobe programs are allowed to be sleepable */
		return -EINVAL;

	/* Kprobe override only works for kprobes, not uprobes. */
	if (prog->kprobe_override && !is_kprobe)
		return -EINVAL;

	if (is_tracepoint || is_syscall_tp) {
		int off = trace_event_get_offsets(event->tp_event);

		if (prog->aux->max_ctx_offset > off)
			return -EACCES;
	}

	return perf_event_attach_bpf_prog(event, prog, bpf_cookie);
}

void perf_event_free_bpf_prog(struct perf_event *event)
{
	if (!perf_event_is_tracing(event)) {
		perf_event_free_bpf_handler(event);
		return;
	}
	perf_event_detach_bpf_prog(event);
}

#else

static inline void perf_tp_register(void)
{
}

static void perf_event_free_filter(struct perf_event *event)
{
}

int perf_event_set_bpf_prog(struct perf_event *event, struct bpf_prog *prog,
			    u64 bpf_cookie)
{
	return -ENOENT;
}

void perf_event_free_bpf_prog(struct perf_event *event)
{
}
#endif /* CONFIG_EVENT_TRACING */

#ifdef CONFIG_HAVE_HW_BREAKPOINT
void perf_bp_event(struct perf_event *bp, void *data)
{
	struct perf_sample_data sample;
	struct pt_regs *regs = data;

	perf_sample_data_init(&sample, bp->attr.bp_addr, 0);

	if (!bp->hw.state && !perf_exclude_event(bp, regs))
		perf_swevent_event(bp, 1, &sample, regs);
}
#endif

/*
 * Allocate a new address filter
 */
static struct perf_addr_filter *
perf_addr_filter_new(struct perf_event *event, struct list_head *filters)
{
	int node = cpu_to_node(event->cpu == -1 ? 0 : event->cpu);
	struct perf_addr_filter *filter;

	filter = kzalloc_node(sizeof(*filter), GFP_KERNEL, node);
	if (!filter)
		return NULL;

	INIT_LIST_HEAD(&filter->entry);
	list_add_tail(&filter->entry, filters);

	return filter;
}

static void free_filters_list(struct list_head *filters)
{
	struct perf_addr_filter *filter, *iter;

	list_for_each_entry_safe(filter, iter, filters, entry) {
		path_put(&filter->path);
		list_del(&filter->entry);
		kfree(filter);
	}
}

/*
 * Free existing address filters and optionally install new ones
 */
static void perf_addr_filters_splice(struct perf_event *event,
				     struct list_head *head)
{
	unsigned long flags;
	LIST_HEAD(list);

	if (!has_addr_filter(event))
		return;

	/* don't bother with children, they don't have their own filters */
	if (event->parent)
		return;

	raw_spin_lock_irqsave(&event->addr_filters.lock, flags);

	list_splice_init(&event->addr_filters.list, &list);
	if (head)
		list_splice(head, &event->addr_filters.list);

	raw_spin_unlock_irqrestore(&event->addr_filters.lock, flags);

	free_filters_list(&list);
}

/*
 * Scan through mm's vmas and see if one of them matches the
 * @filter; if so, adjust filter's address range.
 * Called with mm::mmap_lock down for reading.
 */
static void perf_addr_filter_apply(struct perf_addr_filter *filter,
				   struct mm_struct *mm,
				   struct perf_addr_filter_range *fr)
{
	struct vm_area_struct *vma;
	VMA_ITERATOR(vmi, mm, 0);

	for_each_vma(vmi, vma) {
		if (!vma->vm_file)
			continue;

		if (perf_addr_filter_vma_adjust(filter, vma, fr))
			return;
	}
}

/*
 * Update event's address range filters based on the
 * task's existing mappings, if any.
 */
static void perf_event_addr_filters_apply(struct perf_event *event)
{
	struct perf_addr_filters_head *ifh = perf_event_addr_filters(event);
	struct task_struct *task = READ_ONCE(event->ctx->task);
	struct perf_addr_filter *filter;
	struct mm_struct *mm = NULL;
	unsigned int count = 0;
	unsigned long flags;

	/*
	 * We may observe TASK_TOMBSTONE, which means that the event tear-down
	 * will stop on the parent's child_mutex that our caller is also holding
	 */
	if (task == TASK_TOMBSTONE)
		return;

	if (ifh->nr_file_filters) {
		mm = get_task_mm(task);
		if (!mm)
			goto restart;

		mmap_read_lock(mm);
	}

	raw_spin_lock_irqsave(&ifh->lock, flags);
	list_for_each_entry(filter, &ifh->list, entry) {
		if (filter->path.dentry) {
			/*
			 * Adjust base offset if the filter is associated to a
			 * binary that needs to be mapped:
			 */
			event->addr_filter_ranges[count].start = 0;
			event->addr_filter_ranges[count].size = 0;

			perf_addr_filter_apply(filter, mm, &event->addr_filter_ranges[count]);
		} else {
			event->addr_filter_ranges[count].start = filter->offset;
			event->addr_filter_ranges[count].size  = filter->size;
		}

		count++;
	}

	event->addr_filters_gen++;
	raw_spin_unlock_irqrestore(&ifh->lock, flags);

	if (ifh->nr_file_filters) {
		mmap_read_unlock(mm);

		mmput(mm);
	}

restart:
	perf_event_stop(event, 1);
}

/*
 * Address range filtering: limiting the data to certain
 * instruction address ranges. Filters are ioctl()ed to us from
 * userspace as ascii strings.
 *
 * Filter string format:
 *
 * ACTION RANGE_SPEC
 * where ACTION is one of the
 *  * "filter": limit the trace to this region
 *  * "start": start tracing from this address
 *  * "stop": stop tracing at this address/region;
 * RANGE_SPEC is
 *  * for kernel addresses: <start address>[/<size>]
 *  * for object files:     <start address>[/<size>]@</path/to/object/file>
 *
 * if <size> is not specified or is zero, the range is treated as a single
 * address; not valid for ACTION=="filter".
 */
enum {
	IF_ACT_NONE = -1,
	IF_ACT_FILTER,
	IF_ACT_START,
	IF_ACT_STOP,
	IF_SRC_FILE,
	IF_SRC_KERNEL,
	IF_SRC_FILEADDR,
	IF_SRC_KERNELADDR,
};

enum {
	IF_STATE_ACTION = 0,
	IF_STATE_SOURCE,
	IF_STATE_END,
};

static const match_table_t if_tokens = {
	{ IF_ACT_FILTER,	"filter" },
	{ IF_ACT_START,		"start" },
	{ IF_ACT_STOP,		"stop" },
	{ IF_SRC_FILE,		"%u/%u@%s" },
	{ IF_SRC_KERNEL,	"%u/%u" },
	{ IF_SRC_FILEADDR,	"%u@%s" },
	{ IF_SRC_KERNELADDR,	"%u" },
	{ IF_ACT_NONE,		NULL },
};

/*
 * Address filter string parser
 */
static int
perf_event_parse_addr_filter(struct perf_event *event, char *fstr,
			     struct list_head *filters)
{
	struct perf_addr_filter *filter = NULL;
	char *start, *orig, *filename = NULL;
	substring_t args[MAX_OPT_ARGS];
	int state = IF_STATE_ACTION, token;
	unsigned int kernel = 0;
	int ret = -EINVAL;

	orig = fstr = kstrdup(fstr, GFP_KERNEL);
	if (!fstr)
		return -ENOMEM;

	while ((start = strsep(&fstr, " ,\n")) != NULL) {
		static const enum perf_addr_filter_action_t actions[] = {
			[IF_ACT_FILTER]	= PERF_ADDR_FILTER_ACTION_FILTER,
			[IF_ACT_START]	= PERF_ADDR_FILTER_ACTION_START,
			[IF_ACT_STOP]	= PERF_ADDR_FILTER_ACTION_STOP,
		};
		ret = -EINVAL;

		if (!*start)
			continue;

		/* filter definition begins */
		if (state == IF_STATE_ACTION) {
			filter = perf_addr_filter_new(event, filters);
			if (!filter)
				goto fail;
		}

		token = match_token(start, if_tokens, args);
		switch (token) {
		case IF_ACT_FILTER:
		case IF_ACT_START:
		case IF_ACT_STOP:
			if (state != IF_STATE_ACTION)
				goto fail;

			filter->action = actions[token];
			state = IF_STATE_SOURCE;
			break;

		case IF_SRC_KERNELADDR:
		case IF_SRC_KERNEL:
			kernel = 1;
			fallthrough;

		case IF_SRC_FILEADDR:
		case IF_SRC_FILE:
			if (state != IF_STATE_SOURCE)
				goto fail;

			*args[0].to = 0;
			ret = kstrtoul(args[0].from, 0, &filter->offset);
			if (ret)
				goto fail;

			if (token == IF_SRC_KERNEL || token == IF_SRC_FILE) {
				*args[1].to = 0;
				ret = kstrtoul(args[1].from, 0, &filter->size);
				if (ret)
					goto fail;
			}

			if (token == IF_SRC_FILE || token == IF_SRC_FILEADDR) {
				int fpos = token == IF_SRC_FILE ? 2 : 1;

				kfree(filename);
				filename = match_strdup(&args[fpos]);
				if (!filename) {
					ret = -ENOMEM;
					goto fail;
				}
			}

			state = IF_STATE_END;
			break;

		default:
			goto fail;
		}

		/*
		 * Filter definition is fully parsed, validate and install it.
		 * Make sure that it doesn't contradict itself or the event's
		 * attribute.
		 */
		if (state == IF_STATE_END) {
			ret = -EINVAL;

			/*
			 * ACTION "filter" must have a non-zero length region
			 * specified.
			 */
			if (filter->action == PERF_ADDR_FILTER_ACTION_FILTER &&
			    !filter->size)
				goto fail;

			if (!kernel) {
				if (!filename)
					goto fail;

				/*
				 * For now, we only support file-based filters
				 * in per-task events; doing so for CPU-wide
				 * events requires additional context switching
				 * trickery, since same object code will be
				 * mapped at different virtual addresses in
				 * different processes.
				 */
				ret = -EOPNOTSUPP;
				if (!event->ctx->task)
					goto fail;

				/* look up the path and grab its inode */
				ret = kern_path(filename, LOOKUP_FOLLOW,
						&filter->path);
				if (ret)
					goto fail;

				ret = -EINVAL;
				if (!filter->path.dentry ||
				    !S_ISREG(d_inode(filter->path.dentry)
					     ->i_mode))
					goto fail;

				event->addr_filters.nr_file_filters++;
			}

			/* ready to consume more filters */
			kfree(filename);
			filename = NULL;
			state = IF_STATE_ACTION;
			filter = NULL;
			kernel = 0;
		}
	}

	if (state != IF_STATE_ACTION)
		goto fail;

	kfree(filename);
	kfree(orig);

	return 0;

fail:
	kfree(filename);
	free_filters_list(filters);
	kfree(orig);

	return ret;
}

static int
perf_event_set_addr_filter(struct perf_event *event, char *filter_str)
{
	LIST_HEAD(filters);
	int ret;

	/*
	 * Since this is called in perf_ioctl() path, we're already holding
	 * ctx::mutex.
	 */
	lockdep_assert_held(&event->ctx->mutex);

	if (WARN_ON_ONCE(event->parent))
		return -EINVAL;

	ret = perf_event_parse_addr_filter(event, filter_str, &filters);
	if (ret)
		goto fail_clear_files;

	ret = event->pmu->addr_filters_validate(&filters);
	if (ret)
		goto fail_free_filters;

	/* remove existing filters, if any */
	perf_addr_filters_splice(event, &filters);

	/* install new filters */
	perf_event_for_each_child(event, perf_event_addr_filters_apply);

	return ret;

fail_free_filters:
	free_filters_list(&filters);

fail_clear_files:
	event->addr_filters.nr_file_filters = 0;

	return ret;
}

static int perf_event_set_filter(struct perf_event *event, void __user *arg)
{
	int ret = -EINVAL;
	char *filter_str;

	filter_str = strndup_user(arg, PAGE_SIZE);
	if (IS_ERR(filter_str))
		return PTR_ERR(filter_str);

#ifdef CONFIG_EVENT_TRACING
	if (perf_event_is_tracing(event)) {
		struct perf_event_context *ctx = event->ctx;

		/*
		 * Beware, here be dragons!!
		 *
		 * the tracepoint muck will deadlock against ctx->mutex, but
		 * the tracepoint stuff does not actually need it. So
		 * temporarily drop ctx->mutex. As per perf_event_ctx_lock() we
		 * already have a reference on ctx.
		 *
		 * This can result in event getting moved to a different ctx,
		 * but that does not affect the tracepoint state.
		 */
		mutex_unlock(&ctx->mutex);
		ret = ftrace_profile_set_filter(event, event->attr.config, filter_str);
		mutex_lock(&ctx->mutex);
	} else
#endif
	if (has_addr_filter(event))
		ret = perf_event_set_addr_filter(event, filter_str);

	kfree(filter_str);
	return ret;
}

/*
 * hrtimer based swevent callback
 */

static enum hrtimer_restart perf_swevent_hrtimer(struct hrtimer *hrtimer)
{
	enum hrtimer_restart ret = HRTIMER_RESTART;
	struct perf_sample_data data;
	struct pt_regs *regs;
	struct perf_event *event;
	u64 period;

	event = container_of(hrtimer, struct perf_event, hw.hrtimer);

	if (event->state != PERF_EVENT_STATE_ACTIVE)
		return HRTIMER_NORESTART;

	event->pmu->read(event);

	perf_sample_data_init(&data, 0, event->hw.last_period);
	regs = get_irq_regs();

	if (regs && !perf_exclude_event(event, regs)) {
		if (!(event->attr.exclude_idle && is_idle_task(current)))
			if (__perf_event_overflow(event, 1, &data, regs))
				ret = HRTIMER_NORESTART;
	}

	period = max_t(u64, 10000, event->hw.sample_period);
	hrtimer_forward_now(hrtimer, ns_to_ktime(period));

	return ret;
}

static void perf_swevent_start_hrtimer(struct perf_event *event)
{
	struct hw_perf_event *hwc = &event->hw;
	s64 period;

	if (!is_sampling_event(event))
		return;

	period = local64_read(&hwc->period_left);
	if (period) {
		if (period < 0)
			period = 10000;

		local64_set(&hwc->period_left, 0);
	} else {
		period = max_t(u64, 10000, hwc->sample_period);
	}
	hrtimer_start(&hwc->hrtimer, ns_to_ktime(period),
		      HRTIMER_MODE_REL_PINNED_HARD);
}

static void perf_swevent_cancel_hrtimer(struct perf_event *event)
{
	struct hw_perf_event *hwc = &event->hw;

	if (is_sampling_event(event)) {
		ktime_t remaining = hrtimer_get_remaining(&hwc->hrtimer);
		local64_set(&hwc->period_left, ktime_to_ns(remaining));

		hrtimer_cancel(&hwc->hrtimer);
	}
}

static void perf_swevent_init_hrtimer(struct perf_event *event)
{
	struct hw_perf_event *hwc = &event->hw;

	if (!is_sampling_event(event))
		return;

	hrtimer_init(&hwc->hrtimer, CLOCK_MONOTONIC, HRTIMER_MODE_REL_HARD);
	hwc->hrtimer.function = perf_swevent_hrtimer;

	/*
	 * Since hrtimers have a fixed rate, we can do a static freq->period
	 * mapping and avoid the whole period adjust feedback stuff.
	 */
	if (event->attr.freq) {
		long freq = event->attr.sample_freq;

		event->attr.sample_period = NSEC_PER_SEC / freq;
		hwc->sample_period = event->attr.sample_period;
		local64_set(&hwc->period_left, hwc->sample_period);
		hwc->last_period = hwc->sample_period;
		event->attr.freq = 0;
	}
}

/*
 * Software event: cpu wall time clock
 */

static void cpu_clock_event_update(struct perf_event *event)
{
	s64 prev;
	u64 now;

	now = local_clock();
	prev = local64_xchg(&event->hw.prev_count, now);
	local64_add(now - prev, &event->count);
}

static void cpu_clock_event_start(struct perf_event *event, int flags)
{
	local64_set(&event->hw.prev_count, local_clock());
	perf_swevent_start_hrtimer(event);
}

static void cpu_clock_event_stop(struct perf_event *event, int flags)
{
	perf_swevent_cancel_hrtimer(event);
	cpu_clock_event_update(event);
}

static int cpu_clock_event_add(struct perf_event *event, int flags)
{
	if (flags & PERF_EF_START)
		cpu_clock_event_start(event, flags);
	perf_event_update_userpage(event);

	return 0;
}

static void cpu_clock_event_del(struct perf_event *event, int flags)
{
	cpu_clock_event_stop(event, flags);
}

static void cpu_clock_event_read(struct perf_event *event)
{
	cpu_clock_event_update(event);
}

static int cpu_clock_event_init(struct perf_event *event)
{
	if (event->attr.type != PERF_TYPE_SOFTWARE)
		return -ENOENT;

	if (event->attr.config != PERF_COUNT_SW_CPU_CLOCK)
		return -ENOENT;

	/*
	 * no branch sampling for software events
	 */
	if (has_branch_stack(event))
		return -EOPNOTSUPP;

	perf_swevent_init_hrtimer(event);

	return 0;
}

static struct pmu perf_cpu_clock = {
	.task_ctx_nr	= perf_sw_context,

	.capabilities	= PERF_PMU_CAP_NO_NMI,

	.event_init	= cpu_clock_event_init,
	.add		= cpu_clock_event_add,
	.del		= cpu_clock_event_del,
	.start		= cpu_clock_event_start,
	.stop		= cpu_clock_event_stop,
	.read		= cpu_clock_event_read,
};

/*
 * Software event: task time clock
 */

static void task_clock_event_update(struct perf_event *event, u64 now)
{
	u64 prev;
	s64 delta;

	prev = local64_xchg(&event->hw.prev_count, now);
	delta = now - prev;
	local64_add(delta, &event->count);
}

static void task_clock_event_start(struct perf_event *event, int flags)
{
	local64_set(&event->hw.prev_count, event->ctx->time);
	perf_swevent_start_hrtimer(event);
}

static void task_clock_event_stop(struct perf_event *event, int flags)
{
	perf_swevent_cancel_hrtimer(event);
	task_clock_event_update(event, event->ctx->time);
}

static int task_clock_event_add(struct perf_event *event, int flags)
{
	if (flags & PERF_EF_START)
		task_clock_event_start(event, flags);
	perf_event_update_userpage(event);

	return 0;
}

static void task_clock_event_del(struct perf_event *event, int flags)
{
	task_clock_event_stop(event, PERF_EF_UPDATE);
}

static void task_clock_event_read(struct perf_event *event)
{
	u64 now = perf_clock();
	u64 delta = now - event->ctx->timestamp;
	u64 time = event->ctx->time + delta;

	task_clock_event_update(event, time);
}

static int task_clock_event_init(struct perf_event *event)
{
	if (event->attr.type != PERF_TYPE_SOFTWARE)
		return -ENOENT;

	if (event->attr.config != PERF_COUNT_SW_TASK_CLOCK)
		return -ENOENT;

	/*
	 * no branch sampling for software events
	 */
	if (has_branch_stack(event))
		return -EOPNOTSUPP;

	perf_swevent_init_hrtimer(event);

	return 0;
}

static struct pmu perf_task_clock = {
	.task_ctx_nr	= perf_sw_context,

	.capabilities	= PERF_PMU_CAP_NO_NMI,

	.event_init	= task_clock_event_init,
	.add		= task_clock_event_add,
	.del		= task_clock_event_del,
	.start		= task_clock_event_start,
	.stop		= task_clock_event_stop,
	.read		= task_clock_event_read,
};

static void perf_pmu_nop_void(struct pmu *pmu)
{
}

static void perf_pmu_nop_txn(struct pmu *pmu, unsigned int flags)
{
}

static int perf_pmu_nop_int(struct pmu *pmu)
{
	return 0;
}

static int perf_event_nop_int(struct perf_event *event, u64 value)
{
	return 0;
}

static DEFINE_PER_CPU(unsigned int, nop_txn_flags);

static void perf_pmu_start_txn(struct pmu *pmu, unsigned int flags)
{
	__this_cpu_write(nop_txn_flags, flags);

	if (flags & ~PERF_PMU_TXN_ADD)
		return;

	perf_pmu_disable(pmu);
}

static int perf_pmu_commit_txn(struct pmu *pmu)
{
	unsigned int flags = __this_cpu_read(nop_txn_flags);

	__this_cpu_write(nop_txn_flags, 0);

	if (flags & ~PERF_PMU_TXN_ADD)
		return 0;

	perf_pmu_enable(pmu);
	return 0;
}

static void perf_pmu_cancel_txn(struct pmu *pmu)
{
	unsigned int flags =  __this_cpu_read(nop_txn_flags);

	__this_cpu_write(nop_txn_flags, 0);

	if (flags & ~PERF_PMU_TXN_ADD)
		return;

	perf_pmu_enable(pmu);
}

static int perf_event_idx_default(struct perf_event *event)
{
	return 0;
}

/*
 * Ensures all contexts with the same task_ctx_nr have the same
 * pmu_cpu_context too.
 */
static struct perf_cpu_context __percpu *find_pmu_context(int ctxn)
{
	struct pmu *pmu;

	if (ctxn < 0)
		return NULL;

	list_for_each_entry(pmu, &pmus, entry) {
		if (pmu->task_ctx_nr == ctxn)
			return pmu->pmu_cpu_context;
	}

	return NULL;
}

static void free_pmu_context(struct pmu *pmu)
{
	/*
	 * Static contexts such as perf_sw_context have a global lifetime
	 * and may be shared between different PMUs. Avoid freeing them
	 * when a single PMU is going away.
	 */
	if (pmu->task_ctx_nr > perf_invalid_context)
		return;

	free_percpu(pmu->pmu_cpu_context);
}

/*
 * Let userspace know that this PMU supports address range filtering:
 */
static ssize_t nr_addr_filters_show(struct device *dev,
				    struct device_attribute *attr,
				    char *page)
{
	struct pmu *pmu = dev_get_drvdata(dev);

	return scnprintf(page, PAGE_SIZE - 1, "%d\n", pmu->nr_addr_filters);
}
DEVICE_ATTR_RO(nr_addr_filters);

static struct idr pmu_idr;

static ssize_t
type_show(struct device *dev, struct device_attribute *attr, char *page)
{
	struct pmu *pmu = dev_get_drvdata(dev);

	return scnprintf(page, PAGE_SIZE - 1, "%d\n", pmu->type);
}
static DEVICE_ATTR_RO(type);

static ssize_t
perf_event_mux_interval_ms_show(struct device *dev,
				struct device_attribute *attr,
				char *page)
{
	struct pmu *pmu = dev_get_drvdata(dev);

	return scnprintf(page, PAGE_SIZE - 1, "%d\n", pmu->hrtimer_interval_ms);
}

static DEFINE_MUTEX(mux_interval_mutex);

static ssize_t
perf_event_mux_interval_ms_store(struct device *dev,
				 struct device_attribute *attr,
				 const char *buf, size_t count)
{
	struct pmu *pmu = dev_get_drvdata(dev);
	int timer, cpu, ret;

	ret = kstrtoint(buf, 0, &timer);
	if (ret)
		return ret;

	if (timer < 1)
		return -EINVAL;

	/* same value, noting to do */
	if (timer == pmu->hrtimer_interval_ms)
		return count;

	mutex_lock(&mux_interval_mutex);
	pmu->hrtimer_interval_ms = timer;

	/* update all cpuctx for this PMU */
	cpus_read_lock();
	for_each_online_cpu(cpu) {
		struct perf_cpu_context *cpuctx;
		cpuctx = per_cpu_ptr(pmu->pmu_cpu_context, cpu);
		cpuctx->hrtimer_interval = ns_to_ktime(NSEC_PER_MSEC * timer);

		cpu_function_call(cpu,
			(remote_function_f)perf_mux_hrtimer_restart, cpuctx);
	}
	cpus_read_unlock();
	mutex_unlock(&mux_interval_mutex);

	return count;
}
static DEVICE_ATTR_RW(perf_event_mux_interval_ms);

static struct attribute *pmu_dev_attrs[] = {
	&dev_attr_type.attr,
	&dev_attr_perf_event_mux_interval_ms.attr,
	NULL,
};
ATTRIBUTE_GROUPS(pmu_dev);

static int pmu_bus_running;
static struct bus_type pmu_bus = {
	.name		= "event_source",
	.dev_groups	= pmu_dev_groups,
};

static void pmu_dev_release(struct device *dev)
{
	kfree(dev);
}

static int pmu_dev_alloc(struct pmu *pmu)
{
	int ret = -ENOMEM;

	pmu->dev = kzalloc(sizeof(struct device), GFP_KERNEL);
	if (!pmu->dev)
		goto out;

	pmu->dev->groups = pmu->attr_groups;
	device_initialize(pmu->dev);
	ret = dev_set_name(pmu->dev, "%s", pmu->name);
	if (ret)
		goto free_dev;

	dev_set_drvdata(pmu->dev, pmu);
	pmu->dev->bus = &pmu_bus;
	pmu->dev->release = pmu_dev_release;
	ret = device_add(pmu->dev);
	if (ret)
		goto free_dev;

	/* For PMUs with address filters, throw in an extra attribute: */
	if (pmu->nr_addr_filters)
		ret = device_create_file(pmu->dev, &dev_attr_nr_addr_filters);

	if (ret)
		goto del_dev;

	if (pmu->attr_update)
		ret = sysfs_update_groups(&pmu->dev->kobj, pmu->attr_update);

	if (ret)
		goto del_dev;

out:
	return ret;

del_dev:
	device_del(pmu->dev);

free_dev:
	put_device(pmu->dev);
	goto out;
}

static struct lock_class_key cpuctx_mutex;
static struct lock_class_key cpuctx_lock;

int perf_pmu_register(struct pmu *pmu, const char *name, int type)
{
	int cpu, ret, max = PERF_TYPE_MAX;

	mutex_lock(&pmus_lock);
	ret = -ENOMEM;
	pmu->pmu_disable_count = alloc_percpu(int);
	if (!pmu->pmu_disable_count)
		goto unlock;

	pmu->type = -1;
	if (!name)
		goto skip_type;
	pmu->name = name;

	if (type != PERF_TYPE_SOFTWARE) {
		if (type >= 0)
			max = type;

		ret = idr_alloc(&pmu_idr, pmu, max, 0, GFP_KERNEL);
		if (ret < 0)
			goto free_pdc;

		WARN_ON(type >= 0 && ret != type);

		type = ret;
	}
	pmu->type = type;

	if (pmu_bus_running) {
		ret = pmu_dev_alloc(pmu);
		if (ret)
			goto free_idr;
	}

skip_type:
	if (pmu->task_ctx_nr == perf_hw_context) {
		static int hw_context_taken = 0;

		/*
		 * Other than systems with heterogeneous CPUs, it never makes
		 * sense for two PMUs to share perf_hw_context. PMUs which are
		 * uncore must use perf_invalid_context.
		 */
		if (WARN_ON_ONCE(hw_context_taken &&
		    !(pmu->capabilities & PERF_PMU_CAP_HETEROGENEOUS_CPUS)))
			pmu->task_ctx_nr = perf_invalid_context;

		hw_context_taken = 1;
	}

	pmu->pmu_cpu_context = find_pmu_context(pmu->task_ctx_nr);
	if (pmu->pmu_cpu_context)
		goto got_cpu_context;

	ret = -ENOMEM;
	pmu->pmu_cpu_context = alloc_percpu(struct perf_cpu_context);
	if (!pmu->pmu_cpu_context)
		goto free_dev;

	for_each_possible_cpu(cpu) {
		struct perf_cpu_context *cpuctx;

		cpuctx = per_cpu_ptr(pmu->pmu_cpu_context, cpu);
		__perf_event_init_context(&cpuctx->ctx);
		lockdep_set_class(&cpuctx->ctx.mutex, &cpuctx_mutex);
		lockdep_set_class(&cpuctx->ctx.lock, &cpuctx_lock);
		cpuctx->ctx.pmu = pmu;
		cpuctx->online = cpumask_test_cpu(cpu, perf_online_mask);

		__perf_mux_hrtimer_init(cpuctx, cpu);

		cpuctx->heap_size = ARRAY_SIZE(cpuctx->heap_default);
		cpuctx->heap = cpuctx->heap_default;
	}

got_cpu_context:
	if (!pmu->start_txn) {
		if (pmu->pmu_enable) {
			/*
			 * If we have pmu_enable/pmu_disable calls, install
			 * transaction stubs that use that to try and batch
			 * hardware accesses.
			 */
			pmu->start_txn  = perf_pmu_start_txn;
			pmu->commit_txn = perf_pmu_commit_txn;
			pmu->cancel_txn = perf_pmu_cancel_txn;
		} else {
			pmu->start_txn  = perf_pmu_nop_txn;
			pmu->commit_txn = perf_pmu_nop_int;
			pmu->cancel_txn = perf_pmu_nop_void;
		}
	}

	if (!pmu->pmu_enable) {
		pmu->pmu_enable  = perf_pmu_nop_void;
		pmu->pmu_disable = perf_pmu_nop_void;
	}

	if (!pmu->check_period)
		pmu->check_period = perf_event_nop_int;

	if (!pmu->event_idx)
		pmu->event_idx = perf_event_idx_default;

	/*
	 * Ensure the TYPE_SOFTWARE PMUs are at the head of the list,
	 * since these cannot be in the IDR. This way the linear search
	 * is fast, provided a valid software event is provided.
	 */
	if (type == PERF_TYPE_SOFTWARE || !name)
		list_add_rcu(&pmu->entry, &pmus);
	else
		list_add_tail_rcu(&pmu->entry, &pmus);

	atomic_set(&pmu->exclusive_cnt, 0);
	ret = 0;
unlock:
	mutex_unlock(&pmus_lock);

	return ret;

free_dev:
	device_del(pmu->dev);
	put_device(pmu->dev);

free_idr:
	if (pmu->type != PERF_TYPE_SOFTWARE)
		idr_remove(&pmu_idr, pmu->type);

free_pdc:
	free_percpu(pmu->pmu_disable_count);
	goto unlock;
}
EXPORT_SYMBOL_GPL(perf_pmu_register);

void perf_pmu_unregister(struct pmu *pmu)
{
	mutex_lock(&pmus_lock);
	list_del_rcu(&pmu->entry);

	/*
	 * We dereference the pmu list under both SRCU and regular RCU, so
	 * synchronize against both of those.
	 */
	synchronize_srcu(&pmus_srcu);
	synchronize_rcu();

	free_percpu(pmu->pmu_disable_count);
	if (pmu->type != PERF_TYPE_SOFTWARE)
		idr_remove(&pmu_idr, pmu->type);
	if (pmu_bus_running) {
		if (pmu->nr_addr_filters)
			device_remove_file(pmu->dev, &dev_attr_nr_addr_filters);
		device_del(pmu->dev);
		put_device(pmu->dev);
	}
	free_pmu_context(pmu);
	mutex_unlock(&pmus_lock);
}
EXPORT_SYMBOL_GPL(perf_pmu_unregister);

static inline bool has_extended_regs(struct perf_event *event)
{
	return (event->attr.sample_regs_user & PERF_REG_EXTENDED_MASK) ||
	       (event->attr.sample_regs_intr & PERF_REG_EXTENDED_MASK);
}

static int perf_try_init_event(struct pmu *pmu, struct perf_event *event)
{
	struct perf_event_context *ctx = NULL;
	int ret;

	if (!try_module_get(pmu->module))
		return -ENODEV;

	/*
	 * A number of pmu->event_init() methods iterate the sibling_list to,
	 * for example, validate if the group fits on the PMU. Therefore,
	 * if this is a sibling event, acquire the ctx->mutex to protect
	 * the sibling_list.
	 */
	if (event->group_leader != event && pmu->task_ctx_nr != perf_sw_context) {
		/*
		 * This ctx->mutex can nest when we're called through
		 * inheritance. See the perf_event_ctx_lock_nested() comment.
		 */
		ctx = perf_event_ctx_lock_nested(event->group_leader,
						 SINGLE_DEPTH_NESTING);
		BUG_ON(!ctx);
	}

	event->pmu = pmu;
	ret = pmu->event_init(event);

	if (ctx)
		perf_event_ctx_unlock(event->group_leader, ctx);

	if (!ret) {
		if (!(pmu->capabilities & PERF_PMU_CAP_EXTENDED_REGS) &&
		    has_extended_regs(event))
			ret = -EOPNOTSUPP;

		if (pmu->capabilities & PERF_PMU_CAP_NO_EXCLUDE &&
		    event_has_any_exclude_flag(event))
			ret = -EINVAL;

		if (ret && event->destroy)
			event->destroy(event);
	}

	if (ret)
		module_put(pmu->module);

	return ret;
}

static struct pmu *perf_init_event(struct perf_event *event)
{
	bool extended_type = false;
	int idx, type, ret;
	struct pmu *pmu;

	idx = srcu_read_lock(&pmus_srcu);

	/* Try parent's PMU first: */
	if (event->parent && event->parent->pmu) {
		pmu = event->parent->pmu;
		ret = perf_try_init_event(pmu, event);
		if (!ret)
			goto unlock;
	}

	/*
	 * PERF_TYPE_HARDWARE and PERF_TYPE_HW_CACHE
	 * are often aliases for PERF_TYPE_RAW.
	 */
	type = event->attr.type;
	if (type == PERF_TYPE_HARDWARE || type == PERF_TYPE_HW_CACHE) {
		type = event->attr.config >> PERF_PMU_TYPE_SHIFT;
		if (!type) {
			type = PERF_TYPE_RAW;
		} else {
			extended_type = true;
			event->attr.config &= PERF_HW_EVENT_MASK;
		}
	}

again:
	rcu_read_lock();
	pmu = idr_find(&pmu_idr, type);
	rcu_read_unlock();
	if (pmu) {
		if (event->attr.type != type && type != PERF_TYPE_RAW &&
		    !(pmu->capabilities & PERF_PMU_CAP_EXTENDED_HW_TYPE))
			goto fail;

		ret = perf_try_init_event(pmu, event);
		if (ret == -ENOENT && event->attr.type != type && !extended_type) {
			type = event->attr.type;
			goto again;
		}

		if (ret)
			pmu = ERR_PTR(ret);

		goto unlock;
	}

	list_for_each_entry_rcu(pmu, &pmus, entry, lockdep_is_held(&pmus_srcu)) {
		ret = perf_try_init_event(pmu, event);
		if (!ret)
			goto unlock;

		if (ret != -ENOENT) {
			pmu = ERR_PTR(ret);
			goto unlock;
		}
	}
fail:
	pmu = ERR_PTR(-ENOENT);
unlock:
	srcu_read_unlock(&pmus_srcu, idx);

	return pmu;
}

static void attach_sb_event(struct perf_event *event)
{
	struct pmu_event_list *pel = per_cpu_ptr(&pmu_sb_events, event->cpu);

	raw_spin_lock(&pel->lock);
	list_add_rcu(&event->sb_list, &pel->list);
	raw_spin_unlock(&pel->lock);
}

/*
 * We keep a list of all !task (and therefore per-cpu) events
 * that need to receive side-band records.
 *
 * This avoids having to scan all the various PMU per-cpu contexts
 * looking for them.
 */
static void account_pmu_sb_event(struct perf_event *event)
{
	if (is_sb_event(event))
		attach_sb_event(event);
}

static void account_event_cpu(struct perf_event *event, int cpu)
{
	if (event->parent)
		return;

	if (is_cgroup_event(event))
		atomic_inc(&per_cpu(perf_cgroup_events, cpu));
}

/* Freq events need the tick to stay alive (see perf_event_task_tick). */
static void account_freq_event_nohz(void)
{
#ifdef CONFIG_NO_HZ_FULL
	/* Lock so we don't race with concurrent unaccount */
	spin_lock(&nr_freq_lock);
	if (atomic_inc_return(&nr_freq_events) == 1)
		tick_nohz_dep_set(TICK_DEP_BIT_PERF_EVENTS);
	spin_unlock(&nr_freq_lock);
#endif
}

static void account_freq_event(void)
{
	if (tick_nohz_full_enabled())
		account_freq_event_nohz();
	else
		atomic_inc(&nr_freq_events);
}


static void account_event(struct perf_event *event)
{
	bool inc = false;

	if (event->parent)
		return;

	if (event->attach_state & (PERF_ATTACH_TASK | PERF_ATTACH_SCHED_CB))
		inc = true;
	if (event->attr.mmap || event->attr.mmap_data)
		atomic_inc(&nr_mmap_events);
	if (event->attr.build_id)
		atomic_inc(&nr_build_id_events);
	if (event->attr.comm)
		atomic_inc(&nr_comm_events);
	if (event->attr.namespaces)
		atomic_inc(&nr_namespaces_events);
	if (event->attr.cgroup)
		atomic_inc(&nr_cgroup_events);
	if (event->attr.task)
		atomic_inc(&nr_task_events);
	if (event->attr.freq)
		account_freq_event();
	if (event->attr.context_switch) {
		atomic_inc(&nr_switch_events);
		inc = true;
	}
	if (has_branch_stack(event))
		inc = true;
	if (is_cgroup_event(event))
		inc = true;
	if (event->attr.ksymbol)
		atomic_inc(&nr_ksymbol_events);
	if (event->attr.bpf_event)
		atomic_inc(&nr_bpf_events);
	if (event->attr.text_poke)
		atomic_inc(&nr_text_poke_events);

	if (inc) {
		/*
		 * We need the mutex here because static_branch_enable()
		 * must complete *before* the perf_sched_count increment
		 * becomes visible.
		 */
		if (atomic_inc_not_zero(&perf_sched_count))
			goto enabled;

		mutex_lock(&perf_sched_mutex);
		if (!atomic_read(&perf_sched_count)) {
			static_branch_enable(&perf_sched_events);
			/*
			 * Guarantee that all CPUs observe they key change and
			 * call the perf scheduling hooks before proceeding to
			 * install events that need them.
			 */
			synchronize_rcu();
		}
		/*
		 * Now that we have waited for the sync_sched(), allow further
		 * increments to by-pass the mutex.
		 */
		atomic_inc(&perf_sched_count);
		mutex_unlock(&perf_sched_mutex);
	}
enabled:

	account_event_cpu(event, event->cpu);

	account_pmu_sb_event(event);
}

/*
 * Allocate and initialize an event structure
 */
static struct perf_event *
perf_event_alloc(struct perf_event_attr *attr, int cpu,
		 struct task_struct *task,
		 struct perf_event *group_leader,
		 struct perf_event *parent_event,
		 perf_overflow_handler_t overflow_handler,
		 void *context, int cgroup_fd)
{
	struct pmu *pmu;
	struct perf_event *event;
	struct hw_perf_event *hwc;
	long err = -EINVAL;
	int node;

	if ((unsigned)cpu >= nr_cpu_ids) {
		if (!task || cpu != -1)
			return ERR_PTR(-EINVAL);
	}
	if (attr->sigtrap && !task) {
		/* Requires a task: avoid signalling random tasks. */
		return ERR_PTR(-EINVAL);
	}

	node = (cpu >= 0) ? cpu_to_node(cpu) : -1;
	event = kmem_cache_alloc_node(perf_event_cache, GFP_KERNEL | __GFP_ZERO,
				      node);
	if (!event)
		return ERR_PTR(-ENOMEM);

	/*
	 * Single events are their own group leaders, with an
	 * empty sibling list:
	 */
	if (!group_leader)
		group_leader = event;

	mutex_init(&event->child_mutex);
	INIT_LIST_HEAD(&event->child_list);

	INIT_LIST_HEAD(&event->event_entry);
	INIT_LIST_HEAD(&event->sibling_list);
	INIT_LIST_HEAD(&event->active_list);
	init_event_group(event);
	INIT_LIST_HEAD(&event->rb_entry);
	INIT_LIST_HEAD(&event->active_entry);
	INIT_LIST_HEAD(&event->addr_filters.list);
	INIT_HLIST_NODE(&event->hlist_entry);


	init_waitqueue_head(&event->waitq);
	init_irq_work(&event->pending_irq, perf_pending_irq);
	init_task_work(&event->pending_task, perf_pending_task);

	mutex_init(&event->mmap_mutex);
	raw_spin_lock_init(&event->addr_filters.lock);

	atomic_long_set(&event->refcount, 1);
	event->cpu		= cpu;
	event->attr		= *attr;
	event->group_leader	= group_leader;
	event->pmu		= NULL;
	event->oncpu		= -1;

	event->parent		= parent_event;

	event->ns		= get_pid_ns(task_active_pid_ns(current));
	event->id		= atomic64_inc_return(&perf_event_id);

	event->state		= PERF_EVENT_STATE_INACTIVE;

	if (parent_event)
		event->event_caps = parent_event->event_caps;

	if (task) {
		event->attach_state = PERF_ATTACH_TASK;
		/*
		 * XXX pmu::event_init needs to know what task to account to
		 * and we cannot use the ctx information because we need the
		 * pmu before we get a ctx.
		 */
		event->hw.target = get_task_struct(task);
	}

	event->clock = &local_clock;
	if (parent_event)
		event->clock = parent_event->clock;

	if (!overflow_handler && parent_event) {
		overflow_handler = parent_event->overflow_handler;
		context = parent_event->overflow_handler_context;
#if defined(CONFIG_BPF_SYSCALL) && defined(CONFIG_EVENT_TRACING)
		if (overflow_handler == bpf_overflow_handler) {
			struct bpf_prog *prog = parent_event->prog;

			bpf_prog_inc(prog);
			event->prog = prog;
			event->orig_overflow_handler =
				parent_event->orig_overflow_handler;
		}
#endif
	}

	if (overflow_handler) {
		event->overflow_handler	= overflow_handler;
		event->overflow_handler_context = context;
	} else if (is_write_backward(event)){
		event->overflow_handler = perf_event_output_backward;
		event->overflow_handler_context = NULL;
	} else {
		event->overflow_handler = perf_event_output_forward;
		event->overflow_handler_context = NULL;
	}

	perf_event__state_init(event);

	pmu = NULL;

	hwc = &event->hw;
	hwc->sample_period = attr->sample_period;
	if (attr->freq && attr->sample_freq)
		hwc->sample_period = 1;
	hwc->last_period = hwc->sample_period;

	local64_set(&hwc->period_left, hwc->sample_period);

	/*
	 * We currently do not support PERF_SAMPLE_READ on inherited events.
	 * See perf_output_read().
	 */
	if (attr->inherit && (attr->sample_type & PERF_SAMPLE_READ))
		goto err_ns;

	if (!has_branch_stack(event))
		event->attr.branch_sample_type = 0;

	pmu = perf_init_event(event);
	if (IS_ERR(pmu)) {
		err = PTR_ERR(pmu);
		goto err_ns;
	}

	/*
	 * Disallow uncore-cgroup events, they don't make sense as the cgroup will
	 * be different on other CPUs in the uncore mask.
	 */
	if (pmu->task_ctx_nr == perf_invalid_context && cgroup_fd != -1) {
		err = -EINVAL;
		goto err_pmu;
	}

	if (event->attr.aux_output &&
	    !(pmu->capabilities & PERF_PMU_CAP_AUX_OUTPUT)) {
		err = -EOPNOTSUPP;
		goto err_pmu;
	}

	if (cgroup_fd != -1) {
		err = perf_cgroup_connect(cgroup_fd, event, attr, group_leader);
		if (err)
			goto err_pmu;
	}

	err = exclusive_event_init(event);
	if (err)
		goto err_pmu;

	if (has_addr_filter(event)) {
		event->addr_filter_ranges = kcalloc(pmu->nr_addr_filters,
						    sizeof(struct perf_addr_filter_range),
						    GFP_KERNEL);
		if (!event->addr_filter_ranges) {
			err = -ENOMEM;
			goto err_per_task;
		}

		/*
		 * Clone the parent's vma offsets: they are valid until exec()
		 * even if the mm is not shared with the parent.
		 */
		if (event->parent) {
			struct perf_addr_filters_head *ifh = perf_event_addr_filters(event);

			raw_spin_lock_irq(&ifh->lock);
			memcpy(event->addr_filter_ranges,
			       event->parent->addr_filter_ranges,
			       pmu->nr_addr_filters * sizeof(struct perf_addr_filter_range));
			raw_spin_unlock_irq(&ifh->lock);
		}

		/* force hw sync on the address filters */
		event->addr_filters_gen = 1;
	}

	if (!event->parent) {
		if (event->attr.sample_type & PERF_SAMPLE_CALLCHAIN) {
			err = get_callchain_buffers(attr->sample_max_stack);
			if (err)
				goto err_addr_filters;
		}
	}

	err = security_perf_event_alloc(event);
	if (err)
		goto err_callchain_buffer;

	/* symmetric to unaccount_event() in _free_event() */
	account_event(event);

	return event;

err_callchain_buffer:
	if (!event->parent) {
		if (event->attr.sample_type & PERF_SAMPLE_CALLCHAIN)
			put_callchain_buffers();
	}
err_addr_filters:
	kfree(event->addr_filter_ranges);

err_per_task:
	exclusive_event_destroy(event);

err_pmu:
	if (is_cgroup_event(event))
		perf_detach_cgroup(event);
	if (event->destroy)
		event->destroy(event);
	module_put(pmu->module);
err_ns:
	if (event->hw.target)
		put_task_struct(event->hw.target);
	call_rcu(&event->rcu_head, free_event_rcu);

	return ERR_PTR(err);
}

static int perf_copy_attr(struct perf_event_attr __user *uattr,
			  struct perf_event_attr *attr)
{
	u32 size;
	int ret;

	/* Zero the full structure, so that a short copy will be nice. */
	memset(attr, 0, sizeof(*attr));

	ret = get_user(size, &uattr->size);
	if (ret)
		return ret;

	/* ABI compatibility quirk: */
	if (!size)
		size = PERF_ATTR_SIZE_VER0;
	if (size < PERF_ATTR_SIZE_VER0 || size > PAGE_SIZE)
		goto err_size;

	ret = copy_struct_from_user(attr, sizeof(*attr), uattr, size);
	if (ret) {
		if (ret == -E2BIG)
			goto err_size;
		return ret;
	}

	attr->size = size;

	if (attr->__reserved_1 || attr->__reserved_2 || attr->__reserved_3)
		return -EINVAL;

	if (attr->sample_type & ~(PERF_SAMPLE_MAX-1))
		return -EINVAL;

	if (attr->read_format & ~(PERF_FORMAT_MAX-1))
		return -EINVAL;

	if (attr->sample_type & PERF_SAMPLE_BRANCH_STACK) {
		u64 mask = attr->branch_sample_type;

		/* only using defined bits */
		if (mask & ~(PERF_SAMPLE_BRANCH_MAX-1))
			return -EINVAL;

		/* at least one branch bit must be set */
		if (!(mask & ~PERF_SAMPLE_BRANCH_PLM_ALL))
			return -EINVAL;

		/* propagate priv level, when not set for branch */
		if (!(mask & PERF_SAMPLE_BRANCH_PLM_ALL)) {

			/* exclude_kernel checked on syscall entry */
			if (!attr->exclude_kernel)
				mask |= PERF_SAMPLE_BRANCH_KERNEL;

			if (!attr->exclude_user)
				mask |= PERF_SAMPLE_BRANCH_USER;

			if (!attr->exclude_hv)
				mask |= PERF_SAMPLE_BRANCH_HV;
			/*
			 * adjust user setting (for HW filter setup)
			 */
			attr->branch_sample_type = mask;
		}
		/* privileged levels capture (kernel, hv): check permissions */
		if (mask & PERF_SAMPLE_BRANCH_PERM_PLM) {
			ret = perf_allow_kernel(attr);
			if (ret)
				return ret;
		}
	}

	if (attr->sample_type & PERF_SAMPLE_REGS_USER) {
		ret = perf_reg_validate(attr->sample_regs_user);
		if (ret)
			return ret;
	}

	if (attr->sample_type & PERF_SAMPLE_STACK_USER) {
		if (!arch_perf_have_user_stack_dump())
			return -ENOSYS;

		/*
		 * We have __u32 type for the size, but so far
		 * we can only use __u16 as maximum due to the
		 * __u16 sample size limit.
		 */
		if (attr->sample_stack_user >= USHRT_MAX)
			return -EINVAL;
		else if (!IS_ALIGNED(attr->sample_stack_user, sizeof(u64)))
			return -EINVAL;
	}

	if (!attr->sample_max_stack)
		attr->sample_max_stack = sysctl_perf_event_max_stack;

	if (attr->sample_type & PERF_SAMPLE_REGS_INTR)
		ret = perf_reg_validate(attr->sample_regs_intr);

#ifndef CONFIG_CGROUP_PERF
	if (attr->sample_type & PERF_SAMPLE_CGROUP)
		return -EINVAL;
#endif
	if ((attr->sample_type & PERF_SAMPLE_WEIGHT) &&
	    (attr->sample_type & PERF_SAMPLE_WEIGHT_STRUCT))
		return -EINVAL;

	if (!attr->inherit && attr->inherit_thread)
		return -EINVAL;

	if (attr->remove_on_exec && attr->enable_on_exec)
		return -EINVAL;

	if (attr->sigtrap && !attr->remove_on_exec)
		return -EINVAL;

out:
	return ret;

err_size:
	put_user(sizeof(*attr), &uattr->size);
	ret = -E2BIG;
	goto out;
}

static void mutex_lock_double(struct mutex *a, struct mutex *b)
{
	if (b < a)
		swap(a, b);

	mutex_lock(a);
	mutex_lock_nested(b, SINGLE_DEPTH_NESTING);
}

static int
perf_event_set_output(struct perf_event *event, struct perf_event *output_event)
{
	struct perf_buffer *rb = NULL;
	int ret = -EINVAL;

	if (!output_event) {
		mutex_lock(&event->mmap_mutex);
		goto set;
	}

	/* don't allow circular references */
	if (event == output_event)
		goto out;

	/*
	 * Don't allow cross-cpu buffers
	 */
	if (output_event->cpu != event->cpu)
		goto out;

	/*
	 * If its not a per-cpu rb, it must be the same task.
	 */
	if (output_event->cpu == -1 && output_event->ctx != event->ctx)
		goto out;

	/*
	 * Mixing clocks in the same buffer is trouble you don't need.
	 */
	if (output_event->clock != event->clock)
		goto out;

	/*
	 * Either writing ring buffer from beginning or from end.
	 * Mixing is not allowed.
	 */
	if (is_write_backward(output_event) != is_write_backward(event))
		goto out;

	/*
	 * If both events generate aux data, they must be on the same PMU
	 */
	if (has_aux(event) && has_aux(output_event) &&
	    event->pmu != output_event->pmu)
		goto out;

	/*
	 * Hold both mmap_mutex to serialize against perf_mmap_close().  Since
	 * output_event is already on rb->event_list, and the list iteration
	 * restarts after every removal, it is guaranteed this new event is
	 * observed *OR* if output_event is already removed, it's guaranteed we
	 * observe !rb->mmap_count.
	 */
	mutex_lock_double(&event->mmap_mutex, &output_event->mmap_mutex);
set:
	/* Can't redirect output if we've got an active mmap() */
	if (atomic_read(&event->mmap_count))
		goto unlock;

	if (output_event) {
		/* get the rb we want to redirect to */
		rb = ring_buffer_get(output_event);
		if (!rb)
			goto unlock;

		/* did we race against perf_mmap_close() */
		if (!atomic_read(&rb->mmap_count)) {
			ring_buffer_put(rb);
			goto unlock;
		}
	}

	ring_buffer_attach(event, rb);

	ret = 0;
unlock:
	mutex_unlock(&event->mmap_mutex);
	if (output_event)
		mutex_unlock(&output_event->mmap_mutex);

out:
	return ret;
}

static int perf_event_set_clock(struct perf_event *event, clockid_t clk_id)
{
	bool nmi_safe = false;

	switch (clk_id) {
	case CLOCK_MONOTONIC:
		event->clock = &ktime_get_mono_fast_ns;
		nmi_safe = true;
		break;

	case CLOCK_MONOTONIC_RAW:
		event->clock = &ktime_get_raw_fast_ns;
		nmi_safe = true;
		break;

	case CLOCK_REALTIME:
		event->clock = &ktime_get_real_ns;
		break;

	case CLOCK_BOOTTIME:
		event->clock = &ktime_get_boottime_ns;
		break;

	case CLOCK_TAI:
		event->clock = &ktime_get_clocktai_ns;
		break;

	default:
		return -EINVAL;
	}

	if (!nmi_safe && !(event->pmu->capabilities & PERF_PMU_CAP_NO_NMI))
		return -EINVAL;

	return 0;
}

/*
 * Variation on perf_event_ctx_lock_nested(), except we take two context
 * mutexes.
 */
static struct perf_event_context *
__perf_event_ctx_lock_double(struct perf_event *group_leader,
			     struct perf_event_context *ctx)
{
	struct perf_event_context *gctx;

again:
	rcu_read_lock();
	gctx = READ_ONCE(group_leader->ctx);
	if (!refcount_inc_not_zero(&gctx->refcount)) {
		rcu_read_unlock();
		goto again;
	}
	rcu_read_unlock();

	mutex_lock_double(&gctx->mutex, &ctx->mutex);

	if (group_leader->ctx != gctx) {
		mutex_unlock(&ctx->mutex);
		mutex_unlock(&gctx->mutex);
		put_ctx(gctx);
		goto again;
	}

	return gctx;
}

static bool
perf_check_permission(struct perf_event_attr *attr, struct task_struct *task)
{
	unsigned int ptrace_mode = PTRACE_MODE_READ_REALCREDS;
	bool is_capable = perfmon_capable();

	if (attr->sigtrap) {
		/*
		 * perf_event_attr::sigtrap sends signals to the other task.
		 * Require the current task to also have CAP_KILL.
		 */
		rcu_read_lock();
		is_capable &= ns_capable(__task_cred(task)->user_ns, CAP_KILL);
		rcu_read_unlock();

		/*
		 * If the required capabilities aren't available, checks for
		 * ptrace permissions: upgrade to ATTACH, since sending signals
		 * can effectively change the target task.
		 */
		ptrace_mode = PTRACE_MODE_ATTACH_REALCREDS;
	}

	/*
	 * Preserve ptrace permission check for backwards compatibility. The
	 * ptrace check also includes checks that the current task and other
	 * task have matching uids, and is therefore not done here explicitly.
	 */
	return is_capable || ptrace_may_access(task, ptrace_mode);
}

/**
 * sys_perf_event_open - open a performance event, associate it to a task/cpu
 *
 * @attr_uptr:	event_id type attributes for monitoring/sampling
 * @pid:		target pid
 * @cpu:		target cpu
 * @group_fd:		group leader event fd
 * @flags:		perf event open flags
 */
SYSCALL_DEFINE5(perf_event_open,
		struct perf_event_attr __user *, attr_uptr,
		pid_t, pid, int, cpu, int, group_fd, unsigned long, flags)
{
	struct perf_event *group_leader = NULL, *output_event = NULL;
	struct perf_event *event, *sibling;
	struct perf_event_attr attr;
	struct perf_event_context *ctx, *gctx;
	struct file *event_file = NULL;
	struct fd group = {NULL, 0};
	struct task_struct *task = NULL;
	struct pmu *pmu;
	int event_fd;
	int move_group = 0;
	int err;
	int f_flags = O_RDWR;
	int cgroup_fd = -1;

	/* for future expandability... */
	if (flags & ~PERF_FLAG_ALL)
		return -EINVAL;

	/* Do we allow access to perf_event_open(2) ? */
	err = security_perf_event_open(&attr, PERF_SECURITY_OPEN);
	if (err)
		return err;

	err = perf_copy_attr(attr_uptr, &attr);
	if (err)
		return err;

	if (!attr.exclude_kernel) {
		err = perf_allow_kernel(&attr);
		if (err)
			return err;
	}

	if (attr.namespaces) {
		if (!perfmon_capable())
			return -EACCES;
	}

	if (attr.freq) {
		if (attr.sample_freq > sysctl_perf_event_sample_rate)
			return -EINVAL;
	} else {
		if (attr.sample_period & (1ULL << 63))
			return -EINVAL;
	}

	/* Only privileged users can get physical addresses */
	if ((attr.sample_type & PERF_SAMPLE_PHYS_ADDR)) {
		err = perf_allow_kernel(&attr);
		if (err)
			return err;
	}

	/* REGS_INTR can leak data, lockdown must prevent this */
	if (attr.sample_type & PERF_SAMPLE_REGS_INTR) {
		err = security_locked_down(LOCKDOWN_PERF);
		if (err)
			return err;
	}

	/*
	 * In cgroup mode, the pid argument is used to pass the fd
	 * opened to the cgroup directory in cgroupfs. The cpu argument
	 * designates the cpu on which to monitor threads from that
	 * cgroup.
	 */
	if ((flags & PERF_FLAG_PID_CGROUP) && (pid == -1 || cpu == -1))
		return -EINVAL;

	if (flags & PERF_FLAG_FD_CLOEXEC)
		f_flags |= O_CLOEXEC;

	event_fd = get_unused_fd_flags(f_flags);
	if (event_fd < 0)
		return event_fd;

	if (group_fd != -1) {
		err = perf_fget_light(group_fd, &group);
		if (err)
			goto err_fd;
		group_leader = group.file->private_data;
		if (flags & PERF_FLAG_FD_OUTPUT)
			output_event = group_leader;
		if (flags & PERF_FLAG_FD_NO_GROUP)
			group_leader = NULL;
	}

	if (pid != -1 && !(flags & PERF_FLAG_PID_CGROUP)) {
		task = find_lively_task_by_vpid(pid);
		if (IS_ERR(task)) {
			err = PTR_ERR(task);
			goto err_group_fd;
		}
	}

	if (task && group_leader &&
	    group_leader->attr.inherit != attr.inherit) {
		err = -EINVAL;
		goto err_task;
	}

	if (flags & PERF_FLAG_PID_CGROUP)
		cgroup_fd = pid;

	event = perf_event_alloc(&attr, cpu, task, group_leader, NULL,
				 NULL, NULL, cgroup_fd);
	if (IS_ERR(event)) {
		err = PTR_ERR(event);
		goto err_task;
	}

	if (is_sampling_event(event)) {
		if (event->pmu->capabilities & PERF_PMU_CAP_NO_INTERRUPT) {
			err = -EOPNOTSUPP;
			goto err_alloc;
		}
	}

	/*
	 * Special case software events and allow them to be part of
	 * any hardware group.
	 */
	pmu = event->pmu;

	if (attr.use_clockid) {
		err = perf_event_set_clock(event, attr.clockid);
		if (err)
			goto err_alloc;
	}

	if (pmu->task_ctx_nr == perf_sw_context)
		event->event_caps |= PERF_EV_CAP_SOFTWARE;

	if (group_leader) {
		if (is_software_event(event) &&
		    !in_software_context(group_leader)) {
			/*
			 * If the event is a sw event, but the group_leader
			 * is on hw context.
			 *
			 * Allow the addition of software events to hw
			 * groups, this is safe because software events
			 * never fail to schedule.
			 */
			pmu = group_leader->ctx->pmu;
		} else if (!is_software_event(event) &&
			   is_software_event(group_leader) &&
			   (group_leader->group_caps & PERF_EV_CAP_SOFTWARE)) {
			/*
			 * In case the group is a pure software group, and we
			 * try to add a hardware event, move the whole group to
			 * the hardware context.
			 */
			move_group = 1;
		}
	}

	/*
	 * Get the target context (task or percpu):
	 */
	ctx = find_get_context(pmu, task, event);
	if (IS_ERR(ctx)) {
		err = PTR_ERR(ctx);
		goto err_alloc;
	}

	/*
	 * Look up the group leader (we will attach this event to it):
	 */
	if (group_leader) {
		err = -EINVAL;

		/*
		 * Do not allow a recursive hierarchy (this new sibling
		 * becoming part of another group-sibling):
		 */
		if (group_leader->group_leader != group_leader)
			goto err_context;

		/* All events in a group should have the same clock */
		if (group_leader->clock != event->clock)
			goto err_context;

		/*
		 * Make sure we're both events for the same CPU;
		 * grouping events for different CPUs is broken; since
		 * you can never concurrently schedule them anyhow.
		 */
		if (group_leader->cpu != event->cpu)
			goto err_context;

		/*
		 * Make sure we're both on the same task, or both
		 * per-CPU events.
		 */
		if (group_leader->ctx->task != ctx->task)
			goto err_context;

		/*
		 * Do not allow to attach to a group in a different task
		 * or CPU context. If we're moving SW events, we'll fix
		 * this up later, so allow that.
		 *
		 * Racy, not holding group_leader->ctx->mutex, see comment with
		 * perf_event_ctx_lock().
		 */
		if (!move_group && group_leader->ctx != ctx)
			goto err_context;

		/*
		 * Only a group leader can be exclusive or pinned
		 */
		if (attr.exclusive || attr.pinned)
			goto err_context;
	}

	if (output_event) {
		err = perf_event_set_output(event, output_event);
		if (err)
			goto err_context;
	}

	event_file = anon_inode_getfile("[perf_event]", &perf_fops, event,
					f_flags);
	if (IS_ERR(event_file)) {
		err = PTR_ERR(event_file);
		event_file = NULL;
		goto err_context;
	}

	if (task) {
		err = down_read_interruptible(&task->signal->exec_update_lock);
		if (err)
			goto err_file;

		/*
		 * We must hold exec_update_lock across this and any potential
		 * perf_install_in_context() call for this new event to
		 * serialize against exec() altering our credentials (and the
		 * perf_event_exit_task() that could imply).
		 */
		err = -EACCES;
		if (!perf_check_permission(&attr, task))
			goto err_cred;
	}

	if (move_group) {
		gctx = __perf_event_ctx_lock_double(group_leader, ctx);

		if (gctx->task == TASK_TOMBSTONE) {
			err = -ESRCH;
			goto err_locked;
		}

		/*
		 * Check if we raced against another sys_perf_event_open() call
		 * moving the software group underneath us.
		 */
		if (!(group_leader->group_caps & PERF_EV_CAP_SOFTWARE)) {
			/*
			 * If someone moved the group out from under us, check
			 * if this new event wound up on the same ctx, if so
			 * its the regular !move_group case, otherwise fail.
			 */
			if (gctx != ctx) {
				err = -EINVAL;
				goto err_locked;
			} else {
				perf_event_ctx_unlock(group_leader, gctx);
				move_group = 0;
				goto not_move_group;
			}
		}

		/*
		 * Failure to create exclusive events returns -EBUSY.
		 */
		err = -EBUSY;
		if (!exclusive_event_installable(group_leader, ctx))
			goto err_locked;

		for_each_sibling_event(sibling, group_leader) {
			if (!exclusive_event_installable(sibling, ctx))
				goto err_locked;
		}
	} else {
		mutex_lock(&ctx->mutex);

		/*
		 * Now that we hold ctx->lock, (re)validate group_leader->ctx == ctx,
		 * see the group_leader && !move_group test earlier.
		 */
		if (group_leader && group_leader->ctx != ctx) {
			err = -EINVAL;
			goto err_locked;
		}
	}
not_move_group:

	if (ctx->task == TASK_TOMBSTONE) {
		err = -ESRCH;
		goto err_locked;
	}

	if (!perf_event_validate_size(event)) {
		err = -E2BIG;
		goto err_locked;
	}

	if (!task) {
		/*
		 * Check if the @cpu we're creating an event for is online.
		 *
		 * We use the perf_cpu_context::ctx::mutex to serialize against
		 * the hotplug notifiers. See perf_event_{init,exit}_cpu().
		 */
		struct perf_cpu_context *cpuctx =
			container_of(ctx, struct perf_cpu_context, ctx);

		if (!cpuctx->online) {
			err = -ENODEV;
			goto err_locked;
		}
	}

	if (perf_need_aux_event(event) && !perf_get_aux_event(event, group_leader)) {
		err = -EINVAL;
		goto err_locked;
	}

	/*
	 * Must be under the same ctx::mutex as perf_install_in_context(),
	 * because we need to serialize with concurrent event creation.
	 */
	if (!exclusive_event_installable(event, ctx)) {
		err = -EBUSY;
		goto err_locked;
	}

	WARN_ON_ONCE(ctx->parent_ctx);

	/*
	 * This is the point on no return; we cannot fail hereafter. This is
	 * where we start modifying current state.
	 */

	if (move_group) {
		/*
		 * See perf_event_ctx_lock() for comments on the details
		 * of swizzling perf_event::ctx.
		 */
		perf_remove_from_context(group_leader, 0);
		put_ctx(gctx);

		for_each_sibling_event(sibling, group_leader) {
			perf_remove_from_context(sibling, 0);
			put_ctx(gctx);
		}

		/*
		 * Wait for everybody to stop referencing the events through
		 * the old lists, before installing it on new lists.
		 */
		synchronize_rcu();

		/*
		 * Install the group siblings before the group leader.
		 *
		 * Because a group leader will try and install the entire group
		 * (through the sibling list, which is still in-tact), we can
		 * end up with siblings installed in the wrong context.
		 *
		 * By installing siblings first we NO-OP because they're not
		 * reachable through the group lists.
		 */
		for_each_sibling_event(sibling, group_leader) {
			perf_event__state_init(sibling);
			perf_install_in_context(ctx, sibling, sibling->cpu);
			get_ctx(ctx);
		}

		/*
		 * Removing from the context ends up with disabled
		 * event. What we want here is event in the initial
		 * startup state, ready to be add into new context.
		 */
		perf_event__state_init(group_leader);
		perf_install_in_context(ctx, group_leader, group_leader->cpu);
		get_ctx(ctx);
	}

	/*
	 * Precalculate sample_data sizes; do while holding ctx::mutex such
	 * that we're serialized against further additions and before
	 * perf_install_in_context() which is the point the event is active and
	 * can use these values.
	 */
	perf_event__header_size(event);
	perf_event__id_header_size(event);

	event->owner = current;

	perf_install_in_context(ctx, event, event->cpu);
	perf_unpin_context(ctx);

	if (move_group)
		perf_event_ctx_unlock(group_leader, gctx);
	mutex_unlock(&ctx->mutex);

	if (task) {
		up_read(&task->signal->exec_update_lock);
		put_task_struct(task);
	}

	mutex_lock(&current->perf_event_mutex);
	list_add_tail(&event->owner_entry, &current->perf_event_list);
	mutex_unlock(&current->perf_event_mutex);

	/*
	 * Drop the reference on the group_event after placing the
	 * new event on the sibling_list. This ensures destruction
	 * of the group leader will find the pointer to itself in
	 * perf_group_detach().
	 */
	fdput(group);
	fd_install(event_fd, event_file);
	return event_fd;

err_locked:
	if (move_group)
		perf_event_ctx_unlock(group_leader, gctx);
	mutex_unlock(&ctx->mutex);
err_cred:
	if (task)
		up_read(&task->signal->exec_update_lock);
err_file:
	fput(event_file);
err_context:
	perf_unpin_context(ctx);
	put_ctx(ctx);
err_alloc:
	/*
	 * If event_file is set, the fput() above will have called ->release()
	 * and that will take care of freeing the event.
	 */
	if (!event_file)
		free_event(event);
err_task:
	if (task)
		put_task_struct(task);
err_group_fd:
	fdput(group);
err_fd:
	put_unused_fd(event_fd);
	return err;
}

/**
 * perf_event_create_kernel_counter
 *
 * @attr: attributes of the counter to create
 * @cpu: cpu in which the counter is bound
 * @task: task to profile (NULL for percpu)
 * @overflow_handler: callback to trigger when we hit the event
 * @context: context data could be used in overflow_handler callback
 */
struct perf_event *
perf_event_create_kernel_counter(struct perf_event_attr *attr, int cpu,
				 struct task_struct *task,
				 perf_overflow_handler_t overflow_handler,
				 void *context)
{
	struct perf_event_context *ctx;
	struct perf_event *event;
	int err;

	/*
	 * Grouping is not supported for kernel events, neither is 'AUX',
	 * make sure the caller's intentions are adjusted.
	 */
	if (attr->aux_output)
		return ERR_PTR(-EINVAL);

	event = perf_event_alloc(attr, cpu, task, NULL, NULL,
				 overflow_handler, context, -1);
	if (IS_ERR(event)) {
		err = PTR_ERR(event);
		goto err;
	}

	/* Mark owner so we could distinguish it from user events. */
	event->owner = TASK_TOMBSTONE;

	/*
	 * Get the target context (task or percpu):
	 */
	ctx = find_get_context(event->pmu, task, event);
	if (IS_ERR(ctx)) {
		err = PTR_ERR(ctx);
		goto err_free;
	}

	WARN_ON_ONCE(ctx->parent_ctx);
	mutex_lock(&ctx->mutex);
	if (ctx->task == TASK_TOMBSTONE) {
		err = -ESRCH;
		goto err_unlock;
	}

	if (!task) {
		/*
		 * Check if the @cpu we're creating an event for is online.
		 *
		 * We use the perf_cpu_context::ctx::mutex to serialize against
		 * the hotplug notifiers. See perf_event_{init,exit}_cpu().
		 */
		struct perf_cpu_context *cpuctx =
			container_of(ctx, struct perf_cpu_context, ctx);
		if (!cpuctx->online) {
			err = -ENODEV;
			goto err_unlock;
		}
	}

	if (!exclusive_event_installable(event, ctx)) {
		err = -EBUSY;
		goto err_unlock;
	}

	perf_install_in_context(ctx, event, event->cpu);
	perf_unpin_context(ctx);
	mutex_unlock(&ctx->mutex);

	return event;

err_unlock:
	mutex_unlock(&ctx->mutex);
	perf_unpin_context(ctx);
	put_ctx(ctx);
err_free:
	free_event(event);
err:
	return ERR_PTR(err);
}
EXPORT_SYMBOL_GPL(perf_event_create_kernel_counter);

void perf_pmu_migrate_context(struct pmu *pmu, int src_cpu, int dst_cpu)
{
	struct perf_event_context *src_ctx;
	struct perf_event_context *dst_ctx;
	struct perf_event *event, *tmp;
	LIST_HEAD(events);

	src_ctx = &per_cpu_ptr(pmu->pmu_cpu_context, src_cpu)->ctx;
	dst_ctx = &per_cpu_ptr(pmu->pmu_cpu_context, dst_cpu)->ctx;

	/*
	 * See perf_event_ctx_lock() for comments on the details
	 * of swizzling perf_event::ctx.
	 */
	mutex_lock_double(&src_ctx->mutex, &dst_ctx->mutex);
	list_for_each_entry_safe(event, tmp, &src_ctx->event_list,
				 event_entry) {
		perf_remove_from_context(event, 0);
		unaccount_event_cpu(event, src_cpu);
		put_ctx(src_ctx);
		list_add(&event->migrate_entry, &events);
	}

	/*
	 * Wait for the events to quiesce before re-instating them.
	 */
	synchronize_rcu();

	/*
	 * Re-instate events in 2 passes.
	 *
	 * Skip over group leaders and only install siblings on this first
	 * pass, siblings will not get enabled without a leader, however a
	 * leader will enable its siblings, even if those are still on the old
	 * context.
	 */
	list_for_each_entry_safe(event, tmp, &events, migrate_entry) {
		if (event->group_leader == event)
			continue;

		list_del(&event->migrate_entry);
		if (event->state >= PERF_EVENT_STATE_OFF)
			event->state = PERF_EVENT_STATE_INACTIVE;
		account_event_cpu(event, dst_cpu);
		perf_install_in_context(dst_ctx, event, dst_cpu);
		get_ctx(dst_ctx);
	}

	/*
	 * Once all the siblings are setup properly, install the group leaders
	 * to make it go.
	 */
	list_for_each_entry_safe(event, tmp, &events, migrate_entry) {
		list_del(&event->migrate_entry);
		if (event->state >= PERF_EVENT_STATE_OFF)
			event->state = PERF_EVENT_STATE_INACTIVE;
		account_event_cpu(event, dst_cpu);
		perf_install_in_context(dst_ctx, event, dst_cpu);
		get_ctx(dst_ctx);
	}
	mutex_unlock(&dst_ctx->mutex);
	mutex_unlock(&src_ctx->mutex);
}
EXPORT_SYMBOL_GPL(perf_pmu_migrate_context);

static void sync_child_event(struct perf_event *child_event)
{
	struct perf_event *parent_event = child_event->parent;
	u64 child_val;

	if (child_event->attr.inherit_stat) {
		struct task_struct *task = child_event->ctx->task;

		if (task && task != TASK_TOMBSTONE)
			perf_event_read_event(child_event, task);
	}

	child_val = perf_event_count(child_event);

	/*
	 * Add back the child's count to the parent's count:
	 */
	atomic64_add(child_val, &parent_event->child_count);
	atomic64_add(child_event->total_time_enabled,
		     &parent_event->child_total_time_enabled);
	atomic64_add(child_event->total_time_running,
		     &parent_event->child_total_time_running);
}

static void
perf_event_exit_event(struct perf_event *event, struct perf_event_context *ctx)
{
	struct perf_event *parent_event = event->parent;
	unsigned long detach_flags = 0;

	if (parent_event) {
		/*
		 * Do not destroy the 'original' grouping; because of the
		 * context switch optimization the original events could've
		 * ended up in a random child task.
		 *
		 * If we were to destroy the original group, all group related
		 * operations would cease to function properly after this
		 * random child dies.
		 *
		 * Do destroy all inherited groups, we don't care about those
		 * and being thorough is better.
		 */
		detach_flags = DETACH_GROUP | DETACH_CHILD;
		mutex_lock(&parent_event->child_mutex);
	}

	perf_remove_from_context(event, detach_flags);

	raw_spin_lock_irq(&ctx->lock);
	if (event->state > PERF_EVENT_STATE_EXIT)
		perf_event_set_state(event, PERF_EVENT_STATE_EXIT);
	raw_spin_unlock_irq(&ctx->lock);

	/*
	 * Child events can be freed.
	 */
	if (parent_event) {
		mutex_unlock(&parent_event->child_mutex);
		/*
		 * Kick perf_poll() for is_event_hup();
		 */
		perf_event_wakeup(parent_event);
		free_event(event);
		put_event(parent_event);
		return;
	}

	/*
	 * Parent events are governed by their filedesc, retain them.
	 */
	perf_event_wakeup(event);
}

static void perf_event_exit_task_context(struct task_struct *child, int ctxn)
{
	struct perf_event_context *child_ctx, *clone_ctx = NULL;
	struct perf_event *child_event, *next;

	WARN_ON_ONCE(child != current);

	child_ctx = perf_pin_task_context(child, ctxn);
	if (!child_ctx)
		return;

	/*
	 * In order to reduce the amount of tricky in ctx tear-down, we hold
	 * ctx::mutex over the entire thing. This serializes against almost
	 * everything that wants to access the ctx.
	 *
	 * The exception is sys_perf_event_open() /
	 * perf_event_create_kernel_count() which does find_get_context()
	 * without ctx::mutex (it cannot because of the move_group double mutex
	 * lock thing). See the comments in perf_install_in_context().
	 */
	mutex_lock(&child_ctx->mutex);

	/*
	 * In a single ctx::lock section, de-schedule the events and detach the
	 * context from the task such that we cannot ever get it scheduled back
	 * in.
	 */
	raw_spin_lock_irq(&child_ctx->lock);
	task_ctx_sched_out(__get_cpu_context(child_ctx), child_ctx, EVENT_ALL);

	/*
	 * Now that the context is inactive, destroy the task <-> ctx relation
	 * and mark the context dead.
	 */
	RCU_INIT_POINTER(child->perf_event_ctxp[ctxn], NULL);
	put_ctx(child_ctx); /* cannot be last */
	WRITE_ONCE(child_ctx->task, TASK_TOMBSTONE);
	put_task_struct(current); /* cannot be last */

	clone_ctx = unclone_ctx(child_ctx);
	raw_spin_unlock_irq(&child_ctx->lock);

	if (clone_ctx)
		put_ctx(clone_ctx);

	/*
	 * Report the task dead after unscheduling the events so that we
	 * won't get any samples after PERF_RECORD_EXIT. We can however still
	 * get a few PERF_RECORD_READ events.
	 */
	perf_event_task(child, child_ctx, 0);

	list_for_each_entry_safe(child_event, next, &child_ctx->event_list, event_entry)
		perf_event_exit_event(child_event, child_ctx);

	mutex_unlock(&child_ctx->mutex);

	put_ctx(child_ctx);
}

/*
 * When a child task exits, feed back event values to parent events.
 *
 * Can be called with exec_update_lock held when called from
 * setup_new_exec().
 */
void perf_event_exit_task(struct task_struct *child)
{
	struct perf_event *event, *tmp;
	int ctxn;

	mutex_lock(&child->perf_event_mutex);
	list_for_each_entry_safe(event, tmp, &child->perf_event_list,
				 owner_entry) {
		list_del_init(&event->owner_entry);

		/*
		 * Ensure the list deletion is visible before we clear
		 * the owner, closes a race against perf_release() where
		 * we need to serialize on the owner->perf_event_mutex.
		 */
		smp_store_release(&event->owner, NULL);
	}
	mutex_unlock(&child->perf_event_mutex);

	for_each_task_context_nr(ctxn)
		perf_event_exit_task_context(child, ctxn);

	/*
	 * The perf_event_exit_task_context calls perf_event_task
	 * with child's task_ctx, which generates EXIT events for
	 * child contexts and sets child->perf_event_ctxp[] to NULL.
	 * At this point we need to send EXIT events to cpu contexts.
	 */
	perf_event_task(child, NULL, 0);
}

static void perf_free_event(struct perf_event *event,
			    struct perf_event_context *ctx)
{
	struct perf_event *parent = event->parent;

	if (WARN_ON_ONCE(!parent))
		return;

	mutex_lock(&parent->child_mutex);
	list_del_init(&event->child_list);
	mutex_unlock(&parent->child_mutex);

	put_event(parent);

	raw_spin_lock_irq(&ctx->lock);
	perf_group_detach(event);
	list_del_event(event, ctx);
	raw_spin_unlock_irq(&ctx->lock);
	free_event(event);
}

/*
 * Free a context as created by inheritance by perf_event_init_task() below,
 * used by fork() in case of fail.
 *
 * Even though the task has never lived, the context and events have been
 * exposed through the child_list, so we must take care tearing it all down.
 */
void perf_event_free_task(struct task_struct *task)
{
	struct perf_event_context *ctx;
	struct perf_event *event, *tmp;
	int ctxn;

	for_each_task_context_nr(ctxn) {
		ctx = task->perf_event_ctxp[ctxn];
		if (!ctx)
			continue;

		mutex_lock(&ctx->mutex);
		raw_spin_lock_irq(&ctx->lock);
		/*
		 * Destroy the task <-> ctx relation and mark the context dead.
		 *
		 * This is important because even though the task hasn't been
		 * exposed yet the context has been (through child_list).
		 */
		RCU_INIT_POINTER(task->perf_event_ctxp[ctxn], NULL);
		WRITE_ONCE(ctx->task, TASK_TOMBSTONE);
		put_task_struct(task); /* cannot be last */
		raw_spin_unlock_irq(&ctx->lock);

		list_for_each_entry_safe(event, tmp, &ctx->event_list, event_entry)
			perf_free_event(event, ctx);

		mutex_unlock(&ctx->mutex);

		/*
		 * perf_event_release_kernel() could've stolen some of our
		 * child events and still have them on its free_list. In that
		 * case we must wait for these events to have been freed (in
		 * particular all their references to this task must've been
		 * dropped).
		 *
		 * Without this copy_process() will unconditionally free this
		 * task (irrespective of its reference count) and
		 * _free_event()'s put_task_struct(event->hw.target) will be a
		 * use-after-free.
		 *
		 * Wait for all events to drop their context reference.
		 */
		wait_var_event(&ctx->refcount, refcount_read(&ctx->refcount) == 1);
		put_ctx(ctx); /* must be last */
	}
}

void perf_event_delayed_put(struct task_struct *task)
{
	int ctxn;

	for_each_task_context_nr(ctxn)
		WARN_ON_ONCE(task->perf_event_ctxp[ctxn]);
}

struct file *perf_event_get(unsigned int fd)
{
	struct file *file = fget(fd);
	if (!file)
		return ERR_PTR(-EBADF);

	if (file->f_op != &perf_fops) {
		fput(file);
		return ERR_PTR(-EBADF);
	}

	return file;
}

const struct perf_event *perf_get_event(struct file *file)
{
	if (file->f_op != &perf_fops)
		return ERR_PTR(-EINVAL);

	return file->private_data;
}

const struct perf_event_attr *perf_event_attrs(struct perf_event *event)
{
	if (!event)
		return ERR_PTR(-EINVAL);

	return &event->attr;
}

/*
 * Inherit an event from parent task to child task.
 *
 * Returns:
 *  - valid pointer on success
 *  - NULL for orphaned events
 *  - IS_ERR() on error
 */
static struct perf_event *
inherit_event(struct perf_event *parent_event,
	      struct task_struct *parent,
	      struct perf_event_context *parent_ctx,
	      struct task_struct *child,
	      struct perf_event *group_leader,
	      struct perf_event_context *child_ctx)
{
	enum perf_event_state parent_state = parent_event->state;
	struct perf_event *child_event;
	unsigned long flags;

	/*
	 * Instead of creating recursive hierarchies of events,
	 * we link inherited events back to the original parent,
	 * which has a filp for sure, which we use as the reference
	 * count:
	 */
	if (parent_event->parent)
		parent_event = parent_event->parent;

	child_event = perf_event_alloc(&parent_event->attr,
					   parent_event->cpu,
					   child,
					   group_leader, parent_event,
					   NULL, NULL, -1);
	if (IS_ERR(child_event))
		return child_event;


	if ((child_event->attach_state & PERF_ATTACH_TASK_DATA) &&
	    !child_ctx->task_ctx_data) {
		struct pmu *pmu = child_event->pmu;

		child_ctx->task_ctx_data = alloc_task_ctx_data(pmu);
		if (!child_ctx->task_ctx_data) {
			free_event(child_event);
			return ERR_PTR(-ENOMEM);
		}
	}

	/*
	 * is_orphaned_event() and list_add_tail(&parent_event->child_list)
	 * must be under the same lock in order to serialize against
	 * perf_event_release_kernel(), such that either we must observe
	 * is_orphaned_event() or they will observe us on the child_list.
	 */
	mutex_lock(&parent_event->child_mutex);
	if (is_orphaned_event(parent_event) ||
	    !atomic_long_inc_not_zero(&parent_event->refcount)) {
		mutex_unlock(&parent_event->child_mutex);
		/* task_ctx_data is freed with child_ctx */
		free_event(child_event);
		return NULL;
	}

	get_ctx(child_ctx);

	/*
	 * Make the child state follow the state of the parent event,
	 * not its attr.disabled bit.  We hold the parent's mutex,
	 * so we won't race with perf_event_{en, dis}able_family.
	 */
	if (parent_state >= PERF_EVENT_STATE_INACTIVE)
		child_event->state = PERF_EVENT_STATE_INACTIVE;
	else
		child_event->state = PERF_EVENT_STATE_OFF;

	if (parent_event->attr.freq) {
		u64 sample_period = parent_event->hw.sample_period;
		struct hw_perf_event *hwc = &child_event->hw;

		hwc->sample_period = sample_period;
		hwc->last_period   = sample_period;

		local64_set(&hwc->period_left, sample_period);
	}

	child_event->ctx = child_ctx;
	child_event->overflow_handler = parent_event->overflow_handler;
	child_event->overflow_handler_context
		= parent_event->overflow_handler_context;

	/*
	 * Precalculate sample_data sizes
	 */
	perf_event__header_size(child_event);
	perf_event__id_header_size(child_event);

	/*
	 * Link it up in the child's context:
	 */
	raw_spin_lock_irqsave(&child_ctx->lock, flags);
	add_event_to_ctx(child_event, child_ctx);
	child_event->attach_state |= PERF_ATTACH_CHILD;
	raw_spin_unlock_irqrestore(&child_ctx->lock, flags);

	/*
	 * Link this into the parent event's child list
	 */
	list_add_tail(&child_event->child_list, &parent_event->child_list);
	mutex_unlock(&parent_event->child_mutex);

	return child_event;
}

/*
 * Inherits an event group.
 *
 * This will quietly suppress orphaned events; !inherit_event() is not an error.
 * This matches with perf_event_release_kernel() removing all child events.
 *
 * Returns:
 *  - 0 on success
 *  - <0 on error
 */
static int inherit_group(struct perf_event *parent_event,
	      struct task_struct *parent,
	      struct perf_event_context *parent_ctx,
	      struct task_struct *child,
	      struct perf_event_context *child_ctx)
{
	struct perf_event *leader;
	struct perf_event *sub;
	struct perf_event *child_ctr;

	leader = inherit_event(parent_event, parent, parent_ctx,
				 child, NULL, child_ctx);
	if (IS_ERR(leader))
		return PTR_ERR(leader);
	/*
	 * @leader can be NULL here because of is_orphaned_event(). In this
	 * case inherit_event() will create individual events, similar to what
	 * perf_group_detach() would do anyway.
	 */
	for_each_sibling_event(sub, parent_event) {
		child_ctr = inherit_event(sub, parent, parent_ctx,
					    child, leader, child_ctx);
		if (IS_ERR(child_ctr))
			return PTR_ERR(child_ctr);

		if (sub->aux_event == parent_event && child_ctr &&
		    !perf_get_aux_event(child_ctr, leader))
			return -EINVAL;
	}
	return 0;
}

/*
 * Creates the child task context and tries to inherit the event-group.
 *
 * Clears @inherited_all on !attr.inherited or error. Note that we'll leave
 * inherited_all set when we 'fail' to inherit an orphaned event; this is
 * consistent with perf_event_release_kernel() removing all child events.
 *
 * Returns:
 *  - 0 on success
 *  - <0 on error
 */
static int
inherit_task_group(struct perf_event *event, struct task_struct *parent,
		   struct perf_event_context *parent_ctx,
		   struct task_struct *child, int ctxn,
		   u64 clone_flags, int *inherited_all)
{
	int ret;
	struct perf_event_context *child_ctx;

	if (!event->attr.inherit ||
	    (event->attr.inherit_thread && !(clone_flags & CLONE_THREAD)) ||
	    /* Do not inherit if sigtrap and signal handlers were cleared. */
	    (event->attr.sigtrap && (clone_flags & CLONE_CLEAR_SIGHAND))) {
		*inherited_all = 0;
		return 0;
	}

	child_ctx = child->perf_event_ctxp[ctxn];
	if (!child_ctx) {
		/*
		 * This is executed from the parent task context, so
		 * inherit events that have been marked for cloning.
		 * First allocate and initialize a context for the
		 * child.
		 */
		child_ctx = alloc_perf_context(parent_ctx->pmu, child);
		if (!child_ctx)
			return -ENOMEM;

		child->perf_event_ctxp[ctxn] = child_ctx;
	}

	ret = inherit_group(event, parent, parent_ctx,
			    child, child_ctx);

	if (ret)
		*inherited_all = 0;

	return ret;
}

/*
 * Initialize the perf_event context in task_struct
 */
static int perf_event_init_context(struct task_struct *child, int ctxn,
				   u64 clone_flags)
{
	struct perf_event_context *child_ctx, *parent_ctx;
	struct perf_event_context *cloned_ctx;
	struct perf_event *event;
	struct task_struct *parent = current;
	int inherited_all = 1;
	unsigned long flags;
	int ret = 0;

	if (likely(!parent->perf_event_ctxp[ctxn]))
		return 0;

	/*
	 * If the parent's context is a clone, pin it so it won't get
	 * swapped under us.
	 */
	parent_ctx = perf_pin_task_context(parent, ctxn);
	if (!parent_ctx)
		return 0;

	/*
	 * No need to check if parent_ctx != NULL here; since we saw
	 * it non-NULL earlier, the only reason for it to become NULL
	 * is if we exit, and since we're currently in the middle of
	 * a fork we can't be exiting at the same time.
	 */

	/*
	 * Lock the parent list. No need to lock the child - not PID
	 * hashed yet and not running, so nobody can access it.
	 */
	mutex_lock(&parent_ctx->mutex);

	/*
	 * We dont have to disable NMIs - we are only looking at
	 * the list, not manipulating it:
	 */
	perf_event_groups_for_each(event, &parent_ctx->pinned_groups) {
		ret = inherit_task_group(event, parent, parent_ctx,
					 child, ctxn, clone_flags,
					 &inherited_all);
		if (ret)
			goto out_unlock;
	}

	/*
	 * We can't hold ctx->lock when iterating the ->flexible_group list due
	 * to allocations, but we need to prevent rotation because
	 * rotate_ctx() will change the list from interrupt context.
	 */
	raw_spin_lock_irqsave(&parent_ctx->lock, flags);
	parent_ctx->rotate_disable = 1;
	raw_spin_unlock_irqrestore(&parent_ctx->lock, flags);

	perf_event_groups_for_each(event, &parent_ctx->flexible_groups) {
		ret = inherit_task_group(event, parent, parent_ctx,
					 child, ctxn, clone_flags,
					 &inherited_all);
		if (ret)
			goto out_unlock;
	}

	raw_spin_lock_irqsave(&parent_ctx->lock, flags);
	parent_ctx->rotate_disable = 0;

	child_ctx = child->perf_event_ctxp[ctxn];

	if (child_ctx && inherited_all) {
		/*
		 * Mark the child context as a clone of the parent
		 * context, or of whatever the parent is a clone of.
		 *
		 * Note that if the parent is a clone, the holding of
		 * parent_ctx->lock avoids it from being uncloned.
		 */
		cloned_ctx = parent_ctx->parent_ctx;
		if (cloned_ctx) {
			child_ctx->parent_ctx = cloned_ctx;
			child_ctx->parent_gen = parent_ctx->parent_gen;
		} else {
			child_ctx->parent_ctx = parent_ctx;
			child_ctx->parent_gen = parent_ctx->generation;
		}
		get_ctx(child_ctx->parent_ctx);
	}

	raw_spin_unlock_irqrestore(&parent_ctx->lock, flags);
out_unlock:
	mutex_unlock(&parent_ctx->mutex);

	perf_unpin_context(parent_ctx);
	put_ctx(parent_ctx);

	return ret;
}

/*
 * Initialize the perf_event context in task_struct
 */
int perf_event_init_task(struct task_struct *child, u64 clone_flags)
{
	int ctxn, ret;

	memset(child->perf_event_ctxp, 0, sizeof(child->perf_event_ctxp));
	mutex_init(&child->perf_event_mutex);
	INIT_LIST_HEAD(&child->perf_event_list);

	for_each_task_context_nr(ctxn) {
		ret = perf_event_init_context(child, ctxn, clone_flags);
		if (ret) {
			perf_event_free_task(child);
			return ret;
		}
	}

	return 0;
}

static void __init perf_event_init_all_cpus(void)
{
	struct swevent_htable *swhash;
	int cpu;

	zalloc_cpumask_var(&perf_online_mask, GFP_KERNEL);

	for_each_possible_cpu(cpu) {
		swhash = &per_cpu(swevent_htable, cpu);
		mutex_init(&swhash->hlist_mutex);
		INIT_LIST_HEAD(&per_cpu(active_ctx_list, cpu));

		INIT_LIST_HEAD(&per_cpu(pmu_sb_events.list, cpu));
		raw_spin_lock_init(&per_cpu(pmu_sb_events.lock, cpu));

#ifdef CONFIG_CGROUP_PERF
		INIT_LIST_HEAD(&per_cpu(cgrp_cpuctx_list, cpu));
#endif
		INIT_LIST_HEAD(&per_cpu(sched_cb_list, cpu));
	}
}

static void perf_swevent_init_cpu(unsigned int cpu)
{
	struct swevent_htable *swhash = &per_cpu(swevent_htable, cpu);

	mutex_lock(&swhash->hlist_mutex);
	if (swhash->hlist_refcount > 0 && !swevent_hlist_deref(swhash)) {
		struct swevent_hlist *hlist;

		hlist = kzalloc_node(sizeof(*hlist), GFP_KERNEL, cpu_to_node(cpu));
		WARN_ON(!hlist);
		rcu_assign_pointer(swhash->swevent_hlist, hlist);
	}
	mutex_unlock(&swhash->hlist_mutex);
}

#if defined CONFIG_HOTPLUG_CPU || defined CONFIG_KEXEC_CORE
static void __perf_event_exit_context(void *__info)
{
	struct perf_event_context *ctx = __info;
	struct perf_cpu_context *cpuctx = __get_cpu_context(ctx);
	struct perf_event *event;

	raw_spin_lock(&ctx->lock);
	ctx_sched_out(ctx, cpuctx, EVENT_TIME);
	list_for_each_entry(event, &ctx->event_list, event_entry)
		__perf_remove_from_context(event, cpuctx, ctx, (void *)DETACH_GROUP);
	raw_spin_unlock(&ctx->lock);
}

static void perf_event_exit_cpu_context(int cpu)
{
	struct perf_cpu_context *cpuctx;
	struct perf_event_context *ctx;
	struct pmu *pmu;

	mutex_lock(&pmus_lock);
	list_for_each_entry(pmu, &pmus, entry) {
		cpuctx = per_cpu_ptr(pmu->pmu_cpu_context, cpu);
		ctx = &cpuctx->ctx;

		mutex_lock(&ctx->mutex);
		smp_call_function_single(cpu, __perf_event_exit_context, ctx, 1);
		cpuctx->online = 0;
		mutex_unlock(&ctx->mutex);
	}
	cpumask_clear_cpu(cpu, perf_online_mask);
	mutex_unlock(&pmus_lock);
}
#else

static void perf_event_exit_cpu_context(int cpu) { }

#endif

int perf_event_init_cpu(unsigned int cpu)
{
	struct perf_cpu_context *cpuctx;
	struct perf_event_context *ctx;
	struct pmu *pmu;

	perf_swevent_init_cpu(cpu);

	mutex_lock(&pmus_lock);
	cpumask_set_cpu(cpu, perf_online_mask);
	list_for_each_entry(pmu, &pmus, entry) {
		cpuctx = per_cpu_ptr(pmu->pmu_cpu_context, cpu);
		ctx = &cpuctx->ctx;

		mutex_lock(&ctx->mutex);
		cpuctx->online = 1;
		mutex_unlock(&ctx->mutex);
	}
	mutex_unlock(&pmus_lock);

	return 0;
}

int perf_event_exit_cpu(unsigned int cpu)
{
	perf_event_exit_cpu_context(cpu);
	return 0;
}

static int
perf_reboot(struct notifier_block *notifier, unsigned long val, void *v)
{
	int cpu;

	for_each_online_cpu(cpu)
		perf_event_exit_cpu(cpu);

	return NOTIFY_OK;
}

/*
 * Run the perf reboot notifier at the very last possible moment so that
 * the generic watchdog code runs as long as possible.
 */
static struct notifier_block perf_reboot_notifier = {
	.notifier_call = perf_reboot,
	.priority = INT_MIN,
};

void __init perf_event_init(void)
{
	int ret;

	idr_init(&pmu_idr);

	perf_event_init_all_cpus();
	init_srcu_struct(&pmus_srcu);
	perf_pmu_register(&perf_swevent, "software", PERF_TYPE_SOFTWARE);
	perf_pmu_register(&perf_cpu_clock, NULL, -1);
	perf_pmu_register(&perf_task_clock, NULL, -1);
	perf_tp_register();
	perf_event_init_cpu(smp_processor_id());
	register_reboot_notifier(&perf_reboot_notifier);

	ret = init_hw_breakpoint();
	WARN(ret, "hw_breakpoint initialization failed with: %d", ret);

	perf_event_cache = KMEM_CACHE(perf_event, SLAB_PANIC);

	/*
	 * Build time assertion that we keep the data_head at the intended
	 * location.  IOW, validation we got the __reserved[] size right.
	 */
	BUILD_BUG_ON((offsetof(struct perf_event_mmap_page, data_head))
		     != 1024);
}

ssize_t perf_event_sysfs_show(struct device *dev, struct device_attribute *attr,
			      char *page)
{
	struct perf_pmu_events_attr *pmu_attr =
		container_of(attr, struct perf_pmu_events_attr, attr);

	if (pmu_attr->event_str)
		return sprintf(page, "%s\n", pmu_attr->event_str);

	return 0;
}
EXPORT_SYMBOL_GPL(perf_event_sysfs_show);

static int __init perf_event_sysfs_init(void)
{
	struct pmu *pmu;
	int ret;

	mutex_lock(&pmus_lock);

	ret = bus_register(&pmu_bus);
	if (ret)
		goto unlock;

	list_for_each_entry(pmu, &pmus, entry) {
		if (!pmu->name || pmu->type < 0)
			continue;

		ret = pmu_dev_alloc(pmu);
		WARN(ret, "Failed to register pmu: %s, reason %d\n", pmu->name, ret);
	}
	pmu_bus_running = 1;
	ret = 0;

unlock:
	mutex_unlock(&pmus_lock);

	return ret;
}
device_initcall(perf_event_sysfs_init);

#ifdef CONFIG_CGROUP_PERF
static struct cgroup_subsys_state *
perf_cgroup_css_alloc(struct cgroup_subsys_state *parent_css)
{
	struct perf_cgroup *jc;

	jc = kzalloc(sizeof(*jc), GFP_KERNEL);
	if (!jc)
		return ERR_PTR(-ENOMEM);

	jc->info = alloc_percpu(struct perf_cgroup_info);
	if (!jc->info) {
		kfree(jc);
		return ERR_PTR(-ENOMEM);
	}

	return &jc->css;
}

static void perf_cgroup_css_free(struct cgroup_subsys_state *css)
{
	struct perf_cgroup *jc = container_of(css, struct perf_cgroup, css);

	free_percpu(jc->info);
	kfree(jc);
}

static int perf_cgroup_css_online(struct cgroup_subsys_state *css)
{
	perf_event_cgroup(css->cgroup);
	return 0;
}

static int __perf_cgroup_move(void *info)
{
	struct task_struct *task = info;
	rcu_read_lock();
	perf_cgroup_switch(task);
	rcu_read_unlock();
	return 0;
}

static void perf_cgroup_attach(struct cgroup_taskset *tset)
{
	struct task_struct *task;
	struct cgroup_subsys_state *css;

	cgroup_taskset_for_each(task, css, tset)
		task_function_call(task, __perf_cgroup_move, task);
}

struct cgroup_subsys perf_event_cgrp_subsys = {
	.css_alloc	= perf_cgroup_css_alloc,
	.css_free	= perf_cgroup_css_free,
	.css_online	= perf_cgroup_css_online,
	.attach		= perf_cgroup_attach,
	/*
	 * Implicitly enable on dfl hierarchy so that perf events can
	 * always be filtered by cgroup2 path as long as perf_event
	 * controller is not mounted on a legacy hierarchy.
	 */
	.implicit_on_dfl = true,
	.threaded	= true,
};
#endif /* CONFIG_CGROUP_PERF */

DEFINE_STATIC_CALL_RET0(perf_snapshot_branch_stack, perf_snapshot_branch_stack_t);<|MERGE_RESOLUTION|>--- conflicted
+++ resolved
@@ -2291,10 +2291,7 @@
 		    !event->pending_work) {
 			event->pending_work = 1;
 			dec = false;
-<<<<<<< HEAD
-=======
 			WARN_ON_ONCE(!atomic_long_inc_not_zero(&event->refcount));
->>>>>>> 7dd250ec
 			task_work_add(current, &event->pending_task, TWA_RESUME);
 		}
 		if (dec)
@@ -6562,34 +6559,8 @@
 
 	__perf_pending_irq(event);
 
-<<<<<<< HEAD
 	if (rctx >= 0)
 		perf_swevent_put_recursion_context(rctx);
-}
-
-static void perf_pending_task(struct callback_head *head)
-{
-	struct perf_event *event = container_of(head, struct perf_event, pending_task);
-	int rctx;
-
-	/*
-	 * If we 'fail' here, that's OK, it means recursion is already disabled
-	 * and we won't recurse 'further'.
-	 */
-	preempt_disable_notrace();
-	rctx = perf_swevent_get_recursion_context();
-
-	if (event->pending_work) {
-		event->pending_work = 0;
-		perf_sigtrap(event);
-		local_dec(&event->ctx->nr_pending);
-	}
-
-=======
->>>>>>> 7dd250ec
-	if (rctx >= 0)
-		perf_swevent_put_recursion_context(rctx);
-	preempt_enable_notrace();
 }
 
 static void perf_pending_task(struct callback_head *head)
@@ -9357,8 +9328,6 @@
 	}
 
 	if (event->attr.sigtrap) {
-<<<<<<< HEAD
-=======
 		/*
 		 * The desired behaviour of sigtrap vs invalid samples is a bit
 		 * tricky; on the one hand, one should not loose the SIGTRAP if
@@ -9366,7 +9335,6 @@
 		 * trigger the WARN or override the data address.
 		 */
 		bool valid_sample = sample_is_allowed(event, regs);
->>>>>>> 7dd250ec
 		unsigned int pending_id = 1;
 
 		if (regs)
@@ -9374,11 +9342,7 @@
 		if (!event->pending_sigtrap) {
 			event->pending_sigtrap = pending_id;
 			local_inc(&event->ctx->nr_pending);
-<<<<<<< HEAD
-		} else if (event->attr.exclude_kernel) {
-=======
 		} else if (event->attr.exclude_kernel && valid_sample) {
->>>>>>> 7dd250ec
 			/*
 			 * Should not be able to return to user space without
 			 * consuming pending_sigtrap; with exceptions:
@@ -9393,14 +9357,10 @@
 			 */
 			WARN_ON_ONCE(event->pending_sigtrap != pending_id);
 		}
-<<<<<<< HEAD
-		event->pending_addr = data->addr;
-=======
 
 		event->pending_addr = 0;
 		if (valid_sample && (data->sample_flags & PERF_SAMPLE_ADDR))
 			event->pending_addr = data->addr;
->>>>>>> 7dd250ec
 		irq_work_queue(&event->pending_irq);
 	}
 
