// SPDX-License-Identifier: GPL-2.0
/*
 * Performance events core code:
 *
 *  Copyright (C) 2008 Thomas Gleixner <tglx@linutronix.de>
 *  Copyright (C) 2008-2011 Red Hat, Inc., Ingo Molnar
 *  Copyright (C) 2008-2011 Red Hat, Inc., Peter Zijlstra
 *  Copyright  ©  2009 Paul Mackerras, IBM Corp. <paulus@au1.ibm.com>
 */

#include <linux/fs.h>
#include <linux/mm.h>
#include <linux/cpu.h>
#include <linux/smp.h>
#include <linux/idr.h>
#include <linux/file.h>
#include <linux/poll.h>
#include <linux/slab.h>
#include <linux/hash.h>
#include <linux/tick.h>
#include <linux/sysfs.h>
#include <linux/dcache.h>
#include <linux/percpu.h>
#include <linux/ptrace.h>
#include <linux/reboot.h>
#include <linux/vmstat.h>
#include <linux/device.h>
#include <linux/export.h>
#include <linux/vmalloc.h>
#include <linux/hardirq.h>
#include <linux/hugetlb.h>
#include <linux/rculist.h>
#include <linux/uaccess.h>
#include <linux/syscalls.h>
#include <linux/anon_inodes.h>
#include <linux/kernel_stat.h>
#include <linux/cgroup.h>
#include <linux/perf_event.h>
#include <linux/trace_events.h>
#include <linux/hw_breakpoint.h>
#include <linux/mm_types.h>
#include <linux/module.h>
#include <linux/mman.h>
#include <linux/compat.h>
#include <linux/bpf.h>
#include <linux/filter.h>
#include <linux/namei.h>
#include <linux/parser.h>
#include <linux/sched/clock.h>
#include <linux/sched/mm.h>
#include <linux/proc_ns.h>
#include <linux/mount.h>
#include <linux/min_heap.h>
#include <linux/highmem.h>
#include <linux/pgtable.h>
#include <linux/buildid.h>
#include <linux/task_work.h>

#include "internal.h"

#include <asm/irq_regs.h>

typedef int (*remote_function_f)(void *);

struct remote_function_call {
	struct task_struct	*p;
	remote_function_f	func;
	void			*info;
	int			ret;
};

static void remote_function(void *data)
{
	struct remote_function_call *tfc = data;
	struct task_struct *p = tfc->p;

	if (p) {
		/* -EAGAIN */
		if (task_cpu(p) != smp_processor_id())
			return;

		/*
		 * Now that we're on right CPU with IRQs disabled, we can test
		 * if we hit the right task without races.
		 */

		tfc->ret = -ESRCH; /* No such (running) process */
		if (p != current)
			return;
	}

	tfc->ret = tfc->func(tfc->info);
}

/**
 * task_function_call - call a function on the cpu on which a task runs
 * @p:		the task to evaluate
 * @func:	the function to be called
 * @info:	the function call argument
 *
 * Calls the function @func when the task is currently running. This might
 * be on the current CPU, which just calls the function directly.  This will
 * retry due to any failures in smp_call_function_single(), such as if the
 * task_cpu() goes offline concurrently.
 *
 * returns @func return value or -ESRCH or -ENXIO when the process isn't running
 */
static int
task_function_call(struct task_struct *p, remote_function_f func, void *info)
{
	struct remote_function_call data = {
		.p	= p,
		.func	= func,
		.info	= info,
		.ret	= -EAGAIN,
	};
	int ret;

	for (;;) {
		ret = smp_call_function_single(task_cpu(p), remote_function,
					       &data, 1);
		if (!ret)
			ret = data.ret;

		if (ret != -EAGAIN)
			break;

		cond_resched();
	}

	return ret;
}

/**
 * cpu_function_call - call a function on the cpu
 * @cpu:	target cpu to queue this function
 * @func:	the function to be called
 * @info:	the function call argument
 *
 * Calls the function @func on the remote cpu.
 *
 * returns: @func return value or -ENXIO when the cpu is offline
 */
static int cpu_function_call(int cpu, remote_function_f func, void *info)
{
	struct remote_function_call data = {
		.p	= NULL,
		.func	= func,
		.info	= info,
		.ret	= -ENXIO, /* No such CPU */
	};

	smp_call_function_single(cpu, remote_function, &data, 1);

	return data.ret;
}

static void perf_ctx_lock(struct perf_cpu_context *cpuctx,
			  struct perf_event_context *ctx)
{
	raw_spin_lock(&cpuctx->ctx.lock);
	if (ctx)
		raw_spin_lock(&ctx->lock);
}

static void perf_ctx_unlock(struct perf_cpu_context *cpuctx,
			    struct perf_event_context *ctx)
{
	if (ctx)
		raw_spin_unlock(&ctx->lock);
	raw_spin_unlock(&cpuctx->ctx.lock);
}

#define TASK_TOMBSTONE ((void *)-1L)

static bool is_kernel_event(struct perf_event *event)
{
	return READ_ONCE(event->owner) == TASK_TOMBSTONE;
}

static DEFINE_PER_CPU(struct perf_cpu_context, perf_cpu_context);

struct perf_event_context *perf_cpu_task_ctx(void)
{
	lockdep_assert_irqs_disabled();
	return this_cpu_ptr(&perf_cpu_context)->task_ctx;
}

/*
 * On task ctx scheduling...
 *
 * When !ctx->nr_events a task context will not be scheduled. This means
 * we can disable the scheduler hooks (for performance) without leaving
 * pending task ctx state.
 *
 * This however results in two special cases:
 *
 *  - removing the last event from a task ctx; this is relatively straight
 *    forward and is done in __perf_remove_from_context.
 *
 *  - adding the first event to a task ctx; this is tricky because we cannot
 *    rely on ctx->is_active and therefore cannot use event_function_call().
 *    See perf_install_in_context().
 *
 * If ctx->nr_events, then ctx->is_active and cpuctx->task_ctx are set.
 */

typedef void (*event_f)(struct perf_event *, struct perf_cpu_context *,
			struct perf_event_context *, void *);

struct event_function_struct {
	struct perf_event *event;
	event_f func;
	void *data;
};

static int event_function(void *info)
{
	struct event_function_struct *efs = info;
	struct perf_event *event = efs->event;
	struct perf_event_context *ctx = event->ctx;
	struct perf_cpu_context *cpuctx = this_cpu_ptr(&perf_cpu_context);
	struct perf_event_context *task_ctx = cpuctx->task_ctx;
	int ret = 0;

	lockdep_assert_irqs_disabled();

	perf_ctx_lock(cpuctx, task_ctx);
	/*
	 * Since we do the IPI call without holding ctx->lock things can have
	 * changed, double check we hit the task we set out to hit.
	 */
	if (ctx->task) {
		if (ctx->task != current) {
			ret = -ESRCH;
			goto unlock;
		}

		/*
		 * We only use event_function_call() on established contexts,
		 * and event_function() is only ever called when active (or
		 * rather, we'll have bailed in task_function_call() or the
		 * above ctx->task != current test), therefore we must have
		 * ctx->is_active here.
		 */
		WARN_ON_ONCE(!ctx->is_active);
		/*
		 * And since we have ctx->is_active, cpuctx->task_ctx must
		 * match.
		 */
		WARN_ON_ONCE(task_ctx != ctx);
	} else {
		WARN_ON_ONCE(&cpuctx->ctx != ctx);
	}

	efs->func(event, cpuctx, ctx, efs->data);
unlock:
	perf_ctx_unlock(cpuctx, task_ctx);

	return ret;
}

static void event_function_call(struct perf_event *event, event_f func, void *data)
{
	struct perf_event_context *ctx = event->ctx;
	struct task_struct *task = READ_ONCE(ctx->task); /* verified in event_function */
	struct event_function_struct efs = {
		.event = event,
		.func = func,
		.data = data,
	};

	if (!event->parent) {
		/*
		 * If this is a !child event, we must hold ctx::mutex to
		 * stabilize the event->ctx relation. See
		 * perf_event_ctx_lock().
		 */
		lockdep_assert_held(&ctx->mutex);
	}

	if (!task) {
		cpu_function_call(event->cpu, event_function, &efs);
		return;
	}

	if (task == TASK_TOMBSTONE)
		return;

again:
	if (!task_function_call(task, event_function, &efs))
		return;

	raw_spin_lock_irq(&ctx->lock);
	/*
	 * Reload the task pointer, it might have been changed by
	 * a concurrent perf_event_context_sched_out().
	 */
	task = ctx->task;
	if (task == TASK_TOMBSTONE) {
		raw_spin_unlock_irq(&ctx->lock);
		return;
	}
	if (ctx->is_active) {
		raw_spin_unlock_irq(&ctx->lock);
		goto again;
	}
	func(event, NULL, ctx, data);
	raw_spin_unlock_irq(&ctx->lock);
}

/*
 * Similar to event_function_call() + event_function(), but hard assumes IRQs
 * are already disabled and we're on the right CPU.
 */
static void event_function_local(struct perf_event *event, event_f func, void *data)
{
	struct perf_event_context *ctx = event->ctx;
	struct perf_cpu_context *cpuctx = this_cpu_ptr(&perf_cpu_context);
	struct task_struct *task = READ_ONCE(ctx->task);
	struct perf_event_context *task_ctx = NULL;

	lockdep_assert_irqs_disabled();

	if (task) {
		if (task == TASK_TOMBSTONE)
			return;

		task_ctx = ctx;
	}

	perf_ctx_lock(cpuctx, task_ctx);

	task = ctx->task;
	if (task == TASK_TOMBSTONE)
		goto unlock;

	if (task) {
		/*
		 * We must be either inactive or active and the right task,
		 * otherwise we're screwed, since we cannot IPI to somewhere
		 * else.
		 */
		if (ctx->is_active) {
			if (WARN_ON_ONCE(task != current))
				goto unlock;

			if (WARN_ON_ONCE(cpuctx->task_ctx != ctx))
				goto unlock;
		}
	} else {
		WARN_ON_ONCE(&cpuctx->ctx != ctx);
	}

	func(event, cpuctx, ctx, data);
unlock:
	perf_ctx_unlock(cpuctx, task_ctx);
}

#define PERF_FLAG_ALL (PERF_FLAG_FD_NO_GROUP |\
		       PERF_FLAG_FD_OUTPUT  |\
		       PERF_FLAG_PID_CGROUP |\
		       PERF_FLAG_FD_CLOEXEC)

/*
 * branch priv levels that need permission checks
 */
#define PERF_SAMPLE_BRANCH_PERM_PLM \
	(PERF_SAMPLE_BRANCH_KERNEL |\
	 PERF_SAMPLE_BRANCH_HV)

enum event_type_t {
	EVENT_FLEXIBLE = 0x1,
	EVENT_PINNED = 0x2,
	EVENT_TIME = 0x4,
	/* see ctx_resched() for details */
	EVENT_CPU = 0x8,
	EVENT_ALL = EVENT_FLEXIBLE | EVENT_PINNED,
};

/*
 * perf_sched_events : >0 events exist
 */

static void perf_sched_delayed(struct work_struct *work);
DEFINE_STATIC_KEY_FALSE(perf_sched_events);
static DECLARE_DELAYED_WORK(perf_sched_work, perf_sched_delayed);
static DEFINE_MUTEX(perf_sched_mutex);
static atomic_t perf_sched_count;

static DEFINE_PER_CPU(struct pmu_event_list, pmu_sb_events);

static atomic_t nr_mmap_events __read_mostly;
static atomic_t nr_comm_events __read_mostly;
static atomic_t nr_namespaces_events __read_mostly;
static atomic_t nr_task_events __read_mostly;
static atomic_t nr_freq_events __read_mostly;
static atomic_t nr_switch_events __read_mostly;
static atomic_t nr_ksymbol_events __read_mostly;
static atomic_t nr_bpf_events __read_mostly;
static atomic_t nr_cgroup_events __read_mostly;
static atomic_t nr_text_poke_events __read_mostly;
static atomic_t nr_build_id_events __read_mostly;

static LIST_HEAD(pmus);
static DEFINE_MUTEX(pmus_lock);
static struct srcu_struct pmus_srcu;
static cpumask_var_t perf_online_mask;
static struct kmem_cache *perf_event_cache;

/*
 * perf event paranoia level:
 *  -1 - not paranoid at all
 *   0 - disallow raw tracepoint access for unpriv
 *   1 - disallow cpu events for unpriv
 *   2 - disallow kernel profiling for unpriv
 */
int sysctl_perf_event_paranoid __read_mostly = 2;

/* Minimum for 512 kiB + 1 user control page */
int sysctl_perf_event_mlock __read_mostly = 512 + (PAGE_SIZE / 1024); /* 'free' kiB per user */

/*
 * max perf event sample rate
 */
#define DEFAULT_MAX_SAMPLE_RATE		100000
#define DEFAULT_SAMPLE_PERIOD_NS	(NSEC_PER_SEC / DEFAULT_MAX_SAMPLE_RATE)
#define DEFAULT_CPU_TIME_MAX_PERCENT	25

int sysctl_perf_event_sample_rate __read_mostly	= DEFAULT_MAX_SAMPLE_RATE;

static int max_samples_per_tick __read_mostly	= DIV_ROUND_UP(DEFAULT_MAX_SAMPLE_RATE, HZ);
static int perf_sample_period_ns __read_mostly	= DEFAULT_SAMPLE_PERIOD_NS;

static int perf_sample_allowed_ns __read_mostly =
	DEFAULT_SAMPLE_PERIOD_NS * DEFAULT_CPU_TIME_MAX_PERCENT / 100;

static void update_perf_cpu_limits(void)
{
	u64 tmp = perf_sample_period_ns;

	tmp *= sysctl_perf_cpu_time_max_percent;
	tmp = div_u64(tmp, 100);
	if (!tmp)
		tmp = 1;

	WRITE_ONCE(perf_sample_allowed_ns, tmp);
}

static bool perf_rotate_context(struct perf_cpu_pmu_context *cpc);

int perf_proc_update_handler(struct ctl_table *table, int write,
		void *buffer, size_t *lenp, loff_t *ppos)
{
	int ret;
	int perf_cpu = sysctl_perf_cpu_time_max_percent;
	/*
	 * If throttling is disabled don't allow the write:
	 */
	if (write && (perf_cpu == 100 || perf_cpu == 0))
		return -EINVAL;

	ret = proc_dointvec_minmax(table, write, buffer, lenp, ppos);
	if (ret || !write)
		return ret;

	max_samples_per_tick = DIV_ROUND_UP(sysctl_perf_event_sample_rate, HZ);
	perf_sample_period_ns = NSEC_PER_SEC / sysctl_perf_event_sample_rate;
	update_perf_cpu_limits();

	return 0;
}

int sysctl_perf_cpu_time_max_percent __read_mostly = DEFAULT_CPU_TIME_MAX_PERCENT;

int perf_cpu_time_max_percent_handler(struct ctl_table *table, int write,
		void *buffer, size_t *lenp, loff_t *ppos)
{
	int ret = proc_dointvec_minmax(table, write, buffer, lenp, ppos);

	if (ret || !write)
		return ret;

	if (sysctl_perf_cpu_time_max_percent == 100 ||
	    sysctl_perf_cpu_time_max_percent == 0) {
		printk(KERN_WARNING
		       "perf: Dynamic interrupt throttling disabled, can hang your system!\n");
		WRITE_ONCE(perf_sample_allowed_ns, 0);
	} else {
		update_perf_cpu_limits();
	}

	return 0;
}

/*
 * perf samples are done in some very critical code paths (NMIs).
 * If they take too much CPU time, the system can lock up and not
 * get any real work done.  This will drop the sample rate when
 * we detect that events are taking too long.
 */
#define NR_ACCUMULATED_SAMPLES 128
static DEFINE_PER_CPU(u64, running_sample_length);

static u64 __report_avg;
static u64 __report_allowed;

static void perf_duration_warn(struct irq_work *w)
{
	printk_ratelimited(KERN_INFO
		"perf: interrupt took too long (%lld > %lld), lowering "
		"kernel.perf_event_max_sample_rate to %d\n",
		__report_avg, __report_allowed,
		sysctl_perf_event_sample_rate);
}

static DEFINE_IRQ_WORK(perf_duration_work, perf_duration_warn);

void perf_sample_event_took(u64 sample_len_ns)
{
	u64 max_len = READ_ONCE(perf_sample_allowed_ns);
	u64 running_len;
	u64 avg_len;
	u32 max;

	if (max_len == 0)
		return;

	/* Decay the counter by 1 average sample. */
	running_len = __this_cpu_read(running_sample_length);
	running_len -= running_len/NR_ACCUMULATED_SAMPLES;
	running_len += sample_len_ns;
	__this_cpu_write(running_sample_length, running_len);

	/*
	 * Note: this will be biased artifically low until we have
	 * seen NR_ACCUMULATED_SAMPLES. Doing it this way keeps us
	 * from having to maintain a count.
	 */
	avg_len = running_len/NR_ACCUMULATED_SAMPLES;
	if (avg_len <= max_len)
		return;

	__report_avg = avg_len;
	__report_allowed = max_len;

	/*
	 * Compute a throttle threshold 25% below the current duration.
	 */
	avg_len += avg_len / 4;
	max = (TICK_NSEC / 100) * sysctl_perf_cpu_time_max_percent;
	if (avg_len < max)
		max /= (u32)avg_len;
	else
		max = 1;

	WRITE_ONCE(perf_sample_allowed_ns, avg_len);
	WRITE_ONCE(max_samples_per_tick, max);

	sysctl_perf_event_sample_rate = max * HZ;
	perf_sample_period_ns = NSEC_PER_SEC / sysctl_perf_event_sample_rate;

	if (!irq_work_queue(&perf_duration_work)) {
		early_printk("perf: interrupt took too long (%lld > %lld), lowering "
			     "kernel.perf_event_max_sample_rate to %d\n",
			     __report_avg, __report_allowed,
			     sysctl_perf_event_sample_rate);
	}
}

static atomic64_t perf_event_id;

static void update_context_time(struct perf_event_context *ctx);
static u64 perf_event_time(struct perf_event *event);

void __weak perf_event_print_debug(void)	{ }

static inline u64 perf_clock(void)
{
	return local_clock();
}

static inline u64 perf_event_clock(struct perf_event *event)
{
	return event->clock();
}

/*
 * State based event timekeeping...
 *
 * The basic idea is to use event->state to determine which (if any) time
 * fields to increment with the current delta. This means we only need to
 * update timestamps when we change state or when they are explicitly requested
 * (read).
 *
 * Event groups make things a little more complicated, but not terribly so. The
 * rules for a group are that if the group leader is OFF the entire group is
 * OFF, irrespecive of what the group member states are. This results in
 * __perf_effective_state().
 *
 * A futher ramification is that when a group leader flips between OFF and
 * !OFF, we need to update all group member times.
 *
 *
 * NOTE: perf_event_time() is based on the (cgroup) context time, and thus we
 * need to make sure the relevant context time is updated before we try and
 * update our timestamps.
 */

static __always_inline enum perf_event_state
__perf_effective_state(struct perf_event *event)
{
	struct perf_event *leader = event->group_leader;

	if (leader->state <= PERF_EVENT_STATE_OFF)
		return leader->state;

	return event->state;
}

static __always_inline void
__perf_update_times(struct perf_event *event, u64 now, u64 *enabled, u64 *running)
{
	enum perf_event_state state = __perf_effective_state(event);
	u64 delta = now - event->tstamp;

	*enabled = event->total_time_enabled;
	if (state >= PERF_EVENT_STATE_INACTIVE)
		*enabled += delta;

	*running = event->total_time_running;
	if (state >= PERF_EVENT_STATE_ACTIVE)
		*running += delta;
}

static void perf_event_update_time(struct perf_event *event)
{
	u64 now = perf_event_time(event);

	__perf_update_times(event, now, &event->total_time_enabled,
					&event->total_time_running);
	event->tstamp = now;
}

static void perf_event_update_sibling_time(struct perf_event *leader)
{
	struct perf_event *sibling;

	for_each_sibling_event(sibling, leader)
		perf_event_update_time(sibling);
}

static void
perf_event_set_state(struct perf_event *event, enum perf_event_state state)
{
	if (event->state == state)
		return;

	perf_event_update_time(event);
	/*
	 * If a group leader gets enabled/disabled all its siblings
	 * are affected too.
	 */
	if ((event->state < 0) ^ (state < 0))
		perf_event_update_sibling_time(event);

	WRITE_ONCE(event->state, state);
}

/*
 * UP store-release, load-acquire
 */

#define __store_release(ptr, val)					\
do {									\
	barrier();							\
	WRITE_ONCE(*(ptr), (val));					\
} while (0)

#define __load_acquire(ptr)						\
({									\
	__unqual_scalar_typeof(*(ptr)) ___p = READ_ONCE(*(ptr));	\
	barrier();							\
	___p;								\
})

static void perf_ctx_disable(struct perf_event_context *ctx)
{
	struct perf_event_pmu_context *pmu_ctx;

	list_for_each_entry(pmu_ctx, &ctx->pmu_ctx_list, pmu_ctx_entry)
		perf_pmu_disable(pmu_ctx->pmu);
}

static void perf_ctx_enable(struct perf_event_context *ctx)
{
	struct perf_event_pmu_context *pmu_ctx;

	list_for_each_entry(pmu_ctx, &ctx->pmu_ctx_list, pmu_ctx_entry)
		perf_pmu_enable(pmu_ctx->pmu);
}

static void ctx_sched_out(struct perf_event_context *ctx, enum event_type_t event_type);
static void ctx_sched_in(struct perf_event_context *ctx, enum event_type_t event_type);

#ifdef CONFIG_CGROUP_PERF

static inline bool
perf_cgroup_match(struct perf_event *event)
{
	struct perf_cpu_context *cpuctx = this_cpu_ptr(&perf_cpu_context);

	/* @event doesn't care about cgroup */
	if (!event->cgrp)
		return true;

	/* wants specific cgroup scope but @cpuctx isn't associated with any */
	if (!cpuctx->cgrp)
		return false;

	/*
	 * Cgroup scoping is recursive.  An event enabled for a cgroup is
	 * also enabled for all its descendant cgroups.  If @cpuctx's
	 * cgroup is a descendant of @event's (the test covers identity
	 * case), it's a match.
	 */
	return cgroup_is_descendant(cpuctx->cgrp->css.cgroup,
				    event->cgrp->css.cgroup);
}

static inline void perf_detach_cgroup(struct perf_event *event)
{
	css_put(&event->cgrp->css);
	event->cgrp = NULL;
}

static inline int is_cgroup_event(struct perf_event *event)
{
	return event->cgrp != NULL;
}

static inline u64 perf_cgroup_event_time(struct perf_event *event)
{
	struct perf_cgroup_info *t;

	t = per_cpu_ptr(event->cgrp->info, event->cpu);
	return t->time;
}

static inline u64 perf_cgroup_event_time_now(struct perf_event *event, u64 now)
{
	struct perf_cgroup_info *t;

	t = per_cpu_ptr(event->cgrp->info, event->cpu);
	if (!__load_acquire(&t->active))
		return t->time;
	now += READ_ONCE(t->timeoffset);
	return now;
}

static inline void __update_cgrp_time(struct perf_cgroup_info *info, u64 now, bool adv)
{
	if (adv)
		info->time += now - info->timestamp;
	info->timestamp = now;
	/*
	 * see update_context_time()
	 */
	WRITE_ONCE(info->timeoffset, info->time - info->timestamp);
}

static inline void update_cgrp_time_from_cpuctx(struct perf_cpu_context *cpuctx, bool final)
{
	struct perf_cgroup *cgrp = cpuctx->cgrp;
	struct cgroup_subsys_state *css;
	struct perf_cgroup_info *info;

	if (cgrp) {
		u64 now = perf_clock();

		for (css = &cgrp->css; css; css = css->parent) {
			cgrp = container_of(css, struct perf_cgroup, css);
			info = this_cpu_ptr(cgrp->info);

			__update_cgrp_time(info, now, true);
			if (final)
				__store_release(&info->active, 0);
		}
	}
}

static inline void update_cgrp_time_from_event(struct perf_event *event)
{
	struct perf_cgroup_info *info;

	/*
	 * ensure we access cgroup data only when needed and
	 * when we know the cgroup is pinned (css_get)
	 */
	if (!is_cgroup_event(event))
		return;

	info = this_cpu_ptr(event->cgrp->info);
	/*
	 * Do not update time when cgroup is not active
	 */
	if (info->active)
		__update_cgrp_time(info, perf_clock(), true);
}

static inline void
perf_cgroup_set_timestamp(struct perf_cpu_context *cpuctx)
{
	struct perf_event_context *ctx = &cpuctx->ctx;
	struct perf_cgroup *cgrp = cpuctx->cgrp;
	struct perf_cgroup_info *info;
	struct cgroup_subsys_state *css;

	/*
	 * ctx->lock held by caller
	 * ensure we do not access cgroup data
	 * unless we have the cgroup pinned (css_get)
	 */
	if (!cgrp)
		return;

	WARN_ON_ONCE(!ctx->nr_cgroups);

	for (css = &cgrp->css; css; css = css->parent) {
		cgrp = container_of(css, struct perf_cgroup, css);
		info = this_cpu_ptr(cgrp->info);
		__update_cgrp_time(info, ctx->timestamp, false);
		__store_release(&info->active, 1);
	}
}

/*
 * reschedule events based on the cgroup constraint of task.
 */
static void perf_cgroup_switch(struct task_struct *task)
{
	struct perf_cpu_context *cpuctx = this_cpu_ptr(&perf_cpu_context);
	struct perf_cgroup *cgrp;

	/*
	 * cpuctx->cgrp is set when the first cgroup event enabled,
	 * and is cleared when the last cgroup event disabled.
	 */
	if (READ_ONCE(cpuctx->cgrp) == NULL)
		return;

	WARN_ON_ONCE(cpuctx->ctx.nr_cgroups == 0);

	cgrp = perf_cgroup_from_task(task, NULL);
	if (READ_ONCE(cpuctx->cgrp) == cgrp)
		return;

	perf_ctx_lock(cpuctx, cpuctx->task_ctx);
	perf_ctx_disable(&cpuctx->ctx);

	ctx_sched_out(&cpuctx->ctx, EVENT_ALL);
	/*
	 * must not be done before ctxswout due
	 * to update_cgrp_time_from_cpuctx() in
	 * ctx_sched_out()
	 */
	cpuctx->cgrp = cgrp;
	/*
	 * set cgrp before ctxsw in to allow
	 * perf_cgroup_set_timestamp() in ctx_sched_in()
	 * to not have to pass task around
	 */
	ctx_sched_in(&cpuctx->ctx, EVENT_ALL);

	perf_ctx_enable(&cpuctx->ctx);
	perf_ctx_unlock(cpuctx, cpuctx->task_ctx);
}

static int perf_cgroup_ensure_storage(struct perf_event *event,
				struct cgroup_subsys_state *css)
{
	struct perf_cpu_context *cpuctx;
	struct perf_event **storage;
	int cpu, heap_size, ret = 0;

	/*
	 * Allow storage to have sufficent space for an iterator for each
	 * possibly nested cgroup plus an iterator for events with no cgroup.
	 */
	for (heap_size = 1; css; css = css->parent)
		heap_size++;

	for_each_possible_cpu(cpu) {
		cpuctx = per_cpu_ptr(&perf_cpu_context, cpu);
		if (heap_size <= cpuctx->heap_size)
			continue;

		storage = kmalloc_node(heap_size * sizeof(struct perf_event *),
				       GFP_KERNEL, cpu_to_node(cpu));
		if (!storage) {
			ret = -ENOMEM;
			break;
		}

		raw_spin_lock_irq(&cpuctx->ctx.lock);
		if (cpuctx->heap_size < heap_size) {
			swap(cpuctx->heap, storage);
			if (storage == cpuctx->heap_default)
				storage = NULL;
			cpuctx->heap_size = heap_size;
		}
		raw_spin_unlock_irq(&cpuctx->ctx.lock);

		kfree(storage);
	}

	return ret;
}

static inline int perf_cgroup_connect(int fd, struct perf_event *event,
				      struct perf_event_attr *attr,
				      struct perf_event *group_leader)
{
	struct perf_cgroup *cgrp;
	struct cgroup_subsys_state *css;
	struct fd f = fdget(fd);
	int ret = 0;

	if (!f.file)
		return -EBADF;

	css = css_tryget_online_from_dir(f.file->f_path.dentry,
					 &perf_event_cgrp_subsys);
	if (IS_ERR(css)) {
		ret = PTR_ERR(css);
		goto out;
	}

	ret = perf_cgroup_ensure_storage(event, css);
	if (ret)
		goto out;

	cgrp = container_of(css, struct perf_cgroup, css);
	event->cgrp = cgrp;

	/*
	 * all events in a group must monitor
	 * the same cgroup because a task belongs
	 * to only one perf cgroup at a time
	 */
	if (group_leader && group_leader->cgrp != cgrp) {
		perf_detach_cgroup(event);
		ret = -EINVAL;
	}
out:
	fdput(f);
	return ret;
}

static inline void
perf_cgroup_event_enable(struct perf_event *event, struct perf_event_context *ctx)
{
	struct perf_cpu_context *cpuctx;

	if (!is_cgroup_event(event))
		return;

	/*
	 * Because cgroup events are always per-cpu events,
	 * @ctx == &cpuctx->ctx.
	 */
	cpuctx = container_of(ctx, struct perf_cpu_context, ctx);

	if (ctx->nr_cgroups++)
		return;

	cpuctx->cgrp = perf_cgroup_from_task(current, ctx);
}

static inline void
perf_cgroup_event_disable(struct perf_event *event, struct perf_event_context *ctx)
{
	struct perf_cpu_context *cpuctx;

	if (!is_cgroup_event(event))
		return;

	/*
	 * Because cgroup events are always per-cpu events,
	 * @ctx == &cpuctx->ctx.
	 */
	cpuctx = container_of(ctx, struct perf_cpu_context, ctx);

	if (--ctx->nr_cgroups)
		return;

	cpuctx->cgrp = NULL;
}

#else /* !CONFIG_CGROUP_PERF */

static inline bool
perf_cgroup_match(struct perf_event *event)
{
	return true;
}

static inline void perf_detach_cgroup(struct perf_event *event)
{}

static inline int is_cgroup_event(struct perf_event *event)
{
	return 0;
}

static inline void update_cgrp_time_from_event(struct perf_event *event)
{
}

static inline void update_cgrp_time_from_cpuctx(struct perf_cpu_context *cpuctx,
						bool final)
{
}

static inline int perf_cgroup_connect(pid_t pid, struct perf_event *event,
				      struct perf_event_attr *attr,
				      struct perf_event *group_leader)
{
	return -EINVAL;
}

static inline void
perf_cgroup_set_timestamp(struct perf_cpu_context *cpuctx)
{
}

static inline u64 perf_cgroup_event_time(struct perf_event *event)
{
	return 0;
}

static inline u64 perf_cgroup_event_time_now(struct perf_event *event, u64 now)
{
	return 0;
}

static inline void
perf_cgroup_event_enable(struct perf_event *event, struct perf_event_context *ctx)
{
}

static inline void
perf_cgroup_event_disable(struct perf_event *event, struct perf_event_context *ctx)
{
}

static void perf_cgroup_switch(struct task_struct *task)
{
}
#endif

/*
 * set default to be dependent on timer tick just
 * like original code
 */
#define PERF_CPU_HRTIMER (1000 / HZ)
/*
 * function must be called with interrupts disabled
 */
static enum hrtimer_restart perf_mux_hrtimer_handler(struct hrtimer *hr)
{
	struct perf_cpu_pmu_context *cpc;
	bool rotations;

	lockdep_assert_irqs_disabled();

	cpc = container_of(hr, struct perf_cpu_pmu_context, hrtimer);
	rotations = perf_rotate_context(cpc);

	raw_spin_lock(&cpc->hrtimer_lock);
	if (rotations)
		hrtimer_forward_now(hr, cpc->hrtimer_interval);
	else
		cpc->hrtimer_active = 0;
	raw_spin_unlock(&cpc->hrtimer_lock);

	return rotations ? HRTIMER_RESTART : HRTIMER_NORESTART;
}

static void __perf_mux_hrtimer_init(struct perf_cpu_pmu_context *cpc, int cpu)
{
	struct hrtimer *timer = &cpc->hrtimer;
	struct pmu *pmu = cpc->epc.pmu;
	u64 interval;

	/*
	 * check default is sane, if not set then force to
	 * default interval (1/tick)
	 */
	interval = pmu->hrtimer_interval_ms;
	if (interval < 1)
		interval = pmu->hrtimer_interval_ms = PERF_CPU_HRTIMER;

	cpc->hrtimer_interval = ns_to_ktime(NSEC_PER_MSEC * interval);

	raw_spin_lock_init(&cpc->hrtimer_lock);
	hrtimer_init(timer, CLOCK_MONOTONIC, HRTIMER_MODE_ABS_PINNED_HARD);
	timer->function = perf_mux_hrtimer_handler;
}

static int perf_mux_hrtimer_restart(struct perf_cpu_pmu_context *cpc)
{
	struct hrtimer *timer = &cpc->hrtimer;
	unsigned long flags;

	raw_spin_lock_irqsave(&cpc->hrtimer_lock, flags);
	if (!cpc->hrtimer_active) {
		cpc->hrtimer_active = 1;
		hrtimer_forward_now(timer, cpc->hrtimer_interval);
		hrtimer_start_expires(timer, HRTIMER_MODE_ABS_PINNED_HARD);
	}
	raw_spin_unlock_irqrestore(&cpc->hrtimer_lock, flags);

	return 0;
}

static int perf_mux_hrtimer_restart_ipi(void *arg)
{
	return perf_mux_hrtimer_restart(arg);
}

void perf_pmu_disable(struct pmu *pmu)
{
	int *count = this_cpu_ptr(pmu->pmu_disable_count);
	if (!(*count)++)
		pmu->pmu_disable(pmu);
}

void perf_pmu_enable(struct pmu *pmu)
{
	int *count = this_cpu_ptr(pmu->pmu_disable_count);
	if (!--(*count))
		pmu->pmu_enable(pmu);
}

static void perf_assert_pmu_disabled(struct pmu *pmu)
{
	WARN_ON_ONCE(*this_cpu_ptr(pmu->pmu_disable_count) == 0);
}

static void get_ctx(struct perf_event_context *ctx)
{
	refcount_inc(&ctx->refcount);
}

static void *alloc_task_ctx_data(struct pmu *pmu)
{
	if (pmu->task_ctx_cache)
		return kmem_cache_zalloc(pmu->task_ctx_cache, GFP_KERNEL);

	return NULL;
}

static void free_task_ctx_data(struct pmu *pmu, void *task_ctx_data)
{
	if (pmu->task_ctx_cache && task_ctx_data)
		kmem_cache_free(pmu->task_ctx_cache, task_ctx_data);
}

static void free_ctx(struct rcu_head *head)
{
	struct perf_event_context *ctx;

	ctx = container_of(head, struct perf_event_context, rcu_head);
	kfree(ctx);
}

static void put_ctx(struct perf_event_context *ctx)
{
	if (refcount_dec_and_test(&ctx->refcount)) {
		if (ctx->parent_ctx)
			put_ctx(ctx->parent_ctx);
		if (ctx->task && ctx->task != TASK_TOMBSTONE)
			put_task_struct(ctx->task);
		call_rcu(&ctx->rcu_head, free_ctx);
	}
}

/*
 * Because of perf_event::ctx migration in sys_perf_event_open::move_group and
 * perf_pmu_migrate_context() we need some magic.
 *
 * Those places that change perf_event::ctx will hold both
 * perf_event_ctx::mutex of the 'old' and 'new' ctx value.
 *
 * Lock ordering is by mutex address. There are two other sites where
 * perf_event_context::mutex nests and those are:
 *
 *  - perf_event_exit_task_context()	[ child , 0 ]
 *      perf_event_exit_event()
 *        put_event()			[ parent, 1 ]
 *
 *  - perf_event_init_context()		[ parent, 0 ]
 *      inherit_task_group()
 *        inherit_group()
 *          inherit_event()
 *            perf_event_alloc()
 *              perf_init_event()
 *                perf_try_init_event()	[ child , 1 ]
 *
 * While it appears there is an obvious deadlock here -- the parent and child
 * nesting levels are inverted between the two. This is in fact safe because
 * life-time rules separate them. That is an exiting task cannot fork, and a
 * spawning task cannot (yet) exit.
 *
 * But remember that these are parent<->child context relations, and
 * migration does not affect children, therefore these two orderings should not
 * interact.
 *
 * The change in perf_event::ctx does not affect children (as claimed above)
 * because the sys_perf_event_open() case will install a new event and break
 * the ctx parent<->child relation, and perf_pmu_migrate_context() is only
 * concerned with cpuctx and that doesn't have children.
 *
 * The places that change perf_event::ctx will issue:
 *
 *   perf_remove_from_context();
 *   synchronize_rcu();
 *   perf_install_in_context();
 *
 * to affect the change. The remove_from_context() + synchronize_rcu() should
 * quiesce the event, after which we can install it in the new location. This
 * means that only external vectors (perf_fops, prctl) can perturb the event
 * while in transit. Therefore all such accessors should also acquire
 * perf_event_context::mutex to serialize against this.
 *
 * However; because event->ctx can change while we're waiting to acquire
 * ctx->mutex we must be careful and use the below perf_event_ctx_lock()
 * function.
 *
 * Lock order:
 *    exec_update_lock
 *	task_struct::perf_event_mutex
 *	  perf_event_context::mutex
 *	    perf_event::child_mutex;
 *	      perf_event_context::lock
 *	    perf_event::mmap_mutex
 *	    mmap_lock
 *	      perf_addr_filters_head::lock
 *
 *    cpu_hotplug_lock
 *      pmus_lock
 *	  cpuctx->mutex / perf_event_context::mutex
 */
static struct perf_event_context *
perf_event_ctx_lock_nested(struct perf_event *event, int nesting)
{
	struct perf_event_context *ctx;

again:
	rcu_read_lock();
	ctx = READ_ONCE(event->ctx);
	if (!refcount_inc_not_zero(&ctx->refcount)) {
		rcu_read_unlock();
		goto again;
	}
	rcu_read_unlock();

	mutex_lock_nested(&ctx->mutex, nesting);
	if (event->ctx != ctx) {
		mutex_unlock(&ctx->mutex);
		put_ctx(ctx);
		goto again;
	}

	return ctx;
}

static inline struct perf_event_context *
perf_event_ctx_lock(struct perf_event *event)
{
	return perf_event_ctx_lock_nested(event, 0);
}

static void perf_event_ctx_unlock(struct perf_event *event,
				  struct perf_event_context *ctx)
{
	mutex_unlock(&ctx->mutex);
	put_ctx(ctx);
}

/*
 * This must be done under the ctx->lock, such as to serialize against
 * context_equiv(), therefore we cannot call put_ctx() since that might end up
 * calling scheduler related locks and ctx->lock nests inside those.
 */
static __must_check struct perf_event_context *
unclone_ctx(struct perf_event_context *ctx)
{
	struct perf_event_context *parent_ctx = ctx->parent_ctx;

	lockdep_assert_held(&ctx->lock);

	if (parent_ctx)
		ctx->parent_ctx = NULL;
	ctx->generation++;

	return parent_ctx;
}

static u32 perf_event_pid_type(struct perf_event *event, struct task_struct *p,
				enum pid_type type)
{
	u32 nr;
	/*
	 * only top level events have the pid namespace they were created in
	 */
	if (event->parent)
		event = event->parent;

	nr = __task_pid_nr_ns(p, type, event->ns);
	/* avoid -1 if it is idle thread or runs in another ns */
	if (!nr && !pid_alive(p))
		nr = -1;
	return nr;
}

static u32 perf_event_pid(struct perf_event *event, struct task_struct *p)
{
	return perf_event_pid_type(event, p, PIDTYPE_TGID);
}

static u32 perf_event_tid(struct perf_event *event, struct task_struct *p)
{
	return perf_event_pid_type(event, p, PIDTYPE_PID);
}

/*
 * If we inherit events we want to return the parent event id
 * to userspace.
 */
static u64 primary_event_id(struct perf_event *event)
{
	u64 id = event->id;

	if (event->parent)
		id = event->parent->id;

	return id;
}

/*
 * Get the perf_event_context for a task and lock it.
 *
 * This has to cope with the fact that until it is locked,
 * the context could get moved to another task.
 */
static struct perf_event_context *
perf_lock_task_context(struct task_struct *task, unsigned long *flags)
{
	struct perf_event_context *ctx;

retry:
	/*
	 * One of the few rules of preemptible RCU is that one cannot do
	 * rcu_read_unlock() while holding a scheduler (or nested) lock when
	 * part of the read side critical section was irqs-enabled -- see
	 * rcu_read_unlock_special().
	 *
	 * Since ctx->lock nests under rq->lock we must ensure the entire read
	 * side critical section has interrupts disabled.
	 */
	local_irq_save(*flags);
	rcu_read_lock();
	ctx = rcu_dereference(task->perf_event_ctxp);
	if (ctx) {
		/*
		 * If this context is a clone of another, it might
		 * get swapped for another underneath us by
		 * perf_event_task_sched_out, though the
		 * rcu_read_lock() protects us from any context
		 * getting freed.  Lock the context and check if it
		 * got swapped before we could get the lock, and retry
		 * if so.  If we locked the right context, then it
		 * can't get swapped on us any more.
		 */
		raw_spin_lock(&ctx->lock);
		if (ctx != rcu_dereference(task->perf_event_ctxp)) {
			raw_spin_unlock(&ctx->lock);
			rcu_read_unlock();
			local_irq_restore(*flags);
			goto retry;
		}

		if (ctx->task == TASK_TOMBSTONE ||
		    !refcount_inc_not_zero(&ctx->refcount)) {
			raw_spin_unlock(&ctx->lock);
			ctx = NULL;
		} else {
			WARN_ON_ONCE(ctx->task != task);
		}
	}
	rcu_read_unlock();
	if (!ctx)
		local_irq_restore(*flags);
	return ctx;
}

/*
 * Get the context for a task and increment its pin_count so it
 * can't get swapped to another task.  This also increments its
 * reference count so that the context can't get freed.
 */
static struct perf_event_context *
perf_pin_task_context(struct task_struct *task)
{
	struct perf_event_context *ctx;
	unsigned long flags;

	ctx = perf_lock_task_context(task, &flags);
	if (ctx) {
		++ctx->pin_count;
		raw_spin_unlock_irqrestore(&ctx->lock, flags);
	}
	return ctx;
}

static void perf_unpin_context(struct perf_event_context *ctx)
{
	unsigned long flags;

	raw_spin_lock_irqsave(&ctx->lock, flags);
	--ctx->pin_count;
	raw_spin_unlock_irqrestore(&ctx->lock, flags);
}

/*
 * Update the record of the current time in a context.
 */
static void __update_context_time(struct perf_event_context *ctx, bool adv)
{
	u64 now = perf_clock();

	lockdep_assert_held(&ctx->lock);

	if (adv)
		ctx->time += now - ctx->timestamp;
	ctx->timestamp = now;

	/*
	 * The above: time' = time + (now - timestamp), can be re-arranged
	 * into: time` = now + (time - timestamp), which gives a single value
	 * offset to compute future time without locks on.
	 *
	 * See perf_event_time_now(), which can be used from NMI context where
	 * it's (obviously) not possible to acquire ctx->lock in order to read
	 * both the above values in a consistent manner.
	 */
	WRITE_ONCE(ctx->timeoffset, ctx->time - ctx->timestamp);
}

static void update_context_time(struct perf_event_context *ctx)
{
	__update_context_time(ctx, true);
}

static u64 perf_event_time(struct perf_event *event)
{
	struct perf_event_context *ctx = event->ctx;

	if (unlikely(!ctx))
		return 0;

	if (is_cgroup_event(event))
		return perf_cgroup_event_time(event);

	return ctx->time;
}

static u64 perf_event_time_now(struct perf_event *event, u64 now)
{
	struct perf_event_context *ctx = event->ctx;

	if (unlikely(!ctx))
		return 0;

	if (is_cgroup_event(event))
		return perf_cgroup_event_time_now(event, now);

	if (!(__load_acquire(&ctx->is_active) & EVENT_TIME))
		return ctx->time;

	now += READ_ONCE(ctx->timeoffset);
	return now;
}

static enum event_type_t get_event_type(struct perf_event *event)
{
	struct perf_event_context *ctx = event->ctx;
	enum event_type_t event_type;

	lockdep_assert_held(&ctx->lock);

	/*
	 * It's 'group type', really, because if our group leader is
	 * pinned, so are we.
	 */
	if (event->group_leader != event)
		event = event->group_leader;

	event_type = event->attr.pinned ? EVENT_PINNED : EVENT_FLEXIBLE;
	if (!ctx->task)
		event_type |= EVENT_CPU;

	return event_type;
}

/*
 * Helper function to initialize event group nodes.
 */
static void init_event_group(struct perf_event *event)
{
	RB_CLEAR_NODE(&event->group_node);
	event->group_index = 0;
}

/*
 * Extract pinned or flexible groups from the context
 * based on event attrs bits.
 */
static struct perf_event_groups *
get_event_groups(struct perf_event *event, struct perf_event_context *ctx)
{
	if (event->attr.pinned)
		return &ctx->pinned_groups;
	else
		return &ctx->flexible_groups;
}

/*
 * Helper function to initializes perf_event_group trees.
 */
static void perf_event_groups_init(struct perf_event_groups *groups)
{
	groups->tree = RB_ROOT;
	groups->index = 0;
}

static inline struct cgroup *event_cgroup(const struct perf_event *event)
{
	struct cgroup *cgroup = NULL;

#ifdef CONFIG_CGROUP_PERF
	if (event->cgrp)
		cgroup = event->cgrp->css.cgroup;
#endif

	return cgroup;
}

/*
 * Compare function for event groups;
 *
 * Implements complex key that first sorts by CPU and then by virtual index
 * which provides ordering when rotating groups for the same CPU.
 */
static __always_inline int
perf_event_groups_cmp(const int left_cpu, const struct pmu *left_pmu,
		      const struct cgroup *left_cgroup, const u64 left_group_index,
		      const struct perf_event *right)
{
	if (left_cpu < right->cpu)
		return -1;
	if (left_cpu > right->cpu)
		return 1;

	if (left_pmu) {
		if (left_pmu < right->pmu_ctx->pmu)
			return -1;
		if (left_pmu > right->pmu_ctx->pmu)
			return 1;
	}

#ifdef CONFIG_CGROUP_PERF
	{
		const struct cgroup *right_cgroup = event_cgroup(right);

		if (left_cgroup != right_cgroup) {
			if (!left_cgroup) {
				/*
				 * Left has no cgroup but right does, no
				 * cgroups come first.
				 */
				return -1;
			}
			if (!right_cgroup) {
				/*
				 * Right has no cgroup but left does, no
				 * cgroups come first.
				 */
				return 1;
			}
			/* Two dissimilar cgroups, order by id. */
			if (cgroup_id(left_cgroup) < cgroup_id(right_cgroup))
				return -1;

			return 1;
		}
	}
#endif

	if (left_group_index < right->group_index)
		return -1;
	if (left_group_index > right->group_index)
		return 1;

	return 0;
}

#define __node_2_pe(node) \
	rb_entry((node), struct perf_event, group_node)

static inline bool __group_less(struct rb_node *a, const struct rb_node *b)
{
	struct perf_event *e = __node_2_pe(a);
	return perf_event_groups_cmp(e->cpu, e->pmu_ctx->pmu, event_cgroup(e),
				     e->group_index, __node_2_pe(b)) < 0;
}

struct __group_key {
	int cpu;
	struct pmu *pmu;
	struct cgroup *cgroup;
};

static inline int __group_cmp(const void *key, const struct rb_node *node)
{
	const struct __group_key *a = key;
	const struct perf_event *b = __node_2_pe(node);

	/* partial/subtree match: @cpu, @pmu, @cgroup; ignore: @group_index */
	return perf_event_groups_cmp(a->cpu, a->pmu, a->cgroup, b->group_index, b);
}

static inline int
__group_cmp_ignore_cgroup(const void *key, const struct rb_node *node)
{
	const struct __group_key *a = key;
	const struct perf_event *b = __node_2_pe(node);

	/* partial/subtree match: @cpu, @pmu, ignore: @cgroup, @group_index */
	return perf_event_groups_cmp(a->cpu, a->pmu, event_cgroup(b),
				     b->group_index, b);
}

/*
 * Insert @event into @groups' tree; using
 *   {@event->cpu, @event->pmu_ctx->pmu, event_cgroup(@event), ++@groups->index}
 * as key. This places it last inside the {cpu,pmu,cgroup} subtree.
 */
static void
perf_event_groups_insert(struct perf_event_groups *groups,
			 struct perf_event *event)
{
	event->group_index = ++groups->index;

	rb_add(&event->group_node, &groups->tree, __group_less);
}

/*
 * Helper function to insert event into the pinned or flexible groups.
 */
static void
add_event_to_groups(struct perf_event *event, struct perf_event_context *ctx)
{
	struct perf_event_groups *groups;

	groups = get_event_groups(event, ctx);
	perf_event_groups_insert(groups, event);
}

/*
 * Delete a group from a tree.
 */
static void
perf_event_groups_delete(struct perf_event_groups *groups,
			 struct perf_event *event)
{
	WARN_ON_ONCE(RB_EMPTY_NODE(&event->group_node) ||
		     RB_EMPTY_ROOT(&groups->tree));

	rb_erase(&event->group_node, &groups->tree);
	init_event_group(event);
}

/*
 * Helper function to delete event from its groups.
 */
static void
del_event_from_groups(struct perf_event *event, struct perf_event_context *ctx)
{
	struct perf_event_groups *groups;

	groups = get_event_groups(event, ctx);
	perf_event_groups_delete(groups, event);
}

/*
 * Get the leftmost event in the {cpu,pmu,cgroup} subtree.
 */
static struct perf_event *
perf_event_groups_first(struct perf_event_groups *groups, int cpu,
			struct pmu *pmu, struct cgroup *cgrp)
{
	struct __group_key key = {
		.cpu = cpu,
		.pmu = pmu,
		.cgroup = cgrp,
	};
	struct rb_node *node;

	node = rb_find_first(&key, &groups->tree, __group_cmp);
	if (node)
		return __node_2_pe(node);

	return NULL;
}

static struct perf_event *
perf_event_groups_next(struct perf_event *event, struct pmu *pmu)
{
	struct __group_key key = {
		.cpu = event->cpu,
		.pmu = pmu,
		.cgroup = event_cgroup(event),
	};
	struct rb_node *next;

	next = rb_next_match(&key, &event->group_node, __group_cmp);
	if (next)
		return __node_2_pe(next);

	return NULL;
}

#define perf_event_groups_for_cpu_pmu(event, groups, cpu, pmu)		\
	for (event = perf_event_groups_first(groups, cpu, pmu, NULL);	\
	     event; event = perf_event_groups_next(event, pmu))

/*
 * Iterate through the whole groups tree.
 */
#define perf_event_groups_for_each(event, groups)			\
	for (event = rb_entry_safe(rb_first(&((groups)->tree)),		\
				typeof(*event), group_node); event;	\
		event = rb_entry_safe(rb_next(&event->group_node),	\
				typeof(*event), group_node))

/*
 * Add an event from the lists for its context.
 * Must be called with ctx->mutex and ctx->lock held.
 */
static void
list_add_event(struct perf_event *event, struct perf_event_context *ctx)
{
	lockdep_assert_held(&ctx->lock);

	WARN_ON_ONCE(event->attach_state & PERF_ATTACH_CONTEXT);
	event->attach_state |= PERF_ATTACH_CONTEXT;

	event->tstamp = perf_event_time(event);

	/*
	 * If we're a stand alone event or group leader, we go to the context
	 * list, group events are kept attached to the group so that
	 * perf_group_detach can, at all times, locate all siblings.
	 */
	if (event->group_leader == event) {
		event->group_caps = event->event_caps;
		add_event_to_groups(event, ctx);
	}

	list_add_rcu(&event->event_entry, &ctx->event_list);
	ctx->nr_events++;
	if (event->hw.flags & PERF_EVENT_FLAG_USER_READ_CNT)
		ctx->nr_user++;
	if (event->attr.inherit_stat)
		ctx->nr_stat++;

	if (event->state > PERF_EVENT_STATE_OFF)
		perf_cgroup_event_enable(event, ctx);

	ctx->generation++;
	event->pmu_ctx->nr_events++;
}

/*
 * Initialize event state based on the perf_event_attr::disabled.
 */
static inline void perf_event__state_init(struct perf_event *event)
{
	event->state = event->attr.disabled ? PERF_EVENT_STATE_OFF :
					      PERF_EVENT_STATE_INACTIVE;
}

static void __perf_event_read_size(struct perf_event *event, int nr_siblings)
{
	int entry = sizeof(u64); /* value */
	int size = 0;
	int nr = 1;

	if (event->attr.read_format & PERF_FORMAT_TOTAL_TIME_ENABLED)
		size += sizeof(u64);

	if (event->attr.read_format & PERF_FORMAT_TOTAL_TIME_RUNNING)
		size += sizeof(u64);

	if (event->attr.read_format & PERF_FORMAT_ID)
		entry += sizeof(u64);

	if (event->attr.read_format & PERF_FORMAT_LOST)
		entry += sizeof(u64);

	if (event->attr.read_format & PERF_FORMAT_GROUP) {
		nr += nr_siblings;
		size += sizeof(u64);
	}

	size += entry * nr;
	event->read_size = size;
}

static void __perf_event_header_size(struct perf_event *event, u64 sample_type)
{
	struct perf_sample_data *data;
	u16 size = 0;

	if (sample_type & PERF_SAMPLE_IP)
		size += sizeof(data->ip);

	if (sample_type & PERF_SAMPLE_ADDR)
		size += sizeof(data->addr);

	if (sample_type & PERF_SAMPLE_PERIOD)
		size += sizeof(data->period);

	if (sample_type & PERF_SAMPLE_WEIGHT_TYPE)
		size += sizeof(data->weight.full);

	if (sample_type & PERF_SAMPLE_READ)
		size += event->read_size;

	if (sample_type & PERF_SAMPLE_DATA_SRC)
		size += sizeof(data->data_src.val);

	if (sample_type & PERF_SAMPLE_TRANSACTION)
		size += sizeof(data->txn);

	if (sample_type & PERF_SAMPLE_PHYS_ADDR)
		size += sizeof(data->phys_addr);

	if (sample_type & PERF_SAMPLE_CGROUP)
		size += sizeof(data->cgroup);

	if (sample_type & PERF_SAMPLE_DATA_PAGE_SIZE)
		size += sizeof(data->data_page_size);

	if (sample_type & PERF_SAMPLE_CODE_PAGE_SIZE)
		size += sizeof(data->code_page_size);

	event->header_size = size;
}

/*
 * Called at perf_event creation and when events are attached/detached from a
 * group.
 */
static void perf_event__header_size(struct perf_event *event)
{
	__perf_event_read_size(event,
			       event->group_leader->nr_siblings);
	__perf_event_header_size(event, event->attr.sample_type);
}

static void perf_event__id_header_size(struct perf_event *event)
{
	struct perf_sample_data *data;
	u64 sample_type = event->attr.sample_type;
	u16 size = 0;

	if (sample_type & PERF_SAMPLE_TID)
		size += sizeof(data->tid_entry);

	if (sample_type & PERF_SAMPLE_TIME)
		size += sizeof(data->time);

	if (sample_type & PERF_SAMPLE_IDENTIFIER)
		size += sizeof(data->id);

	if (sample_type & PERF_SAMPLE_ID)
		size += sizeof(data->id);

	if (sample_type & PERF_SAMPLE_STREAM_ID)
		size += sizeof(data->stream_id);

	if (sample_type & PERF_SAMPLE_CPU)
		size += sizeof(data->cpu_entry);

	event->id_header_size = size;
}

static bool perf_event_validate_size(struct perf_event *event)
{
	/*
	 * The values computed here will be over-written when we actually
	 * attach the event.
	 */
	__perf_event_read_size(event, event->group_leader->nr_siblings + 1);
	__perf_event_header_size(event, event->attr.sample_type & ~PERF_SAMPLE_READ);
	perf_event__id_header_size(event);

	/*
	 * Sum the lot; should not exceed the 64k limit we have on records.
	 * Conservative limit to allow for callchains and other variable fields.
	 */
	if (event->read_size + event->header_size +
	    event->id_header_size + sizeof(struct perf_event_header) >= 16*1024)
		return false;

	return true;
}

static void perf_group_attach(struct perf_event *event)
{
	struct perf_event *group_leader = event->group_leader, *pos;

	lockdep_assert_held(&event->ctx->lock);

	/*
	 * We can have double attach due to group movement (move_group) in
	 * perf_event_open().
	 */
	if (event->attach_state & PERF_ATTACH_GROUP)
		return;

	event->attach_state |= PERF_ATTACH_GROUP;

	if (group_leader == event)
		return;

	WARN_ON_ONCE(group_leader->ctx != event->ctx);

	group_leader->group_caps &= event->event_caps;

	list_add_tail(&event->sibling_list, &group_leader->sibling_list);
	group_leader->nr_siblings++;
	group_leader->group_generation++;

	perf_event__header_size(group_leader);

	for_each_sibling_event(pos, group_leader)
		perf_event__header_size(pos);
}

/*
 * Remove an event from the lists for its context.
 * Must be called with ctx->mutex and ctx->lock held.
 */
static void
list_del_event(struct perf_event *event, struct perf_event_context *ctx)
{
	WARN_ON_ONCE(event->ctx != ctx);
	lockdep_assert_held(&ctx->lock);

	/*
	 * We can have double detach due to exit/hot-unplug + close.
	 */
	if (!(event->attach_state & PERF_ATTACH_CONTEXT))
		return;

	event->attach_state &= ~PERF_ATTACH_CONTEXT;

	ctx->nr_events--;
	if (event->hw.flags & PERF_EVENT_FLAG_USER_READ_CNT)
		ctx->nr_user--;
	if (event->attr.inherit_stat)
		ctx->nr_stat--;

	list_del_rcu(&event->event_entry);

	if (event->group_leader == event)
		del_event_from_groups(event, ctx);

	/*
	 * If event was in error state, then keep it
	 * that way, otherwise bogus counts will be
	 * returned on read(). The only way to get out
	 * of error state is by explicit re-enabling
	 * of the event
	 */
	if (event->state > PERF_EVENT_STATE_OFF) {
		perf_cgroup_event_disable(event, ctx);
		perf_event_set_state(event, PERF_EVENT_STATE_OFF);
	}

	ctx->generation++;
	event->pmu_ctx->nr_events--;
}

static int
perf_aux_output_match(struct perf_event *event, struct perf_event *aux_event)
{
	if (!has_aux(aux_event))
		return 0;

	if (!event->pmu->aux_output_match)
		return 0;

	return event->pmu->aux_output_match(aux_event);
}

static void put_event(struct perf_event *event);
static void event_sched_out(struct perf_event *event,
			    struct perf_event_context *ctx);

static void perf_put_aux_event(struct perf_event *event)
{
	struct perf_event_context *ctx = event->ctx;
	struct perf_event *iter;

	/*
	 * If event uses aux_event tear down the link
	 */
	if (event->aux_event) {
		iter = event->aux_event;
		event->aux_event = NULL;
		put_event(iter);
		return;
	}

	/*
	 * If the event is an aux_event, tear down all links to
	 * it from other events.
	 */
	for_each_sibling_event(iter, event->group_leader) {
		if (iter->aux_event != event)
			continue;

		iter->aux_event = NULL;
		put_event(event);

		/*
		 * If it's ACTIVE, schedule it out and put it into ERROR
		 * state so that we don't try to schedule it again. Note
		 * that perf_event_enable() will clear the ERROR status.
		 */
		event_sched_out(iter, ctx);
		perf_event_set_state(event, PERF_EVENT_STATE_ERROR);
	}
}

static bool perf_need_aux_event(struct perf_event *event)
{
	return !!event->attr.aux_output || !!event->attr.aux_sample_size;
}

static int perf_get_aux_event(struct perf_event *event,
			      struct perf_event *group_leader)
{
	/*
	 * Our group leader must be an aux event if we want to be
	 * an aux_output. This way, the aux event will precede its
	 * aux_output events in the group, and therefore will always
	 * schedule first.
	 */
	if (!group_leader)
		return 0;

	/*
	 * aux_output and aux_sample_size are mutually exclusive.
	 */
	if (event->attr.aux_output && event->attr.aux_sample_size)
		return 0;

	if (event->attr.aux_output &&
	    !perf_aux_output_match(event, group_leader))
		return 0;

	if (event->attr.aux_sample_size && !group_leader->pmu->snapshot_aux)
		return 0;

	if (!atomic_long_inc_not_zero(&group_leader->refcount))
		return 0;

	/*
	 * Link aux_outputs to their aux event; this is undone in
	 * perf_group_detach() by perf_put_aux_event(). When the
	 * group in torn down, the aux_output events loose their
	 * link to the aux_event and can't schedule any more.
	 */
	event->aux_event = group_leader;

	return 1;
}

static inline struct list_head *get_event_list(struct perf_event *event)
{
	return event->attr.pinned ? &event->pmu_ctx->pinned_active :
				    &event->pmu_ctx->flexible_active;
}

/*
 * Events that have PERF_EV_CAP_SIBLING require being part of a group and
 * cannot exist on their own, schedule them out and move them into the ERROR
 * state. Also see _perf_event_enable(), it will not be able to recover
 * this ERROR state.
 */
static inline void perf_remove_sibling_event(struct perf_event *event)
{
	event_sched_out(event, event->ctx);
	perf_event_set_state(event, PERF_EVENT_STATE_ERROR);
}

static void perf_group_detach(struct perf_event *event)
{
	struct perf_event *leader = event->group_leader;
	struct perf_event *sibling, *tmp;
	struct perf_event_context *ctx = event->ctx;

	lockdep_assert_held(&ctx->lock);

	/*
	 * We can have double detach due to exit/hot-unplug + close.
	 */
	if (!(event->attach_state & PERF_ATTACH_GROUP))
		return;

	event->attach_state &= ~PERF_ATTACH_GROUP;

	perf_put_aux_event(event);

	/*
	 * If this is a sibling, remove it from its group.
	 */
	if (leader != event) {
		list_del_init(&event->sibling_list);
		event->group_leader->nr_siblings--;
		event->group_leader->group_generation++;
		goto out;
	}

	/*
	 * If this was a group event with sibling events then
	 * upgrade the siblings to singleton events by adding them
	 * to whatever list we are on.
	 */
	list_for_each_entry_safe(sibling, tmp, &event->sibling_list, sibling_list) {

		if (sibling->event_caps & PERF_EV_CAP_SIBLING)
			perf_remove_sibling_event(sibling);

		sibling->group_leader = sibling;
		list_del_init(&sibling->sibling_list);

		/* Inherit group flags from the previous leader */
		sibling->group_caps = event->group_caps;

		if (sibling->attach_state & PERF_ATTACH_CONTEXT) {
			add_event_to_groups(sibling, event->ctx);

			if (sibling->state == PERF_EVENT_STATE_ACTIVE)
				list_add_tail(&sibling->active_list, get_event_list(sibling));
		}

		WARN_ON_ONCE(sibling->ctx != event->ctx);
	}

out:
	for_each_sibling_event(tmp, leader)
		perf_event__header_size(tmp);

	perf_event__header_size(leader);
}

static void sync_child_event(struct perf_event *child_event);

static void perf_child_detach(struct perf_event *event)
{
	struct perf_event *parent_event = event->parent;

	if (!(event->attach_state & PERF_ATTACH_CHILD))
		return;

	event->attach_state &= ~PERF_ATTACH_CHILD;

	if (WARN_ON_ONCE(!parent_event))
		return;

	lockdep_assert_held(&parent_event->child_mutex);

	sync_child_event(event);
	list_del_init(&event->child_list);
}

static bool is_orphaned_event(struct perf_event *event)
{
	return event->state == PERF_EVENT_STATE_DEAD;
}

static inline int
event_filter_match(struct perf_event *event)
{
	return (event->cpu == -1 || event->cpu == smp_processor_id()) &&
	       perf_cgroup_match(event);
}

static void
event_sched_out(struct perf_event *event, struct perf_event_context *ctx)
{
	struct perf_event_pmu_context *epc = event->pmu_ctx;
	struct perf_cpu_pmu_context *cpc = this_cpu_ptr(epc->pmu->cpu_pmu_context);
	enum perf_event_state state = PERF_EVENT_STATE_INACTIVE;

	// XXX cpc serialization, probably per-cpu IRQ disabled

	WARN_ON_ONCE(event->ctx != ctx);
	lockdep_assert_held(&ctx->lock);

	if (event->state != PERF_EVENT_STATE_ACTIVE)
		return;

	/*
	 * Asymmetry; we only schedule events _IN_ through ctx_sched_in(), but
	 * we can schedule events _OUT_ individually through things like
	 * __perf_remove_from_context().
	 */
	list_del_init(&event->active_list);

	perf_pmu_disable(event->pmu);

	event->pmu->del(event, 0);
	event->oncpu = -1;

	if (event->pending_disable) {
		event->pending_disable = 0;
		perf_cgroup_event_disable(event, ctx);
		state = PERF_EVENT_STATE_OFF;
	}

	if (event->pending_sigtrap) {
		bool dec = true;

		event->pending_sigtrap = 0;
		if (state != PERF_EVENT_STATE_OFF &&
		    !event->pending_work) {
			event->pending_work = 1;
			dec = false;
			WARN_ON_ONCE(!atomic_long_inc_not_zero(&event->refcount));
			task_work_add(current, &event->pending_task, TWA_RESUME);
		}
		if (dec)
			local_dec(&event->ctx->nr_pending);
	}

	perf_event_set_state(event, state);

	if (!is_software_event(event))
		cpc->active_oncpu--;
	if (event->attr.freq && event->attr.sample_freq)
		ctx->nr_freq--;
	if (event->attr.exclusive || !cpc->active_oncpu)
		cpc->exclusive = 0;

	perf_pmu_enable(event->pmu);
}

static void
group_sched_out(struct perf_event *group_event, struct perf_event_context *ctx)
{
	struct perf_event *event;

	if (group_event->state != PERF_EVENT_STATE_ACTIVE)
		return;

	perf_assert_pmu_disabled(group_event->pmu_ctx->pmu);

	event_sched_out(group_event, ctx);

	/*
	 * Schedule out siblings (if any):
	 */
	for_each_sibling_event(event, group_event)
		event_sched_out(event, ctx);
}

#define DETACH_GROUP	0x01UL
#define DETACH_CHILD	0x02UL
#define DETACH_DEAD	0x04UL

/*
 * Cross CPU call to remove a performance event
 *
 * We disable the event on the hardware level first. After that we
 * remove it from the context list.
 */
static void
__perf_remove_from_context(struct perf_event *event,
			   struct perf_cpu_context *cpuctx,
			   struct perf_event_context *ctx,
			   void *info)
{
	struct perf_event_pmu_context *pmu_ctx = event->pmu_ctx;
	unsigned long flags = (unsigned long)info;

	if (ctx->is_active & EVENT_TIME) {
		update_context_time(ctx);
		update_cgrp_time_from_cpuctx(cpuctx, false);
	}

	/*
	 * Ensure event_sched_out() switches to OFF, at the very least
	 * this avoids raising perf_pending_task() at this time.
	 */
	if (flags & DETACH_DEAD)
		event->pending_disable = 1;
	event_sched_out(event, ctx);
	if (flags & DETACH_GROUP)
		perf_group_detach(event);
	if (flags & DETACH_CHILD)
		perf_child_detach(event);
	list_del_event(event, ctx);
	if (flags & DETACH_DEAD)
		event->state = PERF_EVENT_STATE_DEAD;

	if (!pmu_ctx->nr_events) {
		pmu_ctx->rotate_necessary = 0;

		if (ctx->task && ctx->is_active) {
			struct perf_cpu_pmu_context *cpc;

			cpc = this_cpu_ptr(pmu_ctx->pmu->cpu_pmu_context);
			WARN_ON_ONCE(cpc->task_epc && cpc->task_epc != pmu_ctx);
			cpc->task_epc = NULL;
		}
	}

	if (!ctx->nr_events && ctx->is_active) {
		if (ctx == &cpuctx->ctx)
			update_cgrp_time_from_cpuctx(cpuctx, true);

		ctx->is_active = 0;
		if (ctx->task) {
			WARN_ON_ONCE(cpuctx->task_ctx != ctx);
			cpuctx->task_ctx = NULL;
		}
	}
}

/*
 * Remove the event from a task's (or a CPU's) list of events.
 *
 * If event->ctx is a cloned context, callers must make sure that
 * every task struct that event->ctx->task could possibly point to
 * remains valid.  This is OK when called from perf_release since
 * that only calls us on the top-level context, which can't be a clone.
 * When called from perf_event_exit_task, it's OK because the
 * context has been detached from its task.
 */
static void perf_remove_from_context(struct perf_event *event, unsigned long flags)
{
	struct perf_event_context *ctx = event->ctx;

	lockdep_assert_held(&ctx->mutex);

	/*
	 * Because of perf_event_exit_task(), perf_remove_from_context() ought
	 * to work in the face of TASK_TOMBSTONE, unlike every other
	 * event_function_call() user.
	 */
	raw_spin_lock_irq(&ctx->lock);
	if (!ctx->is_active) {
		__perf_remove_from_context(event, this_cpu_ptr(&perf_cpu_context),
					   ctx, (void *)flags);
		raw_spin_unlock_irq(&ctx->lock);
		return;
	}
	raw_spin_unlock_irq(&ctx->lock);

	event_function_call(event, __perf_remove_from_context, (void *)flags);
}

/*
 * Cross CPU call to disable a performance event
 */
static void __perf_event_disable(struct perf_event *event,
				 struct perf_cpu_context *cpuctx,
				 struct perf_event_context *ctx,
				 void *info)
{
	if (event->state < PERF_EVENT_STATE_INACTIVE)
		return;

	if (ctx->is_active & EVENT_TIME) {
		update_context_time(ctx);
		update_cgrp_time_from_event(event);
	}

	perf_pmu_disable(event->pmu_ctx->pmu);

	if (event == event->group_leader)
		group_sched_out(event, ctx);
	else
		event_sched_out(event, ctx);

	perf_event_set_state(event, PERF_EVENT_STATE_OFF);
	perf_cgroup_event_disable(event, ctx);

	perf_pmu_enable(event->pmu_ctx->pmu);
}

/*
 * Disable an event.
 *
 * If event->ctx is a cloned context, callers must make sure that
 * every task struct that event->ctx->task could possibly point to
 * remains valid.  This condition is satisfied when called through
 * perf_event_for_each_child or perf_event_for_each because they
 * hold the top-level event's child_mutex, so any descendant that
 * goes to exit will block in perf_event_exit_event().
 *
 * When called from perf_pending_irq it's OK because event->ctx
 * is the current context on this CPU and preemption is disabled,
 * hence we can't get into perf_event_task_sched_out for this context.
 */
static void _perf_event_disable(struct perf_event *event)
{
	struct perf_event_context *ctx = event->ctx;

	raw_spin_lock_irq(&ctx->lock);
	if (event->state <= PERF_EVENT_STATE_OFF) {
		raw_spin_unlock_irq(&ctx->lock);
		return;
	}
	raw_spin_unlock_irq(&ctx->lock);

	event_function_call(event, __perf_event_disable, NULL);
}

void perf_event_disable_local(struct perf_event *event)
{
	event_function_local(event, __perf_event_disable, NULL);
}

/*
 * Strictly speaking kernel users cannot create groups and therefore this
 * interface does not need the perf_event_ctx_lock() magic.
 */
void perf_event_disable(struct perf_event *event)
{
	struct perf_event_context *ctx;

	ctx = perf_event_ctx_lock(event);
	_perf_event_disable(event);
	perf_event_ctx_unlock(event, ctx);
}
EXPORT_SYMBOL_GPL(perf_event_disable);

void perf_event_disable_inatomic(struct perf_event *event)
{
	event->pending_disable = 1;
	irq_work_queue(&event->pending_irq);
}

#define MAX_INTERRUPTS (~0ULL)

static void perf_log_throttle(struct perf_event *event, int enable);
static void perf_log_itrace_start(struct perf_event *event);

static int
event_sched_in(struct perf_event *event, struct perf_event_context *ctx)
{
	struct perf_event_pmu_context *epc = event->pmu_ctx;
	struct perf_cpu_pmu_context *cpc = this_cpu_ptr(epc->pmu->cpu_pmu_context);
	int ret = 0;

	WARN_ON_ONCE(event->ctx != ctx);

	lockdep_assert_held(&ctx->lock);

	if (event->state <= PERF_EVENT_STATE_OFF)
		return 0;

	WRITE_ONCE(event->oncpu, smp_processor_id());
	/*
	 * Order event::oncpu write to happen before the ACTIVE state is
	 * visible. This allows perf_event_{stop,read}() to observe the correct
	 * ->oncpu if it sees ACTIVE.
	 */
	smp_wmb();
	perf_event_set_state(event, PERF_EVENT_STATE_ACTIVE);

	/*
	 * Unthrottle events, since we scheduled we might have missed several
	 * ticks already, also for a heavily scheduling task there is little
	 * guarantee it'll get a tick in a timely manner.
	 */
	if (unlikely(event->hw.interrupts == MAX_INTERRUPTS)) {
		perf_log_throttle(event, 1);
		event->hw.interrupts = 0;
	}

	perf_pmu_disable(event->pmu);

	perf_log_itrace_start(event);

	if (event->pmu->add(event, PERF_EF_START)) {
		perf_event_set_state(event, PERF_EVENT_STATE_INACTIVE);
		event->oncpu = -1;
		ret = -EAGAIN;
		goto out;
	}

	if (!is_software_event(event))
		cpc->active_oncpu++;
	if (event->attr.freq && event->attr.sample_freq)
		ctx->nr_freq++;

	if (event->attr.exclusive)
		cpc->exclusive = 1;

out:
	perf_pmu_enable(event->pmu);

	return ret;
}

static int
group_sched_in(struct perf_event *group_event, struct perf_event_context *ctx)
{
	struct perf_event *event, *partial_group = NULL;
	struct pmu *pmu = group_event->pmu_ctx->pmu;

	if (group_event->state == PERF_EVENT_STATE_OFF)
		return 0;

	pmu->start_txn(pmu, PERF_PMU_TXN_ADD);

	if (event_sched_in(group_event, ctx))
		goto error;

	/*
	 * Schedule in siblings as one group (if any):
	 */
	for_each_sibling_event(event, group_event) {
		if (event_sched_in(event, ctx)) {
			partial_group = event;
			goto group_error;
		}
	}

	if (!pmu->commit_txn(pmu))
		return 0;

group_error:
	/*
	 * Groups can be scheduled in as one unit only, so undo any
	 * partial group before returning:
	 * The events up to the failed event are scheduled out normally.
	 */
	for_each_sibling_event(event, group_event) {
		if (event == partial_group)
			break;

		event_sched_out(event, ctx);
	}
	event_sched_out(group_event, ctx);

error:
	pmu->cancel_txn(pmu);
	return -EAGAIN;
}

/*
 * Work out whether we can put this event group on the CPU now.
 */
static int group_can_go_on(struct perf_event *event, int can_add_hw)
{
	struct perf_event_pmu_context *epc = event->pmu_ctx;
	struct perf_cpu_pmu_context *cpc = this_cpu_ptr(epc->pmu->cpu_pmu_context);

	/*
	 * Groups consisting entirely of software events can always go on.
	 */
	if (event->group_caps & PERF_EV_CAP_SOFTWARE)
		return 1;
	/*
	 * If an exclusive group is already on, no other hardware
	 * events can go on.
	 */
	if (cpc->exclusive)
		return 0;
	/*
	 * If this group is exclusive and there are already
	 * events on the CPU, it can't go on.
	 */
	if (event->attr.exclusive && !list_empty(get_event_list(event)))
		return 0;
	/*
	 * Otherwise, try to add it if all previous groups were able
	 * to go on.
	 */
	return can_add_hw;
}

static void add_event_to_ctx(struct perf_event *event,
			       struct perf_event_context *ctx)
{
	list_add_event(event, ctx);
	perf_group_attach(event);
}

static void task_ctx_sched_out(struct perf_event_context *ctx,
				enum event_type_t event_type)
{
	struct perf_cpu_context *cpuctx = this_cpu_ptr(&perf_cpu_context);

	if (!cpuctx->task_ctx)
		return;

	if (WARN_ON_ONCE(ctx != cpuctx->task_ctx))
		return;

	ctx_sched_out(ctx, event_type);
}

static void perf_event_sched_in(struct perf_cpu_context *cpuctx,
				struct perf_event_context *ctx)
{
	ctx_sched_in(&cpuctx->ctx, EVENT_PINNED);
	if (ctx)
		 ctx_sched_in(ctx, EVENT_PINNED);
	ctx_sched_in(&cpuctx->ctx, EVENT_FLEXIBLE);
	if (ctx)
		 ctx_sched_in(ctx, EVENT_FLEXIBLE);
}

/*
 * We want to maintain the following priority of scheduling:
 *  - CPU pinned (EVENT_CPU | EVENT_PINNED)
 *  - task pinned (EVENT_PINNED)
 *  - CPU flexible (EVENT_CPU | EVENT_FLEXIBLE)
 *  - task flexible (EVENT_FLEXIBLE).
 *
 * In order to avoid unscheduling and scheduling back in everything every
 * time an event is added, only do it for the groups of equal priority and
 * below.
 *
 * This can be called after a batch operation on task events, in which case
 * event_type is a bit mask of the types of events involved. For CPU events,
 * event_type is only either EVENT_PINNED or EVENT_FLEXIBLE.
 */
/*
 * XXX: ctx_resched() reschedule entire perf_event_context while adding new
 * event to the context or enabling existing event in the context. We can
 * probably optimize it by rescheduling only affected pmu_ctx.
 */
static void ctx_resched(struct perf_cpu_context *cpuctx,
			struct perf_event_context *task_ctx,
			enum event_type_t event_type)
{
	bool cpu_event = !!(event_type & EVENT_CPU);

	/*
	 * If pinned groups are involved, flexible groups also need to be
	 * scheduled out.
	 */
	if (event_type & EVENT_PINNED)
		event_type |= EVENT_FLEXIBLE;

	event_type &= EVENT_ALL;

	perf_ctx_disable(&cpuctx->ctx);
	if (task_ctx) {
		perf_ctx_disable(task_ctx);
		task_ctx_sched_out(task_ctx, event_type);
	}

	/*
	 * Decide which cpu ctx groups to schedule out based on the types
	 * of events that caused rescheduling:
	 *  - EVENT_CPU: schedule out corresponding groups;
	 *  - EVENT_PINNED task events: schedule out EVENT_FLEXIBLE groups;
	 *  - otherwise, do nothing more.
	 */
	if (cpu_event)
		ctx_sched_out(&cpuctx->ctx, event_type);
	else if (event_type & EVENT_PINNED)
		ctx_sched_out(&cpuctx->ctx, EVENT_FLEXIBLE);

	perf_event_sched_in(cpuctx, task_ctx);

	perf_ctx_enable(&cpuctx->ctx);
	if (task_ctx)
		perf_ctx_enable(task_ctx);
}

void perf_pmu_resched(struct pmu *pmu)
{
	struct perf_cpu_context *cpuctx = this_cpu_ptr(&perf_cpu_context);
	struct perf_event_context *task_ctx = cpuctx->task_ctx;

	perf_ctx_lock(cpuctx, task_ctx);
	ctx_resched(cpuctx, task_ctx, EVENT_ALL|EVENT_CPU);
	perf_ctx_unlock(cpuctx, task_ctx);
}

/*
 * Cross CPU call to install and enable a performance event
 *
 * Very similar to remote_function() + event_function() but cannot assume that
 * things like ctx->is_active and cpuctx->task_ctx are set.
 */
static int  __perf_install_in_context(void *info)
{
	struct perf_event *event = info;
	struct perf_event_context *ctx = event->ctx;
	struct perf_cpu_context *cpuctx = this_cpu_ptr(&perf_cpu_context);
	struct perf_event_context *task_ctx = cpuctx->task_ctx;
	bool reprogram = true;
	int ret = 0;

	raw_spin_lock(&cpuctx->ctx.lock);
	if (ctx->task) {
		raw_spin_lock(&ctx->lock);
		task_ctx = ctx;

		reprogram = (ctx->task == current);

		/*
		 * If the task is running, it must be running on this CPU,
		 * otherwise we cannot reprogram things.
		 *
		 * If its not running, we don't care, ctx->lock will
		 * serialize against it becoming runnable.
		 */
		if (task_curr(ctx->task) && !reprogram) {
			ret = -ESRCH;
			goto unlock;
		}

		WARN_ON_ONCE(reprogram && cpuctx->task_ctx && cpuctx->task_ctx != ctx);
	} else if (task_ctx) {
		raw_spin_lock(&task_ctx->lock);
	}

#ifdef CONFIG_CGROUP_PERF
	if (event->state > PERF_EVENT_STATE_OFF && is_cgroup_event(event)) {
		/*
		 * If the current cgroup doesn't match the event's
		 * cgroup, we should not try to schedule it.
		 */
		struct perf_cgroup *cgrp = perf_cgroup_from_task(current, ctx);
		reprogram = cgroup_is_descendant(cgrp->css.cgroup,
					event->cgrp->css.cgroup);
	}
#endif

	if (reprogram) {
		ctx_sched_out(ctx, EVENT_TIME);
		add_event_to_ctx(event, ctx);
		ctx_resched(cpuctx, task_ctx, get_event_type(event));
	} else {
		add_event_to_ctx(event, ctx);
	}

unlock:
	perf_ctx_unlock(cpuctx, task_ctx);

	return ret;
}

static bool exclusive_event_installable(struct perf_event *event,
					struct perf_event_context *ctx);

/*
 * Attach a performance event to a context.
 *
 * Very similar to event_function_call, see comment there.
 */
static void
perf_install_in_context(struct perf_event_context *ctx,
			struct perf_event *event,
			int cpu)
{
	struct task_struct *task = READ_ONCE(ctx->task);

	lockdep_assert_held(&ctx->mutex);

	WARN_ON_ONCE(!exclusive_event_installable(event, ctx));

	if (event->cpu != -1)
		WARN_ON_ONCE(event->cpu != cpu);

	/*
	 * Ensures that if we can observe event->ctx, both the event and ctx
	 * will be 'complete'. See perf_iterate_sb_cpu().
	 */
	smp_store_release(&event->ctx, ctx);

	/*
	 * perf_event_attr::disabled events will not run and can be initialized
	 * without IPI. Except when this is the first event for the context, in
	 * that case we need the magic of the IPI to set ctx->is_active.
	 *
	 * The IOC_ENABLE that is sure to follow the creation of a disabled
	 * event will issue the IPI and reprogram the hardware.
	 */
	if (__perf_effective_state(event) == PERF_EVENT_STATE_OFF &&
	    ctx->nr_events && !is_cgroup_event(event)) {
		raw_spin_lock_irq(&ctx->lock);
		if (ctx->task == TASK_TOMBSTONE) {
			raw_spin_unlock_irq(&ctx->lock);
			return;
		}
		add_event_to_ctx(event, ctx);
		raw_spin_unlock_irq(&ctx->lock);
		return;
	}

	if (!task) {
		cpu_function_call(cpu, __perf_install_in_context, event);
		return;
	}

	/*
	 * Should not happen, we validate the ctx is still alive before calling.
	 */
	if (WARN_ON_ONCE(task == TASK_TOMBSTONE))
		return;

	/*
	 * Installing events is tricky because we cannot rely on ctx->is_active
	 * to be set in case this is the nr_events 0 -> 1 transition.
	 *
	 * Instead we use task_curr(), which tells us if the task is running.
	 * However, since we use task_curr() outside of rq::lock, we can race
	 * against the actual state. This means the result can be wrong.
	 *
	 * If we get a false positive, we retry, this is harmless.
	 *
	 * If we get a false negative, things are complicated. If we are after
	 * perf_event_context_sched_in() ctx::lock will serialize us, and the
	 * value must be correct. If we're before, it doesn't matter since
	 * perf_event_context_sched_in() will program the counter.
	 *
	 * However, this hinges on the remote context switch having observed
	 * our task->perf_event_ctxp[] store, such that it will in fact take
	 * ctx::lock in perf_event_context_sched_in().
	 *
	 * We do this by task_function_call(), if the IPI fails to hit the task
	 * we know any future context switch of task must see the
	 * perf_event_ctpx[] store.
	 */

	/*
	 * This smp_mb() orders the task->perf_event_ctxp[] store with the
	 * task_cpu() load, such that if the IPI then does not find the task
	 * running, a future context switch of that task must observe the
	 * store.
	 */
	smp_mb();
again:
	if (!task_function_call(task, __perf_install_in_context, event))
		return;

	raw_spin_lock_irq(&ctx->lock);
	task = ctx->task;
	if (WARN_ON_ONCE(task == TASK_TOMBSTONE)) {
		/*
		 * Cannot happen because we already checked above (which also
		 * cannot happen), and we hold ctx->mutex, which serializes us
		 * against perf_event_exit_task_context().
		 */
		raw_spin_unlock_irq(&ctx->lock);
		return;
	}
	/*
	 * If the task is not running, ctx->lock will avoid it becoming so,
	 * thus we can safely install the event.
	 */
	if (task_curr(task)) {
		raw_spin_unlock_irq(&ctx->lock);
		goto again;
	}
	add_event_to_ctx(event, ctx);
	raw_spin_unlock_irq(&ctx->lock);
}

/*
 * Cross CPU call to enable a performance event
 */
static void __perf_event_enable(struct perf_event *event,
				struct perf_cpu_context *cpuctx,
				struct perf_event_context *ctx,
				void *info)
{
	struct perf_event *leader = event->group_leader;
	struct perf_event_context *task_ctx;

	if (event->state >= PERF_EVENT_STATE_INACTIVE ||
	    event->state <= PERF_EVENT_STATE_ERROR)
		return;

	if (ctx->is_active)
		ctx_sched_out(ctx, EVENT_TIME);

	perf_event_set_state(event, PERF_EVENT_STATE_INACTIVE);
	perf_cgroup_event_enable(event, ctx);

	if (!ctx->is_active)
		return;

	if (!event_filter_match(event)) {
		ctx_sched_in(ctx, EVENT_TIME);
		return;
	}

	/*
	 * If the event is in a group and isn't the group leader,
	 * then don't put it on unless the group is on.
	 */
	if (leader != event && leader->state != PERF_EVENT_STATE_ACTIVE) {
		ctx_sched_in(ctx, EVENT_TIME);
		return;
	}

	task_ctx = cpuctx->task_ctx;
	if (ctx->task)
		WARN_ON_ONCE(task_ctx != ctx);

	ctx_resched(cpuctx, task_ctx, get_event_type(event));
}

/*
 * Enable an event.
 *
 * If event->ctx is a cloned context, callers must make sure that
 * every task struct that event->ctx->task could possibly point to
 * remains valid.  This condition is satisfied when called through
 * perf_event_for_each_child or perf_event_for_each as described
 * for perf_event_disable.
 */
static void _perf_event_enable(struct perf_event *event)
{
	struct perf_event_context *ctx = event->ctx;

	raw_spin_lock_irq(&ctx->lock);
	if (event->state >= PERF_EVENT_STATE_INACTIVE ||
	    event->state <  PERF_EVENT_STATE_ERROR) {
out:
		raw_spin_unlock_irq(&ctx->lock);
		return;
	}

	/*
	 * If the event is in error state, clear that first.
	 *
	 * That way, if we see the event in error state below, we know that it
	 * has gone back into error state, as distinct from the task having
	 * been scheduled away before the cross-call arrived.
	 */
	if (event->state == PERF_EVENT_STATE_ERROR) {
		/*
		 * Detached SIBLING events cannot leave ERROR state.
		 */
		if (event->event_caps & PERF_EV_CAP_SIBLING &&
		    event->group_leader == event)
			goto out;

		event->state = PERF_EVENT_STATE_OFF;
	}
	raw_spin_unlock_irq(&ctx->lock);

	event_function_call(event, __perf_event_enable, NULL);
}

/*
 * See perf_event_disable();
 */
void perf_event_enable(struct perf_event *event)
{
	struct perf_event_context *ctx;

	ctx = perf_event_ctx_lock(event);
	_perf_event_enable(event);
	perf_event_ctx_unlock(event, ctx);
}
EXPORT_SYMBOL_GPL(perf_event_enable);

struct stop_event_data {
	struct perf_event	*event;
	unsigned int		restart;
};

static int __perf_event_stop(void *info)
{
	struct stop_event_data *sd = info;
	struct perf_event *event = sd->event;

	/* if it's already INACTIVE, do nothing */
	if (READ_ONCE(event->state) != PERF_EVENT_STATE_ACTIVE)
		return 0;

	/* matches smp_wmb() in event_sched_in() */
	smp_rmb();

	/*
	 * There is a window with interrupts enabled before we get here,
	 * so we need to check again lest we try to stop another CPU's event.
	 */
	if (READ_ONCE(event->oncpu) != smp_processor_id())
		return -EAGAIN;

	event->pmu->stop(event, PERF_EF_UPDATE);

	/*
	 * May race with the actual stop (through perf_pmu_output_stop()),
	 * but it is only used for events with AUX ring buffer, and such
	 * events will refuse to restart because of rb::aux_mmap_count==0,
	 * see comments in perf_aux_output_begin().
	 *
	 * Since this is happening on an event-local CPU, no trace is lost
	 * while restarting.
	 */
	if (sd->restart)
		event->pmu->start(event, 0);

	return 0;
}

static int perf_event_stop(struct perf_event *event, int restart)
{
	struct stop_event_data sd = {
		.event		= event,
		.restart	= restart,
	};
	int ret = 0;

	do {
		if (READ_ONCE(event->state) != PERF_EVENT_STATE_ACTIVE)
			return 0;

		/* matches smp_wmb() in event_sched_in() */
		smp_rmb();

		/*
		 * We only want to restart ACTIVE events, so if the event goes
		 * inactive here (event->oncpu==-1), there's nothing more to do;
		 * fall through with ret==-ENXIO.
		 */
		ret = cpu_function_call(READ_ONCE(event->oncpu),
					__perf_event_stop, &sd);
	} while (ret == -EAGAIN);

	return ret;
}

/*
 * In order to contain the amount of racy and tricky in the address filter
 * configuration management, it is a two part process:
 *
 * (p1) when userspace mappings change as a result of (1) or (2) or (3) below,
 *      we update the addresses of corresponding vmas in
 *	event::addr_filter_ranges array and bump the event::addr_filters_gen;
 * (p2) when an event is scheduled in (pmu::add), it calls
 *      perf_event_addr_filters_sync() which calls pmu::addr_filters_sync()
 *      if the generation has changed since the previous call.
 *
 * If (p1) happens while the event is active, we restart it to force (p2).
 *
 * (1) perf_addr_filters_apply(): adjusting filters' offsets based on
 *     pre-existing mappings, called once when new filters arrive via SET_FILTER
 *     ioctl;
 * (2) perf_addr_filters_adjust(): adjusting filters' offsets based on newly
 *     registered mapping, called for every new mmap(), with mm::mmap_lock down
 *     for reading;
 * (3) perf_event_addr_filters_exec(): clearing filters' offsets in the process
 *     of exec.
 */
void perf_event_addr_filters_sync(struct perf_event *event)
{
	struct perf_addr_filters_head *ifh = perf_event_addr_filters(event);

	if (!has_addr_filter(event))
		return;

	raw_spin_lock(&ifh->lock);
	if (event->addr_filters_gen != event->hw.addr_filters_gen) {
		event->pmu->addr_filters_sync(event);
		event->hw.addr_filters_gen = event->addr_filters_gen;
	}
	raw_spin_unlock(&ifh->lock);
}
EXPORT_SYMBOL_GPL(perf_event_addr_filters_sync);

static int _perf_event_refresh(struct perf_event *event, int refresh)
{
	/*
	 * not supported on inherited events
	 */
	if (event->attr.inherit || !is_sampling_event(event))
		return -EINVAL;

	atomic_add(refresh, &event->event_limit);
	_perf_event_enable(event);

	return 0;
}

/*
 * See perf_event_disable()
 */
int perf_event_refresh(struct perf_event *event, int refresh)
{
	struct perf_event_context *ctx;
	int ret;

	ctx = perf_event_ctx_lock(event);
	ret = _perf_event_refresh(event, refresh);
	perf_event_ctx_unlock(event, ctx);

	return ret;
}
EXPORT_SYMBOL_GPL(perf_event_refresh);

static int perf_event_modify_breakpoint(struct perf_event *bp,
					 struct perf_event_attr *attr)
{
	int err;

	_perf_event_disable(bp);

	err = modify_user_hw_breakpoint_check(bp, attr, true);

	if (!bp->attr.disabled)
		_perf_event_enable(bp);

	return err;
}

/*
 * Copy event-type-independent attributes that may be modified.
 */
static void perf_event_modify_copy_attr(struct perf_event_attr *to,
					const struct perf_event_attr *from)
{
	to->sig_data = from->sig_data;
}

static int perf_event_modify_attr(struct perf_event *event,
				  struct perf_event_attr *attr)
{
	int (*func)(struct perf_event *, struct perf_event_attr *);
	struct perf_event *child;
	int err;

	if (event->attr.type != attr->type)
		return -EINVAL;

	switch (event->attr.type) {
	case PERF_TYPE_BREAKPOINT:
		func = perf_event_modify_breakpoint;
		break;
	default:
		/* Place holder for future additions. */
		return -EOPNOTSUPP;
	}

	WARN_ON_ONCE(event->ctx->parent_ctx);

	mutex_lock(&event->child_mutex);
	/*
	 * Event-type-independent attributes must be copied before event-type
	 * modification, which will validate that final attributes match the
	 * source attributes after all relevant attributes have been copied.
	 */
	perf_event_modify_copy_attr(&event->attr, attr);
	err = func(event, attr);
	if (err)
		goto out;
	list_for_each_entry(child, &event->child_list, child_list) {
		perf_event_modify_copy_attr(&child->attr, attr);
		err = func(child, attr);
		if (err)
			goto out;
	}
out:
	mutex_unlock(&event->child_mutex);
	return err;
}

static void __pmu_ctx_sched_out(struct perf_event_pmu_context *pmu_ctx,
				enum event_type_t event_type)
{
	struct perf_event_context *ctx = pmu_ctx->ctx;
	struct perf_event *event, *tmp;
	struct pmu *pmu = pmu_ctx->pmu;

	if (ctx->task && !ctx->is_active) {
		struct perf_cpu_pmu_context *cpc;

		cpc = this_cpu_ptr(pmu->cpu_pmu_context);
		WARN_ON_ONCE(cpc->task_epc && cpc->task_epc != pmu_ctx);
		cpc->task_epc = NULL;
	}

	if (!event_type)
		return;

	perf_pmu_disable(pmu);
	if (event_type & EVENT_PINNED) {
		list_for_each_entry_safe(event, tmp,
					 &pmu_ctx->pinned_active,
					 active_list)
			group_sched_out(event, ctx);
	}

	if (event_type & EVENT_FLEXIBLE) {
		list_for_each_entry_safe(event, tmp,
					 &pmu_ctx->flexible_active,
					 active_list)
			group_sched_out(event, ctx);
		/*
		 * Since we cleared EVENT_FLEXIBLE, also clear
		 * rotate_necessary, is will be reset by
		 * ctx_flexible_sched_in() when needed.
		 */
		pmu_ctx->rotate_necessary = 0;
	}
	perf_pmu_enable(pmu);
}

static void
ctx_sched_out(struct perf_event_context *ctx, enum event_type_t event_type)
{
	struct perf_cpu_context *cpuctx = this_cpu_ptr(&perf_cpu_context);
	struct perf_event_pmu_context *pmu_ctx;
	int is_active = ctx->is_active;

	lockdep_assert_held(&ctx->lock);

	if (likely(!ctx->nr_events)) {
		/*
		 * See __perf_remove_from_context().
		 */
		WARN_ON_ONCE(ctx->is_active);
		if (ctx->task)
			WARN_ON_ONCE(cpuctx->task_ctx);
		return;
	}

	/*
	 * Always update time if it was set; not only when it changes.
	 * Otherwise we can 'forget' to update time for any but the last
	 * context we sched out. For example:
	 *
	 *   ctx_sched_out(.event_type = EVENT_FLEXIBLE)
	 *   ctx_sched_out(.event_type = EVENT_PINNED)
	 *
	 * would only update time for the pinned events.
	 */
	if (is_active & EVENT_TIME) {
		/* update (and stop) ctx time */
		update_context_time(ctx);
		update_cgrp_time_from_cpuctx(cpuctx, ctx == &cpuctx->ctx);
		/*
		 * CPU-release for the below ->is_active store,
		 * see __load_acquire() in perf_event_time_now()
		 */
		barrier();
	}

	ctx->is_active &= ~event_type;
	if (!(ctx->is_active & EVENT_ALL))
		ctx->is_active = 0;

	if (ctx->task) {
		WARN_ON_ONCE(cpuctx->task_ctx != ctx);
		if (!ctx->is_active)
			cpuctx->task_ctx = NULL;
	}

	is_active ^= ctx->is_active; /* changed bits */

	list_for_each_entry(pmu_ctx, &ctx->pmu_ctx_list, pmu_ctx_entry)
		__pmu_ctx_sched_out(pmu_ctx, is_active);
}

/*
 * Test whether two contexts are equivalent, i.e. whether they have both been
 * cloned from the same version of the same context.
 *
 * Equivalence is measured using a generation number in the context that is
 * incremented on each modification to it; see unclone_ctx(), list_add_event()
 * and list_del_event().
 */
static int context_equiv(struct perf_event_context *ctx1,
			 struct perf_event_context *ctx2)
{
	lockdep_assert_held(&ctx1->lock);
	lockdep_assert_held(&ctx2->lock);

	/* Pinning disables the swap optimization */
	if (ctx1->pin_count || ctx2->pin_count)
		return 0;

	/* If ctx1 is the parent of ctx2 */
	if (ctx1 == ctx2->parent_ctx && ctx1->generation == ctx2->parent_gen)
		return 1;

	/* If ctx2 is the parent of ctx1 */
	if (ctx1->parent_ctx == ctx2 && ctx1->parent_gen == ctx2->generation)
		return 1;

	/*
	 * If ctx1 and ctx2 have the same parent; we flatten the parent
	 * hierarchy, see perf_event_init_context().
	 */
	if (ctx1->parent_ctx && ctx1->parent_ctx == ctx2->parent_ctx &&
			ctx1->parent_gen == ctx2->parent_gen)
		return 1;

	/* Unmatched */
	return 0;
}

static void __perf_event_sync_stat(struct perf_event *event,
				     struct perf_event *next_event)
{
	u64 value;

	if (!event->attr.inherit_stat)
		return;

	/*
	 * Update the event value, we cannot use perf_event_read()
	 * because we're in the middle of a context switch and have IRQs
	 * disabled, which upsets smp_call_function_single(), however
	 * we know the event must be on the current CPU, therefore we
	 * don't need to use it.
	 */
	if (event->state == PERF_EVENT_STATE_ACTIVE)
		event->pmu->read(event);

	perf_event_update_time(event);

	/*
	 * In order to keep per-task stats reliable we need to flip the event
	 * values when we flip the contexts.
	 */
	value = local64_read(&next_event->count);
	value = local64_xchg(&event->count, value);
	local64_set(&next_event->count, value);

	swap(event->total_time_enabled, next_event->total_time_enabled);
	swap(event->total_time_running, next_event->total_time_running);

	/*
	 * Since we swizzled the values, update the user visible data too.
	 */
	perf_event_update_userpage(event);
	perf_event_update_userpage(next_event);
}

static void perf_event_sync_stat(struct perf_event_context *ctx,
				   struct perf_event_context *next_ctx)
{
	struct perf_event *event, *next_event;

	if (!ctx->nr_stat)
		return;

	update_context_time(ctx);

	event = list_first_entry(&ctx->event_list,
				   struct perf_event, event_entry);

	next_event = list_first_entry(&next_ctx->event_list,
					struct perf_event, event_entry);

	while (&event->event_entry != &ctx->event_list &&
	       &next_event->event_entry != &next_ctx->event_list) {

		__perf_event_sync_stat(event, next_event);

		event = list_next_entry(event, event_entry);
		next_event = list_next_entry(next_event, event_entry);
	}
}

#define double_list_for_each_entry(pos1, pos2, head1, head2, member)	\
	for (pos1 = list_first_entry(head1, typeof(*pos1), member),	\
	     pos2 = list_first_entry(head2, typeof(*pos2), member);	\
	     !list_entry_is_head(pos1, head1, member) &&		\
	     !list_entry_is_head(pos2, head2, member);			\
	     pos1 = list_next_entry(pos1, member),			\
	     pos2 = list_next_entry(pos2, member))

static void perf_event_swap_task_ctx_data(struct perf_event_context *prev_ctx,
					  struct perf_event_context *next_ctx)
{
	struct perf_event_pmu_context *prev_epc, *next_epc;

	if (!prev_ctx->nr_task_data)
		return;

	double_list_for_each_entry(prev_epc, next_epc,
				   &prev_ctx->pmu_ctx_list, &next_ctx->pmu_ctx_list,
				   pmu_ctx_entry) {

		if (WARN_ON_ONCE(prev_epc->pmu != next_epc->pmu))
			continue;

		/*
		 * PMU specific parts of task perf context can require
		 * additional synchronization. As an example of such
		 * synchronization see implementation details of Intel
		 * LBR call stack data profiling;
		 */
		if (prev_epc->pmu->swap_task_ctx)
			prev_epc->pmu->swap_task_ctx(prev_epc, next_epc);
		else
			swap(prev_epc->task_ctx_data, next_epc->task_ctx_data);
	}
}

static void perf_ctx_sched_task_cb(struct perf_event_context *ctx, bool sched_in)
{
	struct perf_event_pmu_context *pmu_ctx;
	struct perf_cpu_pmu_context *cpc;

	list_for_each_entry(pmu_ctx, &ctx->pmu_ctx_list, pmu_ctx_entry) {
		cpc = this_cpu_ptr(pmu_ctx->pmu->cpu_pmu_context);

		if (cpc->sched_cb_usage && pmu_ctx->pmu->sched_task)
			pmu_ctx->pmu->sched_task(pmu_ctx, sched_in);
	}
}

static void
perf_event_context_sched_out(struct task_struct *task, struct task_struct *next)
{
	struct perf_event_context *ctx = task->perf_event_ctxp;
	struct perf_event_context *next_ctx;
	struct perf_event_context *parent, *next_parent;
	int do_switch = 1;

	if (likely(!ctx))
		return;

	rcu_read_lock();
	next_ctx = rcu_dereference(next->perf_event_ctxp);
	if (!next_ctx)
		goto unlock;

	parent = rcu_dereference(ctx->parent_ctx);
	next_parent = rcu_dereference(next_ctx->parent_ctx);

	/* If neither context have a parent context; they cannot be clones. */
	if (!parent && !next_parent)
		goto unlock;

	if (next_parent == ctx || next_ctx == parent || next_parent == parent) {
		/*
		 * Looks like the two contexts are clones, so we might be
		 * able to optimize the context switch.  We lock both
		 * contexts and check that they are clones under the
		 * lock (including re-checking that neither has been
		 * uncloned in the meantime).  It doesn't matter which
		 * order we take the locks because no other cpu could
		 * be trying to lock both of these tasks.
		 */
		raw_spin_lock(&ctx->lock);
		raw_spin_lock_nested(&next_ctx->lock, SINGLE_DEPTH_NESTING);
		if (context_equiv(ctx, next_ctx)) {

			perf_ctx_disable(ctx);

			/* PMIs are disabled; ctx->nr_pending is stable. */
			if (local_read(&ctx->nr_pending) ||
			    local_read(&next_ctx->nr_pending)) {
				/*
				 * Must not swap out ctx when there's pending
				 * events that rely on the ctx->task relation.
				 */
				raw_spin_unlock(&next_ctx->lock);
				rcu_read_unlock();
				goto inside_switch;
			}

			WRITE_ONCE(ctx->task, next);
			WRITE_ONCE(next_ctx->task, task);

			perf_ctx_sched_task_cb(ctx, false);
			perf_event_swap_task_ctx_data(ctx, next_ctx);

			perf_ctx_enable(ctx);

			/*
			 * RCU_INIT_POINTER here is safe because we've not
			 * modified the ctx and the above modification of
			 * ctx->task and ctx->task_ctx_data are immaterial
			 * since those values are always verified under
			 * ctx->lock which we're now holding.
			 */
			RCU_INIT_POINTER(task->perf_event_ctxp, next_ctx);
			RCU_INIT_POINTER(next->perf_event_ctxp, ctx);

			do_switch = 0;

			perf_event_sync_stat(ctx, next_ctx);
		}
		raw_spin_unlock(&next_ctx->lock);
		raw_spin_unlock(&ctx->lock);
	}
unlock:
	rcu_read_unlock();

	if (do_switch) {
		raw_spin_lock(&ctx->lock);
		perf_ctx_disable(ctx);

inside_switch:
		perf_ctx_sched_task_cb(ctx, false);
		task_ctx_sched_out(ctx, EVENT_ALL);

		perf_ctx_enable(ctx);
		raw_spin_unlock(&ctx->lock);
	}
}

static DEFINE_PER_CPU(struct list_head, sched_cb_list);
static DEFINE_PER_CPU(int, perf_sched_cb_usages);

void perf_sched_cb_dec(struct pmu *pmu)
{
	struct perf_cpu_pmu_context *cpc = this_cpu_ptr(pmu->cpu_pmu_context);

	this_cpu_dec(perf_sched_cb_usages);
	barrier();

	if (!--cpc->sched_cb_usage)
		list_del(&cpc->sched_cb_entry);
}


void perf_sched_cb_inc(struct pmu *pmu)
{
	struct perf_cpu_pmu_context *cpc = this_cpu_ptr(pmu->cpu_pmu_context);

	if (!cpc->sched_cb_usage++)
		list_add(&cpc->sched_cb_entry, this_cpu_ptr(&sched_cb_list));

	barrier();
	this_cpu_inc(perf_sched_cb_usages);
}

/*
 * This function provides the context switch callback to the lower code
 * layer. It is invoked ONLY when the context switch callback is enabled.
 *
 * This callback is relevant even to per-cpu events; for example multi event
 * PEBS requires this to provide PID/TID information. This requires we flush
 * all queued PEBS records before we context switch to a new task.
 */
static void __perf_pmu_sched_task(struct perf_cpu_pmu_context *cpc, bool sched_in)
{
	struct perf_cpu_context *cpuctx = this_cpu_ptr(&perf_cpu_context);
	struct pmu *pmu;

	pmu = cpc->epc.pmu;

	/* software PMUs will not have sched_task */
	if (WARN_ON_ONCE(!pmu->sched_task))
		return;

	perf_ctx_lock(cpuctx, cpuctx->task_ctx);
	perf_pmu_disable(pmu);

	pmu->sched_task(cpc->task_epc, sched_in);

	perf_pmu_enable(pmu);
	perf_ctx_unlock(cpuctx, cpuctx->task_ctx);
}

static void perf_pmu_sched_task(struct task_struct *prev,
				struct task_struct *next,
				bool sched_in)
{
	struct perf_cpu_context *cpuctx = this_cpu_ptr(&perf_cpu_context);
	struct perf_cpu_pmu_context *cpc;

	/* cpuctx->task_ctx will be handled in perf_event_context_sched_in/out */
	if (prev == next || cpuctx->task_ctx)
		return;

	list_for_each_entry(cpc, this_cpu_ptr(&sched_cb_list), sched_cb_entry)
		__perf_pmu_sched_task(cpc, sched_in);
}

static void perf_event_switch(struct task_struct *task,
			      struct task_struct *next_prev, bool sched_in);

/*
 * Called from scheduler to remove the events of the current task,
 * with interrupts disabled.
 *
 * We stop each event and update the event value in event->count.
 *
 * This does not protect us against NMI, but disable()
 * sets the disabled bit in the control field of event _before_
 * accessing the event control register. If a NMI hits, then it will
 * not restart the event.
 */
void __perf_event_task_sched_out(struct task_struct *task,
				 struct task_struct *next)
{
	if (__this_cpu_read(perf_sched_cb_usages))
		perf_pmu_sched_task(task, next, false);

	if (atomic_read(&nr_switch_events))
		perf_event_switch(task, next, false);

	perf_event_context_sched_out(task, next);

	/*
	 * if cgroup events exist on this CPU, then we need
	 * to check if we have to switch out PMU state.
	 * cgroup event are system-wide mode only
	 */
	perf_cgroup_switch(next);
}

static bool perf_less_group_idx(const void *l, const void *r)
{
	const struct perf_event *le = *(const struct perf_event **)l;
	const struct perf_event *re = *(const struct perf_event **)r;

	return le->group_index < re->group_index;
}

static void swap_ptr(void *l, void *r)
{
	void **lp = l, **rp = r;

	swap(*lp, *rp);
}

static const struct min_heap_callbacks perf_min_heap = {
	.elem_size = sizeof(struct perf_event *),
	.less = perf_less_group_idx,
	.swp = swap_ptr,
};

static void __heap_add(struct min_heap *heap, struct perf_event *event)
{
	struct perf_event **itrs = heap->data;

	if (event) {
		itrs[heap->nr] = event;
		heap->nr++;
	}
}

static void __link_epc(struct perf_event_pmu_context *pmu_ctx)
{
	struct perf_cpu_pmu_context *cpc;

	if (!pmu_ctx->ctx->task)
		return;

	cpc = this_cpu_ptr(pmu_ctx->pmu->cpu_pmu_context);
	WARN_ON_ONCE(cpc->task_epc && cpc->task_epc != pmu_ctx);
	cpc->task_epc = pmu_ctx;
}

static noinline int visit_groups_merge(struct perf_event_context *ctx,
				struct perf_event_groups *groups, int cpu,
				struct pmu *pmu,
				int (*func)(struct perf_event *, void *),
				void *data)
{
#ifdef CONFIG_CGROUP_PERF
	struct cgroup_subsys_state *css = NULL;
#endif
	struct perf_cpu_context *cpuctx = NULL;
	/* Space for per CPU and/or any CPU event iterators. */
	struct perf_event *itrs[2];
	struct min_heap event_heap;
	struct perf_event **evt;
	int ret;

	if (pmu->filter && pmu->filter(pmu, cpu))
		return 0;

	if (!ctx->task) {
		cpuctx = this_cpu_ptr(&perf_cpu_context);
		event_heap = (struct min_heap){
			.data = cpuctx->heap,
			.nr = 0,
			.size = cpuctx->heap_size,
		};

		lockdep_assert_held(&cpuctx->ctx.lock);

#ifdef CONFIG_CGROUP_PERF
		if (cpuctx->cgrp)
			css = &cpuctx->cgrp->css;
#endif
	} else {
		event_heap = (struct min_heap){
			.data = itrs,
			.nr = 0,
			.size = ARRAY_SIZE(itrs),
		};
		/* Events not within a CPU context may be on any CPU. */
		__heap_add(&event_heap, perf_event_groups_first(groups, -1, pmu, NULL));
	}
	evt = event_heap.data;

	__heap_add(&event_heap, perf_event_groups_first(groups, cpu, pmu, NULL));

#ifdef CONFIG_CGROUP_PERF
	for (; css; css = css->parent)
		__heap_add(&event_heap, perf_event_groups_first(groups, cpu, pmu, css->cgroup));
#endif

	if (event_heap.nr) {
		__link_epc((*evt)->pmu_ctx);
		perf_assert_pmu_disabled((*evt)->pmu_ctx->pmu);
	}

	min_heapify_all(&event_heap, &perf_min_heap);

	while (event_heap.nr) {
		ret = func(*evt, data);
		if (ret)
			return ret;

		*evt = perf_event_groups_next(*evt, pmu);
		if (*evt)
			min_heapify(&event_heap, 0, &perf_min_heap);
		else
			min_heap_pop(&event_heap, &perf_min_heap);
	}

	return 0;
}

/*
 * Because the userpage is strictly per-event (there is no concept of context,
 * so there cannot be a context indirection), every userpage must be updated
 * when context time starts :-(
 *
 * IOW, we must not miss EVENT_TIME edges.
 */
static inline bool event_update_userpage(struct perf_event *event)
{
	if (likely(!atomic_read(&event->mmap_count)))
		return false;

	perf_event_update_time(event);
	perf_event_update_userpage(event);

	return true;
}

static inline void group_update_userpage(struct perf_event *group_event)
{
	struct perf_event *event;

	if (!event_update_userpage(group_event))
		return;

	for_each_sibling_event(event, group_event)
		event_update_userpage(event);
}

static int merge_sched_in(struct perf_event *event, void *data)
{
	struct perf_event_context *ctx = event->ctx;
	int *can_add_hw = data;

	if (event->state <= PERF_EVENT_STATE_OFF)
		return 0;

	if (!event_filter_match(event))
		return 0;

	if (group_can_go_on(event, *can_add_hw)) {
		if (!group_sched_in(event, ctx))
			list_add_tail(&event->active_list, get_event_list(event));
	}

	if (event->state == PERF_EVENT_STATE_INACTIVE) {
		*can_add_hw = 0;
		if (event->attr.pinned) {
			perf_cgroup_event_disable(event, ctx);
			perf_event_set_state(event, PERF_EVENT_STATE_ERROR);
		} else {
			struct perf_cpu_pmu_context *cpc;

			event->pmu_ctx->rotate_necessary = 1;
			cpc = this_cpu_ptr(event->pmu_ctx->pmu->cpu_pmu_context);
			perf_mux_hrtimer_restart(cpc);
			group_update_userpage(event);
		}
	}

	return 0;
}

static void ctx_pinned_sched_in(struct perf_event_context *ctx, struct pmu *pmu)
{
	struct perf_event_pmu_context *pmu_ctx;
	int can_add_hw = 1;

	if (pmu) {
		visit_groups_merge(ctx, &ctx->pinned_groups,
				   smp_processor_id(), pmu,
				   merge_sched_in, &can_add_hw);
	} else {
		list_for_each_entry(pmu_ctx, &ctx->pmu_ctx_list, pmu_ctx_entry) {
			can_add_hw = 1;
			visit_groups_merge(ctx, &ctx->pinned_groups,
					   smp_processor_id(), pmu_ctx->pmu,
					   merge_sched_in, &can_add_hw);
		}
	}
}

static void ctx_flexible_sched_in(struct perf_event_context *ctx, struct pmu *pmu)
{
	struct perf_event_pmu_context *pmu_ctx;
	int can_add_hw = 1;

	if (pmu) {
		visit_groups_merge(ctx, &ctx->flexible_groups,
				   smp_processor_id(), pmu,
				   merge_sched_in, &can_add_hw);
	} else {
		list_for_each_entry(pmu_ctx, &ctx->pmu_ctx_list, pmu_ctx_entry) {
			can_add_hw = 1;
			visit_groups_merge(ctx, &ctx->flexible_groups,
					   smp_processor_id(), pmu_ctx->pmu,
					   merge_sched_in, &can_add_hw);
		}
	}
}

static void __pmu_ctx_sched_in(struct perf_event_context *ctx, struct pmu *pmu)
{
	ctx_flexible_sched_in(ctx, pmu);
}

static void
ctx_sched_in(struct perf_event_context *ctx, enum event_type_t event_type)
{
	struct perf_cpu_context *cpuctx = this_cpu_ptr(&perf_cpu_context);
	int is_active = ctx->is_active;

	lockdep_assert_held(&ctx->lock);

	if (likely(!ctx->nr_events))
		return;

	if (!(is_active & EVENT_TIME)) {
		/* start ctx time */
		__update_context_time(ctx, false);
		perf_cgroup_set_timestamp(cpuctx);
		/*
		 * CPU-release for the below ->is_active store,
		 * see __load_acquire() in perf_event_time_now()
		 */
		barrier();
	}

	ctx->is_active |= (event_type | EVENT_TIME);
	if (ctx->task) {
		if (!is_active)
			cpuctx->task_ctx = ctx;
		else
			WARN_ON_ONCE(cpuctx->task_ctx != ctx);
	}

	is_active ^= ctx->is_active; /* changed bits */

	/*
	 * First go through the list and put on any pinned groups
	 * in order to give them the best chance of going on.
	 */
	if (is_active & EVENT_PINNED)
		ctx_pinned_sched_in(ctx, NULL);

	/* Then walk through the lower prio flexible groups */
	if (is_active & EVENT_FLEXIBLE)
		ctx_flexible_sched_in(ctx, NULL);
}

static void perf_event_context_sched_in(struct task_struct *task)
{
	struct perf_cpu_context *cpuctx = this_cpu_ptr(&perf_cpu_context);
	struct perf_event_context *ctx;

	rcu_read_lock();
	ctx = rcu_dereference(task->perf_event_ctxp);
	if (!ctx)
		goto rcu_unlock;

	if (cpuctx->task_ctx == ctx) {
		perf_ctx_lock(cpuctx, ctx);
		perf_ctx_disable(ctx);

		perf_ctx_sched_task_cb(ctx, true);

		perf_ctx_enable(ctx);
		perf_ctx_unlock(cpuctx, ctx);
		goto rcu_unlock;
	}

	perf_ctx_lock(cpuctx, ctx);
	/*
	 * We must check ctx->nr_events while holding ctx->lock, such
	 * that we serialize against perf_install_in_context().
	 */
	if (!ctx->nr_events)
		goto unlock;

	perf_ctx_disable(ctx);
	/*
	 * We want to keep the following priority order:
	 * cpu pinned (that don't need to move), task pinned,
	 * cpu flexible, task flexible.
	 *
	 * However, if task's ctx is not carrying any pinned
	 * events, no need to flip the cpuctx's events around.
	 */
	if (!RB_EMPTY_ROOT(&ctx->pinned_groups.tree)) {
		perf_ctx_disable(&cpuctx->ctx);
		ctx_sched_out(&cpuctx->ctx, EVENT_FLEXIBLE);
	}

	perf_event_sched_in(cpuctx, ctx);

	perf_ctx_sched_task_cb(cpuctx->task_ctx, true);

	if (!RB_EMPTY_ROOT(&ctx->pinned_groups.tree))
		perf_ctx_enable(&cpuctx->ctx);

	perf_ctx_enable(ctx);

unlock:
	perf_ctx_unlock(cpuctx, ctx);
rcu_unlock:
	rcu_read_unlock();
}

/*
 * Called from scheduler to add the events of the current task
 * with interrupts disabled.
 *
 * We restore the event value and then enable it.
 *
 * This does not protect us against NMI, but enable()
 * sets the enabled bit in the control field of event _before_
 * accessing the event control register. If a NMI hits, then it will
 * keep the event running.
 */
void __perf_event_task_sched_in(struct task_struct *prev,
				struct task_struct *task)
{
	perf_event_context_sched_in(task);

	if (atomic_read(&nr_switch_events))
		perf_event_switch(task, prev, true);

	if (__this_cpu_read(perf_sched_cb_usages))
		perf_pmu_sched_task(prev, task, true);
}

static u64 perf_calculate_period(struct perf_event *event, u64 nsec, u64 count)
{
	u64 frequency = event->attr.sample_freq;
	u64 sec = NSEC_PER_SEC;
	u64 divisor, dividend;

	int count_fls, nsec_fls, frequency_fls, sec_fls;

	count_fls = fls64(count);
	nsec_fls = fls64(nsec);
	frequency_fls = fls64(frequency);
	sec_fls = 30;

	/*
	 * We got @count in @nsec, with a target of sample_freq HZ
	 * the target period becomes:
	 *
	 *             @count * 10^9
	 * period = -------------------
	 *          @nsec * sample_freq
	 *
	 */

	/*
	 * Reduce accuracy by one bit such that @a and @b converge
	 * to a similar magnitude.
	 */
#define REDUCE_FLS(a, b)		\
do {					\
	if (a##_fls > b##_fls) {	\
		a >>= 1;		\
		a##_fls--;		\
	} else {			\
		b >>= 1;		\
		b##_fls--;		\
	}				\
} while (0)

	/*
	 * Reduce accuracy until either term fits in a u64, then proceed with
	 * the other, so that finally we can do a u64/u64 division.
	 */
	while (count_fls + sec_fls > 64 && nsec_fls + frequency_fls > 64) {
		REDUCE_FLS(nsec, frequency);
		REDUCE_FLS(sec, count);
	}

	if (count_fls + sec_fls > 64) {
		divisor = nsec * frequency;

		while (count_fls + sec_fls > 64) {
			REDUCE_FLS(count, sec);
			divisor >>= 1;
		}

		dividend = count * sec;
	} else {
		dividend = count * sec;

		while (nsec_fls + frequency_fls > 64) {
			REDUCE_FLS(nsec, frequency);
			dividend >>= 1;
		}

		divisor = nsec * frequency;
	}

	if (!divisor)
		return dividend;

	return div64_u64(dividend, divisor);
}

static DEFINE_PER_CPU(int, perf_throttled_count);
static DEFINE_PER_CPU(u64, perf_throttled_seq);

static void perf_adjust_period(struct perf_event *event, u64 nsec, u64 count, bool disable)
{
	struct hw_perf_event *hwc = &event->hw;
	s64 period, sample_period;
	s64 delta;

	period = perf_calculate_period(event, nsec, count);

	delta = (s64)(period - hwc->sample_period);
	delta = (delta + 7) / 8; /* low pass filter */

	sample_period = hwc->sample_period + delta;

	if (!sample_period)
		sample_period = 1;

	hwc->sample_period = sample_period;

	if (local64_read(&hwc->period_left) > 8*sample_period) {
		if (disable)
			event->pmu->stop(event, PERF_EF_UPDATE);

		local64_set(&hwc->period_left, 0);

		if (disable)
			event->pmu->start(event, PERF_EF_RELOAD);
	}
}

/*
 * combine freq adjustment with unthrottling to avoid two passes over the
 * events. At the same time, make sure, having freq events does not change
 * the rate of unthrottling as that would introduce bias.
 */
static void
perf_adjust_freq_unthr_context(struct perf_event_context *ctx, bool unthrottle)
{
	struct perf_event *event;
	struct hw_perf_event *hwc;
	u64 now, period = TICK_NSEC;
	s64 delta;

	/*
	 * only need to iterate over all events iff:
	 * - context have events in frequency mode (needs freq adjust)
	 * - there are events to unthrottle on this cpu
	 */
	if (!(ctx->nr_freq || unthrottle))
		return;

	raw_spin_lock(&ctx->lock);

	list_for_each_entry_rcu(event, &ctx->event_list, event_entry) {
		if (event->state != PERF_EVENT_STATE_ACTIVE)
			continue;

		// XXX use visit thingy to avoid the -1,cpu match
		if (!event_filter_match(event))
			continue;

		perf_pmu_disable(event->pmu);

		hwc = &event->hw;

		if (hwc->interrupts == MAX_INTERRUPTS) {
			hwc->interrupts = 0;
			perf_log_throttle(event, 1);
			event->pmu->start(event, 0);
		}

		if (!event->attr.freq || !event->attr.sample_freq)
			goto next;

		/*
		 * stop the event and update event->count
		 */
		event->pmu->stop(event, PERF_EF_UPDATE);

		now = local64_read(&event->count);
		delta = now - hwc->freq_count_stamp;
		hwc->freq_count_stamp = now;

		/*
		 * restart the event
		 * reload only if value has changed
		 * we have stopped the event so tell that
		 * to perf_adjust_period() to avoid stopping it
		 * twice.
		 */
		if (delta > 0)
			perf_adjust_period(event, period, delta, false);

		event->pmu->start(event, delta > 0 ? PERF_EF_RELOAD : 0);
	next:
		perf_pmu_enable(event->pmu);
	}

	raw_spin_unlock(&ctx->lock);
}

/*
 * Move @event to the tail of the @ctx's elegible events.
 */
static void rotate_ctx(struct perf_event_context *ctx, struct perf_event *event)
{
	/*
	 * Rotate the first entry last of non-pinned groups. Rotation might be
	 * disabled by the inheritance code.
	 */
	if (ctx->rotate_disable)
		return;

	perf_event_groups_delete(&ctx->flexible_groups, event);
	perf_event_groups_insert(&ctx->flexible_groups, event);
}

/* pick an event from the flexible_groups to rotate */
static inline struct perf_event *
ctx_event_to_rotate(struct perf_event_pmu_context *pmu_ctx)
{
	struct perf_event *event;
	struct rb_node *node;
	struct rb_root *tree;
	struct __group_key key = {
		.pmu = pmu_ctx->pmu,
	};

	/* pick the first active flexible event */
	event = list_first_entry_or_null(&pmu_ctx->flexible_active,
					 struct perf_event, active_list);
	if (event)
		goto out;

	/* if no active flexible event, pick the first event */
	tree = &pmu_ctx->ctx->flexible_groups.tree;

	if (!pmu_ctx->ctx->task) {
		key.cpu = smp_processor_id();

		node = rb_find_first(&key, tree, __group_cmp_ignore_cgroup);
		if (node)
			event = __node_2_pe(node);
		goto out;
	}

	key.cpu = -1;
	node = rb_find_first(&key, tree, __group_cmp_ignore_cgroup);
	if (node) {
		event = __node_2_pe(node);
		goto out;
	}

	key.cpu = smp_processor_id();
	node = rb_find_first(&key, tree, __group_cmp_ignore_cgroup);
	if (node)
		event = __node_2_pe(node);

out:
	/*
	 * Unconditionally clear rotate_necessary; if ctx_flexible_sched_in()
	 * finds there are unschedulable events, it will set it again.
	 */
	pmu_ctx->rotate_necessary = 0;

	return event;
}

static bool perf_rotate_context(struct perf_cpu_pmu_context *cpc)
{
	struct perf_cpu_context *cpuctx = this_cpu_ptr(&perf_cpu_context);
	struct perf_event_pmu_context *cpu_epc, *task_epc = NULL;
	struct perf_event *cpu_event = NULL, *task_event = NULL;
	int cpu_rotate, task_rotate;
	struct pmu *pmu;

	/*
	 * Since we run this from IRQ context, nobody can install new
	 * events, thus the event count values are stable.
	 */

	cpu_epc = &cpc->epc;
	pmu = cpu_epc->pmu;
	task_epc = cpc->task_epc;

	cpu_rotate = cpu_epc->rotate_necessary;
	task_rotate = task_epc ? task_epc->rotate_necessary : 0;

	if (!(cpu_rotate || task_rotate))
		return false;

	perf_ctx_lock(cpuctx, cpuctx->task_ctx);
	perf_pmu_disable(pmu);

	if (task_rotate)
		task_event = ctx_event_to_rotate(task_epc);
	if (cpu_rotate)
		cpu_event = ctx_event_to_rotate(cpu_epc);

	/*
	 * As per the order given at ctx_resched() first 'pop' task flexible
	 * and then, if needed CPU flexible.
	 */
	if (task_event || (task_epc && cpu_event)) {
		update_context_time(task_epc->ctx);
		__pmu_ctx_sched_out(task_epc, EVENT_FLEXIBLE);
	}

	if (cpu_event) {
		update_context_time(&cpuctx->ctx);
		__pmu_ctx_sched_out(cpu_epc, EVENT_FLEXIBLE);
		rotate_ctx(&cpuctx->ctx, cpu_event);
		__pmu_ctx_sched_in(&cpuctx->ctx, pmu);
	}

	if (task_event)
		rotate_ctx(task_epc->ctx, task_event);

	if (task_event || (task_epc && cpu_event))
		__pmu_ctx_sched_in(task_epc->ctx, pmu);

	perf_pmu_enable(pmu);
	perf_ctx_unlock(cpuctx, cpuctx->task_ctx);

	return true;
}

void perf_event_task_tick(void)
{
	struct perf_cpu_context *cpuctx = this_cpu_ptr(&perf_cpu_context);
	struct perf_event_context *ctx;
	int throttled;

	lockdep_assert_irqs_disabled();

	__this_cpu_inc(perf_throttled_seq);
	throttled = __this_cpu_xchg(perf_throttled_count, 0);
	tick_dep_clear_cpu(smp_processor_id(), TICK_DEP_BIT_PERF_EVENTS);

	perf_adjust_freq_unthr_context(&cpuctx->ctx, !!throttled);

	rcu_read_lock();
	ctx = rcu_dereference(current->perf_event_ctxp);
	if (ctx)
		perf_adjust_freq_unthr_context(ctx, !!throttled);
	rcu_read_unlock();
}

static int event_enable_on_exec(struct perf_event *event,
				struct perf_event_context *ctx)
{
	if (!event->attr.enable_on_exec)
		return 0;

	event->attr.enable_on_exec = 0;
	if (event->state >= PERF_EVENT_STATE_INACTIVE)
		return 0;

	perf_event_set_state(event, PERF_EVENT_STATE_INACTIVE);

	return 1;
}

/*
 * Enable all of a task's events that have been marked enable-on-exec.
 * This expects task == current.
 */
static void perf_event_enable_on_exec(struct perf_event_context *ctx)
{
	struct perf_event_context *clone_ctx = NULL;
	enum event_type_t event_type = 0;
	struct perf_cpu_context *cpuctx;
	struct perf_event *event;
	unsigned long flags;
	int enabled = 0;

	local_irq_save(flags);
	if (WARN_ON_ONCE(current->perf_event_ctxp != ctx))
		goto out;

	if (!ctx->nr_events)
		goto out;

	cpuctx = this_cpu_ptr(&perf_cpu_context);
	perf_ctx_lock(cpuctx, ctx);
	ctx_sched_out(ctx, EVENT_TIME);

	list_for_each_entry(event, &ctx->event_list, event_entry) {
		enabled |= event_enable_on_exec(event, ctx);
		event_type |= get_event_type(event);
	}

	/*
	 * Unclone and reschedule this context if we enabled any event.
	 */
	if (enabled) {
		clone_ctx = unclone_ctx(ctx);
		ctx_resched(cpuctx, ctx, event_type);
	} else {
		ctx_sched_in(ctx, EVENT_TIME);
	}
	perf_ctx_unlock(cpuctx, ctx);

out:
	local_irq_restore(flags);

	if (clone_ctx)
		put_ctx(clone_ctx);
}

static void perf_remove_from_owner(struct perf_event *event);
static void perf_event_exit_event(struct perf_event *event,
				  struct perf_event_context *ctx);

/*
 * Removes all events from the current task that have been marked
 * remove-on-exec, and feeds their values back to parent events.
 */
static void perf_event_remove_on_exec(struct perf_event_context *ctx)
{
	struct perf_event_context *clone_ctx = NULL;
	struct perf_event *event, *next;
	unsigned long flags;
	bool modified = false;

	mutex_lock(&ctx->mutex);

	if (WARN_ON_ONCE(ctx->task != current))
		goto unlock;

	list_for_each_entry_safe(event, next, &ctx->event_list, event_entry) {
		if (!event->attr.remove_on_exec)
			continue;

		if (!is_kernel_event(event))
			perf_remove_from_owner(event);

		modified = true;

		perf_event_exit_event(event, ctx);
	}

	raw_spin_lock_irqsave(&ctx->lock, flags);
	if (modified)
		clone_ctx = unclone_ctx(ctx);
	raw_spin_unlock_irqrestore(&ctx->lock, flags);

unlock:
	mutex_unlock(&ctx->mutex);

	if (clone_ctx)
		put_ctx(clone_ctx);
}

struct perf_read_data {
	struct perf_event *event;
	bool group;
	int ret;
};

static int __perf_event_read_cpu(struct perf_event *event, int event_cpu)
{
	u16 local_pkg, event_pkg;

	if (event->group_caps & PERF_EV_CAP_READ_ACTIVE_PKG) {
		int local_cpu = smp_processor_id();

		event_pkg = topology_physical_package_id(event_cpu);
		local_pkg = topology_physical_package_id(local_cpu);

		if (event_pkg == local_pkg)
			return local_cpu;
	}

	return event_cpu;
}

/*
 * Cross CPU call to read the hardware event
 */
static void __perf_event_read(void *info)
{
	struct perf_read_data *data = info;
	struct perf_event *sub, *event = data->event;
	struct perf_event_context *ctx = event->ctx;
	struct perf_cpu_context *cpuctx = this_cpu_ptr(&perf_cpu_context);
	struct pmu *pmu = event->pmu;

	/*
	 * If this is a task context, we need to check whether it is
	 * the current task context of this cpu.  If not it has been
	 * scheduled out before the smp call arrived.  In that case
	 * event->count would have been updated to a recent sample
	 * when the event was scheduled out.
	 */
	if (ctx->task && cpuctx->task_ctx != ctx)
		return;

	raw_spin_lock(&ctx->lock);
	if (ctx->is_active & EVENT_TIME) {
		update_context_time(ctx);
		update_cgrp_time_from_event(event);
	}

	perf_event_update_time(event);
	if (data->group)
		perf_event_update_sibling_time(event);

	if (event->state != PERF_EVENT_STATE_ACTIVE)
		goto unlock;

	if (!data->group) {
		pmu->read(event);
		data->ret = 0;
		goto unlock;
	}

	pmu->start_txn(pmu, PERF_PMU_TXN_READ);

	pmu->read(event);

	for_each_sibling_event(sub, event) {
		if (sub->state == PERF_EVENT_STATE_ACTIVE) {
			/*
			 * Use sibling's PMU rather than @event's since
			 * sibling could be on different (eg: software) PMU.
			 */
			sub->pmu->read(sub);
		}
	}

	data->ret = pmu->commit_txn(pmu);

unlock:
	raw_spin_unlock(&ctx->lock);
}

static inline u64 perf_event_count(struct perf_event *event)
{
	return local64_read(&event->count) + atomic64_read(&event->child_count);
}

static void calc_timer_values(struct perf_event *event,
				u64 *now,
				u64 *enabled,
				u64 *running)
{
	u64 ctx_time;

	*now = perf_clock();
	ctx_time = perf_event_time_now(event, *now);
	__perf_update_times(event, ctx_time, enabled, running);
}

/*
 * NMI-safe method to read a local event, that is an event that
 * is:
 *   - either for the current task, or for this CPU
 *   - does not have inherit set, for inherited task events
 *     will not be local and we cannot read them atomically
 *   - must not have a pmu::count method
 */
int perf_event_read_local(struct perf_event *event, u64 *value,
			  u64 *enabled, u64 *running)
{
	unsigned long flags;
	int ret = 0;

	/*
	 * Disabling interrupts avoids all counter scheduling (context
	 * switches, timer based rotation and IPIs).
	 */
	local_irq_save(flags);

	/*
	 * It must not be an event with inherit set, we cannot read
	 * all child counters from atomic context.
	 */
	if (event->attr.inherit) {
		ret = -EOPNOTSUPP;
		goto out;
	}

	/* If this is a per-task event, it must be for current */
	if ((event->attach_state & PERF_ATTACH_TASK) &&
	    event->hw.target != current) {
		ret = -EINVAL;
		goto out;
	}

	/* If this is a per-CPU event, it must be for this CPU */
	if (!(event->attach_state & PERF_ATTACH_TASK) &&
	    event->cpu != smp_processor_id()) {
		ret = -EINVAL;
		goto out;
	}

	/* If this is a pinned event it must be running on this CPU */
	if (event->attr.pinned && event->oncpu != smp_processor_id()) {
		ret = -EBUSY;
		goto out;
	}

	/*
	 * If the event is currently on this CPU, its either a per-task event,
	 * or local to this CPU. Furthermore it means its ACTIVE (otherwise
	 * oncpu == -1).
	 */
	if (event->oncpu == smp_processor_id())
		event->pmu->read(event);

	*value = local64_read(&event->count);
	if (enabled || running) {
		u64 __enabled, __running, __now;

		calc_timer_values(event, &__now, &__enabled, &__running);
		if (enabled)
			*enabled = __enabled;
		if (running)
			*running = __running;
	}
out:
	local_irq_restore(flags);

	return ret;
}

static int perf_event_read(struct perf_event *event, bool group)
{
	enum perf_event_state state = READ_ONCE(event->state);
	int event_cpu, ret = 0;

	/*
	 * If event is enabled and currently active on a CPU, update the
	 * value in the event structure:
	 */
again:
	if (state == PERF_EVENT_STATE_ACTIVE) {
		struct perf_read_data data;

		/*
		 * Orders the ->state and ->oncpu loads such that if we see
		 * ACTIVE we must also see the right ->oncpu.
		 *
		 * Matches the smp_wmb() from event_sched_in().
		 */
		smp_rmb();

		event_cpu = READ_ONCE(event->oncpu);
		if ((unsigned)event_cpu >= nr_cpu_ids)
			return 0;

		data = (struct perf_read_data){
			.event = event,
			.group = group,
			.ret = 0,
		};

		preempt_disable();
		event_cpu = __perf_event_read_cpu(event, event_cpu);

		/*
		 * Purposely ignore the smp_call_function_single() return
		 * value.
		 *
		 * If event_cpu isn't a valid CPU it means the event got
		 * scheduled out and that will have updated the event count.
		 *
		 * Therefore, either way, we'll have an up-to-date event count
		 * after this.
		 */
		(void)smp_call_function_single(event_cpu, __perf_event_read, &data, 1);
		preempt_enable();
		ret = data.ret;

	} else if (state == PERF_EVENT_STATE_INACTIVE) {
		struct perf_event_context *ctx = event->ctx;
		unsigned long flags;

		raw_spin_lock_irqsave(&ctx->lock, flags);
		state = event->state;
		if (state != PERF_EVENT_STATE_INACTIVE) {
			raw_spin_unlock_irqrestore(&ctx->lock, flags);
			goto again;
		}

		/*
		 * May read while context is not active (e.g., thread is
		 * blocked), in that case we cannot update context time
		 */
		if (ctx->is_active & EVENT_TIME) {
			update_context_time(ctx);
			update_cgrp_time_from_event(event);
		}

		perf_event_update_time(event);
		if (group)
			perf_event_update_sibling_time(event);
		raw_spin_unlock_irqrestore(&ctx->lock, flags);
	}

	return ret;
}

/*
 * Initialize the perf_event context in a task_struct:
 */
static void __perf_event_init_context(struct perf_event_context *ctx)
{
	raw_spin_lock_init(&ctx->lock);
	mutex_init(&ctx->mutex);
	INIT_LIST_HEAD(&ctx->pmu_ctx_list);
	perf_event_groups_init(&ctx->pinned_groups);
	perf_event_groups_init(&ctx->flexible_groups);
	INIT_LIST_HEAD(&ctx->event_list);
	refcount_set(&ctx->refcount, 1);
}

static void
__perf_init_event_pmu_context(struct perf_event_pmu_context *epc, struct pmu *pmu)
{
	epc->pmu = pmu;
	INIT_LIST_HEAD(&epc->pmu_ctx_entry);
	INIT_LIST_HEAD(&epc->pinned_active);
	INIT_LIST_HEAD(&epc->flexible_active);
	atomic_set(&epc->refcount, 1);
}

static struct perf_event_context *
alloc_perf_context(struct task_struct *task)
{
	struct perf_event_context *ctx;

	ctx = kzalloc(sizeof(struct perf_event_context), GFP_KERNEL);
	if (!ctx)
		return NULL;

	__perf_event_init_context(ctx);
	if (task)
		ctx->task = get_task_struct(task);

	return ctx;
}

static struct task_struct *
find_lively_task_by_vpid(pid_t vpid)
{
	struct task_struct *task;

	rcu_read_lock();
	if (!vpid)
		task = current;
	else
		task = find_task_by_vpid(vpid);
	if (task)
		get_task_struct(task);
	rcu_read_unlock();

	if (!task)
		return ERR_PTR(-ESRCH);

	return task;
}

/*
 * Returns a matching context with refcount and pincount.
 */
static struct perf_event_context *
find_get_context(struct task_struct *task, struct perf_event *event)
{
	struct perf_event_context *ctx, *clone_ctx = NULL;
	struct perf_cpu_context *cpuctx;
	unsigned long flags;
	int err;

	if (!task) {
		/* Must be root to operate on a CPU event: */
		err = perf_allow_cpu(&event->attr);
		if (err)
			return ERR_PTR(err);

		cpuctx = per_cpu_ptr(&perf_cpu_context, event->cpu);
		ctx = &cpuctx->ctx;
		get_ctx(ctx);
		raw_spin_lock_irqsave(&ctx->lock, flags);
		++ctx->pin_count;
		raw_spin_unlock_irqrestore(&ctx->lock, flags);

		return ctx;
	}

	err = -EINVAL;
retry:
	ctx = perf_lock_task_context(task, &flags);
	if (ctx) {
		clone_ctx = unclone_ctx(ctx);
		++ctx->pin_count;

		raw_spin_unlock_irqrestore(&ctx->lock, flags);

		if (clone_ctx)
			put_ctx(clone_ctx);
	} else {
		ctx = alloc_perf_context(task);
		err = -ENOMEM;
		if (!ctx)
			goto errout;

		err = 0;
		mutex_lock(&task->perf_event_mutex);
		/*
		 * If it has already passed perf_event_exit_task().
		 * we must see PF_EXITING, it takes this mutex too.
		 */
		if (task->flags & PF_EXITING)
			err = -ESRCH;
		else if (task->perf_event_ctxp)
			err = -EAGAIN;
		else {
			get_ctx(ctx);
			++ctx->pin_count;
			rcu_assign_pointer(task->perf_event_ctxp, ctx);
		}
		mutex_unlock(&task->perf_event_mutex);

		if (unlikely(err)) {
			put_ctx(ctx);

			if (err == -EAGAIN)
				goto retry;
			goto errout;
		}
	}

	return ctx;

errout:
	return ERR_PTR(err);
}

static struct perf_event_pmu_context *
find_get_pmu_context(struct pmu *pmu, struct perf_event_context *ctx,
		     struct perf_event *event)
{
	struct perf_event_pmu_context *new = NULL, *epc;
	void *task_ctx_data = NULL;

	if (!ctx->task) {
		struct perf_cpu_pmu_context *cpc;

		cpc = per_cpu_ptr(pmu->cpu_pmu_context, event->cpu);
		epc = &cpc->epc;
		raw_spin_lock_irq(&ctx->lock);
		if (!epc->ctx) {
			atomic_set(&epc->refcount, 1);
			epc->embedded = 1;
			list_add(&epc->pmu_ctx_entry, &ctx->pmu_ctx_list);
			epc->ctx = ctx;
		} else {
			WARN_ON_ONCE(epc->ctx != ctx);
			atomic_inc(&epc->refcount);
		}
		raw_spin_unlock_irq(&ctx->lock);
		return epc;
	}

	new = kzalloc(sizeof(*epc), GFP_KERNEL);
	if (!new)
		return ERR_PTR(-ENOMEM);

	if (event->attach_state & PERF_ATTACH_TASK_DATA) {
		task_ctx_data = alloc_task_ctx_data(pmu);
		if (!task_ctx_data) {
			kfree(new);
			return ERR_PTR(-ENOMEM);
		}
	}

	__perf_init_event_pmu_context(new, pmu);

	/*
	 * XXX
	 *
	 * lockdep_assert_held(&ctx->mutex);
	 *
	 * can't because perf_event_init_task() doesn't actually hold the
	 * child_ctx->mutex.
	 */

	raw_spin_lock_irq(&ctx->lock);
	list_for_each_entry(epc, &ctx->pmu_ctx_list, pmu_ctx_entry) {
		if (epc->pmu == pmu) {
			WARN_ON_ONCE(epc->ctx != ctx);
			atomic_inc(&epc->refcount);
			goto found_epc;
		}
	}

	epc = new;
	new = NULL;

	list_add(&epc->pmu_ctx_entry, &ctx->pmu_ctx_list);
	epc->ctx = ctx;

found_epc:
	if (task_ctx_data && !epc->task_ctx_data) {
		epc->task_ctx_data = task_ctx_data;
		task_ctx_data = NULL;
		ctx->nr_task_data++;
	}
	raw_spin_unlock_irq(&ctx->lock);

	free_task_ctx_data(pmu, task_ctx_data);
	kfree(new);

	return epc;
}

static void get_pmu_ctx(struct perf_event_pmu_context *epc)
{
	WARN_ON_ONCE(!atomic_inc_not_zero(&epc->refcount));
}

static void free_epc_rcu(struct rcu_head *head)
{
	struct perf_event_pmu_context *epc = container_of(head, typeof(*epc), rcu_head);

	kfree(epc->task_ctx_data);
	kfree(epc);
}

static void put_pmu_ctx(struct perf_event_pmu_context *epc)
{
	struct perf_event_context *ctx = epc->ctx;
	unsigned long flags;

	/*
	 * XXX
	 *
	 * lockdep_assert_held(&ctx->mutex);
	 *
	 * can't because of the call-site in _free_event()/put_event()
	 * which isn't always called under ctx->mutex.
	 */
	if (!atomic_dec_and_raw_lock_irqsave(&epc->refcount, &ctx->lock, flags))
		return;

	WARN_ON_ONCE(list_empty(&epc->pmu_ctx_entry));

	list_del_init(&epc->pmu_ctx_entry);
	epc->ctx = NULL;

	WARN_ON_ONCE(!list_empty(&epc->pinned_active));
	WARN_ON_ONCE(!list_empty(&epc->flexible_active));

	raw_spin_unlock_irqrestore(&ctx->lock, flags);

	if (epc->embedded)
		return;

	call_rcu(&epc->rcu_head, free_epc_rcu);
}

static void perf_event_free_filter(struct perf_event *event);

static void free_event_rcu(struct rcu_head *head)
{
	struct perf_event *event = container_of(head, typeof(*event), rcu_head);

	if (event->ns)
		put_pid_ns(event->ns);
	perf_event_free_filter(event);
	kmem_cache_free(perf_event_cache, event);
}

static void ring_buffer_attach(struct perf_event *event,
			       struct perf_buffer *rb);

static void detach_sb_event(struct perf_event *event)
{
	struct pmu_event_list *pel = per_cpu_ptr(&pmu_sb_events, event->cpu);

	raw_spin_lock(&pel->lock);
	list_del_rcu(&event->sb_list);
	raw_spin_unlock(&pel->lock);
}

static bool is_sb_event(struct perf_event *event)
{
	struct perf_event_attr *attr = &event->attr;

	if (event->parent)
		return false;

	if (event->attach_state & PERF_ATTACH_TASK)
		return false;

	if (attr->mmap || attr->mmap_data || attr->mmap2 ||
	    attr->comm || attr->comm_exec ||
	    attr->task || attr->ksymbol ||
	    attr->context_switch || attr->text_poke ||
	    attr->bpf_event)
		return true;
	return false;
}

static void unaccount_pmu_sb_event(struct perf_event *event)
{
	if (is_sb_event(event))
		detach_sb_event(event);
}

#ifdef CONFIG_NO_HZ_FULL
static DEFINE_SPINLOCK(nr_freq_lock);
#endif

static void unaccount_freq_event_nohz(void)
{
#ifdef CONFIG_NO_HZ_FULL
	spin_lock(&nr_freq_lock);
	if (atomic_dec_and_test(&nr_freq_events))
		tick_nohz_dep_clear(TICK_DEP_BIT_PERF_EVENTS);
	spin_unlock(&nr_freq_lock);
#endif
}

static void unaccount_freq_event(void)
{
	if (tick_nohz_full_enabled())
		unaccount_freq_event_nohz();
	else
		atomic_dec(&nr_freq_events);
}

static void unaccount_event(struct perf_event *event)
{
	bool dec = false;

	if (event->parent)
		return;

	if (event->attach_state & (PERF_ATTACH_TASK | PERF_ATTACH_SCHED_CB))
		dec = true;
	if (event->attr.mmap || event->attr.mmap_data)
		atomic_dec(&nr_mmap_events);
	if (event->attr.build_id)
		atomic_dec(&nr_build_id_events);
	if (event->attr.comm)
		atomic_dec(&nr_comm_events);
	if (event->attr.namespaces)
		atomic_dec(&nr_namespaces_events);
	if (event->attr.cgroup)
		atomic_dec(&nr_cgroup_events);
	if (event->attr.task)
		atomic_dec(&nr_task_events);
	if (event->attr.freq)
		unaccount_freq_event();
	if (event->attr.context_switch) {
		dec = true;
		atomic_dec(&nr_switch_events);
	}
	if (is_cgroup_event(event))
		dec = true;
	if (has_branch_stack(event))
		dec = true;
	if (event->attr.ksymbol)
		atomic_dec(&nr_ksymbol_events);
	if (event->attr.bpf_event)
		atomic_dec(&nr_bpf_events);
	if (event->attr.text_poke)
		atomic_dec(&nr_text_poke_events);

	if (dec) {
		if (!atomic_add_unless(&perf_sched_count, -1, 1))
			schedule_delayed_work(&perf_sched_work, HZ);
	}

	unaccount_pmu_sb_event(event);
}

static void perf_sched_delayed(struct work_struct *work)
{
	mutex_lock(&perf_sched_mutex);
	if (atomic_dec_and_test(&perf_sched_count))
		static_branch_disable(&perf_sched_events);
	mutex_unlock(&perf_sched_mutex);
}

/*
 * The following implement mutual exclusion of events on "exclusive" pmus
 * (PERF_PMU_CAP_EXCLUSIVE). Such pmus can only have one event scheduled
 * at a time, so we disallow creating events that might conflict, namely:
 *
 *  1) cpu-wide events in the presence of per-task events,
 *  2) per-task events in the presence of cpu-wide events,
 *  3) two matching events on the same perf_event_context.
 *
 * The former two cases are handled in the allocation path (perf_event_alloc(),
 * _free_event()), the latter -- before the first perf_install_in_context().
 */
static int exclusive_event_init(struct perf_event *event)
{
	struct pmu *pmu = event->pmu;

	if (!is_exclusive_pmu(pmu))
		return 0;

	/*
	 * Prevent co-existence of per-task and cpu-wide events on the
	 * same exclusive pmu.
	 *
	 * Negative pmu::exclusive_cnt means there are cpu-wide
	 * events on this "exclusive" pmu, positive means there are
	 * per-task events.
	 *
	 * Since this is called in perf_event_alloc() path, event::ctx
	 * doesn't exist yet; it is, however, safe to use PERF_ATTACH_TASK
	 * to mean "per-task event", because unlike other attach states it
	 * never gets cleared.
	 */
	if (event->attach_state & PERF_ATTACH_TASK) {
		if (!atomic_inc_unless_negative(&pmu->exclusive_cnt))
			return -EBUSY;
	} else {
		if (!atomic_dec_unless_positive(&pmu->exclusive_cnt))
			return -EBUSY;
	}

	return 0;
}

static void exclusive_event_destroy(struct perf_event *event)
{
	struct pmu *pmu = event->pmu;

	if (!is_exclusive_pmu(pmu))
		return;

	/* see comment in exclusive_event_init() */
	if (event->attach_state & PERF_ATTACH_TASK)
		atomic_dec(&pmu->exclusive_cnt);
	else
		atomic_inc(&pmu->exclusive_cnt);
}

static bool exclusive_event_match(struct perf_event *e1, struct perf_event *e2)
{
	if ((e1->pmu == e2->pmu) &&
	    (e1->cpu == e2->cpu ||
	     e1->cpu == -1 ||
	     e2->cpu == -1))
		return true;
	return false;
}

static bool exclusive_event_installable(struct perf_event *event,
					struct perf_event_context *ctx)
{
	struct perf_event *iter_event;
	struct pmu *pmu = event->pmu;

	lockdep_assert_held(&ctx->mutex);

	if (!is_exclusive_pmu(pmu))
		return true;

	list_for_each_entry(iter_event, &ctx->event_list, event_entry) {
		if (exclusive_event_match(iter_event, event))
			return false;
	}

	return true;
}

static void perf_addr_filters_splice(struct perf_event *event,
				       struct list_head *head);

static void _free_event(struct perf_event *event)
{
	irq_work_sync(&event->pending_irq);

	unaccount_event(event);

	security_perf_event_free(event);

	if (event->rb) {
		/*
		 * Can happen when we close an event with re-directed output.
		 *
		 * Since we have a 0 refcount, perf_mmap_close() will skip
		 * over us; possibly making our ring_buffer_put() the last.
		 */
		mutex_lock(&event->mmap_mutex);
		ring_buffer_attach(event, NULL);
		mutex_unlock(&event->mmap_mutex);
	}

	if (is_cgroup_event(event))
		perf_detach_cgroup(event);

	if (!event->parent) {
		if (event->attr.sample_type & PERF_SAMPLE_CALLCHAIN)
			put_callchain_buffers();
	}

	perf_event_free_bpf_prog(event);
	perf_addr_filters_splice(event, NULL);
	kfree(event->addr_filter_ranges);

	if (event->destroy)
		event->destroy(event);

	/*
	 * Must be after ->destroy(), due to uprobe_perf_close() using
	 * hw.target.
	 */
	if (event->hw.target)
		put_task_struct(event->hw.target);

	if (event->pmu_ctx)
		put_pmu_ctx(event->pmu_ctx);

	/*
	 * perf_event_free_task() relies on put_ctx() being 'last', in particular
	 * all task references must be cleaned up.
	 */
	if (event->ctx)
		put_ctx(event->ctx);

	exclusive_event_destroy(event);
	module_put(event->pmu->module);

	call_rcu(&event->rcu_head, free_event_rcu);
}

/*
 * Used to free events which have a known refcount of 1, such as in error paths
 * where the event isn't exposed yet and inherited events.
 */
static void free_event(struct perf_event *event)
{
	if (WARN(atomic_long_cmpxchg(&event->refcount, 1, 0) != 1,
				"unexpected event refcount: %ld; ptr=%p\n",
				atomic_long_read(&event->refcount), event)) {
		/* leak to avoid use-after-free */
		return;
	}

	_free_event(event);
}

/*
 * Remove user event from the owner task.
 */
static void perf_remove_from_owner(struct perf_event *event)
{
	struct task_struct *owner;

	rcu_read_lock();
	/*
	 * Matches the smp_store_release() in perf_event_exit_task(). If we
	 * observe !owner it means the list deletion is complete and we can
	 * indeed free this event, otherwise we need to serialize on
	 * owner->perf_event_mutex.
	 */
	owner = READ_ONCE(event->owner);
	if (owner) {
		/*
		 * Since delayed_put_task_struct() also drops the last
		 * task reference we can safely take a new reference
		 * while holding the rcu_read_lock().
		 */
		get_task_struct(owner);
	}
	rcu_read_unlock();

	if (owner) {
		/*
		 * If we're here through perf_event_exit_task() we're already
		 * holding ctx->mutex which would be an inversion wrt. the
		 * normal lock order.
		 *
		 * However we can safely take this lock because its the child
		 * ctx->mutex.
		 */
		mutex_lock_nested(&owner->perf_event_mutex, SINGLE_DEPTH_NESTING);

		/*
		 * We have to re-check the event->owner field, if it is cleared
		 * we raced with perf_event_exit_task(), acquiring the mutex
		 * ensured they're done, and we can proceed with freeing the
		 * event.
		 */
		if (event->owner) {
			list_del_init(&event->owner_entry);
			smp_store_release(&event->owner, NULL);
		}
		mutex_unlock(&owner->perf_event_mutex);
		put_task_struct(owner);
	}
}

static void put_event(struct perf_event *event)
{
	if (!atomic_long_dec_and_test(&event->refcount))
		return;

	_free_event(event);
}

/*
 * Kill an event dead; while event:refcount will preserve the event
 * object, it will not preserve its functionality. Once the last 'user'
 * gives up the object, we'll destroy the thing.
 */
int perf_event_release_kernel(struct perf_event *event)
{
	struct perf_event_context *ctx = event->ctx;
	struct perf_event *child, *tmp;
	LIST_HEAD(free_list);

	/*
	 * If we got here through err_alloc: free_event(event); we will not
	 * have attached to a context yet.
	 */
	if (!ctx) {
		WARN_ON_ONCE(event->attach_state &
				(PERF_ATTACH_CONTEXT|PERF_ATTACH_GROUP));
		goto no_ctx;
	}

	if (!is_kernel_event(event))
		perf_remove_from_owner(event);

	ctx = perf_event_ctx_lock(event);
	WARN_ON_ONCE(ctx->parent_ctx);

	/*
	 * Mark this event as STATE_DEAD, there is no external reference to it
	 * anymore.
	 *
	 * Anybody acquiring event->child_mutex after the below loop _must_
	 * also see this, most importantly inherit_event() which will avoid
	 * placing more children on the list.
	 *
	 * Thus this guarantees that we will in fact observe and kill _ALL_
	 * child events.
	 */
	perf_remove_from_context(event, DETACH_GROUP|DETACH_DEAD);

	perf_event_ctx_unlock(event, ctx);

again:
	mutex_lock(&event->child_mutex);
	list_for_each_entry(child, &event->child_list, child_list) {

		/*
		 * Cannot change, child events are not migrated, see the
		 * comment with perf_event_ctx_lock_nested().
		 */
		ctx = READ_ONCE(child->ctx);
		/*
		 * Since child_mutex nests inside ctx::mutex, we must jump
		 * through hoops. We start by grabbing a reference on the ctx.
		 *
		 * Since the event cannot get freed while we hold the
		 * child_mutex, the context must also exist and have a !0
		 * reference count.
		 */
		get_ctx(ctx);

		/*
		 * Now that we have a ctx ref, we can drop child_mutex, and
		 * acquire ctx::mutex without fear of it going away. Then we
		 * can re-acquire child_mutex.
		 */
		mutex_unlock(&event->child_mutex);
		mutex_lock(&ctx->mutex);
		mutex_lock(&event->child_mutex);

		/*
		 * Now that we hold ctx::mutex and child_mutex, revalidate our
		 * state, if child is still the first entry, it didn't get freed
		 * and we can continue doing so.
		 */
		tmp = list_first_entry_or_null(&event->child_list,
					       struct perf_event, child_list);
		if (tmp == child) {
			perf_remove_from_context(child, DETACH_GROUP);
			list_move(&child->child_list, &free_list);
			/*
			 * This matches the refcount bump in inherit_event();
			 * this can't be the last reference.
			 */
			put_event(event);
		}

		mutex_unlock(&event->child_mutex);
		mutex_unlock(&ctx->mutex);
		put_ctx(ctx);
		goto again;
	}
	mutex_unlock(&event->child_mutex);

	list_for_each_entry_safe(child, tmp, &free_list, child_list) {
		void *var = &child->ctx->refcount;

		list_del(&child->child_list);
		free_event(child);

		/*
		 * Wake any perf_event_free_task() waiting for this event to be
		 * freed.
		 */
		smp_mb(); /* pairs with wait_var_event() */
		wake_up_var(var);
	}

no_ctx:
	put_event(event); /* Must be the 'last' reference */
	return 0;
}
EXPORT_SYMBOL_GPL(perf_event_release_kernel);

/*
 * Called when the last reference to the file is gone.
 */
static int perf_release(struct inode *inode, struct file *file)
{
	perf_event_release_kernel(file->private_data);
	return 0;
}

static u64 __perf_event_read_value(struct perf_event *event, u64 *enabled, u64 *running)
{
	struct perf_event *child;
	u64 total = 0;

	*enabled = 0;
	*running = 0;

	mutex_lock(&event->child_mutex);

	(void)perf_event_read(event, false);
	total += perf_event_count(event);

	*enabled += event->total_time_enabled +
			atomic64_read(&event->child_total_time_enabled);
	*running += event->total_time_running +
			atomic64_read(&event->child_total_time_running);

	list_for_each_entry(child, &event->child_list, child_list) {
		(void)perf_event_read(child, false);
		total += perf_event_count(child);
		*enabled += child->total_time_enabled;
		*running += child->total_time_running;
	}
	mutex_unlock(&event->child_mutex);

	return total;
}

u64 perf_event_read_value(struct perf_event *event, u64 *enabled, u64 *running)
{
	struct perf_event_context *ctx;
	u64 count;

	ctx = perf_event_ctx_lock(event);
	count = __perf_event_read_value(event, enabled, running);
	perf_event_ctx_unlock(event, ctx);

	return count;
}
EXPORT_SYMBOL_GPL(perf_event_read_value);

static int __perf_read_group_add(struct perf_event *leader,
					u64 read_format, u64 *values)
{
	struct perf_event_context *ctx = leader->ctx;
	struct perf_event *sub, *parent;
	unsigned long flags;
	int n = 1; /* skip @nr */
	int ret;

	ret = perf_event_read(leader, true);
	if (ret)
		return ret;

	raw_spin_lock_irqsave(&ctx->lock, flags);
	/*
	 * Verify the grouping between the parent and child (inherited)
	 * events is still in tact.
	 *
	 * Specifically:
	 *  - leader->ctx->lock pins leader->sibling_list
	 *  - parent->child_mutex pins parent->child_list
	 *  - parent->ctx->mutex pins parent->sibling_list
	 *
	 * Because parent->ctx != leader->ctx (and child_list nests inside
	 * ctx->mutex), group destruction is not atomic between children, also
	 * see perf_event_release_kernel(). Additionally, parent can grow the
	 * group.
	 *
	 * Therefore it is possible to have parent and child groups in a
	 * different configuration and summing over such a beast makes no sense
	 * what so ever.
	 *
	 * Reject this.
	 */
	parent = leader->parent;
	if (parent &&
	    (parent->group_generation != leader->group_generation ||
	     parent->nr_siblings != leader->nr_siblings)) {
		ret = -ECHILD;
		goto unlock;
	}

	/*
	 * Since we co-schedule groups, {enabled,running} times of siblings
	 * will be identical to those of the leader, so we only publish one
	 * set.
	 */
	if (read_format & PERF_FORMAT_TOTAL_TIME_ENABLED) {
		values[n++] += leader->total_time_enabled +
			atomic64_read(&leader->child_total_time_enabled);
	}

	if (read_format & PERF_FORMAT_TOTAL_TIME_RUNNING) {
		values[n++] += leader->total_time_running +
			atomic64_read(&leader->child_total_time_running);
	}

	/*
	 * Write {count,id} tuples for every sibling.
	 */
	values[n++] += perf_event_count(leader);
	if (read_format & PERF_FORMAT_ID)
		values[n++] = primary_event_id(leader);
	if (read_format & PERF_FORMAT_LOST)
		values[n++] = atomic64_read(&leader->lost_samples);

	for_each_sibling_event(sub, leader) {
		values[n++] += perf_event_count(sub);
		if (read_format & PERF_FORMAT_ID)
			values[n++] = primary_event_id(sub);
		if (read_format & PERF_FORMAT_LOST)
			values[n++] = atomic64_read(&sub->lost_samples);
	}

unlock:
	raw_spin_unlock_irqrestore(&ctx->lock, flags);
	return ret;
}

static int perf_read_group(struct perf_event *event,
				   u64 read_format, char __user *buf)
{
	struct perf_event *leader = event->group_leader, *child;
	struct perf_event_context *ctx = leader->ctx;
	int ret;
	u64 *values;

	lockdep_assert_held(&ctx->mutex);

	values = kzalloc(event->read_size, GFP_KERNEL);
	if (!values)
		return -ENOMEM;

	values[0] = 1 + leader->nr_siblings;

	mutex_lock(&leader->child_mutex);

	ret = __perf_read_group_add(leader, read_format, values);
	if (ret)
		goto unlock;

	list_for_each_entry(child, &leader->child_list, child_list) {
		ret = __perf_read_group_add(child, read_format, values);
		if (ret)
			goto unlock;
	}

	mutex_unlock(&leader->child_mutex);

	ret = event->read_size;
	if (copy_to_user(buf, values, event->read_size))
		ret = -EFAULT;
	goto out;

unlock:
	mutex_unlock(&leader->child_mutex);
out:
	kfree(values);
	return ret;
}

static int perf_read_one(struct perf_event *event,
				 u64 read_format, char __user *buf)
{
	u64 enabled, running;
	u64 values[5];
	int n = 0;

	values[n++] = __perf_event_read_value(event, &enabled, &running);
	if (read_format & PERF_FORMAT_TOTAL_TIME_ENABLED)
		values[n++] = enabled;
	if (read_format & PERF_FORMAT_TOTAL_TIME_RUNNING)
		values[n++] = running;
	if (read_format & PERF_FORMAT_ID)
		values[n++] = primary_event_id(event);
	if (read_format & PERF_FORMAT_LOST)
		values[n++] = atomic64_read(&event->lost_samples);

	if (copy_to_user(buf, values, n * sizeof(u64)))
		return -EFAULT;

	return n * sizeof(u64);
}

static bool is_event_hup(struct perf_event *event)
{
	bool no_children;

	if (event->state > PERF_EVENT_STATE_EXIT)
		return false;

	mutex_lock(&event->child_mutex);
	no_children = list_empty(&event->child_list);
	mutex_unlock(&event->child_mutex);
	return no_children;
}

/*
 * Read the performance event - simple non blocking version for now
 */
static ssize_t
__perf_read(struct perf_event *event, char __user *buf, size_t count)
{
	u64 read_format = event->attr.read_format;
	int ret;

	/*
	 * Return end-of-file for a read on an event that is in
	 * error state (i.e. because it was pinned but it couldn't be
	 * scheduled on to the CPU at some point).
	 */
	if (event->state == PERF_EVENT_STATE_ERROR)
		return 0;

	if (count < event->read_size)
		return -ENOSPC;

	WARN_ON_ONCE(event->ctx->parent_ctx);
	if (read_format & PERF_FORMAT_GROUP)
		ret = perf_read_group(event, read_format, buf);
	else
		ret = perf_read_one(event, read_format, buf);

	return ret;
}

static ssize_t
perf_read(struct file *file, char __user *buf, size_t count, loff_t *ppos)
{
	struct perf_event *event = file->private_data;
	struct perf_event_context *ctx;
	int ret;

	ret = security_perf_event_read(event);
	if (ret)
		return ret;

	ctx = perf_event_ctx_lock(event);
	ret = __perf_read(event, buf, count);
	perf_event_ctx_unlock(event, ctx);

	return ret;
}

static __poll_t perf_poll(struct file *file, poll_table *wait)
{
	struct perf_event *event = file->private_data;
	struct perf_buffer *rb;
	__poll_t events = EPOLLHUP;

	poll_wait(file, &event->waitq, wait);

	if (is_event_hup(event))
		return events;

	/*
	 * Pin the event->rb by taking event->mmap_mutex; otherwise
	 * perf_event_set_output() can swizzle our rb and make us miss wakeups.
	 */
	mutex_lock(&event->mmap_mutex);
	rb = event->rb;
	if (rb)
		events = atomic_xchg(&rb->poll, 0);
	mutex_unlock(&event->mmap_mutex);
	return events;
}

static void _perf_event_reset(struct perf_event *event)
{
	(void)perf_event_read(event, false);
	local64_set(&event->count, 0);
	perf_event_update_userpage(event);
}

/* Assume it's not an event with inherit set. */
u64 perf_event_pause(struct perf_event *event, bool reset)
{
	struct perf_event_context *ctx;
	u64 count;

	ctx = perf_event_ctx_lock(event);
	WARN_ON_ONCE(event->attr.inherit);
	_perf_event_disable(event);
	count = local64_read(&event->count);
	if (reset)
		local64_set(&event->count, 0);
	perf_event_ctx_unlock(event, ctx);

	return count;
}
EXPORT_SYMBOL_GPL(perf_event_pause);

/*
 * Holding the top-level event's child_mutex means that any
 * descendant process that has inherited this event will block
 * in perf_event_exit_event() if it goes to exit, thus satisfying the
 * task existence requirements of perf_event_enable/disable.
 */
static void perf_event_for_each_child(struct perf_event *event,
					void (*func)(struct perf_event *))
{
	struct perf_event *child;

	WARN_ON_ONCE(event->ctx->parent_ctx);

	mutex_lock(&event->child_mutex);
	func(event);
	list_for_each_entry(child, &event->child_list, child_list)
		func(child);
	mutex_unlock(&event->child_mutex);
}

static void perf_event_for_each(struct perf_event *event,
				  void (*func)(struct perf_event *))
{
	struct perf_event_context *ctx = event->ctx;
	struct perf_event *sibling;

	lockdep_assert_held(&ctx->mutex);

	event = event->group_leader;

	perf_event_for_each_child(event, func);
	for_each_sibling_event(sibling, event)
		perf_event_for_each_child(sibling, func);
}

static void __perf_event_period(struct perf_event *event,
				struct perf_cpu_context *cpuctx,
				struct perf_event_context *ctx,
				void *info)
{
	u64 value = *((u64 *)info);
	bool active;

	if (event->attr.freq) {
		event->attr.sample_freq = value;
	} else {
		event->attr.sample_period = value;
		event->hw.sample_period = value;
	}

	active = (event->state == PERF_EVENT_STATE_ACTIVE);
	if (active) {
		perf_pmu_disable(event->pmu);
		/*
		 * We could be throttled; unthrottle now to avoid the tick
		 * trying to unthrottle while we already re-started the event.
		 */
		if (event->hw.interrupts == MAX_INTERRUPTS) {
			event->hw.interrupts = 0;
			perf_log_throttle(event, 1);
		}
		event->pmu->stop(event, PERF_EF_UPDATE);
	}

	local64_set(&event->hw.period_left, 0);

	if (active) {
		event->pmu->start(event, PERF_EF_RELOAD);
		perf_pmu_enable(event->pmu);
	}
}

static int perf_event_check_period(struct perf_event *event, u64 value)
{
	return event->pmu->check_period(event, value);
}

static int _perf_event_period(struct perf_event *event, u64 value)
{
	if (!is_sampling_event(event))
		return -EINVAL;

	if (!value)
		return -EINVAL;

	if (event->attr.freq && value > sysctl_perf_event_sample_rate)
		return -EINVAL;

	if (perf_event_check_period(event, value))
		return -EINVAL;

	if (!event->attr.freq && (value & (1ULL << 63)))
		return -EINVAL;

	event_function_call(event, __perf_event_period, &value);

	return 0;
}

int perf_event_period(struct perf_event *event, u64 value)
{
	struct perf_event_context *ctx;
	int ret;

	ctx = perf_event_ctx_lock(event);
	ret = _perf_event_period(event, value);
	perf_event_ctx_unlock(event, ctx);

	return ret;
}
EXPORT_SYMBOL_GPL(perf_event_period);

static const struct file_operations perf_fops;

static inline int perf_fget_light(int fd, struct fd *p)
{
	struct fd f = fdget(fd);
	if (!f.file)
		return -EBADF;

	if (f.file->f_op != &perf_fops) {
		fdput(f);
		return -EBADF;
	}
	*p = f;
	return 0;
}

static int perf_event_set_output(struct perf_event *event,
				 struct perf_event *output_event);
static int perf_event_set_filter(struct perf_event *event, void __user *arg);
static int perf_copy_attr(struct perf_event_attr __user *uattr,
			  struct perf_event_attr *attr);

static long _perf_ioctl(struct perf_event *event, unsigned int cmd, unsigned long arg)
{
	void (*func)(struct perf_event *);
	u32 flags = arg;

	switch (cmd) {
	case PERF_EVENT_IOC_ENABLE:
		func = _perf_event_enable;
		break;
	case PERF_EVENT_IOC_DISABLE:
		func = _perf_event_disable;
		break;
	case PERF_EVENT_IOC_RESET:
		func = _perf_event_reset;
		break;

	case PERF_EVENT_IOC_REFRESH:
		return _perf_event_refresh(event, arg);

	case PERF_EVENT_IOC_PERIOD:
	{
		u64 value;

		if (copy_from_user(&value, (u64 __user *)arg, sizeof(value)))
			return -EFAULT;

		return _perf_event_period(event, value);
	}
	case PERF_EVENT_IOC_ID:
	{
		u64 id = primary_event_id(event);

		if (copy_to_user((void __user *)arg, &id, sizeof(id)))
			return -EFAULT;
		return 0;
	}

	case PERF_EVENT_IOC_SET_OUTPUT:
	{
		int ret;
		if (arg != -1) {
			struct perf_event *output_event;
			struct fd output;
			ret = perf_fget_light(arg, &output);
			if (ret)
				return ret;
			output_event = output.file->private_data;
			ret = perf_event_set_output(event, output_event);
			fdput(output);
		} else {
			ret = perf_event_set_output(event, NULL);
		}
		return ret;
	}

	case PERF_EVENT_IOC_SET_FILTER:
		return perf_event_set_filter(event, (void __user *)arg);

	case PERF_EVENT_IOC_SET_BPF:
	{
		struct bpf_prog *prog;
		int err;

		prog = bpf_prog_get(arg);
		if (IS_ERR(prog))
			return PTR_ERR(prog);

		err = perf_event_set_bpf_prog(event, prog, 0);
		if (err) {
			bpf_prog_put(prog);
			return err;
		}

		return 0;
	}

	case PERF_EVENT_IOC_PAUSE_OUTPUT: {
		struct perf_buffer *rb;

		rcu_read_lock();
		rb = rcu_dereference(event->rb);
		if (!rb || !rb->nr_pages) {
			rcu_read_unlock();
			return -EINVAL;
		}
		rb_toggle_paused(rb, !!arg);
		rcu_read_unlock();
		return 0;
	}

	case PERF_EVENT_IOC_QUERY_BPF:
		return perf_event_query_prog_array(event, (void __user *)arg);

	case PERF_EVENT_IOC_MODIFY_ATTRIBUTES: {
		struct perf_event_attr new_attr;
		int err = perf_copy_attr((struct perf_event_attr __user *)arg,
					 &new_attr);

		if (err)
			return err;

		return perf_event_modify_attr(event,  &new_attr);
	}
	default:
		return -ENOTTY;
	}

	if (flags & PERF_IOC_FLAG_GROUP)
		perf_event_for_each(event, func);
	else
		perf_event_for_each_child(event, func);

	return 0;
}

static long perf_ioctl(struct file *file, unsigned int cmd, unsigned long arg)
{
	struct perf_event *event = file->private_data;
	struct perf_event_context *ctx;
	long ret;

	/* Treat ioctl like writes as it is likely a mutating operation. */
	ret = security_perf_event_write(event);
	if (ret)
		return ret;

	ctx = perf_event_ctx_lock(event);
	ret = _perf_ioctl(event, cmd, arg);
	perf_event_ctx_unlock(event, ctx);

	return ret;
}

#ifdef CONFIG_COMPAT
static long perf_compat_ioctl(struct file *file, unsigned int cmd,
				unsigned long arg)
{
	switch (_IOC_NR(cmd)) {
	case _IOC_NR(PERF_EVENT_IOC_SET_FILTER):
	case _IOC_NR(PERF_EVENT_IOC_ID):
	case _IOC_NR(PERF_EVENT_IOC_QUERY_BPF):
	case _IOC_NR(PERF_EVENT_IOC_MODIFY_ATTRIBUTES):
		/* Fix up pointer size (usually 4 -> 8 in 32-on-64-bit case */
		if (_IOC_SIZE(cmd) == sizeof(compat_uptr_t)) {
			cmd &= ~IOCSIZE_MASK;
			cmd |= sizeof(void *) << IOCSIZE_SHIFT;
		}
		break;
	}
	return perf_ioctl(file, cmd, arg);
}
#else
# define perf_compat_ioctl NULL
#endif

int perf_event_task_enable(void)
{
	struct perf_event_context *ctx;
	struct perf_event *event;

	mutex_lock(&current->perf_event_mutex);
	list_for_each_entry(event, &current->perf_event_list, owner_entry) {
		ctx = perf_event_ctx_lock(event);
		perf_event_for_each_child(event, _perf_event_enable);
		perf_event_ctx_unlock(event, ctx);
	}
	mutex_unlock(&current->perf_event_mutex);

	return 0;
}

int perf_event_task_disable(void)
{
	struct perf_event_context *ctx;
	struct perf_event *event;

	mutex_lock(&current->perf_event_mutex);
	list_for_each_entry(event, &current->perf_event_list, owner_entry) {
		ctx = perf_event_ctx_lock(event);
		perf_event_for_each_child(event, _perf_event_disable);
		perf_event_ctx_unlock(event, ctx);
	}
	mutex_unlock(&current->perf_event_mutex);

	return 0;
}

static int perf_event_index(struct perf_event *event)
{
	if (event->hw.state & PERF_HES_STOPPED)
		return 0;

	if (event->state != PERF_EVENT_STATE_ACTIVE)
		return 0;

	return event->pmu->event_idx(event);
}

static void perf_event_init_userpage(struct perf_event *event)
{
	struct perf_event_mmap_page *userpg;
	struct perf_buffer *rb;

	rcu_read_lock();
	rb = rcu_dereference(event->rb);
	if (!rb)
		goto unlock;

	userpg = rb->user_page;

	/* Allow new userspace to detect that bit 0 is deprecated */
	userpg->cap_bit0_is_deprecated = 1;
	userpg->size = offsetof(struct perf_event_mmap_page, __reserved);
	userpg->data_offset = PAGE_SIZE;
	userpg->data_size = perf_data_size(rb);

unlock:
	rcu_read_unlock();
}

void __weak arch_perf_update_userpage(
	struct perf_event *event, struct perf_event_mmap_page *userpg, u64 now)
{
}

/*
 * Callers need to ensure there can be no nesting of this function, otherwise
 * the seqlock logic goes bad. We can not serialize this because the arch
 * code calls this from NMI context.
 */
void perf_event_update_userpage(struct perf_event *event)
{
	struct perf_event_mmap_page *userpg;
	struct perf_buffer *rb;
	u64 enabled, running, now;

	rcu_read_lock();
	rb = rcu_dereference(event->rb);
	if (!rb)
		goto unlock;

	/*
	 * compute total_time_enabled, total_time_running
	 * based on snapshot values taken when the event
	 * was last scheduled in.
	 *
	 * we cannot simply called update_context_time()
	 * because of locking issue as we can be called in
	 * NMI context
	 */
	calc_timer_values(event, &now, &enabled, &running);

	userpg = rb->user_page;
	/*
	 * Disable preemption to guarantee consistent time stamps are stored to
	 * the user page.
	 */
	preempt_disable();
	++userpg->lock;
	barrier();
	userpg->index = perf_event_index(event);
	userpg->offset = perf_event_count(event);
	if (userpg->index)
		userpg->offset -= local64_read(&event->hw.prev_count);

	userpg->time_enabled = enabled +
			atomic64_read(&event->child_total_time_enabled);

	userpg->time_running = running +
			atomic64_read(&event->child_total_time_running);

	arch_perf_update_userpage(event, userpg, now);

	barrier();
	++userpg->lock;
	preempt_enable();
unlock:
	rcu_read_unlock();
}
EXPORT_SYMBOL_GPL(perf_event_update_userpage);

static vm_fault_t perf_mmap_fault(struct vm_fault *vmf)
{
	struct perf_event *event = vmf->vma->vm_file->private_data;
	struct perf_buffer *rb;
	vm_fault_t ret = VM_FAULT_SIGBUS;

	if (vmf->flags & FAULT_FLAG_MKWRITE) {
		if (vmf->pgoff == 0)
			ret = 0;
		return ret;
	}

	rcu_read_lock();
	rb = rcu_dereference(event->rb);
	if (!rb)
		goto unlock;

	if (vmf->pgoff && (vmf->flags & FAULT_FLAG_WRITE))
		goto unlock;

	vmf->page = perf_mmap_to_page(rb, vmf->pgoff);
	if (!vmf->page)
		goto unlock;

	get_page(vmf->page);
	vmf->page->mapping = vmf->vma->vm_file->f_mapping;
	vmf->page->index   = vmf->pgoff;

	ret = 0;
unlock:
	rcu_read_unlock();

	return ret;
}

static void ring_buffer_attach(struct perf_event *event,
			       struct perf_buffer *rb)
{
	struct perf_buffer *old_rb = NULL;
	unsigned long flags;

	WARN_ON_ONCE(event->parent);

	if (event->rb) {
		/*
		 * Should be impossible, we set this when removing
		 * event->rb_entry and wait/clear when adding event->rb_entry.
		 */
		WARN_ON_ONCE(event->rcu_pending);

		old_rb = event->rb;
		spin_lock_irqsave(&old_rb->event_lock, flags);
		list_del_rcu(&event->rb_entry);
		spin_unlock_irqrestore(&old_rb->event_lock, flags);

		event->rcu_batches = get_state_synchronize_rcu();
		event->rcu_pending = 1;
	}

	if (rb) {
		if (event->rcu_pending) {
			cond_synchronize_rcu(event->rcu_batches);
			event->rcu_pending = 0;
		}

		spin_lock_irqsave(&rb->event_lock, flags);
		list_add_rcu(&event->rb_entry, &rb->event_list);
		spin_unlock_irqrestore(&rb->event_lock, flags);
	}

	/*
	 * Avoid racing with perf_mmap_close(AUX): stop the event
	 * before swizzling the event::rb pointer; if it's getting
	 * unmapped, its aux_mmap_count will be 0 and it won't
	 * restart. See the comment in __perf_pmu_output_stop().
	 *
	 * Data will inevitably be lost when set_output is done in
	 * mid-air, but then again, whoever does it like this is
	 * not in for the data anyway.
	 */
	if (has_aux(event))
		perf_event_stop(event, 0);

	rcu_assign_pointer(event->rb, rb);

	if (old_rb) {
		ring_buffer_put(old_rb);
		/*
		 * Since we detached before setting the new rb, so that we
		 * could attach the new rb, we could have missed a wakeup.
		 * Provide it now.
		 */
		wake_up_all(&event->waitq);
	}
}

static void ring_buffer_wakeup(struct perf_event *event)
{
	struct perf_buffer *rb;

	if (event->parent)
		event = event->parent;

	rcu_read_lock();
	rb = rcu_dereference(event->rb);
	if (rb) {
		list_for_each_entry_rcu(event, &rb->event_list, rb_entry)
			wake_up_all(&event->waitq);
	}
	rcu_read_unlock();
}

struct perf_buffer *ring_buffer_get(struct perf_event *event)
{
	struct perf_buffer *rb;

	if (event->parent)
		event = event->parent;

	rcu_read_lock();
	rb = rcu_dereference(event->rb);
	if (rb) {
		if (!refcount_inc_not_zero(&rb->refcount))
			rb = NULL;
	}
	rcu_read_unlock();

	return rb;
}

void ring_buffer_put(struct perf_buffer *rb)
{
	if (!refcount_dec_and_test(&rb->refcount))
		return;

	WARN_ON_ONCE(!list_empty(&rb->event_list));

	call_rcu(&rb->rcu_head, rb_free_rcu);
}

static void perf_mmap_open(struct vm_area_struct *vma)
{
	struct perf_event *event = vma->vm_file->private_data;

	atomic_inc(&event->mmap_count);
	atomic_inc(&event->rb->mmap_count);

	if (vma->vm_pgoff)
		atomic_inc(&event->rb->aux_mmap_count);

	if (event->pmu->event_mapped)
		event->pmu->event_mapped(event, vma->vm_mm);
}

static void perf_pmu_output_stop(struct perf_event *event);

/*
 * A buffer can be mmap()ed multiple times; either directly through the same
 * event, or through other events by use of perf_event_set_output().
 *
 * In order to undo the VM accounting done by perf_mmap() we need to destroy
 * the buffer here, where we still have a VM context. This means we need
 * to detach all events redirecting to us.
 */
static void perf_mmap_close(struct vm_area_struct *vma)
{
	struct perf_event *event = vma->vm_file->private_data;
	struct perf_buffer *rb = ring_buffer_get(event);
	struct user_struct *mmap_user = rb->mmap_user;
	int mmap_locked = rb->mmap_locked;
	unsigned long size = perf_data_size(rb);
	bool detach_rest = false;

	if (event->pmu->event_unmapped)
		event->pmu->event_unmapped(event, vma->vm_mm);

	/*
	 * rb->aux_mmap_count will always drop before rb->mmap_count and
	 * event->mmap_count, so it is ok to use event->mmap_mutex to
	 * serialize with perf_mmap here.
	 */
	if (rb_has_aux(rb) && vma->vm_pgoff == rb->aux_pgoff &&
	    atomic_dec_and_mutex_lock(&rb->aux_mmap_count, &event->mmap_mutex)) {
		/*
		 * Stop all AUX events that are writing to this buffer,
		 * so that we can free its AUX pages and corresponding PMU
		 * data. Note that after rb::aux_mmap_count dropped to zero,
		 * they won't start any more (see perf_aux_output_begin()).
		 */
		perf_pmu_output_stop(event);

		/* now it's safe to free the pages */
		atomic_long_sub(rb->aux_nr_pages - rb->aux_mmap_locked, &mmap_user->locked_vm);
		atomic64_sub(rb->aux_mmap_locked, &vma->vm_mm->pinned_vm);

		/* this has to be the last one */
		rb_free_aux(rb);
		WARN_ON_ONCE(refcount_read(&rb->aux_refcount));

		mutex_unlock(&event->mmap_mutex);
	}

	if (atomic_dec_and_test(&rb->mmap_count))
		detach_rest = true;

	if (!atomic_dec_and_mutex_lock(&event->mmap_count, &event->mmap_mutex))
		goto out_put;

	ring_buffer_attach(event, NULL);
	mutex_unlock(&event->mmap_mutex);

	/* If there's still other mmap()s of this buffer, we're done. */
	if (!detach_rest)
		goto out_put;

	/*
	 * No other mmap()s, detach from all other events that might redirect
	 * into the now unreachable buffer. Somewhat complicated by the
	 * fact that rb::event_lock otherwise nests inside mmap_mutex.
	 */
again:
	rcu_read_lock();
	list_for_each_entry_rcu(event, &rb->event_list, rb_entry) {
		if (!atomic_long_inc_not_zero(&event->refcount)) {
			/*
			 * This event is en-route to free_event() which will
			 * detach it and remove it from the list.
			 */
			continue;
		}
		rcu_read_unlock();

		mutex_lock(&event->mmap_mutex);
		/*
		 * Check we didn't race with perf_event_set_output() which can
		 * swizzle the rb from under us while we were waiting to
		 * acquire mmap_mutex.
		 *
		 * If we find a different rb; ignore this event, a next
		 * iteration will no longer find it on the list. We have to
		 * still restart the iteration to make sure we're not now
		 * iterating the wrong list.
		 */
		if (event->rb == rb)
			ring_buffer_attach(event, NULL);

		mutex_unlock(&event->mmap_mutex);
		put_event(event);

		/*
		 * Restart the iteration; either we're on the wrong list or
		 * destroyed its integrity by doing a deletion.
		 */
		goto again;
	}
	rcu_read_unlock();

	/*
	 * It could be there's still a few 0-ref events on the list; they'll
	 * get cleaned up by free_event() -- they'll also still have their
	 * ref on the rb and will free it whenever they are done with it.
	 *
	 * Aside from that, this buffer is 'fully' detached and unmapped,
	 * undo the VM accounting.
	 */

	atomic_long_sub((size >> PAGE_SHIFT) + 1 - mmap_locked,
			&mmap_user->locked_vm);
	atomic64_sub(mmap_locked, &vma->vm_mm->pinned_vm);
	free_uid(mmap_user);

out_put:
	ring_buffer_put(rb); /* could be last */
}

static const struct vm_operations_struct perf_mmap_vmops = {
	.open		= perf_mmap_open,
	.close		= perf_mmap_close, /* non mergeable */
	.fault		= perf_mmap_fault,
	.page_mkwrite	= perf_mmap_fault,
};

static int perf_mmap(struct file *file, struct vm_area_struct *vma)
{
	struct perf_event *event = file->private_data;
	unsigned long user_locked, user_lock_limit;
	struct user_struct *user = current_user();
	struct perf_buffer *rb = NULL;
	unsigned long locked, lock_limit;
	unsigned long vma_size;
	unsigned long nr_pages;
	long user_extra = 0, extra = 0;
	int ret = 0, flags = 0;

	/*
	 * Don't allow mmap() of inherited per-task counters. This would
	 * create a performance issue due to all children writing to the
	 * same rb.
	 */
	if (event->cpu == -1 && event->attr.inherit)
		return -EINVAL;

	if (!(vma->vm_flags & VM_SHARED))
		return -EINVAL;

	ret = security_perf_event_read(event);
	if (ret)
		return ret;

	vma_size = vma->vm_end - vma->vm_start;

	if (vma->vm_pgoff == 0) {
		nr_pages = (vma_size / PAGE_SIZE) - 1;
	} else {
		/*
		 * AUX area mapping: if rb->aux_nr_pages != 0, it's already
		 * mapped, all subsequent mappings should have the same size
		 * and offset. Must be above the normal perf buffer.
		 */
		u64 aux_offset, aux_size;

		if (!event->rb)
			return -EINVAL;

		nr_pages = vma_size / PAGE_SIZE;

		mutex_lock(&event->mmap_mutex);
		ret = -EINVAL;

		rb = event->rb;
		if (!rb)
			goto aux_unlock;

		aux_offset = READ_ONCE(rb->user_page->aux_offset);
		aux_size = READ_ONCE(rb->user_page->aux_size);

		if (aux_offset < perf_data_size(rb) + PAGE_SIZE)
			goto aux_unlock;

		if (aux_offset != vma->vm_pgoff << PAGE_SHIFT)
			goto aux_unlock;

		/* already mapped with a different offset */
		if (rb_has_aux(rb) && rb->aux_pgoff != vma->vm_pgoff)
			goto aux_unlock;

		if (aux_size != vma_size || aux_size != nr_pages * PAGE_SIZE)
			goto aux_unlock;

		/* already mapped with a different size */
		if (rb_has_aux(rb) && rb->aux_nr_pages != nr_pages)
			goto aux_unlock;

		if (!is_power_of_2(nr_pages))
			goto aux_unlock;

		if (!atomic_inc_not_zero(&rb->mmap_count))
			goto aux_unlock;

		if (rb_has_aux(rb)) {
			atomic_inc(&rb->aux_mmap_count);
			ret = 0;
			goto unlock;
		}

		atomic_set(&rb->aux_mmap_count, 1);
		user_extra = nr_pages;

		goto accounting;
	}

	/*
	 * If we have rb pages ensure they're a power-of-two number, so we
	 * can do bitmasks instead of modulo.
	 */
	if (nr_pages != 0 && !is_power_of_2(nr_pages))
		return -EINVAL;

	if (vma_size != PAGE_SIZE * (1 + nr_pages))
		return -EINVAL;

	WARN_ON_ONCE(event->ctx->parent_ctx);
again:
	mutex_lock(&event->mmap_mutex);
	if (event->rb) {
		if (data_page_nr(event->rb) != nr_pages) {
			ret = -EINVAL;
			goto unlock;
		}

		if (!atomic_inc_not_zero(&event->rb->mmap_count)) {
			/*
			 * Raced against perf_mmap_close(); remove the
			 * event and try again.
			 */
			ring_buffer_attach(event, NULL);
			mutex_unlock(&event->mmap_mutex);
			goto again;
		}

		goto unlock;
	}

	user_extra = nr_pages + 1;

accounting:
	user_lock_limit = sysctl_perf_event_mlock >> (PAGE_SHIFT - 10);

	/*
	 * Increase the limit linearly with more CPUs:
	 */
	user_lock_limit *= num_online_cpus();

	user_locked = atomic_long_read(&user->locked_vm);

	/*
	 * sysctl_perf_event_mlock may have changed, so that
	 *     user->locked_vm > user_lock_limit
	 */
	if (user_locked > user_lock_limit)
		user_locked = user_lock_limit;
	user_locked += user_extra;

	if (user_locked > user_lock_limit) {
		/*
		 * charge locked_vm until it hits user_lock_limit;
		 * charge the rest from pinned_vm
		 */
		extra = user_locked - user_lock_limit;
		user_extra -= extra;
	}

	lock_limit = rlimit(RLIMIT_MEMLOCK);
	lock_limit >>= PAGE_SHIFT;
	locked = atomic64_read(&vma->vm_mm->pinned_vm) + extra;

	if ((locked > lock_limit) && perf_is_paranoid() &&
		!capable(CAP_IPC_LOCK)) {
		ret = -EPERM;
		goto unlock;
	}

	WARN_ON(!rb && event->rb);

	if (vma->vm_flags & VM_WRITE)
		flags |= RING_BUFFER_WRITABLE;

	if (!rb) {
		rb = rb_alloc(nr_pages,
			      event->attr.watermark ? event->attr.wakeup_watermark : 0,
			      event->cpu, flags);

		if (!rb) {
			ret = -ENOMEM;
			goto unlock;
		}

		atomic_set(&rb->mmap_count, 1);
		rb->mmap_user = get_current_user();
		rb->mmap_locked = extra;

		ring_buffer_attach(event, rb);

		perf_event_update_time(event);
		perf_event_init_userpage(event);
		perf_event_update_userpage(event);
	} else {
		ret = rb_alloc_aux(rb, event, vma->vm_pgoff, nr_pages,
				   event->attr.aux_watermark, flags);
		if (!ret)
			rb->aux_mmap_locked = extra;
	}

unlock:
	if (!ret) {
		atomic_long_add(user_extra, &user->locked_vm);
		atomic64_add(extra, &vma->vm_mm->pinned_vm);

		atomic_inc(&event->mmap_count);
	} else if (rb) {
		atomic_dec(&rb->mmap_count);
	}
aux_unlock:
	mutex_unlock(&event->mmap_mutex);

	/*
	 * Since pinned accounting is per vm we cannot allow fork() to copy our
	 * vma.
	 */
	vm_flags_set(vma, VM_DONTCOPY | VM_DONTEXPAND | VM_DONTDUMP);
	vma->vm_ops = &perf_mmap_vmops;

	if (event->pmu->event_mapped)
		event->pmu->event_mapped(event, vma->vm_mm);

	return ret;
}

static int perf_fasync(int fd, struct file *filp, int on)
{
	struct inode *inode = file_inode(filp);
	struct perf_event *event = filp->private_data;
	int retval;

	inode_lock(inode);
	retval = fasync_helper(fd, filp, on, &event->fasync);
	inode_unlock(inode);

	if (retval < 0)
		return retval;

	return 0;
}

static const struct file_operations perf_fops = {
	.llseek			= no_llseek,
	.release		= perf_release,
	.read			= perf_read,
	.poll			= perf_poll,
	.unlocked_ioctl		= perf_ioctl,
	.compat_ioctl		= perf_compat_ioctl,
	.mmap			= perf_mmap,
	.fasync			= perf_fasync,
};

/*
 * Perf event wakeup
 *
 * If there's data, ensure we set the poll() state and publish everything
 * to user-space before waking everybody up.
 */

static inline struct fasync_struct **perf_event_fasync(struct perf_event *event)
{
	/* only the parent has fasync state */
	if (event->parent)
		event = event->parent;
	return &event->fasync;
}

void perf_event_wakeup(struct perf_event *event)
{
	ring_buffer_wakeup(event);

	if (event->pending_kill) {
		kill_fasync(perf_event_fasync(event), SIGIO, event->pending_kill);
		event->pending_kill = 0;
	}
}

static void perf_sigtrap(struct perf_event *event)
{
	/*
	 * We'd expect this to only occur if the irq_work is delayed and either
	 * ctx->task or current has changed in the meantime. This can be the
	 * case on architectures that do not implement arch_irq_work_raise().
	 */
	if (WARN_ON_ONCE(event->ctx->task != current))
		return;

	/*
	 * Both perf_pending_task() and perf_pending_irq() can race with the
	 * task exiting.
	 */
	if (current->flags & PF_EXITING)
		return;

	send_sig_perf((void __user *)event->pending_addr,
		      event->orig_type, event->attr.sig_data);
}

/*
 * Deliver the pending work in-event-context or follow the context.
 */
static void __perf_pending_irq(struct perf_event *event)
{
	int cpu = READ_ONCE(event->oncpu);

	/*
	 * If the event isn't running; we done. event_sched_out() will have
	 * taken care of things.
	 */
	if (cpu < 0)
		return;

	/*
	 * Yay, we hit home and are in the context of the event.
	 */
	if (cpu == smp_processor_id()) {
		if (event->pending_sigtrap) {
			event->pending_sigtrap = 0;
			perf_sigtrap(event);
			local_dec(&event->ctx->nr_pending);
		}
		if (event->pending_disable) {
			event->pending_disable = 0;
			perf_event_disable_local(event);
		}
		return;
	}

	/*
	 *  CPU-A			CPU-B
	 *
	 *  perf_event_disable_inatomic()
	 *    @pending_disable = CPU-A;
	 *    irq_work_queue();
	 *
	 *  sched-out
	 *    @pending_disable = -1;
	 *
	 *				sched-in
	 *				perf_event_disable_inatomic()
	 *				  @pending_disable = CPU-B;
	 *				  irq_work_queue(); // FAILS
	 *
	 *  irq_work_run()
	 *    perf_pending_irq()
	 *
	 * But the event runs on CPU-B and wants disabling there.
	 */
	irq_work_queue_on(&event->pending_irq, cpu);
}

static void perf_pending_irq(struct irq_work *entry)
{
	struct perf_event *event = container_of(entry, struct perf_event, pending_irq);
	int rctx;

	/*
	 * If we 'fail' here, that's OK, it means recursion is already disabled
	 * and we won't recurse 'further'.
	 */
	rctx = perf_swevent_get_recursion_context();

	/*
	 * The wakeup isn't bound to the context of the event -- it can happen
	 * irrespective of where the event is.
	 */
	if (event->pending_wakeup) {
		event->pending_wakeup = 0;
		perf_event_wakeup(event);
	}

	__perf_pending_irq(event);

	if (rctx >= 0)
		perf_swevent_put_recursion_context(rctx);
}

static void perf_pending_task(struct callback_head *head)
{
	struct perf_event *event = container_of(head, struct perf_event, pending_task);
	int rctx;

	/*
	 * If we 'fail' here, that's OK, it means recursion is already disabled
	 * and we won't recurse 'further'.
	 */
	preempt_disable_notrace();
	rctx = perf_swevent_get_recursion_context();

	if (event->pending_work) {
		event->pending_work = 0;
		perf_sigtrap(event);
		local_dec(&event->ctx->nr_pending);
	}

	if (rctx >= 0)
		perf_swevent_put_recursion_context(rctx);
	preempt_enable_notrace();

	put_event(event);
}

#ifdef CONFIG_GUEST_PERF_EVENTS
struct perf_guest_info_callbacks __rcu *perf_guest_cbs;

DEFINE_STATIC_CALL_RET0(__perf_guest_state, *perf_guest_cbs->state);
DEFINE_STATIC_CALL_RET0(__perf_guest_get_ip, *perf_guest_cbs->get_ip);
DEFINE_STATIC_CALL_RET0(__perf_guest_handle_intel_pt_intr, *perf_guest_cbs->handle_intel_pt_intr);

void perf_register_guest_info_callbacks(struct perf_guest_info_callbacks *cbs)
{
	if (WARN_ON_ONCE(rcu_access_pointer(perf_guest_cbs)))
		return;

	rcu_assign_pointer(perf_guest_cbs, cbs);
	static_call_update(__perf_guest_state, cbs->state);
	static_call_update(__perf_guest_get_ip, cbs->get_ip);

	/* Implementing ->handle_intel_pt_intr is optional. */
	if (cbs->handle_intel_pt_intr)
		static_call_update(__perf_guest_handle_intel_pt_intr,
				   cbs->handle_intel_pt_intr);
}
EXPORT_SYMBOL_GPL(perf_register_guest_info_callbacks);

void perf_unregister_guest_info_callbacks(struct perf_guest_info_callbacks *cbs)
{
	if (WARN_ON_ONCE(rcu_access_pointer(perf_guest_cbs) != cbs))
		return;

	rcu_assign_pointer(perf_guest_cbs, NULL);
	static_call_update(__perf_guest_state, (void *)&__static_call_return0);
	static_call_update(__perf_guest_get_ip, (void *)&__static_call_return0);
	static_call_update(__perf_guest_handle_intel_pt_intr,
			   (void *)&__static_call_return0);
	synchronize_rcu();
}
EXPORT_SYMBOL_GPL(perf_unregister_guest_info_callbacks);
#endif

static void
perf_output_sample_regs(struct perf_output_handle *handle,
			struct pt_regs *regs, u64 mask)
{
	int bit;
	DECLARE_BITMAP(_mask, 64);

	bitmap_from_u64(_mask, mask);
	for_each_set_bit(bit, _mask, sizeof(mask) * BITS_PER_BYTE) {
		u64 val;

		val = perf_reg_value(regs, bit);
		perf_output_put(handle, val);
	}
}

static void perf_sample_regs_user(struct perf_regs *regs_user,
				  struct pt_regs *regs)
{
	if (user_mode(regs)) {
		regs_user->abi = perf_reg_abi(current);
		regs_user->regs = regs;
	} else if (!(current->flags & PF_KTHREAD)) {
		perf_get_regs_user(regs_user, regs);
	} else {
		regs_user->abi = PERF_SAMPLE_REGS_ABI_NONE;
		regs_user->regs = NULL;
	}
}

static void perf_sample_regs_intr(struct perf_regs *regs_intr,
				  struct pt_regs *regs)
{
	regs_intr->regs = regs;
	regs_intr->abi  = perf_reg_abi(current);
}


/*
 * Get remaining task size from user stack pointer.
 *
 * It'd be better to take stack vma map and limit this more
 * precisely, but there's no way to get it safely under interrupt,
 * so using TASK_SIZE as limit.
 */
static u64 perf_ustack_task_size(struct pt_regs *regs)
{
	unsigned long addr = perf_user_stack_pointer(regs);

	if (!addr || addr >= TASK_SIZE)
		return 0;

	return TASK_SIZE - addr;
}

static u16
perf_sample_ustack_size(u16 stack_size, u16 header_size,
			struct pt_regs *regs)
{
	u64 task_size;

	/* No regs, no stack pointer, no dump. */
	if (!regs)
		return 0;

	/*
	 * Check if we fit in with the requested stack size into the:
	 * - TASK_SIZE
	 *   If we don't, we limit the size to the TASK_SIZE.
	 *
	 * - remaining sample size
	 *   If we don't, we customize the stack size to
	 *   fit in to the remaining sample size.
	 */

	task_size  = min((u64) USHRT_MAX, perf_ustack_task_size(regs));
	stack_size = min(stack_size, (u16) task_size);

	/* Current header size plus static size and dynamic size. */
	header_size += 2 * sizeof(u64);

	/* Do we fit in with the current stack dump size? */
	if ((u16) (header_size + stack_size) < header_size) {
		/*
		 * If we overflow the maximum size for the sample,
		 * we customize the stack dump size to fit in.
		 */
		stack_size = USHRT_MAX - header_size - sizeof(u64);
		stack_size = round_up(stack_size, sizeof(u64));
	}

	return stack_size;
}

static void
perf_output_sample_ustack(struct perf_output_handle *handle, u64 dump_size,
			  struct pt_regs *regs)
{
	/* Case of a kernel thread, nothing to dump */
	if (!regs) {
		u64 size = 0;
		perf_output_put(handle, size);
	} else {
		unsigned long sp;
		unsigned int rem;
		u64 dyn_size;

		/*
		 * We dump:
		 * static size
		 *   - the size requested by user or the best one we can fit
		 *     in to the sample max size
		 * data
		 *   - user stack dump data
		 * dynamic size
		 *   - the actual dumped size
		 */

		/* Static size. */
		perf_output_put(handle, dump_size);

		/* Data. */
		sp = perf_user_stack_pointer(regs);
		rem = __output_copy_user(handle, (void *) sp, dump_size);
		dyn_size = dump_size - rem;

		perf_output_skip(handle, rem);

		/* Dynamic size. */
		perf_output_put(handle, dyn_size);
	}
}

static unsigned long perf_prepare_sample_aux(struct perf_event *event,
					  struct perf_sample_data *data,
					  size_t size)
{
	struct perf_event *sampler = event->aux_event;
	struct perf_buffer *rb;

	data->aux_size = 0;

	if (!sampler)
		goto out;

	if (WARN_ON_ONCE(READ_ONCE(sampler->state) != PERF_EVENT_STATE_ACTIVE))
		goto out;

	if (WARN_ON_ONCE(READ_ONCE(sampler->oncpu) != smp_processor_id()))
		goto out;

	rb = ring_buffer_get(sampler);
	if (!rb)
		goto out;

	/*
	 * If this is an NMI hit inside sampling code, don't take
	 * the sample. See also perf_aux_sample_output().
	 */
	if (READ_ONCE(rb->aux_in_sampling)) {
		data->aux_size = 0;
	} else {
		size = min_t(size_t, size, perf_aux_size(rb));
		data->aux_size = ALIGN(size, sizeof(u64));
	}
	ring_buffer_put(rb);

out:
	return data->aux_size;
}

static long perf_pmu_snapshot_aux(struct perf_buffer *rb,
                                 struct perf_event *event,
                                 struct perf_output_handle *handle,
                                 unsigned long size)
{
	unsigned long flags;
	long ret;

	/*
	 * Normal ->start()/->stop() callbacks run in IRQ mode in scheduler
	 * paths. If we start calling them in NMI context, they may race with
	 * the IRQ ones, that is, for example, re-starting an event that's just
	 * been stopped, which is why we're using a separate callback that
	 * doesn't change the event state.
	 *
	 * IRQs need to be disabled to prevent IPIs from racing with us.
	 */
	local_irq_save(flags);
	/*
	 * Guard against NMI hits inside the critical section;
	 * see also perf_prepare_sample_aux().
	 */
	WRITE_ONCE(rb->aux_in_sampling, 1);
	barrier();

	ret = event->pmu->snapshot_aux(event, handle, size);

	barrier();
	WRITE_ONCE(rb->aux_in_sampling, 0);
	local_irq_restore(flags);

	return ret;
}

static void perf_aux_sample_output(struct perf_event *event,
				   struct perf_output_handle *handle,
				   struct perf_sample_data *data)
{
	struct perf_event *sampler = event->aux_event;
	struct perf_buffer *rb;
	unsigned long pad;
	long size;

	if (WARN_ON_ONCE(!sampler || !data->aux_size))
		return;

	rb = ring_buffer_get(sampler);
	if (!rb)
		return;

	size = perf_pmu_snapshot_aux(rb, sampler, handle, data->aux_size);

	/*
	 * An error here means that perf_output_copy() failed (returned a
	 * non-zero surplus that it didn't copy), which in its current
	 * enlightened implementation is not possible. If that changes, we'd
	 * like to know.
	 */
	if (WARN_ON_ONCE(size < 0))
		goto out_put;

	/*
	 * The pad comes from ALIGN()ing data->aux_size up to u64 in
	 * perf_prepare_sample_aux(), so should not be more than that.
	 */
	pad = data->aux_size - size;
	if (WARN_ON_ONCE(pad >= sizeof(u64)))
		pad = 8;

	if (pad) {
		u64 zero = 0;
		perf_output_copy(handle, &zero, pad);
	}

out_put:
	ring_buffer_put(rb);
}

/*
 * A set of common sample data types saved even for non-sample records
 * when event->attr.sample_id_all is set.
 */
#define PERF_SAMPLE_ID_ALL  (PERF_SAMPLE_TID | PERF_SAMPLE_TIME |	\
			     PERF_SAMPLE_ID | PERF_SAMPLE_STREAM_ID |	\
			     PERF_SAMPLE_CPU | PERF_SAMPLE_IDENTIFIER)

static void __perf_event_header__init_id(struct perf_sample_data *data,
					 struct perf_event *event,
					 u64 sample_type)
{
	data->type = event->attr.sample_type;
	data->sample_flags |= data->type & PERF_SAMPLE_ID_ALL;

	if (sample_type & PERF_SAMPLE_TID) {
		/* namespace issues */
		data->tid_entry.pid = perf_event_pid(event, current);
		data->tid_entry.tid = perf_event_tid(event, current);
	}

	if (sample_type & PERF_SAMPLE_TIME)
		data->time = perf_event_clock(event);

	if (sample_type & (PERF_SAMPLE_ID | PERF_SAMPLE_IDENTIFIER))
		data->id = primary_event_id(event);

	if (sample_type & PERF_SAMPLE_STREAM_ID)
		data->stream_id = event->id;

	if (sample_type & PERF_SAMPLE_CPU) {
		data->cpu_entry.cpu	 = raw_smp_processor_id();
		data->cpu_entry.reserved = 0;
	}
}

void perf_event_header__init_id(struct perf_event_header *header,
				struct perf_sample_data *data,
				struct perf_event *event)
{
	if (event->attr.sample_id_all) {
		header->size += event->id_header_size;
		__perf_event_header__init_id(data, event, event->attr.sample_type);
	}
}

static void __perf_event__output_id_sample(struct perf_output_handle *handle,
					   struct perf_sample_data *data)
{
	u64 sample_type = data->type;

	if (sample_type & PERF_SAMPLE_TID)
		perf_output_put(handle, data->tid_entry);

	if (sample_type & PERF_SAMPLE_TIME)
		perf_output_put(handle, data->time);

	if (sample_type & PERF_SAMPLE_ID)
		perf_output_put(handle, data->id);

	if (sample_type & PERF_SAMPLE_STREAM_ID)
		perf_output_put(handle, data->stream_id);

	if (sample_type & PERF_SAMPLE_CPU)
		perf_output_put(handle, data->cpu_entry);

	if (sample_type & PERF_SAMPLE_IDENTIFIER)
		perf_output_put(handle, data->id);
}

void perf_event__output_id_sample(struct perf_event *event,
				  struct perf_output_handle *handle,
				  struct perf_sample_data *sample)
{
	if (event->attr.sample_id_all)
		__perf_event__output_id_sample(handle, sample);
}

static void perf_output_read_one(struct perf_output_handle *handle,
				 struct perf_event *event,
				 u64 enabled, u64 running)
{
	u64 read_format = event->attr.read_format;
	u64 values[5];
	int n = 0;

	values[n++] = perf_event_count(event);
	if (read_format & PERF_FORMAT_TOTAL_TIME_ENABLED) {
		values[n++] = enabled +
			atomic64_read(&event->child_total_time_enabled);
	}
	if (read_format & PERF_FORMAT_TOTAL_TIME_RUNNING) {
		values[n++] = running +
			atomic64_read(&event->child_total_time_running);
	}
	if (read_format & PERF_FORMAT_ID)
		values[n++] = primary_event_id(event);
	if (read_format & PERF_FORMAT_LOST)
		values[n++] = atomic64_read(&event->lost_samples);

	__output_copy(handle, values, n * sizeof(u64));
}

static void perf_output_read_group(struct perf_output_handle *handle,
			    struct perf_event *event,
			    u64 enabled, u64 running)
{
	struct perf_event *leader = event->group_leader, *sub;
	u64 read_format = event->attr.read_format;
	unsigned long flags;
	u64 values[6];
	int n = 0;

	/*
	 * Disabling interrupts avoids all counter scheduling
	 * (context switches, timer based rotation and IPIs).
	 */
	local_irq_save(flags);

	values[n++] = 1 + leader->nr_siblings;

	if (read_format & PERF_FORMAT_TOTAL_TIME_ENABLED)
		values[n++] = enabled;

	if (read_format & PERF_FORMAT_TOTAL_TIME_RUNNING)
		values[n++] = running;

	if ((leader != event) &&
	    (leader->state == PERF_EVENT_STATE_ACTIVE))
		leader->pmu->read(leader);

	values[n++] = perf_event_count(leader);
	if (read_format & PERF_FORMAT_ID)
		values[n++] = primary_event_id(leader);
	if (read_format & PERF_FORMAT_LOST)
		values[n++] = atomic64_read(&leader->lost_samples);

	__output_copy(handle, values, n * sizeof(u64));

	for_each_sibling_event(sub, leader) {
		n = 0;

		if ((sub != event) &&
		    (sub->state == PERF_EVENT_STATE_ACTIVE))
			sub->pmu->read(sub);

		values[n++] = perf_event_count(sub);
		if (read_format & PERF_FORMAT_ID)
			values[n++] = primary_event_id(sub);
		if (read_format & PERF_FORMAT_LOST)
			values[n++] = atomic64_read(&sub->lost_samples);

		__output_copy(handle, values, n * sizeof(u64));
	}

	local_irq_restore(flags);
}

#define PERF_FORMAT_TOTAL_TIMES (PERF_FORMAT_TOTAL_TIME_ENABLED|\
				 PERF_FORMAT_TOTAL_TIME_RUNNING)

/*
 * XXX PERF_SAMPLE_READ vs inherited events seems difficult.
 *
 * The problem is that its both hard and excessively expensive to iterate the
 * child list, not to mention that its impossible to IPI the children running
 * on another CPU, from interrupt/NMI context.
 */
static void perf_output_read(struct perf_output_handle *handle,
			     struct perf_event *event)
{
	u64 enabled = 0, running = 0, now;
	u64 read_format = event->attr.read_format;

	/*
	 * compute total_time_enabled, total_time_running
	 * based on snapshot values taken when the event
	 * was last scheduled in.
	 *
	 * we cannot simply called update_context_time()
	 * because of locking issue as we are called in
	 * NMI context
	 */
	if (read_format & PERF_FORMAT_TOTAL_TIMES)
		calc_timer_values(event, &now, &enabled, &running);

	if (event->attr.read_format & PERF_FORMAT_GROUP)
		perf_output_read_group(handle, event, enabled, running);
	else
		perf_output_read_one(handle, event, enabled, running);
}

void perf_output_sample(struct perf_output_handle *handle,
			struct perf_event_header *header,
			struct perf_sample_data *data,
			struct perf_event *event)
{
	u64 sample_type = data->type;

	perf_output_put(handle, *header);

	if (sample_type & PERF_SAMPLE_IDENTIFIER)
		perf_output_put(handle, data->id);

	if (sample_type & PERF_SAMPLE_IP)
		perf_output_put(handle, data->ip);

	if (sample_type & PERF_SAMPLE_TID)
		perf_output_put(handle, data->tid_entry);

	if (sample_type & PERF_SAMPLE_TIME)
		perf_output_put(handle, data->time);

	if (sample_type & PERF_SAMPLE_ADDR)
		perf_output_put(handle, data->addr);

	if (sample_type & PERF_SAMPLE_ID)
		perf_output_put(handle, data->id);

	if (sample_type & PERF_SAMPLE_STREAM_ID)
		perf_output_put(handle, data->stream_id);

	if (sample_type & PERF_SAMPLE_CPU)
		perf_output_put(handle, data->cpu_entry);

	if (sample_type & PERF_SAMPLE_PERIOD)
		perf_output_put(handle, data->period);

	if (sample_type & PERF_SAMPLE_READ)
		perf_output_read(handle, event);

	if (sample_type & PERF_SAMPLE_CALLCHAIN) {
		int size = 1;

		size += data->callchain->nr;
		size *= sizeof(u64);
		__output_copy(handle, data->callchain, size);
	}

	if (sample_type & PERF_SAMPLE_RAW) {
		struct perf_raw_record *raw = data->raw;

		if (raw) {
			struct perf_raw_frag *frag = &raw->frag;

			perf_output_put(handle, raw->size);
			do {
				if (frag->copy) {
					__output_custom(handle, frag->copy,
							frag->data, frag->size);
				} else {
					__output_copy(handle, frag->data,
						      frag->size);
				}
				if (perf_raw_frag_last(frag))
					break;
				frag = frag->next;
			} while (1);
			if (frag->pad)
				__output_skip(handle, NULL, frag->pad);
		} else {
			struct {
				u32	size;
				u32	data;
			} raw = {
				.size = sizeof(u32),
				.data = 0,
			};
			perf_output_put(handle, raw);
		}
	}

	if (sample_type & PERF_SAMPLE_BRANCH_STACK) {
		if (data->br_stack) {
			size_t size;

			size = data->br_stack->nr
			     * sizeof(struct perf_branch_entry);

			perf_output_put(handle, data->br_stack->nr);
			if (branch_sample_hw_index(event))
				perf_output_put(handle, data->br_stack->hw_idx);
			perf_output_copy(handle, data->br_stack->entries, size);
		} else {
			/*
			 * we always store at least the value of nr
			 */
			u64 nr = 0;
			perf_output_put(handle, nr);
		}
	}

	if (sample_type & PERF_SAMPLE_REGS_USER) {
		u64 abi = data->regs_user.abi;

		/*
		 * If there are no regs to dump, notice it through
		 * first u64 being zero (PERF_SAMPLE_REGS_ABI_NONE).
		 */
		perf_output_put(handle, abi);

		if (abi) {
			u64 mask = event->attr.sample_regs_user;
			perf_output_sample_regs(handle,
						data->regs_user.regs,
						mask);
		}
	}

	if (sample_type & PERF_SAMPLE_STACK_USER) {
		perf_output_sample_ustack(handle,
					  data->stack_user_size,
					  data->regs_user.regs);
	}

	if (sample_type & PERF_SAMPLE_WEIGHT_TYPE)
		perf_output_put(handle, data->weight.full);

	if (sample_type & PERF_SAMPLE_DATA_SRC)
		perf_output_put(handle, data->data_src.val);

	if (sample_type & PERF_SAMPLE_TRANSACTION)
		perf_output_put(handle, data->txn);

	if (sample_type & PERF_SAMPLE_REGS_INTR) {
		u64 abi = data->regs_intr.abi;
		/*
		 * If there are no regs to dump, notice it through
		 * first u64 being zero (PERF_SAMPLE_REGS_ABI_NONE).
		 */
		perf_output_put(handle, abi);

		if (abi) {
			u64 mask = event->attr.sample_regs_intr;

			perf_output_sample_regs(handle,
						data->regs_intr.regs,
						mask);
		}
	}

	if (sample_type & PERF_SAMPLE_PHYS_ADDR)
		perf_output_put(handle, data->phys_addr);

	if (sample_type & PERF_SAMPLE_CGROUP)
		perf_output_put(handle, data->cgroup);

	if (sample_type & PERF_SAMPLE_DATA_PAGE_SIZE)
		perf_output_put(handle, data->data_page_size);

	if (sample_type & PERF_SAMPLE_CODE_PAGE_SIZE)
		perf_output_put(handle, data->code_page_size);

	if (sample_type & PERF_SAMPLE_AUX) {
		perf_output_put(handle, data->aux_size);

		if (data->aux_size)
			perf_aux_sample_output(event, handle, data);
	}

	if (!event->attr.watermark) {
		int wakeup_events = event->attr.wakeup_events;

		if (wakeup_events) {
			struct perf_buffer *rb = handle->rb;
			int events = local_inc_return(&rb->events);

			if (events >= wakeup_events) {
				local_sub(wakeup_events, &rb->events);
				local_inc(&rb->wakeup);
			}
		}
	}
}

static u64 perf_virt_to_phys(u64 virt)
{
	u64 phys_addr = 0;

	if (!virt)
		return 0;

	if (virt >= TASK_SIZE) {
		/* If it's vmalloc()d memory, leave phys_addr as 0 */
		if (virt_addr_valid((void *)(uintptr_t)virt) &&
		    !(virt >= VMALLOC_START && virt < VMALLOC_END))
			phys_addr = (u64)virt_to_phys((void *)(uintptr_t)virt);
	} else {
		/*
		 * Walking the pages tables for user address.
		 * Interrupts are disabled, so it prevents any tear down
		 * of the page tables.
		 * Try IRQ-safe get_user_page_fast_only first.
		 * If failed, leave phys_addr as 0.
		 */
		if (current->mm != NULL) {
			struct page *p;

			pagefault_disable();
			if (get_user_page_fast_only(virt, 0, &p)) {
				phys_addr = page_to_phys(p) + virt % PAGE_SIZE;
				put_page(p);
			}
			pagefault_enable();
		}
	}

	return phys_addr;
}

/*
 * Return the pagetable size of a given virtual address.
 */
static u64 perf_get_pgtable_size(struct mm_struct *mm, unsigned long addr)
{
	u64 size = 0;

#ifdef CONFIG_HAVE_FAST_GUP
	pgd_t *pgdp, pgd;
	p4d_t *p4dp, p4d;
	pud_t *pudp, pud;
	pmd_t *pmdp, pmd;
	pte_t *ptep, pte;

	pgdp = pgd_offset(mm, addr);
	pgd = READ_ONCE(*pgdp);
	if (pgd_none(pgd))
		return 0;

	if (pgd_leaf(pgd))
		return pgd_leaf_size(pgd);

	p4dp = p4d_offset_lockless(pgdp, pgd, addr);
	p4d = READ_ONCE(*p4dp);
	if (!p4d_present(p4d))
		return 0;

	if (p4d_leaf(p4d))
		return p4d_leaf_size(p4d);

	pudp = pud_offset_lockless(p4dp, p4d, addr);
	pud = READ_ONCE(*pudp);
	if (!pud_present(pud))
		return 0;

	if (pud_leaf(pud))
		return pud_leaf_size(pud);

	pmdp = pmd_offset_lockless(pudp, pud, addr);
again:
	pmd = pmdp_get_lockless(pmdp);
	if (!pmd_present(pmd))
		return 0;

	if (pmd_leaf(pmd))
		return pmd_leaf_size(pmd);

	ptep = pte_offset_map(&pmd, addr);
	if (!ptep)
		goto again;

	pte = ptep_get_lockless(ptep);
	if (pte_present(pte))
		size = pte_leaf_size(pte);
	pte_unmap(ptep);
#endif /* CONFIG_HAVE_FAST_GUP */

	return size;
}

static u64 perf_get_page_size(unsigned long addr)
{
	struct mm_struct *mm;
	unsigned long flags;
	u64 size;

	if (!addr)
		return 0;

	/*
	 * Software page-table walkers must disable IRQs,
	 * which prevents any tear down of the page tables.
	 */
	local_irq_save(flags);

	mm = current->mm;
	if (!mm) {
		/*
		 * For kernel threads and the like, use init_mm so that
		 * we can find kernel memory.
		 */
		mm = &init_mm;
	}

	size = perf_get_pgtable_size(mm, addr);

	local_irq_restore(flags);

	return size;
}

static struct perf_callchain_entry __empty_callchain = { .nr = 0, };

struct perf_callchain_entry *
perf_callchain(struct perf_event *event, struct pt_regs *regs)
{
	bool kernel = !event->attr.exclude_callchain_kernel;
	bool user   = !event->attr.exclude_callchain_user;
	/* Disallow cross-task user callchains. */
	bool crosstask = event->ctx->task && event->ctx->task != current;
	const u32 max_stack = event->attr.sample_max_stack;
	struct perf_callchain_entry *callchain;

	if (!kernel && !user)
		return &__empty_callchain;

	callchain = get_perf_callchain(regs, 0, kernel, user,
				       max_stack, crosstask, true);
	return callchain ?: &__empty_callchain;
}

static __always_inline u64 __cond_set(u64 flags, u64 s, u64 d)
{
	return d * !!(flags & s);
}

void perf_prepare_sample(struct perf_sample_data *data,
			 struct perf_event *event,
			 struct pt_regs *regs)
{
	u64 sample_type = event->attr.sample_type;
	u64 filtered_sample_type;

	/*
	 * Add the sample flags that are dependent to others.  And clear the
	 * sample flags that have already been done by the PMU driver.
	 */
	filtered_sample_type = sample_type;
	filtered_sample_type |= __cond_set(sample_type, PERF_SAMPLE_CODE_PAGE_SIZE,
					   PERF_SAMPLE_IP);
	filtered_sample_type |= __cond_set(sample_type, PERF_SAMPLE_DATA_PAGE_SIZE |
					   PERF_SAMPLE_PHYS_ADDR, PERF_SAMPLE_ADDR);
	filtered_sample_type |= __cond_set(sample_type, PERF_SAMPLE_STACK_USER,
					   PERF_SAMPLE_REGS_USER);
	filtered_sample_type &= ~data->sample_flags;

	if (filtered_sample_type == 0) {
		/* Make sure it has the correct data->type for output */
		data->type = event->attr.sample_type;
		return;
	}

	__perf_event_header__init_id(data, event, filtered_sample_type);

	if (filtered_sample_type & PERF_SAMPLE_IP) {
		data->ip = perf_instruction_pointer(regs);
		data->sample_flags |= PERF_SAMPLE_IP;
	}

	if (filtered_sample_type & PERF_SAMPLE_CALLCHAIN)
		perf_sample_save_callchain(data, event, regs);

	if (filtered_sample_type & PERF_SAMPLE_RAW) {
		data->raw = NULL;
		data->dyn_size += sizeof(u64);
		data->sample_flags |= PERF_SAMPLE_RAW;
	}

	if (filtered_sample_type & PERF_SAMPLE_BRANCH_STACK) {
		data->br_stack = NULL;
		data->dyn_size += sizeof(u64);
		data->sample_flags |= PERF_SAMPLE_BRANCH_STACK;
	}

	if (filtered_sample_type & PERF_SAMPLE_REGS_USER)
		perf_sample_regs_user(&data->regs_user, regs);

	/*
	 * It cannot use the filtered_sample_type here as REGS_USER can be set
	 * by STACK_USER (using __cond_set() above) and we don't want to update
	 * the dyn_size if it's not requested by users.
	 */
	if ((sample_type & ~data->sample_flags) & PERF_SAMPLE_REGS_USER) {
		/* regs dump ABI info */
		int size = sizeof(u64);

		if (data->regs_user.regs) {
			u64 mask = event->attr.sample_regs_user;
			size += hweight64(mask) * sizeof(u64);
		}

		data->dyn_size += size;
		data->sample_flags |= PERF_SAMPLE_REGS_USER;
	}

	if (filtered_sample_type & PERF_SAMPLE_STACK_USER) {
		/*
		 * Either we need PERF_SAMPLE_STACK_USER bit to be always
		 * processed as the last one or have additional check added
		 * in case new sample type is added, because we could eat
		 * up the rest of the sample size.
		 */
		u16 stack_size = event->attr.sample_stack_user;
		u16 header_size = perf_sample_data_size(data, event);
		u16 size = sizeof(u64);

		stack_size = perf_sample_ustack_size(stack_size, header_size,
						     data->regs_user.regs);

		/*
		 * If there is something to dump, add space for the dump
		 * itself and for the field that tells the dynamic size,
		 * which is how many have been actually dumped.
		 */
		if (stack_size)
			size += sizeof(u64) + stack_size;

		data->stack_user_size = stack_size;
		data->dyn_size += size;
		data->sample_flags |= PERF_SAMPLE_STACK_USER;
	}

	if (filtered_sample_type & PERF_SAMPLE_WEIGHT_TYPE) {
		data->weight.full = 0;
		data->sample_flags |= PERF_SAMPLE_WEIGHT_TYPE;
	}

	if (filtered_sample_type & PERF_SAMPLE_DATA_SRC) {
		data->data_src.val = PERF_MEM_NA;
		data->sample_flags |= PERF_SAMPLE_DATA_SRC;
	}

	if (filtered_sample_type & PERF_SAMPLE_TRANSACTION) {
		data->txn = 0;
		data->sample_flags |= PERF_SAMPLE_TRANSACTION;
	}

	if (filtered_sample_type & PERF_SAMPLE_ADDR) {
		data->addr = 0;
		data->sample_flags |= PERF_SAMPLE_ADDR;
	}

	if (filtered_sample_type & PERF_SAMPLE_REGS_INTR) {
		/* regs dump ABI info */
		int size = sizeof(u64);

		perf_sample_regs_intr(&data->regs_intr, regs);

		if (data->regs_intr.regs) {
			u64 mask = event->attr.sample_regs_intr;

			size += hweight64(mask) * sizeof(u64);
		}

		data->dyn_size += size;
		data->sample_flags |= PERF_SAMPLE_REGS_INTR;
	}

	if (filtered_sample_type & PERF_SAMPLE_PHYS_ADDR) {
		data->phys_addr = perf_virt_to_phys(data->addr);
		data->sample_flags |= PERF_SAMPLE_PHYS_ADDR;
	}

#ifdef CONFIG_CGROUP_PERF
	if (filtered_sample_type & PERF_SAMPLE_CGROUP) {
		struct cgroup *cgrp;

		/* protected by RCU */
		cgrp = task_css_check(current, perf_event_cgrp_id, 1)->cgroup;
		data->cgroup = cgroup_id(cgrp);
		data->sample_flags |= PERF_SAMPLE_CGROUP;
	}
#endif

	/*
	 * PERF_DATA_PAGE_SIZE requires PERF_SAMPLE_ADDR. If the user doesn't
	 * require PERF_SAMPLE_ADDR, kernel implicitly retrieve the data->addr,
	 * but the value will not dump to the userspace.
	 */
	if (filtered_sample_type & PERF_SAMPLE_DATA_PAGE_SIZE) {
		data->data_page_size = perf_get_page_size(data->addr);
		data->sample_flags |= PERF_SAMPLE_DATA_PAGE_SIZE;
	}

	if (filtered_sample_type & PERF_SAMPLE_CODE_PAGE_SIZE) {
		data->code_page_size = perf_get_page_size(data->ip);
		data->sample_flags |= PERF_SAMPLE_CODE_PAGE_SIZE;
	}

	if (filtered_sample_type & PERF_SAMPLE_AUX) {
		u64 size;
		u16 header_size = perf_sample_data_size(data, event);

		header_size += sizeof(u64); /* size */

		/*
		 * Given the 16bit nature of header::size, an AUX sample can
		 * easily overflow it, what with all the preceding sample bits.
		 * Make sure this doesn't happen by using up to U16_MAX bytes
		 * per sample in total (rounded down to 8 byte boundary).
		 */
		size = min_t(size_t, U16_MAX - header_size,
			     event->attr.aux_sample_size);
		size = rounddown(size, 8);
		size = perf_prepare_sample_aux(event, data, size);

		WARN_ON_ONCE(size + header_size > U16_MAX);
		data->dyn_size += size + sizeof(u64); /* size above */
		data->sample_flags |= PERF_SAMPLE_AUX;
	}
}

void perf_prepare_header(struct perf_event_header *header,
			 struct perf_sample_data *data,
			 struct perf_event *event,
			 struct pt_regs *regs)
{
	header->type = PERF_RECORD_SAMPLE;
	header->size = perf_sample_data_size(data, event);
	header->misc = perf_misc_flags(regs);

	/*
	 * If you're adding more sample types here, you likely need to do
	 * something about the overflowing header::size, like repurpose the
	 * lowest 3 bits of size, which should be always zero at the moment.
	 * This raises a more important question, do we really need 512k sized
	 * samples and why, so good argumentation is in order for whatever you
	 * do here next.
	 */
	WARN_ON_ONCE(header->size & 7);
}

static __always_inline int
__perf_event_output(struct perf_event *event,
		    struct perf_sample_data *data,
		    struct pt_regs *regs,
		    int (*output_begin)(struct perf_output_handle *,
					struct perf_sample_data *,
					struct perf_event *,
					unsigned int))
{
	struct perf_output_handle handle;
	struct perf_event_header header;
	int err;

	/* protect the callchain buffers */
	rcu_read_lock();

	perf_prepare_sample(data, event, regs);
	perf_prepare_header(&header, data, event, regs);

	err = output_begin(&handle, data, event, header.size);
	if (err)
		goto exit;

	perf_output_sample(&handle, &header, data, event);

	perf_output_end(&handle);

exit:
	rcu_read_unlock();
	return err;
}

void
perf_event_output_forward(struct perf_event *event,
			 struct perf_sample_data *data,
			 struct pt_regs *regs)
{
	__perf_event_output(event, data, regs, perf_output_begin_forward);
}

void
perf_event_output_backward(struct perf_event *event,
			   struct perf_sample_data *data,
			   struct pt_regs *regs)
{
	__perf_event_output(event, data, regs, perf_output_begin_backward);
}

int
perf_event_output(struct perf_event *event,
		  struct perf_sample_data *data,
		  struct pt_regs *regs)
{
	return __perf_event_output(event, data, regs, perf_output_begin);
}

/*
 * read event_id
 */

struct perf_read_event {
	struct perf_event_header	header;

	u32				pid;
	u32				tid;
};

static void
perf_event_read_event(struct perf_event *event,
			struct task_struct *task)
{
	struct perf_output_handle handle;
	struct perf_sample_data sample;
	struct perf_read_event read_event = {
		.header = {
			.type = PERF_RECORD_READ,
			.misc = 0,
			.size = sizeof(read_event) + event->read_size,
		},
		.pid = perf_event_pid(event, task),
		.tid = perf_event_tid(event, task),
	};
	int ret;

	perf_event_header__init_id(&read_event.header, &sample, event);
	ret = perf_output_begin(&handle, &sample, event, read_event.header.size);
	if (ret)
		return;

	perf_output_put(&handle, read_event);
	perf_output_read(&handle, event);
	perf_event__output_id_sample(event, &handle, &sample);

	perf_output_end(&handle);
}

typedef void (perf_iterate_f)(struct perf_event *event, void *data);

static void
perf_iterate_ctx(struct perf_event_context *ctx,
		   perf_iterate_f output,
		   void *data, bool all)
{
	struct perf_event *event;

	list_for_each_entry_rcu(event, &ctx->event_list, event_entry) {
		if (!all) {
			if (event->state < PERF_EVENT_STATE_INACTIVE)
				continue;
			if (!event_filter_match(event))
				continue;
		}

		output(event, data);
	}
}

static void perf_iterate_sb_cpu(perf_iterate_f output, void *data)
{
	struct pmu_event_list *pel = this_cpu_ptr(&pmu_sb_events);
	struct perf_event *event;

	list_for_each_entry_rcu(event, &pel->list, sb_list) {
		/*
		 * Skip events that are not fully formed yet; ensure that
		 * if we observe event->ctx, both event and ctx will be
		 * complete enough. See perf_install_in_context().
		 */
		if (!smp_load_acquire(&event->ctx))
			continue;

		if (event->state < PERF_EVENT_STATE_INACTIVE)
			continue;
		if (!event_filter_match(event))
			continue;
		output(event, data);
	}
}

/*
 * Iterate all events that need to receive side-band events.
 *
 * For new callers; ensure that account_pmu_sb_event() includes
 * your event, otherwise it might not get delivered.
 */
static void
perf_iterate_sb(perf_iterate_f output, void *data,
	       struct perf_event_context *task_ctx)
{
	struct perf_event_context *ctx;

	rcu_read_lock();
	preempt_disable();

	/*
	 * If we have task_ctx != NULL we only notify the task context itself.
	 * The task_ctx is set only for EXIT events before releasing task
	 * context.
	 */
	if (task_ctx) {
		perf_iterate_ctx(task_ctx, output, data, false);
		goto done;
	}

	perf_iterate_sb_cpu(output, data);

	ctx = rcu_dereference(current->perf_event_ctxp);
	if (ctx)
		perf_iterate_ctx(ctx, output, data, false);
done:
	preempt_enable();
	rcu_read_unlock();
}

/*
 * Clear all file-based filters at exec, they'll have to be
 * re-instated when/if these objects are mmapped again.
 */
static void perf_event_addr_filters_exec(struct perf_event *event, void *data)
{
	struct perf_addr_filters_head *ifh = perf_event_addr_filters(event);
	struct perf_addr_filter *filter;
	unsigned int restart = 0, count = 0;
	unsigned long flags;

	if (!has_addr_filter(event))
		return;

	raw_spin_lock_irqsave(&ifh->lock, flags);
	list_for_each_entry(filter, &ifh->list, entry) {
		if (filter->path.dentry) {
			event->addr_filter_ranges[count].start = 0;
			event->addr_filter_ranges[count].size = 0;
			restart++;
		}

		count++;
	}

	if (restart)
		event->addr_filters_gen++;
	raw_spin_unlock_irqrestore(&ifh->lock, flags);

	if (restart)
		perf_event_stop(event, 1);
}

void perf_event_exec(void)
{
	struct perf_event_context *ctx;

	ctx = perf_pin_task_context(current);
	if (!ctx)
		return;

	perf_event_enable_on_exec(ctx);
	perf_event_remove_on_exec(ctx);
	perf_iterate_ctx(ctx, perf_event_addr_filters_exec, NULL, true);

	perf_unpin_context(ctx);
	put_ctx(ctx);
}

struct remote_output {
	struct perf_buffer	*rb;
	int			err;
};

static void __perf_event_output_stop(struct perf_event *event, void *data)
{
	struct perf_event *parent = event->parent;
	struct remote_output *ro = data;
	struct perf_buffer *rb = ro->rb;
	struct stop_event_data sd = {
		.event	= event,
	};

	if (!has_aux(event))
		return;

	if (!parent)
		parent = event;

	/*
	 * In case of inheritance, it will be the parent that links to the
	 * ring-buffer, but it will be the child that's actually using it.
	 *
	 * We are using event::rb to determine if the event should be stopped,
	 * however this may race with ring_buffer_attach() (through set_output),
	 * which will make us skip the event that actually needs to be stopped.
	 * So ring_buffer_attach() has to stop an aux event before re-assigning
	 * its rb pointer.
	 */
	if (rcu_dereference(parent->rb) == rb)
		ro->err = __perf_event_stop(&sd);
}

static int __perf_pmu_output_stop(void *info)
{
	struct perf_event *event = info;
	struct perf_cpu_context *cpuctx = this_cpu_ptr(&perf_cpu_context);
	struct remote_output ro = {
		.rb	= event->rb,
	};

	rcu_read_lock();
	perf_iterate_ctx(&cpuctx->ctx, __perf_event_output_stop, &ro, false);
	if (cpuctx->task_ctx)
		perf_iterate_ctx(cpuctx->task_ctx, __perf_event_output_stop,
				   &ro, false);
	rcu_read_unlock();

	return ro.err;
}

static void perf_pmu_output_stop(struct perf_event *event)
{
	struct perf_event *iter;
	int err, cpu;

restart:
	rcu_read_lock();
	list_for_each_entry_rcu(iter, &event->rb->event_list, rb_entry) {
		/*
		 * For per-CPU events, we need to make sure that neither they
		 * nor their children are running; for cpu==-1 events it's
		 * sufficient to stop the event itself if it's active, since
		 * it can't have children.
		 */
		cpu = iter->cpu;
		if (cpu == -1)
			cpu = READ_ONCE(iter->oncpu);

		if (cpu == -1)
			continue;

		err = cpu_function_call(cpu, __perf_pmu_output_stop, event);
		if (err == -EAGAIN) {
			rcu_read_unlock();
			goto restart;
		}
	}
	rcu_read_unlock();
}

/*
 * task tracking -- fork/exit
 *
 * enabled by: attr.comm | attr.mmap | attr.mmap2 | attr.mmap_data | attr.task
 */

struct perf_task_event {
	struct task_struct		*task;
	struct perf_event_context	*task_ctx;

	struct {
		struct perf_event_header	header;

		u32				pid;
		u32				ppid;
		u32				tid;
		u32				ptid;
		u64				time;
	} event_id;
};

static int perf_event_task_match(struct perf_event *event)
{
	return event->attr.comm  || event->attr.mmap ||
	       event->attr.mmap2 || event->attr.mmap_data ||
	       event->attr.task;
}

static void perf_event_task_output(struct perf_event *event,
				   void *data)
{
	struct perf_task_event *task_event = data;
	struct perf_output_handle handle;
	struct perf_sample_data	sample;
	struct task_struct *task = task_event->task;
	int ret, size = task_event->event_id.header.size;

	if (!perf_event_task_match(event))
		return;

	perf_event_header__init_id(&task_event->event_id.header, &sample, event);

	ret = perf_output_begin(&handle, &sample, event,
				task_event->event_id.header.size);
	if (ret)
		goto out;

	task_event->event_id.pid = perf_event_pid(event, task);
	task_event->event_id.tid = perf_event_tid(event, task);

	if (task_event->event_id.header.type == PERF_RECORD_EXIT) {
		task_event->event_id.ppid = perf_event_pid(event,
							task->real_parent);
		task_event->event_id.ptid = perf_event_pid(event,
							task->real_parent);
	} else {  /* PERF_RECORD_FORK */
		task_event->event_id.ppid = perf_event_pid(event, current);
		task_event->event_id.ptid = perf_event_tid(event, current);
	}

	task_event->event_id.time = perf_event_clock(event);

	perf_output_put(&handle, task_event->event_id);

	perf_event__output_id_sample(event, &handle, &sample);

	perf_output_end(&handle);
out:
	task_event->event_id.header.size = size;
}

static void perf_event_task(struct task_struct *task,
			      struct perf_event_context *task_ctx,
			      int new)
{
	struct perf_task_event task_event;

	if (!atomic_read(&nr_comm_events) &&
	    !atomic_read(&nr_mmap_events) &&
	    !atomic_read(&nr_task_events))
		return;

	task_event = (struct perf_task_event){
		.task	  = task,
		.task_ctx = task_ctx,
		.event_id    = {
			.header = {
				.type = new ? PERF_RECORD_FORK : PERF_RECORD_EXIT,
				.misc = 0,
				.size = sizeof(task_event.event_id),
			},
			/* .pid  */
			/* .ppid */
			/* .tid  */
			/* .ptid */
			/* .time */
		},
	};

	perf_iterate_sb(perf_event_task_output,
		       &task_event,
		       task_ctx);
}

void perf_event_fork(struct task_struct *task)
{
	perf_event_task(task, NULL, 1);
	perf_event_namespaces(task);
}

/*
 * comm tracking
 */

struct perf_comm_event {
	struct task_struct	*task;
	char			*comm;
	int			comm_size;

	struct {
		struct perf_event_header	header;

		u32				pid;
		u32				tid;
	} event_id;
};

static int perf_event_comm_match(struct perf_event *event)
{
	return event->attr.comm;
}

static void perf_event_comm_output(struct perf_event *event,
				   void *data)
{
	struct perf_comm_event *comm_event = data;
	struct perf_output_handle handle;
	struct perf_sample_data sample;
	int size = comm_event->event_id.header.size;
	int ret;

	if (!perf_event_comm_match(event))
		return;

	perf_event_header__init_id(&comm_event->event_id.header, &sample, event);
	ret = perf_output_begin(&handle, &sample, event,
				comm_event->event_id.header.size);

	if (ret)
		goto out;

	comm_event->event_id.pid = perf_event_pid(event, comm_event->task);
	comm_event->event_id.tid = perf_event_tid(event, comm_event->task);

	perf_output_put(&handle, comm_event->event_id);
	__output_copy(&handle, comm_event->comm,
				   comm_event->comm_size);

	perf_event__output_id_sample(event, &handle, &sample);

	perf_output_end(&handle);
out:
	comm_event->event_id.header.size = size;
}

static void perf_event_comm_event(struct perf_comm_event *comm_event)
{
	char comm[TASK_COMM_LEN];
	unsigned int size;

	memset(comm, 0, sizeof(comm));
	strscpy(comm, comm_event->task->comm, sizeof(comm));
	size = ALIGN(strlen(comm)+1, sizeof(u64));

	comm_event->comm = comm;
	comm_event->comm_size = size;

	comm_event->event_id.header.size = sizeof(comm_event->event_id) + size;

	perf_iterate_sb(perf_event_comm_output,
		       comm_event,
		       NULL);
}

void perf_event_comm(struct task_struct *task, bool exec)
{
	struct perf_comm_event comm_event;

	if (!atomic_read(&nr_comm_events))
		return;

	comm_event = (struct perf_comm_event){
		.task	= task,
		/* .comm      */
		/* .comm_size */
		.event_id  = {
			.header = {
				.type = PERF_RECORD_COMM,
				.misc = exec ? PERF_RECORD_MISC_COMM_EXEC : 0,
				/* .size */
			},
			/* .pid */
			/* .tid */
		},
	};

	perf_event_comm_event(&comm_event);
}

/*
 * namespaces tracking
 */

struct perf_namespaces_event {
	struct task_struct		*task;

	struct {
		struct perf_event_header	header;

		u32				pid;
		u32				tid;
		u64				nr_namespaces;
		struct perf_ns_link_info	link_info[NR_NAMESPACES];
	} event_id;
};

static int perf_event_namespaces_match(struct perf_event *event)
{
	return event->attr.namespaces;
}

static void perf_event_namespaces_output(struct perf_event *event,
					 void *data)
{
	struct perf_namespaces_event *namespaces_event = data;
	struct perf_output_handle handle;
	struct perf_sample_data sample;
	u16 header_size = namespaces_event->event_id.header.size;
	int ret;

	if (!perf_event_namespaces_match(event))
		return;

	perf_event_header__init_id(&namespaces_event->event_id.header,
				   &sample, event);
	ret = perf_output_begin(&handle, &sample, event,
				namespaces_event->event_id.header.size);
	if (ret)
		goto out;

	namespaces_event->event_id.pid = perf_event_pid(event,
							namespaces_event->task);
	namespaces_event->event_id.tid = perf_event_tid(event,
							namespaces_event->task);

	perf_output_put(&handle, namespaces_event->event_id);

	perf_event__output_id_sample(event, &handle, &sample);

	perf_output_end(&handle);
out:
	namespaces_event->event_id.header.size = header_size;
}

static void perf_fill_ns_link_info(struct perf_ns_link_info *ns_link_info,
				   struct task_struct *task,
				   const struct proc_ns_operations *ns_ops)
{
	struct path ns_path;
	struct inode *ns_inode;
	int error;

	error = ns_get_path(&ns_path, task, ns_ops);
	if (!error) {
		ns_inode = ns_path.dentry->d_inode;
		ns_link_info->dev = new_encode_dev(ns_inode->i_sb->s_dev);
		ns_link_info->ino = ns_inode->i_ino;
		path_put(&ns_path);
	}
}

void perf_event_namespaces(struct task_struct *task)
{
	struct perf_namespaces_event namespaces_event;
	struct perf_ns_link_info *ns_link_info;

	if (!atomic_read(&nr_namespaces_events))
		return;

	namespaces_event = (struct perf_namespaces_event){
		.task	= task,
		.event_id  = {
			.header = {
				.type = PERF_RECORD_NAMESPACES,
				.misc = 0,
				.size = sizeof(namespaces_event.event_id),
			},
			/* .pid */
			/* .tid */
			.nr_namespaces = NR_NAMESPACES,
			/* .link_info[NR_NAMESPACES] */
		},
	};

	ns_link_info = namespaces_event.event_id.link_info;

	perf_fill_ns_link_info(&ns_link_info[MNT_NS_INDEX],
			       task, &mntns_operations);

#ifdef CONFIG_USER_NS
	perf_fill_ns_link_info(&ns_link_info[USER_NS_INDEX],
			       task, &userns_operations);
#endif
#ifdef CONFIG_NET_NS
	perf_fill_ns_link_info(&ns_link_info[NET_NS_INDEX],
			       task, &netns_operations);
#endif
#ifdef CONFIG_UTS_NS
	perf_fill_ns_link_info(&ns_link_info[UTS_NS_INDEX],
			       task, &utsns_operations);
#endif
#ifdef CONFIG_IPC_NS
	perf_fill_ns_link_info(&ns_link_info[IPC_NS_INDEX],
			       task, &ipcns_operations);
#endif
#ifdef CONFIG_PID_NS
	perf_fill_ns_link_info(&ns_link_info[PID_NS_INDEX],
			       task, &pidns_operations);
#endif
#ifdef CONFIG_CGROUPS
	perf_fill_ns_link_info(&ns_link_info[CGROUP_NS_INDEX],
			       task, &cgroupns_operations);
#endif

	perf_iterate_sb(perf_event_namespaces_output,
			&namespaces_event,
			NULL);
}

/*
 * cgroup tracking
 */
#ifdef CONFIG_CGROUP_PERF

struct perf_cgroup_event {
	char				*path;
	int				path_size;
	struct {
		struct perf_event_header	header;
		u64				id;
		char				path[];
	} event_id;
};

static int perf_event_cgroup_match(struct perf_event *event)
{
	return event->attr.cgroup;
}

static void perf_event_cgroup_output(struct perf_event *event, void *data)
{
	struct perf_cgroup_event *cgroup_event = data;
	struct perf_output_handle handle;
	struct perf_sample_data sample;
	u16 header_size = cgroup_event->event_id.header.size;
	int ret;

	if (!perf_event_cgroup_match(event))
		return;

	perf_event_header__init_id(&cgroup_event->event_id.header,
				   &sample, event);
	ret = perf_output_begin(&handle, &sample, event,
				cgroup_event->event_id.header.size);
	if (ret)
		goto out;

	perf_output_put(&handle, cgroup_event->event_id);
	__output_copy(&handle, cgroup_event->path, cgroup_event->path_size);

	perf_event__output_id_sample(event, &handle, &sample);

	perf_output_end(&handle);
out:
	cgroup_event->event_id.header.size = header_size;
}

static void perf_event_cgroup(struct cgroup *cgrp)
{
	struct perf_cgroup_event cgroup_event;
	char path_enomem[16] = "//enomem";
	char *pathname;
	size_t size;

	if (!atomic_read(&nr_cgroup_events))
		return;

	cgroup_event = (struct perf_cgroup_event){
		.event_id  = {
			.header = {
				.type = PERF_RECORD_CGROUP,
				.misc = 0,
				.size = sizeof(cgroup_event.event_id),
			},
			.id = cgroup_id(cgrp),
		},
	};

	pathname = kmalloc(PATH_MAX, GFP_KERNEL);
	if (pathname == NULL) {
		cgroup_event.path = path_enomem;
	} else {
		/* just to be sure to have enough space for alignment */
		cgroup_path(cgrp, pathname, PATH_MAX - sizeof(u64));
		cgroup_event.path = pathname;
	}

	/*
	 * Since our buffer works in 8 byte units we need to align our string
	 * size to a multiple of 8. However, we must guarantee the tail end is
	 * zero'd out to avoid leaking random bits to userspace.
	 */
	size = strlen(cgroup_event.path) + 1;
	while (!IS_ALIGNED(size, sizeof(u64)))
		cgroup_event.path[size++] = '\0';

	cgroup_event.event_id.header.size += size;
	cgroup_event.path_size = size;

	perf_iterate_sb(perf_event_cgroup_output,
			&cgroup_event,
			NULL);

	kfree(pathname);
}

#endif

/*
 * mmap tracking
 */

struct perf_mmap_event {
	struct vm_area_struct	*vma;

	const char		*file_name;
	int			file_size;
	int			maj, min;
	u64			ino;
	u64			ino_generation;
	u32			prot, flags;
	u8			build_id[BUILD_ID_SIZE_MAX];
	u32			build_id_size;

	struct {
		struct perf_event_header	header;

		u32				pid;
		u32				tid;
		u64				start;
		u64				len;
		u64				pgoff;
	} event_id;
};

static int perf_event_mmap_match(struct perf_event *event,
				 void *data)
{
	struct perf_mmap_event *mmap_event = data;
	struct vm_area_struct *vma = mmap_event->vma;
	int executable = vma->vm_flags & VM_EXEC;

	return (!executable && event->attr.mmap_data) ||
	       (executable && (event->attr.mmap || event->attr.mmap2));
}

static void perf_event_mmap_output(struct perf_event *event,
				   void *data)
{
	struct perf_mmap_event *mmap_event = data;
	struct perf_output_handle handle;
	struct perf_sample_data sample;
	int size = mmap_event->event_id.header.size;
	u32 type = mmap_event->event_id.header.type;
	bool use_build_id;
	int ret;

	if (!perf_event_mmap_match(event, data))
		return;

	if (event->attr.mmap2) {
		mmap_event->event_id.header.type = PERF_RECORD_MMAP2;
		mmap_event->event_id.header.size += sizeof(mmap_event->maj);
		mmap_event->event_id.header.size += sizeof(mmap_event->min);
		mmap_event->event_id.header.size += sizeof(mmap_event->ino);
		mmap_event->event_id.header.size += sizeof(mmap_event->ino_generation);
		mmap_event->event_id.header.size += sizeof(mmap_event->prot);
		mmap_event->event_id.header.size += sizeof(mmap_event->flags);
	}

	perf_event_header__init_id(&mmap_event->event_id.header, &sample, event);
	ret = perf_output_begin(&handle, &sample, event,
				mmap_event->event_id.header.size);
	if (ret)
		goto out;

	mmap_event->event_id.pid = perf_event_pid(event, current);
	mmap_event->event_id.tid = perf_event_tid(event, current);

	use_build_id = event->attr.build_id && mmap_event->build_id_size;

	if (event->attr.mmap2 && use_build_id)
		mmap_event->event_id.header.misc |= PERF_RECORD_MISC_MMAP_BUILD_ID;

	perf_output_put(&handle, mmap_event->event_id);

	if (event->attr.mmap2) {
		if (use_build_id) {
			u8 size[4] = { (u8) mmap_event->build_id_size, 0, 0, 0 };

			__output_copy(&handle, size, 4);
			__output_copy(&handle, mmap_event->build_id, BUILD_ID_SIZE_MAX);
		} else {
			perf_output_put(&handle, mmap_event->maj);
			perf_output_put(&handle, mmap_event->min);
			perf_output_put(&handle, mmap_event->ino);
			perf_output_put(&handle, mmap_event->ino_generation);
		}
		perf_output_put(&handle, mmap_event->prot);
		perf_output_put(&handle, mmap_event->flags);
	}

	__output_copy(&handle, mmap_event->file_name,
				   mmap_event->file_size);

	perf_event__output_id_sample(event, &handle, &sample);

	perf_output_end(&handle);
out:
	mmap_event->event_id.header.size = size;
	mmap_event->event_id.header.type = type;
}

static void perf_event_mmap_event(struct perf_mmap_event *mmap_event)
{
	struct vm_area_struct *vma = mmap_event->vma;
	struct file *file = vma->vm_file;
	int maj = 0, min = 0;
	u64 ino = 0, gen = 0;
	u32 prot = 0, flags = 0;
	unsigned int size;
	char tmp[16];
	char *buf = NULL;
	char *name = NULL;

	if (vma->vm_flags & VM_READ)
		prot |= PROT_READ;
	if (vma->vm_flags & VM_WRITE)
		prot |= PROT_WRITE;
	if (vma->vm_flags & VM_EXEC)
		prot |= PROT_EXEC;

	if (vma->vm_flags & VM_MAYSHARE)
		flags = MAP_SHARED;
	else
		flags = MAP_PRIVATE;

	if (vma->vm_flags & VM_LOCKED)
		flags |= MAP_LOCKED;
	if (is_vm_hugetlb_page(vma))
		flags |= MAP_HUGETLB;

	if (file) {
		struct inode *inode;
		dev_t dev;

		buf = kmalloc(PATH_MAX, GFP_KERNEL);
		if (!buf) {
			name = "//enomem";
			goto cpy_name;
		}
		/*
		 * d_path() works from the end of the rb backwards, so we
		 * need to add enough zero bytes after the string to handle
		 * the 64bit alignment we do later.
		 */
		name = file_path(file, buf, PATH_MAX - sizeof(u64));
		if (IS_ERR(name)) {
			name = "//toolong";
			goto cpy_name;
		}
		inode = file_inode(vma->vm_file);
		dev = inode_get_dev(inode);
		ino = inode->i_ino;
		gen = inode->i_generation;
		maj = MAJOR(dev);
		min = MINOR(dev);

		goto got_name;
	} else {
		if (vma->vm_ops && vma->vm_ops->name)
			name = (char *) vma->vm_ops->name(vma);
		if (!name)
			name = (char *)arch_vma_name(vma);
		if (!name) {
			if (vma_is_initial_heap(vma))
				name = "[heap]";
			else if (vma_is_initial_stack(vma))
				name = "[stack]";
			else
				name = "//anon";
		}
	}

cpy_name:
	strscpy(tmp, name, sizeof(tmp));
	name = tmp;
got_name:
	/*
	 * Since our buffer works in 8 byte units we need to align our string
	 * size to a multiple of 8. However, we must guarantee the tail end is
	 * zero'd out to avoid leaking random bits to userspace.
	 */
	size = strlen(name)+1;
	while (!IS_ALIGNED(size, sizeof(u64)))
		name[size++] = '\0';

	mmap_event->file_name = name;
	mmap_event->file_size = size;
	mmap_event->maj = maj;
	mmap_event->min = min;
	mmap_event->ino = ino;
	mmap_event->ino_generation = gen;
	mmap_event->prot = prot;
	mmap_event->flags = flags;

	if (!(vma->vm_flags & VM_EXEC))
		mmap_event->event_id.header.misc |= PERF_RECORD_MISC_MMAP_DATA;

	mmap_event->event_id.header.size = sizeof(mmap_event->event_id) + size;

	if (atomic_read(&nr_build_id_events))
		build_id_parse(vma, mmap_event->build_id, &mmap_event->build_id_size);

	perf_iterate_sb(perf_event_mmap_output,
		       mmap_event,
		       NULL);

	kfree(buf);
}

/*
 * Check whether inode and address range match filter criteria.
 */
static bool perf_addr_filter_match(struct perf_addr_filter *filter,
				     struct file *file, unsigned long offset,
				     unsigned long size)
{
	/* d_inode(NULL) won't be equal to any mapped user-space file */
	if (!filter->path.dentry)
		return false;

	if (d_inode(filter->path.dentry) != file_inode(file))
		return false;

	if (filter->offset > offset + size)
		return false;

	if (filter->offset + filter->size < offset)
		return false;

	return true;
}

static bool perf_addr_filter_vma_adjust(struct perf_addr_filter *filter,
					struct vm_area_struct *vma,
					struct perf_addr_filter_range *fr)
{
	unsigned long vma_size = vma->vm_end - vma->vm_start;
	unsigned long off = vma->vm_pgoff << PAGE_SHIFT;
	struct file *file = vma->vm_file;

	if (!perf_addr_filter_match(filter, file, off, vma_size))
		return false;

	if (filter->offset < off) {
		fr->start = vma->vm_start;
		fr->size = min(vma_size, filter->size - (off - filter->offset));
	} else {
		fr->start = vma->vm_start + filter->offset - off;
		fr->size = min(vma->vm_end - fr->start, filter->size);
	}

	return true;
}

static void __perf_addr_filters_adjust(struct perf_event *event, void *data)
{
	struct perf_addr_filters_head *ifh = perf_event_addr_filters(event);
	struct vm_area_struct *vma = data;
	struct perf_addr_filter *filter;
	unsigned int restart = 0, count = 0;
	unsigned long flags;

	if (!has_addr_filter(event))
		return;

	if (!vma->vm_file)
		return;

	raw_spin_lock_irqsave(&ifh->lock, flags);
	list_for_each_entry(filter, &ifh->list, entry) {
		if (perf_addr_filter_vma_adjust(filter, vma,
						&event->addr_filter_ranges[count]))
			restart++;

		count++;
	}

	if (restart)
		event->addr_filters_gen++;
	raw_spin_unlock_irqrestore(&ifh->lock, flags);

	if (restart)
		perf_event_stop(event, 1);
}

/*
 * Adjust all task's events' filters to the new vma
 */
static void perf_addr_filters_adjust(struct vm_area_struct *vma)
{
	struct perf_event_context *ctx;

	/*
	 * Data tracing isn't supported yet and as such there is no need
	 * to keep track of anything that isn't related to executable code:
	 */
	if (!(vma->vm_flags & VM_EXEC))
		return;

	rcu_read_lock();
	ctx = rcu_dereference(current->perf_event_ctxp);
	if (ctx)
		perf_iterate_ctx(ctx, __perf_addr_filters_adjust, vma, true);
	rcu_read_unlock();
}

void perf_event_mmap(struct vm_area_struct *vma)
{
	struct perf_mmap_event mmap_event;

	if (!atomic_read(&nr_mmap_events))
		return;

	mmap_event = (struct perf_mmap_event){
		.vma	= vma,
		/* .file_name */
		/* .file_size */
		.event_id  = {
			.header = {
				.type = PERF_RECORD_MMAP,
				.misc = PERF_RECORD_MISC_USER,
				/* .size */
			},
			/* .pid */
			/* .tid */
			.start  = vma->vm_start,
			.len    = vma->vm_end - vma->vm_start,
			.pgoff  = (u64)vma->vm_pgoff << PAGE_SHIFT,
		},
		/* .maj (attr_mmap2 only) */
		/* .min (attr_mmap2 only) */
		/* .ino (attr_mmap2 only) */
		/* .ino_generation (attr_mmap2 only) */
		/* .prot (attr_mmap2 only) */
		/* .flags (attr_mmap2 only) */
	};

	perf_addr_filters_adjust(vma);
	perf_event_mmap_event(&mmap_event);
}

void perf_event_aux_event(struct perf_event *event, unsigned long head,
			  unsigned long size, u64 flags)
{
	struct perf_output_handle handle;
	struct perf_sample_data sample;
	struct perf_aux_event {
		struct perf_event_header	header;
		u64				offset;
		u64				size;
		u64				flags;
	} rec = {
		.header = {
			.type = PERF_RECORD_AUX,
			.misc = 0,
			.size = sizeof(rec),
		},
		.offset		= head,
		.size		= size,
		.flags		= flags,
	};
	int ret;

	perf_event_header__init_id(&rec.header, &sample, event);
	ret = perf_output_begin(&handle, &sample, event, rec.header.size);

	if (ret)
		return;

	perf_output_put(&handle, rec);
	perf_event__output_id_sample(event, &handle, &sample);

	perf_output_end(&handle);
}

/*
 * Lost/dropped samples logging
 */
void perf_log_lost_samples(struct perf_event *event, u64 lost)
{
	struct perf_output_handle handle;
	struct perf_sample_data sample;
	int ret;

	struct {
		struct perf_event_header	header;
		u64				lost;
	} lost_samples_event = {
		.header = {
			.type = PERF_RECORD_LOST_SAMPLES,
			.misc = 0,
			.size = sizeof(lost_samples_event),
		},
		.lost		= lost,
	};

	perf_event_header__init_id(&lost_samples_event.header, &sample, event);

	ret = perf_output_begin(&handle, &sample, event,
				lost_samples_event.header.size);
	if (ret)
		return;

	perf_output_put(&handle, lost_samples_event);
	perf_event__output_id_sample(event, &handle, &sample);
	perf_output_end(&handle);
}

/*
 * context_switch tracking
 */

struct perf_switch_event {
	struct task_struct	*task;
	struct task_struct	*next_prev;

	struct {
		struct perf_event_header	header;
		u32				next_prev_pid;
		u32				next_prev_tid;
	} event_id;
};

static int perf_event_switch_match(struct perf_event *event)
{
	return event->attr.context_switch;
}

static void perf_event_switch_output(struct perf_event *event, void *data)
{
	struct perf_switch_event *se = data;
	struct perf_output_handle handle;
	struct perf_sample_data sample;
	int ret;

	if (!perf_event_switch_match(event))
		return;

	/* Only CPU-wide events are allowed to see next/prev pid/tid */
	if (event->ctx->task) {
		se->event_id.header.type = PERF_RECORD_SWITCH;
		se->event_id.header.size = sizeof(se->event_id.header);
	} else {
		se->event_id.header.type = PERF_RECORD_SWITCH_CPU_WIDE;
		se->event_id.header.size = sizeof(se->event_id);
		se->event_id.next_prev_pid =
					perf_event_pid(event, se->next_prev);
		se->event_id.next_prev_tid =
					perf_event_tid(event, se->next_prev);
	}

	perf_event_header__init_id(&se->event_id.header, &sample, event);

	ret = perf_output_begin(&handle, &sample, event, se->event_id.header.size);
	if (ret)
		return;

	if (event->ctx->task)
		perf_output_put(&handle, se->event_id.header);
	else
		perf_output_put(&handle, se->event_id);

	perf_event__output_id_sample(event, &handle, &sample);

	perf_output_end(&handle);
}

static void perf_event_switch(struct task_struct *task,
			      struct task_struct *next_prev, bool sched_in)
{
	struct perf_switch_event switch_event;

	/* N.B. caller checks nr_switch_events != 0 */

	switch_event = (struct perf_switch_event){
		.task		= task,
		.next_prev	= next_prev,
		.event_id	= {
			.header = {
				/* .type */
				.misc = sched_in ? 0 : PERF_RECORD_MISC_SWITCH_OUT,
				/* .size */
			},
			/* .next_prev_pid */
			/* .next_prev_tid */
		},
	};

	if (!sched_in && task->on_rq) {
		switch_event.event_id.header.misc |=
				PERF_RECORD_MISC_SWITCH_OUT_PREEMPT;
	}

	perf_iterate_sb(perf_event_switch_output, &switch_event, NULL);
}

/*
 * IRQ throttle logging
 */

static void perf_log_throttle(struct perf_event *event, int enable)
{
	struct perf_output_handle handle;
	struct perf_sample_data sample;
	int ret;

	struct {
		struct perf_event_header	header;
		u64				time;
		u64				id;
		u64				stream_id;
	} throttle_event = {
		.header = {
			.type = PERF_RECORD_THROTTLE,
			.misc = 0,
			.size = sizeof(throttle_event),
		},
		.time		= perf_event_clock(event),
		.id		= primary_event_id(event),
		.stream_id	= event->id,
	};

	if (enable)
		throttle_event.header.type = PERF_RECORD_UNTHROTTLE;

	perf_event_header__init_id(&throttle_event.header, &sample, event);

	ret = perf_output_begin(&handle, &sample, event,
				throttle_event.header.size);
	if (ret)
		return;

	perf_output_put(&handle, throttle_event);
	perf_event__output_id_sample(event, &handle, &sample);
	perf_output_end(&handle);
}

/*
 * ksymbol register/unregister tracking
 */

struct perf_ksymbol_event {
	const char	*name;
	int		name_len;
	struct {
		struct perf_event_header        header;
		u64				addr;
		u32				len;
		u16				ksym_type;
		u16				flags;
	} event_id;
};

static int perf_event_ksymbol_match(struct perf_event *event)
{
	return event->attr.ksymbol;
}

static void perf_event_ksymbol_output(struct perf_event *event, void *data)
{
	struct perf_ksymbol_event *ksymbol_event = data;
	struct perf_output_handle handle;
	struct perf_sample_data sample;
	int ret;

	if (!perf_event_ksymbol_match(event))
		return;

	perf_event_header__init_id(&ksymbol_event->event_id.header,
				   &sample, event);
	ret = perf_output_begin(&handle, &sample, event,
				ksymbol_event->event_id.header.size);
	if (ret)
		return;

	perf_output_put(&handle, ksymbol_event->event_id);
	__output_copy(&handle, ksymbol_event->name, ksymbol_event->name_len);
	perf_event__output_id_sample(event, &handle, &sample);

	perf_output_end(&handle);
}

void perf_event_ksymbol(u16 ksym_type, u64 addr, u32 len, bool unregister,
			const char *sym)
{
	struct perf_ksymbol_event ksymbol_event;
	char name[KSYM_NAME_LEN];
	u16 flags = 0;
	int name_len;

	if (!atomic_read(&nr_ksymbol_events))
		return;

	if (ksym_type >= PERF_RECORD_KSYMBOL_TYPE_MAX ||
	    ksym_type == PERF_RECORD_KSYMBOL_TYPE_UNKNOWN)
		goto err;

	strscpy(name, sym, KSYM_NAME_LEN);
	name_len = strlen(name) + 1;
	while (!IS_ALIGNED(name_len, sizeof(u64)))
		name[name_len++] = '\0';
	BUILD_BUG_ON(KSYM_NAME_LEN % sizeof(u64));

	if (unregister)
		flags |= PERF_RECORD_KSYMBOL_FLAGS_UNREGISTER;

	ksymbol_event = (struct perf_ksymbol_event){
		.name = name,
		.name_len = name_len,
		.event_id = {
			.header = {
				.type = PERF_RECORD_KSYMBOL,
				.size = sizeof(ksymbol_event.event_id) +
					name_len,
			},
			.addr = addr,
			.len = len,
			.ksym_type = ksym_type,
			.flags = flags,
		},
	};

	perf_iterate_sb(perf_event_ksymbol_output, &ksymbol_event, NULL);
	return;
err:
	WARN_ONCE(1, "%s: Invalid KSYMBOL type 0x%x\n", __func__, ksym_type);
}

/*
 * bpf program load/unload tracking
 */

struct perf_bpf_event {
	struct bpf_prog	*prog;
	struct {
		struct perf_event_header        header;
		u16				type;
		u16				flags;
		u32				id;
		u8				tag[BPF_TAG_SIZE];
	} event_id;
};

static int perf_event_bpf_match(struct perf_event *event)
{
	return event->attr.bpf_event;
}

static void perf_event_bpf_output(struct perf_event *event, void *data)
{
	struct perf_bpf_event *bpf_event = data;
	struct perf_output_handle handle;
	struct perf_sample_data sample;
	int ret;

	if (!perf_event_bpf_match(event))
		return;

	perf_event_header__init_id(&bpf_event->event_id.header,
				   &sample, event);
	ret = perf_output_begin(&handle, &sample, event,
				bpf_event->event_id.header.size);
	if (ret)
		return;

	perf_output_put(&handle, bpf_event->event_id);
	perf_event__output_id_sample(event, &handle, &sample);

	perf_output_end(&handle);
}

static void perf_event_bpf_emit_ksymbols(struct bpf_prog *prog,
					 enum perf_bpf_event_type type)
{
	bool unregister = type == PERF_BPF_EVENT_PROG_UNLOAD;
	int i;

	if (prog->aux->func_cnt == 0) {
		perf_event_ksymbol(PERF_RECORD_KSYMBOL_TYPE_BPF,
				   (u64)(unsigned long)prog->bpf_func,
				   prog->jited_len, unregister,
				   prog->aux->ksym.name);
	} else {
		for (i = 0; i < prog->aux->func_cnt; i++) {
			struct bpf_prog *subprog = prog->aux->func[i];

			perf_event_ksymbol(
				PERF_RECORD_KSYMBOL_TYPE_BPF,
				(u64)(unsigned long)subprog->bpf_func,
				subprog->jited_len, unregister,
				subprog->aux->ksym.name);
		}
	}
}

void perf_event_bpf_event(struct bpf_prog *prog,
			  enum perf_bpf_event_type type,
			  u16 flags)
{
	struct perf_bpf_event bpf_event;

	if (type <= PERF_BPF_EVENT_UNKNOWN ||
	    type >= PERF_BPF_EVENT_MAX)
		return;

	switch (type) {
	case PERF_BPF_EVENT_PROG_LOAD:
	case PERF_BPF_EVENT_PROG_UNLOAD:
		if (atomic_read(&nr_ksymbol_events))
			perf_event_bpf_emit_ksymbols(prog, type);
		break;
	default:
		break;
	}

	if (!atomic_read(&nr_bpf_events))
		return;

	bpf_event = (struct perf_bpf_event){
		.prog = prog,
		.event_id = {
			.header = {
				.type = PERF_RECORD_BPF_EVENT,
				.size = sizeof(bpf_event.event_id),
			},
			.type = type,
			.flags = flags,
			.id = prog->aux->id,
		},
	};

	BUILD_BUG_ON(BPF_TAG_SIZE % sizeof(u64));

	memcpy(bpf_event.event_id.tag, prog->tag, BPF_TAG_SIZE);
	perf_iterate_sb(perf_event_bpf_output, &bpf_event, NULL);
}

struct perf_text_poke_event {
	const void		*old_bytes;
	const void		*new_bytes;
	size_t			pad;
	u16			old_len;
	u16			new_len;

	struct {
		struct perf_event_header	header;

		u64				addr;
	} event_id;
};

static int perf_event_text_poke_match(struct perf_event *event)
{
	return event->attr.text_poke;
}

static void perf_event_text_poke_output(struct perf_event *event, void *data)
{
	struct perf_text_poke_event *text_poke_event = data;
	struct perf_output_handle handle;
	struct perf_sample_data sample;
	u64 padding = 0;
	int ret;

	if (!perf_event_text_poke_match(event))
		return;

	perf_event_header__init_id(&text_poke_event->event_id.header, &sample, event);

	ret = perf_output_begin(&handle, &sample, event,
				text_poke_event->event_id.header.size);
	if (ret)
		return;

	perf_output_put(&handle, text_poke_event->event_id);
	perf_output_put(&handle, text_poke_event->old_len);
	perf_output_put(&handle, text_poke_event->new_len);

	__output_copy(&handle, text_poke_event->old_bytes, text_poke_event->old_len);
	__output_copy(&handle, text_poke_event->new_bytes, text_poke_event->new_len);

	if (text_poke_event->pad)
		__output_copy(&handle, &padding, text_poke_event->pad);

	perf_event__output_id_sample(event, &handle, &sample);

	perf_output_end(&handle);
}

void perf_event_text_poke(const void *addr, const void *old_bytes,
			  size_t old_len, const void *new_bytes, size_t new_len)
{
	struct perf_text_poke_event text_poke_event;
	size_t tot, pad;

	if (!atomic_read(&nr_text_poke_events))
		return;

	tot  = sizeof(text_poke_event.old_len) + old_len;
	tot += sizeof(text_poke_event.new_len) + new_len;
	pad  = ALIGN(tot, sizeof(u64)) - tot;

	text_poke_event = (struct perf_text_poke_event){
		.old_bytes    = old_bytes,
		.new_bytes    = new_bytes,
		.pad          = pad,
		.old_len      = old_len,
		.new_len      = new_len,
		.event_id  = {
			.header = {
				.type = PERF_RECORD_TEXT_POKE,
				.misc = PERF_RECORD_MISC_KERNEL,
				.size = sizeof(text_poke_event.event_id) + tot + pad,
			},
			.addr = (unsigned long)addr,
		},
	};

	perf_iterate_sb(perf_event_text_poke_output, &text_poke_event, NULL);
}

void perf_event_itrace_started(struct perf_event *event)
{
	event->attach_state |= PERF_ATTACH_ITRACE;
}

static void perf_log_itrace_start(struct perf_event *event)
{
	struct perf_output_handle handle;
	struct perf_sample_data sample;
	struct perf_aux_event {
		struct perf_event_header        header;
		u32				pid;
		u32				tid;
	} rec;
	int ret;

	if (event->parent)
		event = event->parent;

	if (!(event->pmu->capabilities & PERF_PMU_CAP_ITRACE) ||
	    event->attach_state & PERF_ATTACH_ITRACE)
		return;

	rec.header.type	= PERF_RECORD_ITRACE_START;
	rec.header.misc	= 0;
	rec.header.size	= sizeof(rec);
	rec.pid	= perf_event_pid(event, current);
	rec.tid	= perf_event_tid(event, current);

	perf_event_header__init_id(&rec.header, &sample, event);
	ret = perf_output_begin(&handle, &sample, event, rec.header.size);

	if (ret)
		return;

	perf_output_put(&handle, rec);
	perf_event__output_id_sample(event, &handle, &sample);

	perf_output_end(&handle);
}

void perf_report_aux_output_id(struct perf_event *event, u64 hw_id)
{
	struct perf_output_handle handle;
	struct perf_sample_data sample;
	struct perf_aux_event {
		struct perf_event_header        header;
		u64				hw_id;
	} rec;
	int ret;

	if (event->parent)
		event = event->parent;

	rec.header.type	= PERF_RECORD_AUX_OUTPUT_HW_ID;
	rec.header.misc	= 0;
	rec.header.size	= sizeof(rec);
	rec.hw_id	= hw_id;

	perf_event_header__init_id(&rec.header, &sample, event);
	ret = perf_output_begin(&handle, &sample, event, rec.header.size);

	if (ret)
		return;

	perf_output_put(&handle, rec);
	perf_event__output_id_sample(event, &handle, &sample);

	perf_output_end(&handle);
}
EXPORT_SYMBOL_GPL(perf_report_aux_output_id);

static int
__perf_event_account_interrupt(struct perf_event *event, int throttle)
{
	struct hw_perf_event *hwc = &event->hw;
	int ret = 0;
	u64 seq;

	seq = __this_cpu_read(perf_throttled_seq);
	if (seq != hwc->interrupts_seq) {
		hwc->interrupts_seq = seq;
		hwc->interrupts = 1;
	} else {
		hwc->interrupts++;
		if (unlikely(throttle &&
			     hwc->interrupts > max_samples_per_tick)) {
			__this_cpu_inc(perf_throttled_count);
			tick_dep_set_cpu(smp_processor_id(), TICK_DEP_BIT_PERF_EVENTS);
			hwc->interrupts = MAX_INTERRUPTS;
			perf_log_throttle(event, 0);
			ret = 1;
		}
	}

	if (event->attr.freq) {
		u64 now = perf_clock();
		s64 delta = now - hwc->freq_time_stamp;

		hwc->freq_time_stamp = now;

		if (delta > 0 && delta < 2*TICK_NSEC)
			perf_adjust_period(event, delta, hwc->last_period, true);
	}

	return ret;
}

int perf_event_account_interrupt(struct perf_event *event)
{
	return __perf_event_account_interrupt(event, 1);
}

static inline bool sample_is_allowed(struct perf_event *event, struct pt_regs *regs)
{
	/*
	 * Due to interrupt latency (AKA "skid"), we may enter the
	 * kernel before taking an overflow, even if the PMU is only
	 * counting user events.
	 */
	if (event->attr.exclude_kernel && !user_mode(regs))
		return false;

	return true;
}

/*
 * Generic event overflow handling, sampling.
 */

static int __perf_event_overflow(struct perf_event *event,
				 int throttle, struct perf_sample_data *data,
				 struct pt_regs *regs)
{
	int events = atomic_read(&event->event_limit);
	int ret = 0;

	/*
	 * Non-sampling counters might still use the PMI to fold short
	 * hardware counters, ignore those.
	 */
	if (unlikely(!is_sampling_event(event)))
		return 0;

	ret = __perf_event_account_interrupt(event, throttle);

	/*
	 * XXX event_limit might not quite work as expected on inherited
	 * events
	 */

	event->pending_kill = POLL_IN;
	if (events && atomic_dec_and_test(&event->event_limit)) {
		ret = 1;
		event->pending_kill = POLL_HUP;
		perf_event_disable_inatomic(event);
	}

	if (event->attr.sigtrap) {
		/*
		 * The desired behaviour of sigtrap vs invalid samples is a bit
		 * tricky; on the one hand, one should not loose the SIGTRAP if
		 * it is the first event, on the other hand, we should also not
		 * trigger the WARN or override the data address.
		 */
		bool valid_sample = sample_is_allowed(event, regs);
		unsigned int pending_id = 1;

		if (regs)
			pending_id = hash32_ptr((void *)instruction_pointer(regs)) ?: 1;
		if (!event->pending_sigtrap) {
			event->pending_sigtrap = pending_id;
			local_inc(&event->ctx->nr_pending);
		} else if (event->attr.exclude_kernel && valid_sample) {
			/*
			 * Should not be able to return to user space without
			 * consuming pending_sigtrap; with exceptions:
			 *
			 *  1. Where !exclude_kernel, events can overflow again
			 *     in the kernel without returning to user space.
			 *
			 *  2. Events that can overflow again before the IRQ-
			 *     work without user space progress (e.g. hrtimer).
			 *     To approximate progress (with false negatives),
			 *     check 32-bit hash of the current IP.
			 */
			WARN_ON_ONCE(event->pending_sigtrap != pending_id);
		}

		event->pending_addr = 0;
		if (valid_sample && (data->sample_flags & PERF_SAMPLE_ADDR))
			event->pending_addr = data->addr;
		irq_work_queue(&event->pending_irq);
	}

	READ_ONCE(event->overflow_handler)(event, data, regs);

	if (*perf_event_fasync(event) && event->pending_kill) {
		event->pending_wakeup = 1;
		irq_work_queue(&event->pending_irq);
	}

	return ret;
}

int perf_event_overflow(struct perf_event *event,
			struct perf_sample_data *data,
			struct pt_regs *regs)
{
	return __perf_event_overflow(event, 1, data, regs);
}

/*
 * Generic software event infrastructure
 */

struct swevent_htable {
	struct swevent_hlist		*swevent_hlist;
	struct mutex			hlist_mutex;
	int				hlist_refcount;

	/* Recursion avoidance in each contexts */
	int				recursion[PERF_NR_CONTEXTS];
};

static DEFINE_PER_CPU(struct swevent_htable, swevent_htable);

/*
 * We directly increment event->count and keep a second value in
 * event->hw.period_left to count intervals. This period event
 * is kept in the range [-sample_period, 0] so that we can use the
 * sign as trigger.
 */

u64 perf_swevent_set_period(struct perf_event *event)
{
	struct hw_perf_event *hwc = &event->hw;
	u64 period = hwc->last_period;
	u64 nr, offset;
	s64 old, val;

	hwc->last_period = hwc->sample_period;

	old = local64_read(&hwc->period_left);
	do {
		val = old;
		if (val < 0)
			return 0;

		nr = div64_u64(period + val, period);
		offset = nr * period;
		val -= offset;
	} while (!local64_try_cmpxchg(&hwc->period_left, &old, val));

	return nr;
}

static void perf_swevent_overflow(struct perf_event *event, u64 overflow,
				    struct perf_sample_data *data,
				    struct pt_regs *regs)
{
	struct hw_perf_event *hwc = &event->hw;
	int throttle = 0;

	if (!overflow)
		overflow = perf_swevent_set_period(event);

	if (hwc->interrupts == MAX_INTERRUPTS)
		return;

	for (; overflow; overflow--) {
		if (__perf_event_overflow(event, throttle,
					    data, regs)) {
			/*
			 * We inhibit the overflow from happening when
			 * hwc->interrupts == MAX_INTERRUPTS.
			 */
			break;
		}
		throttle = 1;
	}
}

static void perf_swevent_event(struct perf_event *event, u64 nr,
			       struct perf_sample_data *data,
			       struct pt_regs *regs)
{
	struct hw_perf_event *hwc = &event->hw;

	local64_add(nr, &event->count);

	if (!regs)
		return;

	if (!is_sampling_event(event))
		return;

	if ((event->attr.sample_type & PERF_SAMPLE_PERIOD) && !event->attr.freq) {
		data->period = nr;
		return perf_swevent_overflow(event, 1, data, regs);
	} else
		data->period = event->hw.last_period;

	if (nr == 1 && hwc->sample_period == 1 && !event->attr.freq)
		return perf_swevent_overflow(event, 1, data, regs);

	if (local64_add_negative(nr, &hwc->period_left))
		return;

	perf_swevent_overflow(event, 0, data, regs);
}

static int perf_exclude_event(struct perf_event *event,
			      struct pt_regs *regs)
{
	if (event->hw.state & PERF_HES_STOPPED)
		return 1;

	if (regs) {
		if (event->attr.exclude_user && user_mode(regs))
			return 1;

		if (event->attr.exclude_kernel && !user_mode(regs))
			return 1;
	}

	return 0;
}

static int perf_swevent_match(struct perf_event *event,
				enum perf_type_id type,
				u32 event_id,
				struct perf_sample_data *data,
				struct pt_regs *regs)
{
	if (event->attr.type != type)
		return 0;

	if (event->attr.config != event_id)
		return 0;

	if (perf_exclude_event(event, regs))
		return 0;

	return 1;
}

static inline u64 swevent_hash(u64 type, u32 event_id)
{
	u64 val = event_id | (type << 32);

	return hash_64(val, SWEVENT_HLIST_BITS);
}

static inline struct hlist_head *
__find_swevent_head(struct swevent_hlist *hlist, u64 type, u32 event_id)
{
	u64 hash = swevent_hash(type, event_id);

	return &hlist->heads[hash];
}

/* For the read side: events when they trigger */
static inline struct hlist_head *
find_swevent_head_rcu(struct swevent_htable *swhash, u64 type, u32 event_id)
{
	struct swevent_hlist *hlist;

	hlist = rcu_dereference(swhash->swevent_hlist);
	if (!hlist)
		return NULL;

	return __find_swevent_head(hlist, type, event_id);
}

/* For the event head insertion and removal in the hlist */
static inline struct hlist_head *
find_swevent_head(struct swevent_htable *swhash, struct perf_event *event)
{
	struct swevent_hlist *hlist;
	u32 event_id = event->attr.config;
	u64 type = event->attr.type;

	/*
	 * Event scheduling is always serialized against hlist allocation
	 * and release. Which makes the protected version suitable here.
	 * The context lock guarantees that.
	 */
	hlist = rcu_dereference_protected(swhash->swevent_hlist,
					  lockdep_is_held(&event->ctx->lock));
	if (!hlist)
		return NULL;

	return __find_swevent_head(hlist, type, event_id);
}

static void do_perf_sw_event(enum perf_type_id type, u32 event_id,
				    u64 nr,
				    struct perf_sample_data *data,
				    struct pt_regs *regs)
{
	struct swevent_htable *swhash = this_cpu_ptr(&swevent_htable);
	struct perf_event *event;
	struct hlist_head *head;

	rcu_read_lock();
	head = find_swevent_head_rcu(swhash, type, event_id);
	if (!head)
		goto end;

	hlist_for_each_entry_rcu(event, head, hlist_entry) {
		if (perf_swevent_match(event, type, event_id, data, regs))
			perf_swevent_event(event, nr, data, regs);
	}
end:
	rcu_read_unlock();
}

DEFINE_PER_CPU(struct pt_regs, __perf_regs[4]);

int perf_swevent_get_recursion_context(void)
{
	struct swevent_htable *swhash = this_cpu_ptr(&swevent_htable);

	return get_recursion_context(swhash->recursion);
}
EXPORT_SYMBOL_GPL(perf_swevent_get_recursion_context);

void perf_swevent_put_recursion_context(int rctx)
{
	struct swevent_htable *swhash = this_cpu_ptr(&swevent_htable);

	put_recursion_context(swhash->recursion, rctx);
}

void ___perf_sw_event(u32 event_id, u64 nr, struct pt_regs *regs, u64 addr)
{
	struct perf_sample_data data;

	if (WARN_ON_ONCE(!regs))
		return;

	perf_sample_data_init(&data, addr, 0);
	do_perf_sw_event(PERF_TYPE_SOFTWARE, event_id, nr, &data, regs);
}

void __perf_sw_event(u32 event_id, u64 nr, struct pt_regs *regs, u64 addr)
{
	int rctx;

	preempt_disable_notrace();
	rctx = perf_swevent_get_recursion_context();
	if (unlikely(rctx < 0))
		goto fail;

	___perf_sw_event(event_id, nr, regs, addr);

	perf_swevent_put_recursion_context(rctx);
fail:
	preempt_enable_notrace();
}

static void perf_swevent_read(struct perf_event *event)
{
}

static int perf_swevent_add(struct perf_event *event, int flags)
{
	struct swevent_htable *swhash = this_cpu_ptr(&swevent_htable);
	struct hw_perf_event *hwc = &event->hw;
	struct hlist_head *head;

	if (is_sampling_event(event)) {
		hwc->last_period = hwc->sample_period;
		perf_swevent_set_period(event);
	}

	hwc->state = !(flags & PERF_EF_START);

	head = find_swevent_head(swhash, event);
	if (WARN_ON_ONCE(!head))
		return -EINVAL;

	hlist_add_head_rcu(&event->hlist_entry, head);
	perf_event_update_userpage(event);

	return 0;
}

static void perf_swevent_del(struct perf_event *event, int flags)
{
	hlist_del_rcu(&event->hlist_entry);
}

static void perf_swevent_start(struct perf_event *event, int flags)
{
	event->hw.state = 0;
}

static void perf_swevent_stop(struct perf_event *event, int flags)
{
	event->hw.state = PERF_HES_STOPPED;
}

/* Deref the hlist from the update side */
static inline struct swevent_hlist *
swevent_hlist_deref(struct swevent_htable *swhash)
{
	return rcu_dereference_protected(swhash->swevent_hlist,
					 lockdep_is_held(&swhash->hlist_mutex));
}

static void swevent_hlist_release(struct swevent_htable *swhash)
{
	struct swevent_hlist *hlist = swevent_hlist_deref(swhash);

	if (!hlist)
		return;

	RCU_INIT_POINTER(swhash->swevent_hlist, NULL);
	kfree_rcu(hlist, rcu_head);
}

static void swevent_hlist_put_cpu(int cpu)
{
	struct swevent_htable *swhash = &per_cpu(swevent_htable, cpu);

	mutex_lock(&swhash->hlist_mutex);

	if (!--swhash->hlist_refcount)
		swevent_hlist_release(swhash);

	mutex_unlock(&swhash->hlist_mutex);
}

static void swevent_hlist_put(void)
{
	int cpu;

	for_each_possible_cpu(cpu)
		swevent_hlist_put_cpu(cpu);
}

static int swevent_hlist_get_cpu(int cpu)
{
	struct swevent_htable *swhash = &per_cpu(swevent_htable, cpu);
	int err = 0;

	mutex_lock(&swhash->hlist_mutex);
	if (!swevent_hlist_deref(swhash) &&
	    cpumask_test_cpu(cpu, perf_online_mask)) {
		struct swevent_hlist *hlist;

		hlist = kzalloc(sizeof(*hlist), GFP_KERNEL);
		if (!hlist) {
			err = -ENOMEM;
			goto exit;
		}
		rcu_assign_pointer(swhash->swevent_hlist, hlist);
	}
	swhash->hlist_refcount++;
exit:
	mutex_unlock(&swhash->hlist_mutex);

	return err;
}

static int swevent_hlist_get(void)
{
	int err, cpu, failed_cpu;

	mutex_lock(&pmus_lock);
	for_each_possible_cpu(cpu) {
		err = swevent_hlist_get_cpu(cpu);
		if (err) {
			failed_cpu = cpu;
			goto fail;
		}
	}
	mutex_unlock(&pmus_lock);
	return 0;
fail:
	for_each_possible_cpu(cpu) {
		if (cpu == failed_cpu)
			break;
		swevent_hlist_put_cpu(cpu);
	}
	mutex_unlock(&pmus_lock);
	return err;
}

struct static_key perf_swevent_enabled[PERF_COUNT_SW_MAX];

static void sw_perf_event_destroy(struct perf_event *event)
{
	u64 event_id = event->attr.config;

	WARN_ON(event->parent);

	static_key_slow_dec(&perf_swevent_enabled[event_id]);
	swevent_hlist_put();
}

static struct pmu perf_cpu_clock; /* fwd declaration */
static struct pmu perf_task_clock;

static int perf_swevent_init(struct perf_event *event)
{
	u64 event_id = event->attr.config;

	if (event->attr.type != PERF_TYPE_SOFTWARE)
		return -ENOENT;

	/*
	 * no branch sampling for software events
	 */
	if (has_branch_stack(event))
		return -EOPNOTSUPP;

	switch (event_id) {
	case PERF_COUNT_SW_CPU_CLOCK:
		event->attr.type = perf_cpu_clock.type;
		return -ENOENT;
	case PERF_COUNT_SW_TASK_CLOCK:
		event->attr.type = perf_task_clock.type;
		return -ENOENT;

	default:
		break;
	}

	if (event_id >= PERF_COUNT_SW_MAX)
		return -ENOENT;

	if (!event->parent) {
		int err;

		err = swevent_hlist_get();
		if (err)
			return err;

		static_key_slow_inc(&perf_swevent_enabled[event_id]);
		event->destroy = sw_perf_event_destroy;
	}

	return 0;
}

static struct pmu perf_swevent = {
	.task_ctx_nr	= perf_sw_context,

	.capabilities	= PERF_PMU_CAP_NO_NMI,

	.event_init	= perf_swevent_init,
	.add		= perf_swevent_add,
	.del		= perf_swevent_del,
	.start		= perf_swevent_start,
	.stop		= perf_swevent_stop,
	.read		= perf_swevent_read,
};

#ifdef CONFIG_EVENT_TRACING

static void tp_perf_event_destroy(struct perf_event *event)
{
	perf_trace_destroy(event);
}

static int perf_tp_event_init(struct perf_event *event)
{
	int err;

	if (event->attr.type != PERF_TYPE_TRACEPOINT)
		return -ENOENT;

	/*
	 * no branch sampling for tracepoint events
	 */
	if (has_branch_stack(event))
		return -EOPNOTSUPP;

	err = perf_trace_init(event);
	if (err)
		return err;

	event->destroy = tp_perf_event_destroy;

	return 0;
}

static struct pmu perf_tracepoint = {
	.task_ctx_nr	= perf_sw_context,

	.event_init	= perf_tp_event_init,
	.add		= perf_trace_add,
	.del		= perf_trace_del,
	.start		= perf_swevent_start,
	.stop		= perf_swevent_stop,
	.read		= perf_swevent_read,
};

static int perf_tp_filter_match(struct perf_event *event,
				struct perf_sample_data *data)
{
	void *record = data->raw->frag.data;

	/* only top level events have filters set */
	if (event->parent)
		event = event->parent;

	if (likely(!event->filter) || filter_match_preds(event->filter, record))
		return 1;
	return 0;
}

static int perf_tp_event_match(struct perf_event *event,
				struct perf_sample_data *data,
				struct pt_regs *regs)
{
	if (event->hw.state & PERF_HES_STOPPED)
		return 0;
	/*
	 * If exclude_kernel, only trace user-space tracepoints (uprobes)
	 */
	if (event->attr.exclude_kernel && !user_mode(regs))
		return 0;

	if (!perf_tp_filter_match(event, data))
		return 0;

	return 1;
}

void perf_trace_run_bpf_submit(void *raw_data, int size, int rctx,
			       struct trace_event_call *call, u64 count,
			       struct pt_regs *regs, struct hlist_head *head,
			       struct task_struct *task)
{
	if (bpf_prog_array_valid(call)) {
		*(struct pt_regs **)raw_data = regs;
		if (!trace_call_bpf(call, raw_data) || hlist_empty(head)) {
			perf_swevent_put_recursion_context(rctx);
			return;
		}
	}
	perf_tp_event(call->event.type, count, raw_data, size, regs, head,
		      rctx, task);
}
EXPORT_SYMBOL_GPL(perf_trace_run_bpf_submit);

static void __perf_tp_event_target_task(u64 count, void *record,
					struct pt_regs *regs,
					struct perf_sample_data *data,
					struct perf_event *event)
{
	struct trace_entry *entry = record;

	if (event->attr.config != entry->type)
		return;
	/* Cannot deliver synchronous signal to other task. */
	if (event->attr.sigtrap)
		return;
	if (perf_tp_event_match(event, data, regs))
		perf_swevent_event(event, count, data, regs);
}

static void perf_tp_event_target_task(u64 count, void *record,
				      struct pt_regs *regs,
				      struct perf_sample_data *data,
				      struct perf_event_context *ctx)
{
	unsigned int cpu = smp_processor_id();
	struct pmu *pmu = &perf_tracepoint;
	struct perf_event *event, *sibling;

	perf_event_groups_for_cpu_pmu(event, &ctx->pinned_groups, cpu, pmu) {
		__perf_tp_event_target_task(count, record, regs, data, event);
		for_each_sibling_event(sibling, event)
			__perf_tp_event_target_task(count, record, regs, data, sibling);
	}

	perf_event_groups_for_cpu_pmu(event, &ctx->flexible_groups, cpu, pmu) {
		__perf_tp_event_target_task(count, record, regs, data, event);
		for_each_sibling_event(sibling, event)
			__perf_tp_event_target_task(count, record, regs, data, sibling);
	}
}

void perf_tp_event(u16 event_type, u64 count, void *record, int entry_size,
		   struct pt_regs *regs, struct hlist_head *head, int rctx,
		   struct task_struct *task)
{
	struct perf_sample_data data;
	struct perf_event *event;

	struct perf_raw_record raw = {
		.frag = {
			.size = entry_size,
			.data = record,
		},
	};

	perf_sample_data_init(&data, 0, 0);
	perf_sample_save_raw_data(&data, &raw);

	perf_trace_buf_update(record, event_type);

	hlist_for_each_entry_rcu(event, head, hlist_entry) {
		if (perf_tp_event_match(event, &data, regs)) {
			perf_swevent_event(event, count, &data, regs);

			/*
			 * Here use the same on-stack perf_sample_data,
			 * some members in data are event-specific and
			 * need to be re-computed for different sweveents.
			 * Re-initialize data->sample_flags safely to avoid
			 * the problem that next event skips preparing data
			 * because data->sample_flags is set.
			 */
			perf_sample_data_init(&data, 0, 0);
			perf_sample_save_raw_data(&data, &raw);
		}
	}

	/*
	 * If we got specified a target task, also iterate its context and
	 * deliver this event there too.
	 */
	if (task && task != current) {
		struct perf_event_context *ctx;

		rcu_read_lock();
		ctx = rcu_dereference(task->perf_event_ctxp);
		if (!ctx)
			goto unlock;

		raw_spin_lock(&ctx->lock);
		perf_tp_event_target_task(count, record, regs, &data, ctx);
		raw_spin_unlock(&ctx->lock);
unlock:
		rcu_read_unlock();
	}

	perf_swevent_put_recursion_context(rctx);
}
EXPORT_SYMBOL_GPL(perf_tp_event);

#if defined(CONFIG_KPROBE_EVENTS) || defined(CONFIG_UPROBE_EVENTS)
/*
 * Flags in config, used by dynamic PMU kprobe and uprobe
 * The flags should match following PMU_FORMAT_ATTR().
 *
 * PERF_PROBE_CONFIG_IS_RETPROBE if set, create kretprobe/uretprobe
 *                               if not set, create kprobe/uprobe
 *
 * The following values specify a reference counter (or semaphore in the
 * terminology of tools like dtrace, systemtap, etc.) Userspace Statically
 * Defined Tracepoints (USDT). Currently, we use 40 bit for the offset.
 *
 * PERF_UPROBE_REF_CTR_OFFSET_BITS	# of bits in config as th offset
 * PERF_UPROBE_REF_CTR_OFFSET_SHIFT	# of bits to shift left
 */
enum perf_probe_config {
	PERF_PROBE_CONFIG_IS_RETPROBE = 1U << 0,  /* [k,u]retprobe */
	PERF_UPROBE_REF_CTR_OFFSET_BITS = 32,
	PERF_UPROBE_REF_CTR_OFFSET_SHIFT = 64 - PERF_UPROBE_REF_CTR_OFFSET_BITS,
};

PMU_FORMAT_ATTR(retprobe, "config:0");
#endif

#ifdef CONFIG_KPROBE_EVENTS
static struct attribute *kprobe_attrs[] = {
	&format_attr_retprobe.attr,
	NULL,
};

static struct attribute_group kprobe_format_group = {
	.name = "format",
	.attrs = kprobe_attrs,
};

static const struct attribute_group *kprobe_attr_groups[] = {
	&kprobe_format_group,
	NULL,
};

static int perf_kprobe_event_init(struct perf_event *event);
static struct pmu perf_kprobe = {
	.task_ctx_nr	= perf_sw_context,
	.event_init	= perf_kprobe_event_init,
	.add		= perf_trace_add,
	.del		= perf_trace_del,
	.start		= perf_swevent_start,
	.stop		= perf_swevent_stop,
	.read		= perf_swevent_read,
	.attr_groups	= kprobe_attr_groups,
};

static int perf_kprobe_event_init(struct perf_event *event)
{
	int err;
	bool is_retprobe;

	if (event->attr.type != perf_kprobe.type)
		return -ENOENT;

	if (!perfmon_capable())
		return -EACCES;

	/*
	 * no branch sampling for probe events
	 */
	if (has_branch_stack(event))
		return -EOPNOTSUPP;

	is_retprobe = event->attr.config & PERF_PROBE_CONFIG_IS_RETPROBE;
	err = perf_kprobe_init(event, is_retprobe);
	if (err)
		return err;

	event->destroy = perf_kprobe_destroy;

	return 0;
}
#endif /* CONFIG_KPROBE_EVENTS */

#ifdef CONFIG_UPROBE_EVENTS
PMU_FORMAT_ATTR(ref_ctr_offset, "config:32-63");

static struct attribute *uprobe_attrs[] = {
	&format_attr_retprobe.attr,
	&format_attr_ref_ctr_offset.attr,
	NULL,
};

static struct attribute_group uprobe_format_group = {
	.name = "format",
	.attrs = uprobe_attrs,
};

static const struct attribute_group *uprobe_attr_groups[] = {
	&uprobe_format_group,
	NULL,
};

static int perf_uprobe_event_init(struct perf_event *event);
static struct pmu perf_uprobe = {
	.task_ctx_nr	= perf_sw_context,
	.event_init	= perf_uprobe_event_init,
	.add		= perf_trace_add,
	.del		= perf_trace_del,
	.start		= perf_swevent_start,
	.stop		= perf_swevent_stop,
	.read		= perf_swevent_read,
	.attr_groups	= uprobe_attr_groups,
};

static int perf_uprobe_event_init(struct perf_event *event)
{
	int err;
	unsigned long ref_ctr_offset;
	bool is_retprobe;

	if (event->attr.type != perf_uprobe.type)
		return -ENOENT;

	if (!perfmon_capable())
		return -EACCES;

	/*
	 * no branch sampling for probe events
	 */
	if (has_branch_stack(event))
		return -EOPNOTSUPP;

	is_retprobe = event->attr.config & PERF_PROBE_CONFIG_IS_RETPROBE;
	ref_ctr_offset = event->attr.config >> PERF_UPROBE_REF_CTR_OFFSET_SHIFT;
	err = perf_uprobe_init(event, ref_ctr_offset, is_retprobe);
	if (err)
		return err;

	event->destroy = perf_uprobe_destroy;

	return 0;
}
#endif /* CONFIG_UPROBE_EVENTS */

static inline void perf_tp_register(void)
{
	perf_pmu_register(&perf_tracepoint, "tracepoint", PERF_TYPE_TRACEPOINT);
#ifdef CONFIG_KPROBE_EVENTS
	perf_pmu_register(&perf_kprobe, "kprobe", -1);
#endif
#ifdef CONFIG_UPROBE_EVENTS
	perf_pmu_register(&perf_uprobe, "uprobe", -1);
#endif
}

static void perf_event_free_filter(struct perf_event *event)
{
	ftrace_profile_free_filter(event);
}

#ifdef CONFIG_BPF_SYSCALL
static void bpf_overflow_handler(struct perf_event *event,
				 struct perf_sample_data *data,
				 struct pt_regs *regs)
{
	struct bpf_perf_event_data_kern ctx = {
		.data = data,
		.event = event,
	};
	struct bpf_prog *prog;
	int ret = 0;

	ctx.regs = perf_arch_bpf_user_pt_regs(regs);
	if (unlikely(__this_cpu_inc_return(bpf_prog_active) != 1))
		goto out;
	rcu_read_lock();
	prog = READ_ONCE(event->prog);
	if (prog) {
		perf_prepare_sample(data, event, regs);
		ret = bpf_prog_run(prog, &ctx);
	}
	rcu_read_unlock();
out:
	__this_cpu_dec(bpf_prog_active);
	if (!ret)
		return;

	event->orig_overflow_handler(event, data, regs);
}

static int perf_event_set_bpf_handler(struct perf_event *event,
				      struct bpf_prog *prog,
				      u64 bpf_cookie)
{
	if (event->overflow_handler_context)
		/* hw breakpoint or kernel counter */
		return -EINVAL;

	if (event->prog)
		return -EEXIST;

	if (prog->type != BPF_PROG_TYPE_PERF_EVENT)
		return -EINVAL;

	if (event->attr.precise_ip &&
	    prog->call_get_stack &&
	    (!(event->attr.sample_type & PERF_SAMPLE_CALLCHAIN) ||
	     event->attr.exclude_callchain_kernel ||
	     event->attr.exclude_callchain_user)) {
		/*
		 * On perf_event with precise_ip, calling bpf_get_stack()
		 * may trigger unwinder warnings and occasional crashes.
		 * bpf_get_[stack|stackid] works around this issue by using
		 * callchain attached to perf_sample_data. If the
		 * perf_event does not full (kernel and user) callchain
		 * attached to perf_sample_data, do not allow attaching BPF
		 * program that calls bpf_get_[stack|stackid].
		 */
		return -EPROTO;
	}

	event->prog = prog;
	event->bpf_cookie = bpf_cookie;
	event->orig_overflow_handler = READ_ONCE(event->overflow_handler);
	WRITE_ONCE(event->overflow_handler, bpf_overflow_handler);
	return 0;
}

static void perf_event_free_bpf_handler(struct perf_event *event)
{
	struct bpf_prog *prog = event->prog;

	if (!prog)
		return;

	WRITE_ONCE(event->overflow_handler, event->orig_overflow_handler);
	event->prog = NULL;
	bpf_prog_put(prog);
}
#else
static int perf_event_set_bpf_handler(struct perf_event *event,
				      struct bpf_prog *prog,
				      u64 bpf_cookie)
{
	return -EOPNOTSUPP;
}
static void perf_event_free_bpf_handler(struct perf_event *event)
{
}
#endif

/*
 * returns true if the event is a tracepoint, or a kprobe/upprobe created
 * with perf_event_open()
 */
static inline bool perf_event_is_tracing(struct perf_event *event)
{
	if (event->pmu == &perf_tracepoint)
		return true;
#ifdef CONFIG_KPROBE_EVENTS
	if (event->pmu == &perf_kprobe)
		return true;
#endif
#ifdef CONFIG_UPROBE_EVENTS
	if (event->pmu == &perf_uprobe)
		return true;
#endif
	return false;
}

int perf_event_set_bpf_prog(struct perf_event *event, struct bpf_prog *prog,
			    u64 bpf_cookie)
{
	bool is_kprobe, is_uprobe, is_tracepoint, is_syscall_tp;

	if (!perf_event_is_tracing(event))
		return perf_event_set_bpf_handler(event, prog, bpf_cookie);

	is_kprobe = event->tp_event->flags & TRACE_EVENT_FL_KPROBE;
	is_uprobe = event->tp_event->flags & TRACE_EVENT_FL_UPROBE;
	is_tracepoint = event->tp_event->flags & TRACE_EVENT_FL_TRACEPOINT;
	is_syscall_tp = is_syscall_trace_event(event->tp_event);
	if (!is_kprobe && !is_uprobe && !is_tracepoint && !is_syscall_tp)
		/* bpf programs can only be attached to u/kprobe or tracepoint */
		return -EINVAL;

	if (((is_kprobe || is_uprobe) && prog->type != BPF_PROG_TYPE_KPROBE) ||
	    (is_tracepoint && prog->type != BPF_PROG_TYPE_TRACEPOINT) ||
	    (is_syscall_tp && prog->type != BPF_PROG_TYPE_TRACEPOINT))
		return -EINVAL;

	if (prog->type == BPF_PROG_TYPE_KPROBE && prog->aux->sleepable && !is_uprobe)
		/* only uprobe programs are allowed to be sleepable */
		return -EINVAL;

	/* Kprobe override only works for kprobes, not uprobes. */
	if (prog->kprobe_override && !is_kprobe)
		return -EINVAL;

	if (is_tracepoint || is_syscall_tp) {
		int off = trace_event_get_offsets(event->tp_event);

		if (prog->aux->max_ctx_offset > off)
			return -EACCES;
	}

	return perf_event_attach_bpf_prog(event, prog, bpf_cookie);
}

void perf_event_free_bpf_prog(struct perf_event *event)
{
	if (!perf_event_is_tracing(event)) {
		perf_event_free_bpf_handler(event);
		return;
	}
	perf_event_detach_bpf_prog(event);
}

#else

static inline void perf_tp_register(void)
{
}

static void perf_event_free_filter(struct perf_event *event)
{
}

int perf_event_set_bpf_prog(struct perf_event *event, struct bpf_prog *prog,
			    u64 bpf_cookie)
{
	return -ENOENT;
}

void perf_event_free_bpf_prog(struct perf_event *event)
{
}
#endif /* CONFIG_EVENT_TRACING */

#ifdef CONFIG_HAVE_HW_BREAKPOINT
void perf_bp_event(struct perf_event *bp, void *data)
{
	struct perf_sample_data sample;
	struct pt_regs *regs = data;

	perf_sample_data_init(&sample, bp->attr.bp_addr, 0);

	if (!bp->hw.state && !perf_exclude_event(bp, regs))
		perf_swevent_event(bp, 1, &sample, regs);
}
#endif

/*
 * Allocate a new address filter
 */
static struct perf_addr_filter *
perf_addr_filter_new(struct perf_event *event, struct list_head *filters)
{
	int node = cpu_to_node(event->cpu == -1 ? 0 : event->cpu);
	struct perf_addr_filter *filter;

	filter = kzalloc_node(sizeof(*filter), GFP_KERNEL, node);
	if (!filter)
		return NULL;

	INIT_LIST_HEAD(&filter->entry);
	list_add_tail(&filter->entry, filters);

	return filter;
}

static void free_filters_list(struct list_head *filters)
{
	struct perf_addr_filter *filter, *iter;

	list_for_each_entry_safe(filter, iter, filters, entry) {
		path_put(&filter->path);
		list_del(&filter->entry);
		kfree(filter);
	}
}

/*
 * Free existing address filters and optionally install new ones
 */
static void perf_addr_filters_splice(struct perf_event *event,
				     struct list_head *head)
{
	unsigned long flags;
	LIST_HEAD(list);

	if (!has_addr_filter(event))
		return;

	/* don't bother with children, they don't have their own filters */
	if (event->parent)
		return;

	raw_spin_lock_irqsave(&event->addr_filters.lock, flags);

	list_splice_init(&event->addr_filters.list, &list);
	if (head)
		list_splice(head, &event->addr_filters.list);

	raw_spin_unlock_irqrestore(&event->addr_filters.lock, flags);

	free_filters_list(&list);
}

/*
 * Scan through mm's vmas and see if one of them matches the
 * @filter; if so, adjust filter's address range.
 * Called with mm::mmap_lock down for reading.
 */
static void perf_addr_filter_apply(struct perf_addr_filter *filter,
				   struct mm_struct *mm,
				   struct perf_addr_filter_range *fr)
{
	struct vm_area_struct *vma;
	VMA_ITERATOR(vmi, mm, 0);

	for_each_vma(vmi, vma) {
		if (!vma->vm_file)
			continue;

		if (perf_addr_filter_vma_adjust(filter, vma, fr))
			return;
	}
}

/*
 * Update event's address range filters based on the
 * task's existing mappings, if any.
 */
static void perf_event_addr_filters_apply(struct perf_event *event)
{
	struct perf_addr_filters_head *ifh = perf_event_addr_filters(event);
	struct task_struct *task = READ_ONCE(event->ctx->task);
	struct perf_addr_filter *filter;
	struct mm_struct *mm = NULL;
	unsigned int count = 0;
	unsigned long flags;

	/*
	 * We may observe TASK_TOMBSTONE, which means that the event tear-down
	 * will stop on the parent's child_mutex that our caller is also holding
	 */
	if (task == TASK_TOMBSTONE)
		return;

	if (ifh->nr_file_filters) {
		mm = get_task_mm(task);
		if (!mm)
			goto restart;

		mmap_read_lock(mm);
	}

	raw_spin_lock_irqsave(&ifh->lock, flags);
	list_for_each_entry(filter, &ifh->list, entry) {
		if (filter->path.dentry) {
			/*
			 * Adjust base offset if the filter is associated to a
			 * binary that needs to be mapped:
			 */
			event->addr_filter_ranges[count].start = 0;
			event->addr_filter_ranges[count].size = 0;

			perf_addr_filter_apply(filter, mm, &event->addr_filter_ranges[count]);
		} else {
			event->addr_filter_ranges[count].start = filter->offset;
			event->addr_filter_ranges[count].size  = filter->size;
		}

		count++;
	}

	event->addr_filters_gen++;
	raw_spin_unlock_irqrestore(&ifh->lock, flags);

	if (ifh->nr_file_filters) {
		mmap_read_unlock(mm);

		mmput(mm);
	}

restart:
	perf_event_stop(event, 1);
}

/*
 * Address range filtering: limiting the data to certain
 * instruction address ranges. Filters are ioctl()ed to us from
 * userspace as ascii strings.
 *
 * Filter string format:
 *
 * ACTION RANGE_SPEC
 * where ACTION is one of the
 *  * "filter": limit the trace to this region
 *  * "start": start tracing from this address
 *  * "stop": stop tracing at this address/region;
 * RANGE_SPEC is
 *  * for kernel addresses: <start address>[/<size>]
 *  * for object files:     <start address>[/<size>]@</path/to/object/file>
 *
 * if <size> is not specified or is zero, the range is treated as a single
 * address; not valid for ACTION=="filter".
 */
enum {
	IF_ACT_NONE = -1,
	IF_ACT_FILTER,
	IF_ACT_START,
	IF_ACT_STOP,
	IF_SRC_FILE,
	IF_SRC_KERNEL,
	IF_SRC_FILEADDR,
	IF_SRC_KERNELADDR,
};

enum {
	IF_STATE_ACTION = 0,
	IF_STATE_SOURCE,
	IF_STATE_END,
};

static const match_table_t if_tokens = {
	{ IF_ACT_FILTER,	"filter" },
	{ IF_ACT_START,		"start" },
	{ IF_ACT_STOP,		"stop" },
	{ IF_SRC_FILE,		"%u/%u@%s" },
	{ IF_SRC_KERNEL,	"%u/%u" },
	{ IF_SRC_FILEADDR,	"%u@%s" },
	{ IF_SRC_KERNELADDR,	"%u" },
	{ IF_ACT_NONE,		NULL },
};

/*
 * Address filter string parser
 */
static int
perf_event_parse_addr_filter(struct perf_event *event, char *fstr,
			     struct list_head *filters)
{
	struct perf_addr_filter *filter = NULL;
	char *start, *orig, *filename = NULL;
	substring_t args[MAX_OPT_ARGS];
	int state = IF_STATE_ACTION, token;
	unsigned int kernel = 0;
	int ret = -EINVAL;

	orig = fstr = kstrdup(fstr, GFP_KERNEL);
	if (!fstr)
		return -ENOMEM;

	while ((start = strsep(&fstr, " ,\n")) != NULL) {
		static const enum perf_addr_filter_action_t actions[] = {
			[IF_ACT_FILTER]	= PERF_ADDR_FILTER_ACTION_FILTER,
			[IF_ACT_START]	= PERF_ADDR_FILTER_ACTION_START,
			[IF_ACT_STOP]	= PERF_ADDR_FILTER_ACTION_STOP,
		};
		ret = -EINVAL;

		if (!*start)
			continue;

		/* filter definition begins */
		if (state == IF_STATE_ACTION) {
			filter = perf_addr_filter_new(event, filters);
			if (!filter)
				goto fail;
		}

		token = match_token(start, if_tokens, args);
		switch (token) {
		case IF_ACT_FILTER:
		case IF_ACT_START:
		case IF_ACT_STOP:
			if (state != IF_STATE_ACTION)
				goto fail;

			filter->action = actions[token];
			state = IF_STATE_SOURCE;
			break;

		case IF_SRC_KERNELADDR:
		case IF_SRC_KERNEL:
			kernel = 1;
			fallthrough;

		case IF_SRC_FILEADDR:
		case IF_SRC_FILE:
			if (state != IF_STATE_SOURCE)
				goto fail;

			*args[0].to = 0;
			ret = kstrtoul(args[0].from, 0, &filter->offset);
			if (ret)
				goto fail;

			if (token == IF_SRC_KERNEL || token == IF_SRC_FILE) {
				*args[1].to = 0;
				ret = kstrtoul(args[1].from, 0, &filter->size);
				if (ret)
					goto fail;
			}

			if (token == IF_SRC_FILE || token == IF_SRC_FILEADDR) {
				int fpos = token == IF_SRC_FILE ? 2 : 1;

				kfree(filename);
				filename = match_strdup(&args[fpos]);
				if (!filename) {
					ret = -ENOMEM;
					goto fail;
				}
			}

			state = IF_STATE_END;
			break;

		default:
			goto fail;
		}

		/*
		 * Filter definition is fully parsed, validate and install it.
		 * Make sure that it doesn't contradict itself or the event's
		 * attribute.
		 */
		if (state == IF_STATE_END) {
			ret = -EINVAL;

			/*
			 * ACTION "filter" must have a non-zero length region
			 * specified.
			 */
			if (filter->action == PERF_ADDR_FILTER_ACTION_FILTER &&
			    !filter->size)
				goto fail;

			if (!kernel) {
				if (!filename)
					goto fail;

				/*
				 * For now, we only support file-based filters
				 * in per-task events; doing so for CPU-wide
				 * events requires additional context switching
				 * trickery, since same object code will be
				 * mapped at different virtual addresses in
				 * different processes.
				 */
				ret = -EOPNOTSUPP;
				if (!event->ctx->task)
					goto fail;

				/* look up the path and grab its inode */
				ret = kern_path(filename, LOOKUP_FOLLOW,
						&filter->path);
				if (ret)
					goto fail;

				ret = -EINVAL;
				if (!filter->path.dentry ||
				    !S_ISREG(d_inode(filter->path.dentry)
					     ->i_mode))
					goto fail;

				event->addr_filters.nr_file_filters++;
			}

			/* ready to consume more filters */
			kfree(filename);
			filename = NULL;
			state = IF_STATE_ACTION;
			filter = NULL;
			kernel = 0;
		}
	}

	if (state != IF_STATE_ACTION)
		goto fail;

	kfree(filename);
	kfree(orig);

	return 0;

fail:
	kfree(filename);
	free_filters_list(filters);
	kfree(orig);

	return ret;
}

static int
perf_event_set_addr_filter(struct perf_event *event, char *filter_str)
{
	LIST_HEAD(filters);
	int ret;

	/*
	 * Since this is called in perf_ioctl() path, we're already holding
	 * ctx::mutex.
	 */
	lockdep_assert_held(&event->ctx->mutex);

	if (WARN_ON_ONCE(event->parent))
		return -EINVAL;

	ret = perf_event_parse_addr_filter(event, filter_str, &filters);
	if (ret)
		goto fail_clear_files;

	ret = event->pmu->addr_filters_validate(&filters);
	if (ret)
		goto fail_free_filters;

	/* remove existing filters, if any */
	perf_addr_filters_splice(event, &filters);

	/* install new filters */
	perf_event_for_each_child(event, perf_event_addr_filters_apply);

	return ret;

fail_free_filters:
	free_filters_list(&filters);

fail_clear_files:
	event->addr_filters.nr_file_filters = 0;

	return ret;
}

static int perf_event_set_filter(struct perf_event *event, void __user *arg)
{
	int ret = -EINVAL;
	char *filter_str;

	filter_str = strndup_user(arg, PAGE_SIZE);
	if (IS_ERR(filter_str))
		return PTR_ERR(filter_str);

#ifdef CONFIG_EVENT_TRACING
	if (perf_event_is_tracing(event)) {
		struct perf_event_context *ctx = event->ctx;

		/*
		 * Beware, here be dragons!!
		 *
		 * the tracepoint muck will deadlock against ctx->mutex, but
		 * the tracepoint stuff does not actually need it. So
		 * temporarily drop ctx->mutex. As per perf_event_ctx_lock() we
		 * already have a reference on ctx.
		 *
		 * This can result in event getting moved to a different ctx,
		 * but that does not affect the tracepoint state.
		 */
		mutex_unlock(&ctx->mutex);
		ret = ftrace_profile_set_filter(event, event->attr.config, filter_str);
		mutex_lock(&ctx->mutex);
	} else
#endif
	if (has_addr_filter(event))
		ret = perf_event_set_addr_filter(event, filter_str);

	kfree(filter_str);
	return ret;
}

/*
 * hrtimer based swevent callback
 */

static enum hrtimer_restart perf_swevent_hrtimer(struct hrtimer *hrtimer)
{
	enum hrtimer_restart ret = HRTIMER_RESTART;
	struct perf_sample_data data;
	struct pt_regs *regs;
	struct perf_event *event;
	u64 period;

	event = container_of(hrtimer, struct perf_event, hw.hrtimer);

	if (event->state != PERF_EVENT_STATE_ACTIVE)
		return HRTIMER_NORESTART;

	event->pmu->read(event);

	perf_sample_data_init(&data, 0, event->hw.last_period);
	regs = get_irq_regs();

	if (regs && !perf_exclude_event(event, regs)) {
		if (!(event->attr.exclude_idle && is_idle_task(current)))
			if (__perf_event_overflow(event, 1, &data, regs))
				ret = HRTIMER_NORESTART;
	}

	period = max_t(u64, 10000, event->hw.sample_period);
	hrtimer_forward_now(hrtimer, ns_to_ktime(period));

	return ret;
}

static void perf_swevent_start_hrtimer(struct perf_event *event)
{
	struct hw_perf_event *hwc = &event->hw;
	s64 period;

	if (!is_sampling_event(event))
		return;

	period = local64_read(&hwc->period_left);
	if (period) {
		if (period < 0)
			period = 10000;

		local64_set(&hwc->period_left, 0);
	} else {
		period = max_t(u64, 10000, hwc->sample_period);
	}
	hrtimer_start(&hwc->hrtimer, ns_to_ktime(period),
		      HRTIMER_MODE_REL_PINNED_HARD);
}

static void perf_swevent_cancel_hrtimer(struct perf_event *event)
{
	struct hw_perf_event *hwc = &event->hw;

	if (is_sampling_event(event)) {
		ktime_t remaining = hrtimer_get_remaining(&hwc->hrtimer);
		local64_set(&hwc->period_left, ktime_to_ns(remaining));

		hrtimer_cancel(&hwc->hrtimer);
	}
}

static void perf_swevent_init_hrtimer(struct perf_event *event)
{
	struct hw_perf_event *hwc = &event->hw;

	if (!is_sampling_event(event))
		return;

	hrtimer_init(&hwc->hrtimer, CLOCK_MONOTONIC, HRTIMER_MODE_REL_HARD);
	hwc->hrtimer.function = perf_swevent_hrtimer;

	/*
	 * Since hrtimers have a fixed rate, we can do a static freq->period
	 * mapping and avoid the whole period adjust feedback stuff.
	 */
	if (event->attr.freq) {
		long freq = event->attr.sample_freq;

		event->attr.sample_period = NSEC_PER_SEC / freq;
		hwc->sample_period = event->attr.sample_period;
		local64_set(&hwc->period_left, hwc->sample_period);
		hwc->last_period = hwc->sample_period;
		event->attr.freq = 0;
	}
}

/*
 * Software event: cpu wall time clock
 */

static void cpu_clock_event_update(struct perf_event *event)
{
	s64 prev;
	u64 now;

	now = local_clock();
	prev = local64_xchg(&event->hw.prev_count, now);
	local64_add(now - prev, &event->count);
}

static void cpu_clock_event_start(struct perf_event *event, int flags)
{
	local64_set(&event->hw.prev_count, local_clock());
	perf_swevent_start_hrtimer(event);
}

static void cpu_clock_event_stop(struct perf_event *event, int flags)
{
	perf_swevent_cancel_hrtimer(event);
	cpu_clock_event_update(event);
}

static int cpu_clock_event_add(struct perf_event *event, int flags)
{
	if (flags & PERF_EF_START)
		cpu_clock_event_start(event, flags);
	perf_event_update_userpage(event);

	return 0;
}

static void cpu_clock_event_del(struct perf_event *event, int flags)
{
	cpu_clock_event_stop(event, flags);
}

static void cpu_clock_event_read(struct perf_event *event)
{
	cpu_clock_event_update(event);
}

static int cpu_clock_event_init(struct perf_event *event)
{
	if (event->attr.type != perf_cpu_clock.type)
		return -ENOENT;

	if (event->attr.config != PERF_COUNT_SW_CPU_CLOCK)
		return -ENOENT;

	/*
	 * no branch sampling for software events
	 */
	if (has_branch_stack(event))
		return -EOPNOTSUPP;

	perf_swevent_init_hrtimer(event);

	return 0;
}

static struct pmu perf_cpu_clock = {
	.task_ctx_nr	= perf_sw_context,

	.capabilities	= PERF_PMU_CAP_NO_NMI,
	.dev		= PMU_NULL_DEV,

	.event_init	= cpu_clock_event_init,
	.add		= cpu_clock_event_add,
	.del		= cpu_clock_event_del,
	.start		= cpu_clock_event_start,
	.stop		= cpu_clock_event_stop,
	.read		= cpu_clock_event_read,
};

/*
 * Software event: task time clock
 */

static void task_clock_event_update(struct perf_event *event, u64 now)
{
	u64 prev;
	s64 delta;

	prev = local64_xchg(&event->hw.prev_count, now);
	delta = now - prev;
	local64_add(delta, &event->count);
}

static void task_clock_event_start(struct perf_event *event, int flags)
{
	local64_set(&event->hw.prev_count, event->ctx->time);
	perf_swevent_start_hrtimer(event);
}

static void task_clock_event_stop(struct perf_event *event, int flags)
{
	perf_swevent_cancel_hrtimer(event);
	task_clock_event_update(event, event->ctx->time);
}

static int task_clock_event_add(struct perf_event *event, int flags)
{
	if (flags & PERF_EF_START)
		task_clock_event_start(event, flags);
	perf_event_update_userpage(event);

	return 0;
}

static void task_clock_event_del(struct perf_event *event, int flags)
{
	task_clock_event_stop(event, PERF_EF_UPDATE);
}

static void task_clock_event_read(struct perf_event *event)
{
	u64 now = perf_clock();
	u64 delta = now - event->ctx->timestamp;
	u64 time = event->ctx->time + delta;

	task_clock_event_update(event, time);
}

static int task_clock_event_init(struct perf_event *event)
{
	if (event->attr.type != perf_task_clock.type)
		return -ENOENT;

	if (event->attr.config != PERF_COUNT_SW_TASK_CLOCK)
		return -ENOENT;

	/*
	 * no branch sampling for software events
	 */
	if (has_branch_stack(event))
		return -EOPNOTSUPP;

	perf_swevent_init_hrtimer(event);

	return 0;
}

static struct pmu perf_task_clock = {
	.task_ctx_nr	= perf_sw_context,

	.capabilities	= PERF_PMU_CAP_NO_NMI,
	.dev		= PMU_NULL_DEV,

	.event_init	= task_clock_event_init,
	.add		= task_clock_event_add,
	.del		= task_clock_event_del,
	.start		= task_clock_event_start,
	.stop		= task_clock_event_stop,
	.read		= task_clock_event_read,
};

static void perf_pmu_nop_void(struct pmu *pmu)
{
}

static void perf_pmu_nop_txn(struct pmu *pmu, unsigned int flags)
{
}

static int perf_pmu_nop_int(struct pmu *pmu)
{
	return 0;
}

static int perf_event_nop_int(struct perf_event *event, u64 value)
{
	return 0;
}

static DEFINE_PER_CPU(unsigned int, nop_txn_flags);

static void perf_pmu_start_txn(struct pmu *pmu, unsigned int flags)
{
	__this_cpu_write(nop_txn_flags, flags);

	if (flags & ~PERF_PMU_TXN_ADD)
		return;

	perf_pmu_disable(pmu);
}

static int perf_pmu_commit_txn(struct pmu *pmu)
{
	unsigned int flags = __this_cpu_read(nop_txn_flags);

	__this_cpu_write(nop_txn_flags, 0);

	if (flags & ~PERF_PMU_TXN_ADD)
		return 0;

	perf_pmu_enable(pmu);
	return 0;
}

static void perf_pmu_cancel_txn(struct pmu *pmu)
{
	unsigned int flags =  __this_cpu_read(nop_txn_flags);

	__this_cpu_write(nop_txn_flags, 0);

	if (flags & ~PERF_PMU_TXN_ADD)
		return;

	perf_pmu_enable(pmu);
}

static int perf_event_idx_default(struct perf_event *event)
{
	return 0;
}

static void free_pmu_context(struct pmu *pmu)
{
	free_percpu(pmu->cpu_pmu_context);
}

/*
 * Let userspace know that this PMU supports address range filtering:
 */
static ssize_t nr_addr_filters_show(struct device *dev,
				    struct device_attribute *attr,
				    char *page)
{
	struct pmu *pmu = dev_get_drvdata(dev);

	return scnprintf(page, PAGE_SIZE - 1, "%d\n", pmu->nr_addr_filters);
}
DEVICE_ATTR_RO(nr_addr_filters);

static struct idr pmu_idr;

static ssize_t
type_show(struct device *dev, struct device_attribute *attr, char *page)
{
	struct pmu *pmu = dev_get_drvdata(dev);

	return scnprintf(page, PAGE_SIZE - 1, "%d\n", pmu->type);
}
static DEVICE_ATTR_RO(type);

static ssize_t
perf_event_mux_interval_ms_show(struct device *dev,
				struct device_attribute *attr,
				char *page)
{
	struct pmu *pmu = dev_get_drvdata(dev);

	return scnprintf(page, PAGE_SIZE - 1, "%d\n", pmu->hrtimer_interval_ms);
}

static DEFINE_MUTEX(mux_interval_mutex);

static ssize_t
perf_event_mux_interval_ms_store(struct device *dev,
				 struct device_attribute *attr,
				 const char *buf, size_t count)
{
	struct pmu *pmu = dev_get_drvdata(dev);
	int timer, cpu, ret;

	ret = kstrtoint(buf, 0, &timer);
	if (ret)
		return ret;

	if (timer < 1)
		return -EINVAL;

	/* same value, noting to do */
	if (timer == pmu->hrtimer_interval_ms)
		return count;

	mutex_lock(&mux_interval_mutex);
	pmu->hrtimer_interval_ms = timer;

	/* update all cpuctx for this PMU */
	cpus_read_lock();
	for_each_online_cpu(cpu) {
		struct perf_cpu_pmu_context *cpc;
		cpc = per_cpu_ptr(pmu->cpu_pmu_context, cpu);
		cpc->hrtimer_interval = ns_to_ktime(NSEC_PER_MSEC * timer);

		cpu_function_call(cpu, perf_mux_hrtimer_restart_ipi, cpc);
	}
	cpus_read_unlock();
	mutex_unlock(&mux_interval_mutex);

	return count;
}
static DEVICE_ATTR_RW(perf_event_mux_interval_ms);

static struct attribute *pmu_dev_attrs[] = {
	&dev_attr_type.attr,
	&dev_attr_perf_event_mux_interval_ms.attr,
	NULL,
};
ATTRIBUTE_GROUPS(pmu_dev);

static int pmu_bus_running;
static struct bus_type pmu_bus = {
	.name		= "event_source",
	.dev_groups	= pmu_dev_groups,
};

static void pmu_dev_release(struct device *dev)
{
	kfree(dev);
}

static int pmu_dev_alloc(struct pmu *pmu)
{
	int ret = -ENOMEM;

	pmu->dev = kzalloc(sizeof(struct device), GFP_KERNEL);
	if (!pmu->dev)
		goto out;

	pmu->dev->groups = pmu->attr_groups;
	device_initialize(pmu->dev);

	dev_set_drvdata(pmu->dev, pmu);
	pmu->dev->bus = &pmu_bus;
	pmu->dev->parent = pmu->parent;
	pmu->dev->release = pmu_dev_release;

	ret = dev_set_name(pmu->dev, "%s", pmu->name);
	if (ret)
		goto free_dev;

	ret = device_add(pmu->dev);
	if (ret)
		goto free_dev;

	/* For PMUs with address filters, throw in an extra attribute: */
	if (pmu->nr_addr_filters)
		ret = device_create_file(pmu->dev, &dev_attr_nr_addr_filters);

	if (ret)
		goto del_dev;

	if (pmu->attr_update)
		ret = sysfs_update_groups(&pmu->dev->kobj, pmu->attr_update);

	if (ret)
		goto del_dev;

out:
	return ret;

del_dev:
	device_del(pmu->dev);

free_dev:
	put_device(pmu->dev);
	goto out;
}

static struct lock_class_key cpuctx_mutex;
static struct lock_class_key cpuctx_lock;

int perf_pmu_register(struct pmu *pmu, const char *name, int type)
{
	int cpu, ret, max = PERF_TYPE_MAX;

	mutex_lock(&pmus_lock);
	ret = -ENOMEM;
	pmu->pmu_disable_count = alloc_percpu(int);
	if (!pmu->pmu_disable_count)
		goto unlock;

	pmu->type = -1;
	if (WARN_ONCE(!name, "Can not register anonymous pmu.\n")) {
		ret = -EINVAL;
		goto free_pdc;
	}

	pmu->name = name;

	if (type >= 0)
		max = type;

	ret = idr_alloc(&pmu_idr, pmu, max, 0, GFP_KERNEL);
	if (ret < 0)
		goto free_pdc;

	WARN_ON(type >= 0 && ret != type);

	type = ret;
	pmu->type = type;

	if (pmu_bus_running && !pmu->dev) {
		ret = pmu_dev_alloc(pmu);
		if (ret)
			goto free_idr;
	}

	ret = -ENOMEM;
	pmu->cpu_pmu_context = alloc_percpu(struct perf_cpu_pmu_context);
	if (!pmu->cpu_pmu_context)
		goto free_dev;

	for_each_possible_cpu(cpu) {
		struct perf_cpu_pmu_context *cpc;

		cpc = per_cpu_ptr(pmu->cpu_pmu_context, cpu);
		__perf_init_event_pmu_context(&cpc->epc, pmu);
		__perf_mux_hrtimer_init(cpc, cpu);
	}

	if (!pmu->start_txn) {
		if (pmu->pmu_enable) {
			/*
			 * If we have pmu_enable/pmu_disable calls, install
			 * transaction stubs that use that to try and batch
			 * hardware accesses.
			 */
			pmu->start_txn  = perf_pmu_start_txn;
			pmu->commit_txn = perf_pmu_commit_txn;
			pmu->cancel_txn = perf_pmu_cancel_txn;
		} else {
			pmu->start_txn  = perf_pmu_nop_txn;
			pmu->commit_txn = perf_pmu_nop_int;
			pmu->cancel_txn = perf_pmu_nop_void;
		}
	}

	if (!pmu->pmu_enable) {
		pmu->pmu_enable  = perf_pmu_nop_void;
		pmu->pmu_disable = perf_pmu_nop_void;
	}

	if (!pmu->check_period)
		pmu->check_period = perf_event_nop_int;

	if (!pmu->event_idx)
		pmu->event_idx = perf_event_idx_default;

	list_add_rcu(&pmu->entry, &pmus);
	atomic_set(&pmu->exclusive_cnt, 0);
	ret = 0;
unlock:
	mutex_unlock(&pmus_lock);

	return ret;

free_dev:
	if (pmu->dev && pmu->dev != PMU_NULL_DEV) {
		device_del(pmu->dev);
		put_device(pmu->dev);
	}

free_idr:
	idr_remove(&pmu_idr, pmu->type);

free_pdc:
	free_percpu(pmu->pmu_disable_count);
	goto unlock;
}
EXPORT_SYMBOL_GPL(perf_pmu_register);

void perf_pmu_unregister(struct pmu *pmu)
{
	mutex_lock(&pmus_lock);
	list_del_rcu(&pmu->entry);

	/*
	 * We dereference the pmu list under both SRCU and regular RCU, so
	 * synchronize against both of those.
	 */
	synchronize_srcu(&pmus_srcu);
	synchronize_rcu();

	free_percpu(pmu->pmu_disable_count);
	idr_remove(&pmu_idr, pmu->type);
	if (pmu_bus_running && pmu->dev && pmu->dev != PMU_NULL_DEV) {
		if (pmu->nr_addr_filters)
			device_remove_file(pmu->dev, &dev_attr_nr_addr_filters);
		device_del(pmu->dev);
		put_device(pmu->dev);
	}
	free_pmu_context(pmu);
	mutex_unlock(&pmus_lock);
}
EXPORT_SYMBOL_GPL(perf_pmu_unregister);

static inline bool has_extended_regs(struct perf_event *event)
{
	return (event->attr.sample_regs_user & PERF_REG_EXTENDED_MASK) ||
	       (event->attr.sample_regs_intr & PERF_REG_EXTENDED_MASK);
}

static int perf_try_init_event(struct pmu *pmu, struct perf_event *event)
{
	struct perf_event_context *ctx = NULL;
	int ret;

	if (!try_module_get(pmu->module))
		return -ENODEV;

	/*
	 * A number of pmu->event_init() methods iterate the sibling_list to,
	 * for example, validate if the group fits on the PMU. Therefore,
	 * if this is a sibling event, acquire the ctx->mutex to protect
	 * the sibling_list.
	 */
	if (event->group_leader != event && pmu->task_ctx_nr != perf_sw_context) {
		/*
		 * This ctx->mutex can nest when we're called through
		 * inheritance. See the perf_event_ctx_lock_nested() comment.
		 */
		ctx = perf_event_ctx_lock_nested(event->group_leader,
						 SINGLE_DEPTH_NESTING);
		BUG_ON(!ctx);
	}

	event->pmu = pmu;
	ret = pmu->event_init(event);

	if (ctx)
		perf_event_ctx_unlock(event->group_leader, ctx);

	if (!ret) {
		if (!(pmu->capabilities & PERF_PMU_CAP_EXTENDED_REGS) &&
		    has_extended_regs(event))
			ret = -EOPNOTSUPP;

		if (pmu->capabilities & PERF_PMU_CAP_NO_EXCLUDE &&
		    event_has_any_exclude_flag(event))
			ret = -EINVAL;

		if (ret && event->destroy)
			event->destroy(event);
	}

	if (ret)
		module_put(pmu->module);

	return ret;
}

static struct pmu *perf_init_event(struct perf_event *event)
{
	bool extended_type = false;
	int idx, type, ret;
	struct pmu *pmu;

	idx = srcu_read_lock(&pmus_srcu);

	/*
	 * Save original type before calling pmu->event_init() since certain
	 * pmus overwrites event->attr.type to forward event to another pmu.
	 */
	event->orig_type = event->attr.type;

	/* Try parent's PMU first: */
	if (event->parent && event->parent->pmu) {
		pmu = event->parent->pmu;
		ret = perf_try_init_event(pmu, event);
		if (!ret)
			goto unlock;
	}

	/*
	 * PERF_TYPE_HARDWARE and PERF_TYPE_HW_CACHE
	 * are often aliases for PERF_TYPE_RAW.
	 */
	type = event->attr.type;
	if (type == PERF_TYPE_HARDWARE || type == PERF_TYPE_HW_CACHE) {
		type = event->attr.config >> PERF_PMU_TYPE_SHIFT;
		if (!type) {
			type = PERF_TYPE_RAW;
		} else {
			extended_type = true;
			event->attr.config &= PERF_HW_EVENT_MASK;
		}
	}

again:
	rcu_read_lock();
	pmu = idr_find(&pmu_idr, type);
	rcu_read_unlock();
	if (pmu) {
		if (event->attr.type != type && type != PERF_TYPE_RAW &&
		    !(pmu->capabilities & PERF_PMU_CAP_EXTENDED_HW_TYPE))
			goto fail;

		ret = perf_try_init_event(pmu, event);
		if (ret == -ENOENT && event->attr.type != type && !extended_type) {
			type = event->attr.type;
			goto again;
		}

		if (ret)
			pmu = ERR_PTR(ret);

		goto unlock;
	}

	list_for_each_entry_rcu(pmu, &pmus, entry, lockdep_is_held(&pmus_srcu)) {
		ret = perf_try_init_event(pmu, event);
		if (!ret)
			goto unlock;

		if (ret != -ENOENT) {
			pmu = ERR_PTR(ret);
			goto unlock;
		}
	}
fail:
	pmu = ERR_PTR(-ENOENT);
unlock:
	srcu_read_unlock(&pmus_srcu, idx);

	return pmu;
}

static void attach_sb_event(struct perf_event *event)
{
	struct pmu_event_list *pel = per_cpu_ptr(&pmu_sb_events, event->cpu);

	raw_spin_lock(&pel->lock);
	list_add_rcu(&event->sb_list, &pel->list);
	raw_spin_unlock(&pel->lock);
}

/*
 * We keep a list of all !task (and therefore per-cpu) events
 * that need to receive side-band records.
 *
 * This avoids having to scan all the various PMU per-cpu contexts
 * looking for them.
 */
static void account_pmu_sb_event(struct perf_event *event)
{
	if (is_sb_event(event))
		attach_sb_event(event);
}

/* Freq events need the tick to stay alive (see perf_event_task_tick). */
static void account_freq_event_nohz(void)
{
#ifdef CONFIG_NO_HZ_FULL
	/* Lock so we don't race with concurrent unaccount */
	spin_lock(&nr_freq_lock);
	if (atomic_inc_return(&nr_freq_events) == 1)
		tick_nohz_dep_set(TICK_DEP_BIT_PERF_EVENTS);
	spin_unlock(&nr_freq_lock);
#endif
}

static void account_freq_event(void)
{
	if (tick_nohz_full_enabled())
		account_freq_event_nohz();
	else
		atomic_inc(&nr_freq_events);
}


static void account_event(struct perf_event *event)
{
	bool inc = false;

	if (event->parent)
		return;

	if (event->attach_state & (PERF_ATTACH_TASK | PERF_ATTACH_SCHED_CB))
		inc = true;
	if (event->attr.mmap || event->attr.mmap_data)
		atomic_inc(&nr_mmap_events);
	if (event->attr.build_id)
		atomic_inc(&nr_build_id_events);
	if (event->attr.comm)
		atomic_inc(&nr_comm_events);
	if (event->attr.namespaces)
		atomic_inc(&nr_namespaces_events);
	if (event->attr.cgroup)
		atomic_inc(&nr_cgroup_events);
	if (event->attr.task)
		atomic_inc(&nr_task_events);
	if (event->attr.freq)
		account_freq_event();
	if (event->attr.context_switch) {
		atomic_inc(&nr_switch_events);
		inc = true;
	}
	if (has_branch_stack(event))
		inc = true;
	if (is_cgroup_event(event))
		inc = true;
	if (event->attr.ksymbol)
		atomic_inc(&nr_ksymbol_events);
	if (event->attr.bpf_event)
		atomic_inc(&nr_bpf_events);
	if (event->attr.text_poke)
		atomic_inc(&nr_text_poke_events);

	if (inc) {
		/*
		 * We need the mutex here because static_branch_enable()
		 * must complete *before* the perf_sched_count increment
		 * becomes visible.
		 */
		if (atomic_inc_not_zero(&perf_sched_count))
			goto enabled;

		mutex_lock(&perf_sched_mutex);
		if (!atomic_read(&perf_sched_count)) {
			static_branch_enable(&perf_sched_events);
			/*
			 * Guarantee that all CPUs observe they key change and
			 * call the perf scheduling hooks before proceeding to
			 * install events that need them.
			 */
			synchronize_rcu();
		}
		/*
		 * Now that we have waited for the sync_sched(), allow further
		 * increments to by-pass the mutex.
		 */
		atomic_inc(&perf_sched_count);
		mutex_unlock(&perf_sched_mutex);
	}
enabled:

	account_pmu_sb_event(event);
}

/*
 * Allocate and initialize an event structure
 */
static struct perf_event *
perf_event_alloc(struct perf_event_attr *attr, int cpu,
		 struct task_struct *task,
		 struct perf_event *group_leader,
		 struct perf_event *parent_event,
		 perf_overflow_handler_t overflow_handler,
		 void *context, int cgroup_fd)
{
	struct pmu *pmu;
	struct perf_event *event;
	struct hw_perf_event *hwc;
	long err = -EINVAL;
	int node;

	if ((unsigned)cpu >= nr_cpu_ids) {
		if (!task || cpu != -1)
			return ERR_PTR(-EINVAL);
	}
	if (attr->sigtrap && !task) {
		/* Requires a task: avoid signalling random tasks. */
		return ERR_PTR(-EINVAL);
	}

	node = (cpu >= 0) ? cpu_to_node(cpu) : -1;
	event = kmem_cache_alloc_node(perf_event_cache, GFP_KERNEL | __GFP_ZERO,
				      node);
	if (!event)
		return ERR_PTR(-ENOMEM);

	/*
	 * Single events are their own group leaders, with an
	 * empty sibling list:
	 */
	if (!group_leader)
		group_leader = event;

	mutex_init(&event->child_mutex);
	INIT_LIST_HEAD(&event->child_list);

	INIT_LIST_HEAD(&event->event_entry);
	INIT_LIST_HEAD(&event->sibling_list);
	INIT_LIST_HEAD(&event->active_list);
	init_event_group(event);
	INIT_LIST_HEAD(&event->rb_entry);
	INIT_LIST_HEAD(&event->active_entry);
	INIT_LIST_HEAD(&event->addr_filters.list);
	INIT_HLIST_NODE(&event->hlist_entry);


	init_waitqueue_head(&event->waitq);
	init_irq_work(&event->pending_irq, perf_pending_irq);
	init_task_work(&event->pending_task, perf_pending_task);

	mutex_init(&event->mmap_mutex);
	raw_spin_lock_init(&event->addr_filters.lock);

	atomic_long_set(&event->refcount, 1);
	event->cpu		= cpu;
	event->attr		= *attr;
	event->group_leader	= group_leader;
	event->pmu		= NULL;
	event->oncpu		= -1;

	event->parent		= parent_event;

	event->ns		= get_pid_ns(task_active_pid_ns(current));
	event->id		= atomic64_inc_return(&perf_event_id);

	event->state		= PERF_EVENT_STATE_INACTIVE;

	if (parent_event)
		event->event_caps = parent_event->event_caps;

	if (task) {
		event->attach_state = PERF_ATTACH_TASK;
		/*
		 * XXX pmu::event_init needs to know what task to account to
		 * and we cannot use the ctx information because we need the
		 * pmu before we get a ctx.
		 */
		event->hw.target = get_task_struct(task);
	}

	event->clock = &local_clock;
	if (parent_event)
		event->clock = parent_event->clock;

	if (!overflow_handler && parent_event) {
		overflow_handler = parent_event->overflow_handler;
		context = parent_event->overflow_handler_context;
#if defined(CONFIG_BPF_SYSCALL) && defined(CONFIG_EVENT_TRACING)
		if (overflow_handler == bpf_overflow_handler) {
			struct bpf_prog *prog = parent_event->prog;

			bpf_prog_inc(prog);
			event->prog = prog;
			event->orig_overflow_handler =
				parent_event->orig_overflow_handler;
		}
#endif
	}

	if (overflow_handler) {
		event->overflow_handler	= overflow_handler;
		event->overflow_handler_context = context;
	} else if (is_write_backward(event)){
		event->overflow_handler = perf_event_output_backward;
		event->overflow_handler_context = NULL;
	} else {
		event->overflow_handler = perf_event_output_forward;
		event->overflow_handler_context = NULL;
	}

	perf_event__state_init(event);

	pmu = NULL;

	hwc = &event->hw;
	hwc->sample_period = attr->sample_period;
	if (attr->freq && attr->sample_freq)
		hwc->sample_period = 1;
	hwc->last_period = hwc->sample_period;

	local64_set(&hwc->period_left, hwc->sample_period);

	/*
	 * We currently do not support PERF_SAMPLE_READ on inherited events.
	 * See perf_output_read().
	 */
	if (attr->inherit && (attr->sample_type & PERF_SAMPLE_READ))
		goto err_ns;

	if (!has_branch_stack(event))
		event->attr.branch_sample_type = 0;

	pmu = perf_init_event(event);
	if (IS_ERR(pmu)) {
		err = PTR_ERR(pmu);
		goto err_ns;
	}

	/*
	 * Disallow uncore-task events. Similarly, disallow uncore-cgroup
	 * events (they don't make sense as the cgroup will be different
	 * on other CPUs in the uncore mask).
	 */
	if (pmu->task_ctx_nr == perf_invalid_context && (task || cgroup_fd != -1)) {
		err = -EINVAL;
		goto err_pmu;
	}

	if (event->attr.aux_output &&
	    !(pmu->capabilities & PERF_PMU_CAP_AUX_OUTPUT)) {
		err = -EOPNOTSUPP;
		goto err_pmu;
	}

	if (cgroup_fd != -1) {
		err = perf_cgroup_connect(cgroup_fd, event, attr, group_leader);
		if (err)
			goto err_pmu;
	}

	err = exclusive_event_init(event);
	if (err)
		goto err_pmu;

	if (has_addr_filter(event)) {
		event->addr_filter_ranges = kcalloc(pmu->nr_addr_filters,
						    sizeof(struct perf_addr_filter_range),
						    GFP_KERNEL);
		if (!event->addr_filter_ranges) {
			err = -ENOMEM;
			goto err_per_task;
		}

		/*
		 * Clone the parent's vma offsets: they are valid until exec()
		 * even if the mm is not shared with the parent.
		 */
		if (event->parent) {
			struct perf_addr_filters_head *ifh = perf_event_addr_filters(event);

			raw_spin_lock_irq(&ifh->lock);
			memcpy(event->addr_filter_ranges,
			       event->parent->addr_filter_ranges,
			       pmu->nr_addr_filters * sizeof(struct perf_addr_filter_range));
			raw_spin_unlock_irq(&ifh->lock);
		}

		/* force hw sync on the address filters */
		event->addr_filters_gen = 1;
	}

	if (!event->parent) {
		if (event->attr.sample_type & PERF_SAMPLE_CALLCHAIN) {
			err = get_callchain_buffers(attr->sample_max_stack);
			if (err)
				goto err_addr_filters;
		}
	}

	err = security_perf_event_alloc(event);
	if (err)
		goto err_callchain_buffer;

	/* symmetric to unaccount_event() in _free_event() */
	account_event(event);

	return event;

err_callchain_buffer:
	if (!event->parent) {
		if (event->attr.sample_type & PERF_SAMPLE_CALLCHAIN)
			put_callchain_buffers();
	}
err_addr_filters:
	kfree(event->addr_filter_ranges);

err_per_task:
	exclusive_event_destroy(event);

err_pmu:
	if (is_cgroup_event(event))
		perf_detach_cgroup(event);
	if (event->destroy)
		event->destroy(event);
	module_put(pmu->module);
err_ns:
	if (event->hw.target)
		put_task_struct(event->hw.target);
	call_rcu(&event->rcu_head, free_event_rcu);

	return ERR_PTR(err);
}

static int perf_copy_attr(struct perf_event_attr __user *uattr,
			  struct perf_event_attr *attr)
{
	u32 size;
	int ret;

	/* Zero the full structure, so that a short copy will be nice. */
	memset(attr, 0, sizeof(*attr));

	ret = get_user(size, &uattr->size);
	if (ret)
		return ret;

	/* ABI compatibility quirk: */
	if (!size)
		size = PERF_ATTR_SIZE_VER0;
	if (size < PERF_ATTR_SIZE_VER0 || size > PAGE_SIZE)
		goto err_size;

	ret = copy_struct_from_user(attr, sizeof(*attr), uattr, size);
	if (ret) {
		if (ret == -E2BIG)
			goto err_size;
		return ret;
	}

	attr->size = size;

	if (attr->__reserved_1 || attr->__reserved_2 || attr->__reserved_3)
		return -EINVAL;

	if (attr->sample_type & ~(PERF_SAMPLE_MAX-1))
		return -EINVAL;

	if (attr->read_format & ~(PERF_FORMAT_MAX-1))
		return -EINVAL;

	if (attr->sample_type & PERF_SAMPLE_BRANCH_STACK) {
		u64 mask = attr->branch_sample_type;

		/* only using defined bits */
		if (mask & ~(PERF_SAMPLE_BRANCH_MAX-1))
			return -EINVAL;

		/* at least one branch bit must be set */
		if (!(mask & ~PERF_SAMPLE_BRANCH_PLM_ALL))
			return -EINVAL;

		/* propagate priv level, when not set for branch */
		if (!(mask & PERF_SAMPLE_BRANCH_PLM_ALL)) {

			/* exclude_kernel checked on syscall entry */
			if (!attr->exclude_kernel)
				mask |= PERF_SAMPLE_BRANCH_KERNEL;

			if (!attr->exclude_user)
				mask |= PERF_SAMPLE_BRANCH_USER;

			if (!attr->exclude_hv)
				mask |= PERF_SAMPLE_BRANCH_HV;
			/*
			 * adjust user setting (for HW filter setup)
			 */
			attr->branch_sample_type = mask;
		}
		/* privileged levels capture (kernel, hv): check permissions */
		if (mask & PERF_SAMPLE_BRANCH_PERM_PLM) {
			ret = perf_allow_kernel(attr);
			if (ret)
				return ret;
		}
	}

	if (attr->sample_type & PERF_SAMPLE_REGS_USER) {
		ret = perf_reg_validate(attr->sample_regs_user);
		if (ret)
			return ret;
	}

	if (attr->sample_type & PERF_SAMPLE_STACK_USER) {
		if (!arch_perf_have_user_stack_dump())
			return -ENOSYS;

		/*
		 * We have __u32 type for the size, but so far
		 * we can only use __u16 as maximum due to the
		 * __u16 sample size limit.
		 */
		if (attr->sample_stack_user >= USHRT_MAX)
			return -EINVAL;
		else if (!IS_ALIGNED(attr->sample_stack_user, sizeof(u64)))
			return -EINVAL;
	}

	if (!attr->sample_max_stack)
		attr->sample_max_stack = sysctl_perf_event_max_stack;

	if (attr->sample_type & PERF_SAMPLE_REGS_INTR)
		ret = perf_reg_validate(attr->sample_regs_intr);

#ifndef CONFIG_CGROUP_PERF
	if (attr->sample_type & PERF_SAMPLE_CGROUP)
		return -EINVAL;
#endif
	if ((attr->sample_type & PERF_SAMPLE_WEIGHT) &&
	    (attr->sample_type & PERF_SAMPLE_WEIGHT_STRUCT))
		return -EINVAL;

	if (!attr->inherit && attr->inherit_thread)
		return -EINVAL;

	if (attr->remove_on_exec && attr->enable_on_exec)
		return -EINVAL;

	if (attr->sigtrap && !attr->remove_on_exec)
		return -EINVAL;

out:
	return ret;

err_size:
	put_user(sizeof(*attr), &uattr->size);
	ret = -E2BIG;
	goto out;
}

static void mutex_lock_double(struct mutex *a, struct mutex *b)
{
	if (b < a)
		swap(a, b);

	mutex_lock(a);
	mutex_lock_nested(b, SINGLE_DEPTH_NESTING);
}

static int
perf_event_set_output(struct perf_event *event, struct perf_event *output_event)
{
	struct perf_buffer *rb = NULL;
	int ret = -EINVAL;

	if (!output_event) {
		mutex_lock(&event->mmap_mutex);
		goto set;
	}

	/* don't allow circular references */
	if (event == output_event)
		goto out;

	/*
	 * Don't allow cross-cpu buffers
	 */
	if (output_event->cpu != event->cpu)
		goto out;

	/*
	 * If its not a per-cpu rb, it must be the same task.
	 */
	if (output_event->cpu == -1 && output_event->hw.target != event->hw.target)
		goto out;

	/*
	 * Mixing clocks in the same buffer is trouble you don't need.
	 */
	if (output_event->clock != event->clock)
		goto out;

	/*
	 * Either writing ring buffer from beginning or from end.
	 * Mixing is not allowed.
	 */
	if (is_write_backward(output_event) != is_write_backward(event))
		goto out;

	/*
	 * If both events generate aux data, they must be on the same PMU
	 */
	if (has_aux(event) && has_aux(output_event) &&
	    event->pmu != output_event->pmu)
		goto out;

	/*
	 * Hold both mmap_mutex to serialize against perf_mmap_close().  Since
	 * output_event is already on rb->event_list, and the list iteration
	 * restarts after every removal, it is guaranteed this new event is
	 * observed *OR* if output_event is already removed, it's guaranteed we
	 * observe !rb->mmap_count.
	 */
	mutex_lock_double(&event->mmap_mutex, &output_event->mmap_mutex);
set:
	/* Can't redirect output if we've got an active mmap() */
	if (atomic_read(&event->mmap_count))
		goto unlock;

	if (output_event) {
		/* get the rb we want to redirect to */
		rb = ring_buffer_get(output_event);
		if (!rb)
			goto unlock;

		/* did we race against perf_mmap_close() */
		if (!atomic_read(&rb->mmap_count)) {
			ring_buffer_put(rb);
			goto unlock;
		}
	}

	ring_buffer_attach(event, rb);

	ret = 0;
unlock:
	mutex_unlock(&event->mmap_mutex);
	if (output_event)
		mutex_unlock(&output_event->mmap_mutex);

out:
	return ret;
}

static int perf_event_set_clock(struct perf_event *event, clockid_t clk_id)
{
	bool nmi_safe = false;

	switch (clk_id) {
	case CLOCK_MONOTONIC:
		event->clock = &ktime_get_mono_fast_ns;
		nmi_safe = true;
		break;

	case CLOCK_MONOTONIC_RAW:
		event->clock = &ktime_get_raw_fast_ns;
		nmi_safe = true;
		break;

	case CLOCK_REALTIME:
		event->clock = &ktime_get_real_ns;
		break;

	case CLOCK_BOOTTIME:
		event->clock = &ktime_get_boottime_ns;
		break;

	case CLOCK_TAI:
		event->clock = &ktime_get_clocktai_ns;
		break;

	default:
		return -EINVAL;
	}

	if (!nmi_safe && !(event->pmu->capabilities & PERF_PMU_CAP_NO_NMI))
		return -EINVAL;

	return 0;
}

static bool
perf_check_permission(struct perf_event_attr *attr, struct task_struct *task)
{
	unsigned int ptrace_mode = PTRACE_MODE_READ_REALCREDS;
	bool is_capable = perfmon_capable();

	if (attr->sigtrap) {
		/*
		 * perf_event_attr::sigtrap sends signals to the other task.
		 * Require the current task to also have CAP_KILL.
		 */
		rcu_read_lock();
		is_capable &= ns_capable(__task_cred(task)->user_ns, CAP_KILL);
		rcu_read_unlock();

		/*
		 * If the required capabilities aren't available, checks for
		 * ptrace permissions: upgrade to ATTACH, since sending signals
		 * can effectively change the target task.
		 */
		ptrace_mode = PTRACE_MODE_ATTACH_REALCREDS;
	}

	/*
	 * Preserve ptrace permission check for backwards compatibility. The
	 * ptrace check also includes checks that the current task and other
	 * task have matching uids, and is therefore not done here explicitly.
	 */
	return is_capable || ptrace_may_access(task, ptrace_mode);
}

/**
 * sys_perf_event_open - open a performance event, associate it to a task/cpu
 *
 * @attr_uptr:	event_id type attributes for monitoring/sampling
 * @pid:		target pid
 * @cpu:		target cpu
 * @group_fd:		group leader event fd
 * @flags:		perf event open flags
 */
SYSCALL_DEFINE5(perf_event_open,
		struct perf_event_attr __user *, attr_uptr,
		pid_t, pid, int, cpu, int, group_fd, unsigned long, flags)
{
	struct perf_event *group_leader = NULL, *output_event = NULL;
	struct perf_event_pmu_context *pmu_ctx;
	struct perf_event *event, *sibling;
	struct perf_event_attr attr;
	struct perf_event_context *ctx;
	struct file *event_file = NULL;
	struct fd group = {NULL, 0};
	struct task_struct *task = NULL;
	struct pmu *pmu;
	int event_fd;
	int move_group = 0;
	int err;
	int f_flags = O_RDWR;
	int cgroup_fd = -1;

	/* for future expandability... */
	if (flags & ~PERF_FLAG_ALL)
		return -EINVAL;

	err = perf_copy_attr(attr_uptr, &attr);
	if (err)
		return err;

	/* Do we allow access to perf_event_open(2) ? */
	err = security_perf_event_open(&attr, PERF_SECURITY_OPEN);
	if (err)
		return err;

	if (!attr.exclude_kernel) {
		err = perf_allow_kernel(&attr);
		if (err)
			return err;
	}

	if (attr.namespaces) {
		if (!perfmon_capable())
			return -EACCES;
	}

	if (attr.freq) {
		if (attr.sample_freq > sysctl_perf_event_sample_rate)
			return -EINVAL;
	} else {
		if (attr.sample_period & (1ULL << 63))
			return -EINVAL;
	}

	/* Only privileged users can get physical addresses */
	if ((attr.sample_type & PERF_SAMPLE_PHYS_ADDR)) {
		err = perf_allow_kernel(&attr);
		if (err)
			return err;
	}

	/* REGS_INTR can leak data, lockdown must prevent this */
	if (attr.sample_type & PERF_SAMPLE_REGS_INTR) {
		err = security_locked_down(LOCKDOWN_PERF);
		if (err)
			return err;
	}

	/*
	 * In cgroup mode, the pid argument is used to pass the fd
	 * opened to the cgroup directory in cgroupfs. The cpu argument
	 * designates the cpu on which to monitor threads from that
	 * cgroup.
	 */
	if ((flags & PERF_FLAG_PID_CGROUP) && (pid == -1 || cpu == -1))
		return -EINVAL;

	if (flags & PERF_FLAG_FD_CLOEXEC)
		f_flags |= O_CLOEXEC;

	event_fd = get_unused_fd_flags(f_flags);
	if (event_fd < 0)
		return event_fd;

	if (group_fd != -1) {
		err = perf_fget_light(group_fd, &group);
		if (err)
			goto err_fd;
		group_leader = group.file->private_data;
		if (flags & PERF_FLAG_FD_OUTPUT)
			output_event = group_leader;
		if (flags & PERF_FLAG_FD_NO_GROUP)
			group_leader = NULL;
	}

	if (pid != -1 && !(flags & PERF_FLAG_PID_CGROUP)) {
		task = find_lively_task_by_vpid(pid);
		if (IS_ERR(task)) {
			err = PTR_ERR(task);
			goto err_group_fd;
		}
	}

	if (task && group_leader &&
	    group_leader->attr.inherit != attr.inherit) {
		err = -EINVAL;
		goto err_task;
	}

	if (flags & PERF_FLAG_PID_CGROUP)
		cgroup_fd = pid;

	event = perf_event_alloc(&attr, cpu, task, group_leader, NULL,
				 NULL, NULL, cgroup_fd);
	if (IS_ERR(event)) {
		err = PTR_ERR(event);
		goto err_task;
	}

	if (is_sampling_event(event)) {
		if (event->pmu->capabilities & PERF_PMU_CAP_NO_INTERRUPT) {
			err = -EOPNOTSUPP;
			goto err_alloc;
		}
	}

	/*
	 * Special case software events and allow them to be part of
	 * any hardware group.
	 */
	pmu = event->pmu;

	if (attr.use_clockid) {
		err = perf_event_set_clock(event, attr.clockid);
		if (err)
			goto err_alloc;
	}

	if (pmu->task_ctx_nr == perf_sw_context)
		event->event_caps |= PERF_EV_CAP_SOFTWARE;

	if (task) {
		err = down_read_interruptible(&task->signal->exec_update_lock);
		if (err)
			goto err_alloc;

		/*
		 * We must hold exec_update_lock across this and any potential
		 * perf_install_in_context() call for this new event to
		 * serialize against exec() altering our credentials (and the
		 * perf_event_exit_task() that could imply).
		 */
		err = -EACCES;
		if (!perf_check_permission(&attr, task))
			goto err_cred;
	}

	/*
	 * Get the target context (task or percpu):
	 */
	ctx = find_get_context(task, event);
	if (IS_ERR(ctx)) {
		err = PTR_ERR(ctx);
		goto err_cred;
	}

	mutex_lock(&ctx->mutex);

	if (ctx->task == TASK_TOMBSTONE) {
		err = -ESRCH;
		goto err_locked;
	}

	if (!task) {
		/*
		 * Check if the @cpu we're creating an event for is online.
		 *
		 * We use the perf_cpu_context::ctx::mutex to serialize against
		 * the hotplug notifiers. See perf_event_{init,exit}_cpu().
		 */
		struct perf_cpu_context *cpuctx = per_cpu_ptr(&perf_cpu_context, event->cpu);

		if (!cpuctx->online) {
			err = -ENODEV;
			goto err_locked;
		}
	}

	if (group_leader) {
		err = -EINVAL;

		/*
		 * Do not allow a recursive hierarchy (this new sibling
		 * becoming part of another group-sibling):
		 */
		if (group_leader->group_leader != group_leader)
			goto err_locked;

		/* All events in a group should have the same clock */
		if (group_leader->clock != event->clock)
			goto err_locked;

		/*
		 * Make sure we're both events for the same CPU;
		 * grouping events for different CPUs is broken; since
		 * you can never concurrently schedule them anyhow.
		 */
		if (group_leader->cpu != event->cpu)
			goto err_locked;

		/*
		 * Make sure we're both on the same context; either task or cpu.
		 */
		if (group_leader->ctx != ctx)
			goto err_locked;

		/*
		 * Only a group leader can be exclusive or pinned
		 */
		if (attr.exclusive || attr.pinned)
			goto err_locked;

		if (is_software_event(event) &&
		    !in_software_context(group_leader)) {
			/*
			 * If the event is a sw event, but the group_leader
			 * is on hw context.
			 *
			 * Allow the addition of software events to hw
			 * groups, this is safe because software events
			 * never fail to schedule.
			 *
			 * Note the comment that goes with struct
			 * perf_event_pmu_context.
			 */
			pmu = group_leader->pmu_ctx->pmu;
		} else if (!is_software_event(event)) {
			if (is_software_event(group_leader) &&
			    (group_leader->group_caps & PERF_EV_CAP_SOFTWARE)) {
				/*
				 * In case the group is a pure software group, and we
				 * try to add a hardware event, move the whole group to
				 * the hardware context.
				 */
				move_group = 1;
			}

			/* Don't allow group of multiple hw events from different pmus */
			if (!in_software_context(group_leader) &&
			    group_leader->pmu_ctx->pmu != pmu)
				goto err_locked;
		}
	}

	/*
	 * Now that we're certain of the pmu; find the pmu_ctx.
	 */
	pmu_ctx = find_get_pmu_context(pmu, ctx, event);
	if (IS_ERR(pmu_ctx)) {
		err = PTR_ERR(pmu_ctx);
		goto err_locked;
	}
	event->pmu_ctx = pmu_ctx;

	if (output_event) {
		err = perf_event_set_output(event, output_event);
		if (err)
			goto err_context;
	}

	if (!perf_event_validate_size(event)) {
		err = -E2BIG;
		goto err_context;
	}

	if (perf_need_aux_event(event) && !perf_get_aux_event(event, group_leader)) {
		err = -EINVAL;
		goto err_context;
	}

	/*
	 * Must be under the same ctx::mutex as perf_install_in_context(),
	 * because we need to serialize with concurrent event creation.
	 */
	if (!exclusive_event_installable(event, ctx)) {
		err = -EBUSY;
		goto err_context;
	}

	WARN_ON_ONCE(ctx->parent_ctx);

	event_file = anon_inode_getfile("[perf_event]", &perf_fops, event, f_flags);
	if (IS_ERR(event_file)) {
		err = PTR_ERR(event_file);
		event_file = NULL;
		goto err_context;
	}

	/*
	 * This is the point on no return; we cannot fail hereafter. This is
	 * where we start modifying current state.
	 */

	if (move_group) {
		perf_remove_from_context(group_leader, 0);
		put_pmu_ctx(group_leader->pmu_ctx);

		for_each_sibling_event(sibling, group_leader) {
			perf_remove_from_context(sibling, 0);
			put_pmu_ctx(sibling->pmu_ctx);
		}

		/*
		 * Install the group siblings before the group leader.
		 *
		 * Because a group leader will try and install the entire group
		 * (through the sibling list, which is still in-tact), we can
		 * end up with siblings installed in the wrong context.
		 *
		 * By installing siblings first we NO-OP because they're not
		 * reachable through the group lists.
		 */
		for_each_sibling_event(sibling, group_leader) {
			sibling->pmu_ctx = pmu_ctx;
			get_pmu_ctx(pmu_ctx);
			perf_event__state_init(sibling);
			perf_install_in_context(ctx, sibling, sibling->cpu);
		}

		/*
		 * Removing from the context ends up with disabled
		 * event. What we want here is event in the initial
		 * startup state, ready to be add into new context.
		 */
		group_leader->pmu_ctx = pmu_ctx;
		get_pmu_ctx(pmu_ctx);
		perf_event__state_init(group_leader);
		perf_install_in_context(ctx, group_leader, group_leader->cpu);
	}

	/*
	 * Precalculate sample_data sizes; do while holding ctx::mutex such
	 * that we're serialized against further additions and before
	 * perf_install_in_context() which is the point the event is active and
	 * can use these values.
	 */
	perf_event__header_size(event);
	perf_event__id_header_size(event);

	event->owner = current;

	perf_install_in_context(ctx, event, event->cpu);
	perf_unpin_context(ctx);

	mutex_unlock(&ctx->mutex);

	if (task) {
		up_read(&task->signal->exec_update_lock);
		put_task_struct(task);
	}

	mutex_lock(&current->perf_event_mutex);
	list_add_tail(&event->owner_entry, &current->perf_event_list);
	mutex_unlock(&current->perf_event_mutex);

	/*
	 * Drop the reference on the group_event after placing the
	 * new event on the sibling_list. This ensures destruction
	 * of the group leader will find the pointer to itself in
	 * perf_group_detach().
	 */
	fdput(group);
	fd_install(event_fd, event_file);
	return event_fd;

err_context:
	put_pmu_ctx(event->pmu_ctx);
	event->pmu_ctx = NULL; /* _free_event() */
err_locked:
	mutex_unlock(&ctx->mutex);
	perf_unpin_context(ctx);
	put_ctx(ctx);
err_cred:
	if (task)
		up_read(&task->signal->exec_update_lock);
err_alloc:
	free_event(event);
err_task:
	if (task)
		put_task_struct(task);
err_group_fd:
	fdput(group);
err_fd:
	put_unused_fd(event_fd);
	return err;
}

/**
 * perf_event_create_kernel_counter
 *
 * @attr: attributes of the counter to create
 * @cpu: cpu in which the counter is bound
 * @task: task to profile (NULL for percpu)
 * @overflow_handler: callback to trigger when we hit the event
 * @context: context data could be used in overflow_handler callback
 */
struct perf_event *
perf_event_create_kernel_counter(struct perf_event_attr *attr, int cpu,
				 struct task_struct *task,
				 perf_overflow_handler_t overflow_handler,
				 void *context)
{
	struct perf_event_pmu_context *pmu_ctx;
	struct perf_event_context *ctx;
	struct perf_event *event;
	struct pmu *pmu;
	int err;

	/*
	 * Grouping is not supported for kernel events, neither is 'AUX',
	 * make sure the caller's intentions are adjusted.
	 */
	if (attr->aux_output)
		return ERR_PTR(-EINVAL);

	event = perf_event_alloc(attr, cpu, task, NULL, NULL,
				 overflow_handler, context, -1);
	if (IS_ERR(event)) {
		err = PTR_ERR(event);
		goto err;
	}

	/* Mark owner so we could distinguish it from user events. */
	event->owner = TASK_TOMBSTONE;
	pmu = event->pmu;

	if (pmu->task_ctx_nr == perf_sw_context)
		event->event_caps |= PERF_EV_CAP_SOFTWARE;

	/*
	 * Get the target context (task or percpu):
	 */
	ctx = find_get_context(task, event);
	if (IS_ERR(ctx)) {
		err = PTR_ERR(ctx);
		goto err_alloc;
	}

	WARN_ON_ONCE(ctx->parent_ctx);
	mutex_lock(&ctx->mutex);
	if (ctx->task == TASK_TOMBSTONE) {
		err = -ESRCH;
		goto err_unlock;
	}

	pmu_ctx = find_get_pmu_context(pmu, ctx, event);
	if (IS_ERR(pmu_ctx)) {
		err = PTR_ERR(pmu_ctx);
		goto err_unlock;
	}
	event->pmu_ctx = pmu_ctx;

	if (!task) {
		/*
		 * Check if the @cpu we're creating an event for is online.
		 *
		 * We use the perf_cpu_context::ctx::mutex to serialize against
		 * the hotplug notifiers. See perf_event_{init,exit}_cpu().
		 */
		struct perf_cpu_context *cpuctx =
			container_of(ctx, struct perf_cpu_context, ctx);
		if (!cpuctx->online) {
			err = -ENODEV;
			goto err_pmu_ctx;
		}
	}

	if (!exclusive_event_installable(event, ctx)) {
		err = -EBUSY;
		goto err_pmu_ctx;
	}

	perf_install_in_context(ctx, event, event->cpu);
	perf_unpin_context(ctx);
	mutex_unlock(&ctx->mutex);

	return event;

err_pmu_ctx:
	put_pmu_ctx(pmu_ctx);
	event->pmu_ctx = NULL; /* _free_event() */
err_unlock:
	mutex_unlock(&ctx->mutex);
	perf_unpin_context(ctx);
	put_ctx(ctx);
err_alloc:
	free_event(event);
err:
	return ERR_PTR(err);
}
EXPORT_SYMBOL_GPL(perf_event_create_kernel_counter);

static void __perf_pmu_remove(struct perf_event_context *ctx,
			      int cpu, struct pmu *pmu,
			      struct perf_event_groups *groups,
			      struct list_head *events)
{
	struct perf_event *event, *sibling;

	perf_event_groups_for_cpu_pmu(event, groups, cpu, pmu) {
		perf_remove_from_context(event, 0);
		put_pmu_ctx(event->pmu_ctx);
		list_add(&event->migrate_entry, events);

		for_each_sibling_event(sibling, event) {
			perf_remove_from_context(sibling, 0);
			put_pmu_ctx(sibling->pmu_ctx);
			list_add(&sibling->migrate_entry, events);
		}
	}
}

static void __perf_pmu_install_event(struct pmu *pmu,
				     struct perf_event_context *ctx,
				     int cpu, struct perf_event *event)
{
	struct perf_event_pmu_context *epc;

	event->cpu = cpu;
	epc = find_get_pmu_context(pmu, ctx, event);
	event->pmu_ctx = epc;

	if (event->state >= PERF_EVENT_STATE_OFF)
		event->state = PERF_EVENT_STATE_INACTIVE;
	perf_install_in_context(ctx, event, cpu);
}

static void __perf_pmu_install(struct perf_event_context *ctx,
			       int cpu, struct pmu *pmu, struct list_head *events)
{
	struct perf_event *event, *tmp;

	/*
	 * Re-instate events in 2 passes.
	 *
	 * Skip over group leaders and only install siblings on this first
	 * pass, siblings will not get enabled without a leader, however a
	 * leader will enable its siblings, even if those are still on the old
	 * context.
	 */
	list_for_each_entry_safe(event, tmp, events, migrate_entry) {
		if (event->group_leader == event)
			continue;

		list_del(&event->migrate_entry);
		__perf_pmu_install_event(pmu, ctx, cpu, event);
	}

	/*
	 * Once all the siblings are setup properly, install the group leaders
	 * to make it go.
	 */
	list_for_each_entry_safe(event, tmp, events, migrate_entry) {
		list_del(&event->migrate_entry);
		__perf_pmu_install_event(pmu, ctx, cpu, event);
	}
}

void perf_pmu_migrate_context(struct pmu *pmu, int src_cpu, int dst_cpu)
{
	struct perf_event_context *src_ctx, *dst_ctx;
	LIST_HEAD(events);

	src_ctx = &per_cpu_ptr(&perf_cpu_context, src_cpu)->ctx;
	dst_ctx = &per_cpu_ptr(&perf_cpu_context, dst_cpu)->ctx;

	/*
	 * See perf_event_ctx_lock() for comments on the details
	 * of swizzling perf_event::ctx.
	 */
	mutex_lock_double(&src_ctx->mutex, &dst_ctx->mutex);

	__perf_pmu_remove(src_ctx, src_cpu, pmu, &src_ctx->pinned_groups, &events);
	__perf_pmu_remove(src_ctx, src_cpu, pmu, &src_ctx->flexible_groups, &events);

	if (!list_empty(&events)) {
		/*
		 * Wait for the events to quiesce before re-instating them.
		 */
		synchronize_rcu();

		__perf_pmu_install(dst_ctx, dst_cpu, pmu, &events);
	}

	mutex_unlock(&dst_ctx->mutex);
	mutex_unlock(&src_ctx->mutex);
}
EXPORT_SYMBOL_GPL(perf_pmu_migrate_context);

static void sync_child_event(struct perf_event *child_event)
{
	struct perf_event *parent_event = child_event->parent;
	u64 child_val;

	if (child_event->attr.inherit_stat) {
		struct task_struct *task = child_event->ctx->task;

		if (task && task != TASK_TOMBSTONE)
			perf_event_read_event(child_event, task);
	}

	child_val = perf_event_count(child_event);

	/*
	 * Add back the child's count to the parent's count:
	 */
	atomic64_add(child_val, &parent_event->child_count);
	atomic64_add(child_event->total_time_enabled,
		     &parent_event->child_total_time_enabled);
	atomic64_add(child_event->total_time_running,
		     &parent_event->child_total_time_running);
}

static void
perf_event_exit_event(struct perf_event *event, struct perf_event_context *ctx)
{
	struct perf_event *parent_event = event->parent;
	unsigned long detach_flags = 0;

	if (parent_event) {
		/*
		 * Do not destroy the 'original' grouping; because of the
		 * context switch optimization the original events could've
		 * ended up in a random child task.
		 *
		 * If we were to destroy the original group, all group related
		 * operations would cease to function properly after this
		 * random child dies.
		 *
		 * Do destroy all inherited groups, we don't care about those
		 * and being thorough is better.
		 */
		detach_flags = DETACH_GROUP | DETACH_CHILD;
		mutex_lock(&parent_event->child_mutex);
	}

	perf_remove_from_context(event, detach_flags);

	raw_spin_lock_irq(&ctx->lock);
	if (event->state > PERF_EVENT_STATE_EXIT)
		perf_event_set_state(event, PERF_EVENT_STATE_EXIT);
	raw_spin_unlock_irq(&ctx->lock);

	/*
	 * Child events can be freed.
	 */
	if (parent_event) {
		mutex_unlock(&parent_event->child_mutex);
		/*
		 * Kick perf_poll() for is_event_hup();
		 */
		perf_event_wakeup(parent_event);
		free_event(event);
		put_event(parent_event);
		return;
	}

	/*
	 * Parent events are governed by their filedesc, retain them.
	 */
	perf_event_wakeup(event);
}

static void perf_event_exit_task_context(struct task_struct *child)
{
	struct perf_event_context *child_ctx, *clone_ctx = NULL;
	struct perf_event *child_event, *next;

	WARN_ON_ONCE(child != current);

	child_ctx = perf_pin_task_context(child);
	if (!child_ctx)
		return;

	/*
	 * In order to reduce the amount of tricky in ctx tear-down, we hold
	 * ctx::mutex over the entire thing. This serializes against almost
	 * everything that wants to access the ctx.
	 *
	 * The exception is sys_perf_event_open() /
	 * perf_event_create_kernel_count() which does find_get_context()
	 * without ctx::mutex (it cannot because of the move_group double mutex
	 * lock thing). See the comments in perf_install_in_context().
	 */
	mutex_lock(&child_ctx->mutex);

	/*
	 * In a single ctx::lock section, de-schedule the events and detach the
	 * context from the task such that we cannot ever get it scheduled back
	 * in.
	 */
	raw_spin_lock_irq(&child_ctx->lock);
	task_ctx_sched_out(child_ctx, EVENT_ALL);

	/*
	 * Now that the context is inactive, destroy the task <-> ctx relation
	 * and mark the context dead.
	 */
	RCU_INIT_POINTER(child->perf_event_ctxp, NULL);
	put_ctx(child_ctx); /* cannot be last */
	WRITE_ONCE(child_ctx->task, TASK_TOMBSTONE);
	put_task_struct(current); /* cannot be last */

	clone_ctx = unclone_ctx(child_ctx);
	raw_spin_unlock_irq(&child_ctx->lock);

	if (clone_ctx)
		put_ctx(clone_ctx);

	/*
	 * Report the task dead after unscheduling the events so that we
	 * won't get any samples after PERF_RECORD_EXIT. We can however still
	 * get a few PERF_RECORD_READ events.
	 */
	perf_event_task(child, child_ctx, 0);

	list_for_each_entry_safe(child_event, next, &child_ctx->event_list, event_entry)
		perf_event_exit_event(child_event, child_ctx);

	mutex_unlock(&child_ctx->mutex);

	put_ctx(child_ctx);
}

/*
 * When a child task exits, feed back event values to parent events.
 *
 * Can be called with exec_update_lock held when called from
 * setup_new_exec().
 */
void perf_event_exit_task(struct task_struct *child)
{
	struct perf_event *event, *tmp;

	mutex_lock(&child->perf_event_mutex);
	list_for_each_entry_safe(event, tmp, &child->perf_event_list,
				 owner_entry) {
		list_del_init(&event->owner_entry);

		/*
		 * Ensure the list deletion is visible before we clear
		 * the owner, closes a race against perf_release() where
		 * we need to serialize on the owner->perf_event_mutex.
		 */
		smp_store_release(&event->owner, NULL);
	}
	mutex_unlock(&child->perf_event_mutex);

	perf_event_exit_task_context(child);

	/*
	 * The perf_event_exit_task_context calls perf_event_task
	 * with child's task_ctx, which generates EXIT events for
	 * child contexts and sets child->perf_event_ctxp[] to NULL.
	 * At this point we need to send EXIT events to cpu contexts.
	 */
	perf_event_task(child, NULL, 0);
}

static void perf_free_event(struct perf_event *event,
			    struct perf_event_context *ctx)
{
	struct perf_event *parent = event->parent;

	if (WARN_ON_ONCE(!parent))
		return;

	mutex_lock(&parent->child_mutex);
	list_del_init(&event->child_list);
	mutex_unlock(&parent->child_mutex);

	put_event(parent);

	raw_spin_lock_irq(&ctx->lock);
	perf_group_detach(event);
	list_del_event(event, ctx);
	raw_spin_unlock_irq(&ctx->lock);
	free_event(event);
}

/*
 * Free a context as created by inheritance by perf_event_init_task() below,
 * used by fork() in case of fail.
 *
 * Even though the task has never lived, the context and events have been
 * exposed through the child_list, so we must take care tearing it all down.
 */
void perf_event_free_task(struct task_struct *task)
{
	struct perf_event_context *ctx;
	struct perf_event *event, *tmp;

	ctx = rcu_access_pointer(task->perf_event_ctxp);
	if (!ctx)
		return;

	mutex_lock(&ctx->mutex);
	raw_spin_lock_irq(&ctx->lock);
	/*
	 * Destroy the task <-> ctx relation and mark the context dead.
	 *
	 * This is important because even though the task hasn't been
	 * exposed yet the context has been (through child_list).
	 */
	RCU_INIT_POINTER(task->perf_event_ctxp, NULL);
	WRITE_ONCE(ctx->task, TASK_TOMBSTONE);
	put_task_struct(task); /* cannot be last */
	raw_spin_unlock_irq(&ctx->lock);


	list_for_each_entry_safe(event, tmp, &ctx->event_list, event_entry)
		perf_free_event(event, ctx);

	mutex_unlock(&ctx->mutex);

	/*
	 * perf_event_release_kernel() could've stolen some of our
	 * child events and still have them on its free_list. In that
	 * case we must wait for these events to have been freed (in
	 * particular all their references to this task must've been
	 * dropped).
	 *
	 * Without this copy_process() will unconditionally free this
	 * task (irrespective of its reference count) and
	 * _free_event()'s put_task_struct(event->hw.target) will be a
	 * use-after-free.
	 *
	 * Wait for all events to drop their context reference.
	 */
	wait_var_event(&ctx->refcount, refcount_read(&ctx->refcount) == 1);
	put_ctx(ctx); /* must be last */
}

void perf_event_delayed_put(struct task_struct *task)
{
	WARN_ON_ONCE(task->perf_event_ctxp);
}

struct file *perf_event_get(unsigned int fd)
{
	struct file *file = fget(fd);
	if (!file)
		return ERR_PTR(-EBADF);

	if (file->f_op != &perf_fops) {
		fput(file);
		return ERR_PTR(-EBADF);
	}

	return file;
}

const struct perf_event *perf_get_event(struct file *file)
{
	if (file->f_op != &perf_fops)
		return ERR_PTR(-EINVAL);

	return file->private_data;
}

const struct perf_event_attr *perf_event_attrs(struct perf_event *event)
{
	if (!event)
		return ERR_PTR(-EINVAL);

	return &event->attr;
}

/*
 * Inherit an event from parent task to child task.
 *
 * Returns:
 *  - valid pointer on success
 *  - NULL for orphaned events
 *  - IS_ERR() on error
 */
static struct perf_event *
inherit_event(struct perf_event *parent_event,
	      struct task_struct *parent,
	      struct perf_event_context *parent_ctx,
	      struct task_struct *child,
	      struct perf_event *group_leader,
	      struct perf_event_context *child_ctx)
{
	enum perf_event_state parent_state = parent_event->state;
	struct perf_event_pmu_context *pmu_ctx;
	struct perf_event *child_event;
	unsigned long flags;

	/*
	 * Instead of creating recursive hierarchies of events,
	 * we link inherited events back to the original parent,
	 * which has a filp for sure, which we use as the reference
	 * count:
	 */
	if (parent_event->parent)
		parent_event = parent_event->parent;

	child_event = perf_event_alloc(&parent_event->attr,
					   parent_event->cpu,
					   child,
					   group_leader, parent_event,
					   NULL, NULL, -1);
	if (IS_ERR(child_event))
		return child_event;

	pmu_ctx = find_get_pmu_context(child_event->pmu, child_ctx, child_event);
	if (IS_ERR(pmu_ctx)) {
		free_event(child_event);
		return ERR_CAST(pmu_ctx);
	}
	child_event->pmu_ctx = pmu_ctx;

	/*
	 * is_orphaned_event() and list_add_tail(&parent_event->child_list)
	 * must be under the same lock in order to serialize against
	 * perf_event_release_kernel(), such that either we must observe
	 * is_orphaned_event() or they will observe us on the child_list.
	 */
	mutex_lock(&parent_event->child_mutex);
	if (is_orphaned_event(parent_event) ||
	    !atomic_long_inc_not_zero(&parent_event->refcount)) {
		mutex_unlock(&parent_event->child_mutex);
		/* task_ctx_data is freed with child_ctx */
		free_event(child_event);
		return NULL;
	}

	get_ctx(child_ctx);

	/*
	 * Make the child state follow the state of the parent event,
	 * not its attr.disabled bit.  We hold the parent's mutex,
	 * so we won't race with perf_event_{en, dis}able_family.
	 */
	if (parent_state >= PERF_EVENT_STATE_INACTIVE)
		child_event->state = PERF_EVENT_STATE_INACTIVE;
	else
		child_event->state = PERF_EVENT_STATE_OFF;

	if (parent_event->attr.freq) {
		u64 sample_period = parent_event->hw.sample_period;
		struct hw_perf_event *hwc = &child_event->hw;

		hwc->sample_period = sample_period;
		hwc->last_period   = sample_period;

		local64_set(&hwc->period_left, sample_period);
	}

	child_event->ctx = child_ctx;
	child_event->overflow_handler = parent_event->overflow_handler;
	child_event->overflow_handler_context
		= parent_event->overflow_handler_context;

	/*
	 * Precalculate sample_data sizes
	 */
	perf_event__header_size(child_event);
	perf_event__id_header_size(child_event);

	/*
	 * Link it up in the child's context:
	 */
	raw_spin_lock_irqsave(&child_ctx->lock, flags);
	add_event_to_ctx(child_event, child_ctx);
	child_event->attach_state |= PERF_ATTACH_CHILD;
	raw_spin_unlock_irqrestore(&child_ctx->lock, flags);

	/*
	 * Link this into the parent event's child list
	 */
	list_add_tail(&child_event->child_list, &parent_event->child_list);
	mutex_unlock(&parent_event->child_mutex);

	return child_event;
}

/*
 * Inherits an event group.
 *
 * This will quietly suppress orphaned events; !inherit_event() is not an error.
 * This matches with perf_event_release_kernel() removing all child events.
 *
 * Returns:
 *  - 0 on success
 *  - <0 on error
 */
static int inherit_group(struct perf_event *parent_event,
	      struct task_struct *parent,
	      struct perf_event_context *parent_ctx,
	      struct task_struct *child,
	      struct perf_event_context *child_ctx)
{
	struct perf_event *leader;
	struct perf_event *sub;
	struct perf_event *child_ctr;

	leader = inherit_event(parent_event, parent, parent_ctx,
				 child, NULL, child_ctx);
	if (IS_ERR(leader))
		return PTR_ERR(leader);
	/*
	 * @leader can be NULL here because of is_orphaned_event(). In this
	 * case inherit_event() will create individual events, similar to what
	 * perf_group_detach() would do anyway.
	 */
	for_each_sibling_event(sub, parent_event) {
		child_ctr = inherit_event(sub, parent, parent_ctx,
					    child, leader, child_ctx);
		if (IS_ERR(child_ctr))
			return PTR_ERR(child_ctr);

		if (sub->aux_event == parent_event && child_ctr &&
		    !perf_get_aux_event(child_ctr, leader))
			return -EINVAL;
	}
<<<<<<< HEAD
	leader->group_generation = parent_event->group_generation;
=======
	if (leader)
		leader->group_generation = parent_event->group_generation;
>>>>>>> 9545bdc0
	return 0;
}

/*
 * Creates the child task context and tries to inherit the event-group.
 *
 * Clears @inherited_all on !attr.inherited or error. Note that we'll leave
 * inherited_all set when we 'fail' to inherit an orphaned event; this is
 * consistent with perf_event_release_kernel() removing all child events.
 *
 * Returns:
 *  - 0 on success
 *  - <0 on error
 */
static int
inherit_task_group(struct perf_event *event, struct task_struct *parent,
		   struct perf_event_context *parent_ctx,
		   struct task_struct *child,
		   u64 clone_flags, int *inherited_all)
{
	struct perf_event_context *child_ctx;
	int ret;

	if (!event->attr.inherit ||
	    (event->attr.inherit_thread && !(clone_flags & CLONE_THREAD)) ||
	    /* Do not inherit if sigtrap and signal handlers were cleared. */
	    (event->attr.sigtrap && (clone_flags & CLONE_CLEAR_SIGHAND))) {
		*inherited_all = 0;
		return 0;
	}

	child_ctx = child->perf_event_ctxp;
	if (!child_ctx) {
		/*
		 * This is executed from the parent task context, so
		 * inherit events that have been marked for cloning.
		 * First allocate and initialize a context for the
		 * child.
		 */
		child_ctx = alloc_perf_context(child);
		if (!child_ctx)
			return -ENOMEM;

		child->perf_event_ctxp = child_ctx;
	}

	ret = inherit_group(event, parent, parent_ctx, child, child_ctx);
	if (ret)
		*inherited_all = 0;

	return ret;
}

/*
 * Initialize the perf_event context in task_struct
 */
static int perf_event_init_context(struct task_struct *child, u64 clone_flags)
{
	struct perf_event_context *child_ctx, *parent_ctx;
	struct perf_event_context *cloned_ctx;
	struct perf_event *event;
	struct task_struct *parent = current;
	int inherited_all = 1;
	unsigned long flags;
	int ret = 0;

	if (likely(!parent->perf_event_ctxp))
		return 0;

	/*
	 * If the parent's context is a clone, pin it so it won't get
	 * swapped under us.
	 */
	parent_ctx = perf_pin_task_context(parent);
	if (!parent_ctx)
		return 0;

	/*
	 * No need to check if parent_ctx != NULL here; since we saw
	 * it non-NULL earlier, the only reason for it to become NULL
	 * is if we exit, and since we're currently in the middle of
	 * a fork we can't be exiting at the same time.
	 */

	/*
	 * Lock the parent list. No need to lock the child - not PID
	 * hashed yet and not running, so nobody can access it.
	 */
	mutex_lock(&parent_ctx->mutex);

	/*
	 * We dont have to disable NMIs - we are only looking at
	 * the list, not manipulating it:
	 */
	perf_event_groups_for_each(event, &parent_ctx->pinned_groups) {
		ret = inherit_task_group(event, parent, parent_ctx,
					 child, clone_flags, &inherited_all);
		if (ret)
			goto out_unlock;
	}

	/*
	 * We can't hold ctx->lock when iterating the ->flexible_group list due
	 * to allocations, but we need to prevent rotation because
	 * rotate_ctx() will change the list from interrupt context.
	 */
	raw_spin_lock_irqsave(&parent_ctx->lock, flags);
	parent_ctx->rotate_disable = 1;
	raw_spin_unlock_irqrestore(&parent_ctx->lock, flags);

	perf_event_groups_for_each(event, &parent_ctx->flexible_groups) {
		ret = inherit_task_group(event, parent, parent_ctx,
					 child, clone_flags, &inherited_all);
		if (ret)
			goto out_unlock;
	}

	raw_spin_lock_irqsave(&parent_ctx->lock, flags);
	parent_ctx->rotate_disable = 0;

	child_ctx = child->perf_event_ctxp;

	if (child_ctx && inherited_all) {
		/*
		 * Mark the child context as a clone of the parent
		 * context, or of whatever the parent is a clone of.
		 *
		 * Note that if the parent is a clone, the holding of
		 * parent_ctx->lock avoids it from being uncloned.
		 */
		cloned_ctx = parent_ctx->parent_ctx;
		if (cloned_ctx) {
			child_ctx->parent_ctx = cloned_ctx;
			child_ctx->parent_gen = parent_ctx->parent_gen;
		} else {
			child_ctx->parent_ctx = parent_ctx;
			child_ctx->parent_gen = parent_ctx->generation;
		}
		get_ctx(child_ctx->parent_ctx);
	}

	raw_spin_unlock_irqrestore(&parent_ctx->lock, flags);
out_unlock:
	mutex_unlock(&parent_ctx->mutex);

	perf_unpin_context(parent_ctx);
	put_ctx(parent_ctx);

	return ret;
}

/*
 * Initialize the perf_event context in task_struct
 */
int perf_event_init_task(struct task_struct *child, u64 clone_flags)
{
	int ret;

	child->perf_event_ctxp = NULL;
	mutex_init(&child->perf_event_mutex);
	INIT_LIST_HEAD(&child->perf_event_list);

	ret = perf_event_init_context(child, clone_flags);
	if (ret) {
		perf_event_free_task(child);
		return ret;
	}

	return 0;
}

static void __init perf_event_init_all_cpus(void)
{
	struct swevent_htable *swhash;
	struct perf_cpu_context *cpuctx;
	int cpu;

	zalloc_cpumask_var(&perf_online_mask, GFP_KERNEL);

	for_each_possible_cpu(cpu) {
		swhash = &per_cpu(swevent_htable, cpu);
		mutex_init(&swhash->hlist_mutex);

		INIT_LIST_HEAD(&per_cpu(pmu_sb_events.list, cpu));
		raw_spin_lock_init(&per_cpu(pmu_sb_events.lock, cpu));

		INIT_LIST_HEAD(&per_cpu(sched_cb_list, cpu));

		cpuctx = per_cpu_ptr(&perf_cpu_context, cpu);
		__perf_event_init_context(&cpuctx->ctx);
		lockdep_set_class(&cpuctx->ctx.mutex, &cpuctx_mutex);
		lockdep_set_class(&cpuctx->ctx.lock, &cpuctx_lock);
		cpuctx->online = cpumask_test_cpu(cpu, perf_online_mask);
		cpuctx->heap_size = ARRAY_SIZE(cpuctx->heap_default);
		cpuctx->heap = cpuctx->heap_default;
	}
}

static void perf_swevent_init_cpu(unsigned int cpu)
{
	struct swevent_htable *swhash = &per_cpu(swevent_htable, cpu);

	mutex_lock(&swhash->hlist_mutex);
	if (swhash->hlist_refcount > 0 && !swevent_hlist_deref(swhash)) {
		struct swevent_hlist *hlist;

		hlist = kzalloc_node(sizeof(*hlist), GFP_KERNEL, cpu_to_node(cpu));
		WARN_ON(!hlist);
		rcu_assign_pointer(swhash->swevent_hlist, hlist);
	}
	mutex_unlock(&swhash->hlist_mutex);
}

#if defined CONFIG_HOTPLUG_CPU || defined CONFIG_KEXEC_CORE
static void __perf_event_exit_context(void *__info)
{
	struct perf_cpu_context *cpuctx = this_cpu_ptr(&perf_cpu_context);
	struct perf_event_context *ctx = __info;
	struct perf_event *event;

	raw_spin_lock(&ctx->lock);
	ctx_sched_out(ctx, EVENT_TIME);
	list_for_each_entry(event, &ctx->event_list, event_entry)
		__perf_remove_from_context(event, cpuctx, ctx, (void *)DETACH_GROUP);
	raw_spin_unlock(&ctx->lock);
}

static void perf_event_exit_cpu_context(int cpu)
{
	struct perf_cpu_context *cpuctx;
	struct perf_event_context *ctx;

	// XXX simplify cpuctx->online
	mutex_lock(&pmus_lock);
	cpuctx = per_cpu_ptr(&perf_cpu_context, cpu);
	ctx = &cpuctx->ctx;

	mutex_lock(&ctx->mutex);
	smp_call_function_single(cpu, __perf_event_exit_context, ctx, 1);
	cpuctx->online = 0;
	mutex_unlock(&ctx->mutex);
	cpumask_clear_cpu(cpu, perf_online_mask);
	mutex_unlock(&pmus_lock);
}
#else

static void perf_event_exit_cpu_context(int cpu) { }

#endif

int perf_event_init_cpu(unsigned int cpu)
{
	struct perf_cpu_context *cpuctx;
	struct perf_event_context *ctx;

	perf_swevent_init_cpu(cpu);

	mutex_lock(&pmus_lock);
	cpumask_set_cpu(cpu, perf_online_mask);
	cpuctx = per_cpu_ptr(&perf_cpu_context, cpu);
	ctx = &cpuctx->ctx;

	mutex_lock(&ctx->mutex);
	cpuctx->online = 1;
	mutex_unlock(&ctx->mutex);
	mutex_unlock(&pmus_lock);

	return 0;
}

int perf_event_exit_cpu(unsigned int cpu)
{
	perf_event_exit_cpu_context(cpu);
	return 0;
}

static int
perf_reboot(struct notifier_block *notifier, unsigned long val, void *v)
{
	int cpu;

	for_each_online_cpu(cpu)
		perf_event_exit_cpu(cpu);

	return NOTIFY_OK;
}

/*
 * Run the perf reboot notifier at the very last possible moment so that
 * the generic watchdog code runs as long as possible.
 */
static struct notifier_block perf_reboot_notifier = {
	.notifier_call = perf_reboot,
	.priority = INT_MIN,
};

void __init perf_event_init(void)
{
	int ret;

	idr_init(&pmu_idr);

	perf_event_init_all_cpus();
	init_srcu_struct(&pmus_srcu);
	perf_pmu_register(&perf_swevent, "software", PERF_TYPE_SOFTWARE);
	perf_pmu_register(&perf_cpu_clock, "cpu_clock", -1);
	perf_pmu_register(&perf_task_clock, "task_clock", -1);
	perf_tp_register();
	perf_event_init_cpu(smp_processor_id());
	register_reboot_notifier(&perf_reboot_notifier);

	ret = init_hw_breakpoint();
	WARN(ret, "hw_breakpoint initialization failed with: %d", ret);

	perf_event_cache = KMEM_CACHE(perf_event, SLAB_PANIC);

	/*
	 * Build time assertion that we keep the data_head at the intended
	 * location.  IOW, validation we got the __reserved[] size right.
	 */
	BUILD_BUG_ON((offsetof(struct perf_event_mmap_page, data_head))
		     != 1024);
}

ssize_t perf_event_sysfs_show(struct device *dev, struct device_attribute *attr,
			      char *page)
{
	struct perf_pmu_events_attr *pmu_attr =
		container_of(attr, struct perf_pmu_events_attr, attr);

	if (pmu_attr->event_str)
		return sprintf(page, "%s\n", pmu_attr->event_str);

	return 0;
}
EXPORT_SYMBOL_GPL(perf_event_sysfs_show);

static int __init perf_event_sysfs_init(void)
{
	struct pmu *pmu;
	int ret;

	mutex_lock(&pmus_lock);

	ret = bus_register(&pmu_bus);
	if (ret)
		goto unlock;

	list_for_each_entry(pmu, &pmus, entry) {
		if (pmu->dev)
			continue;

		ret = pmu_dev_alloc(pmu);
		WARN(ret, "Failed to register pmu: %s, reason %d\n", pmu->name, ret);
	}
	pmu_bus_running = 1;
	ret = 0;

unlock:
	mutex_unlock(&pmus_lock);

	return ret;
}
device_initcall(perf_event_sysfs_init);

#ifdef CONFIG_CGROUP_PERF
static struct cgroup_subsys_state *
perf_cgroup_css_alloc(struct cgroup_subsys_state *parent_css)
{
	struct perf_cgroup *jc;

	jc = kzalloc(sizeof(*jc), GFP_KERNEL);
	if (!jc)
		return ERR_PTR(-ENOMEM);

	jc->info = alloc_percpu(struct perf_cgroup_info);
	if (!jc->info) {
		kfree(jc);
		return ERR_PTR(-ENOMEM);
	}

	return &jc->css;
}

static void perf_cgroup_css_free(struct cgroup_subsys_state *css)
{
	struct perf_cgroup *jc = container_of(css, struct perf_cgroup, css);

	free_percpu(jc->info);
	kfree(jc);
}

static int perf_cgroup_css_online(struct cgroup_subsys_state *css)
{
	perf_event_cgroup(css->cgroup);
	return 0;
}

static int __perf_cgroup_move(void *info)
{
	struct task_struct *task = info;

	preempt_disable();
	perf_cgroup_switch(task);
	preempt_enable();

	return 0;
}

static void perf_cgroup_attach(struct cgroup_taskset *tset)
{
	struct task_struct *task;
	struct cgroup_subsys_state *css;

	cgroup_taskset_for_each(task, css, tset)
		task_function_call(task, __perf_cgroup_move, task);
}

struct cgroup_subsys perf_event_cgrp_subsys = {
	.css_alloc	= perf_cgroup_css_alloc,
	.css_free	= perf_cgroup_css_free,
	.css_online	= perf_cgroup_css_online,
	.attach		= perf_cgroup_attach,
	/*
	 * Implicitly enable on dfl hierarchy so that perf events can
	 * always be filtered by cgroup2 path as long as perf_event
	 * controller is not mounted on a legacy hierarchy.
	 */
	.implicit_on_dfl = true,
	.threaded	= true,
};
#endif /* CONFIG_CGROUP_PERF */

DEFINE_STATIC_CALL_RET0(perf_snapshot_branch_stack, perf_snapshot_branch_stack_t);<|MERGE_RESOLUTION|>--- conflicted
+++ resolved
@@ -13372,12 +13372,8 @@
 		    !perf_get_aux_event(child_ctr, leader))
 			return -EINVAL;
 	}
-<<<<<<< HEAD
-	leader->group_generation = parent_event->group_generation;
-=======
 	if (leader)
 		leader->group_generation = parent_event->group_generation;
->>>>>>> 9545bdc0
 	return 0;
 }
 
