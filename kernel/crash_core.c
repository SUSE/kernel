// SPDX-License-Identifier: GPL-2.0-only
/*
 * crash.c - kernel crash support code.
 * Copyright (C) 2002-2004 Eric Biederman  <ebiederm@xmission.com>
 */

#define pr_fmt(fmt) KBUILD_MODNAME ": " fmt

#include <linux/buildid.h>
#include <linux/init.h>
#include <linux/utsname.h>
#include <linux/vmalloc.h>
#include <linux/sizes.h>
#include <linux/kexec.h>
#include <linux/memory.h>
<<<<<<< HEAD
#include <linux/cpuhotplug.h>
#include <linux/memblock.h>
#include <linux/kexec.h>
#include <linux/kmemleak.h>
#include <linux/cma.h>
#include <linux/delay.h>
#include <linux/suse_version.h>
=======
#include <linux/mm.h>
#include <linux/cpuhotplug.h>
#include <linux/memblock.h>
#include <linux/kmemleak.h>
#include <linux/crash_core.h>
#include <linux/reboot.h>
#include <linux/btf.h>
#include <linux/objtool.h>
>>>>>>> 2d5404ca

#include <asm/page.h>
#include <asm/sections.h>

#include <crypto/sha1.h>

#include "kallsyms_internal.h"
#include "kexec_internal.h"
<<<<<<< HEAD

#define CMA_DMA_TIMEOUT_MSEC 1000

/* Per cpu memory for storing cpu states in case of system crash. */
note_buf_t __percpu *crash_notes;
=======
>>>>>>> 2d5404ca

/* Per cpu memory for storing cpu states in case of system crash. */
note_buf_t __percpu *crash_notes;

#ifdef CONFIG_CRASH_DUMP

<<<<<<< HEAD
/* Location of the reserved area for the crash kernel */
struct resource crashk_res = {
	.name  = "Crash kernel",
	.start = 0,
	.end   = 0,
	.flags = IORESOURCE_BUSY | IORESOURCE_SYSTEM_RAM,
	.desc  = IORES_DESC_CRASH_KERNEL
};
struct resource crashk_low_res = {
	.name  = "Crash kernel",
	.start = 0,
	.end   = 0,
	.flags = IORESOURCE_BUSY | IORESOURCE_SYSTEM_RAM,
	.desc  = IORES_DESC_CRASH_KERNEL
};

/*
 * parsing the "crashkernel" commandline
 *
 * this code is intended to be called from architecture specific code
 */


/*
 * This function parses command lines in the format
 *
 *   crashkernel=ramsize-range:size[,...][@offset]
 *
 * The function returns 0 on success and -EINVAL on failure.
 */
static int __init parse_crashkernel_mem(char *cmdline,
					unsigned long long system_ram,
					unsigned long long *crash_size,
					unsigned long long *crash_base)
=======
int kimage_crash_copy_vmcoreinfo(struct kimage *image)
>>>>>>> 2d5404ca
{
	struct page *vmcoreinfo_page;
	void *safecopy;

	if (!IS_ENABLED(CONFIG_CRASH_DUMP))
		return 0;
	if (image->type != KEXEC_TYPE_CRASH)
		return 0;

	/*
	 * For kdump, allocate one vmcoreinfo safe copy from the
	 * crash memory. as we have arch_kexec_protect_crashkres()
	 * after kexec syscall, we naturally protect it from write
	 * (even read) access under kernel direct mapping. But on
	 * the other hand, we still need to operate it when crash
	 * happens to generate vmcoreinfo note, hereby we rely on
	 * vmap for this purpose.
	 */
	vmcoreinfo_page = kimage_alloc_control_pages(image, 0);
	if (!vmcoreinfo_page) {
		pr_warn("Could not allocate vmcoreinfo buffer\n");
		return -ENOMEM;
	}
	safecopy = vmap(&vmcoreinfo_page, 1, VM_MAP, PAGE_KERNEL);
	if (!safecopy) {
		pr_warn("Could not vmap vmcoreinfo buffer\n");
		return -ENOMEM;
	}

	image->vmcoreinfo_data_copy = safecopy;
	crash_update_vmcoreinfo_safecopy(safecopy);

	return 0;
}



int kexec_should_crash(struct task_struct *p)
{
	/*
	 * If crash_kexec_post_notifiers is enabled, don't run
	 * crash_kexec() here yet, which must be run after panic
	 * notifiers in panic().
	 */
	if (crash_kexec_post_notifiers)
		return 0;
	/*
	 * There are 4 panic() calls in make_task_dead() path, each of which
	 * corresponds to each of these 4 conditions.
	 */
	if (in_interrupt() || !p->pid || is_global_init(p) || panic_on_oops)
		return 1;
	return 0;
}

int kexec_crash_loaded(void)
{
	return !!kexec_crash_image;
}
EXPORT_SYMBOL_GPL(kexec_crash_loaded);

/*
 * No panic_cpu check version of crash_kexec().  This function is called
 * only when panic_cpu holds the current CPU number; this is the only CPU
 * which processes crash_kexec routines.
 */
void __noclone __crash_kexec(struct pt_regs *regs)
{
	/* Take the kexec_lock here to prevent sys_kexec_load
	 * running on one cpu from replacing the crash kernel
	 * we are using after a panic on a different cpu.
	 *
	 * If the crash kernel was not located in a fixed area
	 * of memory the xchg(&kexec_crash_image) would be
	 * sufficient.  But since I reuse the memory...
	 */
	if (kexec_trylock()) {
		if (kexec_crash_image) {
			struct pt_regs fixed_regs;

			crash_setup_regs(&fixed_regs, regs);
			crash_save_vmcoreinfo();
			machine_crash_shutdown(&fixed_regs);
			machine_kexec(kexec_crash_image);
		}
		kexec_unlock();
	}
}
STACK_FRAME_NON_STANDARD(__crash_kexec);

__bpf_kfunc void crash_kexec(struct pt_regs *regs)
{
	int old_cpu, this_cpu;

	/*
	 * Only one CPU is allowed to execute the crash_kexec() code as with
	 * panic().  Otherwise parallel calls of panic() and crash_kexec()
	 * may stop each other.  To exclude them, we use panic_cpu here too.
	 */
	old_cpu = PANIC_CPU_INVALID;
	this_cpu = raw_smp_processor_id();

	if (atomic_try_cmpxchg(&panic_cpu, &old_cpu, this_cpu)) {
		/* This is the 1st CPU which comes here, so go ahead. */
		__crash_kexec(regs);

		/*
		 * Reset panic_cpu to allow another panic()/crash_kexec()
		 * call.
		 */
		atomic_set(&panic_cpu, PANIC_CPU_INVALID);
	}
}

static inline resource_size_t crash_resource_size(const struct resource *res)
{
	return !res->end ? 0 : resource_size(res);
}

<<<<<<< HEAD
#define SUFFIX_HIGH 0
#define SUFFIX_LOW  1
#define SUFFIX_CMA  2
#define SUFFIX_NULL 3
static __initdata char *suffix_tbl[] = {
	[SUFFIX_HIGH]	= ",high",
	[SUFFIX_LOW]	= ",low",
	[SUFFIX_CMA]	= ",cma",
	[SUFFIX_NULL]	= NULL,
};

/*
 * That function parses "suffix"  crashkernel command lines like
 *
 *	crashkernel=size,[high|low]
 *
 * It returns 0 on success and -EINVAL on failure.
 */
static int __init parse_crashkernel_suffix(char *cmdline,
					   unsigned long long *crash_size,
					   const char *suffix)
=======



int crash_prepare_elf64_headers(struct crash_mem *mem, int need_kernel_map,
			  void **addr, unsigned long *sz)
>>>>>>> 2d5404ca
{
	Elf64_Ehdr *ehdr;
	Elf64_Phdr *phdr;
	unsigned long nr_cpus = num_possible_cpus(), nr_phdr, elf_sz;
	unsigned char *buf;
	unsigned int cpu, i;
	unsigned long long notes_addr;
	unsigned long mstart, mend;

	/* extra phdr for vmcoreinfo ELF note */
	nr_phdr = nr_cpus + 1;
	nr_phdr += mem->nr_ranges;

	/*
	 * kexec-tools creates an extra PT_LOAD phdr for kernel text mapping
	 * area (for example, ffffffff80000000 - ffffffffa0000000 on x86_64).
	 * I think this is required by tools like gdb. So same physical
	 * memory will be mapped in two ELF headers. One will contain kernel
	 * text virtual addresses and other will have __va(physical) addresses.
	 */

	nr_phdr++;
	elf_sz = sizeof(Elf64_Ehdr) + nr_phdr * sizeof(Elf64_Phdr);
	elf_sz = ALIGN(elf_sz, ELF_CORE_HEADER_ALIGN);

	buf = vzalloc(elf_sz);
	if (!buf)
		return -ENOMEM;

	ehdr = (Elf64_Ehdr *)buf;
	phdr = (Elf64_Phdr *)(ehdr + 1);
	memcpy(ehdr->e_ident, ELFMAG, SELFMAG);
	ehdr->e_ident[EI_CLASS] = ELFCLASS64;
	ehdr->e_ident[EI_DATA] = ELFDATA2LSB;
	ehdr->e_ident[EI_VERSION] = EV_CURRENT;
	ehdr->e_ident[EI_OSABI] = ELF_OSABI;
	memset(ehdr->e_ident + EI_PAD, 0, EI_NIDENT - EI_PAD);
	ehdr->e_type = ET_CORE;
	ehdr->e_machine = ELF_ARCH;
	ehdr->e_version = EV_CURRENT;
	ehdr->e_phoff = sizeof(Elf64_Ehdr);
	ehdr->e_ehsize = sizeof(Elf64_Ehdr);
	ehdr->e_phentsize = sizeof(Elf64_Phdr);

	/* Prepare one phdr of type PT_NOTE for each possible CPU */
	for_each_possible_cpu(cpu) {
		phdr->p_type = PT_NOTE;
		notes_addr = per_cpu_ptr_to_phys(per_cpu_ptr(crash_notes, cpu));
		phdr->p_offset = phdr->p_paddr = notes_addr;
		phdr->p_filesz = phdr->p_memsz = sizeof(note_buf_t);
		(ehdr->e_phnum)++;
		phdr++;
	}

	/* Prepare one PT_NOTE header for vmcoreinfo */
	phdr->p_type = PT_NOTE;
	phdr->p_offset = phdr->p_paddr = paddr_vmcoreinfo_note();
	phdr->p_filesz = phdr->p_memsz = VMCOREINFO_NOTE_SIZE;
	(ehdr->e_phnum)++;
	phdr++;

	/* Prepare PT_LOAD type program header for kernel text region */
	if (need_kernel_map) {
		phdr->p_type = PT_LOAD;
		phdr->p_flags = PF_R|PF_W|PF_X;
		phdr->p_vaddr = (unsigned long) _text;
		phdr->p_filesz = phdr->p_memsz = _end - _text;
		phdr->p_offset = phdr->p_paddr = __pa_symbol(_text);
		ehdr->e_phnum++;
		phdr++;
	}

	/* Go through all the ranges in mem->ranges[] and prepare phdr */
	for (i = 0; i < mem->nr_ranges; i++) {
		mstart = mem->ranges[i].start;
		mend = mem->ranges[i].end;

		phdr->p_type = PT_LOAD;
		phdr->p_flags = PF_R|PF_W|PF_X;
		phdr->p_offset  = mstart;

		phdr->p_paddr = mstart;
		phdr->p_vaddr = (unsigned long) __va(mstart);
		phdr->p_filesz = phdr->p_memsz = mend - mstart + 1;
		phdr->p_align = 0;
		ehdr->e_phnum++;
#ifdef CONFIG_KEXEC_FILE
		kexec_dprintk("Crash PT_LOAD ELF header. phdr=%p vaddr=0x%llx, paddr=0x%llx, sz=0x%llx e_phnum=%d p_offset=0x%llx\n",
			      phdr, phdr->p_vaddr, phdr->p_paddr, phdr->p_filesz,
			      ehdr->e_phnum, phdr->p_offset);
#endif
		phdr++;
	}

	*addr = buf;
	*sz = elf_sz;
	return 0;
}

int crash_exclude_mem_range(struct crash_mem *mem,
			    unsigned long long mstart, unsigned long long mend)
{
	int i;
	unsigned long long start, end, p_start, p_end;

	for (i = 0; i < mem->nr_ranges; i++) {
		start = mem->ranges[i].start;
		end = mem->ranges[i].end;
		p_start = mstart;
		p_end = mend;

		if (p_start > end)
			continue;

		/*
		 * Because the memory ranges in mem->ranges are stored in
		 * ascending order, when we detect `p_end < start`, we can
		 * immediately exit the for loop, as the subsequent memory
		 * ranges will definitely be outside the range we are looking
		 * for.
		 */
		if (p_end < start)
			break;

		/* Truncate any area outside of range */
		if (p_start < start)
			p_start = start;
		if (p_end > end)
			p_end = end;

		/* Found completely overlapping range */
		if (p_start == start && p_end == end) {
			memmove(&mem->ranges[i], &mem->ranges[i + 1],
				(mem->nr_ranges - (i + 1)) * sizeof(mem->ranges[i]));
			i--;
			mem->nr_ranges--;
		} else if (p_start > start && p_end < end) {
			/* Split original range */
			if (mem->nr_ranges >= mem->max_nr_ranges)
				return -ENOMEM;

			memmove(&mem->ranges[i + 2], &mem->ranges[i + 1],
				(mem->nr_ranges - (i + 1)) * sizeof(mem->ranges[i]));

			mem->ranges[i].end = p_start - 1;
			mem->ranges[i + 1].start = p_end + 1;
			mem->ranges[i + 1].end = end;

			i++;
			mem->nr_ranges++;
		} else if (p_start != start)
			mem->ranges[i].end = p_start - 1;
		else
			mem->ranges[i].start = p_end + 1;
	}

	return 0;
}

<<<<<<< HEAD
static int __init __parse_crashkernel(char *cmdline,
			     unsigned long long system_ram,
			     unsigned long long *crash_size,
			     unsigned long long *crash_base,
			     const char *suffix)
{
	char *first_colon, *first_space;
	char *ck_cmdline;
	char *name = "crashkernel=";

	BUG_ON(!crash_size || !crash_base);
	*crash_size = 0;
	*crash_base = 0;
=======
ssize_t crash_get_memory_size(void)
{
	ssize_t size = 0;
>>>>>>> 2d5404ca

	if (!kexec_trylock())
		return -EBUSY;

	size += crash_resource_size(&crashk_res);
	size += crash_resource_size(&crashk_low_res);

	kexec_unlock();
	return size;
}

<<<<<<< HEAD
/*
 * That function is the entry point for command line parsing and should be
 * called from the arch-specific code.
 *
 * If crashkernel=,high|low is supported on architecture, non-NULL values
 * should be passed to parameters 'low_size' and 'high'.
 */
int __init parse_crashkernel(char *cmdline,
			     unsigned long long system_ram,
			     unsigned long long *crash_size,
			     unsigned long long *crash_base,
			     unsigned long long *low_size,
			     unsigned long long *cma_size,
			     bool *high)
{
	int ret;

	/* crashkernel=X[@offset] */
	ret = __parse_crashkernel(cmdline, system_ram, crash_size,
				crash_base, NULL);
#ifdef CONFIG_ARCH_HAS_GENERIC_CRASHKERNEL_RESERVATION
	/*
	 * If non-NULL 'high' passed in and no normal crashkernel
	 * setting detected, try parsing crashkernel=,high|low.
	 */
	if (high && ret == -ENOENT) {
		ret = __parse_crashkernel(cmdline, 0, crash_size,
				crash_base, suffix_tbl[SUFFIX_HIGH]);
		if (ret || !*crash_size)
			return -EINVAL;

		/*
		 * crashkernel=Y,low can be specified or not, but invalid value
		 * is not allowed.
		 */
		ret = __parse_crashkernel(cmdline, 0, low_size,
				crash_base, suffix_tbl[SUFFIX_LOW]);
		if (ret == -ENOENT) {
			*low_size = DEFAULT_CRASH_KERNEL_LOW_SIZE;
			ret = 0;
		} else if (ret) {
			return ret;
		}

		*high = true;
	}

	/* optional CMA reservation */
	if (cma_size) {
		unsigned long long cma_base;
		__parse_crashkernel(cmdline, 0, cma_size,
			&cma_base, suffix_tbl[SUFFIX_CMA]);
	}
#endif
	if (!*crash_size)
		ret = -EINVAL;

	return ret;
}
=======
static int __crash_shrink_memory(struct resource *old_res,
				 unsigned long new_size)
{
	struct resource *ram_res;

	ram_res = kzalloc(sizeof(*ram_res), GFP_KERNEL);
	if (!ram_res)
		return -ENOMEM;

	ram_res->start = old_res->start + new_size;
	ram_res->end   = old_res->end;
	ram_res->flags = IORESOURCE_BUSY | IORESOURCE_SYSTEM_RAM;
	ram_res->name  = "System RAM";

	if (!new_size) {
		release_resource(old_res);
		old_res->start = 0;
		old_res->end   = 0;
	} else {
		crashk_res.end = ram_res->start - 1;
	}

	crash_free_reserved_phys_range(ram_res->start, ram_res->end);
	insert_resource(&iomem_resource, ram_res);
>>>>>>> 2d5404ca

	return 0;
}

<<<<<<< HEAD
#ifdef CONFIG_ARCH_HAS_GENERIC_CRASHKERNEL_RESERVATION
static int __init reserve_crashkernel_low(unsigned long long low_size)
{
#ifdef CONFIG_64BIT
	unsigned long long low_base;

	low_base = memblock_phys_alloc_range(low_size, CRASH_ALIGN, 0, CRASH_ADDR_LOW_MAX);
	if (!low_base) {
		pr_err("cannot allocate crashkernel low memory (size:0x%llx).\n", low_size);
		return -ENOMEM;
	}

	pr_info("crashkernel low memory reserved: 0x%08llx - 0x%08llx (%lld MB)\n",
		low_base, low_base + low_size, low_size >> 20);

	crashk_low_res.start = low_base;
	crashk_low_res.end   = low_base + low_size - 1;
#ifdef HAVE_ARCH_ADD_CRASH_RES_TO_IOMEM_EARLY
	insert_resource(&iomem_resource, &crashk_low_res);
#endif
#endif
	return 0;
}

void __init reserve_crashkernel_generic(char *cmdline,
			     unsigned long long crash_size,
			     unsigned long long crash_base,
			     unsigned long long crash_low_size,
			     bool high)
{
	unsigned long long search_end = CRASH_ADDR_LOW_MAX, search_base = 0;
	bool fixed_base = false;

	/* User specifies base address explicitly. */
	if (crash_base) {
		fixed_base = true;
		search_base = crash_base;
		search_end = crash_base + crash_size;
	} else if (high) {
		search_base = CRASH_ADDR_LOW_MAX;
		search_end = CRASH_ADDR_HIGH_MAX;
	}

retry:
	crash_base = memblock_phys_alloc_range(crash_size, CRASH_ALIGN,
					       search_base, search_end);
	if (!crash_base) {
		/*
		 * For crashkernel=size[KMG]@offset[KMG], print out failure
		 * message if can't reserve the specified region.
		 */
		if (fixed_base) {
			pr_warn("crashkernel reservation failed - memory is in use.\n");
			return;
		}

		/*
		 * For crashkernel=size[KMG], if the first attempt was for
		 * low memory, fall back to high memory, the minimum required
		 * low memory will be reserved later.
		 */
		if (!high && search_end == CRASH_ADDR_LOW_MAX) {
			search_end = CRASH_ADDR_HIGH_MAX;
			search_base = CRASH_ADDR_LOW_MAX;
			crash_low_size = DEFAULT_CRASH_KERNEL_LOW_SIZE;
			goto retry;
		}

		/*
		 * For crashkernel=size[KMG],high, if the first attempt was
		 * for high memory, fall back to low memory.
		 */
		if (high && search_end == CRASH_ADDR_HIGH_MAX) {
			search_end = CRASH_ADDR_LOW_MAX;
			search_base = 0;
			goto retry;
		}
		pr_warn("cannot allocate crashkernel (size:0x%llx)\n",
			crash_size);
		return;
	}

	if ((crash_base >= CRASH_ADDR_LOW_MAX) &&
	     crash_low_size && reserve_crashkernel_low(crash_low_size)) {
		memblock_phys_free(crash_base, crash_size);
		return;
	}

	pr_info("crashkernel reserved: 0x%016llx - 0x%016llx (%lld MB)\n",
		crash_base, crash_base + crash_size, crash_size >> 20);

	/*
	 * The crashkernel memory will be removed from the kernel linear
	 * map. Inform kmemleak so that it won't try to access it.
	 */
	kmemleak_ignore_phys(crash_base);
	if (crashk_low_res.end)
		kmemleak_ignore_phys(crashk_low_res.start);

	crashk_res.start = crash_base;
	crashk_res.end = crash_base + crash_size - 1;
#ifdef HAVE_ARCH_ADD_CRASH_RES_TO_IOMEM_EARLY
	insert_resource(&iomem_resource, &crashk_res);
#endif
}

#ifndef HAVE_ARCH_ADD_CRASH_RES_TO_IOMEM_EARLY
static __init int insert_crashkernel_resources(void)
{
	if (crashk_res.start < crashk_res.end)
		insert_resource(&iomem_resource, &crashk_res);

	if (crashk_low_res.start < crashk_low_res.end)
		insert_resource(&iomem_resource, &crashk_low_res);

	return 0;
}
early_initcall(insert_crashkernel_resources);
#endif
#endif

#ifdef CONFIG_CMA
#define CRASHKERNEL_CMA_RANGES_MAX 4

struct range crashk_cma_ranges[CRASHKERNEL_CMA_RANGES_MAX];
int crashk_cma_cnt = 0;

void __init reserve_crashkernel_cma(unsigned long long cma_size)
{
	unsigned long long request_size = roundup(cma_size, PAGE_SIZE);
	unsigned long long reserved_size = 0;

	if (!cma_size)
		return;

	while (cma_size > reserved_size &&
	       crashk_cma_cnt < CRASHKERNEL_CMA_RANGES_MAX) {

		struct cma *res;

		if (cma_declare_contiguous(0, request_size, 0, 0, 0, false,
				       "crashkernel", &res)) {
			/* reservation failed, try half-sized blocks */
			if (request_size <= PAGE_SIZE)
				break;

			request_size = roundup(request_size / 2, PAGE_SIZE);
			continue;
		}

		crashk_cma_ranges[crashk_cma_cnt].start = cma_get_base(res);
		crashk_cma_ranges[crashk_cma_cnt].end =
			crashk_cma_ranges[crashk_cma_cnt].start +
			cma_get_size(res) - 1;
		++crashk_cma_cnt;
		reserved_size += request_size;
	}

	if (cma_size > reserved_size)
		pr_warn("crashkernel CMA reservation failed: %lld MB requested, %lld MB reserved in %d ranges\n",
			cma_size >> 20, reserved_size >> 20, crashk_cma_cnt);
	else
		pr_info("crashkernel CMA reserved: %lld MB in %d ranges\n",
			reserved_size >> 20, crashk_cma_cnt);
}

#else /* CONFIG_CMA */
struct range crashk_cma_ranges[0];
void __init reserve_crashkernel_cma(unsigned long long cma_size)
{
	if (cma_size)
		pr_warn("crashkernel CMA reservation failed: CMA disabled\n");
}
#endif

void crash_cma_clear_pending_dma(void)
{
	if (!crashk_cma_cnt)
		return;

	mdelay(CMA_DMA_TIMEOUT_MSEC);
}

int crash_prepare_elf64_headers(struct crash_mem *mem, int need_kernel_map,
			  void **addr, unsigned long *sz)
{
	Elf64_Ehdr *ehdr;
	Elf64_Phdr *phdr;
	unsigned long nr_cpus = num_possible_cpus(), nr_phdr, elf_sz;
	unsigned char *buf;
	unsigned int cpu, i;
	unsigned long long notes_addr;
	unsigned long mstart, mend;

	/* extra phdr for vmcoreinfo ELF note */
	nr_phdr = nr_cpus + 1;
	nr_phdr += mem->nr_ranges;

	/*
	 * kexec-tools creates an extra PT_LOAD phdr for kernel text mapping
	 * area (for example, ffffffff80000000 - ffffffffa0000000 on x86_64).
	 * I think this is required by tools like gdb. So same physical
	 * memory will be mapped in two ELF headers. One will contain kernel
	 * text virtual addresses and other will have __va(physical) addresses.
	 */

	nr_phdr++;
	elf_sz = sizeof(Elf64_Ehdr) + nr_phdr * sizeof(Elf64_Phdr);
	elf_sz = ALIGN(elf_sz, ELF_CORE_HEADER_ALIGN);

	buf = vzalloc(elf_sz);
	if (!buf)
		return -ENOMEM;

	ehdr = (Elf64_Ehdr *)buf;
	phdr = (Elf64_Phdr *)(ehdr + 1);
	memcpy(ehdr->e_ident, ELFMAG, SELFMAG);
	ehdr->e_ident[EI_CLASS] = ELFCLASS64;
	ehdr->e_ident[EI_DATA] = ELFDATA2LSB;
	ehdr->e_ident[EI_VERSION] = EV_CURRENT;
	ehdr->e_ident[EI_OSABI] = ELF_OSABI;
	memset(ehdr->e_ident + EI_PAD, 0, EI_NIDENT - EI_PAD);
	ehdr->e_type = ET_CORE;
	ehdr->e_machine = ELF_ARCH;
	ehdr->e_version = EV_CURRENT;
	ehdr->e_phoff = sizeof(Elf64_Ehdr);
	ehdr->e_ehsize = sizeof(Elf64_Ehdr);
	ehdr->e_phentsize = sizeof(Elf64_Phdr);

	/* Prepare one phdr of type PT_NOTE for each possible CPU */
	for_each_possible_cpu(cpu) {
		phdr->p_type = PT_NOTE;
		notes_addr = per_cpu_ptr_to_phys(per_cpu_ptr(crash_notes, cpu));
		phdr->p_offset = phdr->p_paddr = notes_addr;
		phdr->p_filesz = phdr->p_memsz = sizeof(note_buf_t);
		(ehdr->e_phnum)++;
		phdr++;
	}

	/* Prepare one PT_NOTE header for vmcoreinfo */
	phdr->p_type = PT_NOTE;
	phdr->p_offset = phdr->p_paddr = paddr_vmcoreinfo_note();
	phdr->p_filesz = phdr->p_memsz = VMCOREINFO_NOTE_SIZE;
	(ehdr->e_phnum)++;
	phdr++;

	/* Prepare PT_LOAD type program header for kernel text region */
	if (need_kernel_map) {
		phdr->p_type = PT_LOAD;
		phdr->p_flags = PF_R|PF_W|PF_X;
		phdr->p_vaddr = (unsigned long) _text;
		phdr->p_filesz = phdr->p_memsz = _end - _text;
		phdr->p_offset = phdr->p_paddr = __pa_symbol(_text);
		ehdr->e_phnum++;
		phdr++;
	}

	/* Go through all the ranges in mem->ranges[] and prepare phdr */
	for (i = 0; i < mem->nr_ranges; i++) {
		mstart = mem->ranges[i].start;
		mend = mem->ranges[i].end;

		phdr->p_type = PT_LOAD;
		phdr->p_flags = PF_R|PF_W|PF_X;
		phdr->p_offset  = mstart;

		phdr->p_paddr = mstart;
		phdr->p_vaddr = (unsigned long) __va(mstart);
		phdr->p_filesz = phdr->p_memsz = mend - mstart + 1;
		phdr->p_align = 0;
		ehdr->e_phnum++;
		pr_debug("Crash PT_LOAD ELF header. phdr=%p vaddr=0x%llx, paddr=0x%llx, sz=0x%llx e_phnum=%d p_offset=0x%llx\n",
			phdr, phdr->p_vaddr, phdr->p_paddr, phdr->p_filesz,
			ehdr->e_phnum, phdr->p_offset);
		phdr++;
	}

	*addr = buf;
	*sz = elf_sz;
	return 0;
}

int crash_exclude_mem_range(struct crash_mem *mem,
			    unsigned long long mstart, unsigned long long mend)
{
	int i, j;
	unsigned long long start, end, p_start, p_end;
	struct range temp_range = {0, 0};

	for (i = 0; i < mem->nr_ranges; i++) {
		start = mem->ranges[i].start;
		end = mem->ranges[i].end;
		p_start = mstart;
		p_end = mend;

		if (mstart > end || mend < start)
			continue;

		/* Truncate any area outside of range */
		if (mstart < start)
			p_start = start;
		if (mend > end)
			p_end = end;

		/* Found completely overlapping range */
		if (p_start == start && p_end == end) {
			mem->ranges[i].start = 0;
			mem->ranges[i].end = 0;
			if (i < mem->nr_ranges - 1) {
				/* Shift rest of the ranges to left */
				for (j = i; j < mem->nr_ranges - 1; j++) {
					mem->ranges[j].start =
						mem->ranges[j+1].start;
					mem->ranges[j].end =
							mem->ranges[j+1].end;
				}

				/*
				 * Continue to check if there are another overlapping ranges
				 * from the current position because of shifting the above
				 * mem ranges.
				 */
				i--;
				mem->nr_ranges--;
				continue;
			}
			mem->nr_ranges--;
			return 0;
		}

		if (p_start > start && p_end < end) {
			/* Split original range */
			mem->ranges[i].end = p_start - 1;
			temp_range.start = p_end + 1;
			temp_range.end = end;
		} else if (p_start != start)
			mem->ranges[i].end = p_start - 1;
		else
			mem->ranges[i].start = p_end + 1;
		break;
	}

	/* If a split happened, add the split to array */
	if (!temp_range.end)
		return 0;

	/* Split happened */
	if (i == mem->max_nr_ranges - 1)
		return -ENOMEM;

	/* Location where new range should go */
	j = i + 1;
	if (j < mem->nr_ranges) {
		/* Move over all ranges one slot towards the end */
		for (i = mem->nr_ranges - 1; i >= j; i--)
			mem->ranges[i + 1] = mem->ranges[i];
	}

	mem->ranges[j].start = temp_range.start;
	mem->ranges[j].end = temp_range.end;
	mem->nr_ranges++;
	return 0;
}

Elf_Word *append_elf_note(Elf_Word *buf, char *name, unsigned int type,
			  void *data, size_t data_len)
=======
int crash_shrink_memory(unsigned long new_size)
>>>>>>> 2d5404ca
{
	int ret = 0;
	unsigned long old_size, low_size;

	if (!kexec_trylock())
		return -EBUSY;

	if (kexec_crash_image) {
		ret = -ENOENT;
		goto unlock;
	}

	low_size = crash_resource_size(&crashk_low_res);
	old_size = crash_resource_size(&crashk_res) + low_size;
	new_size = roundup(new_size, KEXEC_CRASH_MEM_ALIGN);
	if (new_size >= old_size) {
		ret = (new_size == old_size) ? 0 : -EINVAL;
		goto unlock;
	}

	/*
	 * (low_size > new_size) implies that low_size is greater than zero.
	 * This also means that if low_size is zero, the else branch is taken.
	 *
	 * If low_size is greater than 0, (low_size > new_size) indicates that
	 * crashk_low_res also needs to be shrunken. Otherwise, only crashk_res
	 * needs to be shrunken.
	 */
	if (low_size > new_size) {
		ret = __crash_shrink_memory(&crashk_res, 0);
		if (ret)
			goto unlock;

		ret = __crash_shrink_memory(&crashk_low_res, new_size);
	} else {
		ret = __crash_shrink_memory(&crashk_res, new_size - low_size);
	}

	/* Swap crashk_res and crashk_low_res if needed */
	if (!crashk_res.end && crashk_low_res.end) {
		crashk_res.start = crashk_low_res.start;
		crashk_res.end   = crashk_low_res.end;
		release_resource(&crashk_low_res);
		crashk_low_res.start = 0;
		crashk_low_res.end   = 0;
		insert_resource(&iomem_resource, &crashk_res);
	}

unlock:
	kexec_unlock();
	return ret;
}

void crash_save_cpu(struct pt_regs *regs, int cpu)
{
	struct elf_prstatus prstatus;
	u32 *buf;

	if ((cpu < 0) || (cpu >= nr_cpu_ids))
		return;

	/* Using ELF notes here is opportunistic.
	 * I need a well defined structure format
	 * for the data I pass, and I need tags
	 * on the data to indicate what information I have
	 * squirrelled away.  ELF notes happen to provide
	 * all of that, so there is no need to invent something new.
	 */
	buf = (u32 *)per_cpu_ptr(crash_notes, cpu);
	if (!buf)
		return;
	memset(&prstatus, 0, sizeof(prstatus));
	prstatus.common.pr_pid = current->pid;
	elf_core_copy_regs(&prstatus.pr_reg, regs);
	buf = append_elf_note(buf, KEXEC_CORE_NOTE_NAME, NT_PRSTATUS,
			      &prstatus, sizeof(prstatus));
	final_note(buf);
}



static int __init crash_notes_memory_init(void)
{
	/* Allocate memory for saving cpu registers. */
	size_t size, align;

	/*
	 * crash_notes could be allocated across 2 vmalloc pages when percpu
	 * is vmalloc based . vmalloc doesn't guarantee 2 continuous vmalloc
	 * pages are also on 2 continuous physical pages. In this case the
	 * 2nd part of crash_notes in 2nd page could be lost since only the
	 * starting address and size of crash_notes are exported through sysfs.
	 * Here round up the size of crash_notes to the nearest power of two
	 * and pass it to __alloc_percpu as align value. This can make sure
	 * crash_notes is allocated inside one physical page.
	 */
	size = sizeof(note_buf_t);
	align = min(roundup_pow_of_two(sizeof(note_buf_t)), PAGE_SIZE);

	/*
	 * Break compile if size is bigger than PAGE_SIZE since crash_notes
	 * definitely will be in 2 pages with that.
	 */
	BUILD_BUG_ON(size > PAGE_SIZE);

	crash_notes = __alloc_percpu(size, align);
	if (!crash_notes) {
		pr_warn("Memory allocation for saving cpu register states failed\n");
		return -ENOMEM;
	}
	return 0;
}
subsys_initcall(crash_notes_memory_init);

#endif /*CONFIG_CRASH_DUMP*/

#ifdef CONFIG_CRASH_HOTPLUG
#undef pr_fmt
#define pr_fmt(fmt) "crash hp: " fmt

/*
 * Different than kexec/kdump loading/unloading/jumping/shrinking which
 * usually rarely happen, there will be many crash hotplug events notified
 * during one short period, e.g one memory board is hot added and memory
 * regions are online. So mutex lock  __crash_hotplug_lock is used to
 * serialize the crash hotplug handling specifically.
 */
static DEFINE_MUTEX(__crash_hotplug_lock);
#define crash_hotplug_lock() mutex_lock(&__crash_hotplug_lock)
#define crash_hotplug_unlock() mutex_unlock(&__crash_hotplug_lock)

/*
 * This routine utilized when the crash_hotplug sysfs node is read.
 * It reflects the kernel's ability/permission to update the kdump
 * image directly.
 */
int crash_check_hotplug_support(void)
{
	int rc = 0;

	crash_hotplug_lock();
	/* Obtain lock while reading crash information */
	if (!kexec_trylock()) {
		pr_info("kexec_trylock() failed, kdump image may be inaccurate\n");
		crash_hotplug_unlock();
		return 0;
	}
	if (kexec_crash_image) {
		rc = kexec_crash_image->hotplug_support;
	}
	/* Release lock now that update complete */
	kexec_unlock();
	crash_hotplug_unlock();

	return rc;
}

/*
 * To accurately reflect hot un/plug changes of CPU and Memory resources
 * (including onling and offlining of those resources), the relevant
 * kexec segments must be updated with latest CPU and Memory resources.
 *
 * Architectures must ensure two things for all segments that need
 * updating during hotplug events:
 *
 * 1. Segments must be large enough to accommodate a growing number of
 *    resources.
 * 2. Exclude the segments from SHA verification.
 *
 * For example, on most architectures, the elfcorehdr (which is passed
 * to the crash kernel via the elfcorehdr= parameter) must include the
 * new list of CPUs and memory. To make changes to the elfcorehdr, it
 * should be large enough to permit a growing number of CPU and Memory
 * resources. One can estimate the elfcorehdr memory size based on
 * NR_CPUS_DEFAULT and CRASH_MAX_MEMORY_RANGES. The elfcorehdr is
 * excluded from SHA verification by default if the architecture
 * supports crash hotplug.
 */
static void crash_handle_hotplug_event(unsigned int hp_action, unsigned int cpu, void *arg)
{
	struct kimage *image;

	crash_hotplug_lock();
	/* Obtain lock while changing crash information */
	if (!kexec_trylock()) {
		pr_info("kexec_trylock() failed, kdump image may be inaccurate\n");
		crash_hotplug_unlock();
		return;
	}

	/* Check kdump is not loaded */
	if (!kexec_crash_image)
		goto out;

	image = kexec_crash_image;

	/* Check that kexec segments update is permitted */
	if (!image->hotplug_support)
		goto out;

	if (hp_action == KEXEC_CRASH_HP_ADD_CPU ||
		hp_action == KEXEC_CRASH_HP_REMOVE_CPU)
		pr_debug("hp_action %u, cpu %u\n", hp_action, cpu);
	else
		pr_debug("hp_action %u\n", hp_action);

	/*
	 * The elfcorehdr_index is set to -1 when the struct kimage
	 * is allocated. Find the segment containing the elfcorehdr,
	 * if not already found.
	 */
	if (image->elfcorehdr_index < 0) {
		unsigned long mem;
		unsigned char *ptr;
		unsigned int n;

		for (n = 0; n < image->nr_segments; n++) {
			mem = image->segment[n].mem;
			ptr = kmap_local_page(pfn_to_page(mem >> PAGE_SHIFT));
			if (ptr) {
				/* The segment containing elfcorehdr */
				if (memcmp(ptr, ELFMAG, SELFMAG) == 0)
					image->elfcorehdr_index = (int)n;
				kunmap_local(ptr);
			}
		}
	}

<<<<<<< HEAD
	VMCOREINFO_OSRELEASE(init_uts_ns.name.release);
	VMCOREINFO_NUMBER(SUSE_PRODUCT_CODE);
	VMCOREINFO_BUILD_ID();
	VMCOREINFO_PAGESIZE(PAGE_SIZE);
=======
	if (image->elfcorehdr_index < 0) {
		pr_err("unable to locate elfcorehdr segment");
		goto out;
	}
>>>>>>> 2d5404ca

	/* Needed in order for the segments to be updated */
	arch_kexec_unprotect_crashkres();

	/* Differentiate between normal load and hotplug update */
	image->hp_action = hp_action;

	/* Now invoke arch-specific update handler */
	arch_crash_handle_hotplug_event(image, arg);

	/* No longer handling a hotplug event */
	image->hp_action = KEXEC_CRASH_HP_NONE;
	image->elfcorehdr_updated = true;

	/* Change back to read-only */
	arch_kexec_protect_crashkres();

	/* Errors in the callback is not a reason to rollback state */
out:
	/* Release lock now that update complete */
	kexec_unlock();
	crash_hotplug_unlock();
}

static int crash_memhp_notifier(struct notifier_block *nb, unsigned long val, void *arg)
{
	switch (val) {
	case MEM_ONLINE:
		crash_handle_hotplug_event(KEXEC_CRASH_HP_ADD_MEMORY,
			KEXEC_CRASH_HP_INVALID_CPU, arg);
		break;

	case MEM_OFFLINE:
		crash_handle_hotplug_event(KEXEC_CRASH_HP_REMOVE_MEMORY,
			KEXEC_CRASH_HP_INVALID_CPU, arg);
		break;
	}
	return NOTIFY_OK;
}

static struct notifier_block crash_memhp_nb = {
	.notifier_call = crash_memhp_notifier,
	.priority = 0
};

static int crash_cpuhp_online(unsigned int cpu)
{
	crash_handle_hotplug_event(KEXEC_CRASH_HP_ADD_CPU, cpu, NULL);
	return 0;
}

<<<<<<< HEAD
subsys_initcall(crash_save_vmcoreinfo_init);

static int __init crash_notes_memory_init(void)
{
	/* Allocate memory for saving cpu registers. */
	size_t size, align;

	/*
	 * crash_notes could be allocated across 2 vmalloc pages when percpu
	 * is vmalloc based . vmalloc doesn't guarantee 2 continuous vmalloc
	 * pages are also on 2 continuous physical pages. In this case the
	 * 2nd part of crash_notes in 2nd page could be lost since only the
	 * starting address and size of crash_notes are exported through sysfs.
	 * Here round up the size of crash_notes to the nearest power of two
	 * and pass it to __alloc_percpu as align value. This can make sure
	 * crash_notes is allocated inside one physical page.
	 */
	size = sizeof(note_buf_t);
	align = min(roundup_pow_of_two(sizeof(note_buf_t)), PAGE_SIZE);

	/*
	 * Break compile if size is bigger than PAGE_SIZE since crash_notes
	 * definitely will be in 2 pages with that.
	 */
	BUILD_BUG_ON(size > PAGE_SIZE);

	crash_notes = __alloc_percpu(size, align);
	if (!crash_notes) {
		pr_warn("Memory allocation for saving cpu register states failed\n");
		return -ENOMEM;
	}
	return 0;
}
subsys_initcall(crash_notes_memory_init);

#ifdef CONFIG_CRASH_HOTPLUG
#undef pr_fmt
#define pr_fmt(fmt) "crash hp: " fmt

/*
 * Different than kexec/kdump loading/unloading/jumping/shrinking which
 * usually rarely happen, there will be many crash hotplug events notified
 * during one short period, e.g one memory board is hot added and memory
 * regions are online. So mutex lock  __crash_hotplug_lock is used to
 * serialize the crash hotplug handling specifically.
 */
static DEFINE_MUTEX(__crash_hotplug_lock);
#define crash_hotplug_lock() mutex_lock(&__crash_hotplug_lock)
#define crash_hotplug_unlock() mutex_unlock(&__crash_hotplug_lock)

/*
 * To accurately reflect hot un/plug changes of cpu and memory resources
 * (including onling and offlining of those resources), the elfcorehdr
 * (which is passed to the crash kernel via the elfcorehdr= parameter)
 * must be updated with the new list of CPUs and memories.
 *
 * In order to make changes to elfcorehdr, two conditions are needed:
 * First, the segment containing the elfcorehdr must be large enough
 * to permit a growing number of resources; the elfcorehdr memory size
 * is based on NR_CPUS_DEFAULT and CRASH_MAX_MEMORY_RANGES.
 * Second, purgatory must explicitly exclude the elfcorehdr from the
 * list of segments it checks (since the elfcorehdr changes and thus
 * would require an update to purgatory itself to update the digest).
 */
static void crash_handle_hotplug_event(unsigned int hp_action, unsigned int cpu)
{
	struct kimage *image;

	crash_hotplug_lock();
	/* Obtain lock while changing crash information */
	if (!kexec_trylock()) {
		pr_info("kexec_trylock() failed, elfcorehdr may be inaccurate\n");
		crash_hotplug_unlock();
		return;
	}

	/* Check kdump is not loaded */
	if (!kexec_crash_image)
		goto out;

	image = kexec_crash_image;

	if (hp_action == KEXEC_CRASH_HP_ADD_CPU ||
		hp_action == KEXEC_CRASH_HP_REMOVE_CPU)
		pr_debug("hp_action %u, cpu %u\n", hp_action, cpu);
	else
		pr_debug("hp_action %u\n", hp_action);

	/*
	 * The elfcorehdr_index is set to -1 when the struct kimage
	 * is allocated. Find the segment containing the elfcorehdr,
	 * if not already found.
	 */
	if (image->elfcorehdr_index < 0) {
		unsigned long mem;
		unsigned char *ptr;
		unsigned int n;

		for (n = 0; n < image->nr_segments; n++) {
			mem = image->segment[n].mem;
			ptr = kmap_local_page(pfn_to_page(mem >> PAGE_SHIFT));
			if (ptr) {
				/* The segment containing elfcorehdr */
				if (memcmp(ptr, ELFMAG, SELFMAG) == 0)
					image->elfcorehdr_index = (int)n;
				kunmap_local(ptr);
			}
		}
	}

	if (image->elfcorehdr_index < 0) {
		pr_err("unable to locate elfcorehdr segment");
		goto out;
	}

	/* Needed in order for the segments to be updated */
	arch_kexec_unprotect_crashkres();

	/* Differentiate between normal load and hotplug update */
	image->hp_action = hp_action;

	/* Now invoke arch-specific update handler */
	arch_crash_handle_hotplug_event(image);

	/* No longer handling a hotplug event */
	image->hp_action = KEXEC_CRASH_HP_NONE;
	image->elfcorehdr_updated = true;

	/* Change back to read-only */
	arch_kexec_protect_crashkres();

	/* Errors in the callback is not a reason to rollback state */
out:
	/* Release lock now that update complete */
	kexec_unlock();
	crash_hotplug_unlock();
}

static int crash_memhp_notifier(struct notifier_block *nb, unsigned long val, void *v)
{
	switch (val) {
	case MEM_ONLINE:
		crash_handle_hotplug_event(KEXEC_CRASH_HP_ADD_MEMORY,
			KEXEC_CRASH_HP_INVALID_CPU);
		break;

	case MEM_OFFLINE:
		crash_handle_hotplug_event(KEXEC_CRASH_HP_REMOVE_MEMORY,
			KEXEC_CRASH_HP_INVALID_CPU);
		break;
	}
	return NOTIFY_OK;
}

static struct notifier_block crash_memhp_nb = {
	.notifier_call = crash_memhp_notifier,
	.priority = 0
};

static int crash_cpuhp_online(unsigned int cpu)
{
	crash_handle_hotplug_event(KEXEC_CRASH_HP_ADD_CPU, cpu);
	return 0;
}

static int crash_cpuhp_offline(unsigned int cpu)
{
	crash_handle_hotplug_event(KEXEC_CRASH_HP_REMOVE_CPU, cpu);
=======
static int crash_cpuhp_offline(unsigned int cpu)
{
	crash_handle_hotplug_event(KEXEC_CRASH_HP_REMOVE_CPU, cpu, NULL);
>>>>>>> 2d5404ca
	return 0;
}

static int __init crash_hotplug_init(void)
{
	int result = 0;

	if (IS_ENABLED(CONFIG_MEMORY_HOTPLUG))
		register_memory_notifier(&crash_memhp_nb);

	if (IS_ENABLED(CONFIG_HOTPLUG_CPU)) {
		result = cpuhp_setup_state_nocalls(CPUHP_BP_PREPARE_DYN,
			"crash/cpuhp", crash_cpuhp_online, crash_cpuhp_offline);
	}

	return result;
}

subsys_initcall(crash_hotplug_init);
#endif<|MERGE_RESOLUTION|>--- conflicted
+++ resolved
@@ -13,15 +13,6 @@
 #include <linux/sizes.h>
 #include <linux/kexec.h>
 #include <linux/memory.h>
-<<<<<<< HEAD
-#include <linux/cpuhotplug.h>
-#include <linux/memblock.h>
-#include <linux/kexec.h>
-#include <linux/kmemleak.h>
-#include <linux/cma.h>
-#include <linux/delay.h>
-#include <linux/suse_version.h>
-=======
 #include <linux/mm.h>
 #include <linux/cpuhotplug.h>
 #include <linux/memblock.h>
@@ -30,7 +21,6 @@
 #include <linux/reboot.h>
 #include <linux/btf.h>
 #include <linux/objtool.h>
->>>>>>> 2d5404ca
 
 #include <asm/page.h>
 #include <asm/sections.h>
@@ -39,58 +29,13 @@
 
 #include "kallsyms_internal.h"
 #include "kexec_internal.h"
-<<<<<<< HEAD
-
-#define CMA_DMA_TIMEOUT_MSEC 1000
 
 /* Per cpu memory for storing cpu states in case of system crash. */
 note_buf_t __percpu *crash_notes;
-=======
->>>>>>> 2d5404ca
-
-/* Per cpu memory for storing cpu states in case of system crash. */
-note_buf_t __percpu *crash_notes;
 
 #ifdef CONFIG_CRASH_DUMP
 
-<<<<<<< HEAD
-/* Location of the reserved area for the crash kernel */
-struct resource crashk_res = {
-	.name  = "Crash kernel",
-	.start = 0,
-	.end   = 0,
-	.flags = IORESOURCE_BUSY | IORESOURCE_SYSTEM_RAM,
-	.desc  = IORES_DESC_CRASH_KERNEL
-};
-struct resource crashk_low_res = {
-	.name  = "Crash kernel",
-	.start = 0,
-	.end   = 0,
-	.flags = IORESOURCE_BUSY | IORESOURCE_SYSTEM_RAM,
-	.desc  = IORES_DESC_CRASH_KERNEL
-};
-
-/*
- * parsing the "crashkernel" commandline
- *
- * this code is intended to be called from architecture specific code
- */
-
-
-/*
- * This function parses command lines in the format
- *
- *   crashkernel=ramsize-range:size[,...][@offset]
- *
- * The function returns 0 on success and -EINVAL on failure.
- */
-static int __init parse_crashkernel_mem(char *cmdline,
-					unsigned long long system_ram,
-					unsigned long long *crash_size,
-					unsigned long long *crash_base)
-=======
 int kimage_crash_copy_vmcoreinfo(struct kimage *image)
->>>>>>> 2d5404ca
 {
 	struct page *vmcoreinfo_page;
 	void *safecopy;
@@ -210,35 +155,11 @@
 	return !res->end ? 0 : resource_size(res);
 }
 
-<<<<<<< HEAD
-#define SUFFIX_HIGH 0
-#define SUFFIX_LOW  1
-#define SUFFIX_CMA  2
-#define SUFFIX_NULL 3
-static __initdata char *suffix_tbl[] = {
-	[SUFFIX_HIGH]	= ",high",
-	[SUFFIX_LOW]	= ",low",
-	[SUFFIX_CMA]	= ",cma",
-	[SUFFIX_NULL]	= NULL,
-};
-
-/*
- * That function parses "suffix"  crashkernel command lines like
- *
- *	crashkernel=size,[high|low]
- *
- * It returns 0 on success and -EINVAL on failure.
- */
-static int __init parse_crashkernel_suffix(char *cmdline,
-					   unsigned long long *crash_size,
-					   const char *suffix)
-=======
 
 
 
 int crash_prepare_elf64_headers(struct crash_mem *mem, int need_kernel_map,
 			  void **addr, unsigned long *sz)
->>>>>>> 2d5404ca
 {
 	Elf64_Ehdr *ehdr;
 	Elf64_Phdr *phdr;
@@ -398,25 +319,9 @@
 	return 0;
 }
 
-<<<<<<< HEAD
-static int __init __parse_crashkernel(char *cmdline,
-			     unsigned long long system_ram,
-			     unsigned long long *crash_size,
-			     unsigned long long *crash_base,
-			     const char *suffix)
-{
-	char *first_colon, *first_space;
-	char *ck_cmdline;
-	char *name = "crashkernel=";
-
-	BUG_ON(!crash_size || !crash_base);
-	*crash_size = 0;
-	*crash_base = 0;
-=======
 ssize_t crash_get_memory_size(void)
 {
 	ssize_t size = 0;
->>>>>>> 2d5404ca
 
 	if (!kexec_trylock())
 		return -EBUSY;
@@ -428,67 +333,6 @@
 	return size;
 }
 
-<<<<<<< HEAD
-/*
- * That function is the entry point for command line parsing and should be
- * called from the arch-specific code.
- *
- * If crashkernel=,high|low is supported on architecture, non-NULL values
- * should be passed to parameters 'low_size' and 'high'.
- */
-int __init parse_crashkernel(char *cmdline,
-			     unsigned long long system_ram,
-			     unsigned long long *crash_size,
-			     unsigned long long *crash_base,
-			     unsigned long long *low_size,
-			     unsigned long long *cma_size,
-			     bool *high)
-{
-	int ret;
-
-	/* crashkernel=X[@offset] */
-	ret = __parse_crashkernel(cmdline, system_ram, crash_size,
-				crash_base, NULL);
-#ifdef CONFIG_ARCH_HAS_GENERIC_CRASHKERNEL_RESERVATION
-	/*
-	 * If non-NULL 'high' passed in and no normal crashkernel
-	 * setting detected, try parsing crashkernel=,high|low.
-	 */
-	if (high && ret == -ENOENT) {
-		ret = __parse_crashkernel(cmdline, 0, crash_size,
-				crash_base, suffix_tbl[SUFFIX_HIGH]);
-		if (ret || !*crash_size)
-			return -EINVAL;
-
-		/*
-		 * crashkernel=Y,low can be specified or not, but invalid value
-		 * is not allowed.
-		 */
-		ret = __parse_crashkernel(cmdline, 0, low_size,
-				crash_base, suffix_tbl[SUFFIX_LOW]);
-		if (ret == -ENOENT) {
-			*low_size = DEFAULT_CRASH_KERNEL_LOW_SIZE;
-			ret = 0;
-		} else if (ret) {
-			return ret;
-		}
-
-		*high = true;
-	}
-
-	/* optional CMA reservation */
-	if (cma_size) {
-		unsigned long long cma_base;
-		__parse_crashkernel(cmdline, 0, cma_size,
-			&cma_base, suffix_tbl[SUFFIX_CMA]);
-	}
-#endif
-	if (!*crash_size)
-		ret = -EINVAL;
-
-	return ret;
-}
-=======
 static int __crash_shrink_memory(struct resource *old_res,
 				 unsigned long new_size)
 {
@@ -513,381 +357,11 @@
 
 	crash_free_reserved_phys_range(ram_res->start, ram_res->end);
 	insert_resource(&iomem_resource, ram_res);
->>>>>>> 2d5404ca
-
-	return 0;
-}
-
-<<<<<<< HEAD
-#ifdef CONFIG_ARCH_HAS_GENERIC_CRASHKERNEL_RESERVATION
-static int __init reserve_crashkernel_low(unsigned long long low_size)
-{
-#ifdef CONFIG_64BIT
-	unsigned long long low_base;
-
-	low_base = memblock_phys_alloc_range(low_size, CRASH_ALIGN, 0, CRASH_ADDR_LOW_MAX);
-	if (!low_base) {
-		pr_err("cannot allocate crashkernel low memory (size:0x%llx).\n", low_size);
-		return -ENOMEM;
-	}
-
-	pr_info("crashkernel low memory reserved: 0x%08llx - 0x%08llx (%lld MB)\n",
-		low_base, low_base + low_size, low_size >> 20);
-
-	crashk_low_res.start = low_base;
-	crashk_low_res.end   = low_base + low_size - 1;
-#ifdef HAVE_ARCH_ADD_CRASH_RES_TO_IOMEM_EARLY
-	insert_resource(&iomem_resource, &crashk_low_res);
-#endif
-#endif
-	return 0;
-}
-
-void __init reserve_crashkernel_generic(char *cmdline,
-			     unsigned long long crash_size,
-			     unsigned long long crash_base,
-			     unsigned long long crash_low_size,
-			     bool high)
-{
-	unsigned long long search_end = CRASH_ADDR_LOW_MAX, search_base = 0;
-	bool fixed_base = false;
-
-	/* User specifies base address explicitly. */
-	if (crash_base) {
-		fixed_base = true;
-		search_base = crash_base;
-		search_end = crash_base + crash_size;
-	} else if (high) {
-		search_base = CRASH_ADDR_LOW_MAX;
-		search_end = CRASH_ADDR_HIGH_MAX;
-	}
-
-retry:
-	crash_base = memblock_phys_alloc_range(crash_size, CRASH_ALIGN,
-					       search_base, search_end);
-	if (!crash_base) {
-		/*
-		 * For crashkernel=size[KMG]@offset[KMG], print out failure
-		 * message if can't reserve the specified region.
-		 */
-		if (fixed_base) {
-			pr_warn("crashkernel reservation failed - memory is in use.\n");
-			return;
-		}
-
-		/*
-		 * For crashkernel=size[KMG], if the first attempt was for
-		 * low memory, fall back to high memory, the minimum required
-		 * low memory will be reserved later.
-		 */
-		if (!high && search_end == CRASH_ADDR_LOW_MAX) {
-			search_end = CRASH_ADDR_HIGH_MAX;
-			search_base = CRASH_ADDR_LOW_MAX;
-			crash_low_size = DEFAULT_CRASH_KERNEL_LOW_SIZE;
-			goto retry;
-		}
-
-		/*
-		 * For crashkernel=size[KMG],high, if the first attempt was
-		 * for high memory, fall back to low memory.
-		 */
-		if (high && search_end == CRASH_ADDR_HIGH_MAX) {
-			search_end = CRASH_ADDR_LOW_MAX;
-			search_base = 0;
-			goto retry;
-		}
-		pr_warn("cannot allocate crashkernel (size:0x%llx)\n",
-			crash_size);
-		return;
-	}
-
-	if ((crash_base >= CRASH_ADDR_LOW_MAX) &&
-	     crash_low_size && reserve_crashkernel_low(crash_low_size)) {
-		memblock_phys_free(crash_base, crash_size);
-		return;
-	}
-
-	pr_info("crashkernel reserved: 0x%016llx - 0x%016llx (%lld MB)\n",
-		crash_base, crash_base + crash_size, crash_size >> 20);
-
-	/*
-	 * The crashkernel memory will be removed from the kernel linear
-	 * map. Inform kmemleak so that it won't try to access it.
-	 */
-	kmemleak_ignore_phys(crash_base);
-	if (crashk_low_res.end)
-		kmemleak_ignore_phys(crashk_low_res.start);
-
-	crashk_res.start = crash_base;
-	crashk_res.end = crash_base + crash_size - 1;
-#ifdef HAVE_ARCH_ADD_CRASH_RES_TO_IOMEM_EARLY
-	insert_resource(&iomem_resource, &crashk_res);
-#endif
-}
-
-#ifndef HAVE_ARCH_ADD_CRASH_RES_TO_IOMEM_EARLY
-static __init int insert_crashkernel_resources(void)
-{
-	if (crashk_res.start < crashk_res.end)
-		insert_resource(&iomem_resource, &crashk_res);
-
-	if (crashk_low_res.start < crashk_low_res.end)
-		insert_resource(&iomem_resource, &crashk_low_res);
-
-	return 0;
-}
-early_initcall(insert_crashkernel_resources);
-#endif
-#endif
-
-#ifdef CONFIG_CMA
-#define CRASHKERNEL_CMA_RANGES_MAX 4
-
-struct range crashk_cma_ranges[CRASHKERNEL_CMA_RANGES_MAX];
-int crashk_cma_cnt = 0;
-
-void __init reserve_crashkernel_cma(unsigned long long cma_size)
-{
-	unsigned long long request_size = roundup(cma_size, PAGE_SIZE);
-	unsigned long long reserved_size = 0;
-
-	if (!cma_size)
-		return;
-
-	while (cma_size > reserved_size &&
-	       crashk_cma_cnt < CRASHKERNEL_CMA_RANGES_MAX) {
-
-		struct cma *res;
-
-		if (cma_declare_contiguous(0, request_size, 0, 0, 0, false,
-				       "crashkernel", &res)) {
-			/* reservation failed, try half-sized blocks */
-			if (request_size <= PAGE_SIZE)
-				break;
-
-			request_size = roundup(request_size / 2, PAGE_SIZE);
-			continue;
-		}
-
-		crashk_cma_ranges[crashk_cma_cnt].start = cma_get_base(res);
-		crashk_cma_ranges[crashk_cma_cnt].end =
-			crashk_cma_ranges[crashk_cma_cnt].start +
-			cma_get_size(res) - 1;
-		++crashk_cma_cnt;
-		reserved_size += request_size;
-	}
-
-	if (cma_size > reserved_size)
-		pr_warn("crashkernel CMA reservation failed: %lld MB requested, %lld MB reserved in %d ranges\n",
-			cma_size >> 20, reserved_size >> 20, crashk_cma_cnt);
-	else
-		pr_info("crashkernel CMA reserved: %lld MB in %d ranges\n",
-			reserved_size >> 20, crashk_cma_cnt);
-}
-
-#else /* CONFIG_CMA */
-struct range crashk_cma_ranges[0];
-void __init reserve_crashkernel_cma(unsigned long long cma_size)
-{
-	if (cma_size)
-		pr_warn("crashkernel CMA reservation failed: CMA disabled\n");
-}
-#endif
-
-void crash_cma_clear_pending_dma(void)
-{
-	if (!crashk_cma_cnt)
-		return;
-
-	mdelay(CMA_DMA_TIMEOUT_MSEC);
-}
-
-int crash_prepare_elf64_headers(struct crash_mem *mem, int need_kernel_map,
-			  void **addr, unsigned long *sz)
-{
-	Elf64_Ehdr *ehdr;
-	Elf64_Phdr *phdr;
-	unsigned long nr_cpus = num_possible_cpus(), nr_phdr, elf_sz;
-	unsigned char *buf;
-	unsigned int cpu, i;
-	unsigned long long notes_addr;
-	unsigned long mstart, mend;
-
-	/* extra phdr for vmcoreinfo ELF note */
-	nr_phdr = nr_cpus + 1;
-	nr_phdr += mem->nr_ranges;
-
-	/*
-	 * kexec-tools creates an extra PT_LOAD phdr for kernel text mapping
-	 * area (for example, ffffffff80000000 - ffffffffa0000000 on x86_64).
-	 * I think this is required by tools like gdb. So same physical
-	 * memory will be mapped in two ELF headers. One will contain kernel
-	 * text virtual addresses and other will have __va(physical) addresses.
-	 */
-
-	nr_phdr++;
-	elf_sz = sizeof(Elf64_Ehdr) + nr_phdr * sizeof(Elf64_Phdr);
-	elf_sz = ALIGN(elf_sz, ELF_CORE_HEADER_ALIGN);
-
-	buf = vzalloc(elf_sz);
-	if (!buf)
-		return -ENOMEM;
-
-	ehdr = (Elf64_Ehdr *)buf;
-	phdr = (Elf64_Phdr *)(ehdr + 1);
-	memcpy(ehdr->e_ident, ELFMAG, SELFMAG);
-	ehdr->e_ident[EI_CLASS] = ELFCLASS64;
-	ehdr->e_ident[EI_DATA] = ELFDATA2LSB;
-	ehdr->e_ident[EI_VERSION] = EV_CURRENT;
-	ehdr->e_ident[EI_OSABI] = ELF_OSABI;
-	memset(ehdr->e_ident + EI_PAD, 0, EI_NIDENT - EI_PAD);
-	ehdr->e_type = ET_CORE;
-	ehdr->e_machine = ELF_ARCH;
-	ehdr->e_version = EV_CURRENT;
-	ehdr->e_phoff = sizeof(Elf64_Ehdr);
-	ehdr->e_ehsize = sizeof(Elf64_Ehdr);
-	ehdr->e_phentsize = sizeof(Elf64_Phdr);
-
-	/* Prepare one phdr of type PT_NOTE for each possible CPU */
-	for_each_possible_cpu(cpu) {
-		phdr->p_type = PT_NOTE;
-		notes_addr = per_cpu_ptr_to_phys(per_cpu_ptr(crash_notes, cpu));
-		phdr->p_offset = phdr->p_paddr = notes_addr;
-		phdr->p_filesz = phdr->p_memsz = sizeof(note_buf_t);
-		(ehdr->e_phnum)++;
-		phdr++;
-	}
-
-	/* Prepare one PT_NOTE header for vmcoreinfo */
-	phdr->p_type = PT_NOTE;
-	phdr->p_offset = phdr->p_paddr = paddr_vmcoreinfo_note();
-	phdr->p_filesz = phdr->p_memsz = VMCOREINFO_NOTE_SIZE;
-	(ehdr->e_phnum)++;
-	phdr++;
-
-	/* Prepare PT_LOAD type program header for kernel text region */
-	if (need_kernel_map) {
-		phdr->p_type = PT_LOAD;
-		phdr->p_flags = PF_R|PF_W|PF_X;
-		phdr->p_vaddr = (unsigned long) _text;
-		phdr->p_filesz = phdr->p_memsz = _end - _text;
-		phdr->p_offset = phdr->p_paddr = __pa_symbol(_text);
-		ehdr->e_phnum++;
-		phdr++;
-	}
-
-	/* Go through all the ranges in mem->ranges[] and prepare phdr */
-	for (i = 0; i < mem->nr_ranges; i++) {
-		mstart = mem->ranges[i].start;
-		mend = mem->ranges[i].end;
-
-		phdr->p_type = PT_LOAD;
-		phdr->p_flags = PF_R|PF_W|PF_X;
-		phdr->p_offset  = mstart;
-
-		phdr->p_paddr = mstart;
-		phdr->p_vaddr = (unsigned long) __va(mstart);
-		phdr->p_filesz = phdr->p_memsz = mend - mstart + 1;
-		phdr->p_align = 0;
-		ehdr->e_phnum++;
-		pr_debug("Crash PT_LOAD ELF header. phdr=%p vaddr=0x%llx, paddr=0x%llx, sz=0x%llx e_phnum=%d p_offset=0x%llx\n",
-			phdr, phdr->p_vaddr, phdr->p_paddr, phdr->p_filesz,
-			ehdr->e_phnum, phdr->p_offset);
-		phdr++;
-	}
-
-	*addr = buf;
-	*sz = elf_sz;
-	return 0;
-}
-
-int crash_exclude_mem_range(struct crash_mem *mem,
-			    unsigned long long mstart, unsigned long long mend)
-{
-	int i, j;
-	unsigned long long start, end, p_start, p_end;
-	struct range temp_range = {0, 0};
-
-	for (i = 0; i < mem->nr_ranges; i++) {
-		start = mem->ranges[i].start;
-		end = mem->ranges[i].end;
-		p_start = mstart;
-		p_end = mend;
-
-		if (mstart > end || mend < start)
-			continue;
-
-		/* Truncate any area outside of range */
-		if (mstart < start)
-			p_start = start;
-		if (mend > end)
-			p_end = end;
-
-		/* Found completely overlapping range */
-		if (p_start == start && p_end == end) {
-			mem->ranges[i].start = 0;
-			mem->ranges[i].end = 0;
-			if (i < mem->nr_ranges - 1) {
-				/* Shift rest of the ranges to left */
-				for (j = i; j < mem->nr_ranges - 1; j++) {
-					mem->ranges[j].start =
-						mem->ranges[j+1].start;
-					mem->ranges[j].end =
-							mem->ranges[j+1].end;
-				}
-
-				/*
-				 * Continue to check if there are another overlapping ranges
-				 * from the current position because of shifting the above
-				 * mem ranges.
-				 */
-				i--;
-				mem->nr_ranges--;
-				continue;
-			}
-			mem->nr_ranges--;
-			return 0;
-		}
-
-		if (p_start > start && p_end < end) {
-			/* Split original range */
-			mem->ranges[i].end = p_start - 1;
-			temp_range.start = p_end + 1;
-			temp_range.end = end;
-		} else if (p_start != start)
-			mem->ranges[i].end = p_start - 1;
-		else
-			mem->ranges[i].start = p_end + 1;
-		break;
-	}
-
-	/* If a split happened, add the split to array */
-	if (!temp_range.end)
-		return 0;
-
-	/* Split happened */
-	if (i == mem->max_nr_ranges - 1)
-		return -ENOMEM;
-
-	/* Location where new range should go */
-	j = i + 1;
-	if (j < mem->nr_ranges) {
-		/* Move over all ranges one slot towards the end */
-		for (i = mem->nr_ranges - 1; i >= j; i--)
-			mem->ranges[i + 1] = mem->ranges[i];
-	}
-
-	mem->ranges[j].start = temp_range.start;
-	mem->ranges[j].end = temp_range.end;
-	mem->nr_ranges++;
-	return 0;
-}
-
-Elf_Word *append_elf_note(Elf_Word *buf, char *name, unsigned int type,
-			  void *data, size_t data_len)
-=======
+
+	return 0;
+}
+
 int crash_shrink_memory(unsigned long new_size)
->>>>>>> 2d5404ca
 {
 	int ret = 0;
 	unsigned long old_size, low_size;
@@ -1116,17 +590,10 @@
 		}
 	}
 
-<<<<<<< HEAD
-	VMCOREINFO_OSRELEASE(init_uts_ns.name.release);
-	VMCOREINFO_NUMBER(SUSE_PRODUCT_CODE);
-	VMCOREINFO_BUILD_ID();
-	VMCOREINFO_PAGESIZE(PAGE_SIZE);
-=======
 	if (image->elfcorehdr_index < 0) {
 		pr_err("unable to locate elfcorehdr segment");
 		goto out;
 	}
->>>>>>> 2d5404ca
 
 	/* Needed in order for the segments to be updated */
 	arch_kexec_unprotect_crashkres();
@@ -1178,180 +645,9 @@
 	return 0;
 }
 
-<<<<<<< HEAD
-subsys_initcall(crash_save_vmcoreinfo_init);
-
-static int __init crash_notes_memory_init(void)
-{
-	/* Allocate memory for saving cpu registers. */
-	size_t size, align;
-
-	/*
-	 * crash_notes could be allocated across 2 vmalloc pages when percpu
-	 * is vmalloc based . vmalloc doesn't guarantee 2 continuous vmalloc
-	 * pages are also on 2 continuous physical pages. In this case the
-	 * 2nd part of crash_notes in 2nd page could be lost since only the
-	 * starting address and size of crash_notes are exported through sysfs.
-	 * Here round up the size of crash_notes to the nearest power of two
-	 * and pass it to __alloc_percpu as align value. This can make sure
-	 * crash_notes is allocated inside one physical page.
-	 */
-	size = sizeof(note_buf_t);
-	align = min(roundup_pow_of_two(sizeof(note_buf_t)), PAGE_SIZE);
-
-	/*
-	 * Break compile if size is bigger than PAGE_SIZE since crash_notes
-	 * definitely will be in 2 pages with that.
-	 */
-	BUILD_BUG_ON(size > PAGE_SIZE);
-
-	crash_notes = __alloc_percpu(size, align);
-	if (!crash_notes) {
-		pr_warn("Memory allocation for saving cpu register states failed\n");
-		return -ENOMEM;
-	}
-	return 0;
-}
-subsys_initcall(crash_notes_memory_init);
-
-#ifdef CONFIG_CRASH_HOTPLUG
-#undef pr_fmt
-#define pr_fmt(fmt) "crash hp: " fmt
-
-/*
- * Different than kexec/kdump loading/unloading/jumping/shrinking which
- * usually rarely happen, there will be many crash hotplug events notified
- * during one short period, e.g one memory board is hot added and memory
- * regions are online. So mutex lock  __crash_hotplug_lock is used to
- * serialize the crash hotplug handling specifically.
- */
-static DEFINE_MUTEX(__crash_hotplug_lock);
-#define crash_hotplug_lock() mutex_lock(&__crash_hotplug_lock)
-#define crash_hotplug_unlock() mutex_unlock(&__crash_hotplug_lock)
-
-/*
- * To accurately reflect hot un/plug changes of cpu and memory resources
- * (including onling and offlining of those resources), the elfcorehdr
- * (which is passed to the crash kernel via the elfcorehdr= parameter)
- * must be updated with the new list of CPUs and memories.
- *
- * In order to make changes to elfcorehdr, two conditions are needed:
- * First, the segment containing the elfcorehdr must be large enough
- * to permit a growing number of resources; the elfcorehdr memory size
- * is based on NR_CPUS_DEFAULT and CRASH_MAX_MEMORY_RANGES.
- * Second, purgatory must explicitly exclude the elfcorehdr from the
- * list of segments it checks (since the elfcorehdr changes and thus
- * would require an update to purgatory itself to update the digest).
- */
-static void crash_handle_hotplug_event(unsigned int hp_action, unsigned int cpu)
-{
-	struct kimage *image;
-
-	crash_hotplug_lock();
-	/* Obtain lock while changing crash information */
-	if (!kexec_trylock()) {
-		pr_info("kexec_trylock() failed, elfcorehdr may be inaccurate\n");
-		crash_hotplug_unlock();
-		return;
-	}
-
-	/* Check kdump is not loaded */
-	if (!kexec_crash_image)
-		goto out;
-
-	image = kexec_crash_image;
-
-	if (hp_action == KEXEC_CRASH_HP_ADD_CPU ||
-		hp_action == KEXEC_CRASH_HP_REMOVE_CPU)
-		pr_debug("hp_action %u, cpu %u\n", hp_action, cpu);
-	else
-		pr_debug("hp_action %u\n", hp_action);
-
-	/*
-	 * The elfcorehdr_index is set to -1 when the struct kimage
-	 * is allocated. Find the segment containing the elfcorehdr,
-	 * if not already found.
-	 */
-	if (image->elfcorehdr_index < 0) {
-		unsigned long mem;
-		unsigned char *ptr;
-		unsigned int n;
-
-		for (n = 0; n < image->nr_segments; n++) {
-			mem = image->segment[n].mem;
-			ptr = kmap_local_page(pfn_to_page(mem >> PAGE_SHIFT));
-			if (ptr) {
-				/* The segment containing elfcorehdr */
-				if (memcmp(ptr, ELFMAG, SELFMAG) == 0)
-					image->elfcorehdr_index = (int)n;
-				kunmap_local(ptr);
-			}
-		}
-	}
-
-	if (image->elfcorehdr_index < 0) {
-		pr_err("unable to locate elfcorehdr segment");
-		goto out;
-	}
-
-	/* Needed in order for the segments to be updated */
-	arch_kexec_unprotect_crashkres();
-
-	/* Differentiate between normal load and hotplug update */
-	image->hp_action = hp_action;
-
-	/* Now invoke arch-specific update handler */
-	arch_crash_handle_hotplug_event(image);
-
-	/* No longer handling a hotplug event */
-	image->hp_action = KEXEC_CRASH_HP_NONE;
-	image->elfcorehdr_updated = true;
-
-	/* Change back to read-only */
-	arch_kexec_protect_crashkres();
-
-	/* Errors in the callback is not a reason to rollback state */
-out:
-	/* Release lock now that update complete */
-	kexec_unlock();
-	crash_hotplug_unlock();
-}
-
-static int crash_memhp_notifier(struct notifier_block *nb, unsigned long val, void *v)
-{
-	switch (val) {
-	case MEM_ONLINE:
-		crash_handle_hotplug_event(KEXEC_CRASH_HP_ADD_MEMORY,
-			KEXEC_CRASH_HP_INVALID_CPU);
-		break;
-
-	case MEM_OFFLINE:
-		crash_handle_hotplug_event(KEXEC_CRASH_HP_REMOVE_MEMORY,
-			KEXEC_CRASH_HP_INVALID_CPU);
-		break;
-	}
-	return NOTIFY_OK;
-}
-
-static struct notifier_block crash_memhp_nb = {
-	.notifier_call = crash_memhp_notifier,
-	.priority = 0
-};
-
-static int crash_cpuhp_online(unsigned int cpu)
-{
-	crash_handle_hotplug_event(KEXEC_CRASH_HP_ADD_CPU, cpu);
-	return 0;
-}
-
 static int crash_cpuhp_offline(unsigned int cpu)
 {
-	crash_handle_hotplug_event(KEXEC_CRASH_HP_REMOVE_CPU, cpu);
-=======
-static int crash_cpuhp_offline(unsigned int cpu)
-{
 	crash_handle_hotplug_event(KEXEC_CRASH_HP_REMOVE_CPU, cpu, NULL);
->>>>>>> 2d5404ca
 	return 0;
 }
 
