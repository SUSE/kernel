--- conflicted
+++ resolved
@@ -387,23 +387,9 @@
 			mod_lruvec_page_state(vm->pages[i], NR_KERNEL_STACK_KB,
 					      account * (PAGE_SIZE / 1024));
 	} else {
-<<<<<<< HEAD
-		/*
-		 * All stack pages are in the same zone and belong to the
-		 * same memcg.
-		 */
-		struct page *first_page = virt_to_page(stack);
-
-		mod_zone_page_state(page_zone(first_page), NR_KERNEL_STACK_KB,
-				    THREAD_SIZE / 1024 * account);
-
-		mod_memcg_obj_state(stack, MEMCG_KERNEL_STACK_KB,
-				    account * (THREAD_SIZE / 1024));
-=======
 		/* All stack pages are in the same node. */
 		mod_lruvec_kmem_state(stack, NR_KERNEL_STACK_KB,
 				      account * (THREAD_SIZE / 1024));
->>>>>>> 7d2a07b7
 	}
 }
 
@@ -2559,45 +2545,6 @@
 	return nr;
 }
 
-<<<<<<< HEAD
-bool legacy_clone_args_valid(const struct kernel_clone_args *kargs)
-{
-	/* clone(CLONE_PIDFD) uses parent_tidptr to return a pidfd */
-	if ((kargs->flags & CLONE_PIDFD) &&
-	    (kargs->flags & CLONE_PARENT_SETTID))
-		return false;
-
-	return true;
-}
-
-#ifndef CONFIG_HAVE_COPY_THREAD_TLS
-/* For compatibility with architectures that call do_fork directly rather than
- * using the syscall entry points below. */
-long do_fork(unsigned long clone_flags,
-	      unsigned long stack_start,
-	      unsigned long stack_size,
-	      int __user *parent_tidptr,
-	      int __user *child_tidptr)
-{
-	struct kernel_clone_args args = {
-		.flags		= (lower_32_bits(clone_flags) & ~CSIGNAL),
-		.pidfd		= parent_tidptr,
-		.child_tid	= child_tidptr,
-		.parent_tid	= parent_tidptr,
-		.exit_signal	= (lower_32_bits(clone_flags) & CSIGNAL),
-		.stack		= stack_start,
-		.stack_size	= stack_size,
-	};
-
-	if (!legacy_clone_args_valid(&args))
-		return -EINVAL;
-
-	return _do_fork(&args);
-}
-#endif
-
-=======
->>>>>>> 7d2a07b7
 /*
  * Create a kernel thread.
  */
@@ -2682,18 +2629,6 @@
 
 #ifdef __ARCH_WANT_SYS_CLONE3
 
-<<<<<<< HEAD
-/*
- * copy_thread implementations handle CLONE_SETTLS by reading the TLS value from
- * the registers containing the syscall arguments for clone. This doesn't work
- * with clone3 since the TLS value is passed in clone_args instead.
- */
-#ifndef CONFIG_HAVE_COPY_THREAD_TLS
-#error clone3 requires copy_thread_tls support in arch
-#endif
-
-=======
->>>>>>> 7d2a07b7
 noinline static int copy_clone_args_from_user(struct kernel_clone_args *kargs,
 					      struct clone_args __user *uargs,
 					      size_t usize)
@@ -2702,8 +2637,6 @@
 	struct clone_args args;
 	pid_t *kset_tid = kargs->set_tid;
 
-<<<<<<< HEAD
-=======
 	BUILD_BUG_ON(offsetofend(struct clone_args, tls) !=
 		     CLONE_ARGS_SIZE_VER0);
 	BUILD_BUG_ON(offsetofend(struct clone_args, set_tid_size) !=
@@ -2712,7 +2645,6 @@
 		     CLONE_ARGS_SIZE_VER2);
 	BUILD_BUG_ON(sizeof(struct clone_args) != CLONE_ARGS_SIZE_VER2);
 
->>>>>>> 7d2a07b7
 	if (unlikely(usize > PAGE_SIZE))
 		return -E2BIG;
 	if (unlikely(usize < CLONE_ARGS_SIZE_VER0))
@@ -2753,10 +2685,7 @@
 		.stack_size	= args.stack_size,
 		.tls		= args.tls,
 		.set_tid_size	= args.set_tid_size,
-<<<<<<< HEAD
-=======
 		.cgroup		= args.cgroup,
->>>>>>> 7d2a07b7
 	};
 
 	if (args.set_tid &&
@@ -2778,7 +2707,6 @@
  * determine.
  */
 static inline bool clone3_stack_valid(struct kernel_clone_args *kargs)
-<<<<<<< HEAD
 {
 	if (kargs->stack == 0) {
 		if (kargs->stack_size > 0)
@@ -2801,33 +2729,8 @@
 static bool clone3_args_valid(struct kernel_clone_args *kargs)
 {
 	/* Verify that no unknown flags are passed along. */
-	if (kargs->flags & ~(CLONE_LEGACY_FLAGS | CLONE_CLEAR_SIGHAND))
-=======
-{
-	if (kargs->stack == 0) {
-		if (kargs->stack_size > 0)
-			return false;
-	} else {
-		if (kargs->stack_size == 0)
-			return false;
-
-		if (!access_ok((void __user *)kargs->stack, kargs->stack_size))
-			return false;
-
-#if !defined(CONFIG_STACK_GROWSUP) && !defined(CONFIG_IA64)
-		kargs->stack += kargs->stack_size;
-#endif
-	}
-
-	return true;
-}
-
-static bool clone3_args_valid(struct kernel_clone_args *kargs)
-{
-	/* Verify that no unknown flags are passed along. */
 	if (kargs->flags &
 	    ~(CLONE_LEGACY_FLAGS | CLONE_CLEAR_SIGHAND | CLONE_INTO_CGROUP))
->>>>>>> 7d2a07b7
 		return false;
 
 	/*
