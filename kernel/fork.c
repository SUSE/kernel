--- conflicted
+++ resolved
@@ -715,17 +715,11 @@
 		if (is_vm_hugetlb_page(tmp))
 			hugetlb_dup_vma_private(tmp);
 
-<<<<<<< HEAD
-		/* Link the vma into the MT */
-		if (vma_iter_bulk_store(&vmi, tmp))
-			goto fail_nomem_vmi_store;
-=======
 		/*
 		 * Link the vma into the MT. After using __mt_dup(), memory
 		 * allocation is not necessary here, so it cannot fail.
 		 */
 		vma_iter_bulk_store(&vmi, tmp);
->>>>>>> 2d5404ca
 
 		mm->map_count++;
 
@@ -751,12 +745,8 @@
 		if (!(tmp->vm_flags & VM_WIPEONFORK))
 			retval = copy_page_range(tmp, mpnt);
 
-<<<<<<< HEAD
-		if (retval)
-=======
 		if (retval) {
 			mpnt = vma_next(&vmi);
->>>>>>> 2d5404ca
 			goto loop_out;
 		}
 	}
