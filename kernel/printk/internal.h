/* SPDX-License-Identifier: GPL-2.0-or-later */
/*
 * internal.h - printk internal definitions
 */
#include <linux/console.h>
#include <linux/jump_label.h>
#include <linux/percpu.h>
#include <linux/types.h>

#if defined(CONFIG_PRINTK) && defined(CONFIG_SYSCTL)
struct ctl_table;
void __init printk_sysctl_init(void);
int devkmsg_sysctl_set_loglvl(struct ctl_table *table, int write,
			      void *buffer, size_t *lenp, loff_t *ppos);
#else
#define printk_sysctl_init() do { } while (0)
#endif

#define con_printk(lvl, con, fmt, ...)				\
	printk(lvl pr_fmt("%s%sconsole [%s%d] " fmt),		\
		(con->flags & CON_NBCON) ? "" : "legacy ",	\
		(con->flags & CON_BOOT) ? "boot" : "",		\
		con->name, con->index, ##__VA_ARGS__)

#ifdef CONFIG_PREEMPT_RT
# define force_printkthreads()		(true)
#else
DECLARE_STATIC_KEY_FALSE(force_printkthreads_key);
# define force_printkthreads()		(static_branch_unlikely(&force_printkthreads_key))
#endif

#ifdef CONFIG_PRINTK

#ifdef CONFIG_PRINTK_CALLER
#define PRINTK_PREFIX_MAX	48
#else
#define PRINTK_PREFIX_MAX	32
#endif

/*
 * the maximum size of a formatted record (i.e. with prefix added
 * per line and dropped messages or in extended message format)
 */
#define PRINTK_MESSAGE_MAX	2048

/* the maximum size allowed to be reserved for a record */
#define PRINTKRB_RECORD_MAX	1024

/* Flags for a single printk record. */
enum printk_info_flags {
	LOG_NEWLINE	= 2,	/* text ended with a newline */
	LOG_CONT	= 8,	/* text is a fragment of a continuation line */
};

struct printk_ringbuffer;
struct dev_printk_info;

extern struct printk_ringbuffer *prb;
extern bool printk_threads_enabled;

__printf(4, 0)
int vprintk_store(int facility, int level,
		  const struct dev_printk_info *dev_info,
		  const char *fmt, va_list args);

__printf(1, 0) int vprintk_default(const char *fmt, va_list args);
__printf(1, 0) int vprintk_deferred(const char *fmt, va_list args);

void __printk_safe_enter(void);
void __printk_safe_exit(void);

bool printk_percpu_data_ready(void);

#define printk_safe_enter_irqsave(flags)	\
	do {					\
		local_irq_save(flags);		\
		__printk_safe_enter();		\
	} while (0)

#define printk_safe_exit_irqrestore(flags)	\
	do {					\
		__printk_safe_exit();		\
		local_irq_restore(flags);	\
	} while (0)

void defer_console_output(void);
bool is_printk_legacy_deferred(void);

bool is_printk_deferred(void);

u16 printk_parse_prefix(const char *text, int *level,
			enum printk_info_flags *flags);
void console_lock_spinning_enable(void);
int console_lock_spinning_disable_and_check(int cookie);

u64 nbcon_seq_read(struct console *con);
void nbcon_seq_force(struct console *con, u64 seq);
bool nbcon_alloc(struct console *con);
void nbcon_init(struct console *con, u64 init_seq);
void nbcon_free(struct console *con);
enum nbcon_prio nbcon_get_default_prio(void);
void nbcon_atomic_flush_pending(void);
bool nbcon_legacy_emit_next_record(struct console *con, bool *handover,
				   int cookie, bool use_atomic);
void nbcon_kthread_create(struct console *con);
void nbcon_wake_threads(void);
void nbcon_legacy_kthread_create(void);

/*
 * Check if the given console is currently capable and allowed to print
 * records. Note that this function does not consider the current context,
 * which can also play a role in deciding if @con can be used to print
 * records.
 */
static inline bool console_is_usable(struct console *con, short flags, bool use_atomic)
{
	if (!(flags & CON_ENABLED))
		return false;

	if ((flags & CON_SUSPENDED))
		return false;

	if (flags & CON_NBCON) {
		if (use_atomic) {
			if (!con->write_atomic)
				return false;
		} else {
			if (!con->write_thread)
				return false;
		}
	} else {
		if (!con->write)
			return false;
	}

	/*
	 * Console drivers may assume that per-cpu resources have been
	 * allocated. So unless they're explicitly marked as being able to
	 * cope (CON_ANYTIME) don't call them until this CPU is officially up.
	 */
	if (!cpu_online(raw_smp_processor_id()) && !(flags & CON_ANYTIME))
		return false;

	return true;
}

/**
 * nbcon_kthread_wake - Wake up a printk thread
 * @con:        Console to operate on
 */
static inline void nbcon_kthread_wake(struct console *con)
{
	/*
	 * Guarantee any new records can be seen by tasks preparing to wait
	 * before this context checks if the rcuwait is empty.
	 *
	 * The full memory barrier in rcuwait_wake_up() pairs with the full
	 * memory barrier within set_current_state() of
	 * ___rcuwait_wait_event(), which is called after prepare_to_rcuwait()
	 * adds the waiter but before it has checked the wait condition.
	 *
	 * This pairs with nbcon_kthread_func:A.
	 */
	rcuwait_wake_up(&con->rcuwait); /* LMM(nbcon_kthread_wake:A) */
}

#else

#define PRINTK_PREFIX_MAX	0
#define PRINTK_MESSAGE_MAX	0
#define PRINTKRB_RECORD_MAX	0

static inline void nbcon_kthread_wake(struct console *con) { }
static inline void nbcon_kthread_create(struct console *con) { }
#define printk_threads_enabled (false)

/*
 * In !PRINTK builds we still export console_sem
 * semaphore and some of console functions (console_unlock()/etc.), so
 * printk-safe must preserve the existing local IRQ guarantees.
 */
#define printk_safe_enter_irqsave(flags) local_irq_save(flags)
#define printk_safe_exit_irqrestore(flags) local_irq_restore(flags)

static inline bool printk_percpu_data_ready(void) { return false; }
<<<<<<< HEAD
static inline u64 nbcon_seq_read(struct console *con) { return 0; }
static inline void nbcon_seq_force(struct console *con, u64 seq) { }
static inline bool nbcon_alloc(struct console *con) { return false; }
static inline void nbcon_init(struct console *con, u64 init_seq) { }
static inline void nbcon_free(struct console *con) { }
static inline enum nbcon_prio nbcon_get_default_prio(void) { return NBCON_PRIO_NONE; }
static inline void nbcon_atomic_flush_pending(void) { }
static inline bool nbcon_legacy_emit_next_record(struct console *con, bool *handover,
						 int cookie, bool use_atomic) { return false; }

static inline bool console_is_usable(struct console *con, short flags,
				     bool use_atomic) { return false; }

=======
static inline bool is_printk_legacy_deferred(void) { return false; }
>>>>>>> cd196e60
#endif /* CONFIG_PRINTK */

extern bool have_boot_console;
extern bool have_legacy_console;

/*
 * Specifies if the console lock/unlock dance is needed for console
 * printing. If @have_boot_console is true, the nbcon consoles will
 * be printed serially along with the legacy consoles because nbcon
 * consoles cannot print simultaneously with boot consoles.
 */
#define printing_via_unlock (have_legacy_console || have_boot_console)

extern struct printk_buffers printk_shared_pbufs;

/**
 * struct printk_buffers - Buffers to read/format/output printk messages.
 * @outbuf:	After formatting, contains text to output.
 * @scratchbuf:	Used as temporary ringbuffer reading and string-print space.
 */
struct printk_buffers {
	char	outbuf[PRINTK_MESSAGE_MAX];
	char	scratchbuf[PRINTKRB_RECORD_MAX];
};

/**
 * struct printk_message - Container for a prepared printk message.
 * @pbufs:	printk buffers used to prepare the message.
 * @outbuf_len:	The length of prepared text in @pbufs->outbuf to output. This
 *		does not count the terminator. A value of 0 means there is
 *		nothing to output and this record should be skipped.
 * @seq:	The sequence number of the record used for @pbufs->outbuf.
 * @dropped:	The number of dropped records from reading @seq.
 */
struct printk_message {
	struct printk_buffers	*pbufs;
	unsigned int		outbuf_len;
	u64			seq;
	unsigned long		dropped;
};

bool other_cpu_in_panic(void);
<<<<<<< HEAD
bool printk_get_next_message(struct printk_message *pmsg, u64 seq,
			     bool is_extended, bool may_supress);

#ifdef CONFIG_PRINTK
void console_prepend_dropped(struct printk_message *pmsg, unsigned long dropped);
void console_prepend_replay(struct printk_message *pmsg);
=======

#ifdef CONFIG_SMP
bool is_printk_cpu_sync_owner(void);
#else
static inline bool is_printk_cpu_sync_owner(void) { return false; }
>>>>>>> cd196e60
#endif<|MERGE_RESOLUTION|>--- conflicted
+++ resolved
@@ -85,8 +85,6 @@
 
 void defer_console_output(void);
 bool is_printk_legacy_deferred(void);
-
-bool is_printk_deferred(void);
 
 u16 printk_parse_prefix(const char *text, int *level,
 			enum printk_info_flags *flags);
@@ -183,7 +181,7 @@
 #define printk_safe_exit_irqrestore(flags) local_irq_restore(flags)
 
 static inline bool printk_percpu_data_ready(void) { return false; }
-<<<<<<< HEAD
+static inline bool is_printk_legacy_deferred(void) { return false; }
 static inline u64 nbcon_seq_read(struct console *con) { return 0; }
 static inline void nbcon_seq_force(struct console *con, u64 seq) { }
 static inline bool nbcon_alloc(struct console *con) { return false; }
@@ -197,9 +195,6 @@
 static inline bool console_is_usable(struct console *con, short flags,
 				     bool use_atomic) { return false; }
 
-=======
-static inline bool is_printk_legacy_deferred(void) { return false; }
->>>>>>> cd196e60
 #endif /* CONFIG_PRINTK */
 
 extern bool have_boot_console;
@@ -242,18 +237,16 @@
 };
 
 bool other_cpu_in_panic(void);
-<<<<<<< HEAD
+
+#ifdef CONFIG_SMP
+bool is_printk_cpu_sync_owner(void);
+#else
+static inline bool is_printk_cpu_sync_owner(void) { return false; }
+#endif
 bool printk_get_next_message(struct printk_message *pmsg, u64 seq,
 			     bool is_extended, bool may_supress);
 
 #ifdef CONFIG_PRINTK
 void console_prepend_dropped(struct printk_message *pmsg, unsigned long dropped);
 void console_prepend_replay(struct printk_message *pmsg);
-=======
-
-#ifdef CONFIG_SMP
-bool is_printk_cpu_sync_owner(void);
-#else
-static inline bool is_printk_cpu_sync_owner(void) { return false; }
->>>>>>> cd196e60
 #endif