--- conflicted
+++ resolved
@@ -327,9 +327,6 @@
 	unsigned long		dropped;
 };
 
-<<<<<<< HEAD
-bool other_cpu_in_panic(void);
-=======
 bool other_cpu_in_panic(void);
 bool printk_get_next_message(struct printk_message *pmsg, u64 seq,
 			     bool is_extended, bool may_supress);
@@ -337,5 +334,4 @@
 #ifdef CONFIG_PRINTK
 void console_prepend_dropped(struct printk_message *pmsg, unsigned long dropped);
 void console_prepend_replay(struct printk_message *pmsg);
-#endif
->>>>>>> 2d5404ca
+#endif