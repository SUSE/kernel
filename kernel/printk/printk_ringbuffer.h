--- conflicted
+++ resolved
@@ -404,18 +404,12 @@
 
 #define __u64seq_to_ulseq(u64seq) (u64seq)
 #define __ulseq_to_u64seq(rb, ulseq) (ulseq)
-<<<<<<< HEAD
-=======
 #define ULSEQ_MAX(rb) (-1)
->>>>>>> 2d5404ca
 
 #else /* CONFIG_64BIT */
 
 #define __u64seq_to_ulseq(u64seq) ((u32)u64seq)
-<<<<<<< HEAD
-=======
 #define ULSEQ_MAX(rb) __u64seq_to_ulseq(prb_first_seq(rb) + 0x80000000UL)
->>>>>>> 2d5404ca
 
 static inline u64 __ulseq_to_u64seq(struct printk_ringbuffer *rb, u32 ulseq)
 {
