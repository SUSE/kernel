--- conflicted
+++ resolved
@@ -26,27 +26,6 @@
 	this_cpu_dec(printk_context);
 }
 
-<<<<<<< HEAD
-void __printk_deferred_enter(void)
-{
-	cant_migrate();
-	__printk_safe_enter();
-}
-
-void __printk_deferred_exit(void)
-{
-	cant_migrate();
-	__printk_safe_exit();
-}
-
-bool is_printk_deferred(void)
-{
-	/*
-	 * The per-CPU variable @printk_context can be read safely in any
-	 * context. The CPU migration always disabled when set.
-	 */
-	return (this_cpu_read(printk_context) || in_nmi());
-=======
 bool is_printk_legacy_deferred(void)
 {
 	/*
@@ -60,7 +39,18 @@
 	return (this_cpu_read(printk_context) ||
 		in_nmi()  ||
 		is_printk_cpu_sync_owner());
->>>>>>> cd196e60
+}
+
+void __printk_deferred_enter(void)
+{
+	cant_migrate();
+	__printk_safe_enter();
+}
+
+void __printk_deferred_exit(void)
+{
+	cant_migrate();
+	__printk_safe_exit();
 }
 
 asmlinkage int vprintk(const char *fmt, va_list args)
@@ -75,11 +65,7 @@
 	 * Use the main logbuf even in NMI. But avoid calling console
 	 * drivers that might have their own locks.
 	 */
-<<<<<<< HEAD
-	if (is_printk_deferred())
-=======
 	if (is_printk_legacy_deferred())
->>>>>>> cd196e60
 		return vprintk_deferred(fmt, args);
 
 	/* No obstacles. */
