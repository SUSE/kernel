--- conflicted
+++ resolved
@@ -2408,11 +2408,7 @@
 		preempt_enable();
 	}
 
-<<<<<<< HEAD
-	if (in_sched)
-=======
 	if (ft.legacy_offload)
->>>>>>> 2d5404ca
 		defer_console_output();
 	else
 		wake_up_klogd();
@@ -2827,11 +2823,6 @@
 {
 	/* On panic, the console_lock must be left to the panic cpu. */
 	if (other_cpu_in_panic())
-<<<<<<< HEAD
-		return 0;
-	if (down_trylock_console_sem())
-=======
->>>>>>> 2d5404ca
 		return 0;
 	if (down_trylock_console_sem())
 		return 0;
@@ -2847,36 +2838,6 @@
 }
 EXPORT_SYMBOL(is_console_locked);
 
-<<<<<<< HEAD
-/*
- * Check if the given console is currently capable and allowed to print
- * records.
- *
- * Requires the console_srcu_read_lock.
- */
-static inline bool console_is_usable(struct console *con)
-{
-	short flags = console_srcu_read_flags(con);
-
-	if (!(flags & CON_ENABLED))
-		return false;
-
-	if (!con->write)
-		return false;
-
-	/*
-	 * Console drivers may assume that per-cpu resources have been
-	 * allocated. So unless they're explicitly marked as being able to
-	 * cope (CON_ANYTIME) don't call them until this CPU is officially up.
-	 */
-	if (!cpu_online(raw_smp_processor_id()) && !(flags & CON_ANYTIME))
-		return false;
-
-	return true;
-}
-
-=======
->>>>>>> 2d5404ca
 static void __console_unlock(void)
 {
 	console_locked = 0;
@@ -3441,10 +3402,7 @@
  */
 void console_flush_on_panic(enum con_flush_mode mode)
 {
-<<<<<<< HEAD
-=======
 	struct console_flush_type ft;
->>>>>>> 2d5404ca
 	bool handover;
 	u64 next_seq;
 
@@ -3472,24 +3430,9 @@
 	if (ft.nbcon_atomic)
 		nbcon_atomic_flush_pending();
 
-<<<<<<< HEAD
-		cookie = console_srcu_read_lock();
-		for_each_console_srcu(c) {
-			/*
-			 * This is an unsynchronized assignment, but the
-			 * kernel is in "hope and pray" mode anyway.
-			 */
-			c->seq = seq;
-		}
-		console_srcu_read_unlock(cookie);
-	}
-
-	console_flush_all(false, &next_seq, &handover);
-=======
 	/* Flush legacy consoles once allowed, even when dangerous. */
 	if (legacy_allow_panic_sync)
 		console_flush_all(false, &next_seq, &handover);
->>>>>>> 2d5404ca
 }
 
 /*
@@ -4398,8 +4341,6 @@
 	might_sleep();
 
 	seq = prb_next_reserve_seq(prb);
-<<<<<<< HEAD
-=======
 
 	/* Flush the consoles so that records up to @seq are printed. */
 	printk_get_console_flush_type(&ft);
@@ -4409,7 +4350,6 @@
 		console_lock();
 		console_unlock();
 	}
->>>>>>> 2d5404ca
 
 	for (;;) {
 		unsigned long begin_jiffies;
