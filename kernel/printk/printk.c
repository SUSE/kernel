// SPDX-License-Identifier: GPL-2.0-only
/*
 *  linux/kernel/printk.c
 *
 *  Copyright (C) 1991, 1992  Linus Torvalds
 *
 * Modified to make sys_syslog() more flexible: added commands to
 * return the last 4k of kernel messages, regardless of whether
 * they've been read or not.  Added option to suppress kernel printk's
 * to the console.  Added hook for sending the console messages
 * elsewhere, in preparation for a serial line console (someday).
 * Ted Ts'o, 2/11/93.
 * Modified for sysctl support, 1/8/97, Chris Horn.
 * Fixed SMP synchronization, 08/08/99, Manfred Spraul
 *     manfred@colorfullife.com
 * Rewrote bits to get rid of console_lock
 *	01Mar01 Andrew Morton
 */

#define pr_fmt(fmt) KBUILD_MODNAME ": " fmt

#include <linux/kernel.h>
#include <linux/mm.h>
#include <linux/tty.h>
#include <linux/tty_driver.h>
#include <linux/console.h>
#include <linux/init.h>
#include <linux/jiffies.h>
#include <linux/nmi.h>
#include <linux/module.h>
#include <linux/moduleparam.h>
#include <linux/delay.h>
#include <linux/smp.h>
#include <linux/security.h>
#include <linux/memblock.h>
#include <linux/syscalls.h>
#include <linux/crash_core.h>
#include <linux/ratelimit.h>
#include <linux/kmsg_dump.h>
#include <linux/syslog.h>
#include <linux/cpu.h>
#include <linux/rculist.h>
#include <linux/poll.h>
#include <linux/irq_work.h>
#include <linux/ctype.h>
#include <linux/uio.h>
#include <linux/sched/clock.h>
#include <linux/sched/debug.h>
#include <linux/sched/task_stack.h>

#include <linux/uaccess.h>
#include <asm/sections.h>

#include <trace/events/initcall.h>
#define CREATE_TRACE_POINTS
#include <trace/events/printk.h>

#include "printk_ringbuffer.h"
#include "console_cmdline.h"
#include "braille.h"
#include "internal.h"

int console_printk[4] = {
	CONSOLE_LOGLEVEL_DEFAULT,	/* console_loglevel */
	MESSAGE_LOGLEVEL_DEFAULT,	/* default_message_loglevel */
	CONSOLE_LOGLEVEL_MIN,		/* minimum_console_loglevel */
	CONSOLE_LOGLEVEL_DEFAULT,	/* default_console_loglevel */
};
EXPORT_SYMBOL_GPL(console_printk);

atomic_t ignore_console_lock_warning __read_mostly = ATOMIC_INIT(0);
EXPORT_SYMBOL(ignore_console_lock_warning);

EXPORT_TRACEPOINT_SYMBOL_GPL(console);

/*
 * Low level drivers may need that to know if they can schedule in
 * their unblank() callback or not. So let's export it.
 */
int oops_in_progress;
EXPORT_SYMBOL(oops_in_progress);

/*
 * console_mutex protects console_list updates and console->flags updates.
 * The flags are synchronized only for consoles that are registered, i.e.
 * accessible via the console list.
 */
static DEFINE_MUTEX(console_mutex);

/*
 * console_sem protects updates to console->seq and console_suspended,
 * and also provides serialization for console printing.
 */
static DEFINE_SEMAPHORE(console_sem, 1);
HLIST_HEAD(console_list);
EXPORT_SYMBOL_GPL(console_list);
DEFINE_STATIC_SRCU(console_srcu);

/*
 * System may need to suppress printk message under certain
 * circumstances, like after kernel panic happens.
 */
int __read_mostly suppress_printk;

/*
 * During panic, heavy printk by other CPUs can delay the
 * panic and risk deadlock on console resources.
 */
static int __read_mostly suppress_panic_printk;

#ifdef CONFIG_LOCKDEP
static struct lockdep_map console_lock_dep_map = {
	.name = "console_lock"
};

void lockdep_assert_console_list_lock_held(void)
{
	lockdep_assert_held(&console_mutex);
}
EXPORT_SYMBOL(lockdep_assert_console_list_lock_held);
#endif

#ifdef CONFIG_DEBUG_LOCK_ALLOC
bool console_srcu_read_lock_is_held(void)
{
	return srcu_read_lock_held(&console_srcu);
}
EXPORT_SYMBOL(console_srcu_read_lock_is_held);
#endif

enum devkmsg_log_bits {
	__DEVKMSG_LOG_BIT_ON = 0,
	__DEVKMSG_LOG_BIT_OFF,
	__DEVKMSG_LOG_BIT_LOCK,
};

enum devkmsg_log_masks {
	DEVKMSG_LOG_MASK_ON             = BIT(__DEVKMSG_LOG_BIT_ON),
	DEVKMSG_LOG_MASK_OFF            = BIT(__DEVKMSG_LOG_BIT_OFF),
	DEVKMSG_LOG_MASK_LOCK           = BIT(__DEVKMSG_LOG_BIT_LOCK),
};

/* Keep both the 'on' and 'off' bits clear, i.e. ratelimit by default: */
#define DEVKMSG_LOG_MASK_DEFAULT	0

static unsigned int __read_mostly devkmsg_log = DEVKMSG_LOG_MASK_DEFAULT;

static int __control_devkmsg(char *str)
{
	size_t len;

	if (!str)
		return -EINVAL;

	len = str_has_prefix(str, "on");
	if (len) {
		devkmsg_log = DEVKMSG_LOG_MASK_ON;
		return len;
	}

	len = str_has_prefix(str, "off");
	if (len) {
		devkmsg_log = DEVKMSG_LOG_MASK_OFF;
		return len;
	}

	len = str_has_prefix(str, "ratelimit");
	if (len) {
		devkmsg_log = DEVKMSG_LOG_MASK_DEFAULT;
		return len;
	}

	return -EINVAL;
}

static int __init control_devkmsg(char *str)
{
	if (__control_devkmsg(str) < 0) {
		pr_warn("printk.devkmsg: bad option string '%s'\n", str);
		return 1;
	}

	/*
	 * Set sysctl string accordingly:
	 */
	if (devkmsg_log == DEVKMSG_LOG_MASK_ON)
		strcpy(devkmsg_log_str, "on");
	else if (devkmsg_log == DEVKMSG_LOG_MASK_OFF)
		strcpy(devkmsg_log_str, "off");
	/* else "ratelimit" which is set by default. */

	/*
	 * Sysctl cannot change it anymore. The kernel command line setting of
	 * this parameter is to force the setting to be permanent throughout the
	 * runtime of the system. This is a precation measure against userspace
	 * trying to be a smarta** and attempting to change it up on us.
	 */
	devkmsg_log |= DEVKMSG_LOG_MASK_LOCK;

	return 1;
}
__setup("printk.devkmsg=", control_devkmsg);

char devkmsg_log_str[DEVKMSG_STR_MAX_SIZE] = "ratelimit";
#if defined(CONFIG_PRINTK) && defined(CONFIG_SYSCTL)
int devkmsg_sysctl_set_loglvl(struct ctl_table *table, int write,
			      void *buffer, size_t *lenp, loff_t *ppos)
{
	char old_str[DEVKMSG_STR_MAX_SIZE];
	unsigned int old;
	int err;

	if (write) {
		if (devkmsg_log & DEVKMSG_LOG_MASK_LOCK)
			return -EINVAL;

		old = devkmsg_log;
		strncpy(old_str, devkmsg_log_str, DEVKMSG_STR_MAX_SIZE);
	}

	err = proc_dostring(table, write, buffer, lenp, ppos);
	if (err)
		return err;

	if (write) {
		err = __control_devkmsg(devkmsg_log_str);

		/*
		 * Do not accept an unknown string OR a known string with
		 * trailing crap...
		 */
		if (err < 0 || (err + 1 != *lenp)) {

			/* ... and restore old setting. */
			devkmsg_log = old;
			strncpy(devkmsg_log_str, old_str, DEVKMSG_STR_MAX_SIZE);

			return -EINVAL;
		}
	}

	return 0;
}
#endif /* CONFIG_PRINTK && CONFIG_SYSCTL */

/**
 * console_list_lock - Lock the console list
 *
 * For console list or console->flags updates
 */
void console_list_lock(void)
{
	/*
	 * In unregister_console() and console_force_preferred_locked(),
	 * synchronize_srcu() is called with the console_list_lock held.
	 * Therefore it is not allowed that the console_list_lock is taken
	 * with the srcu_lock held.
	 *
	 * Detecting if this context is really in the read-side critical
	 * section is only possible if the appropriate debug options are
	 * enabled.
	 */
	WARN_ON_ONCE(debug_lockdep_rcu_enabled() &&
		     srcu_read_lock_held(&console_srcu));

	mutex_lock(&console_mutex);
}
EXPORT_SYMBOL(console_list_lock);

/**
 * console_list_unlock - Unlock the console list
 *
 * Counterpart to console_list_lock()
 */
void console_list_unlock(void)
{
	mutex_unlock(&console_mutex);
}
EXPORT_SYMBOL(console_list_unlock);

/**
 * console_srcu_read_lock - Register a new reader for the
 *	SRCU-protected console list
 *
 * Use for_each_console_srcu() to iterate the console list
 *
 * Context: Any context.
 * Return: A cookie to pass to console_srcu_read_unlock().
 */
int console_srcu_read_lock(void)
{
	return srcu_read_lock_nmisafe(&console_srcu);
}
EXPORT_SYMBOL(console_srcu_read_lock);

/**
 * console_srcu_read_unlock - Unregister an old reader from
 *	the SRCU-protected console list
 * @cookie: cookie returned from console_srcu_read_lock()
 *
 * Counterpart to console_srcu_read_lock()
 */
void console_srcu_read_unlock(int cookie)
{
	srcu_read_unlock_nmisafe(&console_srcu, cookie);
}
EXPORT_SYMBOL(console_srcu_read_unlock);

/*
 * Helper macros to handle lockdep when locking/unlocking console_sem. We use
 * macros instead of functions so that _RET_IP_ contains useful information.
 */
#define down_console_sem() do { \
	down(&console_sem);\
	mutex_acquire(&console_lock_dep_map, 0, 0, _RET_IP_);\
} while (0)

static int __down_trylock_console_sem(unsigned long ip)
{
	int lock_failed;
	unsigned long flags;

	/*
	 * Here and in __up_console_sem() we need to be in safe mode,
	 * because spindump/WARN/etc from under console ->lock will
	 * deadlock in printk()->down_trylock_console_sem() otherwise.
	 */
	printk_safe_enter_irqsave(flags);
	lock_failed = down_trylock(&console_sem);
	printk_safe_exit_irqrestore(flags);

	if (lock_failed)
		return 1;
	mutex_acquire(&console_lock_dep_map, 0, 1, ip);
	return 0;
}
#define down_trylock_console_sem() __down_trylock_console_sem(_RET_IP_)

static void __up_console_sem(unsigned long ip)
{
	unsigned long flags;

	mutex_release(&console_lock_dep_map, ip);

	printk_safe_enter_irqsave(flags);
	up(&console_sem);
	printk_safe_exit_irqrestore(flags);
}
#define up_console_sem() __up_console_sem(_RET_IP_)

static bool panic_in_progress(void)
{
	return unlikely(atomic_read(&panic_cpu) != PANIC_CPU_INVALID);
}

/*
 * This is used for debugging the mess that is the VT code by
 * keeping track if we have the console semaphore held. It's
 * definitely not the perfect debug tool (we don't know if _WE_
 * hold it and are racing, but it helps tracking those weird code
 * paths in the console code where we end up in places I want
 * locked without the console semaphore held).
 */
static int console_locked, console_suspended;

/*
 *	Array of consoles built from command line options (console=)
 */

#define MAX_CMDLINECONSOLES 8

static struct console_cmdline console_cmdline[MAX_CMDLINECONSOLES];

static int preferred_console = -1;
int console_set_on_cmdline;
EXPORT_SYMBOL(console_set_on_cmdline);

/* Flag: console code may call schedule() */
static int console_may_schedule;

enum con_msg_format_flags {
	MSG_FORMAT_DEFAULT	= 0,
	MSG_FORMAT_SYSLOG	= (1 << 0),
};

static int console_msg_format = MSG_FORMAT_DEFAULT;

/*
 * The printk log buffer consists of a sequenced collection of records, each
 * containing variable length message text. Every record also contains its
 * own meta-data (@info).
 *
 * Every record meta-data carries the timestamp in microseconds, as well as
 * the standard userspace syslog level and syslog facility. The usual kernel
 * messages use LOG_KERN; userspace-injected messages always carry a matching
 * syslog facility, by default LOG_USER. The origin of every message can be
 * reliably determined that way.
 *
 * The human readable log message of a record is available in @text, the
 * length of the message text in @text_len. The stored message is not
 * terminated.
 *
 * Optionally, a record can carry a dictionary of properties (key/value
 * pairs), to provide userspace with a machine-readable message context.
 *
 * Examples for well-defined, commonly used property names are:
 *   DEVICE=b12:8               device identifier
 *                                b12:8         block dev_t
 *                                c127:3        char dev_t
 *                                n8            netdev ifindex
 *                                +sound:card0  subsystem:devname
 *   SUBSYSTEM=pci              driver-core subsystem name
 *
 * Valid characters in property names are [a-zA-Z0-9.-_]. Property names
 * and values are terminated by a '\0' character.
 *
 * Example of record values:
 *   record.text_buf                = "it's a line" (unterminated)
 *   record.info.seq                = 56
 *   record.info.ts_nsec            = 36863
 *   record.info.text_len           = 11
 *   record.info.facility           = 0 (LOG_KERN)
 *   record.info.flags              = 0
 *   record.info.level              = 3 (LOG_ERR)
 *   record.info.caller_id          = 299 (task 299)
 *   record.info.dev_info.subsystem = "pci" (terminated)
 *   record.info.dev_info.device    = "+pci:0000:00:01.0" (terminated)
 *
 * The 'struct printk_info' buffer must never be directly exported to
 * userspace, it is a kernel-private implementation detail that might
 * need to be changed in the future, when the requirements change.
 *
 * /dev/kmsg exports the structured data in the following line format:
 *   "<level>,<sequnum>,<timestamp>,<contflag>[,additional_values, ... ];<message text>\n"
 *
 * Users of the export format should ignore possible additional values
 * separated by ',', and find the message after the ';' character.
 *
 * The optional key/value pairs are attached as continuation lines starting
 * with a space character and terminated by a newline. All possible
 * non-prinatable characters are escaped in the "\xff" notation.
 */

/* syslog_lock protects syslog_* variables and write access to clear_seq. */
static DEFINE_MUTEX(syslog_lock);

#ifdef CONFIG_PRINTK
DECLARE_WAIT_QUEUE_HEAD(log_wait);
/* All 3 protected by @syslog_lock. */
/* the next printk record to read by syslog(READ) or /proc/kmsg */
static u64 syslog_seq;
static size_t syslog_partial;
static bool syslog_time;

struct latched_seq {
	seqcount_latch_t	latch;
	u64			val[2];
};

/*
 * The next printk record to read after the last 'clear' command. There are
 * two copies (updated with seqcount_latch) so that reads can locklessly
 * access a valid value. Writers are synchronized by @syslog_lock.
 */
static struct latched_seq clear_seq = {
	.latch		= SEQCNT_LATCH_ZERO(clear_seq.latch),
	.val[0]		= 0,
	.val[1]		= 0,
};

#define LOG_LEVEL(v)		((v) & 0x07)
#define LOG_FACILITY(v)		((v) >> 3 & 0xff)

/* record buffer */
#define LOG_ALIGN __alignof__(unsigned long)
#define __LOG_BUF_LEN (1 << CONFIG_LOG_BUF_SHIFT)
#define LOG_BUF_LEN_MAX (u32)(1 << 31)
static char __log_buf[__LOG_BUF_LEN] __aligned(LOG_ALIGN);
static char *log_buf = __log_buf;
static u32 log_buf_len = __LOG_BUF_LEN;

/*
 * Define the average message size. This only affects the number of
 * descriptors that will be available. Underestimating is better than
 * overestimating (too many available descriptors is better than not enough).
 */
#define PRB_AVGBITS 5	/* 32 character average length */

#if CONFIG_LOG_BUF_SHIFT <= PRB_AVGBITS
#error CONFIG_LOG_BUF_SHIFT value too small.
#endif
_DEFINE_PRINTKRB(printk_rb_static, CONFIG_LOG_BUF_SHIFT - PRB_AVGBITS,
		 PRB_AVGBITS, &__log_buf[0]);

static struct printk_ringbuffer printk_rb_dynamic;

static struct printk_ringbuffer *prb = &printk_rb_static;

/*
 * We cannot access per-CPU data (e.g. per-CPU flush irq_work) before
 * per_cpu_areas are initialised. This variable is set to true when
 * it's safe to access per-CPU data.
 */
static bool __printk_percpu_data_ready __ro_after_init;

bool printk_percpu_data_ready(void)
{
	return __printk_percpu_data_ready;
}

/* Must be called under syslog_lock. */
static void latched_seq_write(struct latched_seq *ls, u64 val)
{
	raw_write_seqcount_latch(&ls->latch);
	ls->val[0] = val;
	raw_write_seqcount_latch(&ls->latch);
	ls->val[1] = val;
}

/* Can be called from any context. */
static u64 latched_seq_read_nolock(struct latched_seq *ls)
{
	unsigned int seq;
	unsigned int idx;
	u64 val;

	do {
		seq = raw_read_seqcount_latch(&ls->latch);
		idx = seq & 0x1;
		val = ls->val[idx];
	} while (read_seqcount_latch_retry(&ls->latch, seq));

	return val;
}

/* Return log buffer address */
char *log_buf_addr_get(void)
{
	return log_buf;
}

/* Return log buffer size */
u32 log_buf_len_get(void)
{
	return log_buf_len;
}

/*
 * Define how much of the log buffer we could take at maximum. The value
 * must be greater than two. Note that only half of the buffer is available
 * when the index points to the middle.
 */
#define MAX_LOG_TAKE_PART 4
static const char trunc_msg[] = "<truncated>";

static void truncate_msg(u16 *text_len, u16 *trunc_msg_len)
{
	/*
	 * The message should not take the whole buffer. Otherwise, it might
	 * get removed too soon.
	 */
	u32 max_text_len = log_buf_len / MAX_LOG_TAKE_PART;

	if (*text_len > max_text_len)
		*text_len = max_text_len;

	/* enable the warning message (if there is room) */
	*trunc_msg_len = strlen(trunc_msg);
	if (*text_len >= *trunc_msg_len)
		*text_len -= *trunc_msg_len;
	else
		*trunc_msg_len = 0;
}

int dmesg_restrict = IS_ENABLED(CONFIG_SECURITY_DMESG_RESTRICT);

static int syslog_action_restricted(int type)
{
	if (dmesg_restrict)
		return 1;
	/*
	 * Unless restricted, we allow "read all" and "get buffer size"
	 * for everybody.
	 */
	return type != SYSLOG_ACTION_READ_ALL &&
	       type != SYSLOG_ACTION_SIZE_BUFFER;
}

static int check_syslog_permissions(int type, int source)
{
	/*
	 * If this is from /proc/kmsg and we've already opened it, then we've
	 * already done the capabilities checks at open time.
	 */
	if (source == SYSLOG_FROM_PROC && type != SYSLOG_ACTION_OPEN)
		goto ok;

	if (syslog_action_restricted(type)) {
		if (capable(CAP_SYSLOG))
			goto ok;
		/*
		 * For historical reasons, accept CAP_SYS_ADMIN too, with
		 * a warning.
		 */
		if (capable(CAP_SYS_ADMIN)) {
			pr_warn_once("%s (%d): Attempt to access syslog with "
				     "CAP_SYS_ADMIN but no CAP_SYSLOG "
				     "(deprecated).\n",
				 current->comm, task_pid_nr(current));
			goto ok;
		}
		return -EPERM;
	}
ok:
	return security_syslog(type);
}

static void append_char(char **pp, char *e, char c)
{
	if (*pp < e)
		*(*pp)++ = c;
}

static ssize_t info_print_ext_header(char *buf, size_t size,
				     struct printk_info *info)
{
	u64 ts_usec = info->ts_nsec;
	char caller[20];
#ifdef CONFIG_PRINTK_CALLER
	u32 id = info->caller_id;

	snprintf(caller, sizeof(caller), ",caller=%c%u",
		 id & 0x80000000 ? 'C' : 'T', id & ~0x80000000);
#else
	caller[0] = '\0';
#endif

	do_div(ts_usec, 1000);

	return scnprintf(buf, size, "%u,%llu,%llu,%c%s;",
			 (info->facility << 3) | info->level, info->seq,
			 ts_usec, info->flags & LOG_CONT ? 'c' : '-', caller);
}

static ssize_t msg_add_ext_text(char *buf, size_t size,
				const char *text, size_t text_len,
				unsigned char endc)
{
	char *p = buf, *e = buf + size;
	size_t i;

	/* escape non-printable characters */
	for (i = 0; i < text_len; i++) {
		unsigned char c = text[i];

		if (c < ' ' || c >= 127 || c == '\\')
			p += scnprintf(p, e - p, "\\x%02x", c);
		else
			append_char(&p, e, c);
	}
	append_char(&p, e, endc);

	return p - buf;
}

static ssize_t msg_add_dict_text(char *buf, size_t size,
				 const char *key, const char *val)
{
	size_t val_len = strlen(val);
	ssize_t len;

	if (!val_len)
		return 0;

	len = msg_add_ext_text(buf, size, "", 0, ' ');	/* dict prefix */
	len += msg_add_ext_text(buf + len, size - len, key, strlen(key), '=');
	len += msg_add_ext_text(buf + len, size - len, val, val_len, '\n');

	return len;
}

static ssize_t msg_print_ext_body(char *buf, size_t size,
				  char *text, size_t text_len,
				  struct dev_printk_info *dev_info)
{
	ssize_t len;

	len = msg_add_ext_text(buf, size, text, text_len, '\n');

	if (!dev_info)
		goto out;

	len += msg_add_dict_text(buf + len, size - len, "SUBSYSTEM",
				 dev_info->subsystem);
	len += msg_add_dict_text(buf + len, size - len, "DEVICE",
				 dev_info->device);
out:
	return len;
}

static bool printk_get_next_message(struct printk_message *pmsg, u64 seq,
				    bool is_extended, bool may_supress);

/* /dev/kmsg - userspace message inject/listen interface */
struct devkmsg_user {
	atomic64_t seq;
	struct ratelimit_state rs;
	struct mutex lock;
	struct printk_buffers pbufs;
};

static __printf(3, 4) __cold
int devkmsg_emit(int facility, int level, const char *fmt, ...)
{
	va_list args;
	int r;

	va_start(args, fmt);
	r = vprintk_emit(facility, level, NULL, fmt, args);
	va_end(args);

	return r;
}

static ssize_t devkmsg_write(struct kiocb *iocb, struct iov_iter *from)
{
	char *buf, *line;
	int level = default_message_loglevel;
	int facility = 1;	/* LOG_USER */
	struct file *file = iocb->ki_filp;
	struct devkmsg_user *user = file->private_data;
	size_t len = iov_iter_count(from);
	ssize_t ret = len;

	if (len > PRINTKRB_RECORD_MAX)
		return -EINVAL;

	/* Ignore when user logging is disabled. */
	if (devkmsg_log & DEVKMSG_LOG_MASK_OFF)
		return len;

	/* Ratelimit when not explicitly enabled. */
	if (!(devkmsg_log & DEVKMSG_LOG_MASK_ON)) {
		if (!___ratelimit(&user->rs, current->comm))
			return ret;
	}

	buf = kmalloc(len+1, GFP_KERNEL);
	if (buf == NULL)
		return -ENOMEM;

	buf[len] = '\0';
	if (!copy_from_iter_full(buf, len, from)) {
		kfree(buf);
		return -EFAULT;
	}

	/*
	 * Extract and skip the syslog prefix <[0-9]*>. Coming from userspace
	 * the decimal value represents 32bit, the lower 3 bit are the log
	 * level, the rest are the log facility.
	 *
	 * If no prefix or no userspace facility is specified, we
	 * enforce LOG_USER, to be able to reliably distinguish
	 * kernel-generated messages from userspace-injected ones.
	 */
	line = buf;
	if (line[0] == '<') {
		char *endp = NULL;
		unsigned int u;

		u = simple_strtoul(line + 1, &endp, 10);
		if (endp && endp[0] == '>') {
			level = LOG_LEVEL(u);
			if (LOG_FACILITY(u) != 0)
				facility = LOG_FACILITY(u);
			endp++;
			line = endp;
		}
	}

	devkmsg_emit(facility, level, "%s", line);
	kfree(buf);
	return ret;
}

static ssize_t devkmsg_read(struct file *file, char __user *buf,
			    size_t count, loff_t *ppos)
{
	struct devkmsg_user *user = file->private_data;
	char *outbuf = &user->pbufs.outbuf[0];
	struct printk_message pmsg = {
		.pbufs = &user->pbufs,
	};
	ssize_t ret;

	ret = mutex_lock_interruptible(&user->lock);
	if (ret)
		return ret;

<<<<<<< HEAD
	if (!prb_read_valid(prb, atomic64_read(&user->seq), r)) {
=======
	if (!printk_get_next_message(&pmsg, atomic64_read(&user->seq), true, false)) {
>>>>>>> eb3cdb58
		if (file->f_flags & O_NONBLOCK) {
			ret = -EAGAIN;
			goto out;
		}

		/*
		 * Guarantee this task is visible on the waitqueue before
		 * checking the wake condition.
		 *
		 * The full memory barrier within set_current_state() of
		 * prepare_to_wait_event() pairs with the full memory barrier
		 * within wq_has_sleeper().
		 *
		 * This pairs with __wake_up_klogd:A.
		 */
		ret = wait_event_interruptible(log_wait,
<<<<<<< HEAD
				prb_read_valid(prb,
					atomic64_read(&user->seq), r)); /* LMM(devkmsg_read:A) */
=======
				printk_get_next_message(&pmsg, atomic64_read(&user->seq), true,
							false)); /* LMM(devkmsg_read:A) */
>>>>>>> eb3cdb58
		if (ret)
			goto out;
	}

	if (pmsg.dropped) {
		/* our last seen message is gone, return error and reset */
		atomic64_set(&user->seq, pmsg.seq);
		ret = -EPIPE;
		goto out;
	}

	atomic64_set(&user->seq, pmsg.seq + 1);

<<<<<<< HEAD
	atomic64_set(&user->seq, r->info->seq + 1);

	if (len > count) {
=======
	if (pmsg.outbuf_len > count) {
>>>>>>> eb3cdb58
		ret = -EINVAL;
		goto out;
	}

	if (copy_to_user(buf, outbuf, pmsg.outbuf_len)) {
		ret = -EFAULT;
		goto out;
	}
	ret = pmsg.outbuf_len;
out:
	mutex_unlock(&user->lock);
	return ret;
}

/*
 * Be careful when modifying this function!!!
 *
 * Only few operations are supported because the device works only with the
 * entire variable length messages (records). Non-standard values are
 * returned in the other cases and has been this way for quite some time.
 * User space applications might depend on this behavior.
 */
static loff_t devkmsg_llseek(struct file *file, loff_t offset, int whence)
{
	struct devkmsg_user *user = file->private_data;
	loff_t ret = 0;

	if (offset)
		return -ESPIPE;

	switch (whence) {
	case SEEK_SET:
		/* the first record */
		atomic64_set(&user->seq, prb_first_valid_seq(prb));
		break;
	case SEEK_DATA:
		/*
		 * The first record after the last SYSLOG_ACTION_CLEAR,
		 * like issued by 'dmesg -c'. Reading /dev/kmsg itself
		 * changes no global state, and does not clear anything.
		 */
		atomic64_set(&user->seq, latched_seq_read_nolock(&clear_seq));
		break;
	case SEEK_END:
		/* after the last record */
		atomic64_set(&user->seq, prb_next_seq(prb));
		break;
	default:
		ret = -EINVAL;
	}
	return ret;
}

static __poll_t devkmsg_poll(struct file *file, poll_table *wait)
{
	struct devkmsg_user *user = file->private_data;
	struct printk_info info;
	__poll_t ret = 0;

	poll_wait(file, &log_wait, wait);

	if (prb_read_valid_info(prb, atomic64_read(&user->seq), &info, NULL)) {
		/* return error when data has vanished underneath us */
		if (info.seq != atomic64_read(&user->seq))
			ret = EPOLLIN|EPOLLRDNORM|EPOLLERR|EPOLLPRI;
		else
			ret = EPOLLIN|EPOLLRDNORM;
	}

	return ret;
}

static int devkmsg_open(struct inode *inode, struct file *file)
{
	struct devkmsg_user *user;
	int err;

	if (devkmsg_log & DEVKMSG_LOG_MASK_OFF)
		return -EPERM;

	/* write-only does not need any file context */
	if ((file->f_flags & O_ACCMODE) != O_WRONLY) {
		err = check_syslog_permissions(SYSLOG_ACTION_READ_ALL,
					       SYSLOG_FROM_READER);
		if (err)
			return err;
	}

	user = kvmalloc(sizeof(struct devkmsg_user), GFP_KERNEL);
	if (!user)
		return -ENOMEM;

	ratelimit_default_init(&user->rs);
	ratelimit_set_flags(&user->rs, RATELIMIT_MSG_ON_RELEASE);

	mutex_init(&user->lock);

<<<<<<< HEAD
	prb_rec_init_rd(&user->record, &user->info,
			&user->text_buf[0], sizeof(user->text_buf));

=======
>>>>>>> eb3cdb58
	atomic64_set(&user->seq, prb_first_valid_seq(prb));

	file->private_data = user;
	return 0;
}

static int devkmsg_release(struct inode *inode, struct file *file)
{
	struct devkmsg_user *user = file->private_data;

	ratelimit_state_exit(&user->rs);

	mutex_destroy(&user->lock);
	kvfree(user);
	return 0;
}

const struct file_operations kmsg_fops = {
	.open = devkmsg_open,
	.read = devkmsg_read,
	.write_iter = devkmsg_write,
	.llseek = devkmsg_llseek,
	.poll = devkmsg_poll,
	.release = devkmsg_release,
};

#ifdef CONFIG_CRASH_CORE
/*
 * This appends the listed symbols to /proc/vmcore
 *
 * /proc/vmcore is used by various utilities, like crash and makedumpfile to
 * obtain access to symbols that are otherwise very difficult to locate.  These
 * symbols are specifically used so that utilities can access and extract the
 * dmesg log from a vmcore file after a crash.
 */
void log_buf_vmcoreinfo_setup(void)
{
	struct dev_printk_info *dev_info = NULL;

	VMCOREINFO_SYMBOL(prb);
	VMCOREINFO_SYMBOL(printk_rb_static);
	VMCOREINFO_SYMBOL(clear_seq);

	/*
	 * Export struct size and field offsets. User space tools can
	 * parse it and detect any changes to structure down the line.
	 */

	VMCOREINFO_STRUCT_SIZE(printk_ringbuffer);
	VMCOREINFO_OFFSET(printk_ringbuffer, desc_ring);
	VMCOREINFO_OFFSET(printk_ringbuffer, text_data_ring);
	VMCOREINFO_OFFSET(printk_ringbuffer, fail);

	VMCOREINFO_STRUCT_SIZE(prb_desc_ring);
	VMCOREINFO_OFFSET(prb_desc_ring, count_bits);
	VMCOREINFO_OFFSET(prb_desc_ring, descs);
	VMCOREINFO_OFFSET(prb_desc_ring, infos);
	VMCOREINFO_OFFSET(prb_desc_ring, head_id);
	VMCOREINFO_OFFSET(prb_desc_ring, tail_id);

	VMCOREINFO_STRUCT_SIZE(prb_desc);
	VMCOREINFO_OFFSET(prb_desc, state_var);
	VMCOREINFO_OFFSET(prb_desc, text_blk_lpos);

	VMCOREINFO_STRUCT_SIZE(prb_data_blk_lpos);
	VMCOREINFO_OFFSET(prb_data_blk_lpos, begin);
	VMCOREINFO_OFFSET(prb_data_blk_lpos, next);

	VMCOREINFO_STRUCT_SIZE(printk_info);
	VMCOREINFO_OFFSET(printk_info, seq);
	VMCOREINFO_OFFSET(printk_info, ts_nsec);
	VMCOREINFO_OFFSET(printk_info, text_len);
	VMCOREINFO_OFFSET(printk_info, caller_id);
	VMCOREINFO_OFFSET(printk_info, dev_info);

	VMCOREINFO_STRUCT_SIZE(dev_printk_info);
	VMCOREINFO_OFFSET(dev_printk_info, subsystem);
	VMCOREINFO_LENGTH(printk_info_subsystem, sizeof(dev_info->subsystem));
	VMCOREINFO_OFFSET(dev_printk_info, device);
	VMCOREINFO_LENGTH(printk_info_device, sizeof(dev_info->device));

	VMCOREINFO_STRUCT_SIZE(prb_data_ring);
	VMCOREINFO_OFFSET(prb_data_ring, size_bits);
	VMCOREINFO_OFFSET(prb_data_ring, data);
	VMCOREINFO_OFFSET(prb_data_ring, head_lpos);
	VMCOREINFO_OFFSET(prb_data_ring, tail_lpos);

	VMCOREINFO_SIZE(atomic_long_t);
	VMCOREINFO_TYPE_OFFSET(atomic_long_t, counter);

	VMCOREINFO_STRUCT_SIZE(latched_seq);
	VMCOREINFO_OFFSET(latched_seq, val);
}
#endif

/* requested log_buf_len from kernel cmdline */
static unsigned long __initdata new_log_buf_len;

/* we practice scaling the ring buffer by powers of 2 */
static void __init log_buf_len_update(u64 size)
{
	if (size > (u64)LOG_BUF_LEN_MAX) {
		size = (u64)LOG_BUF_LEN_MAX;
		pr_err("log_buf over 2G is not supported.\n");
	}

	if (size)
		size = roundup_pow_of_two(size);
	if (size > log_buf_len)
		new_log_buf_len = (unsigned long)size;
}

/* save requested log_buf_len since it's too early to process it */
static int __init log_buf_len_setup(char *str)
{
	u64 size;

	if (!str)
		return -EINVAL;

	size = memparse(str, &str);

	log_buf_len_update(size);

	return 0;
}
early_param("log_buf_len", log_buf_len_setup);

#ifdef CONFIG_SMP
#define __LOG_CPU_MAX_BUF_LEN (1 << CONFIG_LOG_CPU_MAX_BUF_SHIFT)

static void __init log_buf_add_cpu(void)
{
	unsigned int cpu_extra;

	/*
	 * archs should set up cpu_possible_bits properly with
	 * set_cpu_possible() after setup_arch() but just in
	 * case lets ensure this is valid.
	 */
	if (num_possible_cpus() == 1)
		return;

	cpu_extra = (num_possible_cpus() - 1) * __LOG_CPU_MAX_BUF_LEN;

	/* by default this will only continue through for large > 64 CPUs */
	if (cpu_extra <= __LOG_BUF_LEN / 2)
		return;

	pr_info("log_buf_len individual max cpu contribution: %d bytes\n",
		__LOG_CPU_MAX_BUF_LEN);
	pr_info("log_buf_len total cpu_extra contributions: %d bytes\n",
		cpu_extra);
	pr_info("log_buf_len min size: %d bytes\n", __LOG_BUF_LEN);

	log_buf_len_update(cpu_extra + __LOG_BUF_LEN);
}
#else /* !CONFIG_SMP */
static inline void log_buf_add_cpu(void) {}
#endif /* CONFIG_SMP */

static void __init set_percpu_data_ready(void)
{
	__printk_percpu_data_ready = true;
}

static unsigned int __init add_to_rb(struct printk_ringbuffer *rb,
				     struct printk_record *r)
{
	struct prb_reserved_entry e;
	struct printk_record dest_r;

	prb_rec_init_wr(&dest_r, r->info->text_len);

	if (!prb_reserve(&e, rb, &dest_r))
		return 0;

	memcpy(&dest_r.text_buf[0], &r->text_buf[0], r->info->text_len);
	dest_r.info->text_len = r->info->text_len;
	dest_r.info->facility = r->info->facility;
	dest_r.info->level = r->info->level;
	dest_r.info->flags = r->info->flags;
	dest_r.info->ts_nsec = r->info->ts_nsec;
	dest_r.info->caller_id = r->info->caller_id;
	memcpy(&dest_r.info->dev_info, &r->info->dev_info, sizeof(dest_r.info->dev_info));

	prb_final_commit(&e);

	return prb_record_text_space(&e);
}

static char setup_text_buf[PRINTKRB_RECORD_MAX] __initdata;

void __init setup_log_buf(int early)
{
	struct printk_info *new_infos;
	unsigned int new_descs_count;
	struct prb_desc *new_descs;
	struct printk_info info;
	struct printk_record r;
	unsigned int text_size;
	size_t new_descs_size;
	size_t new_infos_size;
	unsigned long flags;
	char *new_log_buf;
	unsigned int free;
	u64 seq;

	/*
	 * Some archs call setup_log_buf() multiple times - first is very
	 * early, e.g. from setup_arch(), and second - when percpu_areas
	 * are initialised.
	 */
	if (!early)
		set_percpu_data_ready();

	if (log_buf != __log_buf)
		return;

	if (!early && !new_log_buf_len)
		log_buf_add_cpu();

	if (!new_log_buf_len)
		return;

	new_descs_count = new_log_buf_len >> PRB_AVGBITS;
	if (new_descs_count == 0) {
		pr_err("new_log_buf_len: %lu too small\n", new_log_buf_len);
		return;
	}

	new_log_buf = memblock_alloc(new_log_buf_len, LOG_ALIGN);
	if (unlikely(!new_log_buf)) {
		pr_err("log_buf_len: %lu text bytes not available\n",
		       new_log_buf_len);
		return;
	}

	new_descs_size = new_descs_count * sizeof(struct prb_desc);
	new_descs = memblock_alloc(new_descs_size, LOG_ALIGN);
	if (unlikely(!new_descs)) {
		pr_err("log_buf_len: %zu desc bytes not available\n",
		       new_descs_size);
		goto err_free_log_buf;
	}

	new_infos_size = new_descs_count * sizeof(struct printk_info);
	new_infos = memblock_alloc(new_infos_size, LOG_ALIGN);
	if (unlikely(!new_infos)) {
		pr_err("log_buf_len: %zu info bytes not available\n",
		       new_infos_size);
		goto err_free_descs;
	}

	prb_rec_init_rd(&r, &info, &setup_text_buf[0], sizeof(setup_text_buf));

	prb_init(&printk_rb_dynamic,
		 new_log_buf, ilog2(new_log_buf_len),
		 new_descs, ilog2(new_descs_count),
		 new_infos);

	local_irq_save(flags);

	log_buf_len = new_log_buf_len;
	log_buf = new_log_buf;
	new_log_buf_len = 0;

	free = __LOG_BUF_LEN;
	prb_for_each_record(0, &printk_rb_static, seq, &r) {
		text_size = add_to_rb(&printk_rb_dynamic, &r);
		if (text_size > free)
			free = 0;
		else
			free -= text_size;
	}

	prb = &printk_rb_dynamic;

	local_irq_restore(flags);

	/*
	 * Copy any remaining messages that might have appeared from
	 * NMI context after copying but before switching to the
	 * dynamic buffer.
	 */
	prb_for_each_record(seq, &printk_rb_static, seq, &r) {
		text_size = add_to_rb(&printk_rb_dynamic, &r);
		if (text_size > free)
			free = 0;
		else
			free -= text_size;
	}

	if (seq != prb_next_seq(&printk_rb_static)) {
		pr_err("dropped %llu messages\n",
		       prb_next_seq(&printk_rb_static) - seq);
	}

	pr_info("log_buf_len: %u bytes\n", log_buf_len);
	pr_info("early log buf free: %u(%u%%)\n",
		free, (free * 100) / __LOG_BUF_LEN);
	return;

err_free_descs:
	memblock_free(new_descs, new_descs_size);
err_free_log_buf:
	memblock_free(new_log_buf, new_log_buf_len);
}

static bool __read_mostly ignore_loglevel;

static int __init ignore_loglevel_setup(char *str)
{
	ignore_loglevel = true;
	pr_info("debug: ignoring loglevel setting.\n");

	return 0;
}

early_param("ignore_loglevel", ignore_loglevel_setup);
module_param(ignore_loglevel, bool, S_IRUGO | S_IWUSR);
MODULE_PARM_DESC(ignore_loglevel,
		 "ignore loglevel setting (prints all kernel messages to the console)");

static bool suppress_message_printing(int level)
{
	return (level >= console_loglevel && !ignore_loglevel);
}

#ifdef CONFIG_BOOT_PRINTK_DELAY

static int boot_delay; /* msecs delay after each printk during bootup */
static unsigned long long loops_per_msec;	/* based on boot_delay */

static int __init boot_delay_setup(char *str)
{
	unsigned long lpj;

	lpj = preset_lpj ? preset_lpj : 1000000;	/* some guess */
	loops_per_msec = (unsigned long long)lpj / 1000 * HZ;

	get_option(&str, &boot_delay);
	if (boot_delay > 10 * 1000)
		boot_delay = 0;

	pr_debug("boot_delay: %u, preset_lpj: %ld, lpj: %lu, "
		"HZ: %d, loops_per_msec: %llu\n",
		boot_delay, preset_lpj, lpj, HZ, loops_per_msec);
	return 0;
}
early_param("boot_delay", boot_delay_setup);

static void boot_delay_msec(int level)
{
	unsigned long long k;
	unsigned long timeout;

	if ((boot_delay == 0 || system_state >= SYSTEM_RUNNING)
		|| suppress_message_printing(level)) {
		return;
	}

	k = (unsigned long long)loops_per_msec * boot_delay;

	timeout = jiffies + msecs_to_jiffies(boot_delay);
	while (k) {
		k--;
		cpu_relax();
		/*
		 * use (volatile) jiffies to prevent
		 * compiler reduction; loop termination via jiffies
		 * is secondary and may or may not happen.
		 */
		if (time_after(jiffies, timeout))
			break;
		touch_nmi_watchdog();
	}
}
#else
static inline void boot_delay_msec(int level)
{
}
#endif

static bool printk_time = IS_ENABLED(CONFIG_PRINTK_TIME);
module_param_named(time, printk_time, bool, S_IRUGO | S_IWUSR);

static size_t print_syslog(unsigned int level, char *buf)
{
	return sprintf(buf, "<%u>", level);
}

static size_t print_time(u64 ts, char *buf)
{
	unsigned long rem_nsec = do_div(ts, 1000000000);

	return sprintf(buf, "[%5lu.%06lu]",
		       (unsigned long)ts, rem_nsec / 1000);
}

#ifdef CONFIG_PRINTK_CALLER
static size_t print_caller(u32 id, char *buf)
{
	char caller[12];

	snprintf(caller, sizeof(caller), "%c%u",
		 id & 0x80000000 ? 'C' : 'T', id & ~0x80000000);
	return sprintf(buf, "[%6s]", caller);
}
#else
#define print_caller(id, buf) 0
#endif

static size_t info_print_prefix(const struct printk_info  *info, bool syslog,
				bool time, char *buf)
{
	size_t len = 0;

	if (syslog)
		len = print_syslog((info->facility << 3) | info->level, buf);

	if (time)
		len += print_time(info->ts_nsec, buf + len);

	len += print_caller(info->caller_id, buf + len);

	if (IS_ENABLED(CONFIG_PRINTK_CALLER) || time) {
		buf[len++] = ' ';
		buf[len] = '\0';
	}

	return len;
}

/*
 * Prepare the record for printing. The text is shifted within the given
 * buffer to avoid a need for another one. The following operations are
 * done:
 *
 *   - Add prefix for each line.
 *   - Drop truncated lines that no longer fit into the buffer.
 *   - Add the trailing newline that has been removed in vprintk_store().
 *   - Add a string terminator.
 *
 * Since the produced string is always terminated, the maximum possible
 * return value is @r->text_buf_size - 1;
 *
 * Return: The length of the updated/prepared text, including the added
 * prefixes and the newline. The terminator is not counted. The dropped
 * line(s) are not counted.
 */
static size_t record_print_text(struct printk_record *r, bool syslog,
				bool time)
{
	size_t text_len = r->info->text_len;
	size_t buf_size = r->text_buf_size;
	char *text = r->text_buf;
	char prefix[PRINTK_PREFIX_MAX];
	bool truncated = false;
	size_t prefix_len;
	size_t line_len;
	size_t len = 0;
	char *next;

	/*
	 * If the message was truncated because the buffer was not large
	 * enough, treat the available text as if it were the full text.
	 */
	if (text_len > buf_size)
		text_len = buf_size;

	prefix_len = info_print_prefix(r->info, syslog, time, prefix);

	/*
	 * @text_len: bytes of unprocessed text
	 * @line_len: bytes of current line _without_ newline
	 * @text:     pointer to beginning of current line
	 * @len:      number of bytes prepared in r->text_buf
	 */
	for (;;) {
		next = memchr(text, '\n', text_len);
		if (next) {
			line_len = next - text;
		} else {
			/* Drop truncated line(s). */
			if (truncated)
				break;
			line_len = text_len;
		}

		/*
		 * Truncate the text if there is not enough space to add the
		 * prefix and a trailing newline and a terminator.
		 */
		if (len + prefix_len + text_len + 1 + 1 > buf_size) {
			/* Drop even the current line if no space. */
			if (len + prefix_len + line_len + 1 + 1 > buf_size)
				break;

			text_len = buf_size - len - prefix_len - 1 - 1;
			truncated = true;
		}

		memmove(text + prefix_len, text, text_len);
		memcpy(text, prefix, prefix_len);

		/*
		 * Increment the prepared length to include the text and
		 * prefix that were just moved+copied. Also increment for the
		 * newline at the end of this line. If this is the last line,
		 * there is no newline, but it will be added immediately below.
		 */
		len += prefix_len + line_len + 1;
		if (text_len == line_len) {
			/*
			 * This is the last line. Add the trailing newline
			 * removed in vprintk_store().
			 */
			text[prefix_len + line_len] = '\n';
			break;
		}

		/*
		 * Advance beyond the added prefix and the related line with
		 * its newline.
		 */
		text += prefix_len + line_len + 1;

		/*
		 * The remaining text has only decreased by the line with its
		 * newline.
		 *
		 * Note that @text_len can become zero. It happens when @text
		 * ended with a newline (either due to truncation or the
		 * original string ending with "\n\n"). The loop is correctly
		 * repeated and (if not truncated) an empty line with a prefix
		 * will be prepared.
		 */
		text_len -= line_len + 1;
	}

	/*
	 * If a buffer was provided, it will be terminated. Space for the
	 * string terminator is guaranteed to be available. The terminator is
	 * not counted in the return value.
	 */
	if (buf_size > 0)
		r->text_buf[len] = 0;

	return len;
}

static size_t get_record_print_text_size(struct printk_info *info,
					 unsigned int line_count,
					 bool syslog, bool time)
{
	char prefix[PRINTK_PREFIX_MAX];
	size_t prefix_len;

	prefix_len = info_print_prefix(info, syslog, time, prefix);

	/*
	 * Each line will be preceded with a prefix. The intermediate
	 * newlines are already within the text, but a final trailing
	 * newline will be added.
	 */
	return ((prefix_len * line_count) + info->text_len + 1);
}

/*
 * Beginning with @start_seq, find the first record where it and all following
 * records up to (but not including) @max_seq fit into @size.
 *
 * @max_seq is simply an upper bound and does not need to exist. If the caller
 * does not require an upper bound, -1 can be used for @max_seq.
 */
static u64 find_first_fitting_seq(u64 start_seq, u64 max_seq, size_t size,
				  bool syslog, bool time)
{
	struct printk_info info;
	unsigned int line_count;
	size_t len = 0;
	u64 seq;

	/* Determine the size of the records up to @max_seq. */
	prb_for_each_info(start_seq, prb, seq, &info, &line_count) {
		if (info.seq >= max_seq)
			break;
		len += get_record_print_text_size(&info, line_count, syslog, time);
	}

	/*
	 * Adjust the upper bound for the next loop to avoid subtracting
	 * lengths that were never added.
	 */
	if (seq < max_seq)
		max_seq = seq;

	/*
	 * Move first record forward until length fits into the buffer. Ignore
	 * newest messages that were not counted in the above cycle. Messages
	 * might appear and get lost in the meantime. This is a best effort
	 * that prevents an infinite loop that could occur with a retry.
	 */
	prb_for_each_info(start_seq, prb, seq, &info, &line_count) {
		if (len <= size || info.seq >= max_seq)
			break;
		len -= get_record_print_text_size(&info, line_count, syslog, time);
	}

	return seq;
}

/* The caller is responsible for making sure @size is greater than 0. */
static int syslog_print(char __user *buf, int size)
{
	struct printk_info info;
	struct printk_record r;
	char *text;
	int len = 0;
	u64 seq;

	text = kmalloc(PRINTK_MESSAGE_MAX, GFP_KERNEL);
	if (!text)
		return -ENOMEM;

	prb_rec_init_rd(&r, &info, text, PRINTK_MESSAGE_MAX);

	mutex_lock(&syslog_lock);

	/*
	 * Wait for the @syslog_seq record to be available. @syslog_seq may
	 * change while waiting.
	 */
	do {
		seq = syslog_seq;

		mutex_unlock(&syslog_lock);
		/*
		 * Guarantee this task is visible on the waitqueue before
		 * checking the wake condition.
		 *
		 * The full memory barrier within set_current_state() of
		 * prepare_to_wait_event() pairs with the full memory barrier
		 * within wq_has_sleeper().
		 *
		 * This pairs with __wake_up_klogd:A.
		 */
		len = wait_event_interruptible(log_wait,
				prb_read_valid(prb, seq, NULL)); /* LMM(syslog_print:A) */
		mutex_lock(&syslog_lock);

		if (len)
			goto out;
	} while (syslog_seq != seq);

<<<<<<< HEAD
	mutex_lock(&syslog_lock);

	/*
	 * Wait for the @syslog_seq record to be available. @syslog_seq may
	 * change while waiting.
	 */
	do {
		seq = syslog_seq;

		mutex_unlock(&syslog_lock);
		/*
		 * Guarantee this task is visible on the waitqueue before
		 * checking the wake condition.
		 *
		 * The full memory barrier within set_current_state() of
		 * prepare_to_wait_event() pairs with the full memory barrier
		 * within wq_has_sleeper().
		 *
		 * This pairs with __wake_up_klogd:A.
		 */
		len = wait_event_interruptible(log_wait,
				prb_read_valid(prb, seq, NULL)); /* LMM(syslog_print:A) */
		mutex_lock(&syslog_lock);

		if (len)
			goto out;
	} while (syslog_seq != seq);

=======
>>>>>>> eb3cdb58
	/*
	 * Copy records that fit into the buffer. The above cycle makes sure
	 * that the first record is always available.
	 */
	do {
		size_t n;
		size_t skip;
		int err;

		if (!prb_read_valid(prb, syslog_seq, &r))
			break;

		if (r.info->seq != syslog_seq) {
			/* message is gone, move to next valid one */
			syslog_seq = r.info->seq;
			syslog_partial = 0;
		}

		/*
		 * To keep reading/counting partial line consistent,
		 * use printk_time value as of the beginning of a line.
		 */
		if (!syslog_partial)
			syslog_time = printk_time;

		skip = syslog_partial;
		n = record_print_text(&r, true, syslog_time);
		if (n - syslog_partial <= size) {
			/* message fits into buffer, move forward */
			syslog_seq = r.info->seq + 1;
			n -= syslog_partial;
			syslog_partial = 0;
		} else if (!len){
			/* partial read(), remember position */
			n = size;
			syslog_partial += n;
		} else
			n = 0;

		if (!n)
			break;

		mutex_unlock(&syslog_lock);
		err = copy_to_user(buf, text + skip, n);
		mutex_lock(&syslog_lock);

		if (err) {
			if (!len)
				len = -EFAULT;
			break;
		}

		len += n;
		size -= n;
		buf += n;
	} while (size);
out:
	mutex_unlock(&syslog_lock);
	kfree(text);
	return len;
}

static int syslog_print_all(char __user *buf, int size, bool clear)
{
	struct printk_info info;
	struct printk_record r;
	char *text;
	int len = 0;
	u64 seq;
	bool time;

	text = kmalloc(PRINTK_MESSAGE_MAX, GFP_KERNEL);
	if (!text)
		return -ENOMEM;

	time = printk_time;
	/*
	 * Find first record that fits, including all following records,
	 * into the user-provided buffer for this dump.
	 */
	seq = find_first_fitting_seq(latched_seq_read_nolock(&clear_seq), -1,
				     size, true, time);

	prb_rec_init_rd(&r, &info, text, PRINTK_MESSAGE_MAX);

	len = 0;
	prb_for_each_record(seq, prb, seq, &r) {
		int textlen;

		textlen = record_print_text(&r, true, time);

		if (len + textlen > size) {
			seq--;
			break;
		}

		if (copy_to_user(buf + len, text, textlen))
			len = -EFAULT;
		else
			len += textlen;

		if (len < 0)
			break;
	}

	if (clear) {
		mutex_lock(&syslog_lock);
		latched_seq_write(&clear_seq, seq);
		mutex_unlock(&syslog_lock);
	}

	kfree(text);
	return len;
}

static void syslog_clear(void)
{
	mutex_lock(&syslog_lock);
	latched_seq_write(&clear_seq, prb_next_seq(prb));
	mutex_unlock(&syslog_lock);
}

int do_syslog(int type, char __user *buf, int len, int source)
{
	struct printk_info info;
	bool clear = false;
	static int saved_console_loglevel = LOGLEVEL_DEFAULT;
	int error;

	error = check_syslog_permissions(type, source);
	if (error)
		return error;

	switch (type) {
	case SYSLOG_ACTION_CLOSE:	/* Close log */
		break;
	case SYSLOG_ACTION_OPEN:	/* Open log */
		break;
	case SYSLOG_ACTION_READ:	/* Read from log */
		if (!buf || len < 0)
			return -EINVAL;
		if (!len)
			return 0;
		if (!access_ok(buf, len))
			return -EFAULT;
		error = syslog_print(buf, len);
		break;
	/* Read/clear last kernel messages */
	case SYSLOG_ACTION_READ_CLEAR:
		clear = true;
		fallthrough;
	/* Read last kernel messages */
	case SYSLOG_ACTION_READ_ALL:
		if (!buf || len < 0)
			return -EINVAL;
		if (!len)
			return 0;
		if (!access_ok(buf, len))
			return -EFAULT;
		error = syslog_print_all(buf, len, clear);
		break;
	/* Clear ring buffer */
	case SYSLOG_ACTION_CLEAR:
		syslog_clear();
		break;
	/* Disable logging to console */
	case SYSLOG_ACTION_CONSOLE_OFF:
		if (saved_console_loglevel == LOGLEVEL_DEFAULT)
			saved_console_loglevel = console_loglevel;
		console_loglevel = minimum_console_loglevel;
		break;
	/* Enable logging to console */
	case SYSLOG_ACTION_CONSOLE_ON:
		if (saved_console_loglevel != LOGLEVEL_DEFAULT) {
			console_loglevel = saved_console_loglevel;
			saved_console_loglevel = LOGLEVEL_DEFAULT;
		}
		break;
	/* Set level of messages printed to console */
	case SYSLOG_ACTION_CONSOLE_LEVEL:
		if (len < 1 || len > 8)
			return -EINVAL;
		if (len < minimum_console_loglevel)
			len = minimum_console_loglevel;
		console_loglevel = len;
		/* Implicitly re-enable logging to console */
		saved_console_loglevel = LOGLEVEL_DEFAULT;
		break;
	/* Number of chars in the log buffer */
	case SYSLOG_ACTION_SIZE_UNREAD:
		mutex_lock(&syslog_lock);
		if (!prb_read_valid_info(prb, syslog_seq, &info, NULL)) {
			/* No unread messages. */
			mutex_unlock(&syslog_lock);
			return 0;
		}
		if (info.seq != syslog_seq) {
			/* messages are gone, move to first one */
			syslog_seq = info.seq;
			syslog_partial = 0;
		}
		if (source == SYSLOG_FROM_PROC) {
			/*
			 * Short-cut for poll(/"proc/kmsg") which simply checks
			 * for pending data, not the size; return the count of
			 * records, not the length.
			 */
			error = prb_next_seq(prb) - syslog_seq;
		} else {
			bool time = syslog_partial ? syslog_time : printk_time;
			unsigned int line_count;
			u64 seq;

			prb_for_each_info(syslog_seq, prb, seq, &info,
					  &line_count) {
				error += get_record_print_text_size(&info, line_count,
								    true, time);
				time = printk_time;
			}
			error -= syslog_partial;
		}
		mutex_unlock(&syslog_lock);
		break;
	/* Size of the log buffer */
	case SYSLOG_ACTION_SIZE_BUFFER:
		error = log_buf_len;
		break;
	default:
		error = -EINVAL;
		break;
	}

	return error;
}

SYSCALL_DEFINE3(syslog, int, type, char __user *, buf, int, len)
{
	return do_syslog(type, buf, len, SYSLOG_FROM_READER);
}

/*
 * Special console_lock variants that help to reduce the risk of soft-lockups.
 * They allow to pass console_lock to another printk() call using a busy wait.
 */

#ifdef CONFIG_LOCKDEP
static struct lockdep_map console_owner_dep_map = {
	.name = "console_owner"
};
#endif

static DEFINE_RAW_SPINLOCK(console_owner_lock);
static struct task_struct *console_owner;
static bool console_waiter;

/**
 * printk_bust_locks - forcibly reset all printk-related locks
 *
 * This function can be used after CPUs were stopped using NMI.
 * It is especially useful in kdump_nmi_shootdown_cpus() that
 * uses NMI but it does not modify the online CPU mask.
 */
void printk_bust_locks(void)
{
	debug_locks_off();
	raw_spin_lock_init(&console_owner_lock);
	console_owner = NULL;
	console_waiter = false;
}

/**
 * console_lock_spinning_enable - mark beginning of code where another
 *	thread might safely busy wait
 *
 * This basically converts console_lock into a spinlock. This marks
 * the section where the console_lock owner can not sleep, because
 * there may be a waiter spinning (like a spinlock). Also it must be
 * ready to hand over the lock at the end of the section.
 */
static void console_lock_spinning_enable(void)
{
	raw_spin_lock(&console_owner_lock);
	console_owner = current;
	raw_spin_unlock(&console_owner_lock);

	/* The waiter may spin on us after setting console_owner */
	spin_acquire(&console_owner_dep_map, 0, 0, _THIS_IP_);
}

/**
 * console_lock_spinning_disable_and_check - mark end of code where another
 *	thread was able to busy wait and check if there is a waiter
 * @cookie: cookie returned from console_srcu_read_lock()
 *
 * This is called at the end of the section where spinning is allowed.
 * It has two functions. First, it is a signal that it is no longer
 * safe to start busy waiting for the lock. Second, it checks if
 * there is a busy waiter and passes the lock rights to her.
 *
 * Important: Callers lose both the console_lock and the SRCU read lock if
 *	there was a busy waiter. They must not touch items synchronized by
 *	console_lock or SRCU read lock in this case.
 *
 * Return: 1 if the lock rights were passed, 0 otherwise.
 */
static int console_lock_spinning_disable_and_check(int cookie)
{
	int waiter;

	raw_spin_lock(&console_owner_lock);
	waiter = READ_ONCE(console_waiter);
	console_owner = NULL;
	raw_spin_unlock(&console_owner_lock);

	if (!waiter) {
		spin_release(&console_owner_dep_map, _THIS_IP_);
		return 0;
	}

	/* The waiter is now free to continue */
	WRITE_ONCE(console_waiter, false);

	spin_release(&console_owner_dep_map, _THIS_IP_);

	/*
	 * Preserve lockdep lock ordering. Release the SRCU read lock before
	 * releasing the console_lock.
	 */
	console_srcu_read_unlock(cookie);

	/*
	 * Hand off console_lock to waiter. The waiter will perform
	 * the up(). After this, the waiter is the console_lock owner.
	 */
	mutex_release(&console_lock_dep_map, _THIS_IP_);
	return 1;
}

/**
 * console_trylock_spinning - try to get console_lock by busy waiting
 *
 * This allows to busy wait for the console_lock when the current
 * owner is running in specially marked sections. It means that
 * the current owner is running and cannot reschedule until it
 * is ready to lose the lock.
 *
 * Return: 1 if we got the lock, 0 othrewise
 */
static int console_trylock_spinning(void)
{
	struct task_struct *owner = NULL;
	bool waiter;
	bool spin = false;
	unsigned long flags;

	if (console_trylock())
		return 1;

	/*
	 * It's unsafe to spin once a panic has begun. If we are the
	 * panic CPU, we may have already halted the owner of the
	 * console_sem. If we are not the panic CPU, then we should
	 * avoid taking console_sem, so the panic CPU has a better
	 * chance of cleanly acquiring it later.
	 */
	if (panic_in_progress())
		return 0;

	printk_safe_enter_irqsave(flags);

	raw_spin_lock(&console_owner_lock);
	owner = READ_ONCE(console_owner);
	waiter = READ_ONCE(console_waiter);
	if (!waiter && owner && owner != current) {
		WRITE_ONCE(console_waiter, true);
		spin = true;
	}
	raw_spin_unlock(&console_owner_lock);

	/*
	 * If there is an active printk() writing to the
	 * consoles, instead of having it write our data too,
	 * see if we can offload that load from the active
	 * printer, and do some printing ourselves.
	 * Go into a spin only if there isn't already a waiter
	 * spinning, and there is an active printer, and
	 * that active printer isn't us (recursive printk?).
	 */
	if (!spin) {
		printk_safe_exit_irqrestore(flags);
		return 0;
	}

	/* We spin waiting for the owner to release us */
	spin_acquire(&console_owner_dep_map, 0, 0, _THIS_IP_);
	/* Owner will clear console_waiter on hand off */
	while (READ_ONCE(console_waiter))
		cpu_relax();
	spin_release(&console_owner_dep_map, _THIS_IP_);

	printk_safe_exit_irqrestore(flags);
	/*
	 * The owner passed the console lock to us.
	 * Since we did not spin on console lock, annotate
	 * this as a trylock. Otherwise lockdep will
	 * complain.
	 */
	mutex_acquire(&console_lock_dep_map, 0, 1, _THIS_IP_);

	return 1;
}

/*
 * Recursion is tracked separately on each CPU. If NMIs are supported, an
 * additional NMI context per CPU is also separately tracked. Until per-CPU
 * is available, a separate "early tracking" is performed.
 */
static DEFINE_PER_CPU(u8, printk_count);
static u8 printk_count_early;
#ifdef CONFIG_HAVE_NMI
static DEFINE_PER_CPU(u8, printk_count_nmi);
static u8 printk_count_nmi_early;
#endif

/*
 * Recursion is limited to keep the output sane. printk() should not require
 * more than 1 level of recursion (allowing, for example, printk() to trigger
 * a WARN), but a higher value is used in case some printk-internal errors
 * exist, such as the ringbuffer validation checks failing.
 */
#define PRINTK_MAX_RECURSION 3

/*
 * Return a pointer to the dedicated counter for the CPU+context of the
 * caller.
 */
static u8 *__printk_recursion_counter(void)
{
#ifdef CONFIG_HAVE_NMI
	if (in_nmi()) {
		if (printk_percpu_data_ready())
			return this_cpu_ptr(&printk_count_nmi);
		return &printk_count_nmi_early;
	}
#endif
	if (printk_percpu_data_ready())
		return this_cpu_ptr(&printk_count);
	return &printk_count_early;
}

/*
<<<<<<< HEAD
 * Recursion is tracked separately on each CPU. If NMIs are supported, an
 * additional NMI context per CPU is also separately tracked. Until per-CPU
 * is available, a separate "early tracking" is performed.
 */
static DEFINE_PER_CPU(u8, printk_count);
static u8 printk_count_early;
#ifdef CONFIG_HAVE_NMI
static DEFINE_PER_CPU(u8, printk_count_nmi);
static u8 printk_count_nmi_early;
#endif

/*
 * Recursion is limited to keep the output sane. printk() should not require
 * more than 1 level of recursion (allowing, for example, printk() to trigger
 * a WARN), but a higher value is used in case some printk-internal errors
 * exist, such as the ringbuffer validation checks failing.
 */
#define PRINTK_MAX_RECURSION 3

/*
 * Return a pointer to the dedicated counter for the CPU+context of the
 * caller.
 */
static u8 *__printk_recursion_counter(void)
{
#ifdef CONFIG_HAVE_NMI
	if (in_nmi()) {
		if (printk_percpu_data_ready())
			return this_cpu_ptr(&printk_count_nmi);
		return &printk_count_nmi_early;
	}
#endif
	if (printk_percpu_data_ready())
		return this_cpu_ptr(&printk_count);
	return &printk_count_early;
}

/*
=======
>>>>>>> eb3cdb58
 * Enter recursion tracking. Interrupts are disabled to simplify tracking.
 * The caller must check the boolean return value to see if the recursion is
 * allowed. On failure, interrupts are not disabled.
 *
 * @recursion_ptr must be a variable of type (u8 *) and is the same variable
 * that is passed to printk_exit_irqrestore().
 */
#define printk_enter_irqsave(recursion_ptr, flags)	\
({							\
	bool success = true;				\
							\
	typecheck(u8 *, recursion_ptr);			\
	local_irq_save(flags);				\
	(recursion_ptr) = __printk_recursion_counter();	\
	if (*(recursion_ptr) > PRINTK_MAX_RECURSION) {	\
		local_irq_restore(flags);		\
		success = false;			\
	} else {					\
		(*(recursion_ptr))++;			\
	}						\
	success;					\
})

/* Exit recursion tracking, restoring interrupts. */
#define printk_exit_irqrestore(recursion_ptr, flags)	\
	do {						\
		typecheck(u8 *, recursion_ptr);		\
		(*(recursion_ptr))--;			\
		local_irq_restore(flags);		\
	} while (0)

int printk_delay_msec __read_mostly;

static inline void printk_delay(int level)
{
	boot_delay_msec(level);

	if (unlikely(printk_delay_msec)) {
		int m = printk_delay_msec;

		while (m--) {
			mdelay(1);
			touch_nmi_watchdog();
		}
	}
}

static inline u32 printk_caller_id(void)
{
	return in_task() ? task_pid_nr(current) :
		0x80000000 + smp_processor_id();
}

/**
 * printk_parse_prefix - Parse level and control flags.
 *
 * @text:     The terminated text message.
 * @level:    A pointer to the current level value, will be updated.
 * @flags:    A pointer to the current printk_info flags, will be updated.
 *
 * @level may be NULL if the caller is not interested in the parsed value.
 * Otherwise the variable pointed to by @level must be set to
 * LOGLEVEL_DEFAULT in order to be updated with the parsed value.
 *
 * @flags may be NULL if the caller is not interested in the parsed value.
 * Otherwise the variable pointed to by @flags will be OR'd with the parsed
 * value.
 *
 * Return: The length of the parsed level and control flags.
 */
u16 printk_parse_prefix(const char *text, int *level,
			enum printk_info_flags *flags)
{
	u16 prefix_len = 0;
	int kern_level;

	while (*text) {
		kern_level = printk_get_level(text);
		if (!kern_level)
			break;

		switch (kern_level) {
		case '0' ... '7':
			if (level && *level == LOGLEVEL_DEFAULT)
				*level = kern_level - '0';
			break;
		case 'c':	/* KERN_CONT */
			if (flags)
				*flags |= LOG_CONT;
		}

		prefix_len += 2;
		text += 2;
	}

	return prefix_len;
}

__printf(5, 0)
static u16 printk_sprint(char *text, u16 size, int facility,
			 enum printk_info_flags *flags, const char *fmt,
			 va_list args)
{
	u16 text_len;

	text_len = vscnprintf(text, size, fmt, args);

	/* Mark and strip a trailing newline. */
	if (text_len && text[text_len - 1] == '\n') {
		text_len--;
		*flags |= LOG_NEWLINE;
	}

	/* Strip log level and control flags. */
	if (facility == 0) {
		u16 prefix_len;

		prefix_len = printk_parse_prefix(text, NULL, NULL);
		if (prefix_len) {
			text_len -= prefix_len;
			memmove(text, text + prefix_len, text_len);
		}
	}

	trace_console(text, text_len);

	return text_len;
}

__printf(4, 0)
int vprintk_store(int facility, int level,
		  const struct dev_printk_info *dev_info,
		  const char *fmt, va_list args)
{
	struct prb_reserved_entry e;
	enum printk_info_flags flags = 0;
	struct printk_record r;
	unsigned long irqflags;
	u16 trunc_msg_len = 0;
	char prefix_buf[8];
	u8 *recursion_ptr;
	u16 reserve_size;
	va_list args2;
	u32 caller_id;
	u16 text_len;
	int ret = 0;
	u64 ts_nsec;

	if (!printk_enter_irqsave(recursion_ptr, irqflags))
		return 0;

	/*
	 * Since the duration of printk() can vary depending on the message
	 * and state of the ringbuffer, grab the timestamp now so that it is
	 * close to the call of printk(). This provides a more deterministic
	 * timestamp with respect to the caller.
	 */
	ts_nsec = local_clock();

<<<<<<< HEAD
	if (!printk_enter_irqsave(recursion_ptr, irqflags))
		return 0;
=======
	caller_id = printk_caller_id();
>>>>>>> eb3cdb58

	/*
	 * The sprintf needs to come first since the syslog prefix might be
	 * passed in as a parameter. An extra byte must be reserved so that
	 * later the vscnprintf() into the reserved buffer has room for the
	 * terminating '\0', which is not counted by vsnprintf().
	 */
	va_copy(args2, args);
	reserve_size = vsnprintf(&prefix_buf[0], sizeof(prefix_buf), fmt, args2) + 1;
	va_end(args2);

	if (reserve_size > PRINTKRB_RECORD_MAX)
		reserve_size = PRINTKRB_RECORD_MAX;

	/* Extract log level or control flags. */
	if (facility == 0)
		printk_parse_prefix(&prefix_buf[0], &level, &flags);

	if (level == LOGLEVEL_DEFAULT)
		level = default_message_loglevel;

	if (dev_info)
		flags |= LOG_NEWLINE;

	if (flags & LOG_CONT) {
		prb_rec_init_wr(&r, reserve_size);
		if (prb_reserve_in_last(&e, prb, &r, caller_id, PRINTKRB_RECORD_MAX)) {
			text_len = printk_sprint(&r.text_buf[r.info->text_len], reserve_size,
						 facility, &flags, fmt, args);
			r.info->text_len += text_len;

			if (flags & LOG_NEWLINE) {
				r.info->flags |= LOG_NEWLINE;
				prb_final_commit(&e);
			} else {
				prb_commit(&e);
			}

			ret = text_len;
			goto out;
		}
	}

	/*
	 * Explicitly initialize the record before every prb_reserve() call.
	 * prb_reserve_in_last() and prb_reserve() purposely invalidate the
	 * structure when they fail.
	 */
	prb_rec_init_wr(&r, reserve_size);
	if (!prb_reserve(&e, prb, &r)) {
		/* truncate the message if it is too long for empty buffer */
		truncate_msg(&reserve_size, &trunc_msg_len);

		prb_rec_init_wr(&r, reserve_size + trunc_msg_len);
		if (!prb_reserve(&e, prb, &r))
			goto out;
	}

	/* fill message */
	text_len = printk_sprint(&r.text_buf[0], reserve_size, facility, &flags, fmt, args);
	if (trunc_msg_len)
		memcpy(&r.text_buf[text_len], trunc_msg, trunc_msg_len);
	r.info->text_len = text_len + trunc_msg_len;
	r.info->facility = facility;
	r.info->level = level & 7;
	r.info->flags = flags & 0x1f;
	r.info->ts_nsec = ts_nsec;
	r.info->caller_id = caller_id;
	if (dev_info)
		memcpy(&r.info->dev_info, dev_info, sizeof(r.info->dev_info));

	/* A message without a trailing newline can be continued. */
	if (!(flags & LOG_NEWLINE))
		prb_commit(&e);
	else
		prb_final_commit(&e);

	ret = text_len + trunc_msg_len;
out:
	printk_exit_irqrestore(recursion_ptr, irqflags);
	return ret;
}

asmlinkage int vprintk_emit(int facility, int level,
			    const struct dev_printk_info *dev_info,
			    const char *fmt, va_list args)
{
	int printed_len;
	bool in_sched = false;

	/* Suppress unimportant messages after panic happens */
	if (unlikely(suppress_printk))
		return 0;

	if (unlikely(suppress_panic_printk) &&
	    atomic_read(&panic_cpu) != raw_smp_processor_id())
		return 0;

	if (level == LOGLEVEL_SCHED) {
		level = LOGLEVEL_DEFAULT;
		in_sched = true;
	}

	printk_delay(level);

	printed_len = vprintk_store(facility, level, dev_info, fmt, args);

	/* If called from the scheduler, we can not call up(). */
	if (!in_sched) {
		/*
		 * The caller may be holding system-critical or
		 * timing-sensitive locks. Disable preemption during
		 * printing of all remaining records to all consoles so that
		 * this context can return as soon as possible. Hopefully
		 * another printk() caller will take over the printing.
		 */
		preempt_disable();
		/*
		 * Try to acquire and then immediately release the console
		 * semaphore. The release will print out buffers. With the
		 * spinning variant, this context tries to take over the
		 * printing from another printing context.
		 */
		if (console_trylock_spinning())
			console_unlock();
		preempt_enable();
	}

	wake_up_klogd();
	return printed_len;
}
EXPORT_SYMBOL(vprintk_emit);

int vprintk_default(const char *fmt, va_list args)
{
	return vprintk_emit(0, LOGLEVEL_DEFAULT, NULL, fmt, args);
}
EXPORT_SYMBOL_GPL(vprintk_default);

asmlinkage __visible int _printk(const char *fmt, ...)
{
	va_list args;
	int r;

	va_start(args, fmt);
	r = vprintk(fmt, args);
	va_end(args);

	return r;
}
EXPORT_SYMBOL(_printk);

static bool pr_flush(int timeout_ms, bool reset_on_progress);
static bool __pr_flush(struct console *con, int timeout_ms, bool reset_on_progress);

#else /* CONFIG_PRINTK */

#define printk_time		false

#define prb_read_valid(rb, seq, r)	false
#define prb_first_valid_seq(rb)		0
#define prb_next_seq(rb)		0

static u64 syslog_seq;

static size_t record_print_text(const struct printk_record *r,
				bool syslog, bool time)
{
	return 0;
}
static ssize_t info_print_ext_header(char *buf, size_t size,
				     struct printk_info *info)
{
	return 0;
}
static ssize_t msg_print_ext_body(char *buf, size_t size,
				  char *text, size_t text_len,
				  struct dev_printk_info *dev_info) { return 0; }
static void console_lock_spinning_enable(void) { }
static int console_lock_spinning_disable_and_check(int cookie) { return 0; }
static bool suppress_message_printing(int level) { return false; }
static bool pr_flush(int timeout_ms, bool reset_on_progress) { return true; }
static bool __pr_flush(struct console *con, int timeout_ms, bool reset_on_progress) { return true; }

#endif /* CONFIG_PRINTK */

#ifdef CONFIG_EARLY_PRINTK
struct console *early_console;

asmlinkage __visible void early_printk(const char *fmt, ...)
{
	va_list ap;
	char buf[512];
	int n;

	if (!early_console)
		return;

	va_start(ap, fmt);
	n = vscnprintf(buf, sizeof(buf), fmt, ap);
	va_end(ap);

	early_console->write(early_console, buf, n);
}
#endif

static void set_user_specified(struct console_cmdline *c, bool user_specified)
{
	if (!user_specified)
		return;

	/*
	 * @c console was defined by the user on the command line.
	 * Do not clear when added twice also by SPCR or the device tree.
	 */
	c->user_specified = true;
	/* At least one console defined by the user on the command line. */
	console_set_on_cmdline = 1;
}

static int __add_preferred_console(char *name, int idx, char *options,
				   char *brl_options, bool user_specified)
{
	struct console_cmdline *c;
	int i;

	/*
	 *	See if this tty is not yet registered, and
	 *	if we have a slot free.
	 */
	for (i = 0, c = console_cmdline;
	     i < MAX_CMDLINECONSOLES && c->name[0];
	     i++, c++) {
		if (strcmp(c->name, name) == 0 && c->index == idx) {
			if (!brl_options)
				preferred_console = i;
			set_user_specified(c, user_specified);
			return 0;
		}
	}
	if (i == MAX_CMDLINECONSOLES)
		return -E2BIG;
	if (!brl_options)
		preferred_console = i;
	strscpy(c->name, name, sizeof(c->name));
	c->options = options;
	set_user_specified(c, user_specified);
	braille_set_options(c, brl_options);

	c->index = idx;
	return 0;
}

static int __init console_msg_format_setup(char *str)
{
	if (!strcmp(str, "syslog"))
		console_msg_format = MSG_FORMAT_SYSLOG;
	if (!strcmp(str, "default"))
		console_msg_format = MSG_FORMAT_DEFAULT;
	return 1;
}
__setup("console_msg_format=", console_msg_format_setup);

/*
 * Set up a console.  Called via do_early_param() in init/main.c
 * for each "console=" parameter in the boot command line.
 */
static int __init console_setup(char *str)
{
	char buf[sizeof(console_cmdline[0].name) + 4]; /* 4 for "ttyS" */
	char *s, *options, *brl_options = NULL;
	int idx;

	/*
	 * console="" or console=null have been suggested as a way to
	 * disable console output. Use ttynull that has been created
	 * for exactly this purpose.
	 */
	if (str[0] == 0 || strcmp(str, "null") == 0) {
		__add_preferred_console("ttynull", 0, NULL, NULL, true);
		return 1;
	}

	if (_braille_console_setup(&str, &brl_options))
		return 1;

	/*
	 * Decode str into name, index, options.
	 */
	if (str[0] >= '0' && str[0] <= '9') {
		strcpy(buf, "ttyS");
		strncpy(buf + 4, str, sizeof(buf) - 5);
	} else {
		strncpy(buf, str, sizeof(buf) - 1);
	}
	buf[sizeof(buf) - 1] = 0;
	options = strchr(str, ',');
	if (options)
		*(options++) = 0;
#ifdef __sparc__
	if (!strcmp(str, "ttya"))
		strcpy(buf, "ttyS0");
	if (!strcmp(str, "ttyb"))
		strcpy(buf, "ttyS1");
#endif
	for (s = buf; *s; s++)
		if (isdigit(*s) || *s == ',')
			break;
	idx = simple_strtoul(s, NULL, 10);
	*s = 0;

	__add_preferred_console(buf, idx, options, brl_options, true);
	return 1;
}
__setup("console=", console_setup);

/**
 * add_preferred_console - add a device to the list of preferred consoles.
 * @name: device name
 * @idx: device index
 * @options: options for this console
 *
 * The last preferred console added will be used for kernel messages
 * and stdin/out/err for init.  Normally this is used by console_setup
 * above to handle user-supplied console arguments; however it can also
 * be used by arch-specific code either to override the user or more
 * commonly to provide a default console (ie from PROM variables) when
 * the user has not supplied one.
 */
int add_preferred_console(char *name, int idx, char *options)
{
	return __add_preferred_console(name, idx, options, NULL, false);
}

bool console_suspend_enabled = true;
EXPORT_SYMBOL(console_suspend_enabled);

static int __init console_suspend_disable(char *str)
{
	console_suspend_enabled = false;
	return 1;
}
__setup("no_console_suspend", console_suspend_disable);
module_param_named(console_suspend, console_suspend_enabled,
		bool, S_IRUGO | S_IWUSR);
MODULE_PARM_DESC(console_suspend, "suspend console during suspend"
	" and hibernate operations");

static bool printk_console_no_auto_verbose;

void console_verbose(void)
{
	if (console_loglevel && !printk_console_no_auto_verbose)
		console_loglevel = CONSOLE_LOGLEVEL_MOTORMOUTH;
}
EXPORT_SYMBOL_GPL(console_verbose);

module_param_named(console_no_auto_verbose, printk_console_no_auto_verbose, bool, 0644);
MODULE_PARM_DESC(console_no_auto_verbose, "Disable console loglevel raise to highest on oops/panic/etc");

/**
 * suspend_console - suspend the console subsystem
 *
 * This disables printk() while we go into suspend states
 */
void suspend_console(void)
{
	if (!console_suspend_enabled)
		return;
	pr_info("Suspending console(s) (use no_console_suspend to debug)\n");
	pr_flush(1000, true);
	console_lock();
	console_suspended = 1;
	up_console_sem();
}

void resume_console(void)
{
	if (!console_suspend_enabled)
		return;
	down_console_sem();
	console_suspended = 0;
	console_unlock();
	pr_flush(1000, true);
}

/**
 * console_cpu_notify - print deferred console messages after CPU hotplug
 * @cpu: unused
 *
 * If printk() is called from a CPU that is not online yet, the messages
 * will be printed on the console only if there are CON_ANYTIME consoles.
 * This function is called when a new CPU comes online (or fails to come
 * up) or goes offline.
 */
static int console_cpu_notify(unsigned int cpu)
{
	if (!cpuhp_tasks_frozen) {
		/* If trylock fails, someone else is doing the printing */
		if (console_trylock())
			console_unlock();
	}
	return 0;
}

/**
 * console_lock - block the console subsystem from printing
 *
 * Acquires a lock which guarantees that no consoles will
 * be in or enter their write() callback.
 *
 * Can sleep, returns nothing.
 */
void console_lock(void)
{
	might_sleep();

	down_console_sem();
	if (console_suspended)
		return;
	console_locked = 1;
	console_may_schedule = 1;
}
EXPORT_SYMBOL(console_lock);

/**
 * console_trylock - try to block the console subsystem from printing
 *
 * Try to acquire a lock which guarantees that no consoles will
 * be in or enter their write() callback.
 *
 * returns 1 on success, and 0 on failure to acquire the lock.
 */
int console_trylock(void)
{
	if (down_trylock_console_sem())
		return 0;
	if (console_suspended) {
		up_console_sem();
		return 0;
	}
	console_locked = 1;
	console_may_schedule = 0;
	return 1;
}
EXPORT_SYMBOL(console_trylock);

int is_console_locked(void)
{
	return console_locked;
}
EXPORT_SYMBOL(is_console_locked);

/*
 * Return true when this CPU should unlock console_sem without pushing all
 * messages to the console. This reduces the chance that the console is
 * locked when the panic CPU tries to use it.
 */
static bool abandon_console_lock_in_panic(void)
{
	if (!panic_in_progress())
		return false;

	/*
	 * We can use raw_smp_processor_id() here because it is impossible for
	 * the task to be migrated to the panic_cpu, or away from it. If
	 * panic_cpu has already been set, and we're not currently executing on
	 * that CPU, then we never will be.
	 */
	return atomic_read(&panic_cpu) != raw_smp_processor_id();
}

/*
 * Check if the given console is currently capable and allowed to print
 * records.
 *
 * Requires the console_srcu_read_lock.
 */
static inline bool console_is_usable(struct console *con)
{
	short flags = console_srcu_read_flags(con);

	if (!(flags & CON_ENABLED))
		return false;

	if (!con->write)
		return false;

	/*
	 * Console drivers may assume that per-cpu resources have been
	 * allocated. So unless they're explicitly marked as being able to
	 * cope (CON_ANYTIME) don't call them until this CPU is officially up.
	 */
	if (!cpu_online(raw_smp_processor_id()) && !(flags & CON_ANYTIME))
		return false;

	return true;
}

static void __console_unlock(void)
{
	console_locked = 0;
	up_console_sem();
}

/*
 * Prepend the message in @pmsg->pbufs->outbuf with a "dropped message". This
 * is achieved by shifting the existing message over and inserting the dropped
 * message.
 *
 * @pmsg is the printk message to prepend.
 *
 * @dropped is the dropped count to report in the dropped message.
 *
 * If the message text in @pmsg->pbufs->outbuf does not have enough space for
 * the dropped message, the message text will be sufficiently truncated.
 *
 * If @pmsg->pbufs->outbuf is modified, @pmsg->outbuf_len is updated.
 */
#ifdef CONFIG_PRINTK
static void console_prepend_dropped(struct printk_message *pmsg, unsigned long dropped)
{
<<<<<<< HEAD
	static char ext_text[CONSOLE_EXT_LOG_MAX];
	static char text[CONSOLE_LOG_MAX];
	unsigned long flags;
	bool do_cond_resched, retry;
	struct printk_info info;
	struct printk_record r;
	u64 __maybe_unused next_seq;
=======
	struct printk_buffers *pbufs = pmsg->pbufs;
	const size_t scratchbuf_sz = sizeof(pbufs->scratchbuf);
	const size_t outbuf_sz = sizeof(pbufs->outbuf);
	char *scratchbuf = &pbufs->scratchbuf[0];
	char *outbuf = &pbufs->outbuf[0];
	size_t len;
>>>>>>> eb3cdb58

	len = scnprintf(scratchbuf, scratchbuf_sz,
		       "** %lu printk messages dropped **\n", dropped);

	/*
	 * Make sure outbuf is sufficiently large before prepending.
	 * Keep at least the prefix when the message must be truncated.
	 * It is a rather theoretical problem when someone tries to
	 * use a minimalist buffer.
	 */
	if (WARN_ON_ONCE(len + PRINTK_PREFIX_MAX >= outbuf_sz))
		return;

	if (pmsg->outbuf_len + len >= outbuf_sz) {
		/* Truncate the message, but keep it terminated. */
		pmsg->outbuf_len = outbuf_sz - (len + 1);
		outbuf[pmsg->outbuf_len] = 0;
	}

	memmove(outbuf + len, outbuf, pmsg->outbuf_len + 1);
	memcpy(outbuf, scratchbuf, len);
	pmsg->outbuf_len += len;
}
#else
#define console_prepend_dropped(pmsg, dropped)
#endif /* CONFIG_PRINTK */

/*
 * Read and format the specified record (or a later record if the specified
 * record is not available).
 *
 * @pmsg will contain the formatted result. @pmsg->pbufs must point to a
 * struct printk_buffers.
 *
 * @seq is the record to read and format. If it is not available, the next
 * valid record is read.
 *
 * @is_extended specifies if the message should be formatted for extended
 * console output.
 *
 * @may_supress specifies if records may be skipped based on loglevel.
 *
 * Returns false if no record is available. Otherwise true and all fields
 * of @pmsg are valid. (See the documentation of struct printk_message
 * for information about the @pmsg fields.)
 */
static bool printk_get_next_message(struct printk_message *pmsg, u64 seq,
				    bool is_extended, bool may_suppress)
{
	static int panic_console_dropped;

	struct printk_buffers *pbufs = pmsg->pbufs;
	const size_t scratchbuf_sz = sizeof(pbufs->scratchbuf);
	const size_t outbuf_sz = sizeof(pbufs->outbuf);
	char *scratchbuf = &pbufs->scratchbuf[0];
	char *outbuf = &pbufs->outbuf[0];
	struct printk_info info;
	struct printk_record r;
	size_t len = 0;

	/*
	 * Formatting extended messages requires a separate buffer, so use the
	 * scratch buffer to read in the ringbuffer text.
	 *
	 * Formatting normal messages is done in-place, so read the ringbuffer
	 * text directly into the output buffer.
	 */
	if (is_extended)
		prb_rec_init_rd(&r, &info, scratchbuf, scratchbuf_sz);
	else
		prb_rec_init_rd(&r, &info, outbuf, outbuf_sz);

	if (!prb_read_valid(prb, seq, &r))
		return false;

	pmsg->seq = r.info->seq;
	pmsg->dropped = r.info->seq - seq;

	/*
	 * Check for dropped messages in panic here so that printk
	 * suppression can occur as early as possible if necessary.
	 */
	if (pmsg->dropped &&
	    panic_in_progress() &&
	    panic_console_dropped++ > 10) {
		suppress_panic_printk = 1;
		pr_warn_once("Too many dropped messages. Suppress messages on non-panic CPUs to prevent livelock.\n");
	}

<<<<<<< HEAD
	for (;;) {
		size_t ext_len = 0;
		int handover;
		size_t len;

=======
	/* Skip record that has level above the console loglevel. */
	if (may_suppress && suppress_message_printing(r.info->level))
		goto out;

	if (is_extended) {
		len = info_print_ext_header(outbuf, outbuf_sz, r.info);
		len += msg_print_ext_body(outbuf + len, outbuf_sz - len,
					  &r.text_buf[0], r.info->text_len, &r.info->dev_info);
	} else {
		len = record_print_text(&r, console_msg_format & MSG_FORMAT_SYSLOG, printk_time);
	}
out:
	pmsg->outbuf_len = len;
	return true;
}

/*
 * Print one record for the given console. The record printed is whatever
 * record is the next available record for the given console.
 *
 * @handover will be set to true if a printk waiter has taken over the
 * console_lock, in which case the caller is no longer holding both the
 * console_lock and the SRCU read lock. Otherwise it is set to false.
 *
 * @cookie is the cookie from the SRCU read lock.
 *
 * Returns false if the given console has no next record to print, otherwise
 * true.
 *
 * Requires the console_lock and the SRCU read lock.
 */
static bool console_emit_next_record(struct console *con, bool *handover, int cookie)
{
	static struct printk_buffers pbufs;

	bool is_extended = console_srcu_read_flags(con) & CON_EXTENDED;
	char *outbuf = &pbufs.outbuf[0];
	struct printk_message pmsg = {
		.pbufs = &pbufs,
	};
	unsigned long flags;

	*handover = false;

	if (!printk_get_next_message(&pmsg, con->seq, is_extended, true))
		return false;

	con->dropped += pmsg.dropped;

	/* Skip messages of formatted length 0. */
	if (pmsg.outbuf_len == 0) {
		con->seq = pmsg.seq + 1;
		goto skip;
	}

	if (con->dropped && !is_extended) {
		console_prepend_dropped(&pmsg, con->dropped);
		con->dropped = 0;
	}

	/*
	 * While actively printing out messages, if another printk()
	 * were to occur on another CPU, it may wait for this one to
	 * finish. This task can not be preempted if there is a
	 * waiter waiting to take over.
	 *
	 * Interrupts are disabled because the hand over to a waiter
	 * must not be interrupted until the hand over is completed
	 * (@console_waiter is cleared).
	 */
	printk_safe_enter_irqsave(flags);
	console_lock_spinning_enable();

	/* Do not trace print latency. */
	stop_critical_timings();

	/* Write everything out to the hardware. */
	con->write(con, outbuf, pmsg.outbuf_len);

	start_critical_timings();

	con->seq = pmsg.seq + 1;

	*handover = console_lock_spinning_disable_and_check(cookie);
	printk_safe_exit_irqrestore(flags);
>>>>>>> eb3cdb58
skip:
	return true;
}

/*
 * Print out all remaining records to all consoles.
 *
 * @do_cond_resched is set by the caller. It can be true only in schedulable
 * context.
 *
 * @next_seq is set to the sequence number after the last available record.
 * The value is valid only when this function returns true. It means that all
 * usable consoles are completely flushed.
 *
 * @handover will be set to true if a printk waiter has taken over the
 * console_lock, in which case the caller is no longer holding the
 * console_lock. Otherwise it is set to false.
 *
 * Returns true when there was at least one usable console and all messages
 * were flushed to all usable consoles. A returned false informs the caller
 * that everything was not flushed (either there were no usable consoles or
 * another context has taken over printing or it is a panic situation and this
 * is not the panic CPU). Regardless the reason, the caller should assume it
 * is not useful to immediately try again.
 *
 * Requires the console_lock.
 */
static bool console_flush_all(bool do_cond_resched, u64 *next_seq, bool *handover)
{
	bool any_usable = false;
	struct console *con;
	bool any_progress;
	int cookie;

	*next_seq = 0;
	*handover = false;

	do {
		any_progress = false;

		cookie = console_srcu_read_lock();
		for_each_console_srcu(con) {
			bool progress;

			if (!console_is_usable(con))
				continue;
			any_usable = true;

			progress = console_emit_next_record(con, handover, cookie);

			/*
			 * If a handover has occurred, the SRCU read lock
			 * is already released.
			 */
			if (*handover)
				return false;

			/* Track the next of the highest seq flushed. */
			if (con->seq > *next_seq)
				*next_seq = con->seq;

<<<<<<< HEAD
		/*
		 * While actively printing out messages, if another printk()
		 * were to occur on another CPU, it may wait for this one to
		 * finish. This task can not be preempted if there is a
		 * waiter waiting to take over.
		 *
		 * Interrupts are disabled because the hand over to a waiter
		 * must not be interrupted until the hand over is completed
		 * (@console_waiter is cleared).
		 */
		printk_safe_enter_irqsave(flags);
		console_lock_spinning_enable();
=======
			if (!progress)
				continue;
			any_progress = true;
>>>>>>> eb3cdb58

			/* Allow panic_cpu to take over the consoles safely. */
			if (abandon_console_lock_in_panic())
				goto abandon;

<<<<<<< HEAD
		handover = console_lock_spinning_disable_and_check();
		printk_safe_exit_irqrestore(flags);
		if (handover)
			return;
=======
			if (do_cond_resched)
				cond_resched();
		}
		console_srcu_read_unlock(cookie);
	} while (any_progress);

	return any_usable;
>>>>>>> eb3cdb58

abandon:
	console_srcu_read_unlock(cookie);
	return false;
}

<<<<<<< HEAD
	/* Get consistent value of the next-to-be-used sequence number. */
	next_seq = console_seq;

	console_locked = 0;
	up_console_sem();
=======
/**
 * console_unlock - unblock the console subsystem from printing
 *
 * Releases the console_lock which the caller holds to block printing of
 * the console subsystem.
 *
 * While the console_lock was held, console output may have been buffered
 * by printk().  If this is the case, console_unlock(); emits
 * the output prior to releasing the lock.
 *
 * console_unlock(); may be called from any context.
 */
void console_unlock(void)
{
	bool do_cond_resched;
	bool handover;
	bool flushed;
	u64 next_seq;

	if (console_suspended) {
		up_console_sem();
		return;
	}
>>>>>>> eb3cdb58

	/*
	 * Console drivers are called with interrupts disabled, so
	 * @console_may_schedule should be cleared before; however, we may
	 * end up dumping a lot of lines, for example, if called from
	 * console registration path, and should invoke cond_resched()
	 * between lines if allowable.  Not doing so can cause a very long
	 * scheduling stall on a slow console leading to RCU stall and
	 * softlockup warnings which exacerbate the issue with more
	 * messages practically incapacitating the system. Therefore, create
	 * a local to use for the printing loop.
	 */
<<<<<<< HEAD
	retry = prb_read_valid(prb, next_seq, NULL);
	if (retry && console_trylock())
		goto again;
=======
	do_cond_resched = console_may_schedule;

	do {
		console_may_schedule = 0;

		flushed = console_flush_all(do_cond_resched, &next_seq, &handover);
		if (!handover)
			__console_unlock();

		/*
		 * Abort if there was a failure to flush all messages to all
		 * usable consoles. Either it is not possible to flush (in
		 * which case it would be an infinite loop of retrying) or
		 * another context has taken over printing.
		 */
		if (!flushed)
			break;

		/*
		 * Some context may have added new records after
		 * console_flush_all() but before unlocking the console.
		 * Re-check if there is a new record to flush. If the trylock
		 * fails, another context is already handling the printing.
		 */
	} while (prb_read_valid(prb, next_seq, NULL) && console_trylock());
>>>>>>> eb3cdb58
}
EXPORT_SYMBOL(console_unlock);

/**
 * console_conditional_schedule - yield the CPU if required
 *
 * If the console code is currently allowed to sleep, and
 * if this CPU should yield the CPU to another task, do
 * so here.
 *
 * Must be called within console_lock();.
 */
void __sched console_conditional_schedule(void)
{
	if (console_may_schedule)
		cond_resched();
}
EXPORT_SYMBOL(console_conditional_schedule);

void console_unblank(void)
{
	struct console *c;
	int cookie;

	/*
	 * Stop console printing because the unblank() callback may
	 * assume the console is not within its write() callback.
	 *
	 * If @oops_in_progress is set, this may be an atomic context.
	 * In that case, attempt a trylock as best-effort.
	 */
	if (oops_in_progress) {
		if (down_trylock_console_sem() != 0)
			return;
	} else
		console_lock();

	console_locked = 1;
	console_may_schedule = 0;

	cookie = console_srcu_read_lock();
	for_each_console_srcu(c) {
		if ((console_srcu_read_flags(c) & CON_ENABLED) && c->unblank)
			c->unblank();
	}
	console_srcu_read_unlock(cookie);

	console_unlock();

	if (!oops_in_progress)
		pr_flush(1000, true);
}

/**
 * console_flush_on_panic - flush console content on panic
 * @mode: flush all messages in buffer or just the pending ones
 *
 * Immediately output all pending messages no matter what.
 */
void console_flush_on_panic(enum con_flush_mode mode)
{
	/*
	 * If someone else is holding the console lock, trylock will fail
	 * and may_schedule may be set.  Ignore and proceed to unlock so
	 * that messages are flushed out.  As this can be called from any
	 * context and we don't want to get preempted while flushing,
	 * ensure may_schedule is cleared.
	 */
	console_trylock();
	console_may_schedule = 0;

<<<<<<< HEAD
	if (mode == CONSOLE_REPLAY_ALL)
		console_seq = prb_first_valid_seq(prb);
=======
	if (mode == CONSOLE_REPLAY_ALL) {
		struct console *c;
		int cookie;
		u64 seq;

		seq = prb_first_valid_seq(prb);

		cookie = console_srcu_read_lock();
		for_each_console_srcu(c) {
			/*
			 * If the above console_trylock() failed, this is an
			 * unsynchronized assignment. But in that case, the
			 * kernel is in "hope and pray" mode anyway.
			 */
			c->seq = seq;
		}
		console_srcu_read_unlock(cookie);
	}
>>>>>>> eb3cdb58
	console_unlock();
}

/*
 * Return the console tty driver structure and its associated index
 */
struct tty_driver *console_device(int *index)
{
	struct console *c;
	struct tty_driver *driver = NULL;
	int cookie;

	/*
	 * Take console_lock to serialize device() callback with
	 * other console operations. For example, fg_console is
	 * modified under console_lock when switching vt.
	 */
	console_lock();

	cookie = console_srcu_read_lock();
	for_each_console_srcu(c) {
		if (!c->device)
			continue;
		driver = c->device(c, index);
		if (driver)
			break;
	}
	console_srcu_read_unlock(cookie);

	console_unlock();
	return driver;
}

/*
 * Prevent further output on the passed console device so that (for example)
 * serial drivers can disable console output before suspending a port, and can
 * re-enable output afterwards.
 */
void console_stop(struct console *console)
{
	__pr_flush(console, 1000, true);
	console_list_lock();
	console_srcu_write_flags(console, console->flags & ~CON_ENABLED);
	console_list_unlock();

	/*
	 * Ensure that all SRCU list walks have completed. All contexts must
	 * be able to see that this console is disabled so that (for example)
	 * the caller can suspend the port without risk of another context
	 * using the port.
	 */
	synchronize_srcu(&console_srcu);
}
EXPORT_SYMBOL(console_stop);

void console_start(struct console *console)
{
	console_list_lock();
	console_srcu_write_flags(console, console->flags | CON_ENABLED);
	console_list_unlock();
	__pr_flush(console, 1000, true);
}
EXPORT_SYMBOL(console_start);

static int __read_mostly keep_bootcon;

static int __init keep_bootcon_setup(char *str)
{
	keep_bootcon = 1;
	pr_info("debug: skip boot console de-registration.\n");

	return 0;
}

early_param("keep_bootcon", keep_bootcon_setup);

/*
 * This is called by register_console() to try to match
 * the newly registered console with any of the ones selected
 * by either the command line or add_preferred_console() and
 * setup/enable it.
 *
 * Care need to be taken with consoles that are statically
 * enabled such as netconsole
 */
static int try_enable_preferred_console(struct console *newcon,
					bool user_specified)
{
	struct console_cmdline *c;
	int i, err;

	for (i = 0, c = console_cmdline;
	     i < MAX_CMDLINECONSOLES && c->name[0];
	     i++, c++) {
		if (c->user_specified != user_specified)
			continue;
		if (!newcon->match ||
		    newcon->match(newcon, c->name, c->index, c->options) != 0) {
			/* default matching */
			BUILD_BUG_ON(sizeof(c->name) != sizeof(newcon->name));
			if (strcmp(c->name, newcon->name) != 0)
				continue;
			if (newcon->index >= 0 &&
			    newcon->index != c->index)
				continue;
			if (newcon->index < 0)
				newcon->index = c->index;

			if (_braille_register_console(newcon, c))
				return 0;

			if (newcon->setup &&
			    (err = newcon->setup(newcon, c->options)) != 0)
				return err;
		}
		newcon->flags |= CON_ENABLED;
		if (i == preferred_console)
			newcon->flags |= CON_CONSDEV;
		return 0;
	}

	/*
	 * Some consoles, such as pstore and netconsole, can be enabled even
	 * without matching. Accept the pre-enabled consoles only when match()
	 * and setup() had a chance to be called.
	 */
	if (newcon->flags & CON_ENABLED && c->user_specified ==	user_specified)
		return 0;

	return -ENOENT;
}

/* Try to enable the console unconditionally */
static void try_enable_default_console(struct console *newcon)
{
	if (newcon->index < 0)
		newcon->index = 0;

	if (newcon->setup && newcon->setup(newcon, NULL) != 0)
		return;

	newcon->flags |= CON_ENABLED;

	if (newcon->device)
		newcon->flags |= CON_CONSDEV;
}

#define con_printk(lvl, con, fmt, ...)			\
	printk(lvl pr_fmt("%sconsole [%s%d] " fmt),	\
	       (con->flags & CON_BOOT) ? "boot" : "",	\
	       con->name, con->index, ##__VA_ARGS__)

static void console_init_seq(struct console *newcon, bool bootcon_registered)
{
	struct console *con;
	bool handover;

	if (newcon->flags & (CON_PRINTBUFFER | CON_BOOT)) {
		/* Get a consistent copy of @syslog_seq. */
		mutex_lock(&syslog_lock);
		newcon->seq = syslog_seq;
		mutex_unlock(&syslog_lock);
	} else {
		/* Begin with next message added to ringbuffer. */
		newcon->seq = prb_next_seq(prb);

		/*
		 * If any enabled boot consoles are due to be unregistered
		 * shortly, some may not be caught up and may be the same
		 * device as @newcon. Since it is not known which boot console
		 * is the same device, flush all consoles and, if necessary,
		 * start with the message of the enabled boot console that is
		 * the furthest behind.
		 */
		if (bootcon_registered && !keep_bootcon) {
			/*
			 * Hold the console_lock to stop console printing and
			 * guarantee safe access to console->seq.
			 */
			console_lock();

			/*
			 * Flush all consoles and set the console to start at
			 * the next unprinted sequence number.
			 */
			if (!console_flush_all(true, &newcon->seq, &handover)) {
				/*
				 * Flushing failed. Just choose the lowest
				 * sequence of the enabled boot consoles.
				 */

				/*
				 * If there was a handover, this context no
				 * longer holds the console_lock.
				 */
				if (handover)
					console_lock();

				newcon->seq = prb_next_seq(prb);
				for_each_console(con) {
					if ((con->flags & CON_BOOT) &&
					    (con->flags & CON_ENABLED) &&
					    con->seq < newcon->seq) {
						newcon->seq = con->seq;
					}
				}
			}

			console_unlock();
		}
	}
}

#define console_first()				\
	hlist_entry(console_list.first, struct console, node)

static int unregister_console_locked(struct console *console);

/*
 * The console driver calls this routine during kernel initialization
 * to register the console printing procedure with printk() and to
 * print any messages that were printed by the kernel before the
 * console driver was initialized.
 *
 * This can happen pretty early during the boot process (because of
 * early_printk) - sometimes before setup_arch() completes - be careful
 * of what kernel features are used - they may not be initialised yet.
 *
 * There are two types of consoles - bootconsoles (early_printk) and
 * "real" consoles (everything which is not a bootconsole) which are
 * handled differently.
 *  - Any number of bootconsoles can be registered at any time.
 *  - As soon as a "real" console is registered, all bootconsoles
 *    will be unregistered automatically.
 *  - Once a "real" console is registered, any attempt to register a
 *    bootconsoles will be rejected
 */
void register_console(struct console *newcon)
{
<<<<<<< HEAD
	struct console *bcon = NULL;
=======
	struct console *con;
	bool bootcon_registered = false;
	bool realcon_registered = false;
>>>>>>> eb3cdb58
	int err;

	console_list_lock();

	for_each_console(con) {
		if (WARN(con == newcon, "console '%s%d' already registered\n",
					 con->name, con->index)) {
			goto unlock;
		}

		if (con->flags & CON_BOOT)
			bootcon_registered = true;
		else
			realcon_registered = true;
	}

	/* Do not register boot consoles when there already is a real one. */
	if ((newcon->flags & CON_BOOT) && realcon_registered) {
		pr_info("Too late to register bootconsole %s%d\n",
			newcon->name, newcon->index);
		goto unlock;
	}

	/*
	 * See if we want to enable this console driver by default.
	 *
	 * Nope when a console is preferred by the command line, device
	 * tree, or SPCR.
	 *
	 * The first real console with tty binding (driver) wins. More
	 * consoles might get enabled before the right one is found.
	 *
	 * Note that a console with tty binding will have CON_CONSDEV
	 * flag set and will be first in the list.
	 */
	if (preferred_console < 0) {
		if (hlist_empty(&console_list) || !console_first()->device ||
		    console_first()->flags & CON_BOOT) {
			try_enable_default_console(newcon);
		}
	}

	/* See if this console matches one we selected on the command line */
	err = try_enable_preferred_console(newcon, true);

	/* If not, try to match against the platform default(s) */
	if (err == -ENOENT)
		err = try_enable_preferred_console(newcon, false);

	/* printk() messages are not printed to the Braille console. */
	if (err || newcon->flags & CON_BRL)
		goto unlock;

	/*
	 * If we have a bootconsole, and are switching to a real console,
	 * don't print everything out again, since when the boot console, and
	 * the real console are the same physical device, it's annoying to
	 * see the beginning boot messages twice
	 */
	if (bootcon_registered &&
	    ((newcon->flags & (CON_CONSDEV | CON_BOOT)) == CON_CONSDEV)) {
		newcon->flags &= ~CON_PRINTBUFFER;
	}

	newcon->dropped = 0;
	console_init_seq(newcon, bootcon_registered);

	/*
	 * Put this console in the list - keep the
	 * preferred driver at the head of the list.
	 */
	if (hlist_empty(&console_list)) {
		/* Ensure CON_CONSDEV is always set for the head. */
		newcon->flags |= CON_CONSDEV;
		hlist_add_head_rcu(&newcon->node, &console_list);

	} else if (newcon->flags & CON_CONSDEV) {
		/* Only the new head can have CON_CONSDEV set. */
		console_srcu_write_flags(console_first(), console_first()->flags & ~CON_CONSDEV);
		hlist_add_head_rcu(&newcon->node, &console_list);

	} else {
		hlist_add_behind_rcu(&newcon->node, console_list.first);
	}

	/*
	 * No need to synchronize SRCU here! The caller does not rely
	 * on all contexts being able to see the new console before
	 * register_console() completes.
	 */

<<<<<<< HEAD
		/* Get a consistent copy of @syslog_seq. */
		mutex_lock(&syslog_lock);
		console_seq = syslog_seq;
		mutex_unlock(&syslog_lock);
	}
	console_unlock();
=======
>>>>>>> eb3cdb58
	console_sysfs_notify();

	/*
	 * By unregistering the bootconsoles after we enable the real console
	 * we get the "console xxx enabled" message on all the consoles -
	 * boot consoles, real consoles, etc - this is to ensure that end
	 * users know there might be something in the kernel's log buffer that
	 * went to the bootconsole (that they do not see on the real console)
	 */
	con_printk(KERN_INFO, newcon, "enabled\n");
	if (bootcon_registered &&
	    ((newcon->flags & (CON_CONSDEV | CON_BOOT)) == CON_CONSDEV) &&
	    !keep_bootcon) {
		struct hlist_node *tmp;

		hlist_for_each_entry_safe(con, tmp, &console_list, node) {
			if (con->flags & CON_BOOT)
				unregister_console_locked(con);
		}
	}
unlock:
	console_list_unlock();
}
EXPORT_SYMBOL(register_console);

/* Must be called under console_list_lock(). */
static int unregister_console_locked(struct console *console)
{
	int res;

	lockdep_assert_console_list_lock_held();

	con_printk(KERN_INFO, console, "disabled\n");

	res = _braille_unregister_console(console);
	if (res < 0)
		return res;
	if (res > 0)
		return 0;

	/* Disable it unconditionally */
	console_srcu_write_flags(console, console->flags & ~CON_ENABLED);

	if (!console_is_registered_locked(console))
		return -ENODEV;

	hlist_del_init_rcu(&console->node);

	/*
	 * <HISTORICAL>
	 * If this isn't the last console and it has CON_CONSDEV set, we
	 * need to set it on the next preferred console.
	 * </HISTORICAL>
	 *
	 * The above makes no sense as there is no guarantee that the next
	 * console has any device attached. Oh well....
	 */
	if (!hlist_empty(&console_list) && console->flags & CON_CONSDEV)
		console_srcu_write_flags(console_first(), console_first()->flags | CON_CONSDEV);

	/*
	 * Ensure that all SRCU list walks have completed. All contexts
	 * must not be able to see this console in the list so that any
	 * exit/cleanup routines can be performed safely.
	 */
	synchronize_srcu(&console_srcu);

	console_sysfs_notify();

	if (console->exit)
		res = console->exit(console);

	return res;
}

int unregister_console(struct console *console)
{
	int res;

	console_list_lock();
	res = unregister_console_locked(console);
	console_list_unlock();
	return res;
}
EXPORT_SYMBOL(unregister_console);

/**
 * console_force_preferred_locked - force a registered console preferred
 * @con: The registered console to force preferred.
 *
 * Must be called under console_list_lock().
 */
void console_force_preferred_locked(struct console *con)
{
	struct console *cur_pref_con;

	if (!console_is_registered_locked(con))
		return;

	cur_pref_con = console_first();

	/* Already preferred? */
	if (cur_pref_con == con)
		return;

	/*
	 * Delete, but do not re-initialize the entry. This allows the console
	 * to continue to appear registered (via any hlist_unhashed_lockless()
	 * checks), even though it was briefly removed from the console list.
	 */
	hlist_del_rcu(&con->node);

	/*
	 * Ensure that all SRCU list walks have completed so that the console
	 * can be added to the beginning of the console list and its forward
	 * list pointer can be re-initialized.
	 */
	synchronize_srcu(&console_srcu);

	con->flags |= CON_CONSDEV;
	WARN_ON(!con->device);

	/* Only the new head can have CON_CONSDEV set. */
	console_srcu_write_flags(cur_pref_con, cur_pref_con->flags & ~CON_CONSDEV);
	hlist_add_head_rcu(&con->node, &console_list);
}
EXPORT_SYMBOL(console_force_preferred_locked);

/*
 * Initialize the console device. This is called *early*, so
 * we can't necessarily depend on lots of kernel help here.
 * Just do some early initializations, and do the complex setup
 * later.
 */
void __init console_init(void)
{
	int ret;
	initcall_t call;
	initcall_entry_t *ce;

	/* Setup the default TTY line discipline. */
	n_tty_init();

	/*
	 * set up the console device so that later boot sequences can
	 * inform about problems etc..
	 */
	ce = __con_initcall_start;
	trace_initcall_level("console");
	while (ce < __con_initcall_end) {
		call = initcall_from_entry(ce);
		trace_initcall_start(call);
		ret = call();
		trace_initcall_finish(call, ret);
		ce++;
	}
}

/*
 * Some boot consoles access data that is in the init section and which will
 * be discarded after the initcalls have been run. To make sure that no code
 * will access this data, unregister the boot consoles in a late initcall.
 *
 * If for some reason, such as deferred probe or the driver being a loadable
 * module, the real console hasn't registered yet at this point, there will
 * be a brief interval in which no messages are logged to the console, which
 * makes it difficult to diagnose problems that occur during this time.
 *
 * To mitigate this problem somewhat, only unregister consoles whose memory
 * intersects with the init section. Note that all other boot consoles will
 * get unregistered when the real preferred console is registered.
 */
static int __init printk_late_init(void)
{
	struct hlist_node *tmp;
	struct console *con;
	int ret;

	console_list_lock();
	hlist_for_each_entry_safe(con, tmp, &console_list, node) {
		if (!(con->flags & CON_BOOT))
			continue;

		/* Check addresses that might be used for enabled consoles. */
		if (init_section_intersects(con, sizeof(*con)) ||
		    init_section_contains(con->write, 0) ||
		    init_section_contains(con->read, 0) ||
		    init_section_contains(con->device, 0) ||
		    init_section_contains(con->unblank, 0) ||
		    init_section_contains(con->data, 0)) {
			/*
			 * Please, consider moving the reported consoles out
			 * of the init section.
			 */
			pr_warn("bootconsole [%s%d] uses init memory and must be disabled even before the real one is ready\n",
				con->name, con->index);
			unregister_console_locked(con);
		}
	}
	console_list_unlock();

	ret = cpuhp_setup_state_nocalls(CPUHP_PRINTK_DEAD, "printk:dead", NULL,
					console_cpu_notify);
	WARN_ON(ret < 0);
	ret = cpuhp_setup_state_nocalls(CPUHP_AP_ONLINE_DYN, "printk:online",
					console_cpu_notify, NULL);
	WARN_ON(ret < 0);
	printk_sysctl_init();
	return 0;
}
late_initcall(printk_late_init);

#if defined CONFIG_PRINTK
/* If @con is specified, only wait for that console. Otherwise wait for all. */
static bool __pr_flush(struct console *con, int timeout_ms, bool reset_on_progress)
{
	int remaining = timeout_ms;
	struct console *c;
	u64 last_diff = 0;
	u64 printk_seq;
	int cookie;
	u64 diff;
	u64 seq;

	might_sleep();

	seq = prb_next_seq(prb);

	for (;;) {
		diff = 0;

		/*
		 * Hold the console_lock to guarantee safe access to
		 * console->seq and to prevent changes to @console_suspended
		 * until all consoles have been processed.
		 */
		console_lock();

		cookie = console_srcu_read_lock();
		for_each_console_srcu(c) {
			if (con && con != c)
				continue;
			if (!console_is_usable(c))
				continue;
			printk_seq = c->seq;
			if (printk_seq < seq)
				diff += seq - printk_seq;
		}
		console_srcu_read_unlock(cookie);

		/*
		 * If consoles are suspended, it cannot be expected that they
		 * make forward progress, so timeout immediately. @diff is
		 * still used to return a valid flush status.
		 */
		if (console_suspended)
			remaining = 0;
		else if (diff != last_diff && reset_on_progress)
			remaining = timeout_ms;

		console_unlock();

		if (diff == 0 || remaining == 0)
			break;

		if (remaining < 0) {
			/* no timeout limit */
			msleep(100);
		} else if (remaining < 100) {
			msleep(remaining);
			remaining = 0;
		} else {
			msleep(100);
			remaining -= 100;
		}

		last_diff = diff;
	}

	return (diff == 0);
}

/**
 * pr_flush() - Wait for printing threads to catch up.
 *
 * @timeout_ms:        The maximum time (in ms) to wait.
 * @reset_on_progress: Reset the timeout if forward progress is seen.
 *
 * A value of 0 for @timeout_ms means no waiting will occur. A value of -1
 * represents infinite waiting.
 *
 * If @reset_on_progress is true, the timeout will be reset whenever any
 * printer has been seen to make some forward progress.
 *
 * Context: Process context. May sleep while acquiring console lock.
 * Return: true if all enabled printers are caught up.
 */
static bool pr_flush(int timeout_ms, bool reset_on_progress)
{
	return __pr_flush(NULL, timeout_ms, reset_on_progress);
}

/*
 * Delayed printk version, for scheduler-internal messages:
 */
#define PRINTK_PENDING_WAKEUP	0x01
#define PRINTK_PENDING_OUTPUT	0x02

static DEFINE_PER_CPU(int, printk_pending);

static void wake_up_klogd_work_func(struct irq_work *irq_work)
{
	int pending = this_cpu_xchg(printk_pending, 0);

	if (pending & PRINTK_PENDING_OUTPUT) {
		/* If trylock fails, someone else is doing the printing */
		if (console_trylock())
			console_unlock();
	}

	if (pending & PRINTK_PENDING_WAKEUP)
		wake_up_interruptible(&log_wait);
}

static DEFINE_PER_CPU(struct irq_work, wake_up_klogd_work) =
	IRQ_WORK_INIT_LAZY(wake_up_klogd_work_func);

static void __wake_up_klogd(int val)
{
	if (!printk_percpu_data_ready())
		return;

	preempt_disable();
	/*
	 * Guarantee any new records can be seen by tasks preparing to wait
	 * before this context checks if the wait queue is empty.
	 *
	 * The full memory barrier within wq_has_sleeper() pairs with the full
	 * memory barrier within set_current_state() of
	 * prepare_to_wait_event(), which is called after ___wait_event() adds
	 * the waiter but before it has checked the wait condition.
	 *
	 * This pairs with devkmsg_read:A and syslog_print:A.
	 */
	if (wq_has_sleeper(&log_wait) || /* LMM(__wake_up_klogd:A) */
	    (val & PRINTK_PENDING_OUTPUT)) {
		this_cpu_or(printk_pending, val);
		irq_work_queue(this_cpu_ptr(&wake_up_klogd_work));
	}
	preempt_enable();
}

void wake_up_klogd(void)
{
	__wake_up_klogd(PRINTK_PENDING_WAKEUP);
}

void defer_console_output(void)
{
	/*
	 * New messages may have been added directly to the ringbuffer
	 * using vprintk_store(), so wake any waiters as well.
	 */
	__wake_up_klogd(PRINTK_PENDING_WAKEUP | PRINTK_PENDING_OUTPUT);
}

void printk_trigger_flush(void)
{
	defer_console_output();
}

int vprintk_deferred(const char *fmt, va_list args)
{
	int r;

	r = vprintk_emit(0, LOGLEVEL_SCHED, NULL, fmt, args);
	defer_console_output();

	return r;
}

int _printk_deferred(const char *fmt, ...)
{
	va_list args;
	int r;

	va_start(args, fmt);
	r = vprintk_deferred(fmt, args);
	va_end(args);

	return r;
}

/*
 * printk rate limiting, lifted from the networking subsystem.
 *
 * This enforces a rate limit: not more than 10 kernel messages
 * every 5s to make a denial-of-service attack impossible.
 */
DEFINE_RATELIMIT_STATE(printk_ratelimit_state, 5 * HZ, 10);

int __printk_ratelimit(const char *func)
{
	return ___ratelimit(&printk_ratelimit_state, func);
}
EXPORT_SYMBOL(__printk_ratelimit);

/**
 * printk_timed_ratelimit - caller-controlled printk ratelimiting
 * @caller_jiffies: pointer to caller's state
 * @interval_msecs: minimum interval between prints
 *
 * printk_timed_ratelimit() returns true if more than @interval_msecs
 * milliseconds have elapsed since the last time printk_timed_ratelimit()
 * returned true.
 */
bool printk_timed_ratelimit(unsigned long *caller_jiffies,
			unsigned int interval_msecs)
{
	unsigned long elapsed = jiffies - *caller_jiffies;

	if (*caller_jiffies && elapsed <= msecs_to_jiffies(interval_msecs))
		return false;

	*caller_jiffies = jiffies;
	return true;
}
EXPORT_SYMBOL(printk_timed_ratelimit);

static DEFINE_SPINLOCK(dump_list_lock);
static LIST_HEAD(dump_list);

/**
 * kmsg_dump_register - register a kernel log dumper.
 * @dumper: pointer to the kmsg_dumper structure
 *
 * Adds a kernel log dumper to the system. The dump callback in the
 * structure will be called when the kernel oopses or panics and must be
 * set. Returns zero on success and %-EINVAL or %-EBUSY otherwise.
 */
int kmsg_dump_register(struct kmsg_dumper *dumper)
{
	unsigned long flags;
	int err = -EBUSY;

	/* The dump callback needs to be set */
	if (!dumper->dump)
		return -EINVAL;

	spin_lock_irqsave(&dump_list_lock, flags);
	/* Don't allow registering multiple times */
	if (!dumper->registered) {
		dumper->registered = 1;
		list_add_tail_rcu(&dumper->list, &dump_list);
		err = 0;
	}
	spin_unlock_irqrestore(&dump_list_lock, flags);

	return err;
}
EXPORT_SYMBOL_GPL(kmsg_dump_register);

/**
 * kmsg_dump_unregister - unregister a kmsg dumper.
 * @dumper: pointer to the kmsg_dumper structure
 *
 * Removes a dump device from the system. Returns zero on success and
 * %-EINVAL otherwise.
 */
int kmsg_dump_unregister(struct kmsg_dumper *dumper)
{
	unsigned long flags;
	int err = -EINVAL;

	spin_lock_irqsave(&dump_list_lock, flags);
	if (dumper->registered) {
		dumper->registered = 0;
		list_del_rcu(&dumper->list);
		err = 0;
	}
	spin_unlock_irqrestore(&dump_list_lock, flags);
	synchronize_rcu();

	return err;
}
EXPORT_SYMBOL_GPL(kmsg_dump_unregister);

static bool always_kmsg_dump;
module_param_named(always_kmsg_dump, always_kmsg_dump, bool, S_IRUGO | S_IWUSR);

const char *kmsg_dump_reason_str(enum kmsg_dump_reason reason)
{
	switch (reason) {
	case KMSG_DUMP_PANIC:
		return "Panic";
	case KMSG_DUMP_OOPS:
		return "Oops";
	case KMSG_DUMP_EMERG:
		return "Emergency";
	case KMSG_DUMP_SHUTDOWN:
		return "Shutdown";
	default:
		return "Unknown";
	}
}
EXPORT_SYMBOL_GPL(kmsg_dump_reason_str);

/**
 * kmsg_dump - dump kernel log to kernel message dumpers.
 * @reason: the reason (oops, panic etc) for dumping
 *
 * Call each of the registered dumper's dump() callback, which can
 * retrieve the kmsg records with kmsg_dump_get_line() or
 * kmsg_dump_get_buffer().
 */
void kmsg_dump(enum kmsg_dump_reason reason)
{
	struct kmsg_dumper *dumper;

	rcu_read_lock();
	list_for_each_entry_rcu(dumper, &dump_list, list) {
		enum kmsg_dump_reason max_reason = dumper->max_reason;

		/*
		 * If client has not provided a specific max_reason, default
		 * to KMSG_DUMP_OOPS, unless always_kmsg_dump was set.
		 */
		if (max_reason == KMSG_DUMP_UNDEF) {
			max_reason = always_kmsg_dump ? KMSG_DUMP_MAX :
							KMSG_DUMP_OOPS;
		}
		if (reason > max_reason)
			continue;

		/* invoke dumper which will iterate over records */
		dumper->dump(dumper, reason);
	}
	rcu_read_unlock();
}

/**
 * kmsg_dump_get_line - retrieve one kmsg log line
 * @iter: kmsg dump iterator
 * @syslog: include the "<4>" prefixes
 * @line: buffer to copy the line to
 * @size: maximum size of the buffer
 * @len: length of line placed into buffer
 *
 * Start at the beginning of the kmsg buffer, with the oldest kmsg
 * record, and copy one record into the provided buffer.
 *
 * Consecutive calls will return the next available record moving
 * towards the end of the buffer with the youngest messages.
 *
 * A return value of FALSE indicates that there are no more records to
 * read.
 */
bool kmsg_dump_get_line(struct kmsg_dump_iter *iter, bool syslog,
			char *line, size_t size, size_t *len)
{
	u64 min_seq = latched_seq_read_nolock(&clear_seq);
	struct printk_info info;
	unsigned int line_count;
	struct printk_record r;
	size_t l = 0;
	bool ret = false;

	if (iter->cur_seq < min_seq)
		iter->cur_seq = min_seq;

	prb_rec_init_rd(&r, &info, line, size);

	/* Read text or count text lines? */
	if (line) {
		if (!prb_read_valid(prb, iter->cur_seq, &r))
			goto out;
		l = record_print_text(&r, syslog, printk_time);
	} else {
		if (!prb_read_valid_info(prb, iter->cur_seq,
					 &info, &line_count)) {
			goto out;
		}
		l = get_record_print_text_size(&info, line_count, syslog,
					       printk_time);

	}

	iter->cur_seq = r.info->seq + 1;
	ret = true;
out:
	if (len)
		*len = l;
	return ret;
}
EXPORT_SYMBOL_GPL(kmsg_dump_get_line);

/**
 * kmsg_dump_get_buffer - copy kmsg log lines
 * @iter: kmsg dump iterator
 * @syslog: include the "<4>" prefixes
 * @buf: buffer to copy the line to
 * @size: maximum size of the buffer
 * @len_out: length of line placed into buffer
 *
 * Start at the end of the kmsg buffer and fill the provided buffer
 * with as many of the *youngest* kmsg records that fit into it.
 * If the buffer is large enough, all available kmsg records will be
 * copied with a single call.
 *
 * Consecutive calls will fill the buffer with the next block of
 * available older records, not including the earlier retrieved ones.
 *
 * A return value of FALSE indicates that there are no more records to
 * read.
 */
bool kmsg_dump_get_buffer(struct kmsg_dump_iter *iter, bool syslog,
			  char *buf, size_t size, size_t *len_out)
{
	u64 min_seq = latched_seq_read_nolock(&clear_seq);
	struct printk_info info;
	struct printk_record r;
	u64 seq;
	u64 next_seq;
	size_t len = 0;
	bool ret = false;
	bool time = printk_time;

	if (!buf || !size)
		goto out;

	if (iter->cur_seq < min_seq)
		iter->cur_seq = min_seq;

	if (prb_read_valid_info(prb, iter->cur_seq, &info, NULL)) {
		if (info.seq != iter->cur_seq) {
			/* messages are gone, move to first available one */
			iter->cur_seq = info.seq;
		}
	}

	/* last entry */
	if (iter->cur_seq >= iter->next_seq)
		goto out;

	/*
	 * Find first record that fits, including all following records,
	 * into the user-provided buffer for this dump. Pass in size-1
	 * because this function (by way of record_print_text()) will
	 * not write more than size-1 bytes of text into @buf.
	 */
	seq = find_first_fitting_seq(iter->cur_seq, iter->next_seq,
				     size - 1, syslog, time);

	/*
	 * Next kmsg_dump_get_buffer() invocation will dump block of
	 * older records stored right before this one.
	 */
	next_seq = seq;

	prb_rec_init_rd(&r, &info, buf, size);

	len = 0;
	prb_for_each_record(seq, prb, seq, &r) {
		if (r.info->seq >= iter->next_seq)
			break;

		len += record_print_text(&r, syslog, time);

		/* Adjust record to store to remaining buffer space. */
		prb_rec_init_rd(&r, &info, buf + len, size - len);
	}

	iter->next_seq = next_seq;
	ret = true;
out:
	if (len_out)
		*len_out = len;
	return ret;
}
EXPORT_SYMBOL_GPL(kmsg_dump_get_buffer);

/**
 * kmsg_dump_rewind - reset the iterator
 * @iter: kmsg dump iterator
 *
 * Reset the dumper's iterator so that kmsg_dump_get_line() and
 * kmsg_dump_get_buffer() can be called again and used multiple
 * times within the same dumper.dump() callback.
 */
void kmsg_dump_rewind(struct kmsg_dump_iter *iter)
{
	iter->cur_seq = latched_seq_read_nolock(&clear_seq);
	iter->next_seq = prb_next_seq(prb);
}
EXPORT_SYMBOL_GPL(kmsg_dump_rewind);

#endif

#ifdef CONFIG_SMP
static atomic_t printk_cpu_sync_owner = ATOMIC_INIT(-1);
static atomic_t printk_cpu_sync_nested = ATOMIC_INIT(0);

/**
 * __printk_cpu_sync_wait() - Busy wait until the printk cpu-reentrant
 *                            spinning lock is not owned by any CPU.
 *
 * Context: Any context.
 */
void __printk_cpu_sync_wait(void)
{
	do {
		cpu_relax();
	} while (atomic_read(&printk_cpu_sync_owner) != -1);
}
EXPORT_SYMBOL(__printk_cpu_sync_wait);

/**
 * __printk_cpu_sync_try_get() - Try to acquire the printk cpu-reentrant
 *                               spinning lock.
 *
 * If no processor has the lock, the calling processor takes the lock and
 * becomes the owner. If the calling processor is already the owner of the
 * lock, this function succeeds immediately.
 *
 * Context: Any context. Expects interrupts to be disabled.
 * Return: 1 on success, otherwise 0.
 */
int __printk_cpu_sync_try_get(void)
{
	int cpu;
	int old;

	cpu = smp_processor_id();

	/*
	 * Guarantee loads and stores from this CPU when it is the lock owner
	 * are _not_ visible to the previous lock owner. This pairs with
	 * __printk_cpu_sync_put:B.
	 *
	 * Memory barrier involvement:
	 *
	 * If __printk_cpu_sync_try_get:A reads from __printk_cpu_sync_put:B,
	 * then __printk_cpu_sync_put:A can never read from
	 * __printk_cpu_sync_try_get:B.
	 *
	 * Relies on:
	 *
	 * RELEASE from __printk_cpu_sync_put:A to __printk_cpu_sync_put:B
	 * of the previous CPU
	 *    matching
	 * ACQUIRE from __printk_cpu_sync_try_get:A to
	 * __printk_cpu_sync_try_get:B of this CPU
	 */
	old = atomic_cmpxchg_acquire(&printk_cpu_sync_owner, -1,
				     cpu); /* LMM(__printk_cpu_sync_try_get:A) */
	if (old == -1) {
		/*
		 * This CPU is now the owner and begins loading/storing
		 * data: LMM(__printk_cpu_sync_try_get:B)
		 */
		return 1;

	} else if (old == cpu) {
		/* This CPU is already the owner. */
		atomic_inc(&printk_cpu_sync_nested);
		return 1;
	}

	return 0;
}
EXPORT_SYMBOL(__printk_cpu_sync_try_get);

/**
 * __printk_cpu_sync_put() - Release the printk cpu-reentrant spinning lock.
 *
 * The calling processor must be the owner of the lock.
 *
 * Context: Any context. Expects interrupts to be disabled.
 */
void __printk_cpu_sync_put(void)
{
	if (atomic_read(&printk_cpu_sync_nested)) {
		atomic_dec(&printk_cpu_sync_nested);
		return;
	}

	/*
	 * This CPU is finished loading/storing data:
	 * LMM(__printk_cpu_sync_put:A)
	 */

	/*
	 * Guarantee loads and stores from this CPU when it was the
	 * lock owner are visible to the next lock owner. This pairs
	 * with __printk_cpu_sync_try_get:A.
	 *
	 * Memory barrier involvement:
	 *
	 * If __printk_cpu_sync_try_get:A reads from __printk_cpu_sync_put:B,
	 * then __printk_cpu_sync_try_get:B reads from __printk_cpu_sync_put:A.
	 *
	 * Relies on:
	 *
	 * RELEASE from __printk_cpu_sync_put:A to __printk_cpu_sync_put:B
	 * of this CPU
	 *    matching
	 * ACQUIRE from __printk_cpu_sync_try_get:A to
	 * __printk_cpu_sync_try_get:B of the next CPU
	 */
	atomic_set_release(&printk_cpu_sync_owner,
			   -1); /* LMM(__printk_cpu_sync_put:B) */
}
EXPORT_SYMBOL(__printk_cpu_sync_put);
#endif /* CONFIG_SMP */<|MERGE_RESOLUTION|>--- conflicted
+++ resolved
@@ -798,11 +798,7 @@
 	if (ret)
 		return ret;
 
-<<<<<<< HEAD
-	if (!prb_read_valid(prb, atomic64_read(&user->seq), r)) {
-=======
 	if (!printk_get_next_message(&pmsg, atomic64_read(&user->seq), true, false)) {
->>>>>>> eb3cdb58
 		if (file->f_flags & O_NONBLOCK) {
 			ret = -EAGAIN;
 			goto out;
@@ -819,13 +815,8 @@
 		 * This pairs with __wake_up_klogd:A.
 		 */
 		ret = wait_event_interruptible(log_wait,
-<<<<<<< HEAD
-				prb_read_valid(prb,
-					atomic64_read(&user->seq), r)); /* LMM(devkmsg_read:A) */
-=======
 				printk_get_next_message(&pmsg, atomic64_read(&user->seq), true,
 							false)); /* LMM(devkmsg_read:A) */
->>>>>>> eb3cdb58
 		if (ret)
 			goto out;
 	}
@@ -839,13 +830,7 @@
 
 	atomic64_set(&user->seq, pmsg.seq + 1);
 
-<<<<<<< HEAD
-	atomic64_set(&user->seq, r->info->seq + 1);
-
-	if (len > count) {
-=======
 	if (pmsg.outbuf_len > count) {
->>>>>>> eb3cdb58
 		ret = -EINVAL;
 		goto out;
 	}
@@ -943,12 +928,6 @@
 
 	mutex_init(&user->lock);
 
-<<<<<<< HEAD
-	prb_rec_init_rd(&user->record, &user->info,
-			&user->text_buf[0], sizeof(user->text_buf));
-
-=======
->>>>>>> eb3cdb58
 	atomic64_set(&user->seq, prb_first_valid_seq(prb));
 
 	file->private_data = user;
@@ -1605,37 +1584,6 @@
 			goto out;
 	} while (syslog_seq != seq);
 
-<<<<<<< HEAD
-	mutex_lock(&syslog_lock);
-
-	/*
-	 * Wait for the @syslog_seq record to be available. @syslog_seq may
-	 * change while waiting.
-	 */
-	do {
-		seq = syslog_seq;
-
-		mutex_unlock(&syslog_lock);
-		/*
-		 * Guarantee this task is visible on the waitqueue before
-		 * checking the wake condition.
-		 *
-		 * The full memory barrier within set_current_state() of
-		 * prepare_to_wait_event() pairs with the full memory barrier
-		 * within wq_has_sleeper().
-		 *
-		 * This pairs with __wake_up_klogd:A.
-		 */
-		len = wait_event_interruptible(log_wait,
-				prb_read_valid(prb, seq, NULL)); /* LMM(syslog_print:A) */
-		mutex_lock(&syslog_lock);
-
-		if (len)
-			goto out;
-	} while (syslog_seq != seq);
-
-=======
->>>>>>> eb3cdb58
 	/*
 	 * Copy records that fit into the buffer. The above cycle makes sure
 	 * that the first record is always available.
@@ -1892,21 +1840,6 @@
 static bool console_waiter;
 
 /**
- * printk_bust_locks - forcibly reset all printk-related locks
- *
- * This function can be used after CPUs were stopped using NMI.
- * It is especially useful in kdump_nmi_shootdown_cpus() that
- * uses NMI but it does not modify the online CPU mask.
- */
-void printk_bust_locks(void)
-{
-	debug_locks_off();
-	raw_spin_lock_init(&console_owner_lock);
-	console_owner = NULL;
-	console_waiter = false;
-}
-
-/**
  * console_lock_spinning_enable - mark beginning of code where another
  *	thread might safely busy wait
  *
@@ -2087,47 +2020,6 @@
 }
 
 /*
-<<<<<<< HEAD
- * Recursion is tracked separately on each CPU. If NMIs are supported, an
- * additional NMI context per CPU is also separately tracked. Until per-CPU
- * is available, a separate "early tracking" is performed.
- */
-static DEFINE_PER_CPU(u8, printk_count);
-static u8 printk_count_early;
-#ifdef CONFIG_HAVE_NMI
-static DEFINE_PER_CPU(u8, printk_count_nmi);
-static u8 printk_count_nmi_early;
-#endif
-
-/*
- * Recursion is limited to keep the output sane. printk() should not require
- * more than 1 level of recursion (allowing, for example, printk() to trigger
- * a WARN), but a higher value is used in case some printk-internal errors
- * exist, such as the ringbuffer validation checks failing.
- */
-#define PRINTK_MAX_RECURSION 3
-
-/*
- * Return a pointer to the dedicated counter for the CPU+context of the
- * caller.
- */
-static u8 *__printk_recursion_counter(void)
-{
-#ifdef CONFIG_HAVE_NMI
-	if (in_nmi()) {
-		if (printk_percpu_data_ready())
-			return this_cpu_ptr(&printk_count_nmi);
-		return &printk_count_nmi_early;
-	}
-#endif
-	if (printk_percpu_data_ready())
-		return this_cpu_ptr(&printk_count);
-	return &printk_count_early;
-}
-
-/*
-=======
->>>>>>> eb3cdb58
  * Enter recursion tracking. Interrupts are disabled to simplify tracking.
  * The caller must check the boolean return value to see if the recursion is
  * allowed. On failure, interrupts are not disabled.
@@ -2287,12 +2179,7 @@
 	 */
 	ts_nsec = local_clock();
 
-<<<<<<< HEAD
-	if (!printk_enter_irqsave(recursion_ptr, irqflags))
-		return 0;
-=======
 	caller_id = printk_caller_id();
->>>>>>> eb3cdb58
 
 	/*
 	 * The sprintf needs to come first since the syslog prefix might be
@@ -2815,22 +2702,12 @@
 #ifdef CONFIG_PRINTK
 static void console_prepend_dropped(struct printk_message *pmsg, unsigned long dropped)
 {
-<<<<<<< HEAD
-	static char ext_text[CONSOLE_EXT_LOG_MAX];
-	static char text[CONSOLE_LOG_MAX];
-	unsigned long flags;
-	bool do_cond_resched, retry;
-	struct printk_info info;
-	struct printk_record r;
-	u64 __maybe_unused next_seq;
-=======
 	struct printk_buffers *pbufs = pmsg->pbufs;
 	const size_t scratchbuf_sz = sizeof(pbufs->scratchbuf);
 	const size_t outbuf_sz = sizeof(pbufs->outbuf);
 	char *scratchbuf = &pbufs->scratchbuf[0];
 	char *outbuf = &pbufs->outbuf[0];
 	size_t len;
->>>>>>> eb3cdb58
 
 	len = scnprintf(scratchbuf, scratchbuf_sz,
 		       "** %lu printk messages dropped **\n", dropped);
@@ -2920,13 +2797,6 @@
 		pr_warn_once("Too many dropped messages. Suppress messages on non-panic CPUs to prevent livelock.\n");
 	}
 
-<<<<<<< HEAD
-	for (;;) {
-		size_t ext_len = 0;
-		int handover;
-		size_t len;
-
-=======
 	/* Skip record that has level above the console loglevel. */
 	if (may_suppress && suppress_message_printing(r.info->level))
 		goto out;
@@ -3012,7 +2882,6 @@
 
 	*handover = console_lock_spinning_disable_and_check(cookie);
 	printk_safe_exit_irqrestore(flags);
->>>>>>> eb3cdb58
 skip:
 	return true;
 }
@@ -3074,35 +2943,14 @@
 			if (con->seq > *next_seq)
 				*next_seq = con->seq;
 
-<<<<<<< HEAD
-		/*
-		 * While actively printing out messages, if another printk()
-		 * were to occur on another CPU, it may wait for this one to
-		 * finish. This task can not be preempted if there is a
-		 * waiter waiting to take over.
-		 *
-		 * Interrupts are disabled because the hand over to a waiter
-		 * must not be interrupted until the hand over is completed
-		 * (@console_waiter is cleared).
-		 */
-		printk_safe_enter_irqsave(flags);
-		console_lock_spinning_enable();
-=======
 			if (!progress)
 				continue;
 			any_progress = true;
->>>>>>> eb3cdb58
 
 			/* Allow panic_cpu to take over the consoles safely. */
 			if (abandon_console_lock_in_panic())
 				goto abandon;
 
-<<<<<<< HEAD
-		handover = console_lock_spinning_disable_and_check();
-		printk_safe_exit_irqrestore(flags);
-		if (handover)
-			return;
-=======
 			if (do_cond_resched)
 				cond_resched();
 		}
@@ -3110,20 +2958,12 @@
 	} while (any_progress);
 
 	return any_usable;
->>>>>>> eb3cdb58
 
 abandon:
 	console_srcu_read_unlock(cookie);
 	return false;
 }
 
-<<<<<<< HEAD
-	/* Get consistent value of the next-to-be-used sequence number. */
-	next_seq = console_seq;
-
-	console_locked = 0;
-	up_console_sem();
-=======
 /**
  * console_unlock - unblock the console subsystem from printing
  *
@@ -3147,7 +2987,6 @@
 		up_console_sem();
 		return;
 	}
->>>>>>> eb3cdb58
 
 	/*
 	 * Console drivers are called with interrupts disabled, so
@@ -3160,11 +2999,6 @@
 	 * messages practically incapacitating the system. Therefore, create
 	 * a local to use for the printing loop.
 	 */
-<<<<<<< HEAD
-	retry = prb_read_valid(prb, next_seq, NULL);
-	if (retry && console_trylock())
-		goto again;
-=======
 	do_cond_resched = console_may_schedule;
 
 	do {
@@ -3190,7 +3024,6 @@
 		 * fails, another context is already handling the printing.
 		 */
 	} while (prb_read_valid(prb, next_seq, NULL) && console_trylock());
->>>>>>> eb3cdb58
 }
 EXPORT_SYMBOL(console_unlock);
 
@@ -3262,10 +3095,6 @@
 	console_trylock();
 	console_may_schedule = 0;
 
-<<<<<<< HEAD
-	if (mode == CONSOLE_REPLAY_ALL)
-		console_seq = prb_first_valid_seq(prb);
-=======
 	if (mode == CONSOLE_REPLAY_ALL) {
 		struct console *c;
 		int cookie;
@@ -3284,7 +3113,6 @@
 		}
 		console_srcu_read_unlock(cookie);
 	}
->>>>>>> eb3cdb58
 	console_unlock();
 }
 
@@ -3524,13 +3352,9 @@
  */
 void register_console(struct console *newcon)
 {
-<<<<<<< HEAD
-	struct console *bcon = NULL;
-=======
 	struct console *con;
 	bool bootcon_registered = false;
 	bool realcon_registered = false;
->>>>>>> eb3cdb58
 	int err;
 
 	console_list_lock();
@@ -3622,15 +3446,6 @@
 	 * register_console() completes.
 	 */
 
-<<<<<<< HEAD
-		/* Get a consistent copy of @syslog_seq. */
-		mutex_lock(&syslog_lock);
-		console_seq = syslog_seq;
-		mutex_unlock(&syslog_lock);
-	}
-	console_unlock();
-=======
->>>>>>> eb3cdb58
 	console_sysfs_notify();
 
 	/*
