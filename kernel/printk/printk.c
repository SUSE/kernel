// SPDX-License-Identifier: GPL-2.0-only
/*
 *  linux/kernel/printk.c
 *
 *  Copyright (C) 1991, 1992  Linus Torvalds
 *
 * Modified to make sys_syslog() more flexible: added commands to
 * return the last 4k of kernel messages, regardless of whether
 * they've been read or not.  Added option to suppress kernel printk's
 * to the console.  Added hook for sending the console messages
 * elsewhere, in preparation for a serial line console (someday).
 * Ted Ts'o, 2/11/93.
 * Modified for sysctl support, 1/8/97, Chris Horn.
 * Fixed SMP synchronization, 08/08/99, Manfred Spraul
 *     manfred@colorfullife.com
 * Rewrote bits to get rid of console_lock
 *	01Mar01 Andrew Morton
 */

#define pr_fmt(fmt) KBUILD_MODNAME ": " fmt

#include <linux/kernel.h>
#include <linux/mm.h>
#include <linux/tty.h>
#include <linux/tty_driver.h>
#include <linux/console.h>
#include <linux/init.h>
#include <linux/jiffies.h>
#include <linux/nmi.h>
#include <linux/module.h>
#include <linux/moduleparam.h>
#include <linux/delay.h>
#include <linux/smp.h>
#include <linux/security.h>
#include <linux/memblock.h>
#include <linux/syscalls.h>
#include <linux/crash_core.h>
#include <linux/ratelimit.h>
#include <linux/kmsg_dump.h>
#include <linux/syslog.h>
#include <linux/cpu.h>
#include <linux/rculist.h>
#include <linux/poll.h>
#include <linux/irq_work.h>
#include <linux/ctype.h>
#include <linux/uio.h>
#include <linux/clocksource.h>
#include <linux/sched/clock.h>
#include <linux/sched/debug.h>
#include <linux/sched/task_stack.h>

#include <linux/uaccess.h>
#include <asm/sections.h>

#include <trace/events/initcall.h>
#define CREATE_TRACE_POINTS
#include <trace/events/printk.h>

#include "printk_ringbuffer.h"
#include "console_cmdline.h"
#include "braille.h"
#include "internal.h"

int console_printk[4] = {
	CONSOLE_LOGLEVEL_DEFAULT,	/* console_loglevel */
	MESSAGE_LOGLEVEL_DEFAULT,	/* default_message_loglevel */
	CONSOLE_LOGLEVEL_MIN,		/* minimum_console_loglevel */
	CONSOLE_LOGLEVEL_DEFAULT,	/* default_console_loglevel */
};
EXPORT_SYMBOL_GPL(console_printk);

atomic_t ignore_console_lock_warning __read_mostly = ATOMIC_INIT(0);
EXPORT_SYMBOL(ignore_console_lock_warning);

/*
 * Low level drivers may need that to know if they can schedule in
 * their unblank() callback or not. So let's export it.
 */
int oops_in_progress;
EXPORT_SYMBOL(oops_in_progress);

/*
 * console_sem protects the console_drivers list, and also
 * provides serialisation for access to the entire console
 * driver system.
 */
static DEFINE_SEMAPHORE(console_sem);
struct console *console_drivers;
EXPORT_SYMBOL_GPL(console_drivers);

/*
 * System may need to suppress printk message under certain
 * circumstances, like after kernel panic happens.
 */
int __read_mostly suppress_printk;

/*
 * During panic, heavy printk by other CPUs can delay the
 * panic and risk deadlock on console resources.
 */
static int __read_mostly suppress_panic_printk;

#ifdef CONFIG_LOCKDEP
static struct lockdep_map console_lock_dep_map = {
	.name = "console_lock"
};
#endif

enum devkmsg_log_bits {
	__DEVKMSG_LOG_BIT_ON = 0,
	__DEVKMSG_LOG_BIT_OFF,
	__DEVKMSG_LOG_BIT_LOCK,
};

enum devkmsg_log_masks {
	DEVKMSG_LOG_MASK_ON             = BIT(__DEVKMSG_LOG_BIT_ON),
	DEVKMSG_LOG_MASK_OFF            = BIT(__DEVKMSG_LOG_BIT_OFF),
	DEVKMSG_LOG_MASK_LOCK           = BIT(__DEVKMSG_LOG_BIT_LOCK),
};

/* Keep both the 'on' and 'off' bits clear, i.e. ratelimit by default: */
#define DEVKMSG_LOG_MASK_DEFAULT	0

static unsigned int __read_mostly devkmsg_log = DEVKMSG_LOG_MASK_DEFAULT;

static int __control_devkmsg(char *str)
{
	size_t len;

	if (!str)
		return -EINVAL;

	len = str_has_prefix(str, "on");
	if (len) {
		devkmsg_log = DEVKMSG_LOG_MASK_ON;
		return len;
	}

	len = str_has_prefix(str, "off");
	if (len) {
		devkmsg_log = DEVKMSG_LOG_MASK_OFF;
		return len;
	}

	len = str_has_prefix(str, "ratelimit");
	if (len) {
		devkmsg_log = DEVKMSG_LOG_MASK_DEFAULT;
		return len;
	}

	return -EINVAL;
}

static int __init control_devkmsg(char *str)
{
	if (__control_devkmsg(str) < 0) {
		pr_warn("printk.devkmsg: bad option string '%s'\n", str);
		return 1;
	}

	/*
	 * Set sysctl string accordingly:
	 */
	if (devkmsg_log == DEVKMSG_LOG_MASK_ON)
		strcpy(devkmsg_log_str, "on");
	else if (devkmsg_log == DEVKMSG_LOG_MASK_OFF)
		strcpy(devkmsg_log_str, "off");
	/* else "ratelimit" which is set by default. */

	/*
	 * Sysctl cannot change it anymore. The kernel command line setting of
	 * this parameter is to force the setting to be permanent throughout the
	 * runtime of the system. This is a precation measure against userspace
	 * trying to be a smarta** and attempting to change it up on us.
	 */
	devkmsg_log |= DEVKMSG_LOG_MASK_LOCK;

	return 1;
}
__setup("printk.devkmsg=", control_devkmsg);

char devkmsg_log_str[DEVKMSG_STR_MAX_SIZE] = "ratelimit";
#if defined(CONFIG_PRINTK) && defined(CONFIG_SYSCTL)
int devkmsg_sysctl_set_loglvl(struct ctl_table *table, int write,
			      void *buffer, size_t *lenp, loff_t *ppos)
{
	char old_str[DEVKMSG_STR_MAX_SIZE];
	unsigned int old;
	int err;

	if (write) {
		if (devkmsg_log & DEVKMSG_LOG_MASK_LOCK)
			return -EINVAL;

		old = devkmsg_log;
		strncpy(old_str, devkmsg_log_str, DEVKMSG_STR_MAX_SIZE);
	}

	err = proc_dostring(table, write, buffer, lenp, ppos);
	if (err)
		return err;

	if (write) {
		err = __control_devkmsg(devkmsg_log_str);

		/*
		 * Do not accept an unknown string OR a known string with
		 * trailing crap...
		 */
		if (err < 0 || (err + 1 != *lenp)) {

			/* ... and restore old setting. */
			devkmsg_log = old;
			strncpy(devkmsg_log_str, old_str, DEVKMSG_STR_MAX_SIZE);

			return -EINVAL;
		}
	}

	return 0;
}
#endif /* CONFIG_PRINTK && CONFIG_SYSCTL */

/* Number of registered extended console drivers. */
static int nr_ext_console_drivers;

/*
 * Used to synchronize printing kthreads against direct printing via
 * console_trylock/console_unlock.
 *
 * Values:
 * -1 = console kthreads atomically blocked (via global trylock)
 *  0 = no kthread printing, console not locked (via trylock)
 * >0 = kthread(s) actively printing
 *
 * Note: For synchronizing against direct printing via
 *       console_lock/console_unlock, see the @lock variable in
 *       struct console.
 */
static atomic_t console_kthreads_active = ATOMIC_INIT(0);

#define console_kthreads_atomic_tryblock() \
	(atomic_cmpxchg(&console_kthreads_active, 0, -1) == 0)
#define console_kthreads_atomic_unblock() \
	atomic_cmpxchg(&console_kthreads_active, -1, 0)
#define console_kthreads_atomically_blocked() \
	(atomic_read(&console_kthreads_active) == -1)

#define console_kthread_printing_tryenter() \
	atomic_inc_unless_negative(&console_kthreads_active)
#define console_kthread_printing_exit() \
	atomic_dec(&console_kthreads_active)

/*
 * Helper macros to handle lockdep when locking/unlocking console_sem. We use
 * macros instead of functions so that _RET_IP_ contains useful information.
 */
#define down_console_sem() do { \
	down(&console_sem);\
	mutex_acquire(&console_lock_dep_map, 0, 0, _RET_IP_);\
} while (0)

static int __down_trylock_console_sem(unsigned long ip)
{
	int lock_failed;
	unsigned long flags;

	/*
	 * Here and in __up_console_sem() we need to be in safe mode,
	 * because spindump/WARN/etc from under console ->lock will
	 * deadlock in printk()->down_trylock_console_sem() otherwise.
	 */
	printk_safe_enter_irqsave(flags);
	lock_failed = down_trylock(&console_sem);
	printk_safe_exit_irqrestore(flags);

	if (lock_failed)
		return 1;
	mutex_acquire(&console_lock_dep_map, 0, 1, ip);
	return 0;
}
#define down_trylock_console_sem() __down_trylock_console_sem(_RET_IP_)

static void __up_console_sem(unsigned long ip)
{
	unsigned long flags;

	mutex_release(&console_lock_dep_map, ip);

	printk_safe_enter_irqsave(flags);
	up(&console_sem);
	printk_safe_exit_irqrestore(flags);
}
#define up_console_sem() __up_console_sem(_RET_IP_)

static bool panic_in_progress(void)
{
	return unlikely(atomic_read(&panic_cpu) != PANIC_CPU_INVALID);
}

/* Return true if a panic is in progress on the current CPU. */
bool this_cpu_in_panic(void)
{
	/*
	 * We can use raw_smp_processor_id() here because it is impossible for
	 * the task to be migrated to the panic_cpu, or away from it. If
	 * panic_cpu has already been set, and we're not currently executing on
	 * that CPU, then we never will be.
	 */
	return unlikely(atomic_read(&panic_cpu) == raw_smp_processor_id());
}

/*
 * Return true if a panic is in progress on a remote CPU.
 *
 * On true, the local CPU should immediately release any printing resources
 * that may be needed by the panic CPU.
 */
bool other_cpu_in_panic(void)
{
	return (panic_in_progress() && !this_cpu_in_panic());
}

/*
 * Tracks whether kthread printers are all blocked. A value of true implies
 * that the console is locked via console_lock() or the console is suspended.
 * Reading and writing to this variable requires holding @console_sem.
 */
static bool console_kthreads_blocked;

/*
 * Block all kthread printers from a schedulable context.
 *
 * Requires holding @console_sem.
 */
static void console_kthreads_block(void)
{
	struct console *con;

	for_each_console(con) {
		mutex_lock(&con->lock);
		con->flags |= CON_THD_BLOCKED;
		mutex_unlock(&con->lock);
	}

	console_kthreads_blocked = true;
}

/*
 * Unblock all kthread printers from a schedulable context.
 *
 * Requires holding @console_sem.
 */
static void console_kthreads_unblock(void)
{
	struct console *con;

	for_each_console(con) {
		mutex_lock(&con->lock);
		con->flags &= ~CON_THD_BLOCKED;
		mutex_unlock(&con->lock);
	}

	console_kthreads_blocked = false;
}

static int console_suspended;

/*
 *	Array of consoles built from command line options (console=)
 */

#define MAX_CMDLINECONSOLES 8

static struct console_cmdline console_cmdline[MAX_CMDLINECONSOLES];

static int preferred_console = -1;
int console_set_on_cmdline;
EXPORT_SYMBOL(console_set_on_cmdline);

/* Flag: console code may call schedule() */
static int console_may_schedule;

enum con_msg_format_flags {
	MSG_FORMAT_DEFAULT	= 0,
	MSG_FORMAT_SYSLOG	= (1 << 0),
};

static int console_msg_format = MSG_FORMAT_DEFAULT;

/*
 * The printk log buffer consists of a sequenced collection of records, each
 * containing variable length message text. Every record also contains its
 * own meta-data (@info).
 *
 * Every record meta-data carries the timestamp in microseconds, as well as
 * the standard userspace syslog level and syslog facility. The usual kernel
 * messages use LOG_KERN; userspace-injected messages always carry a matching
 * syslog facility, by default LOG_USER. The origin of every message can be
 * reliably determined that way.
 *
 * The human readable log message of a record is available in @text, the
 * length of the message text in @text_len. The stored message is not
 * terminated.
 *
 * Optionally, a record can carry a dictionary of properties (key/value
 * pairs), to provide userspace with a machine-readable message context.
 *
 * Examples for well-defined, commonly used property names are:
 *   DEVICE=b12:8               device identifier
 *                                b12:8         block dev_t
 *                                c127:3        char dev_t
 *                                n8            netdev ifindex
 *                                +sound:card0  subsystem:devname
 *   SUBSYSTEM=pci              driver-core subsystem name
 *
 * Valid characters in property names are [a-zA-Z0-9.-_]. Property names
 * and values are terminated by a '\0' character.
 *
 * Example of record values:
 *   record.text_buf                = "it's a line" (unterminated)
 *   record.info.seq                = 56
 *   record.info.ts_nsec            = 36863
 *   record.info.text_len           = 11
 *   record.info.facility           = 0 (LOG_KERN)
 *   record.info.flags              = 0
 *   record.info.level              = 3 (LOG_ERR)
 *   record.info.caller_id          = 299 (task 299)
 *   record.info.dev_info.subsystem = "pci" (terminated)
 *   record.info.dev_info.device    = "+pci:0000:00:01.0" (terminated)
 *
 * The 'struct printk_info' buffer must never be directly exported to
 * userspace, it is a kernel-private implementation detail that might
 * need to be changed in the future, when the requirements change.
 *
 * /dev/kmsg exports the structured data in the following line format:
 *   "<level>,<sequnum>,<timestamp>,<contflag>[,additional_values, ... ];<message text>\n"
 *
 * Users of the export format should ignore possible additional values
 * separated by ',', and find the message after the ';' character.
 *
 * The optional key/value pairs are attached as continuation lines starting
 * with a space character and terminated by a newline. All possible
 * non-prinatable characters are escaped in the "\xff" notation.
 */

/* syslog_lock protects syslog_* variables and write access to clear_seq. */
static DEFINE_MUTEX(syslog_lock);

/*
 * A flag to signify if printk_activate_kthreads() has already started the
 * kthread printers. If true, any later registered consoles must start their
 * own kthread directly. The flag is write protected by the console_lock.
 */
static bool printk_kthreads_available;

#ifdef CONFIG_PRINTK
static atomic_t printk_prefer_direct = ATOMIC_INIT(0);

/**
 * printk_prefer_direct_enter - cause printk() calls to attempt direct
 *                              printing to all enabled consoles
 *
 * Since it is not possible to call into the console printing code from any
 * context, there is no guarantee that direct printing will occur.
 *
 * This globally effects all printk() callers.
 *
 * Context: Any context.
 */
void printk_prefer_direct_enter(void)
{
	atomic_inc(&printk_prefer_direct);
}

/**
 * printk_prefer_direct_exit - restore printk() behavior
 *
 * Context: Any context.
 */
void printk_prefer_direct_exit(void)
{
	WARN_ON(atomic_dec_if_positive(&printk_prefer_direct) < 0);
}

static inline bool allow_direct_printing(void)
{
	return (!printk_kthreads_available ||
		system_state > SYSTEM_RUNNING ||
		oops_in_progress ||
		atomic_read(&printk_prefer_direct));
}

DECLARE_WAIT_QUEUE_HEAD(log_wait);
/* All 3 protected by @syslog_lock. */
/* the next printk record to read by syslog(READ) or /proc/kmsg */
static u64 syslog_seq;
static size_t syslog_partial;
static bool syslog_time;

struct latched_seq {
	seqcount_latch_t	latch;
	u64			val[2];
};

/*
 * The next printk record to read after the last 'clear' command. There are
 * two copies (updated with seqcount_latch) so that reads can locklessly
 * access a valid value. Writers are synchronized by @syslog_lock.
 */
static struct latched_seq clear_seq = {
	.latch		= SEQCNT_LATCH_ZERO(clear_seq.latch),
	.val[0]		= 0,
	.val[1]		= 0,
};

#ifdef CONFIG_PRINTK_CALLER
#define PREFIX_MAX		48
#else
#define PREFIX_MAX		32
#endif

/* the maximum size of a formatted record (i.e. with prefix added per line) */
#define CONSOLE_LOG_MAX		1024

/* the maximum size for a dropped text message */
#define DROPPED_TEXT_MAX	64

/* the maximum size allowed to be reserved for a record */
#define LOG_LINE_MAX		(CONSOLE_LOG_MAX - PREFIX_MAX)

#define LOG_LEVEL(v)		((v) & 0x07)
#define LOG_FACILITY(v)		((v) >> 3 & 0xff)

/* record buffer */
#define LOG_ALIGN __alignof__(unsigned long)
#define __LOG_BUF_LEN (1 << CONFIG_LOG_BUF_SHIFT)
#define LOG_BUF_LEN_MAX (u32)(1 << 31)
static char __log_buf[__LOG_BUF_LEN] __aligned(LOG_ALIGN);
static char *log_buf = __log_buf;
static u32 log_buf_len = __LOG_BUF_LEN;

/*
 * Define the average message size. This only affects the number of
 * descriptors that will be available. Underestimating is better than
 * overestimating (too many available descriptors is better than not enough).
 */
#define PRB_AVGBITS 5	/* 32 character average length */

#if CONFIG_LOG_BUF_SHIFT <= PRB_AVGBITS
#error CONFIG_LOG_BUF_SHIFT value too small.
#endif
_DEFINE_PRINTKRB(printk_rb_static, CONFIG_LOG_BUF_SHIFT - PRB_AVGBITS,
		 PRB_AVGBITS, &__log_buf[0]);

static struct printk_ringbuffer printk_rb_dynamic;

static struct printk_ringbuffer *prb = &printk_rb_static;

/*
 * We cannot access per-CPU data (e.g. per-CPU flush irq_work) before
 * per_cpu_areas are initialised. This variable is set to true when
 * it's safe to access per-CPU data.
 */
static bool __printk_percpu_data_ready __read_mostly;

bool printk_percpu_data_ready(void)
{
	return __printk_percpu_data_ready;
}

/* Must be called under syslog_lock. */
static void latched_seq_write(struct latched_seq *ls, u64 val)
{
	raw_write_seqcount_latch(&ls->latch);
	ls->val[0] = val;
	raw_write_seqcount_latch(&ls->latch);
	ls->val[1] = val;
}

/* Can be called from any context. */
static u64 latched_seq_read_nolock(struct latched_seq *ls)
{
	unsigned int seq;
	unsigned int idx;
	u64 val;

	do {
		seq = raw_read_seqcount_latch(&ls->latch);
		idx = seq & 0x1;
		val = ls->val[idx];
	} while (read_seqcount_latch_retry(&ls->latch, seq));

	return val;
}

/* Return log buffer address */
char *log_buf_addr_get(void)
{
	return log_buf;
}

/* Return log buffer size */
u32 log_buf_len_get(void)
{
	return log_buf_len;
}

/*
 * Define how much of the log buffer we could take at maximum. The value
 * must be greater than two. Note that only half of the buffer is available
 * when the index points to the middle.
 */
#define MAX_LOG_TAKE_PART 4
static const char trunc_msg[] = "<truncated>";

static void truncate_msg(u16 *text_len, u16 *trunc_msg_len)
{
	/*
	 * The message should not take the whole buffer. Otherwise, it might
	 * get removed too soon.
	 */
	u32 max_text_len = log_buf_len / MAX_LOG_TAKE_PART;

	if (*text_len > max_text_len)
		*text_len = max_text_len;

	/* enable the warning message (if there is room) */
	*trunc_msg_len = strlen(trunc_msg);
	if (*text_len >= *trunc_msg_len)
		*text_len -= *trunc_msg_len;
	else
		*trunc_msg_len = 0;
}

int dmesg_restrict = IS_ENABLED(CONFIG_SECURITY_DMESG_RESTRICT);

static int syslog_action_restricted(int type)
{
	if (dmesg_restrict)
		return 1;
	/*
	 * Unless restricted, we allow "read all" and "get buffer size"
	 * for everybody.
	 */
	return type != SYSLOG_ACTION_READ_ALL &&
	       type != SYSLOG_ACTION_SIZE_BUFFER;
}

static int check_syslog_permissions(int type, int source)
{
	/*
	 * If this is from /proc/kmsg and we've already opened it, then we've
	 * already done the capabilities checks at open time.
	 */
	if (source == SYSLOG_FROM_PROC && type != SYSLOG_ACTION_OPEN)
		goto ok;

	if (syslog_action_restricted(type)) {
		if (capable(CAP_SYSLOG))
			goto ok;
		/*
		 * For historical reasons, accept CAP_SYS_ADMIN too, with
		 * a warning.
		 */
		if (capable(CAP_SYS_ADMIN)) {
			pr_warn_once("%s (%d): Attempt to access syslog with "
				     "CAP_SYS_ADMIN but no CAP_SYSLOG "
				     "(deprecated).\n",
				 current->comm, task_pid_nr(current));
			goto ok;
		}
		return -EPERM;
	}
ok:
	return security_syslog(type);
}

static void append_char(char **pp, char *e, char c)
{
	if (*pp < e)
		*(*pp)++ = c;
}

static ssize_t info_print_ext_header(char *buf, size_t size,
				     struct printk_info *info)
{
	u64 ts_usec = info->ts_nsec;
	char caller[20];
#ifdef CONFIG_PRINTK_CALLER
	u32 id = info->caller_id;

	snprintf(caller, sizeof(caller), ",caller=%c%u",
		 id & 0x80000000 ? 'C' : 'T', id & ~0x80000000);
#else
	caller[0] = '\0';
#endif

	do_div(ts_usec, 1000);

	return scnprintf(buf, size, "%u,%llu,%llu,%c%s;",
			 (info->facility << 3) | info->level, info->seq,
			 ts_usec, info->flags & LOG_CONT ? 'c' : '-', caller);
}

static ssize_t msg_add_ext_text(char *buf, size_t size,
				const char *text, size_t text_len,
				unsigned char endc)
{
	char *p = buf, *e = buf + size;
	size_t i;

	/* escape non-printable characters */
	for (i = 0; i < text_len; i++) {
		unsigned char c = text[i];

		if (c < ' ' || c >= 127 || c == '\\')
			p += scnprintf(p, e - p, "\\x%02x", c);
		else
			append_char(&p, e, c);
	}
	append_char(&p, e, endc);

	return p - buf;
}

static ssize_t msg_add_dict_text(char *buf, size_t size,
				 const char *key, const char *val)
{
	size_t val_len = strlen(val);
	ssize_t len;

	if (!val_len)
		return 0;

	len = msg_add_ext_text(buf, size, "", 0, ' ');	/* dict prefix */
	len += msg_add_ext_text(buf + len, size - len, key, strlen(key), '=');
	len += msg_add_ext_text(buf + len, size - len, val, val_len, '\n');

	return len;
}

static ssize_t msg_print_ext_body(char *buf, size_t size,
				  char *text, size_t text_len,
				  struct dev_printk_info *dev_info)
{
	ssize_t len;

	len = msg_add_ext_text(buf, size, text, text_len, '\n');

	if (!dev_info)
		goto out;

	len += msg_add_dict_text(buf + len, size - len, "SUBSYSTEM",
				 dev_info->subsystem);
	len += msg_add_dict_text(buf + len, size - len, "DEVICE",
				 dev_info->device);
out:
	return len;
}

/* /dev/kmsg - userspace message inject/listen interface */
struct devkmsg_user {
	atomic64_t seq;
	struct ratelimit_state rs;
	struct mutex lock;
	char buf[CONSOLE_EXT_LOG_MAX];

	struct printk_info info;
	char text_buf[CONSOLE_EXT_LOG_MAX];
	struct printk_record record;
};

static __printf(3, 4) __cold
int devkmsg_emit(int facility, int level, const char *fmt, ...)
{
	va_list args;
	int r;

	va_start(args, fmt);
	r = vprintk_emit(facility, level, NULL, fmt, args);
	va_end(args);

	return r;
}

static ssize_t devkmsg_write(struct kiocb *iocb, struct iov_iter *from)
{
	char *buf, *line;
	int level = default_message_loglevel;
	int facility = 1;	/* LOG_USER */
	struct file *file = iocb->ki_filp;
	struct devkmsg_user *user = file->private_data;
	size_t len = iov_iter_count(from);
	ssize_t ret = len;

	if (!user || len > LOG_LINE_MAX)
		return -EINVAL;

	/* Ignore when user logging is disabled. */
	if (devkmsg_log & DEVKMSG_LOG_MASK_OFF)
		return len;

	/* Ratelimit when not explicitly enabled. */
	if (!(devkmsg_log & DEVKMSG_LOG_MASK_ON)) {
		if (!___ratelimit(&user->rs, current->comm))
			return ret;
	}

	buf = kmalloc(len+1, GFP_KERNEL);
	if (buf == NULL)
		return -ENOMEM;

	buf[len] = '\0';
	if (!copy_from_iter_full(buf, len, from)) {
		kfree(buf);
		return -EFAULT;
	}

	/*
	 * Extract and skip the syslog prefix <[0-9]*>. Coming from userspace
	 * the decimal value represents 32bit, the lower 3 bit are the log
	 * level, the rest are the log facility.
	 *
	 * If no prefix or no userspace facility is specified, we
	 * enforce LOG_USER, to be able to reliably distinguish
	 * kernel-generated messages from userspace-injected ones.
	 */
	line = buf;
	if (line[0] == '<') {
		char *endp = NULL;
		unsigned int u;

		u = simple_strtoul(line + 1, &endp, 10);
		if (endp && endp[0] == '>') {
			level = LOG_LEVEL(u);
			if (LOG_FACILITY(u) != 0)
				facility = LOG_FACILITY(u);
			endp++;
			line = endp;
		}
	}

	devkmsg_emit(facility, level, "%s", line);
	kfree(buf);
	return ret;
}

static ssize_t devkmsg_read(struct file *file, char __user *buf,
			    size_t count, loff_t *ppos)
{
	struct devkmsg_user *user = file->private_data;
	struct printk_record *r = &user->record;
	size_t len;
	ssize_t ret;

	if (!user)
		return -EBADF;

	ret = mutex_lock_interruptible(&user->lock);
	if (ret)
		return ret;

	if (!prb_read_valid(prb, atomic64_read(&user->seq), r)) {
		if (file->f_flags & O_NONBLOCK) {
			ret = -EAGAIN;
			goto out;
		}

		/*
		 * Guarantee this task is visible on the waitqueue before
		 * checking the wake condition.
		 *
		 * The full memory barrier within set_current_state() of
		 * prepare_to_wait_event() pairs with the full memory barrier
		 * within wq_has_sleeper().
		 *
		 * This pairs with __wake_up_klogd:A.
		 */
		ret = wait_event_interruptible(log_wait,
				prb_read_valid(prb,
					atomic64_read(&user->seq), r)); /* LMM(devkmsg_read:A) */
		if (ret)
			goto out;
	}

	if (r->info->seq != atomic64_read(&user->seq)) {
		/* our last seen message is gone, return error and reset */
		atomic64_set(&user->seq, r->info->seq);
		ret = -EPIPE;
		goto out;
	}

	len = info_print_ext_header(user->buf, sizeof(user->buf), r->info);
	len += msg_print_ext_body(user->buf + len, sizeof(user->buf) - len,
				  &r->text_buf[0], r->info->text_len,
				  &r->info->dev_info);

	atomic64_set(&user->seq, r->info->seq + 1);

	if (len > count) {
		ret = -EINVAL;
		goto out;
	}

	if (copy_to_user(buf, user->buf, len)) {
		ret = -EFAULT;
		goto out;
	}
	ret = len;
out:
	mutex_unlock(&user->lock);
	return ret;
}

/*
 * Be careful when modifying this function!!!
 *
 * Only few operations are supported because the device works only with the
 * entire variable length messages (records). Non-standard values are
 * returned in the other cases and has been this way for quite some time.
 * User space applications might depend on this behavior.
 */
static loff_t devkmsg_llseek(struct file *file, loff_t offset, int whence)
{
	struct devkmsg_user *user = file->private_data;
	loff_t ret = 0;

	if (!user)
		return -EBADF;
	if (offset)
		return -ESPIPE;

	switch (whence) {
	case SEEK_SET:
		/* the first record */
		atomic64_set(&user->seq, prb_first_valid_seq(prb));
		break;
	case SEEK_DATA:
		/*
		 * The first record after the last SYSLOG_ACTION_CLEAR,
		 * like issued by 'dmesg -c'. Reading /dev/kmsg itself
		 * changes no global state, and does not clear anything.
		 */
		atomic64_set(&user->seq, latched_seq_read_nolock(&clear_seq));
		break;
	case SEEK_END:
		/* after the last record */
		atomic64_set(&user->seq, prb_next_seq(prb));
		break;
	default:
		ret = -EINVAL;
	}
	return ret;
}

static __poll_t devkmsg_poll(struct file *file, poll_table *wait)
{
	struct devkmsg_user *user = file->private_data;
	struct printk_info info;
	__poll_t ret = 0;

	if (!user)
		return EPOLLERR|EPOLLNVAL;

	poll_wait(file, &log_wait, wait);

	if (prb_read_valid_info(prb, atomic64_read(&user->seq), &info, NULL)) {
		/* return error when data has vanished underneath us */
		if (info.seq != atomic64_read(&user->seq))
			ret = EPOLLIN|EPOLLRDNORM|EPOLLERR|EPOLLPRI;
		else
			ret = EPOLLIN|EPOLLRDNORM;
	}

	return ret;
}

static int devkmsg_open(struct inode *inode, struct file *file)
{
	struct devkmsg_user *user;
	int err;

	if (devkmsg_log & DEVKMSG_LOG_MASK_OFF)
		return -EPERM;

	/* write-only does not need any file context */
	if ((file->f_flags & O_ACCMODE) != O_WRONLY) {
		err = check_syslog_permissions(SYSLOG_ACTION_READ_ALL,
					       SYSLOG_FROM_READER);
		if (err)
			return err;
	}

	user = kmalloc(sizeof(struct devkmsg_user), GFP_KERNEL);
	if (!user)
		return -ENOMEM;

	ratelimit_default_init(&user->rs);
	ratelimit_set_flags(&user->rs, RATELIMIT_MSG_ON_RELEASE);

	mutex_init(&user->lock);

	prb_rec_init_rd(&user->record, &user->info,
			&user->text_buf[0], sizeof(user->text_buf));

	atomic64_set(&user->seq, prb_first_valid_seq(prb));

	file->private_data = user;
	return 0;
}

static int devkmsg_release(struct inode *inode, struct file *file)
{
	struct devkmsg_user *user = file->private_data;

	if (!user)
		return 0;

	ratelimit_state_exit(&user->rs);

	mutex_destroy(&user->lock);
	kfree(user);
	return 0;
}

const struct file_operations kmsg_fops = {
	.open = devkmsg_open,
	.read = devkmsg_read,
	.write_iter = devkmsg_write,
	.llseek = devkmsg_llseek,
	.poll = devkmsg_poll,
	.release = devkmsg_release,
};

#ifdef CONFIG_CRASH_CORE
/*
 * This appends the listed symbols to /proc/vmcore
 *
 * /proc/vmcore is used by various utilities, like crash and makedumpfile to
 * obtain access to symbols that are otherwise very difficult to locate.  These
 * symbols are specifically used so that utilities can access and extract the
 * dmesg log from a vmcore file after a crash.
 */
void log_buf_vmcoreinfo_setup(void)
{
	struct dev_printk_info *dev_info = NULL;

	VMCOREINFO_SYMBOL(prb);
	VMCOREINFO_SYMBOL(printk_rb_static);
	VMCOREINFO_SYMBOL(clear_seq);

	/*
	 * Export struct size and field offsets. User space tools can
	 * parse it and detect any changes to structure down the line.
	 */

	VMCOREINFO_STRUCT_SIZE(printk_ringbuffer);
	VMCOREINFO_OFFSET(printk_ringbuffer, desc_ring);
	VMCOREINFO_OFFSET(printk_ringbuffer, text_data_ring);
	VMCOREINFO_OFFSET(printk_ringbuffer, fail);

	VMCOREINFO_STRUCT_SIZE(prb_desc_ring);
	VMCOREINFO_OFFSET(prb_desc_ring, count_bits);
	VMCOREINFO_OFFSET(prb_desc_ring, descs);
	VMCOREINFO_OFFSET(prb_desc_ring, infos);
	VMCOREINFO_OFFSET(prb_desc_ring, head_id);
	VMCOREINFO_OFFSET(prb_desc_ring, tail_id);

	VMCOREINFO_STRUCT_SIZE(prb_desc);
	VMCOREINFO_OFFSET(prb_desc, state_var);
	VMCOREINFO_OFFSET(prb_desc, text_blk_lpos);

	VMCOREINFO_STRUCT_SIZE(prb_data_blk_lpos);
	VMCOREINFO_OFFSET(prb_data_blk_lpos, begin);
	VMCOREINFO_OFFSET(prb_data_blk_lpos, next);

	VMCOREINFO_STRUCT_SIZE(printk_info);
	VMCOREINFO_OFFSET(printk_info, seq);
	VMCOREINFO_OFFSET(printk_info, ts_nsec);
	VMCOREINFO_OFFSET(printk_info, text_len);
	VMCOREINFO_OFFSET(printk_info, caller_id);
	VMCOREINFO_OFFSET(printk_info, dev_info);

	VMCOREINFO_STRUCT_SIZE(dev_printk_info);
	VMCOREINFO_OFFSET(dev_printk_info, subsystem);
	VMCOREINFO_LENGTH(printk_info_subsystem, sizeof(dev_info->subsystem));
	VMCOREINFO_OFFSET(dev_printk_info, device);
	VMCOREINFO_LENGTH(printk_info_device, sizeof(dev_info->device));

	VMCOREINFO_STRUCT_SIZE(prb_data_ring);
	VMCOREINFO_OFFSET(prb_data_ring, size_bits);
	VMCOREINFO_OFFSET(prb_data_ring, data);
	VMCOREINFO_OFFSET(prb_data_ring, head_lpos);
	VMCOREINFO_OFFSET(prb_data_ring, tail_lpos);

	VMCOREINFO_SIZE(atomic_long_t);
	VMCOREINFO_TYPE_OFFSET(atomic_long_t, counter);

	VMCOREINFO_STRUCT_SIZE(latched_seq);
	VMCOREINFO_OFFSET(latched_seq, val);
}
#endif

/* requested log_buf_len from kernel cmdline */
static unsigned long __initdata new_log_buf_len;

/* we practice scaling the ring buffer by powers of 2 */
static void __init log_buf_len_update(u64 size)
{
	if (size > (u64)LOG_BUF_LEN_MAX) {
		size = (u64)LOG_BUF_LEN_MAX;
		pr_err("log_buf over 2G is not supported.\n");
	}

	if (size)
		size = roundup_pow_of_two(size);
	if (size > log_buf_len)
		new_log_buf_len = (unsigned long)size;
}

/* save requested log_buf_len since it's too early to process it */
static int __init log_buf_len_setup(char *str)
{
	u64 size;

	if (!str)
		return -EINVAL;

	size = memparse(str, &str);

	log_buf_len_update(size);

	return 0;
}
early_param("log_buf_len", log_buf_len_setup);

#ifdef CONFIG_SMP
#define __LOG_CPU_MAX_BUF_LEN (1 << CONFIG_LOG_CPU_MAX_BUF_SHIFT)

static void __init log_buf_add_cpu(void)
{
	unsigned int cpu_extra;

	/*
	 * archs should set up cpu_possible_bits properly with
	 * set_cpu_possible() after setup_arch() but just in
	 * case lets ensure this is valid.
	 */
	if (num_possible_cpus() == 1)
		return;

	cpu_extra = (num_possible_cpus() - 1) * __LOG_CPU_MAX_BUF_LEN;

	/* by default this will only continue through for large > 64 CPUs */
	if (cpu_extra <= __LOG_BUF_LEN / 2)
		return;

	pr_info("log_buf_len individual max cpu contribution: %d bytes\n",
		__LOG_CPU_MAX_BUF_LEN);
	pr_info("log_buf_len total cpu_extra contributions: %d bytes\n",
		cpu_extra);
	pr_info("log_buf_len min size: %d bytes\n", __LOG_BUF_LEN);

	log_buf_len_update(cpu_extra + __LOG_BUF_LEN);
}
#else /* !CONFIG_SMP */
static inline void log_buf_add_cpu(void) {}
#endif /* CONFIG_SMP */

static void __init set_percpu_data_ready(void)
{
	__printk_percpu_data_ready = true;
}

static unsigned int __init add_to_rb(struct printk_ringbuffer *rb,
				     struct printk_record *r)
{
	struct prb_reserved_entry e;
	struct printk_record dest_r;

	prb_rec_init_wr(&dest_r, r->info->text_len);

	if (!prb_reserve(&e, rb, &dest_r))
		return 0;

	memcpy(&dest_r.text_buf[0], &r->text_buf[0], r->info->text_len);
	dest_r.info->text_len = r->info->text_len;
	dest_r.info->facility = r->info->facility;
	dest_r.info->level = r->info->level;
	dest_r.info->flags = r->info->flags;
	dest_r.info->ts_nsec = r->info->ts_nsec;
	dest_r.info->caller_id = r->info->caller_id;
	memcpy(&dest_r.info->dev_info, &r->info->dev_info, sizeof(dest_r.info->dev_info));

	prb_final_commit(&e);

	return prb_record_text_space(&e);
}

static char setup_text_buf[LOG_LINE_MAX] __initdata;

void __init setup_log_buf(int early)
{
	struct printk_info *new_infos;
	unsigned int new_descs_count;
	struct prb_desc *new_descs;
	struct printk_info info;
	struct printk_record r;
	unsigned int text_size;
	size_t new_descs_size;
	size_t new_infos_size;
	unsigned long flags;
	char *new_log_buf;
	unsigned int free;
	u64 seq;

	/*
	 * Some archs call setup_log_buf() multiple times - first is very
	 * early, e.g. from setup_arch(), and second - when percpu_areas
	 * are initialised.
	 */
	if (!early)
		set_percpu_data_ready();

	if (log_buf != __log_buf)
		return;

	if (!early && !new_log_buf_len)
		log_buf_add_cpu();

	if (!new_log_buf_len)
		return;

	new_descs_count = new_log_buf_len >> PRB_AVGBITS;
	if (new_descs_count == 0) {
		pr_err("new_log_buf_len: %lu too small\n", new_log_buf_len);
		return;
	}

	new_log_buf = memblock_alloc(new_log_buf_len, LOG_ALIGN);
	if (unlikely(!new_log_buf)) {
		pr_err("log_buf_len: %lu text bytes not available\n",
		       new_log_buf_len);
		return;
	}

	new_descs_size = new_descs_count * sizeof(struct prb_desc);
	new_descs = memblock_alloc(new_descs_size, LOG_ALIGN);
	if (unlikely(!new_descs)) {
		pr_err("log_buf_len: %zu desc bytes not available\n",
		       new_descs_size);
		goto err_free_log_buf;
	}

	new_infos_size = new_descs_count * sizeof(struct printk_info);
	new_infos = memblock_alloc(new_infos_size, LOG_ALIGN);
	if (unlikely(!new_infos)) {
		pr_err("log_buf_len: %zu info bytes not available\n",
		       new_infos_size);
		goto err_free_descs;
	}

	prb_rec_init_rd(&r, &info, &setup_text_buf[0], sizeof(setup_text_buf));

	prb_init(&printk_rb_dynamic,
		 new_log_buf, ilog2(new_log_buf_len),
		 new_descs, ilog2(new_descs_count),
		 new_infos);

	local_irq_save(flags);

	log_buf_len = new_log_buf_len;
	log_buf = new_log_buf;
	new_log_buf_len = 0;

	free = __LOG_BUF_LEN;
	prb_for_each_record(0, &printk_rb_static, seq, &r) {
		text_size = add_to_rb(&printk_rb_dynamic, &r);
		if (text_size > free)
			free = 0;
		else
			free -= text_size;
	}

	prb = &printk_rb_dynamic;

	local_irq_restore(flags);

	/*
	 * Copy any remaining messages that might have appeared from
	 * NMI context after copying but before switching to the
	 * dynamic buffer.
	 */
	prb_for_each_record(seq, &printk_rb_static, seq, &r) {
		text_size = add_to_rb(&printk_rb_dynamic, &r);
		if (text_size > free)
			free = 0;
		else
			free -= text_size;
	}

	if (seq != prb_next_seq(&printk_rb_static)) {
		pr_err("dropped %llu messages\n",
		       prb_next_seq(&printk_rb_static) - seq);
	}

	pr_info("log_buf_len: %u bytes\n", log_buf_len);
	pr_info("early log buf free: %u(%u%%)\n",
		free, (free * 100) / __LOG_BUF_LEN);
	return;

err_free_descs:
	memblock_free(__pa(new_descs), new_descs_size);
err_free_log_buf:
	memblock_free(__pa(new_log_buf), new_log_buf_len);
}

static bool __read_mostly ignore_loglevel;

static int __init ignore_loglevel_setup(char *str)
{
	ignore_loglevel = true;
	pr_info("debug: ignoring loglevel setting.\n");

	return 0;
}

early_param("ignore_loglevel", ignore_loglevel_setup);
module_param(ignore_loglevel, bool, S_IRUGO | S_IWUSR);
MODULE_PARM_DESC(ignore_loglevel,
		 "ignore loglevel setting (prints all kernel messages to the console)");

static bool suppress_message_printing(int level)
{
	return (level >= console_loglevel && !ignore_loglevel);
}

#ifdef CONFIG_BOOT_PRINTK_DELAY

static int boot_delay; /* msecs delay after each printk during bootup */
static unsigned long long loops_per_msec;	/* based on boot_delay */

static int __init boot_delay_setup(char *str)
{
	unsigned long lpj;

	lpj = preset_lpj ? preset_lpj : 1000000;	/* some guess */
	loops_per_msec = (unsigned long long)lpj / 1000 * HZ;

	get_option(&str, &boot_delay);
	if (boot_delay > 10 * 1000)
		boot_delay = 0;

	pr_debug("boot_delay: %u, preset_lpj: %ld, lpj: %lu, "
		"HZ: %d, loops_per_msec: %llu\n",
		boot_delay, preset_lpj, lpj, HZ, loops_per_msec);
	return 0;
}
early_param("boot_delay", boot_delay_setup);

static void boot_delay_msec(int level)
{
	unsigned long long k;
	unsigned long timeout;

	if ((boot_delay == 0 || system_state >= SYSTEM_RUNNING)
		|| suppress_message_printing(level)) {
		return;
	}

	k = (unsigned long long)loops_per_msec * boot_delay;

	timeout = jiffies + msecs_to_jiffies(boot_delay);
	while (k) {
		k--;
		cpu_relax();
		/*
		 * use (volatile) jiffies to prevent
		 * compiler reduction; loop termination via jiffies
		 * is secondary and may or may not happen.
		 */
		if (time_after(jiffies, timeout))
			break;
		touch_nmi_watchdog();
	}
}
#else
static inline void boot_delay_msec(int level)
{
}
#endif

static bool printk_time = IS_ENABLED(CONFIG_PRINTK_TIME);
module_param_named(time, printk_time, bool, S_IRUGO | S_IWUSR);

static size_t print_syslog(unsigned int level, char *buf)
{
	return sprintf(buf, "<%u>", level);
}

static size_t print_time(u64 ts, char *buf)
{
	unsigned long rem_nsec = do_div(ts, 1000000000);

	return sprintf(buf, "[%5lu.%06lu]",
		       (unsigned long)ts, rem_nsec / 1000);
}

#ifdef CONFIG_PRINTK_CALLER
static size_t print_caller(u32 id, char *buf)
{
	char caller[12];

	snprintf(caller, sizeof(caller), "%c%u",
		 id & 0x80000000 ? 'C' : 'T', id & ~0x80000000);
	return sprintf(buf, "[%6s]", caller);
}
#else
#define print_caller(id, buf) 0
#endif

static size_t info_print_prefix(const struct printk_info  *info, bool syslog,
				bool time, char *buf)
{
	size_t len = 0;

	if (syslog)
		len = print_syslog((info->facility << 3) | info->level, buf);

	if (time)
		len += print_time(info->ts_nsec, buf + len);

	len += print_caller(info->caller_id, buf + len);

	if (IS_ENABLED(CONFIG_PRINTK_CALLER) || time) {
		buf[len++] = ' ';
		buf[len] = '\0';
	}

	return len;
}

/*
 * Prepare the record for printing. The text is shifted within the given
 * buffer to avoid a need for another one. The following operations are
 * done:
 *
 *   - Add prefix for each line.
 *   - Drop truncated lines that no longer fit into the buffer.
 *   - Add the trailing newline that has been removed in vprintk_store().
 *   - Add a string terminator.
 *
 * Since the produced string is always terminated, the maximum possible
 * return value is @r->text_buf_size - 1;
 *
 * Return: The length of the updated/prepared text, including the added
 * prefixes and the newline. The terminator is not counted. The dropped
 * line(s) are not counted.
 */
static size_t record_print_text(struct printk_record *r, bool syslog,
				bool time)
{
	size_t text_len = r->info->text_len;
	size_t buf_size = r->text_buf_size;
	char *text = r->text_buf;
	char prefix[PREFIX_MAX];
	bool truncated = false;
	size_t prefix_len;
	size_t line_len;
	size_t len = 0;
	char *next;

	/*
	 * If the message was truncated because the buffer was not large
	 * enough, treat the available text as if it were the full text.
	 */
	if (text_len > buf_size)
		text_len = buf_size;

	prefix_len = info_print_prefix(r->info, syslog, time, prefix);

	/*
	 * @text_len: bytes of unprocessed text
	 * @line_len: bytes of current line _without_ newline
	 * @text:     pointer to beginning of current line
	 * @len:      number of bytes prepared in r->text_buf
	 */
	for (;;) {
		next = memchr(text, '\n', text_len);
		if (next) {
			line_len = next - text;
		} else {
			/* Drop truncated line(s). */
			if (truncated)
				break;
			line_len = text_len;
		}

		/*
		 * Truncate the text if there is not enough space to add the
		 * prefix and a trailing newline and a terminator.
		 */
		if (len + prefix_len + text_len + 1 + 1 > buf_size) {
			/* Drop even the current line if no space. */
			if (len + prefix_len + line_len + 1 + 1 > buf_size)
				break;

			text_len = buf_size - len - prefix_len - 1 - 1;
			truncated = true;
		}

		memmove(text + prefix_len, text, text_len);
		memcpy(text, prefix, prefix_len);

		/*
		 * Increment the prepared length to include the text and
		 * prefix that were just moved+copied. Also increment for the
		 * newline at the end of this line. If this is the last line,
		 * there is no newline, but it will be added immediately below.
		 */
		len += prefix_len + line_len + 1;
		if (text_len == line_len) {
			/*
			 * This is the last line. Add the trailing newline
			 * removed in vprintk_store().
			 */
			text[prefix_len + line_len] = '\n';
			break;
		}

		/*
		 * Advance beyond the added prefix and the related line with
		 * its newline.
		 */
		text += prefix_len + line_len + 1;

		/*
		 * The remaining text has only decreased by the line with its
		 * newline.
		 *
		 * Note that @text_len can become zero. It happens when @text
		 * ended with a newline (either due to truncation or the
		 * original string ending with "\n\n"). The loop is correctly
		 * repeated and (if not truncated) an empty line with a prefix
		 * will be prepared.
		 */
		text_len -= line_len + 1;
	}

	/*
	 * If a buffer was provided, it will be terminated. Space for the
	 * string terminator is guaranteed to be available. The terminator is
	 * not counted in the return value.
	 */
	if (buf_size > 0)
		r->text_buf[len] = 0;

	return len;
}

static size_t get_record_print_text_size(struct printk_info *info,
					 unsigned int line_count,
					 bool syslog, bool time)
{
	char prefix[PREFIX_MAX];
	size_t prefix_len;

	prefix_len = info_print_prefix(info, syslog, time, prefix);

	/*
	 * Each line will be preceded with a prefix. The intermediate
	 * newlines are already within the text, but a final trailing
	 * newline will be added.
	 */
	return ((prefix_len * line_count) + info->text_len + 1);
}

/*
 * Beginning with @start_seq, find the first record where it and all following
 * records up to (but not including) @max_seq fit into @size.
 *
 * @max_seq is simply an upper bound and does not need to exist. If the caller
 * does not require an upper bound, -1 can be used for @max_seq.
 */
static u64 find_first_fitting_seq(u64 start_seq, u64 max_seq, size_t size,
				  bool syslog, bool time)
{
	struct printk_info info;
	unsigned int line_count;
	size_t len = 0;
	u64 seq;

	/* Determine the size of the records up to @max_seq. */
	prb_for_each_info(start_seq, prb, seq, &info, &line_count) {
		if (info.seq >= max_seq)
			break;
		len += get_record_print_text_size(&info, line_count, syslog, time);
	}

	/*
	 * Adjust the upper bound for the next loop to avoid subtracting
	 * lengths that were never added.
	 */
	if (seq < max_seq)
		max_seq = seq;

	/*
	 * Move first record forward until length fits into the buffer. Ignore
	 * newest messages that were not counted in the above cycle. Messages
	 * might appear and get lost in the meantime. This is a best effort
	 * that prevents an infinite loop that could occur with a retry.
	 */
	prb_for_each_info(start_seq, prb, seq, &info, &line_count) {
		if (len <= size || info.seq >= max_seq)
			break;
		len -= get_record_print_text_size(&info, line_count, syslog, time);
	}

	return seq;
}

/* The caller is responsible for making sure @size is greater than 0. */
static int syslog_print(char __user *buf, int size)
{
	struct printk_info info;
	struct printk_record r;
	char *text;
	int len = 0;
	u64 seq;

	text = kmalloc(CONSOLE_LOG_MAX, GFP_KERNEL);
	if (!text)
		return -ENOMEM;

	prb_rec_init_rd(&r, &info, text, CONSOLE_LOG_MAX);

	mutex_lock(&syslog_lock);

	/*
	 * Wait for the @syslog_seq record to be available. @syslog_seq may
	 * change while waiting.
	 */
	do {
		seq = syslog_seq;

		mutex_unlock(&syslog_lock);
		/*
		 * Guarantee this task is visible on the waitqueue before
		 * checking the wake condition.
		 *
		 * The full memory barrier within set_current_state() of
		 * prepare_to_wait_event() pairs with the full memory barrier
		 * within wq_has_sleeper().
		 *
		 * This pairs with __wake_up_klogd:A.
		 */
		len = wait_event_interruptible(log_wait,
				prb_read_valid(prb, seq, NULL)); /* LMM(syslog_print:A) */
		mutex_lock(&syslog_lock);

		if (len)
			goto out;
	} while (syslog_seq != seq);

	/*
	 * Copy records that fit into the buffer. The above cycle makes sure
	 * that the first record is always available.
	 */
	do {
		size_t n;
		size_t skip;
		int err;

		if (!prb_read_valid(prb, syslog_seq, &r))
			break;

		if (r.info->seq != syslog_seq) {
			/* message is gone, move to next valid one */
			syslog_seq = r.info->seq;
			syslog_partial = 0;
		}

		/*
		 * To keep reading/counting partial line consistent,
		 * use printk_time value as of the beginning of a line.
		 */
		if (!syslog_partial)
			syslog_time = printk_time;

		skip = syslog_partial;
		n = record_print_text(&r, true, syslog_time);
		if (n - syslog_partial <= size) {
			/* message fits into buffer, move forward */
			syslog_seq = r.info->seq + 1;
			n -= syslog_partial;
			syslog_partial = 0;
		} else if (!len){
			/* partial read(), remember position */
			n = size;
			syslog_partial += n;
		} else
			n = 0;

		if (!n)
			break;

		mutex_unlock(&syslog_lock);
		err = copy_to_user(buf, text + skip, n);
		mutex_lock(&syslog_lock);

		if (err) {
			if (!len)
				len = -EFAULT;
			break;
		}

		len += n;
		size -= n;
		buf += n;
	} while (size);
out:
	mutex_unlock(&syslog_lock);
	kfree(text);
	return len;
}

static int syslog_print_all(char __user *buf, int size, bool clear)
{
	struct printk_info info;
	struct printk_record r;
	char *text;
	int len = 0;
	u64 seq;
	bool time;

	text = kmalloc(CONSOLE_LOG_MAX, GFP_KERNEL);
	if (!text)
		return -ENOMEM;

	time = printk_time;
	/*
	 * Find first record that fits, including all following records,
	 * into the user-provided buffer for this dump.
	 */
	seq = find_first_fitting_seq(latched_seq_read_nolock(&clear_seq), -1,
				     size, true, time);

	prb_rec_init_rd(&r, &info, text, CONSOLE_LOG_MAX);

	len = 0;
	prb_for_each_record(seq, prb, seq, &r) {
		int textlen;

		textlen = record_print_text(&r, true, time);

		if (len + textlen > size) {
			seq--;
			break;
		}

		if (copy_to_user(buf + len, text, textlen))
			len = -EFAULT;
		else
			len += textlen;

		if (len < 0)
			break;
	}

	if (clear) {
		mutex_lock(&syslog_lock);
		latched_seq_write(&clear_seq, seq);
		mutex_unlock(&syslog_lock);
	}

	kfree(text);
	return len;
}

static void syslog_clear(void)
{
	mutex_lock(&syslog_lock);
	latched_seq_write(&clear_seq, prb_next_seq(prb));
	mutex_unlock(&syslog_lock);
}

int do_syslog(int type, char __user *buf, int len, int source)
{
	struct printk_info info;
	bool clear = false;
	static int saved_console_loglevel = LOGLEVEL_DEFAULT;
	int error;

	error = check_syslog_permissions(type, source);
	if (error)
		return error;

	switch (type) {
	case SYSLOG_ACTION_CLOSE:	/* Close log */
		break;
	case SYSLOG_ACTION_OPEN:	/* Open log */
		break;
	case SYSLOG_ACTION_READ:	/* Read from log */
		if (!buf || len < 0)
			return -EINVAL;
		if (!len)
			return 0;
		if (!access_ok(buf, len))
			return -EFAULT;
		error = syslog_print(buf, len);
		break;
	/* Read/clear last kernel messages */
	case SYSLOG_ACTION_READ_CLEAR:
		clear = true;
		fallthrough;
	/* Read last kernel messages */
	case SYSLOG_ACTION_READ_ALL:
		if (!buf || len < 0)
			return -EINVAL;
		if (!len)
			return 0;
		if (!access_ok(buf, len))
			return -EFAULT;
		error = syslog_print_all(buf, len, clear);
		break;
	/* Clear ring buffer */
	case SYSLOG_ACTION_CLEAR:
		syslog_clear();
		break;
	/* Disable logging to console */
	case SYSLOG_ACTION_CONSOLE_OFF:
		if (saved_console_loglevel == LOGLEVEL_DEFAULT)
			saved_console_loglevel = console_loglevel;
		console_loglevel = minimum_console_loglevel;
		break;
	/* Enable logging to console */
	case SYSLOG_ACTION_CONSOLE_ON:
		if (saved_console_loglevel != LOGLEVEL_DEFAULT) {
			console_loglevel = saved_console_loglevel;
			saved_console_loglevel = LOGLEVEL_DEFAULT;
		}
		break;
	/* Set level of messages printed to console */
	case SYSLOG_ACTION_CONSOLE_LEVEL:
		if (len < 1 || len > 8)
			return -EINVAL;
		if (len < minimum_console_loglevel)
			len = minimum_console_loglevel;
		console_loglevel = len;
		/* Implicitly re-enable logging to console */
		saved_console_loglevel = LOGLEVEL_DEFAULT;
		break;
	/* Number of chars in the log buffer */
	case SYSLOG_ACTION_SIZE_UNREAD:
		mutex_lock(&syslog_lock);
		if (!prb_read_valid_info(prb, syslog_seq, &info, NULL)) {
			/* No unread messages. */
			mutex_unlock(&syslog_lock);
			return 0;
		}
		if (info.seq != syslog_seq) {
			/* messages are gone, move to first one */
			syslog_seq = info.seq;
			syslog_partial = 0;
		}
		if (source == SYSLOG_FROM_PROC) {
			/*
			 * Short-cut for poll(/"proc/kmsg") which simply checks
			 * for pending data, not the size; return the count of
			 * records, not the length.
			 */
			error = prb_next_seq(prb) - syslog_seq;
		} else {
			bool time = syslog_partial ? syslog_time : printk_time;
			unsigned int line_count;
			u64 seq;

			prb_for_each_info(syslog_seq, prb, seq, &info,
					  &line_count) {
				error += get_record_print_text_size(&info, line_count,
								    true, time);
				time = printk_time;
			}
			error -= syslog_partial;
		}
		mutex_unlock(&syslog_lock);
		break;
	/* Size of the log buffer */
	case SYSLOG_ACTION_SIZE_BUFFER:
		error = log_buf_len;
		break;
	default:
		error = -EINVAL;
		break;
	}

	return error;
}

SYSCALL_DEFINE3(syslog, int, type, char __user *, buf, int, len)
{
	return do_syslog(type, buf, len, SYSLOG_FROM_READER);
}

/*
 * Special console_lock variants that help to reduce the risk of soft-lockups.
 * They allow to pass console_lock to another printk() call using a busy wait.
 */

#ifdef CONFIG_LOCKDEP
static struct lockdep_map console_owner_dep_map = {
	.name = "console_owner"
};
#endif

static DEFINE_RAW_SPINLOCK(console_owner_lock);
static struct task_struct *console_owner;
static bool console_waiter;

/**
 * printk_bust_locks - forcibly reset all printk-related locks
 *
 * This function can be used after CPUs were stopped using NMI.
 * It is especially useful in kdump_nmi_shootdown_cpus() that
 * uses NMI but it does not modify the online CPU mask.
 */
void printk_bust_locks(void)
{
	debug_locks_off();
	raw_spin_lock_init(&console_owner_lock);
	console_owner = NULL;
	console_waiter = false;
}

/**
 * console_lock_spinning_enable - mark beginning of code where another
 *	thread might safely busy wait
 *
 * This basically converts console_lock into a spinlock. This marks
 * the section where the console_lock owner can not sleep, because
 * there may be a waiter spinning (like a spinlock). Also it must be
 * ready to hand over the lock at the end of the section.
 */
static void console_lock_spinning_enable(void)
{
	/*
	 * Do not use spinning in panic(). The panic CPU wants to keep the lock.
	 * Non-panic CPUs abandon the flush anyway.
	 *
	 * Just keep the lockdep annotation. The panic-CPU should avoid
	 * taking console_owner_lock because it might cause a deadlock.
	 * This looks like the easiest way how to prevent false lockdep
	 * reports without handling races a lockless way.
	 */
	if (panic_in_progress())
		goto lockdep;

	raw_spin_lock(&console_owner_lock);
	console_owner = current;
	raw_spin_unlock(&console_owner_lock);

lockdep:
	/* The waiter may spin on us after setting console_owner */
	spin_acquire(&console_owner_dep_map, 0, 0, _THIS_IP_);
}

/**
 * console_lock_spinning_disable_and_check - mark end of code where another
 *	thread was able to busy wait and check if there is a waiter
 *
 * This is called at the end of the section where spinning is allowed.
 * It has two functions. First, it is a signal that it is no longer
 * safe to start busy waiting for the lock. Second, it checks if
 * there is a busy waiter and passes the lock rights to her.
 *
 * Important: Callers lose the lock if there was a busy waiter.
 *	They must not touch items synchronized by console_lock
 *	in this case.
 *
 * Return: 1 if the lock rights were passed, 0 otherwise.
 */
static int console_lock_spinning_disable_and_check(void)
{
	int waiter;

	/*
	 * Ignore spinning waiters during panic() because they might get stopped
	 * or blocked at any time,
	 *
	 * It is safe because nobody is allowed to start spinning during panic
	 * in the first place. If there has been a waiter then non panic CPUs
	 * might stay spinning. They would get stopped anyway. The panic context
	 * will never start spinning and an interrupted spin on panic CPU will
	 * never continue.
	 */
	if (panic_in_progress()) {
		/* Keep lockdep happy. */
		spin_release(&console_owner_dep_map, _THIS_IP_);
		return 0;
	}

	raw_spin_lock(&console_owner_lock);
	waiter = READ_ONCE(console_waiter);
	console_owner = NULL;
	raw_spin_unlock(&console_owner_lock);

	if (!waiter) {
		spin_release(&console_owner_dep_map, _THIS_IP_);
		return 0;
	}

	/* The waiter is now free to continue */
	WRITE_ONCE(console_waiter, false);

	spin_release(&console_owner_dep_map, _THIS_IP_);

	/*
	 * Hand off console_lock to waiter. The waiter will perform
	 * the up(). After this, the waiter is the console_lock owner.
	 */
	mutex_release(&console_lock_dep_map, _THIS_IP_);
	return 1;
}

#if !IS_ENABLED(CONFIG_PREEMPT_RT)
/**
 * console_trylock_spinning - try to get console_lock by busy waiting
 *
 * This allows to busy wait for the console_lock when the current
 * owner is running in specially marked sections. It means that
 * the current owner is running and cannot reschedule until it
 * is ready to lose the lock.
 *
 * Return: 1 if we got the lock, 0 othrewise
 */
static int console_trylock_spinning(void)
{
	struct task_struct *owner = NULL;
	bool waiter;
	bool spin = false;
	unsigned long flags;

	if (console_trylock())
		return 1;

	/*
	 * It's unsafe to spin once a panic has begun. If we are the
	 * panic CPU, we may have already halted the owner of the
	 * console_sem. If we are not the panic CPU, then we should
	 * avoid taking console_sem, so the panic CPU has a better
	 * chance of cleanly acquiring it later.
	 */
	if (panic_in_progress())
		return 0;

	printk_safe_enter_irqsave(flags);

	raw_spin_lock(&console_owner_lock);
	owner = READ_ONCE(console_owner);
	waiter = READ_ONCE(console_waiter);
	if (!waiter && owner && owner != current) {
		WRITE_ONCE(console_waiter, true);
		spin = true;
	}
	raw_spin_unlock(&console_owner_lock);

	/*
	 * If there is an active printk() writing to the
	 * consoles, instead of having it write our data too,
	 * see if we can offload that load from the active
	 * printer, and do some printing ourselves.
	 * Go into a spin only if there isn't already a waiter
	 * spinning, and there is an active printer, and
	 * that active printer isn't us (recursive printk?).
	 */
	if (!spin) {
		printk_safe_exit_irqrestore(flags);
		return 0;
	}

	/* We spin waiting for the owner to release us */
	spin_acquire(&console_owner_dep_map, 0, 0, _THIS_IP_);
	/* Owner will clear console_waiter on hand off */
	while (READ_ONCE(console_waiter))
		cpu_relax();
	spin_release(&console_owner_dep_map, _THIS_IP_);

	printk_safe_exit_irqrestore(flags);
	/*
	 * The owner passed the console lock to us.
	 * Since we did not spin on console lock, annotate
	 * this as a trylock. Otherwise lockdep will
	 * complain.
	 */
	mutex_acquire(&console_lock_dep_map, 0, 1, _THIS_IP_);

	return 1;
}
#endif /* CONFIG_PREEMPT_RT */

/*
 * Call the specified console driver, asking it to write out the specified
 * text and length. If @dropped_text is non-NULL and any records have been
 * dropped, a dropped message will be written out first.
 */
static void call_console_driver(struct console *con, const char *text, size_t len,
				char *dropped_text, bool atomic_printing)
{
	unsigned long dropped = 0;
	size_t dropped_len;

	trace_console_rcuidle(text, len);

	if (dropped_text)
		dropped = atomic_long_xchg_relaxed(&con->dropped, 0);

	if (dropped) {
		dropped_len = snprintf(dropped_text, DROPPED_TEXT_MAX,
				       "** %lu printk messages dropped **\n",
				       dropped);
		if (atomic_printing)
			con->write_atomic(con, dropped_text, dropped_len);
		else
			con->write(con, dropped_text, dropped_len);
	}

	if (atomic_printing)
		con->write_atomic(con, text, len);
	else
		con->write(con, text, len);
}

/*
 * Recursion is tracked separately on each CPU. If NMIs are supported, an
 * additional NMI context per CPU is also separately tracked. Until per-CPU
 * is available, a separate "early tracking" is performed.
 */
static DEFINE_PER_CPU(u8, printk_count);
static u8 printk_count_early;
#ifdef CONFIG_HAVE_NMI
static DEFINE_PER_CPU(u8, printk_count_nmi);
static u8 printk_count_nmi_early;
#endif

/*
 * Recursion is limited to keep the output sane. printk() should not require
 * more than 1 level of recursion (allowing, for example, printk() to trigger
 * a WARN), but a higher value is used in case some printk-internal errors
 * exist, such as the ringbuffer validation checks failing.
 */
#define PRINTK_MAX_RECURSION 3

/*
 * Return a pointer to the dedicated counter for the CPU+context of the
 * caller.
 */
static u8 *__printk_recursion_counter(void)
{
#ifdef CONFIG_HAVE_NMI
	if (in_nmi()) {
		if (printk_percpu_data_ready())
			return this_cpu_ptr(&printk_count_nmi);
		return &printk_count_nmi_early;
	}
#endif
	if (printk_percpu_data_ready())
		return this_cpu_ptr(&printk_count);
	return &printk_count_early;
}

/*
 * Enter recursion tracking. Interrupts are disabled to simplify tracking.
 * The caller must check the boolean return value to see if the recursion is
 * allowed. On failure, interrupts are not disabled.
 *
 * @recursion_ptr must be a variable of type (u8 *) and is the same variable
 * that is passed to printk_exit_irqrestore().
 */
#define printk_enter_irqsave(recursion_ptr, flags)	\
({							\
	bool success = true;				\
							\
	typecheck(u8 *, recursion_ptr);			\
	local_irq_save(flags);				\
	(recursion_ptr) = __printk_recursion_counter();	\
	if (*(recursion_ptr) > PRINTK_MAX_RECURSION) {	\
		local_irq_restore(flags);		\
		success = false;			\
	} else {					\
		(*(recursion_ptr))++;			\
	}						\
	success;					\
})

/* Exit recursion tracking, restoring interrupts. */
#define printk_exit_irqrestore(recursion_ptr, flags)	\
	do {						\
		typecheck(u8 *, recursion_ptr);		\
		(*(recursion_ptr))--;			\
		local_irq_restore(flags);		\
	} while (0)

int printk_delay_msec __read_mostly;

static inline void printk_delay(int level)
{
	boot_delay_msec(level);

	if (unlikely(printk_delay_msec)) {
		int m = printk_delay_msec;

		while (m--) {
			mdelay(1);
			touch_nmi_watchdog();
		}
	}
}

static inline u32 printk_caller_id(void)
{
	return in_task() ? task_pid_nr(current) :
		0x80000000 + smp_processor_id();
}

/**
 * printk_parse_prefix - Parse level and control flags.
 *
 * @text:     The terminated text message.
 * @level:    A pointer to the current level value, will be updated.
 * @flags:    A pointer to the current printk_info flags, will be updated.
 *
 * @level may be NULL if the caller is not interested in the parsed value.
 * Otherwise the variable pointed to by @level must be set to
 * LOGLEVEL_DEFAULT in order to be updated with the parsed value.
 *
 * @flags may be NULL if the caller is not interested in the parsed value.
 * Otherwise the variable pointed to by @flags will be OR'd with the parsed
 * value.
 *
 * Return: The length of the parsed level and control flags.
 */
u16 printk_parse_prefix(const char *text, int *level,
			enum printk_info_flags *flags)
{
	u16 prefix_len = 0;
	int kern_level;

	while (*text) {
		kern_level = printk_get_level(text);
		if (!kern_level)
			break;

		switch (kern_level) {
		case '0' ... '7':
			if (level && *level == LOGLEVEL_DEFAULT)
				*level = kern_level - '0';
			break;
		case 'c':	/* KERN_CONT */
			if (flags)
				*flags |= LOG_CONT;
		}

		prefix_len += 2;
		text += 2;
	}

	return prefix_len;
}

static u16 printk_sprint(char *text, u16 size, int facility,
			 enum printk_info_flags *flags, const char *fmt,
			 va_list args)
{
	u16 text_len;

	text_len = vscnprintf(text, size, fmt, args);

	/* Mark and strip a trailing newline. */
	if (text_len && text[text_len - 1] == '\n') {
		text_len--;
		*flags |= LOG_NEWLINE;
	}

	/* Strip log level and control flags. */
	if (facility == 0) {
		u16 prefix_len;

		prefix_len = printk_parse_prefix(text, NULL, NULL);
		if (prefix_len) {
			text_len -= prefix_len;
			memmove(text, text + prefix_len, text_len);
		}
	}

	return text_len;
}

__printf(4, 0)
int vprintk_store(int facility, int level,
		  const struct dev_printk_info *dev_info,
		  const char *fmt, va_list args)
{
	struct prb_reserved_entry e;
	enum printk_info_flags flags = 0;
	struct printk_record r;
	unsigned long irqflags;
	u16 trunc_msg_len = 0;
	char prefix_buf[8];
	u8 *recursion_ptr;
	u16 reserve_size;
	va_list args2;
	u32 caller_id;
	u16 text_len;
	int ret = 0;
	u64 ts_nsec;

	if (!printk_enter_irqsave(recursion_ptr, irqflags))
		return 0;

	/*
	 * Since the duration of printk() can vary depending on the message
	 * and state of the ringbuffer, grab the timestamp now so that it is
	 * close to the call of printk(). This provides a more deterministic
	 * timestamp with respect to the caller.
	 */
	ts_nsec = local_clock();

	caller_id = printk_caller_id();

	/*
	 * The sprintf needs to come first since the syslog prefix might be
	 * passed in as a parameter. An extra byte must be reserved so that
	 * later the vscnprintf() into the reserved buffer has room for the
	 * terminating '\0', which is not counted by vsnprintf().
	 */
	va_copy(args2, args);
	reserve_size = vsnprintf(&prefix_buf[0], sizeof(prefix_buf), fmt, args2) + 1;
	va_end(args2);

	if (reserve_size > LOG_LINE_MAX)
		reserve_size = LOG_LINE_MAX;

	/* Extract log level or control flags. */
	if (facility == 0)
		printk_parse_prefix(&prefix_buf[0], &level, &flags);

	if (level == LOGLEVEL_DEFAULT)
		level = default_message_loglevel;

	if (dev_info)
		flags |= LOG_NEWLINE;

	if (flags & LOG_CONT) {
		prb_rec_init_wr(&r, reserve_size);
		if (prb_reserve_in_last(&e, prb, &r, caller_id, LOG_LINE_MAX)) {
			text_len = printk_sprint(&r.text_buf[r.info->text_len], reserve_size,
						 facility, &flags, fmt, args);
			r.info->text_len += text_len;

			if (flags & LOG_NEWLINE) {
				r.info->flags |= LOG_NEWLINE;
				prb_final_commit(&e);
			} else {
				prb_commit(&e);
			}

			ret = text_len;
			goto out;
		}
	}

	/*
	 * Explicitly initialize the record before every prb_reserve() call.
	 * prb_reserve_in_last() and prb_reserve() purposely invalidate the
	 * structure when they fail.
	 */
	prb_rec_init_wr(&r, reserve_size);
	if (!prb_reserve(&e, prb, &r)) {
		/* truncate the message if it is too long for empty buffer */
		truncate_msg(&reserve_size, &trunc_msg_len);

		prb_rec_init_wr(&r, reserve_size + trunc_msg_len);
		if (!prb_reserve(&e, prb, &r))
			goto out;
	}

	/* fill message */
	text_len = printk_sprint(&r.text_buf[0], reserve_size, facility, &flags, fmt, args);
	if (trunc_msg_len)
		memcpy(&r.text_buf[text_len], trunc_msg, trunc_msg_len);
	r.info->text_len = text_len + trunc_msg_len;
	r.info->facility = facility;
	r.info->level = level & 7;
	r.info->flags = flags & 0x1f;
	r.info->ts_nsec = ts_nsec;
	r.info->caller_id = caller_id;
	if (dev_info)
		memcpy(&r.info->dev_info, dev_info, sizeof(r.info->dev_info));

	/* A message without a trailing newline can be continued. */
	if (!(flags & LOG_NEWLINE))
		prb_commit(&e);
	else
		prb_final_commit(&e);

	ret = text_len + trunc_msg_len;
out:
	printk_exit_irqrestore(recursion_ptr, irqflags);
	return ret;
}

asmlinkage int vprintk_emit(int facility, int level,
			    const struct dev_printk_info *dev_info,
			    const char *fmt, va_list args)
{
	int printed_len;
	bool in_sched = false;

	/* Suppress unimportant messages after panic happens */
	if (unlikely(suppress_printk))
		return 0;

<<<<<<< HEAD
	if (unlikely(suppress_panic_printk) &&
	    atomic_read(&panic_cpu) != raw_smp_processor_id())
=======
	/*
	 * The messages on the panic CPU are the most important. If
	 * non-panic CPUs are generating any messages, they will be
	 * silently dropped.
	 */
	if (other_cpu_in_panic())
>>>>>>> d9599f4d
		return 0;

	if (level == LOGLEVEL_SCHED) {
		level = LOGLEVEL_DEFAULT;
		in_sched = true;
	}

	printk_delay(level);

	printed_len = vprintk_store(facility, level, dev_info, fmt, args);

	/* If called from the scheduler, we can not call up(). */
	if (!in_sched && allow_direct_printing()) {
#if IS_ENABLED(CONFIG_PREEMPT_RT)
		/*
		 * Use the non-spinning trylock since PREEMPT_RT does not
		 * support console lock handovers.
		 *
		 * Direct printing will most likely involve taking spinlocks.
		 * For PREEMPT_RT, this is only allowed if in a preemptible
		 * context.
		 */
		if (preemptible() && console_trylock())
			console_unlock();
#else
		/*
		 * The caller may be holding system-critical or
		 * timing-sensitive locks. Disable preemption during direct
		 * printing of all remaining records to all consoles so that
		 * this context can return as soon as possible. Hopefully
		 * another printk() caller will take over the printing.
		 */
		preempt_disable();
		/*
		 * Try to acquire and then immediately release the console
		 * semaphore. The release will print out buffers. With the
		 * spinning variant, this context tries to take over the
		 * printing from another printing context.
		 */
		if (console_trylock_spinning())
			console_unlock();
		preempt_enable();
#endif
	}

	wake_up_klogd();
	return printed_len;
}
EXPORT_SYMBOL(vprintk_emit);

int vprintk_default(const char *fmt, va_list args)
{
	return vprintk_emit(0, LOGLEVEL_DEFAULT, NULL, fmt, args);
}
EXPORT_SYMBOL_GPL(vprintk_default);

/**
 * _printk - print a kernel message
 * @fmt: format string
 *
 * This is _printk(). It can be called from any context. We want it to work.
 *
 * If printk indexing is enabled, _printk() is called from printk_index_wrap.
 * Otherwise, printk is simply #defined to _printk.
 *
 * We try to grab the console_lock. If we succeed, it's easy - we log the
 * output and call the console drivers.  If we fail to get the semaphore, we
 * place the output into the log buffer and return. The current holder of
 * the console_sem will notice the new output in console_unlock(); and will
 * send it to the consoles before releasing the lock.
 *
 * One effect of this deferred printing is that code which calls printk() and
 * then changes console_loglevel may break. This is because console_loglevel
 * is inspected when the actual printing occurs.
 *
 * See also:
 * printf(3)
 *
 * See the vsnprintf() documentation for format string extensions over C99.
 */
asmlinkage __visible int _printk(const char *fmt, ...)
{
	va_list args;
	int r;

	va_start(args, fmt);
	r = vprintk(fmt, args);
	va_end(args);

	return r;
}
EXPORT_SYMBOL(_printk);

#ifdef CONFIG_HAVE_ATOMIC_CONSOLE
static void __free_atomic_data(struct console_atomic_data *d)
{
	kfree(d->text);
	kfree(d->ext_text);
	kfree(d->dropped_text);
}

static void free_atomic_data(struct console_atomic_data *d)
{
	int count = 1;
	int i;

	if (!d)
		return;

#ifdef CONFIG_HAVE_NMI
	count = 2;
#endif

	for (i = 0; i < count; i++)
		__free_atomic_data(&d[i]);
	kfree(d);
}

static int __alloc_atomic_data(struct console_atomic_data *d, short flags)
{
	d->text = kmalloc(CONSOLE_LOG_MAX, GFP_KERNEL);
	if (!d->text)
		return -1;

	if (flags & CON_EXTENDED) {
		d->ext_text = kmalloc(CONSOLE_EXT_LOG_MAX, GFP_KERNEL);
		if (!d->ext_text)
			return -1;
	} else {
		d->dropped_text = kmalloc(DROPPED_TEXT_MAX, GFP_KERNEL);
		if (!d->dropped_text)
			return -1;
	}

	return 0;
}

static struct console_atomic_data *alloc_atomic_data(short flags)
{
	struct console_atomic_data *d;
	int count = 1;
	int i;

#ifdef CONFIG_HAVE_NMI
	count = 2;
#endif

	d = kzalloc(sizeof(*d) * count, GFP_KERNEL);
	if (!d)
		goto err_out;

	for (i = 0; i < count; i++) {
		if (__alloc_atomic_data(&d[i], flags) != 0)
			goto err_out;
	}

	return d;
err_out:
	free_atomic_data(d);
	return NULL;
}
#endif /* CONFIG_HAVE_ATOMIC_CONSOLE */

static bool __pr_flush(struct console *con, int timeout_ms, bool reset_on_progress);

static void printk_start_kthread(struct console *con);

#else /* CONFIG_PRINTK */

#define CONSOLE_LOG_MAX		0
#define DROPPED_TEXT_MAX	0
#define printk_time		false

#define prb_read_valid(rb, seq, r)	false
#define prb_first_valid_seq(rb)		0
#define prb_next_seq(rb)		0

#define free_atomic_data(d)

static u64 syslog_seq;

static size_t record_print_text(const struct printk_record *r,
				bool syslog, bool time)
{
	return 0;
}
static ssize_t info_print_ext_header(char *buf, size_t size,
				     struct printk_info *info)
{
	return 0;
}
static ssize_t msg_print_ext_body(char *buf, size_t size,
				  char *text, size_t text_len,
				  struct dev_printk_info *dev_info) { return 0; }
static void console_lock_spinning_enable(void) { }
static int console_lock_spinning_disable_and_check(void) { return 0; }
static void call_console_driver(struct console *con, const char *text, size_t len,
				char *dropped_text, bool atomic_printing)
{
}
static bool suppress_message_printing(int level) { return false; }
static bool __pr_flush(struct console *con, int timeout_ms, bool reset_on_progress) { return true; }
static void printk_start_kthread(struct console *con) { }
static bool allow_direct_printing(void) { return true; }

#endif /* CONFIG_PRINTK */

#ifdef CONFIG_EARLY_PRINTK
struct console *early_console;

asmlinkage __visible void early_printk(const char *fmt, ...)
{
	va_list ap;
	char buf[512];
	int n;

	if (!early_console)
		return;

	va_start(ap, fmt);
	n = vscnprintf(buf, sizeof(buf), fmt, ap);
	va_end(ap);

	early_console->write(early_console, buf, n);
}
#endif

static void set_user_specified(struct console_cmdline *c, bool user_specified)
{
	if (!user_specified)
		return;

	/*
	 * @c console was defined by the user on the command line.
	 * Do not clear when added twice also by SPCR or the device tree.
	 */
	c->user_specified = true;
	/* At least one console defined by the user on the command line. */
	console_set_on_cmdline = 1;
}

static int __add_preferred_console(char *name, int idx, char *options,
				   char *brl_options, bool user_specified)
{
	struct console_cmdline *c;
	int i;

	/*
	 *	See if this tty is not yet registered, and
	 *	if we have a slot free.
	 */
	for (i = 0, c = console_cmdline;
	     i < MAX_CMDLINECONSOLES && c->name[0];
	     i++, c++) {
		if (strcmp(c->name, name) == 0 && c->index == idx) {
			if (!brl_options)
				preferred_console = i;
			set_user_specified(c, user_specified);
			return 0;
		}
	}
	if (i == MAX_CMDLINECONSOLES)
		return -E2BIG;
	if (!brl_options)
		preferred_console = i;
	strlcpy(c->name, name, sizeof(c->name));
	c->options = options;
	set_user_specified(c, user_specified);
	braille_set_options(c, brl_options);

	c->index = idx;
	return 0;
}

static int __init console_msg_format_setup(char *str)
{
	if (!strcmp(str, "syslog"))
		console_msg_format = MSG_FORMAT_SYSLOG;
	if (!strcmp(str, "default"))
		console_msg_format = MSG_FORMAT_DEFAULT;
	return 1;
}
__setup("console_msg_format=", console_msg_format_setup);

/*
 * Set up a console.  Called via do_early_param() in init/main.c
 * for each "console=" parameter in the boot command line.
 */
static int __init console_setup(char *str)
{
	char buf[sizeof(console_cmdline[0].name) + 4]; /* 4 for "ttyS" */
	char *s, *options, *brl_options = NULL;
	int idx;

	/*
	 * console="" or console=null have been suggested as a way to
	 * disable console output. Use ttynull that has been created
	 * for exactly this purpose.
	 */
	if (str[0] == 0 || strcmp(str, "null") == 0) {
		__add_preferred_console("ttynull", 0, NULL, NULL, true);
		return 1;
	}

	if (_braille_console_setup(&str, &brl_options))
		return 1;

	/*
	 * Decode str into name, index, options.
	 */
	if (str[0] >= '0' && str[0] <= '9') {
		strcpy(buf, "ttyS");
		strncpy(buf + 4, str, sizeof(buf) - 5);
	} else {
		strncpy(buf, str, sizeof(buf) - 1);
	}
	buf[sizeof(buf) - 1] = 0;
	options = strchr(str, ',');
	if (options)
		*(options++) = 0;
#ifdef __sparc__
	if (!strcmp(str, "ttya"))
		strcpy(buf, "ttyS0");
	if (!strcmp(str, "ttyb"))
		strcpy(buf, "ttyS1");
#endif
	for (s = buf; *s; s++)
		if (isdigit(*s) || *s == ',')
			break;
	idx = simple_strtoul(s, NULL, 10);
	*s = 0;

	__add_preferred_console(buf, idx, options, brl_options, true);
	return 1;
}
__setup("console=", console_setup);

/**
 * add_preferred_console - add a device to the list of preferred consoles.
 * @name: device name
 * @idx: device index
 * @options: options for this console
 *
 * The last preferred console added will be used for kernel messages
 * and stdin/out/err for init.  Normally this is used by console_setup
 * above to handle user-supplied console arguments; however it can also
 * be used by arch-specific code either to override the user or more
 * commonly to provide a default console (ie from PROM variables) when
 * the user has not supplied one.
 */
int add_preferred_console(char *name, int idx, char *options)
{
	return __add_preferred_console(name, idx, options, NULL, false);
}

bool console_suspend_enabled = true;
EXPORT_SYMBOL(console_suspend_enabled);

static int __init console_suspend_disable(char *str)
{
	console_suspend_enabled = false;
	return 1;
}
__setup("no_console_suspend", console_suspend_disable);
module_param_named(console_suspend, console_suspend_enabled,
		bool, S_IRUGO | S_IWUSR);
MODULE_PARM_DESC(console_suspend, "suspend console during suspend"
	" and hibernate operations");

/**
 * suspend_console - suspend the console subsystem
 *
 * This disables printk() while we go into suspend states
 */
void suspend_console(void)
{
	if (!console_suspend_enabled)
		return;
	pr_info("Suspending console(s) (use no_console_suspend to debug)\n");
	pr_flush(1000, true);
	console_lock();
	console_suspended = 1;
	up_console_sem();
}

void resume_console(void)
{
	if (!console_suspend_enabled)
		return;
	down_console_sem();
	console_suspended = 0;
	console_unlock();
	pr_flush(1000, true);
}

/**
 * console_cpu_notify - print deferred console messages after CPU hotplug
 * @cpu: unused
 *
 * If printk() is called from a CPU that is not online yet, the messages
 * will be printed on the console only if there are CON_ANYTIME consoles.
 * This function is called when a new CPU comes online (or fails to come
 * up) or goes offline.
 */
static int console_cpu_notify(unsigned int cpu)
{
	if (!cpuhp_tasks_frozen) {
		/* If trylock fails, someone else is doing the printing */
		if (console_trylock())
			console_unlock();
		else {
			/* Some kthread printers may have become usable. */
			wake_up_klogd();
		}
	}
	return 0;
}

/**
 * console_lock - lock the console system for exclusive use.
 *
 * Acquires a lock which guarantees that the caller has
 * exclusive access to the console system and the console_drivers list.
 *
 * Can sleep, returns nothing.
 */
void console_lock(void)
{
	might_sleep();

	down_console_sem();
	if (console_suspended)
		return;
	console_kthreads_block();
	console_may_schedule = 1;
}
EXPORT_SYMBOL(console_lock);

/*
 * Lock the console_lock, but rather than blocking all the kthread printers,
 * lock a specified kthread printer and hold the lock. This is useful if
 * console flags for a particular console need to be updated.
 */
static void console_lock_single_hold(struct console *con)
{
	might_sleep();
	down_console_sem();
	mutex_lock(&con->lock);
	console_may_schedule = 1;
}

static void console_unlock_single_release(struct console *con)
{
	mutex_unlock(&con->lock);
	up_console_sem();
}

/**
 * console_trylock - try to lock the console system for exclusive use.
 *
 * Try to acquire a lock which guarantees that the caller has exclusive
 * access to the console system and the console_drivers list.
 *
 * returns 1 on success, and 0 on failure to acquire the lock.
 */
int console_trylock(void)
{
	if (down_trylock_console_sem())
		return 0;
	if (console_suspended) {
		up_console_sem();
		return 0;
	}
	if (!console_kthreads_atomic_tryblock()) {
		up_console_sem();
		return 0;
	}
	console_may_schedule = 0;
	return 1;
}
EXPORT_SYMBOL(console_trylock);

/*
 * This is used to help to make sure that certain paths within the VT code are
 * running with the console lock held. It is definitely not the perfect debug
 * tool (it is not known if the VT code is the task holding the console lock),
 * but it helps tracking those weird code paths in the console code such as
 * when the console is suspended: where the console is not locked but no
 * console printing may occur.
 *
 * Note: This returns true when the console is suspended but is not locked.
 *       This is intentional because the VT code must consider that situation
 *       the same as if the console was locked.
 */
int is_console_locked(void)
{
	return (console_kthreads_blocked || atomic_read(&console_kthreads_active));
}
EXPORT_SYMBOL(is_console_locked);

/*
 * Return true when this CPU should unlock console_sem without pushing all
 * messages to the console. This reduces the chance that the console is
 * locked when the panic CPU tries to use it.
 */
static bool abandon_console_lock_in_panic(void)
{
	if (!panic_in_progress())
		return false;

	/*
	 * We can use raw_smp_processor_id() here because it is impossible for
	 * the task to be migrated to the panic_cpu, or away from it. If
	 * panic_cpu has already been set, and we're not currently executing on
	 * that CPU, then we never will be.
	 */
	return atomic_read(&panic_cpu) != raw_smp_processor_id();
}

static inline bool __console_is_usable(short flags)
{
	if (!(flags & CON_ENABLED))
		return false;

	/*
	 * Console drivers may assume that per-cpu resources have been
	 * allocated. So unless they're explicitly marked as being able to
	 * cope (CON_ANYTIME) don't call them until this CPU is officially up.
	 */
	if (!cpu_online(raw_smp_processor_id()) &&
	    !(flags & CON_ANYTIME))
		return false;

	return true;
}

/*
 * Check if the given console is currently capable and allowed to print
 * records.
 *
 * Requires holding the console_lock or con->lock.
 */
static inline bool console_is_usable(struct console *con, bool atomic_printing)
{
	if (atomic_printing) {
#ifdef CONFIG_HAVE_ATOMIC_CONSOLE
		if (!con->write_atomic)
			return false;
		if (!con->atomic_data)
			return false;
#else
		return false;
#endif
	} else if (!con->write) {
		return false;
	}

	return __console_is_usable(con->flags);
}

static void __console_unlock(void)
{
	/*
	 * Depending on whether console_lock() or console_trylock() was used,
	 * appropriately allow the kthread printers to continue.
	 */
	if (console_kthreads_blocked)
		console_kthreads_unblock();
	else
		console_kthreads_atomic_unblock();

	/*
	 * New records may have arrived while the console was locked.
	 * Wake the kthread printers to print them.
	 */
	wake_up_klogd();

	up_console_sem();
}

static u64 read_console_seq(struct console *con)
{
#ifdef CONFIG_HAVE_ATOMIC_CONSOLE
	unsigned long flags;
	u64 seq2;
	u64 seq;

	if (!con->atomic_data)
		return con->seq;

	printk_cpu_sync_get_irqsave(flags);

	seq = con->seq;
	seq2 = con->atomic_data[0].seq;
	if (seq2 > seq)
		seq = seq2;
#ifdef CONFIG_HAVE_NMI
	seq2 = con->atomic_data[1].seq;
	if (seq2 > seq)
		seq = seq2;
#endif

	printk_cpu_sync_put_irqrestore(flags);

	return seq;
#else /* CONFIG_HAVE_ATOMIC_CONSOLE */
	return con->seq;
#endif
}

static void write_console_seq(struct console *con, u64 val, bool atomic_printing)
{
#ifdef CONFIG_HAVE_ATOMIC_CONSOLE
	unsigned long flags;
	u64 *seq;

<<<<<<< HEAD
	if (!con->atomic_data) {
		con->seq = val;
		return;
=======
		/* Allow panic_cpu to take over the consoles safely */
		if (other_cpu_in_panic())
			break;

		if (do_cond_resched)
			cond_resched();
>>>>>>> d9599f4d
	}

	printk_cpu_sync_get_irqsave(flags);

	if (atomic_printing) {
		seq = &con->atomic_data[0].seq;
#ifdef CONFIG_HAVE_NMI
		if (in_nmi())
			seq = &con->atomic_data[1].seq;
#endif
	} else {
		seq = &con->seq;
	}
	*seq = val;

	printk_cpu_sync_put_irqrestore(flags);
#else /* CONFIG_HAVE_ATOMIC_CONSOLE */
	con->seq = val;
#endif
}

/*
 * Print one record for the given console. The record printed is whatever
 * record is the next available record for the given console.
 *
 * @text is a buffer of size CONSOLE_LOG_MAX.
 *
 * If extended messages should be printed, @ext_text is a buffer of size
 * CONSOLE_EXT_LOG_MAX. Otherwise @ext_text must be NULL.
 *
 * If dropped messages should be printed, @dropped_text is a buffer of size
 * DROPPED_TEXT_MAX. Otherwise @dropped_text must be NULL.
 *
 * @atomic_printing specifies if atomic printing should be used.
 *
 * @handover will be set to true if a printk waiter has taken over the
 * console_lock, in which case the caller is no longer holding the
 * console_lock. Otherwise it is set to false. A NULL pointer may be provided
 * to disable allowing the console_lock to be taken over by a printk waiter.
 *
 * Returns false if the given console has no next record to print, otherwise
 * true.
 *
 * Requires the console_lock if @handover is non-NULL.
 */
static bool __console_emit_next_record(struct console *con, char *text, char *ext_text,
				       char *dropped_text, bool atomic_printing,
				       bool *handover)
{
	static atomic_t panic_console_dropped = ATOMIC_INIT(0);
	struct printk_info info;
	struct printk_record r;
	unsigned long flags;
	char *write_text;
	size_t len;
	u64 seq;

	prb_rec_init_rd(&r, &info, text, CONSOLE_LOG_MAX);

	if (handover)
		*handover = false;

	seq = read_console_seq(con);

	if (!prb_read_valid(prb, seq, &r))
		return false;

	if (seq != r.info->seq) {
		atomic_long_add((unsigned long)(r.info->seq - seq), &con->dropped);
		write_console_seq(con, r.info->seq, atomic_printing);
		seq = r.info->seq;
		if (panic_in_progress() &&
		    atomic_fetch_inc_relaxed(&panic_console_dropped) > 10) {
			suppress_panic_printk = 1;
			pr_warn_once("Too many dropped messages. Suppress messages on non-panic CPUs to prevent livelock.\n");
		}
	}

	/* Skip record that has level above the console loglevel. */
	if (suppress_message_printing(r.info->level)) {
		write_console_seq(con, seq + 1, atomic_printing);
		goto skip;
	}

	if (ext_text) {
		write_text = ext_text;
		len = info_print_ext_header(ext_text, CONSOLE_EXT_LOG_MAX, r.info);
		len += msg_print_ext_body(ext_text + len, CONSOLE_EXT_LOG_MAX - len,
					  &r.text_buf[0], r.info->text_len, &r.info->dev_info);
	} else {
		write_text = text;
		len = record_print_text(&r, console_msg_format & MSG_FORMAT_SYSLOG, printk_time);
	}

	if (handover) {
		/*
		 * While actively printing out messages, if another printk()
		 * were to occur on another CPU, it may wait for this one to
		 * finish. This task can not be preempted if there is a
		 * waiter waiting to take over.
		 *
		 * Interrupts are disabled because the hand over to a waiter
		 * must not be interrupted until the hand over is completed
		 * (@console_waiter is cleared).
		 */
		printk_safe_enter_irqsave(flags);
		console_lock_spinning_enable();

		/* don't trace irqsoff print latency */
		stop_critical_timings();
	}

	call_console_driver(con, write_text, len, dropped_text, atomic_printing);

	write_console_seq(con, seq + 1, atomic_printing);

	if (handover) {
		start_critical_timings();
		*handover = console_lock_spinning_disable_and_check();
		printk_safe_exit_irqrestore(flags);
	}
skip:
	return true;
}

/*
 * Print a record for a given console, but allow another printk() caller to
 * take over the console_lock and continue printing.
 *
 * Requires the console_lock, but depending on @handover after the call, the
 * caller may no longer have the console_lock.
 *
 * See __console_emit_next_record() for argument and return details.
 */
static bool console_emit_next_record_transferable(struct console *con, char *text, char *ext_text,
						  char *dropped_text, bool *handover)
{
	/*
	 * Handovers are only supported if threaded printers are atomically
	 * blocked. The context taking over the console_lock may be atomic.
	 *
	 * PREEMPT_RT also does not support handovers because the spinning
	 * waiter can cause large latencies.
	 */
	if (!console_kthreads_atomically_blocked() ||
	    IS_ENABLED(CONFIG_PREEMPT_RT)) {
		*handover = false;
		handover = NULL;
	}

	return __console_emit_next_record(con, text, ext_text, dropped_text, false, handover);
}

/*
 * Print out all remaining records to all consoles.
 *
 * @do_cond_resched is set by the caller. It can be true only in schedulable
 * context.
 *
 * @next_seq is set to the sequence number after the last available record.
 * The value is valid only when this function returns true. It means that all
 * usable consoles are completely flushed.
 *
 * @handover will be set to true if a printk waiter has taken over the
 * console_lock, in which case the caller is no longer holding the
 * console_lock. Otherwise it is set to false.
 *
 * Returns true when there was at least one usable console and all messages
 * were flushed to all usable consoles. A returned false informs the caller
 * that everything was not flushed (either there were no usable consoles or
 * another context has taken over printing or it is a panic situation and this
 * is not the panic CPU or direct printing is not preferred). Regardless the
 * reason, the caller should assume it is not useful to immediately try again.
 *
 * Requires the console_lock.
 */
static bool console_flush_all(bool do_cond_resched, u64 *next_seq, bool *handover)
{
	static char dropped_text[DROPPED_TEXT_MAX];
	static char ext_text[CONSOLE_EXT_LOG_MAX];
	static char text[CONSOLE_LOG_MAX];
	bool any_usable = false;
	struct console *con;
	bool any_progress;

	*next_seq = 0;
	*handover = false;

	do {
		/* Let the kthread printers do the work if they can. */
		if (!allow_direct_printing())
			return false;

		any_progress = false;

		for_each_console(con) {
			bool progress;

			if (!console_is_usable(con, false))
				continue;
			any_usable = true;

			if (con->flags & CON_EXTENDED) {
				/* Extended consoles do not print "dropped messages". */
				progress = console_emit_next_record_transferable(con, &text[0],
								&ext_text[0], NULL, handover);
			} else {
				progress = console_emit_next_record_transferable(con, &text[0],
								NULL, &dropped_text[0], handover);
			}
			if (*handover)
				return false;

			/* Track the next of the highest seq flushed. */
			if (con->seq > *next_seq)
				*next_seq = con->seq;

			if (!progress)
				continue;
			any_progress = true;

			/* Allow panic_cpu to take over the consoles safely. */
			if (abandon_console_lock_in_panic())
				return false;

			if (do_cond_resched)
				cond_resched();
		}
	} while (any_progress);

	return any_usable;
}

#ifdef CONFIG_HAVE_ATOMIC_CONSOLE
static bool console_emit_next_record(struct console *con, char *text, char *ext_text,
				     char *dropped_text, bool atomic_printing);

static void atomic_console_flush_all(void)
{
	bool any_usable = false;
	unsigned long flags;
	struct console *con;
	bool any_progress;
	int index = 0;

	if (console_suspended)
		return;

#ifdef CONFIG_HAVE_NMI
	if (in_nmi())
		index = 1;
#endif

	printk_cpu_sync_get_irqsave(flags);

	do {
		any_progress = false;

		for_each_console(con) {
			bool progress;

			if (!console_is_usable(con, true))
				continue;
			any_usable = true;

			if (con->flags & CON_EXTENDED) {
				/* Extended consoles do not print "dropped messages". */
				progress = console_emit_next_record(con,
							&con->atomic_data->text[index],
							&con->atomic_data->ext_text[index],
							NULL,
							true);
			} else {
				progress = console_emit_next_record(con,
							&con->atomic_data->text[index],
							NULL,
							&con->atomic_data->dropped_text[index],
							true);
			}

			if (!progress)
				continue;
			any_progress = true;

			touch_softlockup_watchdog_sync();
			clocksource_touch_watchdog();
			rcu_cpu_stall_reset();
			touch_nmi_watchdog();
		}
	} while (any_progress);

	printk_cpu_sync_put_irqrestore(flags);
}
#else /* CONFIG_HAVE_ATOMIC_CONSOLE */
#define atomic_console_flush_all()
#endif

/**
 * console_unlock - unlock the console system
 *
 * Releases the console_lock which the caller holds on the console system
 * and the console driver list.
 *
 * While the console_lock was held, console output may have been buffered
 * by printk().  If this is the case, console_unlock(); emits
 * the output prior to releasing the lock.
 *
 * console_unlock(); may be called from any context.
 */
void console_unlock(void)
{
	bool do_cond_resched;
	bool handover;
	bool flushed;
	u64 next_seq;

	if (console_suspended) {
		up_console_sem();
		return;
	}

	/*
	 * Console drivers are called with interrupts disabled, so
	 * @console_may_schedule should be cleared before; however, we may
	 * end up dumping a lot of lines, for example, if called from
	 * console registration path, and should invoke cond_resched()
	 * between lines if allowable.  Not doing so can cause a very long
	 * scheduling stall on a slow console leading to RCU stall and
	 * softlockup warnings which exacerbate the issue with more
	 * messages practically incapacitating the system. Therefore, create
	 * a local to use for the printing loop.
	 */
<<<<<<< HEAD
	do_cond_resched = console_may_schedule;

	do {
		console_may_schedule = 0;

		flushed = console_flush_all(do_cond_resched, &next_seq, &handover);
		if (!handover)
			__console_unlock();

		/*
		 * Abort if there was a failure to flush all messages to all
		 * usable consoles. Either it is not possible to flush (in
		 * which case it would be an infinite loop of retrying) or
		 * another context has taken over printing.
		 */
		if (!flushed)
			break;

		/*
		 * Some context may have added new records after
		 * console_flush_all() but before unlocking the console.
		 * Re-check if there is a new record to flush. If the trylock
		 * fails, another context is already handling the printing.
		 */
	} while (prb_read_valid(prb, next_seq, NULL) && console_trylock());
=======
	retry = prb_read_valid(prb, next_seq, NULL);
	if (retry && !other_cpu_in_panic() && console_trylock())
		goto again;
>>>>>>> d9599f4d
}
EXPORT_SYMBOL(console_unlock);

/**
 * console_conditional_schedule - yield the CPU if required
 *
 * If the console code is currently allowed to sleep, and
 * if this CPU should yield the CPU to another task, do
 * so here.
 *
 * Must be called within console_lock();.
 */
void __sched console_conditional_schedule(void)
{
	if (console_may_schedule)
		cond_resched();
}
EXPORT_SYMBOL(console_conditional_schedule);

void console_unblank(void)
{
	struct console *c;

	/*
	 * console_unblank can no longer be called in interrupt context unless
	 * oops_in_progress is set to 1..
	 */
	if (oops_in_progress) {
		if (down_trylock_console_sem() != 0)
			return;
		if (!console_kthreads_atomic_tryblock()) {
			up_console_sem();
			return;
		}
	} else
		console_lock();

	console_may_schedule = 0;
	for_each_console(c)
		if ((c->flags & CON_ENABLED) && c->unblank)
			c->unblank();
	console_unlock();

	if (!oops_in_progress)
		pr_flush(1000, true);
}

/**
 * console_flush_on_panic - flush console content on panic
 * @mode: flush all messages in buffer or just the pending ones
 *
 * Immediately output all pending messages no matter what.
 */
void console_flush_on_panic(enum con_flush_mode mode)
{
	if (mode == CONSOLE_ATOMIC_FLUSH_PENDING) {
		atomic_console_flush_all();
		return;
	}

	/*
	 * If someone else is holding the console lock, trylock will fail
	 * and may_schedule may be set.  Ignore and proceed to unlock so
	 * that messages are flushed out.  As this can be called from any
	 * context and we don't want to get preempted while flushing,
	 * ensure may_schedule is cleared.
	 */
	console_trylock();
	console_may_schedule = 0;

	if (mode == CONSOLE_REPLAY_ALL) {
		struct console *c;
		u64 seq;

		seq = prb_first_valid_seq(prb);
		for_each_console(c)
			write_console_seq(c, seq, false);
	}
	console_unlock();
}

/*
 * Return the console tty driver structure and its associated index
 */
struct tty_driver *console_device(int *index)
{
	struct console *c;
	struct tty_driver *driver = NULL;

	console_lock();
	for_each_console(c) {
		if (!c->device)
			continue;
		driver = c->device(c, index);
		if (driver)
			break;
	}
	console_unlock();
	return driver;
}

/*
 * Prevent further output on the passed console device so that (for example)
 * serial drivers can disable console output before suspending a port, and can
 * re-enable output afterwards.
 */
void console_stop(struct console *console)
{
	__pr_flush(console, 1000, true);
	console_lock_single_hold(console);
	console->flags &= ~CON_ENABLED;
	console_unlock_single_release(console);
}
EXPORT_SYMBOL(console_stop);


void console_start(struct console *console)
{
	console_lock_single_hold(console);
	console->flags |= CON_ENABLED;
	console_unlock_single_release(console);
	/* Wake the newly enabled kthread printer. */
	wake_up_klogd();
	__pr_flush(console, 1000, true);
}
EXPORT_SYMBOL(console_start);

static int __read_mostly keep_bootcon;

static int __init keep_bootcon_setup(char *str)
{
	keep_bootcon = 1;
	pr_info("debug: skip boot console de-registration.\n");

	return 0;
}

early_param("keep_bootcon", keep_bootcon_setup);

/*
 * This is called by register_console() to try to match
 * the newly registered console with any of the ones selected
 * by either the command line or add_preferred_console() and
 * setup/enable it.
 *
 * Care need to be taken with consoles that are statically
 * enabled such as netconsole
 */
static int try_enable_preferred_console(struct console *newcon,
					bool user_specified)
{
	struct console_cmdline *c;
	int i, err;

	for (i = 0, c = console_cmdline;
	     i < MAX_CMDLINECONSOLES && c->name[0];
	     i++, c++) {
		if (c->user_specified != user_specified)
			continue;
		if (!newcon->match ||
		    newcon->match(newcon, c->name, c->index, c->options) != 0) {
			/* default matching */
			BUILD_BUG_ON(sizeof(c->name) != sizeof(newcon->name));
			if (strcmp(c->name, newcon->name) != 0)
				continue;
			if (newcon->index >= 0 &&
			    newcon->index != c->index)
				continue;
			if (newcon->index < 0)
				newcon->index = c->index;

			if (_braille_register_console(newcon, c))
				return 0;

			if (newcon->setup &&
			    (err = newcon->setup(newcon, c->options)) != 0)
				return err;
		}
		newcon->flags |= CON_ENABLED;
		if (i == preferred_console)
			newcon->flags |= CON_CONSDEV;
		return 0;
	}

	/*
	 * Some consoles, such as pstore and netconsole, can be enabled even
	 * without matching. Accept the pre-enabled consoles only when match()
	 * and setup() had a chance to be called.
	 */
	if (newcon->flags & CON_ENABLED && c->user_specified ==	user_specified)
		return 0;

	return -ENOENT;
}

/* Try to enable the console unconditionally */
static void try_enable_default_console(struct console *newcon)
{
	if (newcon->index < 0)
		newcon->index = 0;

	if (newcon->setup && newcon->setup(newcon, NULL) != 0)
		return;

	newcon->flags |= CON_ENABLED;

	if (newcon->device)
		newcon->flags |= CON_CONSDEV;
}

#define con_printk(lvl, con, fmt, ...)			\
	printk(lvl pr_fmt("%sconsole [%s%d] " fmt),	\
	       (con->flags & CON_BOOT) ? "boot" : "",	\
	       con->name, con->index, ##__VA_ARGS__)

/*
 * The console driver calls this routine during kernel initialization
 * to register the console printing procedure with printk() and to
 * print any messages that were printed by the kernel before the
 * console driver was initialized.
 *
 * This can happen pretty early during the boot process (because of
 * early_printk) - sometimes before setup_arch() completes - be careful
 * of what kernel features are used - they may not be initialised yet.
 *
 * There are two types of consoles - bootconsoles (early_printk) and
 * "real" consoles (everything which is not a bootconsole) which are
 * handled differently.
 *  - Any number of bootconsoles can be registered at any time.
 *  - As soon as a "real" console is registered, all bootconsoles
 *    will be unregistered automatically.
 *  - Once a "real" console is registered, any attempt to register a
 *    bootconsoles will be rejected
 */
void register_console(struct console *newcon)
{
	struct console *con;
	bool bootcon_enabled = false;
	bool realcon_enabled = false;
	int err;

	for_each_console(con) {
		if (WARN(con == newcon, "console '%s%d' already registered\n",
					 con->name, con->index))
			return;
	}

	for_each_console(con) {
		if (con->flags & CON_BOOT)
			bootcon_enabled = true;
		else
			realcon_enabled = true;
	}

	/* Do not register boot consoles when there already is a real one. */
	if (newcon->flags & CON_BOOT && realcon_enabled) {
		pr_info("Too late to register bootconsole %s%d\n",
			newcon->name, newcon->index);
		return;
	}

	/*
	 * See if we want to enable this console driver by default.
	 *
	 * Nope when a console is preferred by the command line, device
	 * tree, or SPCR.
	 *
	 * The first real console with tty binding (driver) wins. More
	 * consoles might get enabled before the right one is found.
	 *
	 * Note that a console with tty binding will have CON_CONSDEV
	 * flag set and will be first in the list.
	 */
	if (preferred_console < 0) {
		if (!console_drivers || !console_drivers->device ||
		    console_drivers->flags & CON_BOOT) {
			try_enable_default_console(newcon);
		}
	}

	/* See if this console matches one we selected on the command line */
	err = try_enable_preferred_console(newcon, true);

	/* If not, try to match against the platform default(s) */
	if (err == -ENOENT)
		err = try_enable_preferred_console(newcon, false);

	/* printk() messages are not printed to the Braille console. */
	if (err || newcon->flags & CON_BRL)
		return;

	/*
	 * If we have a bootconsole, and are switching to a real console,
	 * don't print everything out again, since when the boot console, and
	 * the real console are the same physical device, it's annoying to
	 * see the beginning boot messages twice
	 */
	if (bootcon_enabled &&
	    ((newcon->flags & (CON_CONSDEV | CON_BOOT)) == CON_CONSDEV)) {
		newcon->flags &= ~CON_PRINTBUFFER;
	}

	/*
	 *	Put this console in the list - keep the
	 *	preferred driver at the head of the list.
	 */
	console_lock();
	if ((newcon->flags & CON_CONSDEV) || console_drivers == NULL) {
		newcon->next = console_drivers;
		console_drivers = newcon;
		if (newcon->next)
			newcon->next->flags &= ~CON_CONSDEV;
		/* Ensure this flag is always set for the head of the list */
		newcon->flags |= CON_CONSDEV;
	} else {
		newcon->next = console_drivers->next;
		console_drivers->next = newcon;
	}

	if (newcon->flags & CON_EXTENDED)
		nr_ext_console_drivers++;

	atomic_long_set(&newcon->dropped, 0);
	newcon->thread = NULL;
	newcon->flags |= CON_THD_BLOCKED;
	mutex_init(&newcon->lock);
#ifdef CONFIG_HAVE_ATOMIC_CONSOLE
	newcon->atomic_data = NULL;
#endif

	if (newcon->flags & CON_PRINTBUFFER) {
		/* Get a consistent copy of @syslog_seq. */
		mutex_lock(&syslog_lock);
		write_console_seq(newcon, syslog_seq, false);
		mutex_unlock(&syslog_lock);
	} else {
		/* Begin with next message. */
		write_console_seq(newcon, prb_next_seq(prb), false);
	}

	if (printk_kthreads_available)
		printk_start_kthread(newcon);

	console_unlock();
	console_sysfs_notify();

	/*
	 * By unregistering the bootconsoles after we enable the real console
	 * we get the "console xxx enabled" message on all the consoles -
	 * boot consoles, real consoles, etc - this is to ensure that end
	 * users know there might be something in the kernel's log buffer that
	 * went to the bootconsole (that they do not see on the real console)
	 */
	con_printk(KERN_INFO, newcon, "enabled\n");
	if (bootcon_enabled &&
	    ((newcon->flags & (CON_CONSDEV | CON_BOOT)) == CON_CONSDEV) &&
	    !keep_bootcon) {
		/* We need to iterate through all boot consoles, to make
		 * sure we print everything out, before we unregister them.
		 */
		for_each_console(con)
			if (con->flags & CON_BOOT)
				unregister_console(con);
	}
}
EXPORT_SYMBOL(register_console);

int unregister_console(struct console *console)
{
	struct task_struct *thd;
	struct console *con;
	int res;

	con_printk(KERN_INFO, console, "disabled\n");

	res = _braille_unregister_console(console);
	if (res < 0)
		return res;
	if (res > 0)
		return 0;

	res = -ENODEV;
	console_lock_single_hold(console);
	if (console_drivers == console) {
		console_drivers=console->next;
		res = 0;
	} else {
		for_each_console(con) {
			if (con->next == console) {
				con->next = console->next;
				res = 0;
				break;
			}
		}
	}

	if (res)
		goto out_disable_unlock;

	if (console->flags & CON_EXTENDED)
		nr_ext_console_drivers--;

	/*
	 * If this isn't the last console and it has CON_CONSDEV set, we
	 * need to set it on the next preferred console.
	 */
	if (console_drivers != NULL && console->flags & CON_CONSDEV)
		console_drivers->flags |= CON_CONSDEV;

	console->flags &= ~CON_ENABLED;

	/*
	 * console->thread can only be cleared while holding con->lock. But
	 * stopping the thread must be done without con->lock. The task that
	 * clears @thread is the task that stops the kthread.
	 */
	thd = console->thread;
	console->thread = NULL;

	console_unlock_single_release(console);

	if (thd)
		kthread_stop(thd);

	console_sysfs_notify();

#ifdef CONFIG_HAVE_ATOMIC_CONSOLE
	free_atomic_data(console->atomic_data);
#endif

	if (console->exit)
		res = console->exit(console);

	return res;

out_disable_unlock:
	console->flags &= ~CON_ENABLED;
	console_unlock_single_release(console);

	return res;
}
EXPORT_SYMBOL(unregister_console);

/*
 * Initialize the console device. This is called *early*, so
 * we can't necessarily depend on lots of kernel help here.
 * Just do some early initializations, and do the complex setup
 * later.
 */
void __init console_init(void)
{
	int ret;
	initcall_t call;
	initcall_entry_t *ce;

	/* Setup the default TTY line discipline. */
	n_tty_init();

	/*
	 * set up the console device so that later boot sequences can
	 * inform about problems etc..
	 */
	ce = __con_initcall_start;
	trace_initcall_level("console");
	while (ce < __con_initcall_end) {
		call = initcall_from_entry(ce);
		trace_initcall_start(call);
		ret = call();
		trace_initcall_finish(call, ret);
		ce++;
	}
}

/*
 * Some boot consoles access data that is in the init section and which will
 * be discarded after the initcalls have been run. To make sure that no code
 * will access this data, unregister the boot consoles in a late initcall.
 *
 * If for some reason, such as deferred probe or the driver being a loadable
 * module, the real console hasn't registered yet at this point, there will
 * be a brief interval in which no messages are logged to the console, which
 * makes it difficult to diagnose problems that occur during this time.
 *
 * To mitigate this problem somewhat, only unregister consoles whose memory
 * intersects with the init section. Note that all other boot consoles will
 * get unregistered when the real preferred console is registered.
 */
static int __init printk_late_init(void)
{
	struct console *con;
	int ret;

	for_each_console(con) {
		if (!(con->flags & CON_BOOT))
			continue;

		/* Check addresses that might be used for enabled consoles. */
		if (init_section_intersects(con, sizeof(*con)) ||
		    init_section_contains(con->write, 0) ||
		    init_section_contains(con->read, 0) ||
		    init_section_contains(con->device, 0) ||
		    init_section_contains(con->unblank, 0) ||
		    init_section_contains(con->data, 0)) {
			/*
			 * Please, consider moving the reported consoles out
			 * of the init section.
			 */
			pr_warn("bootconsole [%s%d] uses init memory and must be disabled even before the real one is ready\n",
				con->name, con->index);
			unregister_console(con);
		}
	}
	ret = cpuhp_setup_state_nocalls(CPUHP_PRINTK_DEAD, "printk:dead", NULL,
					console_cpu_notify);
	WARN_ON(ret < 0);
	ret = cpuhp_setup_state_nocalls(CPUHP_AP_ONLINE_DYN, "printk:online",
					console_cpu_notify, NULL);
	WARN_ON(ret < 0);
	printk_sysctl_init();
	return 0;
}
late_initcall(printk_late_init);

static int __init printk_activate_kthreads(void)
{
	struct console *con;

	console_lock();
	printk_kthreads_available = true;
	for_each_console(con)
		printk_start_kthread(con);
	console_unlock();

	return 0;
}
early_initcall(printk_activate_kthreads);

#if defined CONFIG_PRINTK
/* If @con is specified, only wait for that console. Otherwise wait for all. */
static bool __pr_flush(struct console *con, int timeout_ms, bool reset_on_progress)
{
	int remaining = timeout_ms;
	struct console *c;
	u64 last_diff = 0;
	u64 printk_seq;
	u64 diff;
	u64 seq;

	might_sleep();

	seq = prb_next_seq(prb);

	for (;;) {
		diff = 0;

		console_lock();
		for_each_console(c) {
			if (con && con != c)
				continue;
			if (!console_is_usable(c, false))
				continue;
			printk_seq = c->seq;
			if (printk_seq < seq)
				diff += seq - printk_seq;
		}
		console_unlock();

		if (diff != last_diff && reset_on_progress)
			remaining = timeout_ms;

		if (diff == 0 || remaining == 0)
			break;

		if (remaining < 0) {
			/* no timeout limit */
			msleep(100);
		} else if (remaining < 100) {
			msleep(remaining);
			remaining = 0;
		} else {
			msleep(100);
			remaining -= 100;
		}

		last_diff = diff;
	}

	return (diff == 0);
}

/**
 * pr_flush() - Wait for printing threads to catch up.
 *
 * @timeout_ms:        The maximum time (in ms) to wait.
 * @reset_on_progress: Reset the timeout if forward progress is seen.
 *
 * A value of 0 for @timeout_ms means no waiting will occur. A value of -1
 * represents infinite waiting.
 *
 * If @reset_on_progress is true, the timeout will be reset whenever any
 * printer has been seen to make some forward progress.
 *
 * Context: Process context. May sleep while acquiring console lock.
 * Return: true if all enabled printers are caught up.
 */
bool pr_flush(int timeout_ms, bool reset_on_progress)
{
	return __pr_flush(NULL, timeout_ms, reset_on_progress);
}
EXPORT_SYMBOL(pr_flush);

static void __printk_fallback_preferred_direct(void)
{
	printk_prefer_direct_enter();
	pr_err("falling back to preferred direct printing\n");
	printk_kthreads_available = false;
}

/*
 * Enter preferred direct printing, but never exit. Mark console threads as
 * unavailable. The system is then forever in preferred direct printing and
 * any printing threads will exit.
 *
 * Must *not* be called under console_lock. Use
 * __printk_fallback_preferred_direct() if already holding console_lock.
 */
static void printk_fallback_preferred_direct(void)
{
	console_lock();
	__printk_fallback_preferred_direct();
	console_unlock();
}

/*
 * Print a record for a given console, not allowing another printk() caller
 * to take over. This is appropriate for contexts that do not have the
 * console_lock.
 *
 * See __console_emit_next_record() for argument and return details.
 */
static bool console_emit_next_record(struct console *con, char *text, char *ext_text,
				     char *dropped_text, bool atomic_printing)
{
	return __console_emit_next_record(con, text, ext_text, dropped_text,
					  atomic_printing, NULL);
}

static bool printer_should_wake(struct console *con, u64 seq)
{
	short flags;

	if (kthread_should_stop() || !printk_kthreads_available)
		return true;

	/*
	 * This is an unsafe read from con->flags, but a false positive is
	 * not a problem. Worst case it would allow the printer to wake up
	 * although it is disabled. But the printer will notice that when
	 * attempting to print and instead go back to sleep.
	 */
	flags = data_race(READ_ONCE(con->flags));

	if (!__console_is_usable(flags))
		return false;

	if ((flags & CON_THD_BLOCKED) ||
	    console_kthreads_atomically_blocked()) {
		return false;
	}

	return prb_read_valid(prb, seq, NULL);
}

static int printk_kthread_func(void *data)
{
	struct console *con = data;
	char *dropped_text = NULL;
	char *ext_text = NULL;
	u64 seq = 0;
	char *text;
	int error;

#ifdef CONFIG_HAVE_ATOMIC_CONSOLE
	if (con->write_atomic)
		con->atomic_data = alloc_atomic_data(con->flags);
#endif

	text = kmalloc(CONSOLE_LOG_MAX, GFP_KERNEL);
	if (!text) {
		con_printk(KERN_ERR, con, "failed to allocate text buffer\n");
		printk_fallback_preferred_direct();
		goto out;
	}

	if (con->flags & CON_EXTENDED) {
		ext_text = kmalloc(CONSOLE_EXT_LOG_MAX, GFP_KERNEL);
		if (!ext_text) {
			con_printk(KERN_ERR, con, "failed to allocate ext_text buffer\n");
			printk_fallback_preferred_direct();
			goto out;
		}
	} else {
		dropped_text = kmalloc(DROPPED_TEXT_MAX, GFP_KERNEL);
		if (!dropped_text) {
			con_printk(KERN_ERR, con, "failed to allocate dropped_text buffer\n");
			printk_fallback_preferred_direct();
			goto out;
		}
	}

	con_printk(KERN_INFO, con, "printing thread started\n");

	for (;;) {
		/*
		 * Guarantee this task is visible on the waitqueue before
		 * checking the wake condition.
		 *
		 * The full memory barrier within set_current_state() of
		 * prepare_to_wait_event() pairs with the full memory barrier
		 * within wq_has_sleeper().
		 *
		 * This pairs with __wake_up_klogd:A.
		 */
		error = wait_event_interruptible(log_wait,
				printer_should_wake(con, seq)); /* LMM(printk_kthread_func:A) */

		if (kthread_should_stop() || !printk_kthreads_available)
			break;

		if (error)
			continue;

		error = mutex_lock_interruptible(&con->lock);
		if (error)
			continue;

		if (!console_is_usable(con, false)) {
			mutex_unlock(&con->lock);
			continue;
		}

		if ((con->flags & CON_THD_BLOCKED) ||
		    !console_kthread_printing_tryenter()) {
			mutex_unlock(&con->lock);
			continue;
		}

		/*
		 * Even though the printk kthread is always preemptible, it is
		 * still not allowed to call cond_resched() from within
		 * console drivers. The task may become non-preemptible in the
		 * console driver call chain. For example, vt_console_print()
		 * takes a spinlock and then can call into fbcon_redraw(),
		 * which can conditionally invoke cond_resched().
		 */
		console_may_schedule = 0;
		console_emit_next_record(con, text, ext_text, dropped_text, false);

		seq = con->seq;

		console_kthread_printing_exit();

		mutex_unlock(&con->lock);
	}

	con_printk(KERN_INFO, con, "printing thread stopped\n");
out:
	kfree(dropped_text);
	kfree(ext_text);
	kfree(text);

	mutex_lock(&con->lock);
	/*
	 * If this kthread is being stopped by another task, con->thread will
	 * already be NULL. That is fine. The important thing is that it is
	 * NULL after the kthread exits.
	 */
	con->thread = NULL;
	mutex_unlock(&con->lock);

	return 0;
}

/* Must be called under console_lock. */
static void printk_start_kthread(struct console *con)
{
	/*
	 * Do not start a kthread if there is no write() callback. The
	 * kthreads assume the write() callback exists.
	 */
	if (!con->write)
		return;

	con->thread = kthread_run(printk_kthread_func, con,
				  "pr/%s%d", con->name, con->index);
	if (IS_ERR(con->thread)) {
		con->thread = NULL;
		con_printk(KERN_ERR, con, "unable to start printing thread\n");
		__printk_fallback_preferred_direct();
		return;
	}
}

/*
 * Delayed printk version, for scheduler-internal messages:
 */
#define PRINTK_PENDING_WAKEUP		0x01
#define PRINTK_PENDING_DIRECT_OUTPUT	0x02

static DEFINE_PER_CPU(int, printk_pending);

static void wake_up_klogd_work_func(struct irq_work *irq_work)
{
	int pending = this_cpu_xchg(printk_pending, 0);

	if (pending & PRINTK_PENDING_DIRECT_OUTPUT) {
		printk_prefer_direct_enter();

		/* If trylock fails, someone else is doing the printing */
		if (console_trylock())
			console_unlock();

		printk_prefer_direct_exit();
	}

	if (pending & PRINTK_PENDING_WAKEUP)
		wake_up_interruptible_all(&log_wait);
}

static DEFINE_PER_CPU(struct irq_work, wake_up_klogd_work) =
	IRQ_WORK_INIT_LAZY(wake_up_klogd_work_func);

static void __wake_up_klogd(int val)
{
	if (!printk_percpu_data_ready())
		return;

	preempt_disable();
	/*
	 * Guarantee any new records can be seen by tasks preparing to wait
	 * before this context checks if the wait queue is empty.
	 *
	 * The full memory barrier within wq_has_sleeper() pairs with the full
	 * memory barrier within set_current_state() of
	 * prepare_to_wait_event(), which is called after ___wait_event() adds
	 * the waiter but before it has checked the wait condition.
	 *
	 * This pairs with devkmsg_read:A, syslog_print:A, and
	 * printk_kthread_func:A.
	 */
	if (wq_has_sleeper(&log_wait) || /* LMM(__wake_up_klogd:A) */
	    (val & PRINTK_PENDING_DIRECT_OUTPUT)) {
		this_cpu_or(printk_pending, val);
		irq_work_queue(this_cpu_ptr(&wake_up_klogd_work));
	}
	preempt_enable();
}

void wake_up_klogd(void)
{
	__wake_up_klogd(PRINTK_PENDING_WAKEUP);
}

void defer_console_output(void)
{
	/*
	 * New messages may have been added directly to the ringbuffer
	 * using vprintk_store(), so wake any waiters as well.
	 */
	int val = PRINTK_PENDING_WAKEUP;

	/*
	 * If console deferring was called with preferred direct printing,
	 * make the irqwork perform the direct printing.
	 */
	if (atomic_read(&printk_prefer_direct))
		val |= PRINTK_PENDING_DIRECT_OUTPUT;

	__wake_up_klogd(val);
}

void printk_trigger_flush(void)
{
	defer_console_output();
}

int vprintk_deferred(const char *fmt, va_list args)
{
	int r;

	r = vprintk_emit(0, LOGLEVEL_SCHED, NULL, fmt, args);
	defer_console_output();

	return r;
}

int _printk_deferred(const char *fmt, ...)
{
	va_list args;
	int r;

	va_start(args, fmt);
	r = vprintk_deferred(fmt, args);
	va_end(args);

	return r;
}

/*
 * printk rate limiting, lifted from the networking subsystem.
 *
 * This enforces a rate limit: not more than 10 kernel messages
 * every 5s to make a denial-of-service attack impossible.
 */
DEFINE_RATELIMIT_STATE(printk_ratelimit_state, 5 * HZ, 10);

int __printk_ratelimit(const char *func)
{
	return ___ratelimit(&printk_ratelimit_state, func);
}
EXPORT_SYMBOL(__printk_ratelimit);

/**
 * printk_timed_ratelimit - caller-controlled printk ratelimiting
 * @caller_jiffies: pointer to caller's state
 * @interval_msecs: minimum interval between prints
 *
 * printk_timed_ratelimit() returns true if more than @interval_msecs
 * milliseconds have elapsed since the last time printk_timed_ratelimit()
 * returned true.
 */
bool printk_timed_ratelimit(unsigned long *caller_jiffies,
			unsigned int interval_msecs)
{
	unsigned long elapsed = jiffies - *caller_jiffies;

	if (*caller_jiffies && elapsed <= msecs_to_jiffies(interval_msecs))
		return false;

	*caller_jiffies = jiffies;
	return true;
}
EXPORT_SYMBOL(printk_timed_ratelimit);

static DEFINE_SPINLOCK(dump_list_lock);
static LIST_HEAD(dump_list);

/**
 * kmsg_dump_register - register a kernel log dumper.
 * @dumper: pointer to the kmsg_dumper structure
 *
 * Adds a kernel log dumper to the system. The dump callback in the
 * structure will be called when the kernel oopses or panics and must be
 * set. Returns zero on success and %-EINVAL or %-EBUSY otherwise.
 */
int kmsg_dump_register(struct kmsg_dumper *dumper)
{
	unsigned long flags;
	int err = -EBUSY;

	/* The dump callback needs to be set */
	if (!dumper->dump)
		return -EINVAL;

	spin_lock_irqsave(&dump_list_lock, flags);
	/* Don't allow registering multiple times */
	if (!dumper->registered) {
		dumper->registered = 1;
		list_add_tail_rcu(&dumper->list, &dump_list);
		err = 0;
	}
	spin_unlock_irqrestore(&dump_list_lock, flags);

	return err;
}
EXPORT_SYMBOL_GPL(kmsg_dump_register);

/**
 * kmsg_dump_unregister - unregister a kmsg dumper.
 * @dumper: pointer to the kmsg_dumper structure
 *
 * Removes a dump device from the system. Returns zero on success and
 * %-EINVAL otherwise.
 */
int kmsg_dump_unregister(struct kmsg_dumper *dumper)
{
	unsigned long flags;
	int err = -EINVAL;

	spin_lock_irqsave(&dump_list_lock, flags);
	if (dumper->registered) {
		dumper->registered = 0;
		list_del_rcu(&dumper->list);
		err = 0;
	}
	spin_unlock_irqrestore(&dump_list_lock, flags);
	synchronize_rcu();

	return err;
}
EXPORT_SYMBOL_GPL(kmsg_dump_unregister);

static bool always_kmsg_dump;
module_param_named(always_kmsg_dump, always_kmsg_dump, bool, S_IRUGO | S_IWUSR);

const char *kmsg_dump_reason_str(enum kmsg_dump_reason reason)
{
	switch (reason) {
	case KMSG_DUMP_PANIC:
		return "Panic";
	case KMSG_DUMP_OOPS:
		return "Oops";
	case KMSG_DUMP_EMERG:
		return "Emergency";
	case KMSG_DUMP_SHUTDOWN:
		return "Shutdown";
	default:
		return "Unknown";
	}
}
EXPORT_SYMBOL_GPL(kmsg_dump_reason_str);

/**
 * kmsg_dump - dump kernel log to kernel message dumpers.
 * @reason: the reason (oops, panic etc) for dumping
 *
 * Call each of the registered dumper's dump() callback, which can
 * retrieve the kmsg records with kmsg_dump_get_line() or
 * kmsg_dump_get_buffer().
 */
void kmsg_dump(enum kmsg_dump_reason reason)
{
	struct kmsg_dumper *dumper;

	rcu_read_lock();
	list_for_each_entry_rcu(dumper, &dump_list, list) {
		enum kmsg_dump_reason max_reason = dumper->max_reason;

		/*
		 * If client has not provided a specific max_reason, default
		 * to KMSG_DUMP_OOPS, unless always_kmsg_dump was set.
		 */
		if (max_reason == KMSG_DUMP_UNDEF) {
			max_reason = always_kmsg_dump ? KMSG_DUMP_MAX :
							KMSG_DUMP_OOPS;
		}
		if (reason > max_reason)
			continue;

		/* invoke dumper which will iterate over records */
		dumper->dump(dumper, reason);
	}
	rcu_read_unlock();
}

/**
 * kmsg_dump_get_line - retrieve one kmsg log line
 * @iter: kmsg dump iterator
 * @syslog: include the "<4>" prefixes
 * @line: buffer to copy the line to
 * @size: maximum size of the buffer
 * @len: length of line placed into buffer
 *
 * Start at the beginning of the kmsg buffer, with the oldest kmsg
 * record, and copy one record into the provided buffer.
 *
 * Consecutive calls will return the next available record moving
 * towards the end of the buffer with the youngest messages.
 *
 * A return value of FALSE indicates that there are no more records to
 * read.
 */
bool kmsg_dump_get_line(struct kmsg_dump_iter *iter, bool syslog,
			char *line, size_t size, size_t *len)
{
	u64 min_seq = latched_seq_read_nolock(&clear_seq);
	struct printk_info info;
	unsigned int line_count;
	struct printk_record r;
	size_t l = 0;
	bool ret = false;

	if (iter->cur_seq < min_seq)
		iter->cur_seq = min_seq;

	prb_rec_init_rd(&r, &info, line, size);

	/* Read text or count text lines? */
	if (line) {
		if (!prb_read_valid(prb, iter->cur_seq, &r))
			goto out;
		l = record_print_text(&r, syslog, printk_time);
	} else {
		if (!prb_read_valid_info(prb, iter->cur_seq,
					 &info, &line_count)) {
			goto out;
		}
		l = get_record_print_text_size(&info, line_count, syslog,
					       printk_time);

	}

	iter->cur_seq = r.info->seq + 1;
	ret = true;
out:
	if (len)
		*len = l;
	return ret;
}
EXPORT_SYMBOL_GPL(kmsg_dump_get_line);

/**
 * kmsg_dump_get_buffer - copy kmsg log lines
 * @iter: kmsg dump iterator
 * @syslog: include the "<4>" prefixes
 * @buf: buffer to copy the line to
 * @size: maximum size of the buffer
 * @len_out: length of line placed into buffer
 *
 * Start at the end of the kmsg buffer and fill the provided buffer
 * with as many of the *youngest* kmsg records that fit into it.
 * If the buffer is large enough, all available kmsg records will be
 * copied with a single call.
 *
 * Consecutive calls will fill the buffer with the next block of
 * available older records, not including the earlier retrieved ones.
 *
 * A return value of FALSE indicates that there are no more records to
 * read.
 */
bool kmsg_dump_get_buffer(struct kmsg_dump_iter *iter, bool syslog,
			  char *buf, size_t size, size_t *len_out)
{
	u64 min_seq = latched_seq_read_nolock(&clear_seq);
	struct printk_info info;
	struct printk_record r;
	u64 seq;
	u64 next_seq;
	size_t len = 0;
	bool ret = false;
	bool time = printk_time;

	if (!buf || !size)
		goto out;

	if (iter->cur_seq < min_seq)
		iter->cur_seq = min_seq;

	if (prb_read_valid_info(prb, iter->cur_seq, &info, NULL)) {
		if (info.seq != iter->cur_seq) {
			/* messages are gone, move to first available one */
			iter->cur_seq = info.seq;
		}
	}

	/* last entry */
	if (iter->cur_seq >= iter->next_seq)
		goto out;

	/*
	 * Find first record that fits, including all following records,
	 * into the user-provided buffer for this dump. Pass in size-1
	 * because this function (by way of record_print_text()) will
	 * not write more than size-1 bytes of text into @buf.
	 */
	seq = find_first_fitting_seq(iter->cur_seq, iter->next_seq,
				     size - 1, syslog, time);

	/*
	 * Next kmsg_dump_get_buffer() invocation will dump block of
	 * older records stored right before this one.
	 */
	next_seq = seq;

	prb_rec_init_rd(&r, &info, buf, size);

	len = 0;
	prb_for_each_record(seq, prb, seq, &r) {
		if (r.info->seq >= iter->next_seq)
			break;

		len += record_print_text(&r, syslog, time);

		/* Adjust record to store to remaining buffer space. */
		prb_rec_init_rd(&r, &info, buf + len, size - len);
	}

	iter->next_seq = next_seq;
	ret = true;
out:
	if (len_out)
		*len_out = len;
	return ret;
}
EXPORT_SYMBOL_GPL(kmsg_dump_get_buffer);

/**
 * kmsg_dump_rewind - reset the iterator
 * @iter: kmsg dump iterator
 *
 * Reset the dumper's iterator so that kmsg_dump_get_line() and
 * kmsg_dump_get_buffer() can be called again and used multiple
 * times within the same dumper.dump() callback.
 */
void kmsg_dump_rewind(struct kmsg_dump_iter *iter)
{
	iter->cur_seq = latched_seq_read_nolock(&clear_seq);
	iter->next_seq = prb_next_seq(prb);
}
EXPORT_SYMBOL_GPL(kmsg_dump_rewind);

#endif

#ifdef CONFIG_SMP
static atomic_t printk_cpu_sync_owner = ATOMIC_INIT(-1);
static atomic_t printk_cpu_sync_nested = ATOMIC_INIT(0);

/**
 * __printk_cpu_sync_wait() - Busy wait until the printk cpu-reentrant
 *                            spinning lock is not owned by any CPU.
 *
 * Context: Any context.
 */
void __printk_cpu_sync_wait(void)
{
	do {
		cpu_relax();
	} while (atomic_read(&printk_cpu_sync_owner) != -1);
}
EXPORT_SYMBOL(__printk_cpu_sync_wait);

/**
 * __printk_cpu_sync_try_get() - Try to acquire the printk cpu-reentrant
 *                               spinning lock.
 *
 * If no processor has the lock, the calling processor takes the lock and
 * becomes the owner. If the calling processor is already the owner of the
 * lock, this function succeeds immediately.
 *
 * Context: Any context. Expects interrupts to be disabled.
 * Return: 1 on success, otherwise 0.
 */
int __printk_cpu_sync_try_get(void)
{
	int cpu;
	int old;

	cpu = smp_processor_id();

	/*
	 * Guarantee loads and stores from this CPU when it is the lock owner
	 * are _not_ visible to the previous lock owner. This pairs with
	 * __printk_cpu_sync_put:B.
	 *
	 * Memory barrier involvement:
	 *
	 * If __printk_cpu_sync_try_get:A reads from __printk_cpu_sync_put:B,
	 * then __printk_cpu_sync_put:A can never read from
	 * __printk_cpu_sync_try_get:B.
	 *
	 * Relies on:
	 *
	 * RELEASE from __printk_cpu_sync_put:A to __printk_cpu_sync_put:B
	 * of the previous CPU
	 *    matching
	 * ACQUIRE from __printk_cpu_sync_try_get:A to
	 * __printk_cpu_sync_try_get:B of this CPU
	 */
	old = atomic_cmpxchg_acquire(&printk_cpu_sync_owner, -1,
				     cpu); /* LMM(__printk_cpu_sync_try_get:A) */
	if (old == -1) {
		/*
		 * This CPU is now the owner and begins loading/storing
		 * data: LMM(__printk_cpu_sync_try_get:B)
		 */
		return 1;

	} else if (old == cpu) {
		/* This CPU is already the owner. */
		atomic_inc(&printk_cpu_sync_nested);
		return 1;
	}

	return 0;
}
EXPORT_SYMBOL(__printk_cpu_sync_try_get);

/**
 * __printk_cpu_sync_put() - Release the printk cpu-reentrant spinning lock.
 *
 * The calling processor must be the owner of the lock.
 *
 * Context: Any context. Expects interrupts to be disabled.
 */
void __printk_cpu_sync_put(void)
{
	if (atomic_read(&printk_cpu_sync_nested)) {
		atomic_dec(&printk_cpu_sync_nested);
		return;
	}

	/*
	 * This CPU is finished loading/storing data:
	 * LMM(__printk_cpu_sync_put:A)
	 */

	/*
	 * Guarantee loads and stores from this CPU when it was the
	 * lock owner are visible to the next lock owner. This pairs
	 * with __printk_cpu_sync_try_get:A.
	 *
	 * Memory barrier involvement:
	 *
	 * If __printk_cpu_sync_try_get:A reads from __printk_cpu_sync_put:B,
	 * then __printk_cpu_sync_try_get:B reads from __printk_cpu_sync_put:A.
	 *
	 * Relies on:
	 *
	 * RELEASE from __printk_cpu_sync_put:A to __printk_cpu_sync_put:B
	 * of this CPU
	 *    matching
	 * ACQUIRE from __printk_cpu_sync_try_get:A to
	 * __printk_cpu_sync_try_get:B of the next CPU
	 */
	atomic_set_release(&printk_cpu_sync_owner,
			   -1); /* LMM(__printk_cpu_sync_put:B) */
}
EXPORT_SYMBOL(__printk_cpu_sync_put);
#endif /* CONFIG_SMP */<|MERGE_RESOLUTION|>--- conflicted
+++ resolved
@@ -2421,17 +2421,16 @@
 	if (unlikely(suppress_printk))
 		return 0;
 
-<<<<<<< HEAD
-	if (unlikely(suppress_panic_printk) &&
-	    atomic_read(&panic_cpu) != raw_smp_processor_id())
-=======
 	/*
 	 * The messages on the panic CPU are the most important. If
 	 * non-panic CPUs are generating any messages, they will be
 	 * silently dropped.
 	 */
 	if (other_cpu_in_panic())
->>>>>>> d9599f4d
+		return 0;
+
+	if (unlikely(suppress_panic_printk) &&
+	    atomic_read(&panic_cpu) != raw_smp_processor_id())
 		return 0;
 
 	if (level == LOGLEVEL_SCHED) {
@@ -2932,25 +2931,6 @@
 }
 EXPORT_SYMBOL(is_console_locked);
 
-/*
- * Return true when this CPU should unlock console_sem without pushing all
- * messages to the console. This reduces the chance that the console is
- * locked when the panic CPU tries to use it.
- */
-static bool abandon_console_lock_in_panic(void)
-{
-	if (!panic_in_progress())
-		return false;
-
-	/*
-	 * We can use raw_smp_processor_id() here because it is impossible for
-	 * the task to be migrated to the panic_cpu, or away from it. If
-	 * panic_cpu has already been set, and we're not currently executing on
-	 * that CPU, then we never will be.
-	 */
-	return atomic_read(&panic_cpu) != raw_smp_processor_id();
-}
-
 static inline bool __console_is_usable(short flags)
 {
 	if (!(flags & CON_ENABLED))
@@ -3048,18 +3028,9 @@
 	unsigned long flags;
 	u64 *seq;
 
-<<<<<<< HEAD
 	if (!con->atomic_data) {
 		con->seq = val;
 		return;
-=======
-		/* Allow panic_cpu to take over the consoles safely */
-		if (other_cpu_in_panic())
-			break;
-
-		if (do_cond_resched)
-			cond_resched();
->>>>>>> d9599f4d
 	}
 
 	printk_cpu_sync_get_irqsave(flags);
@@ -3282,7 +3253,7 @@
 			any_progress = true;
 
 			/* Allow panic_cpu to take over the consoles safely. */
-			if (abandon_console_lock_in_panic())
+			if (other_cpu_in_panic())
 				return false;
 
 			if (do_cond_resched)
@@ -3392,7 +3363,6 @@
 	 * messages practically incapacitating the system. Therefore, create
 	 * a local to use for the printing loop.
 	 */
-<<<<<<< HEAD
 	do_cond_resched = console_may_schedule;
 
 	do {
@@ -3418,11 +3388,6 @@
 		 * fails, another context is already handling the printing.
 		 */
 	} while (prb_read_valid(prb, next_seq, NULL) && console_trylock());
-=======
-	retry = prb_read_valid(prb, next_seq, NULL);
-	if (retry && !other_cpu_in_panic() && console_trylock())
-		goto again;
->>>>>>> d9599f4d
 }
 EXPORT_SYMBOL(console_unlock);
 
