// SPDX-License-Identifier: GPL-2.0-only
/*
 * kexec: kexec_file_load system call
 *
 * Copyright (C) 2014 Red Hat Inc.
 * Authors:
 *      Vivek Goyal <vgoyal@redhat.com>
 */

#define pr_fmt(fmt) KBUILD_MODNAME ": " fmt

#include <linux/capability.h>
#include <linux/mm.h>
#include <linux/file.h>
#include <linux/slab.h>
#include <linux/kexec.h>
#include <linux/memblock.h>
#include <linux/mutex.h>
#include <linux/list.h>
#include <linux/fs.h>
#include <linux/ima.h>
#include <crypto/hash.h>
#include <crypto/sha2.h>
#include <linux/elf.h>
#include <linux/elfcore.h>
#include <linux/kernel.h>
#include <linux/kernel_read_file.h>
#include <linux/syscalls.h>
#include <linux/vmalloc.h>
#include "kexec_internal.h"

#ifdef CONFIG_KEXEC_SIG
static bool sig_enforce = IS_ENABLED(CONFIG_KEXEC_SIG_FORCE);

void set_kexec_sig_enforced(void)
{
	sig_enforce = true;
}
#endif

static int kexec_calculate_store_digests(struct kimage *image);

/* Maximum size in bytes for kernel/initrd files. */
#define KEXEC_FILE_SIZE_MAX	min_t(s64, 4LL << 30, SSIZE_MAX)

/*
 * Currently this is the only default function that is exported as some
 * architectures need it to do additional handlings.
 * In the future, other default functions may be exported too if required.
 */
int kexec_image_probe_default(struct kimage *image, void *buf,
			      unsigned long buf_len)
{
	const struct kexec_file_ops * const *fops;
	int ret = -ENOEXEC;

	for (fops = &kexec_file_loaders[0]; *fops && (*fops)->probe; ++fops) {
		ret = (*fops)->probe(buf, buf_len);
		if (!ret) {
			image->fops = *fops;
			return ret;
		}
	}

	return ret;
}

static void *kexec_image_load_default(struct kimage *image)
{
	if (!image->fops || !image->fops->load)
		return ERR_PTR(-ENOEXEC);

	return image->fops->load(image, image->kernel_buf,
				 image->kernel_buf_len, image->initrd_buf,
				 image->initrd_buf_len, image->cmdline_buf,
				 image->cmdline_buf_len);
}

int kexec_image_post_load_cleanup_default(struct kimage *image)
{
	if (!image->fops || !image->fops->cleanup)
		return 0;

	return image->fops->cleanup(image->image_loader_data);
}

/*
 * Free up memory used by kernel, initrd, and command line. This is temporary
 * memory allocation which is not needed any more after these buffers have
 * been loaded into separate segments and have been copied elsewhere.
 */
void kimage_file_post_load_cleanup(struct kimage *image)
{
	struct purgatory_info *pi = &image->purgatory_info;

	vfree(image->kernel_buf);
	image->kernel_buf = NULL;

	vfree(image->initrd_buf);
	image->initrd_buf = NULL;

	kfree(image->cmdline_buf);
	image->cmdline_buf = NULL;

	vfree(pi->purgatory_buf);
	pi->purgatory_buf = NULL;

	vfree(pi->sechdrs);
	pi->sechdrs = NULL;

#ifdef CONFIG_IMA_KEXEC
	vfree(image->ima_buffer);
	image->ima_buffer = NULL;
#endif /* CONFIG_IMA_KEXEC */

	/* See if architecture has anything to cleanup post load */
	arch_kimage_file_post_load_cleanup(image);

	/*
	 * Above call should have called into bootloader to free up
	 * any data stored in kimage->image_loader_data. It should
	 * be ok now to free it up.
	 */
	kfree(image->image_loader_data);
	image->image_loader_data = NULL;

	kexec_file_dbg_print = false;
}

#ifdef CONFIG_KEXEC_SIG
#ifdef CONFIG_SIGNED_PE_FILE_VERIFICATION
int kexec_kernel_verify_pe_sig(const char *kernel, unsigned long kernel_len)
{
	int ret;

	ret = verify_pefile_signature(kernel, kernel_len,
				      VERIFY_USE_SECONDARY_KEYRING,
				      VERIFYING_KEXEC_PE_SIGNATURE);
	if (ret == -ENOKEY && IS_ENABLED(CONFIG_INTEGRITY_PLATFORM_KEYRING)) {
		ret = verify_pefile_signature(kernel, kernel_len,
					      VERIFY_USE_PLATFORM_KEYRING,
					      VERIFYING_KEXEC_PE_SIGNATURE);
	}
	return ret;
}
#endif

static int kexec_image_verify_sig(struct kimage *image, void *buf,
				  unsigned long buf_len)
{
	if (!image->fops || !image->fops->verify_sig) {
		pr_debug("kernel loader does not support signature verification.\n");
		return -EKEYREJECTED;
	}

	return image->fops->verify_sig(buf, buf_len);
}

static int
kimage_validate_signature(struct kimage *image)
{
	int ret;

	ret = kexec_image_verify_sig(image, image->kernel_buf,
				     image->kernel_buf_len);
	if (ret) {

		if (sig_enforce) {
			pr_notice("Enforced kernel signature verification failed (%d).\n", ret);
			return ret;
		}

		/*
		 * If IMA is guaranteed to appraise a signature on the kexec
		 * image, permit it even if the kernel is otherwise locked
		 * down.
		 */
		if (!ima_appraise_signature(READING_KEXEC_IMAGE) &&
		    security_locked_down(LOCKDOWN_KEXEC))
			return -EPERM;

		pr_debug("kernel signature verification failed (%d).\n", ret);
	}

	return 0;
}
#endif

/*
 * In file mode list of segments is prepared by kernel. Copy relevant
 * data from user space, do error checking, prepare segment list
 */
static int
kimage_file_prepare_segments(struct kimage *image, int kernel_fd, int initrd_fd,
			     const char __user *cmdline_ptr,
			     unsigned long cmdline_len, unsigned flags)
{
	ssize_t ret;
	void *ldata;

	ret = kernel_read_file_from_fd(kernel_fd, 0, &image->kernel_buf,
				       KEXEC_FILE_SIZE_MAX, NULL,
				       READING_KEXEC_IMAGE);
	if (ret < 0)
		return ret;
	image->kernel_buf_len = ret;
	kexec_dprintk("kernel: %p kernel_size: %#lx\n",
		      image->kernel_buf, image->kernel_buf_len);

	/* Call arch image probe handlers */
	ret = arch_kexec_kernel_image_probe(image, image->kernel_buf,
					    image->kernel_buf_len);
	if (ret)
		goto out;

#ifdef CONFIG_KEXEC_SIG
	ret = kimage_validate_signature(image);

	if (ret)
		goto out;
#endif
	/* It is possible that there no initramfs is being loaded */
	if (!(flags & KEXEC_FILE_NO_INITRAMFS)) {
		ret = kernel_read_file_from_fd(initrd_fd, 0, &image->initrd_buf,
					       KEXEC_FILE_SIZE_MAX, NULL,
					       READING_KEXEC_INITRAMFS);
		if (ret < 0)
			goto out;
		image->initrd_buf_len = ret;
		ret = 0;
	}

	if (cmdline_len) {
		image->cmdline_buf = memdup_user(cmdline_ptr, cmdline_len);
		if (IS_ERR(image->cmdline_buf)) {
			ret = PTR_ERR(image->cmdline_buf);
			image->cmdline_buf = NULL;
			goto out;
		}

		image->cmdline_buf_len = cmdline_len;

		/* command line should be a string with last byte null */
		if (image->cmdline_buf[cmdline_len - 1] != '\0') {
			ret = -EINVAL;
			goto out;
		}

		ima_kexec_cmdline(kernel_fd, image->cmdline_buf,
				  image->cmdline_buf_len - 1);
	}

	/* IMA needs to pass the measurement list to the next kernel. */
	ima_add_kexec_buffer(image);

	/* Call image load handler */
	ldata = kexec_image_load_default(image);

	if (IS_ERR(ldata)) {
		ret = PTR_ERR(ldata);
		goto out;
	}

	image->image_loader_data = ldata;
out:
	/* In case of error, free up all allocated memory in this function */
	if (ret)
		kimage_file_post_load_cleanup(image);
	return ret;
}

static int
kimage_file_alloc_init(struct kimage **rimage, int kernel_fd,
		       int initrd_fd, const char __user *cmdline_ptr,
		       unsigned long cmdline_len, unsigned long flags)
{
	int ret;
	struct kimage *image;
	bool kexec_on_panic = flags & KEXEC_FILE_ON_CRASH;

	image = do_kimage_alloc_init();
	if (!image)
		return -ENOMEM;

	kexec_file_dbg_print = !!(flags & KEXEC_FILE_DEBUG);
	image->file_mode = 1;

#ifdef CONFIG_CRASH_DUMP
	if (kexec_on_panic) {
		/* Enable special crash kernel control page alloc policy. */
		image->control_page = crashk_res.start;
		image->type = KEXEC_TYPE_CRASH;
	}
#endif

	ret = kimage_file_prepare_segments(image, kernel_fd, initrd_fd,
					   cmdline_ptr, cmdline_len, flags);
	if (ret)
		goto out_free_image;

	ret = sanity_check_segment_list(image);
	if (ret)
		goto out_free_post_load_bufs;

	ret = -ENOMEM;
	image->control_code_page = kimage_alloc_control_pages(image,
					   get_order(KEXEC_CONTROL_PAGE_SIZE));
	if (!image->control_code_page) {
		pr_err("Could not allocate control_code_buffer\n");
		goto out_free_post_load_bufs;
	}

	if (!kexec_on_panic) {
		image->swap_page = kimage_alloc_control_pages(image, 0);
		if (!image->swap_page) {
			pr_err("Could not allocate swap buffer\n");
			goto out_free_control_pages;
		}
	}

	*rimage = image;
	return 0;
out_free_control_pages:
	kimage_free_page_list(&image->control_pages);
out_free_post_load_bufs:
	kimage_file_post_load_cleanup(image);
out_free_image:
	kfree(image);
	return ret;
}

SYSCALL_DEFINE5(kexec_file_load, int, kernel_fd, int, initrd_fd,
		unsigned long, cmdline_len, const char __user *, cmdline_ptr,
		unsigned long, flags)
{
	int image_type = (flags & KEXEC_FILE_ON_CRASH) ?
			 KEXEC_TYPE_CRASH : KEXEC_TYPE_DEFAULT;
	struct kimage **dest_image, *image;
	int ret = 0, i;

	/* We only trust the superuser with rebooting the system. */
	if (!kexec_load_permitted(image_type))
		return -EPERM;

	/* Make sure we have a legal set of flags */
	if (flags != (flags & KEXEC_FILE_FLAGS))
		return -EINVAL;

	image = NULL;

	if (!kexec_trylock())
		return -EBUSY;

#ifdef CONFIG_CRASH_DUMP
	if (image_type == KEXEC_TYPE_CRASH) {
		dest_image = &kexec_crash_image;
		if (kexec_crash_image)
			arch_kexec_unprotect_crashkres();
	} else
#endif
		dest_image = &kexec_image;

	if (flags & KEXEC_FILE_UNLOAD)
		goto exchange;

	/*
	 * In case of crash, new kernel gets loaded in reserved region. It is
	 * same memory where old crash kernel might be loaded. Free any
	 * current crash dump kernel before we corrupt it.
	 */
	if (flags & KEXEC_FILE_ON_CRASH)
		kimage_free(xchg(&kexec_crash_image, NULL));

	ret = kimage_file_alloc_init(&image, kernel_fd, initrd_fd, cmdline_ptr,
				     cmdline_len, flags);
	if (ret)
		goto out;

#ifdef CONFIG_CRASH_HOTPLUG
	if ((flags & KEXEC_FILE_ON_CRASH) && arch_crash_hotplug_support(image, flags))
		image->hotplug_support = 1;
#endif

	ret = machine_kexec_prepare(image);
	if (ret)
		goto out;

	/*
	 * Some architecture(like S390) may touch the crash memory before
	 * machine_kexec_prepare(), we must copy vmcoreinfo data after it.
	 */
	ret = kimage_crash_copy_vmcoreinfo(image);
	if (ret)
		goto out;

	ret = kexec_calculate_store_digests(image);
	if (ret)
		goto out;

	kexec_dprintk("nr_segments = %lu\n", image->nr_segments);
	for (i = 0; i < image->nr_segments; i++) {
		struct kexec_segment *ksegment;

		ksegment = &image->segment[i];
		kexec_dprintk("segment[%d]: buf=0x%p bufsz=0x%zx mem=0x%lx memsz=0x%zx\n",
			      i, ksegment->buf, ksegment->bufsz, ksegment->mem,
			      ksegment->memsz);

		ret = kimage_load_segment(image, &image->segment[i]);
		if (ret)
			goto out;
	}

	kimage_terminate(image);

	ret = machine_kexec_post_load(image);
	if (ret)
		goto out;

	kexec_dprintk("kexec_file_load: type:%u, start:0x%lx head:0x%lx flags:0x%lx\n",
		      image->type, image->start, image->head, flags);
	/*
	 * Free up any temporary buffers allocated which are not needed
	 * after image has been loaded
	 */
	kimage_file_post_load_cleanup(image);
exchange:
	image = xchg(dest_image, image);
out:
#ifdef CONFIG_CRASH_DUMP
	if ((flags & KEXEC_FILE_ON_CRASH) && kexec_crash_image)
		arch_kexec_protect_crashkres();
#endif

	kexec_unlock();
	kimage_free(image);
	return ret;
}

static int locate_mem_hole_top_down(unsigned long start, unsigned long end,
				    struct kexec_buf *kbuf)
{
	struct kimage *image = kbuf->image;
	unsigned long temp_start, temp_end;

	temp_end = min(end, kbuf->buf_max);
	temp_start = temp_end - kbuf->memsz + 1;

	do {
		/* align down start */
		temp_start = ALIGN_DOWN(temp_start, kbuf->buf_align);

		if (temp_start < start || temp_start < kbuf->buf_min)
			return 0;

		temp_end = temp_start + kbuf->memsz - 1;

		/*
		 * Make sure this does not conflict with any of existing
		 * segments
		 */
		if (kimage_is_destination_range(image, temp_start, temp_end)) {
			temp_start = temp_start - PAGE_SIZE;
			continue;
		}

		/* We found a suitable memory range */
		break;
	} while (1);

	/* If we are here, we found a suitable memory range */
	kbuf->mem = temp_start;

	/* Success, stop navigating through remaining System RAM ranges */
	return 1;
}

static int locate_mem_hole_bottom_up(unsigned long start, unsigned long end,
				     struct kexec_buf *kbuf)
{
	struct kimage *image = kbuf->image;
	unsigned long temp_start, temp_end;

	temp_start = max(start, kbuf->buf_min);

	do {
		temp_start = ALIGN(temp_start, kbuf->buf_align);
		temp_end = temp_start + kbuf->memsz - 1;

		if (temp_end > end || temp_end > kbuf->buf_max)
			return 0;
		/*
		 * Make sure this does not conflict with any of existing
		 * segments
		 */
		if (kimage_is_destination_range(image, temp_start, temp_end)) {
			temp_start = temp_start + PAGE_SIZE;
			continue;
		}

		/* We found a suitable memory range */
		break;
	} while (1);

	/* If we are here, we found a suitable memory range */
	kbuf->mem = temp_start;

	/* Success, stop navigating through remaining System RAM ranges */
	return 1;
}

static int locate_mem_hole_callback(struct resource *res, void *arg)
{
	struct kexec_buf *kbuf = (struct kexec_buf *)arg;
	u64 start = res->start, end = res->end;
	unsigned long sz = end - start + 1;

	/* Returning 0 will take to next memory range */

	/* Don't use memory that will be detected and handled by a driver. */
	if (res->flags & IORESOURCE_SYSRAM_DRIVER_MANAGED)
		return 0;

	if (sz < kbuf->memsz)
		return 0;

	if (end < kbuf->buf_min || start > kbuf->buf_max)
		return 0;

	/*
	 * Allocate memory top down with-in ram range. Otherwise bottom up
	 * allocation.
	 */
	if (kbuf->top_down)
		return locate_mem_hole_top_down(start, end, kbuf);
	return locate_mem_hole_bottom_up(start, end, kbuf);
}

#ifdef CONFIG_ARCH_KEEP_MEMBLOCK
static int kexec_walk_memblock(struct kexec_buf *kbuf,
			       int (*func)(struct resource *, void *))
{
	int ret = 0;
	u64 i;
	phys_addr_t mstart, mend;
	struct resource res = { };

#ifdef CONFIG_CRASH_DUMP
	if (kbuf->image->type == KEXEC_TYPE_CRASH)
		return func(&crashk_res, kbuf);
#endif

	/*
	 * Using MEMBLOCK_NONE will properly skip MEMBLOCK_DRIVER_MANAGED. See
	 * IORESOURCE_SYSRAM_DRIVER_MANAGED handling in
	 * locate_mem_hole_callback().
	 */
	if (kbuf->top_down) {
		for_each_free_mem_range_reverse(i, NUMA_NO_NODE, MEMBLOCK_NONE,
						&mstart, &mend, NULL) {
			/*
			 * In memblock, end points to the first byte after the
			 * range while in kexec, end points to the last byte
			 * in the range.
			 */
			res.start = mstart;
			res.end = mend - 1;
			ret = func(&res, kbuf);
			if (ret)
				break;
		}
	} else {
		for_each_free_mem_range(i, NUMA_NO_NODE, MEMBLOCK_NONE,
					&mstart, &mend, NULL) {
			/*
			 * In memblock, end points to the first byte after the
			 * range while in kexec, end points to the last byte
			 * in the range.
			 */
			res.start = mstart;
			res.end = mend - 1;
			ret = func(&res, kbuf);
			if (ret)
				break;
		}
	}

	return ret;
}
#else
static int kexec_walk_memblock(struct kexec_buf *kbuf,
			       int (*func)(struct resource *, void *))
{
	return 0;
}
#endif

/**
 * kexec_walk_resources - call func(data) on free memory regions
 * @kbuf:	Context info for the search. Also passed to @func.
 * @func:	Function to call for each memory region.
 *
 * Return: The memory walk will stop when func returns a non-zero value
 * and that value will be returned. If all free regions are visited without
 * func returning non-zero, then zero will be returned.
 */
static int kexec_walk_resources(struct kexec_buf *kbuf,
				int (*func)(struct resource *, void *))
{
#ifdef CONFIG_CRASH_DUMP
	if (kbuf->image->type == KEXEC_TYPE_CRASH)
		return walk_iomem_res_desc(crashk_res.desc,
					   IORESOURCE_SYSTEM_RAM | IORESOURCE_BUSY,
					   crashk_res.start, crashk_res.end,
					   kbuf, func);
#endif
	if (kbuf->top_down)
		return walk_system_ram_res_rev(0, ULONG_MAX, kbuf, func);
	else
		return walk_system_ram_res(0, ULONG_MAX, kbuf, func);
}

/**
 * kexec_locate_mem_hole - find free memory for the purgatory or the next kernel
 * @kbuf:	Parameters for the memory search.
 *
 * On success, kbuf->mem will have the start address of the memory region found.
 *
 * Return: 0 on success, negative errno on error.
 */
int kexec_locate_mem_hole(struct kexec_buf *kbuf)
{
	int ret;

	/* Arch knows where to place */
	if (kbuf->mem != KEXEC_BUF_MEM_UNKNOWN)
		return 0;

	if (!IS_ENABLED(CONFIG_ARCH_KEEP_MEMBLOCK))
		ret = kexec_walk_resources(kbuf, locate_mem_hole_callback);
	else
		ret = kexec_walk_memblock(kbuf, locate_mem_hole_callback);

	return ret == 1 ? 0 : -EADDRNOTAVAIL;
}

/**
 * kexec_add_buffer - place a buffer in a kexec segment
 * @kbuf:	Buffer contents and memory parameters.
 *
 * This function assumes that kexec_lock is held.
 * On successful return, @kbuf->mem will have the physical address of
 * the buffer in memory.
 *
 * Return: 0 on success, negative errno on error.
 */
int kexec_add_buffer(struct kexec_buf *kbuf)
{
	struct kexec_segment *ksegment;
	int ret;

	/* Currently adding segment this way is allowed only in file mode */
	if (!kbuf->image->file_mode)
		return -EINVAL;

	if (kbuf->image->nr_segments >= KEXEC_SEGMENT_MAX)
		return -EINVAL;

	/*
	 * Make sure we are not trying to add buffer after allocating
	 * control pages. All segments need to be placed first before
	 * any control pages are allocated. As control page allocation
	 * logic goes through list of segments to make sure there are
	 * no destination overlaps.
	 */
	if (!list_empty(&kbuf->image->control_pages)) {
		WARN_ON(1);
		return -EINVAL;
	}

	/* Ensure minimum alignment needed for segments. */
	kbuf->memsz = ALIGN(kbuf->memsz, PAGE_SIZE);
	kbuf->buf_align = max(kbuf->buf_align, PAGE_SIZE);

	/* Walk the RAM ranges and allocate a suitable range for the buffer */
	ret = arch_kexec_locate_mem_hole(kbuf);
	if (ret)
		return ret;

	/* Found a suitable memory range */
	ksegment = &kbuf->image->segment[kbuf->image->nr_segments];
	ksegment->kbuf = kbuf->buffer;
	ksegment->bufsz = kbuf->bufsz;
	ksegment->mem = kbuf->mem;
	ksegment->memsz = kbuf->memsz;
	kbuf->image->nr_segments++;
	return 0;
}

/* Calculate and store the digest of segments */
static int kexec_calculate_store_digests(struct kimage *image)
{
	struct crypto_shash *tfm;
	struct shash_desc *desc;
	int ret = 0, i, j, zero_buf_sz, sha_region_sz;
	size_t desc_size, nullsz;
	char *digest;
	void *zero_buf;
	struct kexec_sha_region *sha_regions;
	struct purgatory_info *pi = &image->purgatory_info;

	if (!IS_ENABLED(CONFIG_ARCH_SUPPORTS_KEXEC_PURGATORY))
		return 0;

	zero_buf = __va(page_to_pfn(ZERO_PAGE(0)) << PAGE_SHIFT);
	zero_buf_sz = PAGE_SIZE;

	tfm = crypto_alloc_shash("sha256", 0, 0);
	if (IS_ERR(tfm)) {
		ret = PTR_ERR(tfm);
		goto out;
	}

	desc_size = crypto_shash_descsize(tfm) + sizeof(*desc);
	desc = kzalloc(desc_size, GFP_KERNEL);
	if (!desc) {
		ret = -ENOMEM;
		goto out_free_tfm;
	}

	sha_region_sz = KEXEC_SEGMENT_MAX * sizeof(struct kexec_sha_region);
	sha_regions = vzalloc(sha_region_sz);
	if (!sha_regions) {
		ret = -ENOMEM;
		goto out_free_desc;
	}

	desc->tfm   = tfm;

	ret = crypto_shash_init(desc);
	if (ret < 0)
		goto out_free_sha_regions;

	digest = kzalloc(SHA256_DIGEST_SIZE, GFP_KERNEL);
	if (!digest) {
		ret = -ENOMEM;
		goto out_free_sha_regions;
	}

	for (j = i = 0; i < image->nr_segments; i++) {
		struct kexec_segment *ksegment;

#ifdef CONFIG_CRASH_HOTPLUG
		/* Exclude elfcorehdr segment to allow future changes via hotplug */
<<<<<<< HEAD
		if (j == image->elfcorehdr_index)
=======
		if (i == image->elfcorehdr_index)
>>>>>>> 2d5404ca
			continue;
#endif

		ksegment = &image->segment[i];
		/*
		 * Skip purgatory as it will be modified once we put digest
		 * info in purgatory.
		 */
		if (ksegment->kbuf == pi->purgatory_buf)
			continue;

		ret = crypto_shash_update(desc, ksegment->kbuf,
					  ksegment->bufsz);
		if (ret)
			break;

		/*
		 * Assume rest of the buffer is filled with zero and
		 * update digest accordingly.
		 */
		nullsz = ksegment->memsz - ksegment->bufsz;
		while (nullsz) {
			unsigned long bytes = nullsz;

			if (bytes > zero_buf_sz)
				bytes = zero_buf_sz;
			ret = crypto_shash_update(desc, zero_buf, bytes);
			if (ret)
				break;
			nullsz -= bytes;
		}

		if (ret)
			break;

		sha_regions[j].start = ksegment->mem;
		sha_regions[j].len = ksegment->memsz;
		j++;
	}

	if (!ret) {
		ret = crypto_shash_final(desc, digest);
		if (ret)
			goto out_free_digest;
		ret = kexec_purgatory_get_set_symbol(image, "purgatory_sha_regions",
						     sha_regions, sha_region_sz, 0);
		if (ret)
			goto out_free_digest;

		ret = kexec_purgatory_get_set_symbol(image, "purgatory_sha256_digest",
						     digest, SHA256_DIGEST_SIZE, 0);
		if (ret)
			goto out_free_digest;
	}

out_free_digest:
	kfree(digest);
out_free_sha_regions:
	vfree(sha_regions);
out_free_desc:
	kfree(desc);
out_free_tfm:
	kfree(tfm);
out:
	return ret;
}

#ifdef CONFIG_ARCH_SUPPORTS_KEXEC_PURGATORY
/*
 * kexec_purgatory_setup_kbuf - prepare buffer to load purgatory.
 * @pi:		Purgatory to be loaded.
 * @kbuf:	Buffer to setup.
 *
 * Allocates the memory needed for the buffer. Caller is responsible to free
 * the memory after use.
 *
 * Return: 0 on success, negative errno on error.
 */
static int kexec_purgatory_setup_kbuf(struct purgatory_info *pi,
				      struct kexec_buf *kbuf)
{
	const Elf_Shdr *sechdrs;
	unsigned long bss_align;
	unsigned long bss_sz;
	unsigned long align;
	int i, ret;

	sechdrs = (void *)pi->ehdr + pi->ehdr->e_shoff;
	kbuf->buf_align = bss_align = 1;
	kbuf->bufsz = bss_sz = 0;

	for (i = 0; i < pi->ehdr->e_shnum; i++) {
		if (!(sechdrs[i].sh_flags & SHF_ALLOC))
			continue;

		align = sechdrs[i].sh_addralign;
		if (sechdrs[i].sh_type != SHT_NOBITS) {
			if (kbuf->buf_align < align)
				kbuf->buf_align = align;
			kbuf->bufsz = ALIGN(kbuf->bufsz, align);
			kbuf->bufsz += sechdrs[i].sh_size;
		} else {
			if (bss_align < align)
				bss_align = align;
			bss_sz = ALIGN(bss_sz, align);
			bss_sz += sechdrs[i].sh_size;
		}
	}
	kbuf->bufsz = ALIGN(kbuf->bufsz, bss_align);
	kbuf->memsz = kbuf->bufsz + bss_sz;
	if (kbuf->buf_align < bss_align)
		kbuf->buf_align = bss_align;

	kbuf->buffer = vzalloc(kbuf->bufsz);
	if (!kbuf->buffer)
		return -ENOMEM;
	pi->purgatory_buf = kbuf->buffer;

	ret = kexec_add_buffer(kbuf);
	if (ret)
		goto out;

	return 0;
out:
	vfree(pi->purgatory_buf);
	pi->purgatory_buf = NULL;
	return ret;
}

/*
 * kexec_purgatory_setup_sechdrs - prepares the pi->sechdrs buffer.
 * @pi:		Purgatory to be loaded.
 * @kbuf:	Buffer prepared to store purgatory.
 *
 * Allocates the memory needed for the buffer. Caller is responsible to free
 * the memory after use.
 *
 * Return: 0 on success, negative errno on error.
 */
static int kexec_purgatory_setup_sechdrs(struct purgatory_info *pi,
					 struct kexec_buf *kbuf)
{
	unsigned long bss_addr;
	unsigned long offset;
	size_t sechdrs_size;
	Elf_Shdr *sechdrs;
	int i;

	/*
	 * The section headers in kexec_purgatory are read-only. In order to
	 * have them modifiable make a temporary copy.
	 */
	sechdrs_size = array_size(sizeof(Elf_Shdr), pi->ehdr->e_shnum);
	sechdrs = vzalloc(sechdrs_size);
	if (!sechdrs)
		return -ENOMEM;
	memcpy(sechdrs, (void *)pi->ehdr + pi->ehdr->e_shoff, sechdrs_size);
	pi->sechdrs = sechdrs;

	offset = 0;
	bss_addr = kbuf->mem + kbuf->bufsz;
	kbuf->image->start = pi->ehdr->e_entry;

	for (i = 0; i < pi->ehdr->e_shnum; i++) {
		unsigned long align;
		void *src, *dst;

		if (!(sechdrs[i].sh_flags & SHF_ALLOC))
			continue;

		align = sechdrs[i].sh_addralign;
		if (sechdrs[i].sh_type == SHT_NOBITS) {
			bss_addr = ALIGN(bss_addr, align);
			sechdrs[i].sh_addr = bss_addr;
			bss_addr += sechdrs[i].sh_size;
			continue;
		}

		offset = ALIGN(offset, align);

		/*
		 * Check if the segment contains the entry point, if so,
		 * calculate the value of image->start based on it.
		 * If the compiler has produced more than one .text section
		 * (Eg: .text.hot), they are generally after the main .text
		 * section, and they shall not be used to calculate
		 * image->start. So do not re-calculate image->start if it
		 * is not set to the initial value, and warn the user so they
		 * have a chance to fix their purgatory's linker script.
		 */
		if (sechdrs[i].sh_flags & SHF_EXECINSTR &&
		    pi->ehdr->e_entry >= sechdrs[i].sh_addr &&
		    pi->ehdr->e_entry < (sechdrs[i].sh_addr
					 + sechdrs[i].sh_size) &&
		    !WARN_ON(kbuf->image->start != pi->ehdr->e_entry)) {
			kbuf->image->start -= sechdrs[i].sh_addr;
			kbuf->image->start += kbuf->mem + offset;
		}

		src = (void *)pi->ehdr + sechdrs[i].sh_offset;
		dst = pi->purgatory_buf + offset;
		memcpy(dst, src, sechdrs[i].sh_size);

		sechdrs[i].sh_addr = kbuf->mem + offset;
		sechdrs[i].sh_offset = offset;
		offset += sechdrs[i].sh_size;
	}

	return 0;
}

static int kexec_apply_relocations(struct kimage *image)
{
	int i, ret;
	struct purgatory_info *pi = &image->purgatory_info;
	const Elf_Shdr *sechdrs;

	sechdrs = (void *)pi->ehdr + pi->ehdr->e_shoff;

	for (i = 0; i < pi->ehdr->e_shnum; i++) {
		const Elf_Shdr *relsec;
		const Elf_Shdr *symtab;
		Elf_Shdr *section;

		relsec = sechdrs + i;

		if (relsec->sh_type != SHT_RELA &&
		    relsec->sh_type != SHT_REL)
			continue;

		/*
		 * For section of type SHT_RELA/SHT_REL,
		 * ->sh_link contains section header index of associated
		 * symbol table. And ->sh_info contains section header
		 * index of section to which relocations apply.
		 */
		if (relsec->sh_info >= pi->ehdr->e_shnum ||
		    relsec->sh_link >= pi->ehdr->e_shnum)
			return -ENOEXEC;

		section = pi->sechdrs + relsec->sh_info;
		symtab = sechdrs + relsec->sh_link;

		if (!(section->sh_flags & SHF_ALLOC))
			continue;

		/*
		 * symtab->sh_link contain section header index of associated
		 * string table.
		 */
		if (symtab->sh_link >= pi->ehdr->e_shnum)
			/* Invalid section number? */
			continue;

		/*
		 * Respective architecture needs to provide support for applying
		 * relocations of type SHT_RELA/SHT_REL.
		 */
		if (relsec->sh_type == SHT_RELA)
			ret = arch_kexec_apply_relocations_add(pi, section,
							       relsec, symtab);
		else if (relsec->sh_type == SHT_REL)
			ret = arch_kexec_apply_relocations(pi, section,
							   relsec, symtab);
		if (ret)
			return ret;
	}

	return 0;
}

/*
 * kexec_load_purgatory - Load and relocate the purgatory object.
 * @image:	Image to add the purgatory to.
 * @kbuf:	Memory parameters to use.
 *
 * Allocates the memory needed for image->purgatory_info.sechdrs and
 * image->purgatory_info.purgatory_buf/kbuf->buffer. Caller is responsible
 * to free the memory after use.
 *
 * Return: 0 on success, negative errno on error.
 */
int kexec_load_purgatory(struct kimage *image, struct kexec_buf *kbuf)
{
	struct purgatory_info *pi = &image->purgatory_info;
	int ret;

	if (kexec_purgatory_size <= 0)
		return -EINVAL;

	pi->ehdr = (const Elf_Ehdr *)kexec_purgatory;

	ret = kexec_purgatory_setup_kbuf(pi, kbuf);
	if (ret)
		return ret;

	ret = kexec_purgatory_setup_sechdrs(pi, kbuf);
	if (ret)
		goto out_free_kbuf;

	ret = kexec_apply_relocations(image);
	if (ret)
		goto out;

	return 0;
out:
	vfree(pi->sechdrs);
	pi->sechdrs = NULL;
out_free_kbuf:
	vfree(pi->purgatory_buf);
	pi->purgatory_buf = NULL;
	return ret;
}

/*
 * kexec_purgatory_find_symbol - find a symbol in the purgatory
 * @pi:		Purgatory to search in.
 * @name:	Name of the symbol.
 *
 * Return: pointer to symbol in read-only symtab on success, NULL on error.
 */
static const Elf_Sym *kexec_purgatory_find_symbol(struct purgatory_info *pi,
						  const char *name)
{
	const Elf_Shdr *sechdrs;
	const Elf_Ehdr *ehdr;
	const Elf_Sym *syms;
	const char *strtab;
	int i, k;

	if (!pi->ehdr)
		return NULL;

	ehdr = pi->ehdr;
	sechdrs = (void *)ehdr + ehdr->e_shoff;

	for (i = 0; i < ehdr->e_shnum; i++) {
		if (sechdrs[i].sh_type != SHT_SYMTAB)
			continue;

		if (sechdrs[i].sh_link >= ehdr->e_shnum)
			/* Invalid strtab section number */
			continue;
		strtab = (void *)ehdr + sechdrs[sechdrs[i].sh_link].sh_offset;
		syms = (void *)ehdr + sechdrs[i].sh_offset;

		/* Go through symbols for a match */
		for (k = 0; k < sechdrs[i].sh_size/sizeof(Elf_Sym); k++) {
			if (ELF_ST_BIND(syms[k].st_info) != STB_GLOBAL)
				continue;

			if (strcmp(strtab + syms[k].st_name, name) != 0)
				continue;

			if (syms[k].st_shndx == SHN_UNDEF ||
			    syms[k].st_shndx >= ehdr->e_shnum) {
				pr_debug("Symbol: %s has bad section index %d.\n",
						name, syms[k].st_shndx);
				return NULL;
			}

			/* Found the symbol we are looking for */
			return &syms[k];
		}
	}

	return NULL;
}

void *kexec_purgatory_get_symbol_addr(struct kimage *image, const char *name)
{
	struct purgatory_info *pi = &image->purgatory_info;
	const Elf_Sym *sym;
	Elf_Shdr *sechdr;

	sym = kexec_purgatory_find_symbol(pi, name);
	if (!sym)
		return ERR_PTR(-EINVAL);

	sechdr = &pi->sechdrs[sym->st_shndx];

	/*
	 * Returns the address where symbol will finally be loaded after
	 * kexec_load_segment()
	 */
	return (void *)(sechdr->sh_addr + sym->st_value);
}

/*
 * Get or set value of a symbol. If "get_value" is true, symbol value is
 * returned in buf otherwise symbol value is set based on value in buf.
 */
int kexec_purgatory_get_set_symbol(struct kimage *image, const char *name,
				   void *buf, unsigned int size, bool get_value)
{
	struct purgatory_info *pi = &image->purgatory_info;
	const Elf_Sym *sym;
	Elf_Shdr *sec;
	char *sym_buf;

	sym = kexec_purgatory_find_symbol(pi, name);
	if (!sym)
		return -EINVAL;

	if (sym->st_size != size) {
		pr_err("symbol %s size mismatch: expected %lu actual %u\n",
		       name, (unsigned long)sym->st_size, size);
		return -EINVAL;
	}

	sec = pi->sechdrs + sym->st_shndx;

	if (sec->sh_type == SHT_NOBITS) {
		pr_err("symbol %s is in a bss section. Cannot %s\n", name,
		       get_value ? "get" : "set");
		return -EINVAL;
	}

	sym_buf = (char *)pi->purgatory_buf + sec->sh_offset + sym->st_value;

	if (get_value)
		memcpy((void *)buf, sym_buf, size);
	else
		memcpy((void *)sym_buf, buf, size);

	return 0;
}
#endif /* CONFIG_ARCH_SUPPORTS_KEXEC_PURGATORY */<|MERGE_RESOLUTION|>--- conflicted
+++ resolved
@@ -752,11 +752,7 @@
 
 #ifdef CONFIG_CRASH_HOTPLUG
 		/* Exclude elfcorehdr segment to allow future changes via hotplug */
-<<<<<<< HEAD
-		if (j == image->elfcorehdr_index)
-=======
 		if (i == image->elfcorehdr_index)
->>>>>>> 2d5404ca
 			continue;
 #endif
 
