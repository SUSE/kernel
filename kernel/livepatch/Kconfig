--- conflicted
+++ resolved
@@ -19,15 +19,6 @@
 	  a patch, causing calls to patched functions to be redirected
 	  to new function code contained in the patch module.
 
-<<<<<<< HEAD
-config LIVEPATCH_IPA_CLONES
-	bool "Kernel Live Patching - Dump IPA Clones"
-	depends on LIVEPATCH
-	depends on $(cc-option, -fdump-ipa-clones)
-	help
-	  Let GCC dump IPA clones during compilation.
-	  Say N if you are unsure.
-=======
 config HAVE_KLP_BUILD
 	bool
 	help
@@ -39,4 +30,11 @@
 	select OBJTOOL
 	help
 	  Enable klp-build support
->>>>>>> 8f0b4cce
+
+config LIVEPATCH_IPA_CLONES
+	bool "Kernel Live Patching - Dump IPA Clones"
+	depends on LIVEPATCH
+	depends on $(cc-option, -fdump-ipa-clones)
+	help
+	  Let GCC dump IPA clones during compilation.
+	  Say N if you are unsure.