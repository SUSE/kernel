// SPDX-License-Identifier: GPL-2.0-or-later
/*
 * core.c - Kernel Live Patching Core
 *
 * Copyright (C) 2014 Seth Jennings <sjenning@redhat.com>
 * Copyright (C) 2014 SUSE
 */

#define pr_fmt(fmt) KBUILD_MODNAME ": " fmt

#include <linux/module.h>
#include <linux/kernel.h>
#include <linux/mutex.h>
#include <linux/slab.h>
#include <linux/list.h>
#include <linux/kallsyms.h>
#include <linux/livepatch.h>
#include <linux/elf.h>
#include <linux/moduleloader.h>
#include <linux/completion.h>
#include <linux/memory.h>
#include <linux/rcupdate.h>
#include <uapi/linux/livepatch.h>
#include <asm/cacheflush.h>
#include "core.h"
#include "patch.h"
#include "state.h"
#include "transition.h"

/*
 * klp_mutex is a coarse lock which serializes access to klp data.  All
 * accesses to klp-related variables and structures must have mutex protection,
 * except within the following functions which carefully avoid the need for it:
 *
 * - klp_ftrace_handler()
 * - klp_update_patch_state()
 * - __klp_sched_try_switch()
 */
DEFINE_MUTEX(klp_mutex);

/*
 * Actively used patches: enabled or in transition. Note that replaced
 * or disabled patches are not listed even though the related kernel
 * module still can be loaded.
 */
LIST_HEAD(klp_patches);

static struct kobject *klp_root_kobj;

static bool klp_is_module(struct klp_object *obj)
{
	return obj->name;
}

/* sets obj->mod if object is not vmlinux and module is found */
static void klp_find_object_module(struct klp_object *obj)
{
	struct module *mod;

	if (!klp_is_module(obj))
		return;

	rcu_read_lock_sched();
	/*
	 * We do not want to block removal of patched modules and therefore
	 * we do not take a reference here. The patches are removed by
	 * klp_module_going() instead.
	 */
	mod = find_module(obj->name);
	/*
	 * Do not mess work of klp_module_coming() and klp_module_going().
	 * Note that the patch might still be needed before klp_module_going()
	 * is called. Module functions can be called even in the GOING state
	 * until mod->exit() finishes. This is especially important for
	 * patches that modify semantic of the functions.
	 */
	if (mod && mod->klp_alive)
		obj->mod = mod;

	rcu_read_unlock_sched();
}

static bool klp_initialized(void)
{
	return !!klp_root_kobj;
}

static struct klp_func *klp_find_func(struct klp_object *obj,
				      struct klp_func *old_func)
{
	struct klp_func *func;

	klp_for_each_func(obj, func) {
		if ((strcmp(old_func->old_name, func->old_name) == 0) &&
		    (old_func->old_sympos == func->old_sympos)) {
			return func;
		}
	}

	return NULL;
}

static struct klp_object *klp_find_object(struct klp_patch *patch,
					  struct klp_object *old_obj)
{
	struct klp_object *obj;

	klp_for_each_object(patch, obj) {
		if (klp_is_module(old_obj)) {
			if (klp_is_module(obj) &&
			    strcmp(old_obj->name, obj->name) == 0) {
				return obj;
			}
		} else if (!klp_is_module(obj)) {
			return obj;
		}
	}

	return NULL;
}

struct klp_find_arg {
	const char *name;
	unsigned long addr;
	unsigned long count;
	unsigned long pos;
};

static int klp_match_callback(void *data, unsigned long addr)
{
	struct klp_find_arg *args = data;

	args->addr = addr;
	args->count++;

	/*
	 * Finish the search when the symbol is found for the desired position
	 * or the position is not defined for a non-unique symbol.
	 */
	if ((args->pos && (args->count == args->pos)) ||
	    (!args->pos && (args->count > 1)))
		return 1;

	return 0;
}

static int klp_find_callback(void *data, const char *name, unsigned long addr)
{
	struct klp_find_arg *args = data;

	if (strcmp(args->name, name))
		return 0;

	return klp_match_callback(data, addr);
}

static int klp_find_object_symbol(const char *objname, const char *name,
				  unsigned long sympos, unsigned long *addr)
{
	struct klp_find_arg args = {
		.name = name,
		.addr = 0,
		.count = 0,
		.pos = sympos,
	};

	if (objname)
		module_kallsyms_on_each_symbol(objname, klp_find_callback, &args);
	else
		kallsyms_on_each_match_symbol(klp_match_callback, name, &args);

	/*
	 * Ensure an address was found. If sympos is 0, ensure symbol is unique;
	 * otherwise ensure the symbol position count matches sympos.
	 */
	if (args.addr == 0)
		pr_err("symbol '%s' not found in symbol table\n", name);
	else if (args.count > 1 && sympos == 0) {
		pr_err("unresolvable ambiguity for symbol '%s' in object '%s'\n",
		       name, objname);
	} else if (sympos != args.count && sympos > 0) {
		pr_err("symbol position %lu for symbol '%s' in object '%s' not found\n",
		       sympos, name, objname ? objname : "vmlinux");
	} else {
		*addr = args.addr;
		return 0;
	}

	*addr = 0;
	return -EINVAL;
}

static int klp_resolve_symbols(Elf_Shdr *sechdrs, const char *strtab,
			       unsigned int symndx, Elf_Shdr *relasec,
			       const char *sec_objname)
{
	int i, cnt, ret;
	char sym_objname[MODULE_NAME_LEN];
	char sym_name[KSYM_NAME_LEN];
	Elf_Rela *relas;
	Elf_Sym *sym;
	unsigned long sympos, addr;
	bool sym_vmlinux;
	bool sec_vmlinux = !strcmp(sec_objname, "vmlinux");

	/*
	 * Since the field widths for sym_objname and sym_name in the sscanf()
	 * call are hard-coded and correspond to MODULE_NAME_LEN and
	 * KSYM_NAME_LEN respectively, we must make sure that MODULE_NAME_LEN
	 * and KSYM_NAME_LEN have the values we expect them to have.
	 *
	 * Because the value of MODULE_NAME_LEN can differ among architectures,
	 * we use the smallest/strictest upper bound possible (56, based on
	 * the current definition of MODULE_NAME_LEN) to prevent overflows.
	 */
	BUILD_BUG_ON(MODULE_NAME_LEN < 56 || KSYM_NAME_LEN != 512);

	relas = (Elf_Rela *) relasec->sh_addr;
	/* For each rela in this klp relocation section */
	for (i = 0; i < relasec->sh_size / sizeof(Elf_Rela); i++) {
		sym = (Elf_Sym *)sechdrs[symndx].sh_addr + ELF_R_SYM(relas[i].r_info);
		if (sym->st_shndx != SHN_LIVEPATCH) {
			pr_err("symbol %s is not marked as a livepatch symbol\n",
			       strtab + sym->st_name);
			return -EINVAL;
		}

		/* Format: .klp.sym.sym_objname.sym_name,sympos */
		cnt = sscanf(strtab + sym->st_name,
			     KLP_SYM_PREFIX "%55[^.].%511[^,],%lu",
			     sym_objname, sym_name, &sympos);
		if (cnt != 3) {
			pr_err("symbol %s has an incorrectly formatted name\n",
			       strtab + sym->st_name);
			return -EINVAL;
		}

		sym_vmlinux = !strcmp(sym_objname, "vmlinux");

		/*
		 * Prevent module-specific KLP rela sections from referencing
		 * vmlinux symbols.  This helps prevent ordering issues with
		 * module special section initializations.  Presumably such
		 * symbols are exported and normal relas can be used instead.
		 */
		if (!sec_vmlinux && sym_vmlinux) {
			pr_err("invalid access to vmlinux symbol '%s' from module-specific livepatch relocation section\n",
			       sym_name);
			return -EINVAL;
		}

		/* klp_find_object_symbol() treats a NULL objname as vmlinux */
		ret = klp_find_object_symbol(sym_vmlinux ? NULL : sym_objname,
					     sym_name, sympos, &addr);
		if (ret)
			return ret;

		sym->st_value = addr;
	}

	return 0;
}

void __weak clear_relocate_add(Elf_Shdr *sechdrs,
		   const char *strtab,
		   unsigned int symindex,
		   unsigned int relsec,
		   struct module *me)
{
}

/*
 * At a high-level, there are two types of klp relocation sections: those which
 * reference symbols which live in vmlinux; and those which reference symbols
 * which live in other modules.  This function is called for both types:
 *
 * 1) When a klp module itself loads, the module code calls this function to
 *    write vmlinux-specific klp relocations (.klp.rela.vmlinux.* sections).
 *    These relocations are written to the klp module text to allow the patched
 *    code/data to reference unexported vmlinux symbols.  They're written as
 *    early as possible to ensure that other module init code (.e.g.,
 *    jump_label_apply_nops) can access any unexported vmlinux symbols which
 *    might be referenced by the klp module's special sections.
 *
 * 2) When a to-be-patched module loads -- or is already loaded when a
 *    corresponding klp module loads -- klp code calls this function to write
 *    module-specific klp relocations (.klp.rela.{module}.* sections).  These
 *    are written to the klp module text to allow the patched code/data to
 *    reference symbols which live in the to-be-patched module or one of its
 *    module dependencies.  Exported symbols are supported, in addition to
 *    unexported symbols, in order to enable late module patching, which allows
 *    the to-be-patched module to be loaded and patched sometime *after* the
 *    klp module is loaded.
 */
static int klp_write_section_relocs(struct module *pmod, Elf_Shdr *sechdrs,
				    const char *shstrtab, const char *strtab,
				    unsigned int symndx, unsigned int secndx,
				    const char *objname, bool apply)
{
	int cnt, ret;
	char sec_objname[MODULE_NAME_LEN];
	Elf_Shdr *sec = sechdrs + secndx;

	/*
	 * Format: .klp.rela.sec_objname.section_name
	 * See comment in klp_resolve_symbols() for an explanation
	 * of the selected field width value.
	 */
	cnt = sscanf(shstrtab + sec->sh_name, KLP_RELA_PREFIX "%55[^.]",
		     sec_objname);
	if (cnt != 1) {
		pr_err("section %s has an incorrectly formatted name\n",
		       shstrtab + sec->sh_name);
		return -EINVAL;
	}

	if (strcmp(objname ? objname : "vmlinux", sec_objname))
		return 0;

	if (apply) {
		ret = klp_resolve_symbols(sechdrs, strtab, symndx,
					  sec, sec_objname);
		if (ret)
			return ret;

		return apply_relocate_add(sechdrs, strtab, symndx, secndx, pmod);
	}

	clear_relocate_add(sechdrs, strtab, symndx, secndx, pmod);
	return 0;
}

int klp_apply_section_relocs(struct module *pmod, Elf_Shdr *sechdrs,
			     const char *shstrtab, const char *strtab,
			     unsigned int symndx, unsigned int secndx,
			     const char *objname)
{
	return klp_write_section_relocs(pmod, sechdrs, shstrtab, strtab, symndx,
					secndx, objname, true);
}

/*
 * Sysfs Interface
 *
 * /sys/kernel/livepatch
 * /sys/kernel/livepatch/<patch>
 * /sys/kernel/livepatch/<patch>/enabled
 * /sys/kernel/livepatch/<patch>/transition
 * /sys/kernel/livepatch/<patch>/force
 * /sys/kernel/livepatch/<patch>/replace
 * /sys/kernel/livepatch/<patch>/<object>
 * /sys/kernel/livepatch/<patch>/<object>/patched
 * /sys/kernel/livepatch/<patch>/<object>/<function,sympos>
 */
static int __klp_disable_patch(struct klp_patch *patch);

static ssize_t enabled_store(struct kobject *kobj, struct kobj_attribute *attr,
			     const char *buf, size_t count)
{
	struct klp_patch *patch;
	int ret;
	bool enabled;

	ret = kstrtobool(buf, &enabled);
	if (ret)
		return ret;

	patch = container_of(kobj, struct klp_patch, kobj);

	mutex_lock(&klp_mutex);

	if (patch->enabled == enabled) {
		/* already in requested state */
		ret = -EINVAL;
		goto out;
	}

	/*
	 * Allow to reverse a pending transition in both ways. It might be
	 * necessary to complete the transition without forcing and breaking
	 * the system integrity.
	 *
	 * Do not allow to re-enable a disabled patch.
	 */
	if (patch == klp_transition_patch)
		klp_reverse_transition();
	else if (!enabled)
		ret = __klp_disable_patch(patch);
	else
		ret = -EINVAL;

out:
	mutex_unlock(&klp_mutex);

	if (ret)
		return ret;
	return count;
}

static ssize_t enabled_show(struct kobject *kobj,
			    struct kobj_attribute *attr, char *buf)
{
	struct klp_patch *patch;

	patch = container_of(kobj, struct klp_patch, kobj);
	return sysfs_emit(buf, "%d\n", patch->enabled);
}

static ssize_t transition_show(struct kobject *kobj,
			       struct kobj_attribute *attr, char *buf)
{
	struct klp_patch *patch;

	patch = container_of(kobj, struct klp_patch, kobj);
	return sysfs_emit(buf, "%d\n", patch == klp_transition_patch);
}

static ssize_t force_store(struct kobject *kobj, struct kobj_attribute *attr,
			   const char *buf, size_t count)
{
	struct klp_patch *patch;
	int ret;
	bool val;

	ret = kstrtobool(buf, &val);
	if (ret)
		return ret;

	if (!val)
		return count;

	mutex_lock(&klp_mutex);

	patch = container_of(kobj, struct klp_patch, kobj);
	if (patch != klp_transition_patch) {
		mutex_unlock(&klp_mutex);
		return -EINVAL;
	}

	klp_force_transition();

	mutex_unlock(&klp_mutex);

	return count;
}

static ssize_t replace_show(struct kobject *kobj,
			    struct kobj_attribute *attr, char *buf)
{
	struct klp_patch *patch;

	patch = container_of(kobj, struct klp_patch, kobj);
	return sysfs_emit(buf, "%d\n", patch->replace);
}

static struct kobj_attribute enabled_kobj_attr = __ATTR_RW(enabled);
static struct kobj_attribute transition_kobj_attr = __ATTR_RO(transition);
static struct kobj_attribute force_kobj_attr = __ATTR_WO(force);
static struct kobj_attribute replace_kobj_attr = __ATTR_RO(replace);
static struct attribute *klp_patch_attrs[] = {
	&enabled_kobj_attr.attr,
	&transition_kobj_attr.attr,
	&force_kobj_attr.attr,
	&replace_kobj_attr.attr,
	NULL
};
ATTRIBUTE_GROUPS(klp_patch);

static ssize_t patched_show(struct kobject *kobj,
			    struct kobj_attribute *attr, char *buf)
{
	struct klp_object *obj;

	obj = container_of(kobj, struct klp_object, kobj);
	return sysfs_emit(buf, "%d\n", obj->patched);
}

static struct kobj_attribute patched_kobj_attr = __ATTR_RO(patched);
static struct attribute *klp_object_attrs[] = {
	&patched_kobj_attr.attr,
	NULL,
};
ATTRIBUTE_GROUPS(klp_object);

static void klp_free_object_dynamic(struct klp_object *obj)
{
	kfree(obj->name);
	kfree(obj);
}

static void klp_init_func_early(struct klp_object *obj,
				struct klp_func *func);
static void klp_init_object_early(struct klp_patch *patch,
				  struct klp_object *obj);

static struct klp_object *klp_alloc_object_dynamic(const char *name,
						   struct klp_patch *patch)
{
	struct klp_object *obj;

	obj = kzalloc(sizeof(*obj), GFP_KERNEL);
	if (!obj)
		return NULL;

	if (name) {
		obj->name = kstrdup(name, GFP_KERNEL);
		if (!obj->name) {
			kfree(obj);
			return NULL;
		}
	}

	klp_init_object_early(patch, obj);
	obj->dynamic = true;

	return obj;
}

static void klp_free_func_nop(struct klp_func *func)
{
	kfree(func->old_name);
	kfree(func);
}

static struct klp_func *klp_alloc_func_nop(struct klp_func *old_func,
					   struct klp_object *obj)
{
	struct klp_func *func;

	func = kzalloc(sizeof(*func), GFP_KERNEL);
	if (!func)
		return NULL;

	if (old_func->old_name) {
		func->old_name = kstrdup(old_func->old_name, GFP_KERNEL);
		if (!func->old_name) {
			kfree(func);
			return NULL;
		}
	}

	klp_init_func_early(obj, func);
	/*
	 * func->new_func is same as func->old_func. These addresses are
	 * set when the object is loaded, see klp_init_object_loaded().
	 */
	func->old_sympos = old_func->old_sympos;
	func->nop = true;

	return func;
}

static int klp_add_object_nops(struct klp_patch *patch,
			       struct klp_object *old_obj)
{
	struct klp_object *obj;
	struct klp_func *func, *old_func;

	obj = klp_find_object(patch, old_obj);

	if (!obj) {
		obj = klp_alloc_object_dynamic(old_obj->name, patch);
		if (!obj)
			return -ENOMEM;
	}

	klp_for_each_func(old_obj, old_func) {
		func = klp_find_func(obj, old_func);
		if (func)
			continue;

		func = klp_alloc_func_nop(old_func, obj);
		if (!func)
			return -ENOMEM;
	}

	return 0;
}

/*
 * Add 'nop' functions which simply return to the caller to run
 * the original function. The 'nop' functions are added to a
 * patch to facilitate a 'replace' mode.
 */
static int klp_add_nops(struct klp_patch *patch)
{
	struct klp_patch *old_patch;
	struct klp_object *old_obj;

	klp_for_each_patch(old_patch) {
		klp_for_each_object(old_patch, old_obj) {
			int err;

			err = klp_add_object_nops(patch, old_obj);
			if (err)
				return err;
		}
	}

	return 0;
}

static void klp_kobj_release_patch(struct kobject *kobj)
{
	struct klp_patch *patch;

	patch = container_of(kobj, struct klp_patch, kobj);
	complete(&patch->finish);
}

static const struct kobj_type klp_ktype_patch = {
	.release = klp_kobj_release_patch,
	.sysfs_ops = &kobj_sysfs_ops,
	.default_groups = klp_patch_groups,
};

static void klp_kobj_release_object(struct kobject *kobj)
{
	struct klp_object *obj;

	obj = container_of(kobj, struct klp_object, kobj);

	if (obj->dynamic)
		klp_free_object_dynamic(obj);
}

static const struct kobj_type klp_ktype_object = {
	.release = klp_kobj_release_object,
	.sysfs_ops = &kobj_sysfs_ops,
	.default_groups = klp_object_groups,
};

static void klp_kobj_release_func(struct kobject *kobj)
{
	struct klp_func *func;

	func = container_of(kobj, struct klp_func, kobj);

	if (func->nop)
		klp_free_func_nop(func);
}

static const struct kobj_type klp_ktype_func = {
	.release = klp_kobj_release_func,
	.sysfs_ops = &kobj_sysfs_ops,
};

static void __klp_free_funcs(struct klp_object *obj, bool nops_only)
{
	struct klp_func *func, *tmp_func;

	klp_for_each_func_safe(obj, func, tmp_func) {
		if (nops_only && !func->nop)
			continue;

		list_del(&func->node);
		kobject_put(&func->kobj);
	}
}

/* Clean up when a patched object is unloaded */
static void klp_free_object_loaded(struct klp_object *obj)
{
	struct klp_func *func;

	obj->mod = NULL;

	klp_for_each_func(obj, func) {
		func->old_func = NULL;

		if (func->nop)
			func->new_func = NULL;
	}
}

static void __klp_free_objects(struct klp_patch *patch, bool nops_only)
{
	struct klp_object *obj, *tmp_obj;

	klp_for_each_object_safe(patch, obj, tmp_obj) {
		__klp_free_funcs(obj, nops_only);

		if (nops_only && !obj->dynamic)
			continue;

		list_del(&obj->node);
		kobject_put(&obj->kobj);
	}
}

static void klp_free_objects(struct klp_patch *patch)
{
	__klp_free_objects(patch, false);
}

static void klp_free_objects_dynamic(struct klp_patch *patch)
{
	__klp_free_objects(patch, true);
}

/*
 * This function implements the free operations that can be called safely
 * under klp_mutex.
 *
 * The operation must be completed by calling klp_free_patch_finish()
 * outside klp_mutex.
 */
static void klp_free_patch_start(struct klp_patch *patch)
{
	if (!list_empty(&patch->list))
		list_del(&patch->list);

	klp_free_objects(patch);
}

/*
 * This function implements the free part that must be called outside
 * klp_mutex.
 *
 * It must be called after klp_free_patch_start(). And it has to be
 * the last function accessing the livepatch structures when the patch
 * gets disabled.
 */
static void klp_free_patch_finish(struct klp_patch *patch)
{
	/*
	 * Avoid deadlock with enabled_store() sysfs callback by
	 * calling this outside klp_mutex. It is safe because
	 * this is called when the patch gets disabled and it
	 * cannot get enabled again.
	 */
	kobject_put(&patch->kobj);
	wait_for_completion(&patch->finish);

	/* Put the module after the last access to struct klp_patch. */
	if (!patch->forced)
		module_put(patch->mod);
}

/*
 * The livepatch might be freed from sysfs interface created by the patch.
 * This work allows to wait until the interface is destroyed in a separate
 * context.
 */
static void klp_free_patch_work_fn(struct work_struct *work)
{
	struct klp_patch *patch =
		container_of(work, struct klp_patch, free_work);

	klp_free_patch_finish(patch);
}

void klp_free_patch_async(struct klp_patch *patch)
{
	klp_free_patch_start(patch);
	schedule_work(&patch->free_work);
}

void klp_free_replaced_patches_async(struct klp_patch *new_patch)
{
	struct klp_patch *old_patch, *tmp_patch;

	klp_for_each_patch_safe(old_patch, tmp_patch) {
		if (old_patch == new_patch)
			return;
		klp_free_patch_async(old_patch);
	}
}

static int klp_init_func(struct klp_object *obj, struct klp_func *func)
{
	if (!func->old_name)
		return -EINVAL;

	/*
	 * NOPs get the address later. The patched module must be loaded,
	 * see klp_init_object_loaded().
	 */
	if (!func->new_func && !func->nop)
		return -EINVAL;

	if (strlen(func->old_name) >= KSYM_NAME_LEN)
		return -EINVAL;

	INIT_LIST_HEAD(&func->stack_node);
	func->patched = false;
	func->transition = false;

	/* The format for the sysfs directory is <function,sympos> where sympos
	 * is the nth occurrence of this symbol in kallsyms for the patched
	 * object. If the user selects 0 for old_sympos, then 1 will be used
	 * since a unique symbol will be the first occurrence.
	 */
	return kobject_add(&func->kobj, &obj->kobj, "%s,%lu",
			   func->old_name,
			   func->old_sympos ? func->old_sympos : 1);
}

static int klp_write_object_relocs(struct klp_patch *patch,
				   struct klp_object *obj,
				   bool apply)
{
	int i, ret;
	struct klp_modinfo *info = patch->mod->klp_info;

	for (i = 1; i < info->hdr.e_shnum; i++) {
		Elf_Shdr *sec = info->sechdrs + i;

		if (!(sec->sh_flags & SHF_RELA_LIVEPATCH))
			continue;

		ret = klp_write_section_relocs(patch->mod, info->sechdrs,
					       info->secstrings,
					       patch->mod->core_kallsyms.strtab,
					       info->symndx, i, obj->name, apply);
		if (ret)
			return ret;
	}

	return 0;
}

static int klp_apply_object_relocs(struct klp_patch *patch,
				   struct klp_object *obj)
{
	return klp_write_object_relocs(patch, obj, true);
}

static void klp_clear_object_relocs(struct klp_patch *patch,
				    struct klp_object *obj)
{
	klp_write_object_relocs(patch, obj, false);
}

/* parts of the initialization that is done only when the object is loaded */
static int klp_init_object_loaded(struct klp_patch *patch,
				  struct klp_object *obj)
{
	struct klp_func *func;
	int ret;

	if (klp_is_module(obj)) {
		/*
		 * Only write module-specific relocations here
		 * (.klp.rela.{module}.*).  vmlinux-specific relocations were
		 * written earlier during the initialization of the klp module
		 * itself.
		 */
		ret = klp_apply_object_relocs(patch, obj);
		if (ret)
			return ret;
	}

	klp_for_each_func(obj, func) {
		ret = klp_find_object_symbol(obj->name, func->old_name,
					     func->old_sympos,
					     (unsigned long *)&func->old_func);
		if (ret)
			return ret;

		ret = kallsyms_lookup_size_offset((unsigned long)func->old_func,
						  &func->old_size, NULL);
		if (!ret) {
			pr_err("kallsyms size lookup failed for '%s'\n",
			       func->old_name);
			return -ENOENT;
		}

		if (func->nop)
			func->new_func = func->old_func;

		ret = kallsyms_lookup_size_offset((unsigned long)func->new_func,
						  &func->new_size, NULL);
		if (!ret) {
			pr_err("kallsyms size lookup failed for '%s' replacement\n",
			       func->old_name);
			return -ENOENT;
		}
	}

	return 0;
}

static int klp_init_object(struct klp_patch *patch, struct klp_object *obj)
{
	struct klp_func *func;
	int ret;
	const char *name;

	if (klp_is_module(obj) && strlen(obj->name) >= MODULE_NAME_LEN)
		return -EINVAL;

	obj->patched = false;
	obj->mod = NULL;

	klp_find_object_module(obj);

	name = klp_is_module(obj) ? obj->name : "vmlinux";
	ret = kobject_add(&obj->kobj, &patch->kobj, "%s", name);
	if (ret)
		return ret;

	klp_for_each_func(obj, func) {
		ret = klp_init_func(obj, func);
		if (ret)
			return ret;
	}

	if (klp_is_object_loaded(obj))
		ret = klp_init_object_loaded(patch, obj);

	return ret;
}

static void klp_init_func_early(struct klp_object *obj,
				struct klp_func *func)
{
	kobject_init(&func->kobj, &klp_ktype_func);
	list_add_tail(&func->node, &obj->func_list);
}

static void klp_init_object_early(struct klp_patch *patch,
				  struct klp_object *obj)
{
	INIT_LIST_HEAD(&obj->func_list);
	kobject_init(&obj->kobj, &klp_ktype_object);
	list_add_tail(&obj->node, &patch->obj_list);
}

static void klp_init_patch_early(struct klp_patch *patch)
{
	struct klp_object *obj;
	struct klp_func *func;

	INIT_LIST_HEAD(&patch->list);
	INIT_LIST_HEAD(&patch->obj_list);
	kobject_init(&patch->kobj, &klp_ktype_patch);
	patch->enabled = false;
	patch->forced = false;
	INIT_WORK(&patch->free_work, klp_free_patch_work_fn);
	init_completion(&patch->finish);

	klp_for_each_object_static(patch, obj) {
		klp_init_object_early(patch, obj);

		klp_for_each_func_static(obj, func) {
			klp_init_func_early(obj, func);
		}
	}
}

static int klp_init_patch(struct klp_patch *patch)
{
	struct klp_object *obj;
	int ret;

	ret = kobject_add(&patch->kobj, klp_root_kobj, "%s", patch->mod->name);
	if (ret)
		return ret;

	if (patch->replace) {
		ret = klp_add_nops(patch);
		if (ret)
			return ret;
	}

	klp_for_each_object(patch, obj) {
		ret = klp_init_object(patch, obj);
		if (ret)
			return ret;
	}

	list_add_tail(&patch->list, &klp_patches);

	return 0;
}

static void klp_taint_kernel(const struct klp_patch *patch)
{
#ifdef CONFIG_SUSE_KERNEL_SUPPORTED
	pr_warn("attempt to disable live patch %s, setting NO_SUPPORT taint flag\n",
			patch->mod->name);
	add_taint(TAINT_NO_SUPPORT, LOCKDEP_STILL_OK);
#endif
}

static int __klp_disable_patch(struct klp_patch *patch)
{
	struct klp_object *obj;

	if (WARN_ON(!patch->enabled))
		return -EINVAL;

	if (klp_transition_patch)
		return -EBUSY;

<<<<<<< HEAD
	klp_taint_kernel(patch);

	klp_init_transition(patch, KLP_UNPATCHED);
=======
	klp_init_transition(patch, KLP_TRANSITION_UNPATCHED);
>>>>>>> 2d5404ca

	klp_for_each_object(patch, obj)
		if (obj->patched)
			klp_pre_unpatch_callback(obj);

	/*
	 * Enforce the order of the func->transition writes in
	 * klp_init_transition() and the TIF_PATCH_PENDING writes in
	 * klp_start_transition().  In the rare case where klp_ftrace_handler()
	 * is called shortly after klp_update_patch_state() switches the task,
	 * this ensures the handler sees that func->transition is set.
	 */
	smp_wmb();

	klp_start_transition();
	patch->enabled = false;
	klp_try_complete_transition();

	return 0;
}

static int __klp_enable_patch(struct klp_patch *patch)
{
	struct klp_object *obj;
	int ret;

	if (klp_transition_patch)
		return -EBUSY;

	if (WARN_ON(patch->enabled))
		return -EINVAL;

	pr_notice("enabling patch '%s'\n", patch->mod->name);

	klp_init_transition(patch, KLP_TRANSITION_PATCHED);

	/*
	 * Enforce the order of the func->transition writes in
	 * klp_init_transition() and the ops->func_stack writes in
	 * klp_patch_object(), so that klp_ftrace_handler() will see the
	 * func->transition updates before the handler is registered and the
	 * new funcs become visible to the handler.
	 */
	smp_wmb();

	klp_for_each_object(patch, obj) {
		if (!klp_is_object_loaded(obj))
			continue;

		ret = klp_pre_patch_callback(obj);
		if (ret) {
			pr_warn("pre-patch callback failed for object '%s'\n",
				klp_is_module(obj) ? obj->name : "vmlinux");
			goto err;
		}

		ret = klp_patch_object(obj);
		if (ret) {
			pr_warn("failed to patch object '%s'\n",
				klp_is_module(obj) ? obj->name : "vmlinux");
			goto err;
		}
	}

	klp_start_transition();
	patch->enabled = true;
	klp_try_complete_transition();

	return 0;
err:
	pr_warn("failed to enable patch '%s'\n", patch->mod->name);

	klp_cancel_transition();
	return ret;
}

/**
 * klp_enable_patch() - enable the livepatch
 * @patch:	patch to be enabled
 *
 * Initializes the data structure associated with the patch, creates the sysfs
 * interface, performs the needed symbol lookups and code relocations,
 * registers the patched functions with ftrace.
 *
 * This function is supposed to be called from the livepatch module_init()
 * callback.
 *
 * Return: 0 on success, otherwise error
 */
int klp_enable_patch(struct klp_patch *patch)
{
	int ret;
	struct klp_object *obj;

	if (!patch || !patch->mod || !patch->objs)
		return -EINVAL;

	klp_for_each_object_static(patch, obj) {
		if (!obj->funcs)
			return -EINVAL;
	}


	if (!is_livepatch_module(patch->mod)) {
		pr_err("module %s is not marked as a livepatch module\n",
		       patch->mod->name);
		return -EINVAL;
	}

	if (!klp_initialized())
		return -ENODEV;

	if (!klp_have_reliable_stack()) {
		pr_warn("This architecture doesn't have support for the livepatch consistency model.\n");
		pr_warn("The livepatch transition may never complete.\n");
	}

	mutex_lock(&klp_mutex);

	if (!klp_is_patch_compatible(patch)) {
		pr_err("Livepatch patch (%s) is not compatible with the already installed livepatches.\n",
			patch->mod->name);
		mutex_unlock(&klp_mutex);
		return -EINVAL;
	}

	if (!try_module_get(patch->mod)) {
		mutex_unlock(&klp_mutex);
		return -ENODEV;
	}

	klp_init_patch_early(patch);

	ret = klp_init_patch(patch);
	if (ret)
		goto err;

	ret = __klp_enable_patch(patch);
	if (ret)
		goto err;

	mutex_unlock(&klp_mutex);

	return 0;

err:
	klp_free_patch_start(patch);

	mutex_unlock(&klp_mutex);

	klp_free_patch_finish(patch);

	return ret;
}
EXPORT_SYMBOL_GPL(klp_enable_patch);

/*
 * This function unpatches objects from the replaced livepatches.
 *
 * We could be pretty aggressive here. It is called in the situation where
 * these structures are no longer accessed from the ftrace handler.
 * All functions are redirected by the klp_transition_patch. They
 * use either a new code or they are in the original code because
 * of the special nop function patches.
 *
 * The only exception is when the transition was forced. In this case,
 * klp_ftrace_handler() might still see the replaced patch on the stack.
 * Fortunately, it is carefully designed to work with removed functions
 * thanks to RCU. We only have to keep the patches on the system. Also
 * this is handled transparently by patch->module_put.
 */
void klp_unpatch_replaced_patches(struct klp_patch *new_patch)
{
	struct klp_patch *old_patch;

	klp_for_each_patch(old_patch) {
		if (old_patch == new_patch)
			return;

		old_patch->enabled = false;
		klp_unpatch_objects(old_patch);
	}
}

/*
 * This function removes the dynamically allocated 'nop' functions.
 *
 * We could be pretty aggressive. NOPs do not change the existing
 * behavior except for adding unnecessary delay by the ftrace handler.
 *
 * It is safe even when the transition was forced. The ftrace handler
 * will see a valid ops->func_stack entry thanks to RCU.
 *
 * We could even free the NOPs structures. They must be the last entry
 * in ops->func_stack. Therefore unregister_ftrace_function() is called.
 * It does the same as klp_synchronize_transition() to make sure that
 * nobody is inside the ftrace handler once the operation finishes.
 *
 * IMPORTANT: It must be called right after removing the replaced patches!
 */
void klp_discard_nops(struct klp_patch *new_patch)
{
	klp_unpatch_objects_dynamic(klp_transition_patch);
	klp_free_objects_dynamic(klp_transition_patch);
}

/*
 * Remove parts of patches that touch a given kernel module. The list of
 * patches processed might be limited. When limit is NULL, all patches
 * will be handled.
 */
static void klp_cleanup_module_patches_limited(struct module *mod,
					       struct klp_patch *limit)
{
	struct klp_patch *patch;
	struct klp_object *obj;

	klp_for_each_patch(patch) {
		if (patch == limit)
			break;

		klp_for_each_object(patch, obj) {
			if (!klp_is_module(obj) || strcmp(obj->name, mod->name))
				continue;

			if (patch != klp_transition_patch)
				klp_pre_unpatch_callback(obj);

			pr_notice("reverting patch '%s' on unloading module '%s'\n",
				  patch->mod->name, obj->mod->name);
			klp_unpatch_object(obj);

			klp_post_unpatch_callback(obj);
			klp_clear_object_relocs(patch, obj);
			klp_free_object_loaded(obj);
			break;
		}
	}
}

int klp_module_coming(struct module *mod)
{
	int ret;
	struct klp_patch *patch;
	struct klp_object *obj;

	if (WARN_ON(mod->state != MODULE_STATE_COMING))
		return -EINVAL;

	if (!strcmp(mod->name, "vmlinux")) {
		pr_err("vmlinux.ko: invalid module name\n");
		return -EINVAL;
	}

	mutex_lock(&klp_mutex);
	/*
	 * Each module has to know that klp_module_coming()
	 * has been called. We never know what module will
	 * get patched by a new patch.
	 */
	mod->klp_alive = true;

	klp_for_each_patch(patch) {
		klp_for_each_object(patch, obj) {
			if (!klp_is_module(obj) || strcmp(obj->name, mod->name))
				continue;

			obj->mod = mod;

			ret = klp_init_object_loaded(patch, obj);
			if (ret) {
				pr_warn("failed to initialize patch '%s' for module '%s' (%d)\n",
					patch->mod->name, obj->mod->name, ret);
				goto err;
			}

			pr_notice("applying patch '%s' to loading module '%s'\n",
				  patch->mod->name, obj->mod->name);

			ret = klp_pre_patch_callback(obj);
			if (ret) {
				pr_warn("pre-patch callback failed for object '%s'\n",
					obj->name);
				goto err;
			}

			ret = klp_patch_object(obj);
			if (ret) {
				pr_warn("failed to apply patch '%s' to module '%s' (%d)\n",
					patch->mod->name, obj->mod->name, ret);

				klp_post_unpatch_callback(obj);
				goto err;
			}

			if (patch != klp_transition_patch)
				klp_post_patch_callback(obj);

			break;
		}
	}

	mutex_unlock(&klp_mutex);

	return 0;

err:
	/*
	 * If a patch is unsuccessfully applied, return
	 * error to the module loader.
	 */
	pr_warn("patch '%s' failed for module '%s', refusing to load module '%s'\n",
		patch->mod->name, obj->mod->name, obj->mod->name);
	mod->klp_alive = false;
	obj->mod = NULL;
	klp_cleanup_module_patches_limited(mod, patch);
	mutex_unlock(&klp_mutex);

	return ret;
}

void klp_module_going(struct module *mod)
{
	if (WARN_ON(mod->state != MODULE_STATE_GOING &&
		    mod->state != MODULE_STATE_COMING))
		return;

	mutex_lock(&klp_mutex);
	/*
	 * Each module has to know that klp_module_going()
	 * has been called. We never know what module will
	 * get patched by a new patch.
	 */
	mod->klp_alive = false;

	klp_cleanup_module_patches_limited(mod, NULL);

	mutex_unlock(&klp_mutex);
}

static int __init klp_init(void)
{
	klp_root_kobj = kobject_create_and_add("livepatch", kernel_kobj);
	if (!klp_root_kobj)
		return -ENOMEM;

	return 0;
}

module_init(klp_init);<|MERGE_RESOLUTION|>--- conflicted
+++ resolved
@@ -20,7 +20,6 @@
 #include <linux/completion.h>
 #include <linux/memory.h>
 #include <linux/rcupdate.h>
-#include <uapi/linux/livepatch.h>
 #include <asm/cacheflush.h>
 #include "core.h"
 #include "patch.h"
@@ -227,7 +226,7 @@
 
 		/* Format: .klp.sym.sym_objname.sym_name,sympos */
 		cnt = sscanf(strtab + sym->st_name,
-			     KLP_SYM_PREFIX "%55[^.].%511[^,],%lu",
+			     ".klp.sym.%55[^.].%511[^,],%lu",
 			     sym_objname, sym_name, &sympos);
 		if (cnt != 3) {
 			pr_err("symbol %s has an incorrectly formatted name\n",
@@ -306,7 +305,7 @@
 	 * See comment in klp_resolve_symbols() for an explanation
 	 * of the selected field width value.
 	 */
-	cnt = sscanf(shstrtab + sec->sh_name, KLP_RELA_PREFIX "%55[^.]",
+	cnt = sscanf(shstrtab + sec->sh_name, ".klp.rela.%55[^.]",
 		     sec_objname);
 	if (cnt != 1) {
 		pr_err("section %s has an incorrectly formatted name\n",
@@ -975,15 +974,6 @@
 	return 0;
 }
 
-static void klp_taint_kernel(const struct klp_patch *patch)
-{
-#ifdef CONFIG_SUSE_KERNEL_SUPPORTED
-	pr_warn("attempt to disable live patch %s, setting NO_SUPPORT taint flag\n",
-			patch->mod->name);
-	add_taint(TAINT_NO_SUPPORT, LOCKDEP_STILL_OK);
-#endif
-}
-
 static int __klp_disable_patch(struct klp_patch *patch)
 {
 	struct klp_object *obj;
@@ -994,13 +984,7 @@
 	if (klp_transition_patch)
 		return -EBUSY;
 
-<<<<<<< HEAD
-	klp_taint_kernel(patch);
-
-	klp_init_transition(patch, KLP_UNPATCHED);
-=======
 	klp_init_transition(patch, KLP_TRANSITION_UNPATCHED);
->>>>>>> 2d5404ca
 
 	klp_for_each_object(patch, obj)
 		if (obj->patched)
