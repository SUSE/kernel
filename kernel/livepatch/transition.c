--- conflicted
+++ resolved
@@ -703,15 +703,9 @@
 	 * the task flag up to date with the parent here.
 	 *
 	 * The operation is serialized against all klp_*_transition()
-<<<<<<< HEAD
-	 * operations by the tasklist_lock. The only exception is
-	 * klp_update_patch_state(current), but we cannot race with
-	 * that because we are current.
-=======
 	 * operations by the tasklist_lock. The only exceptions are
 	 * klp_update_patch_state(current) and __klp_sched_try_switch(), but we
 	 * cannot race with them because we are current.
->>>>>>> eb3cdb58
 	 */
 	if (test_tsk_thread_flag(current, TIF_PATCH_PENDING))
 		set_tsk_thread_flag(child, TIF_PATCH_PENDING);
