--- conflicted
+++ resolved
@@ -175,11 +175,7 @@
 	spin_unlock_irqrestore(&async_lock, flags);
 
 	/* schedule for execution */
-<<<<<<< HEAD
-	queue_work_node(node, system_unbound_wq, &entry->work);
-=======
 	queue_work_node(node, async_wq, &entry->work);
->>>>>>> 2d5404ca
 
 	return newcookie;
 }
