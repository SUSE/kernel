--- conflicted
+++ resolved
@@ -39,7 +39,6 @@
 #include <linux/ctype.h>
 #include <linux/init.h>
 #include <linux/panic_notifier.h>
-#include <linux/kmemleak.h>
 #include <linux/poll.h>
 #include <linux/nmi.h>
 #include <linux/fs.h>
@@ -501,8 +500,6 @@
 	.trace_flags = TRACE_DEFAULT_FLAGS,
 };
 
-<<<<<<< HEAD
-=======
 static struct trace_array *printk_trace = &global_trace;
 
 static __always_inline bool printk_binsafe(struct trace_array *tr)
@@ -526,7 +523,6 @@
 	tr->trace_flags |= TRACE_ITER_TRACE_PRINTK;
 }
 
->>>>>>> 2d5404ca
 void trace_set_ring_buffer_expanded(struct trace_array *tr)
 {
 	if (!tr)
@@ -2415,99 +2411,6 @@
 	mutex_unlock(&trace_types_lock);
 }
 
-<<<<<<< HEAD
-/*
- * The tgid_map array maps from pid to tgid; i.e. the value stored at index i
- * is the tgid last observed corresponding to pid=i.
- */
-static int *tgid_map;
-
-/* The maximum valid index into tgid_map. */
-static size_t tgid_map_max;
-
-#define SAVED_CMDLINES_DEFAULT 128
-#define NO_CMDLINE_MAP UINT_MAX
-/*
- * Preemption must be disabled before acquiring trace_cmdline_lock.
- * The various trace_arrays' max_lock must be acquired in a context
- * where interrupt is disabled.
- */
-static arch_spinlock_t trace_cmdline_lock = __ARCH_SPIN_LOCK_UNLOCKED;
-struct saved_cmdlines_buffer {
-	unsigned map_pid_to_cmdline[PID_MAX_DEFAULT+1];
-	unsigned *map_cmdline_to_pid;
-	unsigned cmdline_num;
-	int cmdline_idx;
-	char saved_cmdlines[];
-};
-static struct saved_cmdlines_buffer *savedcmd;
-
-/* Holds the size of a cmdline and pid element */
-#define SAVED_CMDLINE_MAP_ELEMENT_SIZE(s)			\
-	(TASK_COMM_LEN + sizeof((s)->map_cmdline_to_pid[0]))
-
-static inline char *get_saved_cmdlines(int idx)
-{
-	return &savedcmd->saved_cmdlines[idx * TASK_COMM_LEN];
-}
-
-static inline void set_cmdline(int idx, const char *cmdline)
-{
-	strncpy(get_saved_cmdlines(idx), cmdline, TASK_COMM_LEN);
-}
-
-static void free_saved_cmdlines_buffer(struct saved_cmdlines_buffer *s)
-{
-	int order = get_order(sizeof(*s) + s->cmdline_num * TASK_COMM_LEN);
-
-	kmemleak_free(s);
-	free_pages((unsigned long)s, order);
-}
-
-static struct saved_cmdlines_buffer *allocate_cmdlines_buffer(unsigned int val)
-{
-	struct saved_cmdlines_buffer *s;
-	struct page *page;
-	int orig_size, size;
-	int order;
-
-	/* Figure out how much is needed to hold the given number of cmdlines */
-	orig_size = sizeof(*s) + val * SAVED_CMDLINE_MAP_ELEMENT_SIZE(s);
-	order = get_order(orig_size);
-	size = 1 << (order + PAGE_SHIFT);
-	page = alloc_pages(GFP_KERNEL, order);
-	if (!page)
-		return NULL;
-
-	s = page_address(page);
-	kmemleak_alloc(s, size, 1, GFP_KERNEL);
-	memset(s, 0, sizeof(*s));
-
-	/* Round up to actual allocation */
-	val = (size - sizeof(*s)) / SAVED_CMDLINE_MAP_ELEMENT_SIZE(s);
-	s->cmdline_num = val;
-
-	/* Place map_cmdline_to_pid array right after saved_cmdlines */
-	s->map_cmdline_to_pid = (unsigned *)&s->saved_cmdlines[val * TASK_COMM_LEN];
-
-	s->cmdline_idx = 0;
-	memset(&s->map_pid_to_cmdline, NO_CMDLINE_MAP,
-	       sizeof(s->map_pid_to_cmdline));
-	memset(s->map_cmdline_to_pid, NO_CMDLINE_MAP,
-	       val * sizeof(*s->map_cmdline_to_pid));
-
-	return s;
-}
-
-static int trace_create_savedcmd(void)
-{
-	savedcmd = allocate_cmdlines_buffer(SAVED_CMDLINES_DEFAULT);
-
-	return savedcmd ? 0 : -ENOMEM;
-}
-
-=======
->>>>>>> 2d5404ca
 int is_tracing_stopped(void)
 {
 	return global_trace.stop_count;
@@ -4895,12 +4798,7 @@
 
  fail:
 	mutex_unlock(&trace_types_lock);
-<<<<<<< HEAD
-	kfree(iter->temp);
-	kfree(iter->buffer_iter);
-=======
 	free_trace_iter_content(iter);
->>>>>>> 2d5404ca
 release:
 	seq_release_private(inode, file);
 	return ERR_PTR(-ENOMEM);
@@ -5027,15 +4925,7 @@
 
 	mutex_unlock(&trace_types_lock);
 
-<<<<<<< HEAD
-	mutex_destroy(&iter->mutex);
-	free_cpumask_var(iter->started);
-	kfree(iter->fmt);
-	kfree(iter->temp);
-	kfree(iter->buffer_iter);
-=======
 	free_trace_iter_content(iter);
->>>>>>> 2d5404ca
 	seq_release_private(inode, file);
 
 	return 0;
@@ -5958,225 +5848,6 @@
 	union trace_eval_map_item *v;
 	loff_t l = 0;
 
-<<<<<<< HEAD
-	if (tgid == 0)
-		return SEQ_SKIP;
-
-	seq_printf(m, "%d %d\n", pid, tgid);
-	return 0;
-}
-
-static const struct seq_operations tracing_saved_tgids_seq_ops = {
-	.start		= saved_tgids_start,
-	.stop		= saved_tgids_stop,
-	.next		= saved_tgids_next,
-	.show		= saved_tgids_show,
-};
-
-static int tracing_saved_tgids_open(struct inode *inode, struct file *filp)
-{
-	int ret;
-
-	ret = tracing_check_open_get_tr(NULL);
-	if (ret)
-		return ret;
-
-	return seq_open(filp, &tracing_saved_tgids_seq_ops);
-}
-
-
-static const struct file_operations tracing_saved_tgids_fops = {
-	.open		= tracing_saved_tgids_open,
-	.read		= seq_read,
-	.llseek		= seq_lseek,
-	.release	= seq_release,
-};
-
-static void *saved_cmdlines_next(struct seq_file *m, void *v, loff_t *pos)
-{
-	unsigned int *ptr = v;
-
-	if (*pos || m->count)
-		ptr++;
-
-	(*pos)++;
-
-	for (; ptr < &savedcmd->map_cmdline_to_pid[savedcmd->cmdline_num];
-	     ptr++) {
-		if (*ptr == -1 || *ptr == NO_CMDLINE_MAP)
-			continue;
-
-		return ptr;
-	}
-
-	return NULL;
-}
-
-static void *saved_cmdlines_start(struct seq_file *m, loff_t *pos)
-{
-	void *v;
-	loff_t l = 0;
-
-	preempt_disable();
-	arch_spin_lock(&trace_cmdline_lock);
-
-	v = &savedcmd->map_cmdline_to_pid[0];
-	while (l <= *pos) {
-		v = saved_cmdlines_next(m, v, &l);
-		if (!v)
-			return NULL;
-	}
-
-	return v;
-}
-
-static void saved_cmdlines_stop(struct seq_file *m, void *v)
-{
-	arch_spin_unlock(&trace_cmdline_lock);
-	preempt_enable();
-}
-
-static int saved_cmdlines_show(struct seq_file *m, void *v)
-{
-	char buf[TASK_COMM_LEN];
-	unsigned int *pid = v;
-
-	__trace_find_cmdline(*pid, buf);
-	seq_printf(m, "%d %s\n", *pid, buf);
-	return 0;
-}
-
-static const struct seq_operations tracing_saved_cmdlines_seq_ops = {
-	.start		= saved_cmdlines_start,
-	.next		= saved_cmdlines_next,
-	.stop		= saved_cmdlines_stop,
-	.show		= saved_cmdlines_show,
-};
-
-static int tracing_saved_cmdlines_open(struct inode *inode, struct file *filp)
-{
-	int ret;
-
-	ret = tracing_check_open_get_tr(NULL);
-	if (ret)
-		return ret;
-
-	return seq_open(filp, &tracing_saved_cmdlines_seq_ops);
-}
-
-static const struct file_operations tracing_saved_cmdlines_fops = {
-	.open		= tracing_saved_cmdlines_open,
-	.read		= seq_read,
-	.llseek		= seq_lseek,
-	.release	= seq_release,
-};
-
-static ssize_t
-tracing_saved_cmdlines_size_read(struct file *filp, char __user *ubuf,
-				 size_t cnt, loff_t *ppos)
-{
-	char buf[64];
-	int r;
-
-	preempt_disable();
-	arch_spin_lock(&trace_cmdline_lock);
-	r = scnprintf(buf, sizeof(buf), "%u\n", savedcmd->cmdline_num);
-	arch_spin_unlock(&trace_cmdline_lock);
-	preempt_enable();
-
-	return simple_read_from_buffer(ubuf, cnt, ppos, buf, r);
-}
-
-static int tracing_resize_saved_cmdlines(unsigned int val)
-{
-	struct saved_cmdlines_buffer *s, *savedcmd_temp;
-
-	s = allocate_cmdlines_buffer(val);
-	if (!s)
-		return -ENOMEM;
-
-	preempt_disable();
-	arch_spin_lock(&trace_cmdline_lock);
-	savedcmd_temp = savedcmd;
-	savedcmd = s;
-	arch_spin_unlock(&trace_cmdline_lock);
-	preempt_enable();
-	free_saved_cmdlines_buffer(savedcmd_temp);
-
-	return 0;
-}
-
-static ssize_t
-tracing_saved_cmdlines_size_write(struct file *filp, const char __user *ubuf,
-				  size_t cnt, loff_t *ppos)
-{
-	unsigned long val;
-	int ret;
-
-	ret = kstrtoul_from_user(ubuf, cnt, 10, &val);
-	if (ret)
-		return ret;
-
-	/* must have at least 1 entry or less than PID_MAX_DEFAULT */
-	if (!val || val > PID_MAX_DEFAULT)
-		return -EINVAL;
-
-	ret = tracing_resize_saved_cmdlines((unsigned int)val);
-	if (ret < 0)
-		return ret;
-
-	*ppos += cnt;
-
-	return cnt;
-}
-
-static const struct file_operations tracing_saved_cmdlines_size_fops = {
-	.open		= tracing_open_generic,
-	.read		= tracing_saved_cmdlines_size_read,
-	.write		= tracing_saved_cmdlines_size_write,
-};
-
-#ifdef CONFIG_TRACE_EVAL_MAP_FILE
-static union trace_eval_map_item *
-update_eval_map(union trace_eval_map_item *ptr)
-{
-	if (!ptr->map.eval_string) {
-		if (ptr->tail.next) {
-			ptr = ptr->tail.next;
-			/* Set ptr to the next real item (skip head) */
-			ptr++;
-		} else
-			return NULL;
-	}
-	return ptr;
-}
-
-static void *eval_map_next(struct seq_file *m, void *v, loff_t *pos)
-{
-	union trace_eval_map_item *ptr = v;
-
-	/*
-	 * Paranoid! If ptr points to end, we don't want to increment past it.
-	 * This really should never happen.
-	 */
-	(*pos)++;
-	ptr = update_eval_map(ptr);
-	if (WARN_ON_ONCE(!ptr))
-		return NULL;
-
-	ptr++;
-	ptr = update_eval_map(ptr);
-
-	return ptr;
-}
-
-static void *eval_map_start(struct seq_file *m, loff_t *pos)
-{
-	union trace_eval_map_item *v;
-	loff_t l = 0;
-
-=======
->>>>>>> 2d5404ca
 	mutex_lock(&trace_eval_mutex);
 
 	v = trace_eval_maps;
@@ -6438,14 +6109,7 @@
  out:
 #endif /* CONFIG_TRACER_MAX_TRACE */
 
-<<<<<<< HEAD
-	if (cpu == RING_BUFFER_ALL_CPUS)
-		set_buffer_entries(&tr->array_buffer, size);
-	else
-		per_cpu_ptr(tr->array_buffer.data, cpu)->entries = size;
-=======
 	update_buffer_entries(&tr->array_buffer, cpu);
->>>>>>> 2d5404ca
  out_start:
 	tracing_start_tr(tr);
 	return ret;
@@ -6505,12 +6169,9 @@
 	int ret = 0;
 
 	mutex_lock(&trace_types_lock);
-<<<<<<< HEAD
-=======
 
 	update_last_data(tr);
 
->>>>>>> 2d5404ca
 	if (!tr->ring_buffer_expanded)
 		ret = __tracing_resize_ring_buffer(tr, trace_buf_size,
 						RING_BUFFER_ALL_CPUS);
@@ -6566,11 +6227,8 @@
 
 	mutex_lock(&trace_types_lock);
 
-<<<<<<< HEAD
-=======
 	update_last_data(tr);
 
->>>>>>> 2d5404ca
 	if (!tr->ring_buffer_expanded) {
 		ret = __tracing_resize_ring_buffer(tr, trace_buf_size,
 						RING_BUFFER_ALL_CPUS);
@@ -6898,14 +6556,7 @@
 	close_pipe_on_cpu(tr, iter->cpu_file);
 	mutex_unlock(&trace_types_lock);
 
-<<<<<<< HEAD
-	free_cpumask_var(iter->started);
-	kfree(iter->fmt);
-	kfree(iter->temp);
-	mutex_destroy(&iter->mutex);
-=======
 	free_trace_iter_content(iter);
->>>>>>> 2d5404ca
 	kfree(iter);
 
 	trace_array_put(tr);
@@ -7808,10 +7459,7 @@
 		ret = tracing_arm_snapshot_locked(tr);
 		if (ret)
 			break;
-<<<<<<< HEAD
-=======
-
->>>>>>> 2d5404ca
+
 		/* Now, we're going to swap */
 		if (iter->cpu_file == RING_BUFFER_ALL_CPUS) {
 			local_irq_disable();
@@ -7821,10 +7469,7 @@
 			smp_call_function_single(iter->cpu_file, tracing_swap_cpu_buffer,
 						 (void *)tr, 1);
 		}
-<<<<<<< HEAD
-=======
 		tracing_disarm_snapshot(tr);
->>>>>>> 2d5404ca
 		break;
 	default:
 		if (tr->allocated_snapshot) {
@@ -8614,10 +8259,7 @@
 	};
 	struct buffer_ref *ref;
 	bool woken = false;
-<<<<<<< HEAD
-=======
 	int page_size;
->>>>>>> 2d5404ca
 	int entries, i;
 	ssize_t ret = 0;
 
@@ -8820,14 +8462,9 @@
 	if (ret)
 		return ret;
 
-<<<<<<< HEAD
-	/* Make sure the waiters see the new wait_index */
-	(void)atomic_fetch_inc_release(&iter->wait_index);
-=======
 	ret = ring_buffer_map(iter->array_buffer->buffer, iter->cpu_file, vma);
 	if (ret)
 		put_snapshot_map(iter->tr);
->>>>>>> 2d5404ca
 
 	vma->vm_ops = &tracing_buffers_vmops;
 
