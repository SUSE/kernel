--- conflicted
+++ resolved
@@ -1094,15 +1094,12 @@
 {
 	int i;
 
-<<<<<<< HEAD
-=======
 	/* In case of more arguments */
 	if (a->nr_args < b->nr_args)
 		return a->nr_args + 1;
 	if (a->nr_args > b->nr_args)
 		return b->nr_args + 1;
 
->>>>>>> 54ecb8f7
 	for (i = 0; i < a->nr_args; i++) {
 		if ((b->nr_args <= i) ||
 		    ((a->args[i].type != b->args[i].type) ||
