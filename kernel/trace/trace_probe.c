// SPDX-License-Identifier: GPL-2.0
/*
 * Common code for probe-based Dynamic events.
 *
 * This code was copied from kernel/trace/trace_kprobe.c written by
 * Masami Hiramatsu <masami.hiramatsu.pt@hitachi.com>
 *
 * Updates to make this generic:
 * Copyright (C) IBM Corporation, 2010-2011
 * Author:     Srikar Dronamraju
 */
#define pr_fmt(fmt)	"trace_probe: " fmt

#include "trace_probe.h"

#undef C
#define C(a, b)		b

static const char *trace_probe_err_text[] = { ERRORS };

static const char *reserved_field_names[] = {
	"common_type",
	"common_flags",
	"common_preempt_count",
	"common_pid",
	"common_tgid",
	FIELD_STRING_IP,
	FIELD_STRING_RETIP,
	FIELD_STRING_FUNC,
};

/* Printing  in basic type function template */
#define DEFINE_BASIC_PRINT_TYPE_FUNC(tname, type, fmt)			\
int PRINT_TYPE_FUNC_NAME(tname)(struct trace_seq *s, void *data, void *ent)\
{									\
	trace_seq_printf(s, fmt, *(type *)data);			\
	return !trace_seq_has_overflowed(s);				\
}									\
const char PRINT_TYPE_FMT_NAME(tname)[] = fmt;

DEFINE_BASIC_PRINT_TYPE_FUNC(u8,  u8,  "%u")
DEFINE_BASIC_PRINT_TYPE_FUNC(u16, u16, "%u")
DEFINE_BASIC_PRINT_TYPE_FUNC(u32, u32, "%u")
DEFINE_BASIC_PRINT_TYPE_FUNC(u64, u64, "%Lu")
DEFINE_BASIC_PRINT_TYPE_FUNC(s8,  s8,  "%d")
DEFINE_BASIC_PRINT_TYPE_FUNC(s16, s16, "%d")
DEFINE_BASIC_PRINT_TYPE_FUNC(s32, s32, "%d")
DEFINE_BASIC_PRINT_TYPE_FUNC(s64, s64, "%Ld")
DEFINE_BASIC_PRINT_TYPE_FUNC(x8,  u8,  "0x%x")
DEFINE_BASIC_PRINT_TYPE_FUNC(x16, u16, "0x%x")
DEFINE_BASIC_PRINT_TYPE_FUNC(x32, u32, "0x%x")
DEFINE_BASIC_PRINT_TYPE_FUNC(x64, u64, "0x%Lx")
DEFINE_BASIC_PRINT_TYPE_FUNC(char, u8, "'%c'")

int PRINT_TYPE_FUNC_NAME(symbol)(struct trace_seq *s, void *data, void *ent)
{
	trace_seq_printf(s, "%pS", (void *)*(unsigned long *)data);
	return !trace_seq_has_overflowed(s);
}
const char PRINT_TYPE_FMT_NAME(symbol)[] = "%pS";

/* Print type function for string type */
int PRINT_TYPE_FUNC_NAME(string)(struct trace_seq *s, void *data, void *ent)
{
	int len = *(u32 *)data >> 16;

	if (!len)
		trace_seq_puts(s, FAULT_STRING);
	else
		trace_seq_printf(s, "\"%s\"",
				 (const char *)get_loc_data(data, ent));
	return !trace_seq_has_overflowed(s);
}

const char PRINT_TYPE_FMT_NAME(string)[] = "\\\"%s\\\"";

/* Fetch type information table */
static const struct fetch_type probe_fetch_types[] = {
	/* Special types */
	__ASSIGN_FETCH_TYPE("string", string, string, sizeof(u32), 1, 1,
			    "__data_loc char[]"),
	__ASSIGN_FETCH_TYPE("ustring", string, string, sizeof(u32), 1, 1,
			    "__data_loc char[]"),
	__ASSIGN_FETCH_TYPE("symstr", string, string, sizeof(u32), 1, 1,
			    "__data_loc char[]"),
	/* Basic types */
	ASSIGN_FETCH_TYPE(u8,  u8,  0),
	ASSIGN_FETCH_TYPE(u16, u16, 0),
	ASSIGN_FETCH_TYPE(u32, u32, 0),
	ASSIGN_FETCH_TYPE(u64, u64, 0),
	ASSIGN_FETCH_TYPE(s8,  u8,  1),
	ASSIGN_FETCH_TYPE(s16, u16, 1),
	ASSIGN_FETCH_TYPE(s32, u32, 1),
	ASSIGN_FETCH_TYPE(s64, u64, 1),
	ASSIGN_FETCH_TYPE_ALIAS(x8,  u8,  u8,  0),
	ASSIGN_FETCH_TYPE_ALIAS(x16, u16, u16, 0),
	ASSIGN_FETCH_TYPE_ALIAS(x32, u32, u32, 0),
	ASSIGN_FETCH_TYPE_ALIAS(x64, u64, u64, 0),
	ASSIGN_FETCH_TYPE_ALIAS(char, u8, u8,  0),
	ASSIGN_FETCH_TYPE_ALIAS(symbol, ADDR_FETCH_TYPE, ADDR_FETCH_TYPE, 0),

	ASSIGN_FETCH_TYPE_END
};

static const struct fetch_type *find_fetch_type(const char *type, unsigned long flags)
{
	int i;

	/* Reject the symbol/symstr for uprobes */
	if (type && (flags & TPARG_FL_USER) &&
	    (!strcmp(type, "symbol") || !strcmp(type, "symstr")))
		return NULL;

	if (!type)
		type = DEFAULT_FETCH_TYPE_STR;

	/* Special case: bitfield */
	if (*type == 'b') {
		unsigned long bs;

		type = strchr(type, '/');
		if (!type)
			goto fail;

		type++;
		if (kstrtoul(type, 0, &bs))
			goto fail;

		switch (bs) {
		case 8:
			return find_fetch_type("u8", flags);
		case 16:
			return find_fetch_type("u16", flags);
		case 32:
			return find_fetch_type("u32", flags);
		case 64:
			return find_fetch_type("u64", flags);
		default:
			goto fail;
		}
	}

	for (i = 0; probe_fetch_types[i].name; i++) {
		if (strcmp(type, probe_fetch_types[i].name) == 0)
			return &probe_fetch_types[i];
	}

fail:
	return NULL;
}

static struct trace_probe_log trace_probe_log;

void trace_probe_log_init(const char *subsystem, int argc, const char **argv)
{
	trace_probe_log.subsystem = subsystem;
	trace_probe_log.argc = argc;
	trace_probe_log.argv = argv;
	trace_probe_log.index = 0;
}

void trace_probe_log_clear(void)
{
	memset(&trace_probe_log, 0, sizeof(trace_probe_log));
}

void trace_probe_log_set_index(int index)
{
	trace_probe_log.index = index;
}

void __trace_probe_log_err(int offset, int err_type)
{
	char *command, *p;
	int i, len = 0, pos = 0;

	if (!trace_probe_log.argv)
		return;

	/* Recalculate the length and allocate buffer */
	for (i = 0; i < trace_probe_log.argc; i++) {
		if (i == trace_probe_log.index)
			pos = len;
		len += strlen(trace_probe_log.argv[i]) + 1;
	}
	command = kzalloc(len, GFP_KERNEL);
	if (!command)
		return;

	if (trace_probe_log.index >= trace_probe_log.argc) {
		/**
		 * Set the error position is next to the last arg + space.
		 * Note that len includes the terminal null and the cursor
		 * appears at pos + 1.
		 */
		pos = len;
		offset = 0;
	}

	/* And make a command string from argv array */
	p = command;
	for (i = 0; i < trace_probe_log.argc; i++) {
		len = strlen(trace_probe_log.argv[i]);
		strcpy(p, trace_probe_log.argv[i]);
		p[len] = ' ';
		p += len + 1;
	}
	*(p - 1) = '\0';

	tracing_log_err(NULL, trace_probe_log.subsystem, command,
			trace_probe_err_text, err_type, pos + offset);

	kfree(command);
}

/* Split symbol and offset. */
int traceprobe_split_symbol_offset(char *symbol, long *offset)
{
	char *tmp;
	int ret;

	if (!offset)
		return -EINVAL;

	tmp = strpbrk(symbol, "+-");
	if (tmp) {
		ret = kstrtol(tmp, 0, offset);
		if (ret)
			return ret;
		*tmp = '\0';
	} else
		*offset = 0;

	return 0;
}

/* @buf must has MAX_EVENT_NAME_LEN size */
int traceprobe_parse_event_name(const char **pevent, const char **pgroup,
				char *buf, int offset)
{
	const char *slash, *event = *pevent;
	int len;

	slash = strchr(event, '/');
	if (!slash)
		slash = strchr(event, '.');

	if (slash) {
		if (slash == event) {
			trace_probe_log_err(offset, NO_GROUP_NAME);
			return -EINVAL;
		}
		if (slash - event + 1 > MAX_EVENT_NAME_LEN) {
			trace_probe_log_err(offset, GROUP_TOO_LONG);
			return -EINVAL;
		}
		strlcpy(buf, event, slash - event + 1);
		if (!is_good_system_name(buf)) {
			trace_probe_log_err(offset, BAD_GROUP_NAME);
			return -EINVAL;
		}
		*pgroup = buf;
		*pevent = slash + 1;
		offset += slash - event + 1;
		event = *pevent;
	}
	len = strlen(event);
	if (len == 0) {
		if (slash) {
			*pevent = NULL;
			return 0;
		}
		trace_probe_log_err(offset, NO_EVENT_NAME);
		return -EINVAL;
	} else if (len > MAX_EVENT_NAME_LEN) {
		trace_probe_log_err(offset, EVENT_TOO_LONG);
		return -EINVAL;
	}
	if (!is_good_name(event)) {
		trace_probe_log_err(offset, BAD_EVENT_NAME);
		return -EINVAL;
	}
	return 0;
}

#define PARAM_MAX_STACK (THREAD_SIZE / sizeof(unsigned long))

static int parse_probe_vars(char *arg, const struct fetch_type *t,
			struct fetch_insn *code, unsigned int flags, int offs)
{
	unsigned long param;
	int ret = 0;
	int len;

	if (flags & TPARG_FL_TPOINT) {
		if (code->data)
			return -EFAULT;
		code->data = kstrdup(arg, GFP_KERNEL);
		if (!code->data)
			return -ENOMEM;
		code->op = FETCH_OP_TP_ARG;
	} else if (strcmp(arg, "retval") == 0) {
		if (flags & TPARG_FL_RETURN) {
			code->op = FETCH_OP_RETVAL;
		} else {
			trace_probe_log_err(offs, RETVAL_ON_PROBE);
			ret = -EINVAL;
		}
	} else if ((len = str_has_prefix(arg, "stack"))) {
		if (arg[len] == '\0') {
			code->op = FETCH_OP_STACKP;
		} else if (isdigit(arg[len])) {
			ret = kstrtoul(arg + len, 10, &param);
			if (ret) {
				goto inval_var;
			} else if ((flags & TPARG_FL_KERNEL) &&
				    param > PARAM_MAX_STACK) {
				trace_probe_log_err(offs, BAD_STACK_NUM);
				ret = -EINVAL;
			} else {
				code->op = FETCH_OP_STACK;
				code->param = (unsigned int)param;
			}
		} else
			goto inval_var;
	} else if (strcmp(arg, "comm") == 0 || strcmp(arg, "COMM") == 0) {
		code->op = FETCH_OP_COMM;
#ifdef CONFIG_HAVE_FUNCTION_ARG_ACCESS_API
	} else if (((flags & TPARG_FL_MASK) ==
		    (TPARG_FL_KERNEL | TPARG_FL_FENTRY)) &&
		   (len = str_has_prefix(arg, "arg"))) {
		ret = kstrtoul(arg + len, 10, &param);
		if (ret) {
			goto inval_var;
		} else if (!param || param > PARAM_MAX_STACK) {
			trace_probe_log_err(offs, BAD_ARG_NUM);
			return -EINVAL;
		}
		code->op = FETCH_OP_ARG;
		code->param = (unsigned int)param - 1;
#endif
	} else
		goto inval_var;

	return ret;

inval_var:
	trace_probe_log_err(offs, BAD_VAR);
	return -EINVAL;
}

static int str_to_immediate(char *str, unsigned long *imm)
{
	if (isdigit(str[0]))
		return kstrtoul(str, 0, imm);
	else if (str[0] == '-')
		return kstrtol(str, 0, (long *)imm);
	else if (str[0] == '+')
		return kstrtol(str + 1, 0, (long *)imm);
	return -EINVAL;
}

static int __parse_imm_string(char *str, char **pbuf, int offs)
{
	size_t len = strlen(str);

	if (str[len - 1] != '"') {
		trace_probe_log_err(offs + len, IMMSTR_NO_CLOSE);
		return -EINVAL;
	}
	*pbuf = kstrndup(str, len - 1, GFP_KERNEL);
	if (!*pbuf)
		return -ENOMEM;
	return 0;
}

/* Recursive argument parser */
static int
parse_probe_arg(char *arg, const struct fetch_type *type,
		struct fetch_insn **pcode, struct fetch_insn *end,
		unsigned int flags, int offs)
{
	struct fetch_insn *code = *pcode;
	unsigned long param;
	int deref = FETCH_OP_DEREF;
	long offset = 0;
	char *tmp;
	int ret = 0;

	switch (arg[0]) {
	case '$':
		ret = parse_probe_vars(arg + 1, type, code, flags, offs);
		break;

	case '%':	/* named register */
		if (flags & TPARG_FL_TPOINT) {
			/* eprobes do not handle registers */
			trace_probe_log_err(offs, BAD_VAR);
			break;
		}
		ret = regs_query_register_offset(arg + 1);
		if (ret >= 0) {
			code->op = FETCH_OP_REG;
			code->param = (unsigned int)ret;
			ret = 0;
		} else
			trace_probe_log_err(offs, BAD_REG_NAME);
		break;

	case '@':	/* memory, file-offset or symbol */
		if (isdigit(arg[1])) {
			ret = kstrtoul(arg + 1, 0, &param);
			if (ret) {
				trace_probe_log_err(offs, BAD_MEM_ADDR);
				break;
			}
			/* load address */
			code->op = FETCH_OP_IMM;
			code->immediate = param;
		} else if (arg[1] == '+') {
			/* kprobes don't support file offsets */
			if (flags & TPARG_FL_KERNEL) {
				trace_probe_log_err(offs, FILE_ON_KPROBE);
				return -EINVAL;
			}
			ret = kstrtol(arg + 2, 0, &offset);
			if (ret) {
				trace_probe_log_err(offs, BAD_FILE_OFFS);
				break;
			}

			code->op = FETCH_OP_FOFFS;
			code->immediate = (unsigned long)offset;  // imm64?
		} else {
			/* uprobes don't support symbols */
			if (!(flags & TPARG_FL_KERNEL)) {
				trace_probe_log_err(offs, SYM_ON_UPROBE);
				return -EINVAL;
			}
			/* Preserve symbol for updating */
			code->op = FETCH_NOP_SYMBOL;
			code->data = kstrdup(arg + 1, GFP_KERNEL);
			if (!code->data)
				return -ENOMEM;
			if (++code == end) {
				trace_probe_log_err(offs, TOO_MANY_OPS);
				return -EINVAL;
			}
			code->op = FETCH_OP_IMM;
			code->immediate = 0;
		}
		/* These are fetching from memory */
		if (++code == end) {
			trace_probe_log_err(offs, TOO_MANY_OPS);
			return -EINVAL;
		}
		*pcode = code;
		code->op = FETCH_OP_DEREF;
		code->offset = offset;
		break;

	case '+':	/* deref memory */
	case '-':
		if (arg[1] == 'u') {
			deref = FETCH_OP_UDEREF;
			arg[1] = arg[0];
			arg++;
		}
		if (arg[0] == '+')
			arg++;	/* Skip '+', because kstrtol() rejects it. */
		tmp = strchr(arg, '(');
		if (!tmp) {
			trace_probe_log_err(offs, DEREF_NEED_BRACE);
			return -EINVAL;
		}
		*tmp = '\0';
		ret = kstrtol(arg, 0, &offset);
		if (ret) {
			trace_probe_log_err(offs, BAD_DEREF_OFFS);
			break;
		}
		offs += (tmp + 1 - arg) + (arg[0] != '-' ? 1 : 0);
		arg = tmp + 1;
		tmp = strrchr(arg, ')');
		if (!tmp) {
			trace_probe_log_err(offs + strlen(arg),
					    DEREF_OPEN_BRACE);
			return -EINVAL;
		} else {
			const struct fetch_type *t2 = find_fetch_type(NULL, flags);

			*tmp = '\0';
			ret = parse_probe_arg(arg, t2, &code, end, flags, offs);
			if (ret)
				break;
			if (code->op == FETCH_OP_COMM ||
			    code->op == FETCH_OP_DATA) {
				trace_probe_log_err(offs, COMM_CANT_DEREF);
				return -EINVAL;
			}
			if (++code == end) {
				trace_probe_log_err(offs, TOO_MANY_OPS);
				return -EINVAL;
			}
			*pcode = code;

			code->op = deref;
			code->offset = offset;
		}
		break;
	case '\\':	/* Immediate value */
		if (arg[1] == '"') {	/* Immediate string */
			ret = __parse_imm_string(arg + 2, &tmp, offs + 2);
			if (ret)
				break;
			code->op = FETCH_OP_DATA;
			code->data = tmp;
		} else {
			ret = str_to_immediate(arg + 1, &code->immediate);
			if (ret)
				trace_probe_log_err(offs + 1, BAD_IMM);
			else
				code->op = FETCH_OP_IMM;
		}
		break;
	}
	if (!ret && code->op == FETCH_OP_NOP) {
		/* Parsed, but do not find fetch method */
		trace_probe_log_err(offs, BAD_FETCH_ARG);
		ret = -EINVAL;
	}
	return ret;
}

#define BYTES_TO_BITS(nb)	((BITS_PER_LONG * (nb)) / sizeof(long))

/* Bitfield type needs to be parsed into a fetch function */
static int __parse_bitfield_probe_arg(const char *bf,
				      const struct fetch_type *t,
				      struct fetch_insn **pcode)
{
	struct fetch_insn *code = *pcode;
	unsigned long bw, bo;
	char *tail;

	if (*bf != 'b')
		return 0;

	bw = simple_strtoul(bf + 1, &tail, 0);	/* Use simple one */

	if (bw == 0 || *tail != '@')
		return -EINVAL;

	bf = tail + 1;
	bo = simple_strtoul(bf, &tail, 0);

	if (tail == bf || *tail != '/')
		return -EINVAL;
	code++;
	if (code->op != FETCH_OP_NOP)
		return -EINVAL;
	*pcode = code;

	code->op = FETCH_OP_MOD_BF;
	code->lshift = BYTES_TO_BITS(t->size) - (bw + bo);
	code->rshift = BYTES_TO_BITS(t->size) - bw;
	code->basesize = t->size;

	return (BYTES_TO_BITS(t->size) < (bw + bo)) ? -EINVAL : 0;
}

/* String length checking wrapper */
static int traceprobe_parse_probe_arg_body(const char *argv, ssize_t *size,
		struct probe_arg *parg, unsigned int flags, int offset)
{
	struct fetch_insn *code, *scode, *tmp = NULL;
	char *t, *t2, *t3;
	char *arg;
	int ret, len;

	arg = kstrdup(argv, GFP_KERNEL);
	if (!arg)
		return -ENOMEM;

	ret = -EINVAL;
	len = strlen(arg);
	if (len > MAX_ARGSTR_LEN) {
		trace_probe_log_err(offset, ARG_TOO_LONG);
		goto out;
	} else if (len == 0) {
		trace_probe_log_err(offset, NO_ARG_BODY);
		goto out;
	}

	ret = -ENOMEM;
	parg->comm = kstrdup(arg, GFP_KERNEL);
	if (!parg->comm)
		goto out;

	ret = -EINVAL;
	t = strchr(arg, ':');
	if (t) {
		*t = '\0';
		t2 = strchr(++t, '[');
		if (t2) {
			*t2++ = '\0';
			t3 = strchr(t2, ']');
			if (!t3) {
				offset += t2 + strlen(t2) - arg;
				trace_probe_log_err(offset,
						    ARRAY_NO_CLOSE);
				goto out;
			} else if (t3[1] != '\0') {
				trace_probe_log_err(offset + t3 + 1 - arg,
						    BAD_ARRAY_SUFFIX);
				goto out;
			}
			*t3 = '\0';
			if (kstrtouint(t2, 0, &parg->count) || !parg->count) {
				trace_probe_log_err(offset + t2 - arg,
						    BAD_ARRAY_NUM);
				goto out;
			}
			if (parg->count > MAX_ARRAY_LEN) {
				trace_probe_log_err(offset + t2 - arg,
						    ARRAY_TOO_BIG);
				goto out;
			}
		}
	}

	/*
	 * Since $comm and immediate string can not be dereferenced,
	 * we can find those by strcmp. But ignore for eprobes.
	 */
<<<<<<< HEAD
	if ((strcmp(arg, "$comm") == 0 || strcmp(arg, "$COMM") == 0 ||
=======
	if (!(flags & TPARG_FL_TPOINT) &&
	    (strcmp(arg, "$comm") == 0 || strcmp(arg, "$COMM") == 0 ||
>>>>>>> eb3cdb58
	     strncmp(arg, "\\\"", 2) == 0)) {
		/* The type of $comm must be "string", and not an array. */
		if (parg->count || (t && strcmp(t, "string")))
			goto out;
		parg->type = find_fetch_type("string", flags);
	} else
		parg->type = find_fetch_type(t, flags);
	if (!parg->type) {
		trace_probe_log_err(offset + (t ? (t - arg) : 0), BAD_TYPE);
		goto out;
	}
	parg->offset = *size;
	*size += parg->type->size * (parg->count ?: 1);

	ret = -ENOMEM;
	if (parg->count) {
		len = strlen(parg->type->fmttype) + 6;
		parg->fmt = kmalloc(len, GFP_KERNEL);
		if (!parg->fmt)
			goto out;
		snprintf(parg->fmt, len, "%s[%d]", parg->type->fmttype,
			 parg->count);
	}

	code = tmp = kcalloc(FETCH_INSN_MAX, sizeof(*code), GFP_KERNEL);
	if (!code)
		goto out;
	code[FETCH_INSN_MAX - 1].op = FETCH_OP_END;

	ret = parse_probe_arg(arg, parg->type, &code, &code[FETCH_INSN_MAX - 1],
			      flags, offset);
	if (ret)
		goto fail;

	ret = -EINVAL;
	/* Store operation */
	if (parg->type->is_string) {
		if (!strcmp(parg->type->name, "symstr")) {
			if (code->op != FETCH_OP_REG && code->op != FETCH_OP_STACK &&
			    code->op != FETCH_OP_RETVAL && code->op != FETCH_OP_ARG &&
			    code->op != FETCH_OP_DEREF && code->op != FETCH_OP_TP_ARG) {
				trace_probe_log_err(offset + (t ? (t - arg) : 0),
						    BAD_SYMSTRING);
				goto fail;
			}
		} else {
			if (code->op != FETCH_OP_DEREF && code->op != FETCH_OP_UDEREF &&
			    code->op != FETCH_OP_IMM && code->op != FETCH_OP_COMM &&
			    code->op != FETCH_OP_DATA && code->op != FETCH_OP_TP_ARG) {
				trace_probe_log_err(offset + (t ? (t - arg) : 0),
						    BAD_STRING);
				goto fail;
			}
		}
		if (!strcmp(parg->type->name, "symstr") ||
		    (code->op == FETCH_OP_IMM || code->op == FETCH_OP_COMM ||
		     code->op == FETCH_OP_DATA) || code->op == FETCH_OP_TP_ARG ||
		     parg->count) {
			/*
			 * IMM, DATA and COMM is pointing actual address, those
			 * must be kept, and if parg->count != 0, this is an
			 * array of string pointers instead of string address
			 * itself.
			 * For the symstr, it doesn't need to dereference, thus
			 * it just get the value.
			 */
			code++;
			if (code->op != FETCH_OP_NOP) {
				trace_probe_log_err(offset, TOO_MANY_OPS);
				goto fail;
			}
		}
		/* If op == DEREF, replace it with STRING */
		if (!strcmp(parg->type->name, "ustring") ||
		    code->op == FETCH_OP_UDEREF)
			code->op = FETCH_OP_ST_USTRING;
		else if (!strcmp(parg->type->name, "symstr"))
			code->op = FETCH_OP_ST_SYMSTR;
		else
			code->op = FETCH_OP_ST_STRING;
		code->size = parg->type->size;
		parg->dynamic = true;
	} else if (code->op == FETCH_OP_DEREF) {
		code->op = FETCH_OP_ST_MEM;
		code->size = parg->type->size;
	} else if (code->op == FETCH_OP_UDEREF) {
		code->op = FETCH_OP_ST_UMEM;
		code->size = parg->type->size;
	} else {
		code++;
		if (code->op != FETCH_OP_NOP) {
			trace_probe_log_err(offset, TOO_MANY_OPS);
			goto fail;
		}
		code->op = FETCH_OP_ST_RAW;
		code->size = parg->type->size;
	}
	scode = code;
	/* Modify operation */
	if (t != NULL) {
		ret = __parse_bitfield_probe_arg(t, parg->type, &code);
		if (ret) {
			trace_probe_log_err(offset + t - arg, BAD_BITFIELD);
			goto fail;
		}
	}
	ret = -EINVAL;
	/* Loop(Array) operation */
	if (parg->count) {
		if (scode->op != FETCH_OP_ST_MEM &&
		    scode->op != FETCH_OP_ST_STRING &&
		    scode->op != FETCH_OP_ST_USTRING) {
			trace_probe_log_err(offset + (t ? (t - arg) : 0),
					    BAD_STRING);
			goto fail;
		}
		code++;
		if (code->op != FETCH_OP_NOP) {
			trace_probe_log_err(offset, TOO_MANY_OPS);
			goto fail;
		}
		code->op = FETCH_OP_LP_ARRAY;
		code->param = parg->count;
	}
	code++;
	code->op = FETCH_OP_END;

	ret = 0;
	/* Shrink down the code buffer */
	parg->code = kcalloc(code - tmp + 1, sizeof(*code), GFP_KERNEL);
	if (!parg->code)
		ret = -ENOMEM;
	else
		memcpy(parg->code, tmp, sizeof(*code) * (code - tmp + 1));

fail:
	if (ret) {
		for (code = tmp; code < tmp + FETCH_INSN_MAX; code++)
			if (code->op == FETCH_NOP_SYMBOL ||
			    code->op == FETCH_OP_DATA)
				kfree(code->data);
	}
	kfree(tmp);
out:
	kfree(arg);

	return ret;
}

/* Return 1 if name is reserved or already used by another argument */
static int traceprobe_conflict_field_name(const char *name,
					  struct probe_arg *args, int narg)
{
	int i;

	for (i = 0; i < ARRAY_SIZE(reserved_field_names); i++)
		if (strcmp(reserved_field_names[i], name) == 0)
			return 1;

	for (i = 0; i < narg; i++)
		if (strcmp(args[i].name, name) == 0)
			return 1;

	return 0;
}

int traceprobe_parse_probe_arg(struct trace_probe *tp, int i, const char *arg,
				unsigned int flags)
{
	struct probe_arg *parg = &tp->args[i];
	const char *body;

	/* Increment count for freeing args in error case */
	tp->nr_args++;

	body = strchr(arg, '=');
	if (body) {
		if (body - arg > MAX_ARG_NAME_LEN) {
			trace_probe_log_err(0, ARG_NAME_TOO_LONG);
			return -EINVAL;
		} else if (body == arg) {
			trace_probe_log_err(0, NO_ARG_NAME);
			return -EINVAL;
		}
		parg->name = kmemdup_nul(arg, body - arg, GFP_KERNEL);
		body++;
	} else {
		/* If argument name is omitted, set "argN" */
		parg->name = kasprintf(GFP_KERNEL, "arg%d", i + 1);
		body = arg;
	}
	if (!parg->name)
		return -ENOMEM;

	if (!is_good_name(parg->name)) {
		trace_probe_log_err(0, BAD_ARG_NAME);
		return -EINVAL;
	}
	if (traceprobe_conflict_field_name(parg->name, tp->args, i)) {
		trace_probe_log_err(0, USED_ARG_NAME);
		return -EINVAL;
	}
	/* Parse fetch argument */
	return traceprobe_parse_probe_arg_body(body, &tp->size, parg, flags,
					       body - arg);
}

void traceprobe_free_probe_arg(struct probe_arg *arg)
{
	struct fetch_insn *code = arg->code;

	while (code && code->op != FETCH_OP_END) {
		if (code->op == FETCH_NOP_SYMBOL ||
		    code->op == FETCH_OP_DATA)
			kfree(code->data);
		code++;
	}
	kfree(arg->code);
	kfree(arg->name);
	kfree(arg->comm);
	kfree(arg->fmt);
}

int traceprobe_update_arg(struct probe_arg *arg)
{
	struct fetch_insn *code = arg->code;
	long offset;
	char *tmp;
	char c;
	int ret = 0;

	while (code && code->op != FETCH_OP_END) {
		if (code->op == FETCH_NOP_SYMBOL) {
			if (code[1].op != FETCH_OP_IMM)
				return -EINVAL;

			tmp = strpbrk(code->data, "+-");
			if (tmp)
				c = *tmp;
			ret = traceprobe_split_symbol_offset(code->data,
							     &offset);
			if (ret)
				return ret;

			code[1].immediate =
				(unsigned long)kallsyms_lookup_name(code->data);
			if (tmp)
				*tmp = c;
			if (!code[1].immediate)
				return -ENOENT;
			code[1].immediate += offset;
		}
		code++;
	}
	return 0;
}

/* When len=0, we just calculate the needed length */
#define LEN_OR_ZERO (len ? len - pos : 0)
static int __set_print_fmt(struct trace_probe *tp, char *buf, int len,
			   enum probe_print_type ptype)
{
	struct probe_arg *parg;
	int i, j;
	int pos = 0;
	const char *fmt, *arg;

	switch (ptype) {
	case PROBE_PRINT_NORMAL:
		fmt = "(%lx)";
		arg = ", REC->" FIELD_STRING_IP;
		break;
	case PROBE_PRINT_RETURN:
		fmt = "(%lx <- %lx)";
		arg = ", REC->" FIELD_STRING_FUNC ", REC->" FIELD_STRING_RETIP;
		break;
	case PROBE_PRINT_EVENT:
		fmt = "";
		arg = "";
		break;
	default:
		WARN_ON_ONCE(1);
		return 0;
	}

	pos += snprintf(buf + pos, LEN_OR_ZERO, "\"%s", fmt);

	for (i = 0; i < tp->nr_args; i++) {
		parg = tp->args + i;
		pos += snprintf(buf + pos, LEN_OR_ZERO, " %s=", parg->name);
		if (parg->count) {
			pos += snprintf(buf + pos, LEN_OR_ZERO, "{%s",
					parg->type->fmt);
			for (j = 1; j < parg->count; j++)
				pos += snprintf(buf + pos, LEN_OR_ZERO, ",%s",
						parg->type->fmt);
			pos += snprintf(buf + pos, LEN_OR_ZERO, "}");
		} else
			pos += snprintf(buf + pos, LEN_OR_ZERO, "%s",
					parg->type->fmt);
	}

	pos += snprintf(buf + pos, LEN_OR_ZERO, "\"%s", arg);

	for (i = 0; i < tp->nr_args; i++) {
		parg = tp->args + i;
		if (parg->count) {
			if (parg->type->is_string)
				fmt = ", __get_str(%s[%d])";
			else
				fmt = ", REC->%s[%d]";
			for (j = 0; j < parg->count; j++)
				pos += snprintf(buf + pos, LEN_OR_ZERO,
						fmt, parg->name, j);
		} else {
			if (parg->type->is_string)
				fmt = ", __get_str(%s)";
			else
				fmt = ", REC->%s";
			pos += snprintf(buf + pos, LEN_OR_ZERO,
					fmt, parg->name);
		}
	}

	/* return the length of print_fmt */
	return pos;
}
#undef LEN_OR_ZERO

int traceprobe_set_print_fmt(struct trace_probe *tp, enum probe_print_type ptype)
{
	struct trace_event_call *call = trace_probe_event_call(tp);
	int len;
	char *print_fmt;

	/* First: called with 0 length to calculate the needed length */
	len = __set_print_fmt(tp, NULL, 0, ptype);
	print_fmt = kmalloc(len + 1, GFP_KERNEL);
	if (!print_fmt)
		return -ENOMEM;

	/* Second: actually write the @print_fmt */
	__set_print_fmt(tp, print_fmt, len + 1, ptype);
	call->print_fmt = print_fmt;

	return 0;
}

int traceprobe_define_arg_fields(struct trace_event_call *event_call,
				 size_t offset, struct trace_probe *tp)
{
	int ret, i;

	/* Set argument names as fields */
	for (i = 0; i < tp->nr_args; i++) {
		struct probe_arg *parg = &tp->args[i];
		const char *fmt = parg->type->fmttype;
		int size = parg->type->size;

		if (parg->fmt)
			fmt = parg->fmt;
		if (parg->count)
			size *= parg->count;
		ret = trace_define_field(event_call, fmt, parg->name,
					 offset + parg->offset, size,
					 parg->type->is_signed,
					 FILTER_OTHER);
		if (ret)
			return ret;
	}
	return 0;
}

static void trace_probe_event_free(struct trace_probe_event *tpe)
{
	kfree(tpe->class.system);
	kfree(tpe->call.name);
	kfree(tpe->call.print_fmt);
	kfree(tpe);
}

int trace_probe_append(struct trace_probe *tp, struct trace_probe *to)
{
	if (trace_probe_has_sibling(tp))
		return -EBUSY;

	list_del_init(&tp->list);
	trace_probe_event_free(tp->event);

	tp->event = to->event;
	list_add_tail(&tp->list, trace_probe_probe_list(to));

	return 0;
}

void trace_probe_unlink(struct trace_probe *tp)
{
	list_del_init(&tp->list);
	if (list_empty(trace_probe_probe_list(tp)))
		trace_probe_event_free(tp->event);
	tp->event = NULL;
}

void trace_probe_cleanup(struct trace_probe *tp)
{
	int i;

	for (i = 0; i < tp->nr_args; i++)
		traceprobe_free_probe_arg(&tp->args[i]);

	if (tp->event)
		trace_probe_unlink(tp);
}

int trace_probe_init(struct trace_probe *tp, const char *event,
		     const char *group, bool alloc_filter)
{
	struct trace_event_call *call;
	size_t size = sizeof(struct trace_probe_event);
	int ret = 0;

	if (!event || !group)
		return -EINVAL;

	if (alloc_filter)
		size += sizeof(struct trace_uprobe_filter);

	tp->event = kzalloc(size, GFP_KERNEL);
	if (!tp->event)
		return -ENOMEM;

	INIT_LIST_HEAD(&tp->event->files);
	INIT_LIST_HEAD(&tp->event->class.fields);
	INIT_LIST_HEAD(&tp->event->probes);
	INIT_LIST_HEAD(&tp->list);
	list_add(&tp->list, &tp->event->probes);

	call = trace_probe_event_call(tp);
	call->class = &tp->event->class;
	call->name = kstrdup(event, GFP_KERNEL);
	if (!call->name) {
		ret = -ENOMEM;
		goto error;
	}

	tp->event->class.system = kstrdup(group, GFP_KERNEL);
	if (!tp->event->class.system) {
		ret = -ENOMEM;
		goto error;
	}

	return 0;

error:
	trace_probe_cleanup(tp);
	return ret;
}

static struct trace_event_call *
find_trace_event_call(const char *system, const char *event_name)
{
	struct trace_event_call *tp_event;
	const char *name;

	list_for_each_entry(tp_event, &ftrace_events, list) {
		if (!tp_event->class->system ||
		    strcmp(system, tp_event->class->system))
			continue;
		name = trace_event_name(tp_event);
		if (!name || strcmp(event_name, name))
			continue;
		return tp_event;
	}

	return NULL;
}

int trace_probe_register_event_call(struct trace_probe *tp)
{
	struct trace_event_call *call = trace_probe_event_call(tp);
	int ret;

	lockdep_assert_held(&event_mutex);

	if (find_trace_event_call(trace_probe_group_name(tp),
				  trace_probe_name(tp)))
		return -EEXIST;

	ret = register_trace_event(&call->event);
	if (!ret)
		return -ENODEV;

	ret = trace_add_event_call(call);
	if (ret)
		unregister_trace_event(&call->event);

	return ret;
}

int trace_probe_add_file(struct trace_probe *tp, struct trace_event_file *file)
{
	struct event_file_link *link;

	link = kmalloc(sizeof(*link), GFP_KERNEL);
	if (!link)
		return -ENOMEM;

	link->file = file;
	INIT_LIST_HEAD(&link->list);
	list_add_tail_rcu(&link->list, &tp->event->files);
	trace_probe_set_flag(tp, TP_FLAG_TRACE);
	return 0;
}

struct event_file_link *trace_probe_get_file_link(struct trace_probe *tp,
						  struct trace_event_file *file)
{
	struct event_file_link *link;

	trace_probe_for_each_link(link, tp) {
		if (link->file == file)
			return link;
	}

	return NULL;
}

int trace_probe_remove_file(struct trace_probe *tp,
			    struct trace_event_file *file)
{
	struct event_file_link *link;

	link = trace_probe_get_file_link(tp, file);
	if (!link)
		return -ENOENT;

	list_del_rcu(&link->list);
	kvfree_rcu_mightsleep(link);

	if (list_empty(&tp->event->files))
		trace_probe_clear_flag(tp, TP_FLAG_TRACE);

	return 0;
}

/*
 * Return the smallest index of different type argument (start from 1).
 * If all argument types and name are same, return 0.
 */
int trace_probe_compare_arg_type(struct trace_probe *a, struct trace_probe *b)
{
	int i;

	/* In case of more arguments */
	if (a->nr_args < b->nr_args)
		return a->nr_args + 1;
	if (a->nr_args > b->nr_args)
		return b->nr_args + 1;

	for (i = 0; i < a->nr_args; i++) {
		if ((b->nr_args <= i) ||
		    ((a->args[i].type != b->args[i].type) ||
		     (a->args[i].count != b->args[i].count) ||
		     strcmp(a->args[i].name, b->args[i].name)))
			return i + 1;
	}

	return 0;
}

bool trace_probe_match_command_args(struct trace_probe *tp,
				    int argc, const char **argv)
{
	char buf[MAX_ARGSTR_LEN + 1];
	int i;

	if (tp->nr_args < argc)
		return false;

	for (i = 0; i < argc; i++) {
		snprintf(buf, sizeof(buf), "%s=%s",
			 tp->args[i].name, tp->args[i].comm);
		if (strcmp(buf, argv[i]))
			return false;
	}
	return true;
}

int trace_probe_create(const char *raw_command, int (*createfn)(int, const char **))
{
	int argc = 0, ret = 0;
	char **argv;

	argv = argv_split(GFP_KERNEL, raw_command, &argc);
	if (!argv)
		return -ENOMEM;

	if (argc)
		ret = createfn(argc, (const char **)argv);

	argv_free(argv);

	return ret;
}

int trace_probe_print_args(struct trace_seq *s, struct probe_arg *args, int nr_args,
		 u8 *data, void *field)
{
	void *p;
	int i, j;

	for (i = 0; i < nr_args; i++) {
		struct probe_arg *a = args + i;

		trace_seq_printf(s, " %s=", a->name);
		if (likely(!a->count)) {
			if (!a->type->print(s, data + a->offset, field))
				return -ENOMEM;
			continue;
		}
		trace_seq_putc(s, '{');
		p = data + a->offset;
		for (j = 0; j < a->count; j++) {
			if (!a->type->print(s, p, field))
				return -ENOMEM;
			trace_seq_putc(s, j == a->count - 1 ? '}' : ',');
			p += a->type->size;
		}
	}
	return 0;
}<|MERGE_RESOLUTION|>--- conflicted
+++ resolved
@@ -633,12 +633,8 @@
 	 * Since $comm and immediate string can not be dereferenced,
 	 * we can find those by strcmp. But ignore for eprobes.
 	 */
-<<<<<<< HEAD
-	if ((strcmp(arg, "$comm") == 0 || strcmp(arg, "$COMM") == 0 ||
-=======
 	if (!(flags & TPARG_FL_TPOINT) &&
 	    (strcmp(arg, "$comm") == 0 || strcmp(arg, "$COMM") == 0 ||
->>>>>>> eb3cdb58
 	     strncmp(arg, "\\\"", 2) == 0)) {
 		/* The type of $comm must be "string", and not an array. */
 		if (parg->count || (t && strcmp(t, "string")))
