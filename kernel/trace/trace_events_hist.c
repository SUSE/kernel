--- conflicted
+++ resolved
@@ -3060,10 +3060,7 @@
 		if (rhs) {
 			if (!strlen(++rhs)) {
 				ret = -EINVAL;
-<<<<<<< HEAD
-=======
 				hist_err(tr, HIST_ERR_EMPTY_ASSIGNMENT, errpos(str));
->>>>>>> 7117be3f
 				goto free;
 			}
 			ret = parse_assignment(tr, str, attrs);
@@ -5708,10 +5705,7 @@
 
 		if (!*field_str) {
 			ret = -EINVAL;
-<<<<<<< HEAD
-=======
 			hist_err(tr, HIST_ERR_EMPTY_SORT_FIELD, errpos("sort="));
->>>>>>> 7117be3f
 			break;
 		}
 
