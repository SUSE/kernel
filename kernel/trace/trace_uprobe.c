--- conflicted
+++ resolved
@@ -967,26 +967,17 @@
 }
 
 static struct uprobe_cpu_buffer *prepare_uprobe_buffer(struct trace_uprobe *tu,
-<<<<<<< HEAD
-						       struct pt_regs *regs)
-=======
 						       struct pt_regs *regs,
 						       struct uprobe_cpu_buffer **ucbp)
->>>>>>> 2d5404ca
 {
 	struct uprobe_cpu_buffer *ucb;
 	int dsize, esize;
 
-<<<<<<< HEAD
-	esize = SIZEOF_TRACE_ENTRY(is_ret_probe(tu));
-	dsize = __get_data_size(&tu->tp, regs);
-=======
 	if (*ucbp)
 		return *ucbp;
 
 	esize = SIZEOF_TRACE_ENTRY(is_ret_probe(tu));
 	dsize = __get_data_size(&tu->tp, regs, NULL);
->>>>>>> 2d5404ca
 
 	ucb = uprobe_buffer_get();
 	ucb->dsize = tu->tp.size + dsize;
@@ -996,14 +987,9 @@
 		dsize = MAX_UCB_BUFFER_SIZE - tu->tp.size;
 	}
 
-<<<<<<< HEAD
-	store_trace_args(ucb->buf, &tu->tp, regs, esize, dsize);
-
-=======
 	store_trace_args(ucb->buf, &tu->tp, regs, NULL, esize, dsize);
 
 	*ucbp = ucb;
->>>>>>> 2d5404ca
 	return ucb;
 }
 
@@ -1045,11 +1031,7 @@
 
 /* uprobe handler */
 static int uprobe_trace_func(struct trace_uprobe *tu, struct pt_regs *regs,
-<<<<<<< HEAD
-			     struct uprobe_cpu_buffer *ucb)
-=======
 			     struct uprobe_cpu_buffer **ucbp)
->>>>>>> 2d5404ca
 {
 	struct event_file_link *link;
 	struct uprobe_cpu_buffer *ucb;
@@ -1069,11 +1051,7 @@
 
 static void uretprobe_trace_func(struct trace_uprobe *tu, unsigned long func,
 				 struct pt_regs *regs,
-<<<<<<< HEAD
-				 struct uprobe_cpu_buffer *ucb)
-=======
 				 struct uprobe_cpu_buffer **ucbp)
->>>>>>> 2d5404ca
 {
 	struct event_file_link *link;
 	struct uprobe_cpu_buffer *ucb;
@@ -1410,11 +1388,7 @@
 
 static void __uprobe_perf_func(struct trace_uprobe *tu,
 			       unsigned long func, struct pt_regs *regs,
-<<<<<<< HEAD
-			       struct uprobe_cpu_buffer *ucb)
-=======
 			       struct uprobe_cpu_buffer **ucbp)
->>>>>>> 2d5404ca
 {
 	struct trace_event_call *call = trace_probe_event_call(&tu->tp);
 	struct uprobe_trace_entry_head *entry;
@@ -1436,10 +1410,7 @@
 
 	esize = SIZEOF_TRACE_ENTRY(is_ret_probe(tu));
 
-<<<<<<< HEAD
-=======
 	ucb = prepare_uprobe_buffer(tu, regs, ucbp);
->>>>>>> 2d5404ca
 	size = esize + ucb->dsize;
 	size = ALIGN(size + sizeof(u32), sizeof(u64)) - sizeof(u32);
 	if (WARN_ONCE(size > PERF_MAX_TRACE_SIZE, "profile buffer not large enough"))
@@ -1476,35 +1447,21 @@
 
 /* uprobe profile handler */
 static int uprobe_perf_func(struct trace_uprobe *tu, struct pt_regs *regs,
-<<<<<<< HEAD
-			    struct uprobe_cpu_buffer *ucb)
-=======
 			    struct uprobe_cpu_buffer **ucbp)
->>>>>>> 2d5404ca
 {
 	if (!uprobe_perf_filter(&tu->consumer, current->mm))
 		return UPROBE_HANDLER_REMOVE;
 
 	if (!is_ret_probe(tu))
-<<<<<<< HEAD
-		__uprobe_perf_func(tu, 0, regs, ucb);
-=======
 		__uprobe_perf_func(tu, 0, regs, ucbp);
->>>>>>> 2d5404ca
 	return 0;
 }
 
 static void uretprobe_perf_func(struct trace_uprobe *tu, unsigned long func,
 				struct pt_regs *regs,
-<<<<<<< HEAD
-				struct uprobe_cpu_buffer *ucb)
-{
-	__uprobe_perf_func(tu, func, regs, ucb);
-=======
 				struct uprobe_cpu_buffer **ucbp)
 {
 	__uprobe_perf_func(tu, func, regs, ucbp);
->>>>>>> 2d5404ca
 }
 
 int bpf_get_uprobe_info(const struct perf_event *event, u32 *fd_type,
@@ -1569,11 +1526,7 @@
 {
 	struct trace_uprobe *tu;
 	struct uprobe_dispatch_data udd;
-<<<<<<< HEAD
-	struct uprobe_cpu_buffer *ucb;
-=======
 	struct uprobe_cpu_buffer *ucb = NULL;
->>>>>>> 2d5404ca
 	int ret = 0;
 
 	tu = container_of(con, struct trace_uprobe, consumer);
@@ -1588,23 +1541,12 @@
 	if (WARN_ON_ONCE(!uprobe_cpu_buffer))
 		return 0;
 
-<<<<<<< HEAD
-	ucb = prepare_uprobe_buffer(tu, regs);
-
-	if (trace_probe_test_flag(&tu->tp, TP_FLAG_TRACE))
-		ret |= uprobe_trace_func(tu, regs, ucb);
-
-#ifdef CONFIG_PERF_EVENTS
-	if (trace_probe_test_flag(&tu->tp, TP_FLAG_PROFILE))
-		ret |= uprobe_perf_func(tu, regs, ucb);
-=======
 	if (trace_probe_test_flag(&tu->tp, TP_FLAG_TRACE))
 		ret |= uprobe_trace_func(tu, regs, &ucb);
 
 #ifdef CONFIG_PERF_EVENTS
 	if (trace_probe_test_flag(&tu->tp, TP_FLAG_PROFILE))
 		ret |= uprobe_perf_func(tu, regs, &ucb);
->>>>>>> 2d5404ca
 #endif
 	uprobe_buffer_put(ucb);
 	return ret;
@@ -1615,11 +1557,7 @@
 {
 	struct trace_uprobe *tu;
 	struct uprobe_dispatch_data udd;
-<<<<<<< HEAD
-	struct uprobe_cpu_buffer *ucb;
-=======
 	struct uprobe_cpu_buffer *ucb = NULL;
->>>>>>> 2d5404ca
 
 	tu = container_of(con, struct trace_uprobe, consumer);
 
@@ -1631,23 +1569,12 @@
 	if (WARN_ON_ONCE(!uprobe_cpu_buffer))
 		return 0;
 
-<<<<<<< HEAD
-	ucb = prepare_uprobe_buffer(tu, regs);
-
-	if (trace_probe_test_flag(&tu->tp, TP_FLAG_TRACE))
-		uretprobe_trace_func(tu, func, regs, ucb);
-
-#ifdef CONFIG_PERF_EVENTS
-	if (trace_probe_test_flag(&tu->tp, TP_FLAG_PROFILE))
-		uretprobe_perf_func(tu, func, regs, ucb);
-=======
 	if (trace_probe_test_flag(&tu->tp, TP_FLAG_TRACE))
 		uretprobe_trace_func(tu, func, regs, &ucb);
 
 #ifdef CONFIG_PERF_EVENTS
 	if (trace_probe_test_flag(&tu->tp, TP_FLAG_PROFILE))
 		uretprobe_perf_func(tu, func, regs, &ucb);
->>>>>>> 2d5404ca
 #endif
 	uprobe_buffer_put(ucb);
 	return 0;
