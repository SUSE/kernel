// SPDX-License-Identifier: GPL-2.0
#include <trace/syscall.h>
#include <trace/events/syscalls.h>
#include <linux/syscalls.h>
#include <linux/slab.h>
#include <linux/kernel.h>
#include <linux/module.h>	/* for MODULE_NAME_LEN via KSYM_SYMBOL_LEN */
#include <linux/ftrace.h>
#include <linux/perf_event.h>
#include <linux/xarray.h>
#include <asm/syscall.h>

#include "trace_output.h"
#include "trace.h"

static DEFINE_MUTEX(syscall_trace_lock);

static int syscall_enter_register(struct trace_event_call *event,
				 enum trace_reg type, void *data);
static int syscall_exit_register(struct trace_event_call *event,
				 enum trace_reg type, void *data);

static struct list_head *
syscall_get_enter_fields(struct trace_event_call *call)
{
	struct syscall_metadata *entry = call->data;

	return &entry->enter_fields;
}

extern struct syscall_metadata *__start_syscalls_metadata[];
extern struct syscall_metadata *__stop_syscalls_metadata[];

static DEFINE_XARRAY(syscalls_metadata_sparse);
static struct syscall_metadata **syscalls_metadata;

#ifndef ARCH_HAS_SYSCALL_MATCH_SYM_NAME
static inline bool arch_syscall_match_sym_name(const char *sym, const char *name)
{
	/*
	 * Only compare after the "sys" prefix. Archs that use
	 * syscall wrappers may have syscalls symbols aliases prefixed
	 * with ".SyS" or ".sys" instead of "sys", leading to an unwanted
	 * mismatch.
	 */
	return !strcmp(sym + 3, name + 3);
}
#endif

#ifdef ARCH_TRACE_IGNORE_COMPAT_SYSCALLS
/*
 * Some architectures that allow for 32bit applications
 * to run on a 64bit kernel, do not map the syscalls for
 * the 32bit tasks the same as they do for 64bit tasks.
 *
 *     *cough*x86*cough*
 *
 * In such a case, instead of reporting the wrong syscalls,
 * simply ignore them.
 *
 * For an arch to ignore the compat syscalls it needs to
 * define ARCH_TRACE_IGNORE_COMPAT_SYSCALLS as well as
 * define the function arch_trace_is_compat_syscall() to let
 * the tracing system know that it should ignore it.
 */
static int
trace_get_syscall_nr(struct task_struct *task, struct pt_regs *regs)
{
	if (unlikely(arch_trace_is_compat_syscall(regs)))
		return -1;

	return syscall_get_nr(task, regs);
}
#else
static inline int
trace_get_syscall_nr(struct task_struct *task, struct pt_regs *regs)
{
	return syscall_get_nr(task, regs);
}
#endif /* ARCH_TRACE_IGNORE_COMPAT_SYSCALLS */

static __init struct syscall_metadata *
find_syscall_meta(unsigned long syscall)
{
	struct syscall_metadata **start;
	struct syscall_metadata **stop;
	char str[KSYM_SYMBOL_LEN];


	start = __start_syscalls_metadata;
	stop = __stop_syscalls_metadata;
	kallsyms_lookup(syscall, NULL, NULL, NULL, str);

	if (arch_syscall_match_sym_name(str, "sys_ni_syscall"))
		return NULL;

	for ( ; start < stop; start++) {
		if ((*start)->name && arch_syscall_match_sym_name(str, (*start)->name))
			return *start;
	}
	return NULL;
}

static struct syscall_metadata *syscall_nr_to_meta(int nr)
{
	if (IS_ENABLED(CONFIG_HAVE_SPARSE_SYSCALL_NR))
		return xa_load(&syscalls_metadata_sparse, (unsigned long)nr);

	if (!syscalls_metadata || nr >= NR_syscalls || nr < 0)
		return NULL;

	return syscalls_metadata[nr];
}

const char *get_syscall_name(int syscall)
{
	struct syscall_metadata *entry;

	entry = syscall_nr_to_meta(syscall);
	if (!entry)
		return NULL;

	return entry->name;
}

static enum print_line_t
print_syscall_enter(struct trace_iterator *iter, int flags,
		    struct trace_event *event)
{
	struct trace_array *tr = iter->tr;
	struct trace_seq *s = &iter->seq;
	struct trace_entry *ent = iter->ent;
	struct syscall_trace_enter *trace;
	struct syscall_metadata *entry;
	int i, syscall;

	trace = (typeof(trace))ent;
	syscall = trace->nr;
	entry = syscall_nr_to_meta(syscall);

	if (!entry)
		goto end;

	if (entry->enter_event->event.type != ent->type) {
		WARN_ON_ONCE(1);
		goto end;
	}

	trace_seq_printf(s, "%s(", entry->name);

	for (i = 0; i < entry->nb_args; i++) {

		if (trace_seq_has_overflowed(s))
			goto end;

		/* parameter types */
		if (tr && tr->trace_flags & TRACE_ITER_VERBOSE)
			trace_seq_printf(s, "%s ", entry->types[i]);

		/* parameter values */
		trace_seq_printf(s, "%s: %lx%s", entry->args[i],
				 trace->args[i],
				 i == entry->nb_args - 1 ? "" : ", ");
	}

	trace_seq_putc(s, ')');
end:
	trace_seq_putc(s, '\n');

	return trace_handle_return(s);
}

static enum print_line_t
print_syscall_exit(struct trace_iterator *iter, int flags,
		   struct trace_event *event)
{
	struct trace_seq *s = &iter->seq;
	struct trace_entry *ent = iter->ent;
	struct syscall_trace_exit *trace;
	int syscall;
	struct syscall_metadata *entry;

	trace = (typeof(trace))ent;
	syscall = trace->nr;
	entry = syscall_nr_to_meta(syscall);

	if (!entry) {
		trace_seq_putc(s, '\n');
		goto out;
	}

	if (entry->exit_event->event.type != ent->type) {
		WARN_ON_ONCE(1);
		return TRACE_TYPE_UNHANDLED;
	}

	trace_seq_printf(s, "%s -> 0x%lx\n", entry->name,
				trace->ret);

 out:
	return trace_handle_return(s);
}

#define SYSCALL_FIELD(_type, _name) {					\
	.type = #_type, .name = #_name,					\
	.size = sizeof(_type), .align = __alignof__(_type),		\
	.is_signed = is_signed_type(_type), .filter_type = FILTER_OTHER }

static int __init
__set_enter_print_fmt(struct syscall_metadata *entry, char *buf, int len)
{
	int i;
	int pos = 0;

	/* When len=0, we just calculate the needed length */
#define LEN_OR_ZERO (len ? len - pos : 0)

	pos += snprintf(buf + pos, LEN_OR_ZERO, "\"");
	for (i = 0; i < entry->nb_args; i++) {
		pos += snprintf(buf + pos, LEN_OR_ZERO, "%s: 0x%%0%zulx%s",
				entry->args[i], sizeof(unsigned long),
				i == entry->nb_args - 1 ? "" : ", ");
	}
	pos += snprintf(buf + pos, LEN_OR_ZERO, "\"");

	for (i = 0; i < entry->nb_args; i++) {
		pos += snprintf(buf + pos, LEN_OR_ZERO,
				", ((unsigned long)(REC->%s))", entry->args[i]);
	}

#undef LEN_OR_ZERO

	/* return the length of print_fmt */
	return pos;
}

static int __init set_syscall_print_fmt(struct trace_event_call *call)
{
	char *print_fmt;
	int len;
	struct syscall_metadata *entry = call->data;

	if (entry->enter_event != call) {
		call->print_fmt = "\"0x%lx\", REC->ret";
		return 0;
	}

	/* First: called with 0 length to calculate the needed length */
	len = __set_enter_print_fmt(entry, NULL, 0);

	print_fmt = kmalloc(len + 1, GFP_KERNEL);
	if (!print_fmt)
		return -ENOMEM;

	/* Second: actually write the @print_fmt */
	__set_enter_print_fmt(entry, print_fmt, len + 1);
	call->print_fmt = print_fmt;

	return 0;
}

static void __init free_syscall_print_fmt(struct trace_event_call *call)
{
	struct syscall_metadata *entry = call->data;

	if (entry->enter_event == call)
		kfree(call->print_fmt);
}

static int __init syscall_enter_define_fields(struct trace_event_call *call)
{
	struct syscall_trace_enter trace;
	struct syscall_metadata *meta = call->data;
	int offset = offsetof(typeof(trace), args);
	int ret = 0;
	int i;

	for (i = 0; i < meta->nb_args; i++) {
		ret = trace_define_field(call, meta->types[i],
					 meta->args[i], offset,
					 sizeof(unsigned long), 0,
					 FILTER_OTHER);
		if (ret)
			break;
		offset += sizeof(unsigned long);
	}

	return ret;
}

static void ftrace_syscall_enter(void *data, struct pt_regs *regs, long id)
{
	struct trace_array *tr = data;
	struct trace_event_file *trace_file;
	struct syscall_trace_enter *entry;
	struct syscall_metadata *sys_data;
	struct trace_event_buffer fbuffer;
	unsigned long args[6];
	int syscall_nr;
	int size;

	syscall_nr = trace_get_syscall_nr(current, regs);
	if (syscall_nr < 0 || syscall_nr >= NR_syscalls)
		return;

	/* Here we're inside tp handler's rcu_read_lock_sched (__DO_TRACE) */
	trace_file = rcu_dereference_sched(tr->enter_syscall_files[syscall_nr]);
	if (!trace_file)
		return;

	if (trace_trigger_soft_disabled(trace_file))
		return;

	sys_data = syscall_nr_to_meta(syscall_nr);
	if (!sys_data)
		return;

	size = sizeof(*entry) + sizeof(unsigned long) * sys_data->nb_args;

	entry = trace_event_buffer_reserve(&fbuffer, trace_file, size);
	if (!entry)
		return;

	entry = ring_buffer_event_data(fbuffer.event);
	entry->nr = syscall_nr;
	syscall_get_arguments(current, regs, args);
	memcpy(entry->args, args, sizeof(unsigned long) * sys_data->nb_args);

	trace_event_buffer_commit(&fbuffer);
}

static void ftrace_syscall_exit(void *data, struct pt_regs *regs, long ret)
{
	struct trace_array *tr = data;
	struct trace_event_file *trace_file;
	struct syscall_trace_exit *entry;
	struct syscall_metadata *sys_data;
	struct trace_event_buffer fbuffer;
	int syscall_nr;

	syscall_nr = trace_get_syscall_nr(current, regs);
	if (syscall_nr < 0 || syscall_nr >= NR_syscalls)
		return;

	/* Here we're inside tp handler's rcu_read_lock_sched (__DO_TRACE()) */
	trace_file = rcu_dereference_sched(tr->exit_syscall_files[syscall_nr]);
	if (!trace_file)
		return;

	if (trace_trigger_soft_disabled(trace_file))
		return;

	sys_data = syscall_nr_to_meta(syscall_nr);
	if (!sys_data)
		return;

	entry = trace_event_buffer_reserve(&fbuffer, trace_file, sizeof(*entry));
	if (!entry)
		return;

	entry = ring_buffer_event_data(fbuffer.event);
	entry->nr = syscall_nr;
	entry->ret = syscall_get_return_value(current, regs);

	trace_event_buffer_commit(&fbuffer);
}

static int reg_event_syscall_enter(struct trace_event_file *file,
				   struct trace_event_call *call)
{
	struct trace_array *tr = file->tr;
	int ret = 0;
	int num;

	num = ((struct syscall_metadata *)call->data)->syscall_nr;
	if (WARN_ON_ONCE(num < 0 || num >= NR_syscalls))
		return -ENOSYS;
	mutex_lock(&syscall_trace_lock);
	if (!tr->sys_refcount_enter)
		ret = register_trace_sys_enter(ftrace_syscall_enter, tr);
	if (!ret) {
		rcu_assign_pointer(tr->enter_syscall_files[num], file);
		tr->sys_refcount_enter++;
	}
	mutex_unlock(&syscall_trace_lock);
	return ret;
}

static void unreg_event_syscall_enter(struct trace_event_file *file,
				      struct trace_event_call *call)
{
	struct trace_array *tr = file->tr;
	int num;

	num = ((struct syscall_metadata *)call->data)->syscall_nr;
	if (WARN_ON_ONCE(num < 0 || num >= NR_syscalls))
		return;
	mutex_lock(&syscall_trace_lock);
	tr->sys_refcount_enter--;
	RCU_INIT_POINTER(tr->enter_syscall_files[num], NULL);
	if (!tr->sys_refcount_enter)
		unregister_trace_sys_enter(ftrace_syscall_enter, tr);
	mutex_unlock(&syscall_trace_lock);
}

static int reg_event_syscall_exit(struct trace_event_file *file,
				  struct trace_event_call *call)
{
	struct trace_array *tr = file->tr;
	int ret = 0;
	int num;

	num = ((struct syscall_metadata *)call->data)->syscall_nr;
	if (WARN_ON_ONCE(num < 0 || num >= NR_syscalls))
		return -ENOSYS;
	mutex_lock(&syscall_trace_lock);
	if (!tr->sys_refcount_exit)
		ret = register_trace_sys_exit(ftrace_syscall_exit, tr);
	if (!ret) {
		rcu_assign_pointer(tr->exit_syscall_files[num], file);
		tr->sys_refcount_exit++;
	}
	mutex_unlock(&syscall_trace_lock);
	return ret;
}

static void unreg_event_syscall_exit(struct trace_event_file *file,
				     struct trace_event_call *call)
{
	struct trace_array *tr = file->tr;
	int num;

	num = ((struct syscall_metadata *)call->data)->syscall_nr;
	if (WARN_ON_ONCE(num < 0 || num >= NR_syscalls))
		return;
	mutex_lock(&syscall_trace_lock);
	tr->sys_refcount_exit--;
	RCU_INIT_POINTER(tr->exit_syscall_files[num], NULL);
	if (!tr->sys_refcount_exit)
		unregister_trace_sys_exit(ftrace_syscall_exit, tr);
	mutex_unlock(&syscall_trace_lock);
}

static int __init init_syscall_trace(struct trace_event_call *call)
{
	int id;
	int num;

	num = ((struct syscall_metadata *)call->data)->syscall_nr;
	if (num < 0 || num >= NR_syscalls) {
		pr_debug("syscall %s metadata not mapped, disabling ftrace event\n",
				((struct syscall_metadata *)call->data)->name);
		return -ENOSYS;
	}

	if (set_syscall_print_fmt(call) < 0)
		return -ENOMEM;

	id = trace_event_raw_init(call);

	if (id < 0) {
		free_syscall_print_fmt(call);
		return id;
	}

	return id;
}

static struct trace_event_fields __refdata syscall_enter_fields_array[] = {
	SYSCALL_FIELD(int, __syscall_nr),
	{ .type = TRACE_FUNCTION_TYPE,
	  .define_fields = syscall_enter_define_fields },
	{}
};

struct trace_event_functions enter_syscall_print_funcs = {
	.trace		= print_syscall_enter,
};

struct trace_event_functions exit_syscall_print_funcs = {
	.trace		= print_syscall_exit,
};

struct trace_event_class __refdata event_class_syscall_enter = {
	.system		= "syscalls",
	.reg		= syscall_enter_register,
	.fields_array	= syscall_enter_fields_array,
	.get_fields	= syscall_get_enter_fields,
	.raw_init	= init_syscall_trace,
};

struct trace_event_class __refdata event_class_syscall_exit = {
	.system		= "syscalls",
	.reg		= syscall_exit_register,
	.fields_array	= (struct trace_event_fields[]){
		SYSCALL_FIELD(int, __syscall_nr),
		SYSCALL_FIELD(long, ret),
		{}
	},
	.fields		= LIST_HEAD_INIT(event_class_syscall_exit.fields),
	.raw_init	= init_syscall_trace,
};

unsigned long __init __weak arch_syscall_addr(int nr)
{
	return (unsigned long)sys_call_table[nr];
}

void __init init_ftrace_syscalls(void)
{
	struct syscall_metadata *meta;
	unsigned long addr;
	int i;
	void *ret;

	if (!IS_ENABLED(CONFIG_HAVE_SPARSE_SYSCALL_NR)) {
		syscalls_metadata = kcalloc(NR_syscalls,
					sizeof(*syscalls_metadata),
					GFP_KERNEL);
		if (!syscalls_metadata) {
			WARN_ON(1);
			return;
		}
	}

	for (i = 0; i < NR_syscalls; i++) {
		addr = arch_syscall_addr(i);
		meta = find_syscall_meta(addr);
		if (!meta)
			continue;

		meta->syscall_nr = i;

		if (!IS_ENABLED(CONFIG_HAVE_SPARSE_SYSCALL_NR)) {
			syscalls_metadata[i] = meta;
		} else {
			ret = xa_store(&syscalls_metadata_sparse, i, meta,
					GFP_KERNEL);
			WARN(xa_is_err(ret),
				"Syscall memory allocation failed\n");
		}

	}
}

#ifdef CONFIG_PERF_EVENTS

static DECLARE_BITMAP(enabled_perf_enter_syscalls, NR_syscalls);
static DECLARE_BITMAP(enabled_perf_exit_syscalls, NR_syscalls);
static int sys_perf_refcount_enter;
static int sys_perf_refcount_exit;

static int perf_call_bpf_enter(struct trace_event_call *call, struct pt_regs *regs,
			       struct syscall_metadata *sys_data,
			       struct syscall_trace_enter *rec)
{
	struct syscall_tp_t {
		struct trace_entry ent;
<<<<<<< HEAD
		unsigned long syscall_nr;
=======
		int syscall_nr;
>>>>>>> 2d5404ca
		unsigned long args[SYSCALL_DEFINE_MAXARGS];
	} __aligned(8) param;
	int i;

	BUILD_BUG_ON(sizeof(param.ent) < sizeof(void *));

	/* bpf prog requires 'regs' to be the first member in the ctx (a.k.a. &param) */
<<<<<<< HEAD
=======
	perf_fetch_caller_regs(regs);
>>>>>>> 2d5404ca
	*(struct pt_regs **)&param = regs;
	param.syscall_nr = rec->nr;
	for (i = 0; i < sys_data->nb_args; i++)
		param.args[i] = rec->args[i];
	return trace_call_bpf(call, &param);
}

static void perf_syscall_enter(void *ignore, struct pt_regs *regs, long id)
{
	struct syscall_metadata *sys_data;
	struct syscall_trace_enter *rec;
	struct pt_regs *fake_regs;
	struct hlist_head *head;
	unsigned long args[6];
	bool valid_prog_array;
	int syscall_nr;
	int rctx;
	int size;

	syscall_nr = trace_get_syscall_nr(current, regs);
	if (syscall_nr < 0 || syscall_nr >= NR_syscalls)
		return;
	if (!test_bit(syscall_nr, enabled_perf_enter_syscalls))
		return;

	sys_data = syscall_nr_to_meta(syscall_nr);
	if (!sys_data)
		return;

	head = this_cpu_ptr(sys_data->enter_event->perf_events);
	valid_prog_array = bpf_prog_array_valid(sys_data->enter_event);
	if (!valid_prog_array && hlist_empty(head))
		return;

	/* get the size after alignment with the u32 buffer size field */
	size = sizeof(unsigned long) * sys_data->nb_args + sizeof(*rec);
	size = ALIGN(size + sizeof(u32), sizeof(u64));
	size -= sizeof(u32);

	rec = perf_trace_buf_alloc(size, &fake_regs, &rctx);
	if (!rec)
		return;

	rec->nr = syscall_nr;
	syscall_get_arguments(current, regs, args);
	memcpy(&rec->args, args, sizeof(unsigned long) * sys_data->nb_args);

	if ((valid_prog_array &&
	     !perf_call_bpf_enter(sys_data->enter_event, fake_regs, sys_data, rec)) ||
	    hlist_empty(head)) {
		perf_swevent_put_recursion_context(rctx);
		return;
	}

	perf_trace_buf_submit(rec, size, rctx,
			      sys_data->enter_event->event.type, 1, regs,
			      head, NULL);
}

static int perf_sysenter_enable(struct trace_event_call *call)
{
	int ret = 0;
	int num;

	num = ((struct syscall_metadata *)call->data)->syscall_nr;

	mutex_lock(&syscall_trace_lock);
	if (!sys_perf_refcount_enter)
		ret = register_trace_sys_enter(perf_syscall_enter, NULL);
	if (ret) {
		pr_info("event trace: Could not activate syscall entry trace point");
	} else {
		set_bit(num, enabled_perf_enter_syscalls);
		sys_perf_refcount_enter++;
	}
	mutex_unlock(&syscall_trace_lock);
	return ret;
}

static void perf_sysenter_disable(struct trace_event_call *call)
{
	int num;

	num = ((struct syscall_metadata *)call->data)->syscall_nr;

	mutex_lock(&syscall_trace_lock);
	sys_perf_refcount_enter--;
	clear_bit(num, enabled_perf_enter_syscalls);
	if (!sys_perf_refcount_enter)
		unregister_trace_sys_enter(perf_syscall_enter, NULL);
	mutex_unlock(&syscall_trace_lock);
}

static int perf_call_bpf_exit(struct trace_event_call *call, struct pt_regs *regs,
			      struct syscall_trace_exit *rec)
{
	struct syscall_tp_t {
		struct trace_entry ent;
<<<<<<< HEAD
		unsigned long syscall_nr;
=======
		int syscall_nr;
>>>>>>> 2d5404ca
		unsigned long ret;
	} __aligned(8) param;

	/* bpf prog requires 'regs' to be the first member in the ctx (a.k.a. &param) */
<<<<<<< HEAD
=======
	perf_fetch_caller_regs(regs);
>>>>>>> 2d5404ca
	*(struct pt_regs **)&param = regs;
	param.syscall_nr = rec->nr;
	param.ret = rec->ret;
	return trace_call_bpf(call, &param);
}

static void perf_syscall_exit(void *ignore, struct pt_regs *regs, long ret)
{
	struct syscall_metadata *sys_data;
	struct syscall_trace_exit *rec;
	struct pt_regs *fake_regs;
	struct hlist_head *head;
	bool valid_prog_array;
	int syscall_nr;
	int rctx;
	int size;

	syscall_nr = trace_get_syscall_nr(current, regs);
	if (syscall_nr < 0 || syscall_nr >= NR_syscalls)
		return;
	if (!test_bit(syscall_nr, enabled_perf_exit_syscalls))
		return;

	sys_data = syscall_nr_to_meta(syscall_nr);
	if (!sys_data)
		return;

	head = this_cpu_ptr(sys_data->exit_event->perf_events);
	valid_prog_array = bpf_prog_array_valid(sys_data->exit_event);
	if (!valid_prog_array && hlist_empty(head))
		return;

	/* We can probably do that at build time */
	size = ALIGN(sizeof(*rec) + sizeof(u32), sizeof(u64));
	size -= sizeof(u32);

	rec = perf_trace_buf_alloc(size, &fake_regs, &rctx);
	if (!rec)
		return;

	rec->nr = syscall_nr;
	rec->ret = syscall_get_return_value(current, regs);

	if ((valid_prog_array &&
	     !perf_call_bpf_exit(sys_data->exit_event, fake_regs, rec)) ||
	    hlist_empty(head)) {
		perf_swevent_put_recursion_context(rctx);
		return;
	}

	perf_trace_buf_submit(rec, size, rctx, sys_data->exit_event->event.type,
			      1, regs, head, NULL);
}

static int perf_sysexit_enable(struct trace_event_call *call)
{
	int ret = 0;
	int num;

	num = ((struct syscall_metadata *)call->data)->syscall_nr;

	mutex_lock(&syscall_trace_lock);
	if (!sys_perf_refcount_exit)
		ret = register_trace_sys_exit(perf_syscall_exit, NULL);
	if (ret) {
		pr_info("event trace: Could not activate syscall exit trace point");
	} else {
		set_bit(num, enabled_perf_exit_syscalls);
		sys_perf_refcount_exit++;
	}
	mutex_unlock(&syscall_trace_lock);
	return ret;
}

static void perf_sysexit_disable(struct trace_event_call *call)
{
	int num;

	num = ((struct syscall_metadata *)call->data)->syscall_nr;

	mutex_lock(&syscall_trace_lock);
	sys_perf_refcount_exit--;
	clear_bit(num, enabled_perf_exit_syscalls);
	if (!sys_perf_refcount_exit)
		unregister_trace_sys_exit(perf_syscall_exit, NULL);
	mutex_unlock(&syscall_trace_lock);
}

#endif /* CONFIG_PERF_EVENTS */

static int syscall_enter_register(struct trace_event_call *event,
				 enum trace_reg type, void *data)
{
	struct trace_event_file *file = data;

	switch (type) {
	case TRACE_REG_REGISTER:
		return reg_event_syscall_enter(file, event);
	case TRACE_REG_UNREGISTER:
		unreg_event_syscall_enter(file, event);
		return 0;

#ifdef CONFIG_PERF_EVENTS
	case TRACE_REG_PERF_REGISTER:
		return perf_sysenter_enable(event);
	case TRACE_REG_PERF_UNREGISTER:
		perf_sysenter_disable(event);
		return 0;
	case TRACE_REG_PERF_OPEN:
	case TRACE_REG_PERF_CLOSE:
	case TRACE_REG_PERF_ADD:
	case TRACE_REG_PERF_DEL:
		return 0;
#endif
	}
	return 0;
}

static int syscall_exit_register(struct trace_event_call *event,
				 enum trace_reg type, void *data)
{
	struct trace_event_file *file = data;

	switch (type) {
	case TRACE_REG_REGISTER:
		return reg_event_syscall_exit(file, event);
	case TRACE_REG_UNREGISTER:
		unreg_event_syscall_exit(file, event);
		return 0;

#ifdef CONFIG_PERF_EVENTS
	case TRACE_REG_PERF_REGISTER:
		return perf_sysexit_enable(event);
	case TRACE_REG_PERF_UNREGISTER:
		perf_sysexit_disable(event);
		return 0;
	case TRACE_REG_PERF_OPEN:
	case TRACE_REG_PERF_CLOSE:
	case TRACE_REG_PERF_ADD:
	case TRACE_REG_PERF_DEL:
		return 0;
#endif
	}
	return 0;
}<|MERGE_RESOLUTION|>--- conflicted
+++ resolved
@@ -556,11 +556,7 @@
 {
 	struct syscall_tp_t {
 		struct trace_entry ent;
-<<<<<<< HEAD
-		unsigned long syscall_nr;
-=======
 		int syscall_nr;
->>>>>>> 2d5404ca
 		unsigned long args[SYSCALL_DEFINE_MAXARGS];
 	} __aligned(8) param;
 	int i;
@@ -568,10 +564,7 @@
 	BUILD_BUG_ON(sizeof(param.ent) < sizeof(void *));
 
 	/* bpf prog requires 'regs' to be the first member in the ctx (a.k.a. &param) */
-<<<<<<< HEAD
-=======
 	perf_fetch_caller_regs(regs);
->>>>>>> 2d5404ca
 	*(struct pt_regs **)&param = regs;
 	param.syscall_nr = rec->nr;
 	for (i = 0; i < sys_data->nb_args; i++)
@@ -670,19 +663,12 @@
 {
 	struct syscall_tp_t {
 		struct trace_entry ent;
-<<<<<<< HEAD
-		unsigned long syscall_nr;
-=======
 		int syscall_nr;
->>>>>>> 2d5404ca
 		unsigned long ret;
 	} __aligned(8) param;
 
 	/* bpf prog requires 'regs' to be the first member in the ctx (a.k.a. &param) */
-<<<<<<< HEAD
-=======
 	perf_fetch_caller_regs(regs);
->>>>>>> 2d5404ca
 	*(struct pt_regs **)&param = regs;
 	param.syscall_nr = rec->nr;
 	param.ret = rec->ret;
