--- conflicted
+++ resolved
@@ -459,20 +459,12 @@
 		data_offset = struct_size(entry, fields, event->n_u64);
 		data_offset += data_size;
 
-<<<<<<< HEAD
-		len = kern_fetch_store_strlen((unsigned long)str_val);
-=======
 		len = fetch_store_strlen((unsigned long)str_val);
->>>>>>> eb3cdb58
 
 		data_offset |= len << 16;
 		*(u32 *)&entry->fields[*n_u64] = data_offset;
 
-<<<<<<< HEAD
-		ret = kern_fetch_store_string((unsigned long)str_val, &entry->fields[*n_u64], entry);
-=======
 		ret = fetch_store_string((unsigned long)str_val, &entry->fields[*n_u64], entry);
->>>>>>> eb3cdb58
 
 		(*n_u64)++;
 	} else {
@@ -557,16 +549,12 @@
 		val_idx = var_ref_idx[field_pos];
 		str_val = (char *)(long)var_ref_vals[val_idx];
 
-<<<<<<< HEAD
-		len = kern_fetch_store_strlen((unsigned long)str_val);
-=======
 		if (event->dynamic_fields[i]->is_stack) {
 			len = *((unsigned long *)str_val);
 			len *= sizeof(unsigned long);
 		} else {
 			len = fetch_store_strlen((unsigned long)str_val);
 		}
->>>>>>> eb3cdb58
 
 		fields_size += len;
 	}
