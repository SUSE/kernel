--- conflicted
+++ resolved
@@ -1167,9 +1167,6 @@
 	gfp_t mflags;
 	long i;
 
-<<<<<<< HEAD
-	/* Check if the available memory is there first */
-=======
 	/*
 	 * Check if the available memory is there first.
 	 * Note, si_mem_available() only gives us a rough estimate of available
@@ -1177,13 +1174,10 @@
 	 * to prevent doing any allocation when it is obvious that it is
 	 * not going to succeed.
 	 */
->>>>>>> 144482d4
 	i = si_mem_available();
 	if (i < nr_pages)
 		return -ENOMEM;
 
-<<<<<<< HEAD
-=======
 	/*
 	 * __GFP_RETRY_MAYFAIL flag makes sure that the allocation fails
 	 * gracefully without invoking oom-killer and the system is not
@@ -1202,7 +1196,6 @@
 	 */
 	if (user_thread)
 		set_current_oom_origin();
->>>>>>> 144482d4
 	for (i = 0; i < nr_pages; i++) {
 		struct page *page;
 
