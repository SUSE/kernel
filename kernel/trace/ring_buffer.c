--- conflicted
+++ resolved
@@ -509,8 +509,6 @@
 	u64				read_stamp;
 	/* pages removed since last reset */
 	unsigned long			pages_removed;
-<<<<<<< HEAD
-=======
 
 	unsigned int			mapped;
 	unsigned int			user_mapped;	/* user space mapping */
@@ -519,7 +517,6 @@
 	struct trace_buffer_meta	*meta_page;
 	struct ring_buffer_meta		*ring_meta;
 
->>>>>>> 2d5404ca
 	/* ring buffer pages to update, > 0 to add, < 0 to remove */
 	long				nr_pages_to_update;
 	struct list_head		new_pages; /* new pages to add */
@@ -574,133 +571,6 @@
 	int				missed_events;
 };
 
-<<<<<<< HEAD
-#ifdef RB_TIME_32
-
-/*
- * On 32 bit machines, local64_t is very expensive. As the ring
- * buffer doesn't need all the features of a true 64 bit atomic,
- * on 32 bit, it uses these functions (64 still uses local64_t).
- *
- * For the ring buffer, 64 bit required operations for the time is
- * the following:
- *
- *  - Reads may fail if it interrupted a modification of the time stamp.
- *      It will succeed if it did not interrupt another write even if
- *      the read itself is interrupted by a write.
- *      It returns whether it was successful or not.
- *
- *  - Writes always succeed and will overwrite other writes and writes
- *      that were done by events interrupting the current write.
- *
- *  - A write followed by a read of the same time stamp will always succeed,
- *      but may not contain the same value.
- *
- *  - A cmpxchg will fail if it interrupted another write or cmpxchg.
- *      Other than that, it acts like a normal cmpxchg.
- *
- * The 60 bit time stamp is broken up by 30 bits in a top and bottom half
- *  (bottom being the least significant 30 bits of the 60 bit time stamp).
- *
- * The two most significant bits of each half holds a 2 bit counter (0-3).
- * Each update will increment this counter by one.
- * When reading the top and bottom, if the two counter bits match then the
- *  top and bottom together make a valid 60 bit number.
- */
-#define RB_TIME_SHIFT	30
-#define RB_TIME_VAL_MASK ((1 << RB_TIME_SHIFT) - 1)
-#define RB_TIME_MSB_SHIFT	 60
-
-static inline int rb_time_cnt(unsigned long val)
-{
-	return (val >> RB_TIME_SHIFT) & 3;
-}
-
-static inline u64 rb_time_val(unsigned long top, unsigned long bottom)
-{
-	u64 val;
-
-	val = top & RB_TIME_VAL_MASK;
-	val <<= RB_TIME_SHIFT;
-	val |= bottom & RB_TIME_VAL_MASK;
-
-	return val;
-}
-
-static inline bool __rb_time_read(rb_time_t *t, u64 *ret, unsigned long *cnt)
-{
-	unsigned long top, bottom, msb;
-	unsigned long c;
-
-	/*
-	 * If the read is interrupted by a write, then the cnt will
-	 * be different. Loop until both top and bottom have been read
-	 * without interruption.
-	 */
-	do {
-		c = local_read(&t->cnt);
-		top = local_read(&t->top);
-		bottom = local_read(&t->bottom);
-		msb = local_read(&t->msb);
-	} while (c != local_read(&t->cnt));
-
-	*cnt = rb_time_cnt(top);
-
-	/* If top, msb or bottom counts don't match, this interrupted a write */
-	if (*cnt != rb_time_cnt(msb) || *cnt != rb_time_cnt(bottom))
-		return false;
-
-	/* The shift to msb will lose its cnt bits */
-	*ret = rb_time_val(top, bottom) | ((u64)msb << RB_TIME_MSB_SHIFT);
-	return true;
-}
-
-static bool rb_time_read(rb_time_t *t, u64 *ret)
-{
-	unsigned long cnt;
-
-	return __rb_time_read(t, ret, &cnt);
-}
-
-static inline unsigned long rb_time_val_cnt(unsigned long val, unsigned long cnt)
-{
-	return (val & RB_TIME_VAL_MASK) | ((cnt & 3) << RB_TIME_SHIFT);
-}
-
-static inline void rb_time_split(u64 val, unsigned long *top, unsigned long *bottom,
-				 unsigned long *msb)
-{
-	*top = (unsigned long)((val >> RB_TIME_SHIFT) & RB_TIME_VAL_MASK);
-	*bottom = (unsigned long)(val & RB_TIME_VAL_MASK);
-	*msb = (unsigned long)(val >> RB_TIME_MSB_SHIFT);
-}
-
-static inline void rb_time_val_set(local_t *t, unsigned long val, unsigned long cnt)
-{
-	val = rb_time_val_cnt(val, cnt);
-	local_set(t, val);
-}
-
-static void rb_time_set(rb_time_t *t, u64 val)
-{
-	unsigned long cnt, top, bottom, msb;
-
-	rb_time_split(val, &top, &bottom, &msb);
-
-	/* Writes always succeed with a valid number even if it gets interrupted. */
-	do {
-		cnt = local_inc_return(&t->cnt);
-		rb_time_val_set(&t->top, top, cnt);
-		rb_time_val_set(&t->bottom, bottom, cnt);
-		rb_time_val_set(&t->msb, val >> RB_TIME_MSB_SHIFT, cnt);
-	} while (cnt != local_read(&t->cnt));
-}
-
-static inline bool
-rb_time_read_cmpxchg(local_t *l, unsigned long expect, unsigned long set)
-{
-	return local_try_cmpxchg(l, &expect, set);
-=======
 int ring_buffer_print_page_header(struct trace_buffer *buffer, struct trace_seq *s)
 {
 	struct buffer_data_page field;
@@ -729,7 +599,6 @@
 			 (unsigned int)is_signed_type(char));
 
 	return !trace_seq_has_overflowed(s);
->>>>>>> 2d5404ca
 }
 
 static inline void rb_time_read(rb_time_t *t, u64 *ret)
@@ -740,10 +609,6 @@
 {
 	local64_set(&t->time, val);
 }
-<<<<<<< HEAD
-#endif
-=======
->>>>>>> 2d5404ca
 
 /*
  * Enable this to make sure that the event passed to
@@ -1043,7 +908,6 @@
 		rbwork->full_waiters_pending = true;
 	else
 		rbwork->waiters_pending = true;
-<<<<<<< HEAD
 
 	return false;
 }
@@ -1062,26 +926,6 @@
 	struct rb_wait_data *rdata = data;
 	struct rb_irq_work *rbwork = rdata->irq_work;
 
-=======
-
-	return false;
-}
-
-struct rb_wait_data {
-	struct rb_irq_work		*irq_work;
-	int				seq;
-};
-
-/*
- * The default wait condition for ring_buffer_wait() is to just to exit the
- * wait loop the first time it is woken up.
- */
-static bool rb_wait_once(void *data)
-{
-	struct rb_wait_data *rdata = data;
-	struct rb_irq_work *rbwork = rdata->irq_work;
-
->>>>>>> 2d5404ca
 	return atomic_read_acquire(&rbwork->seq) != rdata->seq;
 }
 
@@ -1174,27 +1018,6 @@
 	}
 
 	if (full) {
-<<<<<<< HEAD
-		unsigned long flags;
-
-		poll_wait(filp, &rbwork->full_waiters, poll_table);
-
-		raw_spin_lock_irqsave(&cpu_buffer->reader_lock, flags);
-		if (!cpu_buffer->shortest_full ||
-		    cpu_buffer->shortest_full > full)
-			cpu_buffer->shortest_full = full;
-		raw_spin_unlock_irqrestore(&cpu_buffer->reader_lock, flags);
-		if (full_hit(buffer, cpu, full))
-			return EPOLLIN | EPOLLRDNORM;
-		/*
-		 * Only allow full_waiters_pending update to be seen after
-		 * the shortest_full is set. If the writer sees the
-		 * full_waiters_pending flag set, it will compare the
-		 * amount in the ring buffer to shortest_full. If the amount
-		 * in the ring buffer is greater than the shortest_full
-		 * percent, it will call the irq_work handler to wake up
-		 * this list. The irq_handler will reset shortest_full
-=======
 		poll_wait(filp, &rbwork->full_waiters, poll_table);
 
 		if (rb_watermark_hit(buffer, cpu, full))
@@ -1207,7 +1030,6 @@
 		 * If the amount in the ring buffer is greater than the
 		 * shortest_full percent, it will call the irq_work handler
 		 * to wake up this list. The irq_handler will reset shortest_full
->>>>>>> 2d5404ca
 		 * back to zero. That's done under the reader_lock, but
 		 * the below smp_mb() makes sure that the update to
 		 * full_waiters_pending doesn't leak up into the above.
@@ -3146,11 +2968,7 @@
 	 */
 	barrier();
 
-<<<<<<< HEAD
-	if ((iter->head + length) > commit || length > BUF_PAGE_SIZE)
-=======
 	if ((iter->head + length) > commit || length > iter->event_size)
->>>>>>> 2d5404ca
 		/* Writer corrupted the read? */
 		goto reset;
 
@@ -3497,11 +3315,7 @@
 	event->time_delta = 1;
 
 	/* account for padding bytes */
-<<<<<<< HEAD
-	local_add(BUF_PAGE_SIZE - tail, &cpu_buffer->entries_bytes);
-=======
 	local_add(bsize - tail, &cpu_buffer->entries_bytes);
->>>>>>> 2d5404ca
 
 	/* Make sure the padding is visible before the tail_page->write update */
 	smp_wmb();
@@ -4416,11 +4230,7 @@
 		if (!w) {
 			/* Use the sub-buffer timestamp */
 			info->delta = 0;
-<<<<<<< HEAD
-		} else if (unlikely(!a_ok || !b_ok || info->before != info->after)) {
-=======
 		} else if (unlikely(info->before != info->after)) {
->>>>>>> 2d5404ca
 			info->add_timestamp |= RB_ADD_STAMP_FORCE | RB_ADD_STAMP_EXTEND;
 			info->length += RB_LEN_TIME_EXTEND;
 		} else {
@@ -4442,11 +4252,7 @@
 	tail = write - info->length;
 
 	/* See if we shot pass the end of this buffer page */
-<<<<<<< HEAD
-	if (unlikely(write > BUF_PAGE_SIZE)) {
-=======
 	if (unlikely(write > cpu_buffer->buffer->subbuf_size)) {
->>>>>>> 2d5404ca
 		check_buffer(cpu_buffer, info, CHECK_FULL_PAGE);
 		return rb_move_tail(cpu_buffer, tail, info);
 	}
@@ -4473,12 +4279,7 @@
 		/* SLOW PATH - Interrupted between A and C */
 
 		/* Save the old before_stamp */
-<<<<<<< HEAD
-		a_ok = rb_time_read(&cpu_buffer->before_stamp, &info->before);
-		RB_WARN_ON(cpu_buffer, !a_ok);
-=======
 		rb_time_read(&cpu_buffer->before_stamp, &info->before);
->>>>>>> 2d5404ca
 
 		/*
 		 * Read a new timestamp and update the before_stamp to make
@@ -4490,13 +4291,7 @@
 		rb_time_set(&cpu_buffer->before_stamp, ts);
 
 		barrier();
-<<<<<<< HEAD
- /*E*/		a_ok = rb_time_read(&cpu_buffer->write_stamp, &info->after);
-		/* Was interrupted before here, write_stamp must be valid */
-		RB_WARN_ON(cpu_buffer, !a_ok);
-=======
  /*E*/		rb_time_read(&cpu_buffer->write_stamp, &info->after);
->>>>>>> 2d5404ca
 		barrier();
  /*F*/		if (write == (local_read(&tail_page->write) & RB_WRITE_MASK) &&
 		    info->after == info->before && info->after < ts) {
@@ -4588,11 +4383,7 @@
 	if (ring_buffer_time_stamp_abs(cpu_buffer->buffer)) {
 		add_ts_default = RB_ADD_STAMP_ABSOLUTE;
 		info.length += RB_LEN_TIME_EXTEND;
-<<<<<<< HEAD
-		if (info.length > BUF_MAX_DATA_SIZE)
-=======
 		if (info.length > cpu_buffer->buffer->max_data_size)
->>>>>>> 2d5404ca
 			goto out_fail;
 	} else {
 		add_ts_default = RB_ADD_STAMP_NONE;
@@ -5976,12 +5767,8 @@
 		return NULL;
 
 	/* Holds the entire event: data and meta data */
-<<<<<<< HEAD
-	iter->event = kmalloc(BUF_PAGE_SIZE, flags);
-=======
 	iter->event_size = buffer->subbuf_size;
 	iter->event = kmalloc(iter->event_size, flags);
->>>>>>> 2d5404ca
 	if (!iter->event) {
 		kfree(iter);
 		return NULL;
@@ -6098,8 +5885,6 @@
 }
 EXPORT_SYMBOL_GPL(ring_buffer_size);
 
-<<<<<<< HEAD
-=======
 /**
  * ring_buffer_max_event_size - return the max data size of an event
  * @buffer: The ring buffer.
@@ -6115,7 +5900,6 @@
 }
 EXPORT_SYMBOL_GPL(ring_buffer_max_event_size);
 
->>>>>>> 2d5404ca
 static void rb_clear_buffer_page(struct buffer_page *page)
 {
 	local_set(&page->write, 0);
@@ -6124,8 +5908,6 @@
 	page->read = 0;
 }
 
-<<<<<<< HEAD
-=======
 static void rb_update_meta_page(struct ring_buffer_per_cpu *cpu_buffer)
 {
 	struct trace_buffer_meta *meta = cpu_buffer->meta_page;
@@ -6145,7 +5927,6 @@
 	flush_dcache_folio(virt_to_folio(cpu_buffer->meta_page));
 }
 
->>>>>>> 2d5404ca
 static void
 rb_reset_cpu(struct ring_buffer_per_cpu *cpu_buffer)
 {
@@ -6192,8 +5973,6 @@
 
 	rb_head_page_activate(cpu_buffer);
 	cpu_buffer->pages_removed = 0;
-<<<<<<< HEAD
-=======
 
 	if (cpu_buffer->mapped) {
 		rb_update_meta_page(cpu_buffer);
@@ -6202,7 +5981,6 @@
 			meta->commit_buffer = meta->head_buffer;
 		}
 	}
->>>>>>> 2d5404ca
 }
 
 /* Must have disabled the cpu buffer then done a synchronize_rcu */
@@ -6761,11 +6539,7 @@
 	} else {
 		/* update the entry counter */
 		cpu_buffer->read += rb_page_entries(reader);
-<<<<<<< HEAD
-		cpu_buffer->read_bytes += rb_page_commit(reader);
-=======
 		cpu_buffer->read_bytes += rb_page_size(reader);
->>>>>>> 2d5404ca
 
 		/* swap the pages */
 		rb_init_page(bpage);
