--- conflicted
+++ resolved
@@ -3583,19 +3583,11 @@
 		ts = rb_time_stamp(cpu_buffer->buffer);
 		rb_time_set(&cpu_buffer->before_stamp, ts);
 
-<<<<<<< HEAD
 		barrier();
  /*E*/		a_ok = rb_time_read(&cpu_buffer->write_stamp, &info->after);
 		/* Was interrupted before here, write_stamp must be valid */
 		RB_WARN_ON(cpu_buffer, !a_ok);
 		barrier();
-=======
-		barrier();
- /*E*/		a_ok = rb_time_read(&cpu_buffer->write_stamp, &info->after);
-		/* Was interrupted before here, write_stamp must be valid */
-		RB_WARN_ON(cpu_buffer, !a_ok);
-		barrier();
->>>>>>> 05b5b70f
  /*F*/		if (write == (local_read(&tail_page->write) & RB_WRITE_MASK) &&
 		    info->after == info->before && info->after < ts) {
 			/*
