--- conflicted
+++ resolved
@@ -3388,20 +3388,12 @@
 		      &bpf_uprobe_multi_link_lops, prog);
 
 	for (i = 0; i < cnt; i++) {
-<<<<<<< HEAD
-		err = uprobe_register_refctr(d_real_inode(link->path.dentry),
-					     uprobes[i].offset,
-					     uprobes[i].ref_ctr_offset,
-					     &uprobes[i].consumer);
-		if (err) {
-=======
 		uprobes[i].uprobe = uprobe_register(d_real_inode(link->path.dentry),
 						    uprobes[i].offset,
 						    uprobes[i].ref_ctr_offset,
 						    &uprobes[i].consumer);
 		if (IS_ERR(uprobes[i].uprobe)) {
 			err = PTR_ERR(uprobes[i].uprobe);
->>>>>>> f87ebcb6
 			link->cnt = i;
 			goto error_unregister;
 		}
@@ -3414,11 +3406,7 @@
 	return bpf_link_settle(&link_primer);
 
 error_unregister:
-<<<<<<< HEAD
-	bpf_uprobe_unregister(&path, uprobes, link->cnt);
-=======
 	bpf_uprobe_unregister(uprobes, link->cnt);
->>>>>>> f87ebcb6
 
 error_free:
 	kvfree(uprobes);
