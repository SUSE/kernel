--- conflicted
+++ resolved
@@ -1202,11 +1202,7 @@
 	.ret_type	= RET_INTEGER,
 	.arg1_type	= ARG_PTR_TO_CTX,
 	.arg2_type	= ARG_ANYTHING,
-<<<<<<< HEAD
-	.arg3_type	= ARG_PTR_TO_FIXED_SIZE_MEM | MEM_UNINIT | MEM_ALIGNED,
-=======
 	.arg3_type	= ARG_PTR_TO_FIXED_SIZE_MEM | MEM_UNINIT | MEM_WRITE | MEM_ALIGNED,
->>>>>>> 2d5404ca
 	.arg3_size	= sizeof(u64),
 };
 
@@ -1223,11 +1219,7 @@
 	.func		= get_func_ret,
 	.ret_type	= RET_INTEGER,
 	.arg1_type	= ARG_PTR_TO_CTX,
-<<<<<<< HEAD
-	.arg2_type	= ARG_PTR_TO_FIXED_SIZE_MEM | MEM_UNINIT | MEM_ALIGNED,
-=======
 	.arg2_type	= ARG_PTR_TO_FIXED_SIZE_MEM | MEM_UNINIT | MEM_WRITE | MEM_ALIGNED,
->>>>>>> 2d5404ca
 	.arg2_size	= sizeof(u64),
 };
 
@@ -1388,19 +1380,12 @@
 			return ret;
 	}
 
-<<<<<<< HEAD
-	return verify_pkcs7_signature(data_ptr->data,
-				      __bpf_dynptr_size(data_ptr),
-				      sig_ptr->data,
-				      __bpf_dynptr_size(sig_ptr),
-=======
 	data_len = __bpf_dynptr_size(data_ptr);
 	data = __bpf_dynptr_data(data_ptr, data_len);
 	sig_len = __bpf_dynptr_size(sig_ptr);
 	sig = __bpf_dynptr_data(sig_ptr, sig_len);
 
 	return verify_pkcs7_signature(data, data_len, sig, sig_len,
->>>>>>> 2d5404ca
 				      trusted_keyring->key,
 				      VERIFYING_UNSPECIFIED_SIGNATURE, NULL,
 				      NULL);
@@ -1587,21 +1572,13 @@
 		return &bpf_override_return_proto;
 #endif
 	case BPF_FUNC_get_func_ip:
-<<<<<<< HEAD
-		if (prog->expected_attach_type == BPF_TRACE_KPROBE_MULTI)
-=======
 		if (is_kprobe_multi(prog))
->>>>>>> 2d5404ca
 			return &bpf_get_func_ip_proto_kprobe_multi;
 		if (prog->expected_attach_type == BPF_TRACE_UPROBE_MULTI)
 			return &bpf_get_func_ip_proto_uprobe_multi;
 		return &bpf_get_func_ip_proto_kprobe;
 	case BPF_FUNC_get_attach_cookie:
-<<<<<<< HEAD
-		if (prog->expected_attach_type == BPF_TRACE_KPROBE_MULTI)
-=======
 		if (is_kprobe_multi(prog))
->>>>>>> 2d5404ca
 			return &bpf_get_attach_cookie_proto_kmulti;
 		if (prog->expected_attach_type == BPF_TRACE_UPROBE_MULTI)
 			return &bpf_get_attach_cookie_proto_umulti;
@@ -2640,10 +2617,7 @@
 static int bpf_kprobe_multi_link_fill_link_info(const struct bpf_link *link,
 						struct bpf_link_info *info)
 {
-<<<<<<< HEAD
-=======
 	u64 __user *ucookies = u64_to_user_ptr(info->kprobe_multi.cookies);
->>>>>>> 2d5404ca
 	u64 __user *uaddrs = u64_to_user_ptr(info->kprobe_multi.addrs);
 	struct bpf_kprobe_multi_link *kmulti_link;
 	u32 ucount = info->kprobe_multi.count;
@@ -2651,19 +2625,13 @@
 
 	if (!uaddrs ^ !ucount)
 		return -EINVAL;
-<<<<<<< HEAD
-=======
 	if (ucookies && !ucount)
 		return -EINVAL;
->>>>>>> 2d5404ca
 
 	kmulti_link = container_of(link, struct bpf_kprobe_multi_link, link);
 	info->kprobe_multi.count = kmulti_link->cnt;
 	info->kprobe_multi.flags = kmulti_link->flags;
-<<<<<<< HEAD
-=======
 	info->kprobe_multi.missed = kmulti_link->fp.nmissed;
->>>>>>> 2d5404ca
 
 	if (!uaddrs)
 		return 0;
@@ -2672,8 +2640,6 @@
 	else
 		ucount = kmulti_link->cnt;
 
-<<<<<<< HEAD
-=======
 	if (ucookies) {
 		if (kmulti_link->cookies) {
 			if (copy_to_user(ucookies, kmulti_link->cookies, ucount * sizeof(u64)))
@@ -2686,7 +2652,6 @@
 		}
 	}
 
->>>>>>> 2d5404ca
 	if (kallsyms_show_value(current_cred())) {
 		if (copy_to_user(uaddrs, kmulti_link->addrs, ucount * sizeof(u64)))
 			return -EFAULT;
@@ -3103,13 +3068,9 @@
 struct bpf_uprobe {
 	struct bpf_uprobe_multi_link *link;
 	loff_t offset;
-<<<<<<< HEAD
-	u64 cookie;
-=======
 	unsigned long ref_ctr_offset;
 	u64 cookie;
 	struct uprobe *uprobe;
->>>>>>> 2d5404ca
 	struct uprobe_consumer consumer;
 };
 
@@ -3117,10 +3078,7 @@
 	struct path path;
 	struct bpf_link link;
 	u32 cnt;
-<<<<<<< HEAD
-=======
 	u32 flags;
->>>>>>> 2d5404ca
 	struct bpf_uprobe *uprobes;
 	struct task_struct *task;
 };
@@ -3131,17 +3089,6 @@
 	struct bpf_uprobe *uprobe;
 };
 
-<<<<<<< HEAD
-static void bpf_uprobe_unregister(struct path *path, struct bpf_uprobe *uprobes,
-				  u32 cnt)
-{
-	u32 i;
-
-	for (i = 0; i < cnt; i++) {
-		uprobe_unregister(d_real_inode(path->dentry), uprobes[i].offset,
-				  &uprobes[i].consumer);
-	}
-=======
 static void bpf_uprobe_unregister(struct bpf_uprobe *uprobes, u32 cnt)
 {
 	u32 i;
@@ -3151,7 +3098,6 @@
 
 	if (cnt)
 		uprobe_unregister_sync();
->>>>>>> 2d5404ca
 }
 
 static void bpf_uprobe_multi_link_release(struct bpf_link *link)
@@ -3159,11 +3105,7 @@
 	struct bpf_uprobe_multi_link *umulti_link;
 
 	umulti_link = container_of(link, struct bpf_uprobe_multi_link, link);
-<<<<<<< HEAD
-	bpf_uprobe_unregister(&umulti_link->path, umulti_link->uprobes, umulti_link->cnt);
-=======
 	bpf_uprobe_unregister(umulti_link->uprobes, umulti_link->cnt);
->>>>>>> 2d5404ca
 	if (umulti_link->task)
 		put_task_struct(umulti_link->task);
 	path_put(&umulti_link->path);
@@ -3178,11 +3120,6 @@
 	kfree(umulti_link);
 }
 
-<<<<<<< HEAD
-static const struct bpf_link_ops bpf_uprobe_multi_link_lops = {
-	.release = bpf_uprobe_multi_link_release,
-	.dealloc_deferred = bpf_uprobe_multi_link_dealloc,
-=======
 static int bpf_uprobe_multi_link_fill_link_info(const struct bpf_link *link,
 						struct bpf_link_info *info)
 {
@@ -3254,7 +3191,6 @@
 	.release = bpf_uprobe_multi_link_release,
 	.dealloc_deferred = bpf_uprobe_multi_link_dealloc,
 	.fill_link_info = bpf_uprobe_multi_link_fill_link_info,
->>>>>>> 2d5404ca
 };
 
 static int uprobe_prog_run(struct bpf_uprobe *uprobe,
@@ -3267,19 +3203,11 @@
 		.uprobe = uprobe,
 	};
 	struct bpf_prog *prog = link->link.prog;
-<<<<<<< HEAD
-	bool sleepable = prog->aux->sleepable;
-	struct bpf_run_ctx *old_run_ctx;
-	int err = 0;
-
-	if (link->task && current != link->task)
-=======
 	bool sleepable = prog->sleepable;
 	struct bpf_run_ctx *old_run_ctx;
 	int err = 0;
 
 	if (link->task && !same_thread_group(current, link->task))
->>>>>>> 2d5404ca
 		return 0;
 
 	if (sleepable)
@@ -3303,12 +3231,7 @@
 }
 
 static bool
-<<<<<<< HEAD
-uprobe_multi_link_filter(struct uprobe_consumer *con, enum uprobe_filter_ctx ctx,
-			 struct mm_struct *mm)
-=======
 uprobe_multi_link_filter(struct uprobe_consumer *con, struct mm_struct *mm)
->>>>>>> 2d5404ca
 {
 	struct bpf_uprobe *uprobe;
 
@@ -3354,10 +3277,6 @@
 {
 	struct bpf_uprobe_multi_link *link = NULL;
 	unsigned long __user *uref_ctr_offsets;
-<<<<<<< HEAD
-	unsigned long *ref_ctr_offsets = NULL;
-=======
->>>>>>> 2d5404ca
 	struct bpf_link_primer link_primer;
 	struct bpf_uprobe *uprobes = NULL;
 	struct task_struct *task = NULL;
@@ -3388,14 +3307,9 @@
 	upath = u64_to_user_ptr(attr->link_create.uprobe_multi.path);
 	uoffsets = u64_to_user_ptr(attr->link_create.uprobe_multi.offsets);
 	cnt = attr->link_create.uprobe_multi.cnt;
-<<<<<<< HEAD
-
-	if (!upath || !uoffsets || !cnt)
-=======
 	pid = attr->link_create.uprobe_multi.pid;
 
 	if (!upath || !uoffsets || !cnt || pid < 0)
->>>>>>> 2d5404ca
 		return -EINVAL;
 	if (cnt > MAX_UPROBE_MULTI_CNT)
 		return -E2BIG;
@@ -3419,16 +3333,8 @@
 		goto error_path_put;
 	}
 
-<<<<<<< HEAD
-	pid = attr->link_create.uprobe_multi.pid;
-	if (pid) {
-		rcu_read_lock();
-		task = get_pid_task(find_vpid(pid), PIDTYPE_PID);
-		rcu_read_unlock();
-=======
 	if (pid) {
 		task = get_pid_task(find_vpid(pid), PIDTYPE_TGID);
->>>>>>> 2d5404ca
 		if (!task) {
 			err = -ESRCH;
 			goto error_path_put;
@@ -3443,24 +3349,6 @@
 	if (!uprobes || !link)
 		goto error_free;
 
-<<<<<<< HEAD
-	if (uref_ctr_offsets) {
-		ref_ctr_offsets = kvcalloc(cnt, sizeof(*ref_ctr_offsets), GFP_KERNEL);
-		if (!ref_ctr_offsets)
-			goto error_free;
-	}
-
-	for (i = 0; i < cnt; i++) {
-		if (ucookies && __get_user(uprobes[i].cookie, ucookies + i)) {
-			err = -EFAULT;
-			goto error_free;
-		}
-		if (uref_ctr_offsets && __get_user(ref_ctr_offsets[i], uref_ctr_offsets + i)) {
-			err = -EFAULT;
-			goto error_free;
-		}
-		if (__get_user(uprobes[i].offset, uoffsets + i)) {
-=======
 	for (i = 0; i < cnt; i++) {
 		if (__get_user(uprobes[i].offset, uoffsets + i)) {
 			err = -EFAULT;
@@ -3475,7 +3363,6 @@
 			goto error_free;
 		}
 		if (ucookies && __get_user(uprobes[i].cookie, ucookies + i)) {
->>>>>>> 2d5404ca
 			err = -EFAULT;
 			goto error_free;
 		}
@@ -3495,29 +3382,18 @@
 	link->uprobes = uprobes;
 	link->path = path;
 	link->task = task;
-<<<<<<< HEAD
-=======
 	link->flags = flags;
->>>>>>> 2d5404ca
 
 	bpf_link_init(&link->link, BPF_LINK_TYPE_UPROBE_MULTI,
 		      &bpf_uprobe_multi_link_lops, prog);
 
 	for (i = 0; i < cnt; i++) {
-<<<<<<< HEAD
-		err = uprobe_register_refctr(d_real_inode(link->path.dentry),
-					     uprobes[i].offset,
-					     ref_ctr_offsets ? ref_ctr_offsets[i] : 0,
-					     &uprobes[i].consumer);
-		if (err) {
-=======
 		uprobes[i].uprobe = uprobe_register(d_real_inode(link->path.dentry),
 						    uprobes[i].offset,
 						    uprobes[i].ref_ctr_offset,
 						    &uprobes[i].consumer);
 		if (IS_ERR(uprobes[i].uprobe)) {
 			err = PTR_ERR(uprobes[i].uprobe);
->>>>>>> 2d5404ca
 			link->cnt = i;
 			goto error_unregister;
 		}
@@ -3527,23 +3403,12 @@
 	if (err)
 		goto error_unregister;
 
-<<<<<<< HEAD
-	kvfree(ref_ctr_offsets);
-	return bpf_link_settle(&link_primer);
-
-error_unregister:
-	bpf_uprobe_unregister(&path, uprobes, link->cnt);
-
-error_free:
-	kvfree(ref_ctr_offsets);
-=======
 	return bpf_link_settle(&link_primer);
 
 error_unregister:
 	bpf_uprobe_unregister(uprobes, link->cnt);
 
 error_free:
->>>>>>> 2d5404ca
 	kvfree(uprobes);
 	kfree(link);
 	if (task)
@@ -3565,9 +3430,6 @@
 {
 	return 0;
 }
-<<<<<<< HEAD
-#endif /* CONFIG_UPROBES */
-=======
 #endif /* CONFIG_UPROBES */
 
 __bpf_kfunc_start_defs();
@@ -3617,5 +3479,4 @@
 	return register_btf_kfunc_id_set(BPF_PROG_TYPE_KPROBE, &bpf_kprobe_multi_kfunc_set);
 }
 
-late_initcall(bpf_kprobe_multi_kfuncs_init);
->>>>>>> 2d5404ca
+late_initcall(bpf_kprobe_multi_kfuncs_init);