// SPDX-License-Identifier: GPL-2.0
/* Copyright (c) 2011-2015 PLUMgrid, http://plumgrid.com
 * Copyright (c) 2016 Facebook
 */
#include <linux/kernel.h>
#include <linux/types.h>
#include <linux/slab.h>
#include <linux/bpf.h>
#include <linux/bpf_verifier.h>
#include <linux/bpf_perf_event.h>
#include <linux/btf.h>
#include <linux/filter.h>
#include <linux/uaccess.h>
#include <linux/ctype.h>
#include <linux/kprobes.h>
#include <linux/spinlock.h>
#include <linux/syscalls.h>
#include <linux/error-injection.h>
#include <linux/btf_ids.h>
#include <linux/bpf_lsm.h>
#include <linux/fprobe.h>
#include <linux/bsearch.h>
#include <linux/sort.h>
#include <linux/key.h>
#include <linux/verification.h>
#include <linux/namei.h>

#include <net/bpf_sk_storage.h>

#include <uapi/linux/bpf.h>
#include <uapi/linux/btf.h>

#include <asm/tlb.h>

#include "trace_probe.h"
#include "trace.h"

#define CREATE_TRACE_POINTS
#include "bpf_trace.h"

#define bpf_event_rcu_dereference(p)					\
	rcu_dereference_protected(p, lockdep_is_held(&bpf_event_mutex))

#define MAX_UPROBE_MULTI_CNT (1U << 20)
#define MAX_KPROBE_MULTI_CNT (1U << 20)

#ifdef CONFIG_MODULES
struct bpf_trace_module {
	struct module *module;
	struct list_head list;
};

static LIST_HEAD(bpf_trace_modules);
static DEFINE_MUTEX(bpf_module_mutex);

static struct bpf_raw_event_map *bpf_get_raw_tracepoint_module(const char *name)
{
	struct bpf_raw_event_map *btp, *ret = NULL;
	struct bpf_trace_module *btm;
	unsigned int i;

	mutex_lock(&bpf_module_mutex);
	list_for_each_entry(btm, &bpf_trace_modules, list) {
		for (i = 0; i < btm->module->num_bpf_raw_events; ++i) {
			btp = &btm->module->bpf_raw_events[i];
			if (!strcmp(btp->tp->name, name)) {
				if (try_module_get(btm->module))
					ret = btp;
				goto out;
			}
		}
	}
out:
	mutex_unlock(&bpf_module_mutex);
	return ret;
}
#else
static struct bpf_raw_event_map *bpf_get_raw_tracepoint_module(const char *name)
{
	return NULL;
}
#endif /* CONFIG_MODULES */

u64 bpf_get_stackid(u64 r1, u64 r2, u64 r3, u64 r4, u64 r5);
u64 bpf_get_stack(u64 r1, u64 r2, u64 r3, u64 r4, u64 r5);

static int bpf_btf_printf_prepare(struct btf_ptr *ptr, u32 btf_ptr_size,
				  u64 flags, const struct btf **btf,
				  s32 *btf_id);
static u64 bpf_kprobe_multi_cookie(struct bpf_run_ctx *ctx);
static u64 bpf_kprobe_multi_entry_ip(struct bpf_run_ctx *ctx);

static u64 bpf_uprobe_multi_cookie(struct bpf_run_ctx *ctx);
static u64 bpf_uprobe_multi_entry_ip(struct bpf_run_ctx *ctx);

/**
 * trace_call_bpf - invoke BPF program
 * @call: tracepoint event
 * @ctx: opaque context pointer
 *
 * kprobe handlers execute BPF programs via this helper.
 * Can be used from static tracepoints in the future.
 *
 * Return: BPF programs always return an integer which is interpreted by
 * kprobe handler as:
 * 0 - return from kprobe (event is filtered out)
 * 1 - store kprobe event into ring buffer
 * Other values are reserved and currently alias to 1
 */
unsigned int trace_call_bpf(struct trace_event_call *call, void *ctx)
{
	unsigned int ret;

	cant_sleep();

	if (unlikely(__this_cpu_inc_return(bpf_prog_active) != 1)) {
		/*
		 * since some bpf program is already running on this cpu,
		 * don't call into another bpf program (same or different)
		 * and don't send kprobe event into ring-buffer,
		 * so return zero here
		 */
		rcu_read_lock();
		bpf_prog_inc_misses_counters(rcu_dereference(call->prog_array));
		rcu_read_unlock();
		ret = 0;
		goto out;
	}

	/*
	 * Instead of moving rcu_read_lock/rcu_dereference/rcu_read_unlock
	 * to all call sites, we did a bpf_prog_array_valid() there to check
	 * whether call->prog_array is empty or not, which is
	 * a heuristic to speed up execution.
	 *
	 * If bpf_prog_array_valid() fetched prog_array was
	 * non-NULL, we go into trace_call_bpf() and do the actual
	 * proper rcu_dereference() under RCU lock.
	 * If it turns out that prog_array is NULL then, we bail out.
	 * For the opposite, if the bpf_prog_array_valid() fetched pointer
	 * was NULL, you'll skip the prog_array with the risk of missing
	 * out of events when it was updated in between this and the
	 * rcu_dereference() which is accepted risk.
	 */
	rcu_read_lock();
	ret = bpf_prog_run_array(rcu_dereference(call->prog_array),
				 ctx, bpf_prog_run);
	rcu_read_unlock();

 out:
	__this_cpu_dec(bpf_prog_active);

	return ret;
}

#ifdef CONFIG_BPF_KPROBE_OVERRIDE
BPF_CALL_2(bpf_override_return, struct pt_regs *, regs, unsigned long, rc)
{
	regs_set_return_value(regs, rc);
	override_function_with_return(regs);
	return 0;
}

static const struct bpf_func_proto bpf_override_return_proto = {
	.func		= bpf_override_return,
	.gpl_only	= true,
	.ret_type	= RET_INTEGER,
	.arg1_type	= ARG_PTR_TO_CTX,
	.arg2_type	= ARG_ANYTHING,
};
#endif

static __always_inline int
bpf_probe_read_user_common(void *dst, u32 size, const void __user *unsafe_ptr)
{
	int ret;

	ret = copy_from_user_nofault(dst, unsafe_ptr, size);
	if (unlikely(ret < 0))
		memset(dst, 0, size);
	return ret;
}

BPF_CALL_3(bpf_probe_read_user, void *, dst, u32, size,
	   const void __user *, unsafe_ptr)
{
	return bpf_probe_read_user_common(dst, size, unsafe_ptr);
}

const struct bpf_func_proto bpf_probe_read_user_proto = {
	.func		= bpf_probe_read_user,
	.gpl_only	= true,
	.ret_type	= RET_INTEGER,
	.arg1_type	= ARG_PTR_TO_UNINIT_MEM,
	.arg2_type	= ARG_CONST_SIZE_OR_ZERO,
	.arg3_type	= ARG_ANYTHING,
};

static __always_inline int
bpf_probe_read_user_str_common(void *dst, u32 size,
			       const void __user *unsafe_ptr)
{
	int ret;

	/*
	 * NB: We rely on strncpy_from_user() not copying junk past the NUL
	 * terminator into `dst`.
	 *
	 * strncpy_from_user() does long-sized strides in the fast path. If the
	 * strncpy does not mask out the bytes after the NUL in `unsafe_ptr`,
	 * then there could be junk after the NUL in `dst`. If user takes `dst`
	 * and keys a hash map with it, then semantically identical strings can
	 * occupy multiple entries in the map.
	 */
	ret = strncpy_from_user_nofault(dst, unsafe_ptr, size);
	if (unlikely(ret < 0))
		memset(dst, 0, size);
	return ret;
}

BPF_CALL_3(bpf_probe_read_user_str, void *, dst, u32, size,
	   const void __user *, unsafe_ptr)
{
	return bpf_probe_read_user_str_common(dst, size, unsafe_ptr);
}

const struct bpf_func_proto bpf_probe_read_user_str_proto = {
	.func		= bpf_probe_read_user_str,
	.gpl_only	= true,
	.ret_type	= RET_INTEGER,
	.arg1_type	= ARG_PTR_TO_UNINIT_MEM,
	.arg2_type	= ARG_CONST_SIZE_OR_ZERO,
	.arg3_type	= ARG_ANYTHING,
};

BPF_CALL_3(bpf_probe_read_kernel, void *, dst, u32, size,
	   const void *, unsafe_ptr)
{
	return bpf_probe_read_kernel_common(dst, size, unsafe_ptr);
}

const struct bpf_func_proto bpf_probe_read_kernel_proto = {
	.func		= bpf_probe_read_kernel,
	.gpl_only	= true,
	.ret_type	= RET_INTEGER,
	.arg1_type	= ARG_PTR_TO_UNINIT_MEM,
	.arg2_type	= ARG_CONST_SIZE_OR_ZERO,
	.arg3_type	= ARG_ANYTHING,
};

static __always_inline int
bpf_probe_read_kernel_str_common(void *dst, u32 size, const void *unsafe_ptr)
{
	int ret;

	/*
	 * The strncpy_from_kernel_nofault() call will likely not fill the
	 * entire buffer, but that's okay in this circumstance as we're probing
	 * arbitrary memory anyway similar to bpf_probe_read_*() and might
	 * as well probe the stack. Thus, memory is explicitly cleared
	 * only in error case, so that improper users ignoring return
	 * code altogether don't copy garbage; otherwise length of string
	 * is returned that can be used for bpf_perf_event_output() et al.
	 */
	ret = strncpy_from_kernel_nofault(dst, unsafe_ptr, size);
	if (unlikely(ret < 0))
		memset(dst, 0, size);
	return ret;
}

BPF_CALL_3(bpf_probe_read_kernel_str, void *, dst, u32, size,
	   const void *, unsafe_ptr)
{
	return bpf_probe_read_kernel_str_common(dst, size, unsafe_ptr);
}

const struct bpf_func_proto bpf_probe_read_kernel_str_proto = {
	.func		= bpf_probe_read_kernel_str,
	.gpl_only	= true,
	.ret_type	= RET_INTEGER,
	.arg1_type	= ARG_PTR_TO_UNINIT_MEM,
	.arg2_type	= ARG_CONST_SIZE_OR_ZERO,
	.arg3_type	= ARG_ANYTHING,
};

#ifdef CONFIG_ARCH_HAS_NON_OVERLAPPING_ADDRESS_SPACE
BPF_CALL_3(bpf_probe_read_compat, void *, dst, u32, size,
	   const void *, unsafe_ptr)
{
	if ((unsigned long)unsafe_ptr < TASK_SIZE) {
		return bpf_probe_read_user_common(dst, size,
				(__force void __user *)unsafe_ptr);
	}
	return bpf_probe_read_kernel_common(dst, size, unsafe_ptr);
}

static const struct bpf_func_proto bpf_probe_read_compat_proto = {
	.func		= bpf_probe_read_compat,
	.gpl_only	= true,
	.ret_type	= RET_INTEGER,
	.arg1_type	= ARG_PTR_TO_UNINIT_MEM,
	.arg2_type	= ARG_CONST_SIZE_OR_ZERO,
	.arg3_type	= ARG_ANYTHING,
};

BPF_CALL_3(bpf_probe_read_compat_str, void *, dst, u32, size,
	   const void *, unsafe_ptr)
{
	if ((unsigned long)unsafe_ptr < TASK_SIZE) {
		return bpf_probe_read_user_str_common(dst, size,
				(__force void __user *)unsafe_ptr);
	}
	return bpf_probe_read_kernel_str_common(dst, size, unsafe_ptr);
}

static const struct bpf_func_proto bpf_probe_read_compat_str_proto = {
	.func		= bpf_probe_read_compat_str,
	.gpl_only	= true,
	.ret_type	= RET_INTEGER,
	.arg1_type	= ARG_PTR_TO_UNINIT_MEM,
	.arg2_type	= ARG_CONST_SIZE_OR_ZERO,
	.arg3_type	= ARG_ANYTHING,
};
#endif /* CONFIG_ARCH_HAS_NON_OVERLAPPING_ADDRESS_SPACE */

BPF_CALL_3(bpf_probe_write_user, void __user *, unsafe_ptr, const void *, src,
	   u32, size)
{
	/*
	 * Ensure we're in user context which is safe for the helper to
	 * run. This helper has no business in a kthread.
	 *
	 * access_ok() should prevent writing to non-user memory, but in
	 * some situations (nommu, temporary switch, etc) access_ok() does
	 * not provide enough validation, hence the check on KERNEL_DS.
	 *
	 * nmi_uaccess_okay() ensures the probe is not run in an interim
	 * state, when the task or mm are switched. This is specifically
	 * required to prevent the use of temporary mm.
	 */

	if (unlikely(in_interrupt() ||
		     current->flags & (PF_KTHREAD | PF_EXITING)))
		return -EPERM;
	if (unlikely(!nmi_uaccess_okay()))
		return -EPERM;

	return copy_to_user_nofault(unsafe_ptr, src, size);
}

static const struct bpf_func_proto bpf_probe_write_user_proto = {
	.func		= bpf_probe_write_user,
	.gpl_only	= true,
	.ret_type	= RET_INTEGER,
	.arg1_type	= ARG_ANYTHING,
	.arg2_type	= ARG_PTR_TO_MEM | MEM_RDONLY,
	.arg3_type	= ARG_CONST_SIZE,
};

static const struct bpf_func_proto *bpf_get_probe_write_proto(void)
{
	if (!capable(CAP_SYS_ADMIN))
		return NULL;

	pr_warn_ratelimited("%s[%d] is installing a program with bpf_probe_write_user helper that may corrupt user memory!",
			    current->comm, task_pid_nr(current));

	return &bpf_probe_write_user_proto;
}

#define MAX_TRACE_PRINTK_VARARGS	3
#define BPF_TRACE_PRINTK_SIZE		1024

BPF_CALL_5(bpf_trace_printk, char *, fmt, u32, fmt_size, u64, arg1,
	   u64, arg2, u64, arg3)
{
	u64 args[MAX_TRACE_PRINTK_VARARGS] = { arg1, arg2, arg3 };
	struct bpf_bprintf_data data = {
		.get_bin_args	= true,
		.get_buf	= true,
	};
	int ret;

	ret = bpf_bprintf_prepare(fmt, fmt_size, args,
				  MAX_TRACE_PRINTK_VARARGS, &data);
	if (ret < 0)
		return ret;

	ret = bstr_printf(data.buf, MAX_BPRINTF_BUF, fmt, data.bin_args);

	trace_bpf_trace_printk(data.buf);

	bpf_bprintf_cleanup(&data);

	return ret;
}

static const struct bpf_func_proto bpf_trace_printk_proto = {
	.func		= bpf_trace_printk,
	.gpl_only	= true,
	.ret_type	= RET_INTEGER,
	.arg1_type	= ARG_PTR_TO_MEM | MEM_RDONLY,
	.arg2_type	= ARG_CONST_SIZE,
};

static void __set_printk_clr_event(void)
{
	/*
	 * This program might be calling bpf_trace_printk,
	 * so enable the associated bpf_trace/bpf_trace_printk event.
	 * Repeat this each time as it is possible a user has
	 * disabled bpf_trace_printk events.  By loading a program
	 * calling bpf_trace_printk() however the user has expressed
	 * the intent to see such events.
	 */
	if (trace_set_clr_event("bpf_trace", "bpf_trace_printk", 1))
		pr_warn_ratelimited("could not enable bpf_trace_printk events");
}

const struct bpf_func_proto *bpf_get_trace_printk_proto(void)
{
	__set_printk_clr_event();
	return &bpf_trace_printk_proto;
}

BPF_CALL_4(bpf_trace_vprintk, char *, fmt, u32, fmt_size, const void *, args,
	   u32, data_len)
{
	struct bpf_bprintf_data data = {
		.get_bin_args	= true,
		.get_buf	= true,
	};
	int ret, num_args;

	if (data_len & 7 || data_len > MAX_BPRINTF_VARARGS * 8 ||
	    (data_len && !args))
		return -EINVAL;
	num_args = data_len / 8;

	ret = bpf_bprintf_prepare(fmt, fmt_size, args, num_args, &data);
	if (ret < 0)
		return ret;

	ret = bstr_printf(data.buf, MAX_BPRINTF_BUF, fmt, data.bin_args);

	trace_bpf_trace_printk(data.buf);

	bpf_bprintf_cleanup(&data);

	return ret;
}

static const struct bpf_func_proto bpf_trace_vprintk_proto = {
	.func		= bpf_trace_vprintk,
	.gpl_only	= true,
	.ret_type	= RET_INTEGER,
	.arg1_type	= ARG_PTR_TO_MEM | MEM_RDONLY,
	.arg2_type	= ARG_CONST_SIZE,
	.arg3_type	= ARG_PTR_TO_MEM | PTR_MAYBE_NULL | MEM_RDONLY,
	.arg4_type	= ARG_CONST_SIZE_OR_ZERO,
};

const struct bpf_func_proto *bpf_get_trace_vprintk_proto(void)
{
	__set_printk_clr_event();
	return &bpf_trace_vprintk_proto;
}

BPF_CALL_5(bpf_seq_printf, struct seq_file *, m, char *, fmt, u32, fmt_size,
	   const void *, args, u32, data_len)
{
	struct bpf_bprintf_data data = {
		.get_bin_args	= true,
	};
	int err, num_args;

	if (data_len & 7 || data_len > MAX_BPRINTF_VARARGS * 8 ||
	    (data_len && !args))
		return -EINVAL;
	num_args = data_len / 8;

	err = bpf_bprintf_prepare(fmt, fmt_size, args, num_args, &data);
	if (err < 0)
		return err;

	seq_bprintf(m, fmt, data.bin_args);

	bpf_bprintf_cleanup(&data);

	return seq_has_overflowed(m) ? -EOVERFLOW : 0;
}

BTF_ID_LIST_SINGLE(btf_seq_file_ids, struct, seq_file)

static const struct bpf_func_proto bpf_seq_printf_proto = {
	.func		= bpf_seq_printf,
	.gpl_only	= true,
	.ret_type	= RET_INTEGER,
	.arg1_type	= ARG_PTR_TO_BTF_ID,
	.arg1_btf_id	= &btf_seq_file_ids[0],
	.arg2_type	= ARG_PTR_TO_MEM | MEM_RDONLY,
	.arg3_type	= ARG_CONST_SIZE,
	.arg4_type      = ARG_PTR_TO_MEM | PTR_MAYBE_NULL | MEM_RDONLY,
	.arg5_type      = ARG_CONST_SIZE_OR_ZERO,
};

BPF_CALL_3(bpf_seq_write, struct seq_file *, m, const void *, data, u32, len)
{
	return seq_write(m, data, len) ? -EOVERFLOW : 0;
}

static const struct bpf_func_proto bpf_seq_write_proto = {
	.func		= bpf_seq_write,
	.gpl_only	= true,
	.ret_type	= RET_INTEGER,
	.arg1_type	= ARG_PTR_TO_BTF_ID,
	.arg1_btf_id	= &btf_seq_file_ids[0],
	.arg2_type	= ARG_PTR_TO_MEM | MEM_RDONLY,
	.arg3_type	= ARG_CONST_SIZE_OR_ZERO,
};

BPF_CALL_4(bpf_seq_printf_btf, struct seq_file *, m, struct btf_ptr *, ptr,
	   u32, btf_ptr_size, u64, flags)
{
	const struct btf *btf;
	s32 btf_id;
	int ret;

	ret = bpf_btf_printf_prepare(ptr, btf_ptr_size, flags, &btf, &btf_id);
	if (ret)
		return ret;

	return btf_type_seq_show_flags(btf, btf_id, ptr->ptr, m, flags);
}

static const struct bpf_func_proto bpf_seq_printf_btf_proto = {
	.func		= bpf_seq_printf_btf,
	.gpl_only	= true,
	.ret_type	= RET_INTEGER,
	.arg1_type	= ARG_PTR_TO_BTF_ID,
	.arg1_btf_id	= &btf_seq_file_ids[0],
	.arg2_type	= ARG_PTR_TO_MEM | MEM_RDONLY,
	.arg3_type	= ARG_CONST_SIZE_OR_ZERO,
	.arg4_type	= ARG_ANYTHING,
};

static __always_inline int
get_map_perf_counter(struct bpf_map *map, u64 flags,
		     u64 *value, u64 *enabled, u64 *running)
{
	struct bpf_array *array = container_of(map, struct bpf_array, map);
	unsigned int cpu = smp_processor_id();
	u64 index = flags & BPF_F_INDEX_MASK;
	struct bpf_event_entry *ee;

	if (unlikely(flags & ~(BPF_F_INDEX_MASK)))
		return -EINVAL;
	if (index == BPF_F_CURRENT_CPU)
		index = cpu;
	if (unlikely(index >= array->map.max_entries))
		return -E2BIG;

	ee = READ_ONCE(array->ptrs[index]);
	if (!ee)
		return -ENOENT;

	return perf_event_read_local(ee->event, value, enabled, running);
}

BPF_CALL_2(bpf_perf_event_read, struct bpf_map *, map, u64, flags)
{
	u64 value = 0;
	int err;

	err = get_map_perf_counter(map, flags, &value, NULL, NULL);
	/*
	 * this api is ugly since we miss [-22..-2] range of valid
	 * counter values, but that's uapi
	 */
	if (err)
		return err;
	return value;
}

static const struct bpf_func_proto bpf_perf_event_read_proto = {
	.func		= bpf_perf_event_read,
	.gpl_only	= true,
	.ret_type	= RET_INTEGER,
	.arg1_type	= ARG_CONST_MAP_PTR,
	.arg2_type	= ARG_ANYTHING,
};

BPF_CALL_4(bpf_perf_event_read_value, struct bpf_map *, map, u64, flags,
	   struct bpf_perf_event_value *, buf, u32, size)
{
	int err = -EINVAL;

	if (unlikely(size != sizeof(struct bpf_perf_event_value)))
		goto clear;
	err = get_map_perf_counter(map, flags, &buf->counter, &buf->enabled,
				   &buf->running);
	if (unlikely(err))
		goto clear;
	return 0;
clear:
	memset(buf, 0, size);
	return err;
}

static const struct bpf_func_proto bpf_perf_event_read_value_proto = {
	.func		= bpf_perf_event_read_value,
	.gpl_only	= true,
	.ret_type	= RET_INTEGER,
	.arg1_type	= ARG_CONST_MAP_PTR,
	.arg2_type	= ARG_ANYTHING,
	.arg3_type	= ARG_PTR_TO_UNINIT_MEM,
	.arg4_type	= ARG_CONST_SIZE,
};

static __always_inline u64
__bpf_perf_event_output(struct pt_regs *regs, struct bpf_map *map,
			u64 flags, struct perf_sample_data *sd)
{
	struct bpf_array *array = container_of(map, struct bpf_array, map);
	unsigned int cpu = smp_processor_id();
	u64 index = flags & BPF_F_INDEX_MASK;
	struct bpf_event_entry *ee;
	struct perf_event *event;

	if (index == BPF_F_CURRENT_CPU)
		index = cpu;
	if (unlikely(index >= array->map.max_entries))
		return -E2BIG;

	ee = READ_ONCE(array->ptrs[index]);
	if (!ee)
		return -ENOENT;

	event = ee->event;
	if (unlikely(event->attr.type != PERF_TYPE_SOFTWARE ||
		     event->attr.config != PERF_COUNT_SW_BPF_OUTPUT))
		return -EINVAL;

	if (unlikely(event->oncpu != cpu))
		return -EOPNOTSUPP;

	return perf_event_output(event, sd, regs);
}

/*
 * Support executing tracepoints in normal, irq, and nmi context that each call
 * bpf_perf_event_output
 */
struct bpf_trace_sample_data {
	struct perf_sample_data sds[3];
};

static DEFINE_PER_CPU(struct bpf_trace_sample_data, bpf_trace_sds);
static DEFINE_PER_CPU(int, bpf_trace_nest_level);
BPF_CALL_5(bpf_perf_event_output, struct pt_regs *, regs, struct bpf_map *, map,
	   u64, flags, void *, data, u64, size)
{
	struct bpf_trace_sample_data *sds;
	struct perf_raw_record raw = {
		.frag = {
			.size = size,
			.data = data,
		},
	};
	struct perf_sample_data *sd;
	int nest_level, err;

	preempt_disable();
	sds = this_cpu_ptr(&bpf_trace_sds);
	nest_level = this_cpu_inc_return(bpf_trace_nest_level);

	if (WARN_ON_ONCE(nest_level > ARRAY_SIZE(sds->sds))) {
		err = -EBUSY;
		goto out;
	}

	sd = &sds->sds[nest_level - 1];

	if (unlikely(flags & ~(BPF_F_INDEX_MASK))) {
		err = -EINVAL;
		goto out;
	}

	perf_sample_data_init(sd, 0, 0);
	perf_sample_save_raw_data(sd, &raw);

	err = __bpf_perf_event_output(regs, map, flags, sd);
out:
	this_cpu_dec(bpf_trace_nest_level);
	preempt_enable();
	return err;
}

static const struct bpf_func_proto bpf_perf_event_output_proto = {
	.func		= bpf_perf_event_output,
	.gpl_only	= true,
	.ret_type	= RET_INTEGER,
	.arg1_type	= ARG_PTR_TO_CTX,
	.arg2_type	= ARG_CONST_MAP_PTR,
	.arg3_type	= ARG_ANYTHING,
	.arg4_type	= ARG_PTR_TO_MEM | MEM_RDONLY,
	.arg5_type	= ARG_CONST_SIZE_OR_ZERO,
};

static DEFINE_PER_CPU(int, bpf_event_output_nest_level);
struct bpf_nested_pt_regs {
	struct pt_regs regs[3];
};
static DEFINE_PER_CPU(struct bpf_nested_pt_regs, bpf_pt_regs);
static DEFINE_PER_CPU(struct bpf_trace_sample_data, bpf_misc_sds);

u64 bpf_event_output(struct bpf_map *map, u64 flags, void *meta, u64 meta_size,
		     void *ctx, u64 ctx_size, bpf_ctx_copy_t ctx_copy)
{
	struct perf_raw_frag frag = {
		.copy		= ctx_copy,
		.size		= ctx_size,
		.data		= ctx,
	};
	struct perf_raw_record raw = {
		.frag = {
			{
				.next	= ctx_size ? &frag : NULL,
			},
			.size	= meta_size,
			.data	= meta,
		},
	};
	struct perf_sample_data *sd;
	struct pt_regs *regs;
	int nest_level;
	u64 ret;

	preempt_disable();
	nest_level = this_cpu_inc_return(bpf_event_output_nest_level);

	if (WARN_ON_ONCE(nest_level > ARRAY_SIZE(bpf_misc_sds.sds))) {
		ret = -EBUSY;
		goto out;
	}
	sd = this_cpu_ptr(&bpf_misc_sds.sds[nest_level - 1]);
	regs = this_cpu_ptr(&bpf_pt_regs.regs[nest_level - 1]);

	perf_fetch_caller_regs(regs);
	perf_sample_data_init(sd, 0, 0);
	perf_sample_save_raw_data(sd, &raw);

	ret = __bpf_perf_event_output(regs, map, flags, sd);
out:
	this_cpu_dec(bpf_event_output_nest_level);
	preempt_enable();
	return ret;
}

BPF_CALL_0(bpf_get_current_task)
{
	return (long) current;
}

const struct bpf_func_proto bpf_get_current_task_proto = {
	.func		= bpf_get_current_task,
	.gpl_only	= true,
	.ret_type	= RET_INTEGER,
};

BPF_CALL_0(bpf_get_current_task_btf)
{
	return (unsigned long) current;
}

const struct bpf_func_proto bpf_get_current_task_btf_proto = {
	.func		= bpf_get_current_task_btf,
	.gpl_only	= true,
	.ret_type	= RET_PTR_TO_BTF_ID_TRUSTED,
	.ret_btf_id	= &btf_tracing_ids[BTF_TRACING_TYPE_TASK],
};

BPF_CALL_1(bpf_task_pt_regs, struct task_struct *, task)
{
	return (unsigned long) task_pt_regs(task);
}

BTF_ID_LIST(bpf_task_pt_regs_ids)
BTF_ID(struct, pt_regs)

const struct bpf_func_proto bpf_task_pt_regs_proto = {
	.func		= bpf_task_pt_regs,
	.gpl_only	= true,
	.arg1_type	= ARG_PTR_TO_BTF_ID,
	.arg1_btf_id	= &btf_tracing_ids[BTF_TRACING_TYPE_TASK],
	.ret_type	= RET_PTR_TO_BTF_ID,
	.ret_btf_id	= &bpf_task_pt_regs_ids[0],
};

struct send_signal_irq_work {
	struct irq_work irq_work;
	struct task_struct *task;
	u32 sig;
	enum pid_type type;
	bool has_siginfo;
	struct kernel_siginfo info;
};

static DEFINE_PER_CPU(struct send_signal_irq_work, send_signal_work);

static void do_bpf_send_signal(struct irq_work *entry)
{
	struct send_signal_irq_work *work;
	struct kernel_siginfo *siginfo;

	work = container_of(entry, struct send_signal_irq_work, irq_work);
	siginfo = work->has_siginfo ? &work->info : SEND_SIG_PRIV;

	group_send_sig_info(work->sig, siginfo, work->task, work->type);
	put_task_struct(work->task);
}

static int bpf_send_signal_common(u32 sig, enum pid_type type, struct task_struct *task, u64 value)
{
	struct send_signal_irq_work *work = NULL;
	struct kernel_siginfo info;
	struct kernel_siginfo *siginfo;

	if (!task) {
		task = current;
		siginfo = SEND_SIG_PRIV;
	} else {
		clear_siginfo(&info);
		info.si_signo = sig;
		info.si_errno = 0;
		info.si_code = SI_KERNEL;
		info.si_pid = 0;
		info.si_uid = 0;
		info.si_value.sival_ptr = (void *)(unsigned long)value;
		siginfo = &info;
	}

	/* Similar to bpf_probe_write_user, task needs to be
	 * in a sound condition and kernel memory access be
	 * permitted in order to send signal to the current
	 * task.
	 */
	if (unlikely(task->flags & (PF_KTHREAD | PF_EXITING)))
		return -EPERM;
	if (unlikely(!nmi_uaccess_okay()))
		return -EPERM;
	/* Task should not be pid=1 to avoid kernel panic. */
	if (unlikely(is_global_init(task)))
		return -EPERM;

	if (irqs_disabled()) {
		/* Do an early check on signal validity. Otherwise,
		 * the error is lost in deferred irq_work.
		 */
		if (unlikely(!valid_signal(sig)))
			return -EINVAL;

		work = this_cpu_ptr(&send_signal_work);
		if (irq_work_is_busy(&work->irq_work))
			return -EBUSY;

		/* Add the current task, which is the target of sending signal,
		 * to the irq_work. The current task may change when queued
		 * irq works get executed.
		 */
		work->task = get_task_struct(task);
		work->has_siginfo = siginfo == &info;
		if (work->has_siginfo)
			copy_siginfo(&work->info, &info);
		work->sig = sig;
		work->type = type;
		irq_work_queue(&work->irq_work);
		return 0;
	}

	return group_send_sig_info(sig, siginfo, task, type);
}

BPF_CALL_1(bpf_send_signal, u32, sig)
{
	return bpf_send_signal_common(sig, PIDTYPE_TGID, NULL, 0);
}

static const struct bpf_func_proto bpf_send_signal_proto = {
	.func		= bpf_send_signal,
	.gpl_only	= false,
	.ret_type	= RET_INTEGER,
	.arg1_type	= ARG_ANYTHING,
};

BPF_CALL_1(bpf_send_signal_thread, u32, sig)
{
	return bpf_send_signal_common(sig, PIDTYPE_PID, NULL, 0);
}

static const struct bpf_func_proto bpf_send_signal_thread_proto = {
	.func		= bpf_send_signal_thread,
	.gpl_only	= false,
	.ret_type	= RET_INTEGER,
	.arg1_type	= ARG_ANYTHING,
};

BPF_CALL_3(bpf_d_path, struct path *, path, char *, buf, u32, sz)
{
	struct path copy;
	long len;
	char *p;

	if (!sz)
		return 0;

	/*
	 * The path pointer is verified as trusted and safe to use,
	 * but let's double check it's valid anyway to workaround
	 * potentially broken verifier.
	 */
	len = copy_from_kernel_nofault(&copy, path, sizeof(*path));
	if (len < 0)
		return len;

	p = d_path(&copy, buf, sz);
	if (IS_ERR(p)) {
		len = PTR_ERR(p);
	} else {
		len = buf + sz - p;
		memmove(buf, p, len);
	}

	return len;
}

BTF_SET_START(btf_allowlist_d_path)
#ifdef CONFIG_SECURITY
BTF_ID(func, security_file_permission)
BTF_ID(func, security_inode_getattr)
BTF_ID(func, security_file_open)
#endif
#ifdef CONFIG_SECURITY_PATH
BTF_ID(func, security_path_truncate)
#endif
BTF_ID(func, vfs_truncate)
BTF_ID(func, vfs_fallocate)
BTF_ID(func, dentry_open)
BTF_ID(func, vfs_getattr)
BTF_ID(func, filp_close)
BTF_SET_END(btf_allowlist_d_path)

static bool bpf_d_path_allowed(const struct bpf_prog *prog)
{
	if (prog->type == BPF_PROG_TYPE_TRACING &&
	    prog->expected_attach_type == BPF_TRACE_ITER)
		return true;

	if (prog->type == BPF_PROG_TYPE_LSM)
		return bpf_lsm_is_sleepable_hook(prog->aux->attach_btf_id);

	return btf_id_set_contains(&btf_allowlist_d_path,
				   prog->aux->attach_btf_id);
}

BTF_ID_LIST_SINGLE(bpf_d_path_btf_ids, struct, path)

static const struct bpf_func_proto bpf_d_path_proto = {
	.func		= bpf_d_path,
	.gpl_only	= false,
	.ret_type	= RET_INTEGER,
	.arg1_type	= ARG_PTR_TO_BTF_ID,
	.arg1_btf_id	= &bpf_d_path_btf_ids[0],
	.arg2_type	= ARG_PTR_TO_MEM,
	.arg3_type	= ARG_CONST_SIZE_OR_ZERO,
	.allowed	= bpf_d_path_allowed,
};

#define BTF_F_ALL	(BTF_F_COMPACT  | BTF_F_NONAME | \
			 BTF_F_PTR_RAW | BTF_F_ZERO)

static int bpf_btf_printf_prepare(struct btf_ptr *ptr, u32 btf_ptr_size,
				  u64 flags, const struct btf **btf,
				  s32 *btf_id)
{
	const struct btf_type *t;

	if (unlikely(flags & ~(BTF_F_ALL)))
		return -EINVAL;

	if (btf_ptr_size != sizeof(struct btf_ptr))
		return -EINVAL;

	*btf = bpf_get_btf_vmlinux();

	if (IS_ERR_OR_NULL(*btf))
		return IS_ERR(*btf) ? PTR_ERR(*btf) : -EINVAL;

	if (ptr->type_id > 0)
		*btf_id = ptr->type_id;
	else
		return -EINVAL;

	if (*btf_id > 0)
		t = btf_type_by_id(*btf, *btf_id);
	if (*btf_id <= 0 || !t)
		return -ENOENT;

	return 0;
}

BPF_CALL_5(bpf_snprintf_btf, char *, str, u32, str_size, struct btf_ptr *, ptr,
	   u32, btf_ptr_size, u64, flags)
{
	const struct btf *btf;
	s32 btf_id;
	int ret;

	ret = bpf_btf_printf_prepare(ptr, btf_ptr_size, flags, &btf, &btf_id);
	if (ret)
		return ret;

	return btf_type_snprintf_show(btf, btf_id, ptr->ptr, str, str_size,
				      flags);
}

const struct bpf_func_proto bpf_snprintf_btf_proto = {
	.func		= bpf_snprintf_btf,
	.gpl_only	= false,
	.ret_type	= RET_INTEGER,
	.arg1_type	= ARG_PTR_TO_MEM,
	.arg2_type	= ARG_CONST_SIZE,
	.arg3_type	= ARG_PTR_TO_MEM | MEM_RDONLY,
	.arg4_type	= ARG_CONST_SIZE,
	.arg5_type	= ARG_ANYTHING,
};

BPF_CALL_1(bpf_get_func_ip_tracing, void *, ctx)
{
	/* This helper call is inlined by verifier. */
	return ((u64 *)ctx)[-2];
}

static const struct bpf_func_proto bpf_get_func_ip_proto_tracing = {
	.func		= bpf_get_func_ip_tracing,
	.gpl_only	= true,
	.ret_type	= RET_INTEGER,
	.arg1_type	= ARG_PTR_TO_CTX,
};

#ifdef CONFIG_X86_KERNEL_IBT
static unsigned long get_entry_ip(unsigned long fentry_ip)
{
	u32 instr;

	/* We want to be extra safe in case entry ip is on the page edge,
	 * but otherwise we need to avoid get_kernel_nofault()'s overhead.
	 */
	if ((fentry_ip & ~PAGE_MASK) < ENDBR_INSN_SIZE) {
		if (get_kernel_nofault(instr, (u32 *)(fentry_ip - ENDBR_INSN_SIZE)))
			return fentry_ip;
	} else {
		instr = *(u32 *)(fentry_ip - ENDBR_INSN_SIZE);
	}
	if (is_endbr(instr))
		fentry_ip -= ENDBR_INSN_SIZE;
	return fentry_ip;
}
#else
#define get_entry_ip(fentry_ip) fentry_ip
#endif

BPF_CALL_1(bpf_get_func_ip_kprobe, struct pt_regs *, regs)
{
	struct bpf_trace_run_ctx *run_ctx __maybe_unused;
	struct kprobe *kp;

#ifdef CONFIG_UPROBES
	run_ctx = container_of(current->bpf_ctx, struct bpf_trace_run_ctx, run_ctx);
	if (run_ctx->is_uprobe)
		return ((struct uprobe_dispatch_data *)current->utask->vaddr)->bp_addr;
#endif

	kp = kprobe_running();

	if (!kp || !(kp->flags & KPROBE_FLAG_ON_FUNC_ENTRY))
		return 0;

	return get_entry_ip((uintptr_t)kp->addr);
}

static const struct bpf_func_proto bpf_get_func_ip_proto_kprobe = {
	.func		= bpf_get_func_ip_kprobe,
	.gpl_only	= true,
	.ret_type	= RET_INTEGER,
	.arg1_type	= ARG_PTR_TO_CTX,
};

BPF_CALL_1(bpf_get_func_ip_kprobe_multi, struct pt_regs *, regs)
{
	return bpf_kprobe_multi_entry_ip(current->bpf_ctx);
}

static const struct bpf_func_proto bpf_get_func_ip_proto_kprobe_multi = {
	.func		= bpf_get_func_ip_kprobe_multi,
	.gpl_only	= false,
	.ret_type	= RET_INTEGER,
	.arg1_type	= ARG_PTR_TO_CTX,
};

BPF_CALL_1(bpf_get_attach_cookie_kprobe_multi, struct pt_regs *, regs)
{
	return bpf_kprobe_multi_cookie(current->bpf_ctx);
}

static const struct bpf_func_proto bpf_get_attach_cookie_proto_kmulti = {
	.func		= bpf_get_attach_cookie_kprobe_multi,
	.gpl_only	= false,
	.ret_type	= RET_INTEGER,
	.arg1_type	= ARG_PTR_TO_CTX,
};

BPF_CALL_1(bpf_get_func_ip_uprobe_multi, struct pt_regs *, regs)
{
	return bpf_uprobe_multi_entry_ip(current->bpf_ctx);
}

static const struct bpf_func_proto bpf_get_func_ip_proto_uprobe_multi = {
	.func		= bpf_get_func_ip_uprobe_multi,
	.gpl_only	= false,
	.ret_type	= RET_INTEGER,
	.arg1_type	= ARG_PTR_TO_CTX,
};

BPF_CALL_1(bpf_get_attach_cookie_uprobe_multi, struct pt_regs *, regs)
{
	return bpf_uprobe_multi_cookie(current->bpf_ctx);
}

static const struct bpf_func_proto bpf_get_attach_cookie_proto_umulti = {
	.func		= bpf_get_attach_cookie_uprobe_multi,
	.gpl_only	= false,
	.ret_type	= RET_INTEGER,
	.arg1_type	= ARG_PTR_TO_CTX,
};

BPF_CALL_1(bpf_get_attach_cookie_trace, void *, ctx)
{
	struct bpf_trace_run_ctx *run_ctx;

	run_ctx = container_of(current->bpf_ctx, struct bpf_trace_run_ctx, run_ctx);
	return run_ctx->bpf_cookie;
}

static const struct bpf_func_proto bpf_get_attach_cookie_proto_trace = {
	.func		= bpf_get_attach_cookie_trace,
	.gpl_only	= false,
	.ret_type	= RET_INTEGER,
	.arg1_type	= ARG_PTR_TO_CTX,
};

BPF_CALL_1(bpf_get_attach_cookie_pe, struct bpf_perf_event_data_kern *, ctx)
{
	return ctx->event->bpf_cookie;
}

static const struct bpf_func_proto bpf_get_attach_cookie_proto_pe = {
	.func		= bpf_get_attach_cookie_pe,
	.gpl_only	= false,
	.ret_type	= RET_INTEGER,
	.arg1_type	= ARG_PTR_TO_CTX,
};

BPF_CALL_1(bpf_get_attach_cookie_tracing, void *, ctx)
{
	struct bpf_trace_run_ctx *run_ctx;

	run_ctx = container_of(current->bpf_ctx, struct bpf_trace_run_ctx, run_ctx);
	return run_ctx->bpf_cookie;
}

static const struct bpf_func_proto bpf_get_attach_cookie_proto_tracing = {
	.func		= bpf_get_attach_cookie_tracing,
	.gpl_only	= false,
	.ret_type	= RET_INTEGER,
	.arg1_type	= ARG_PTR_TO_CTX,
};

BPF_CALL_3(bpf_get_branch_snapshot, void *, buf, u32, size, u64, flags)
{
	static const u32 br_entry_size = sizeof(struct perf_branch_entry);
	u32 entry_cnt = size / br_entry_size;

	entry_cnt = static_call(perf_snapshot_branch_stack)(buf, entry_cnt);

	if (unlikely(flags))
		return -EINVAL;

	if (!entry_cnt)
		return -ENOENT;

	return entry_cnt * br_entry_size;
}

static const struct bpf_func_proto bpf_get_branch_snapshot_proto = {
	.func		= bpf_get_branch_snapshot,
	.gpl_only	= true,
	.ret_type	= RET_INTEGER,
	.arg1_type	= ARG_PTR_TO_UNINIT_MEM,
	.arg2_type	= ARG_CONST_SIZE_OR_ZERO,
};

BPF_CALL_3(get_func_arg, void *, ctx, u32, n, u64 *, value)
{
	/* This helper call is inlined by verifier. */
	u64 nr_args = ((u64 *)ctx)[-1];

	if ((u64) n >= nr_args)
		return -EINVAL;
	*value = ((u64 *)ctx)[n];
	return 0;
}

static const struct bpf_func_proto bpf_get_func_arg_proto = {
	.func		= get_func_arg,
	.ret_type	= RET_INTEGER,
	.arg1_type	= ARG_PTR_TO_CTX,
	.arg2_type	= ARG_ANYTHING,
	.arg3_type	= ARG_PTR_TO_FIXED_SIZE_MEM | MEM_UNINIT | MEM_WRITE | MEM_ALIGNED,
	.arg3_size	= sizeof(u64),
};

BPF_CALL_2(get_func_ret, void *, ctx, u64 *, value)
{
	/* This helper call is inlined by verifier. */
	u64 nr_args = ((u64 *)ctx)[-1];

	*value = ((u64 *)ctx)[nr_args];
	return 0;
}

static const struct bpf_func_proto bpf_get_func_ret_proto = {
	.func		= get_func_ret,
	.ret_type	= RET_INTEGER,
	.arg1_type	= ARG_PTR_TO_CTX,
	.arg2_type	= ARG_PTR_TO_FIXED_SIZE_MEM | MEM_UNINIT | MEM_WRITE | MEM_ALIGNED,
	.arg2_size	= sizeof(u64),
};

BPF_CALL_1(get_func_arg_cnt, void *, ctx)
{
	/* This helper call is inlined by verifier. */
	return ((u64 *)ctx)[-1];
}

static const struct bpf_func_proto bpf_get_func_arg_cnt_proto = {
	.func		= get_func_arg_cnt,
	.ret_type	= RET_INTEGER,
	.arg1_type	= ARG_PTR_TO_CTX,
};

#ifdef CONFIG_KEYS
__bpf_kfunc_start_defs();

/**
 * bpf_lookup_user_key - lookup a key by its serial
 * @serial: key handle serial number
 * @flags: lookup-specific flags
 *
 * Search a key with a given *serial* and the provided *flags*.
 * If found, increment the reference count of the key by one, and
 * return it in the bpf_key structure.
 *
 * The bpf_key structure must be passed to bpf_key_put() when done
 * with it, so that the key reference count is decremented and the
 * bpf_key structure is freed.
 *
 * Permission checks are deferred to the time the key is used by
 * one of the available key-specific kfuncs.
 *
 * Set *flags* with KEY_LOOKUP_CREATE, to attempt creating a requested
 * special keyring (e.g. session keyring), if it doesn't yet exist.
 * Set *flags* with KEY_LOOKUP_PARTIAL, to lookup a key without waiting
 * for the key construction, and to retrieve uninstantiated keys (keys
 * without data attached to them).
 *
 * Return: a bpf_key pointer with a valid key pointer if the key is found, a
 *         NULL pointer otherwise.
 */
__bpf_kfunc struct bpf_key *bpf_lookup_user_key(u32 serial, u64 flags)
{
	key_ref_t key_ref;
	struct bpf_key *bkey;

	if (flags & ~KEY_LOOKUP_ALL)
		return NULL;

	/*
	 * Permission check is deferred until the key is used, as the
	 * intent of the caller is unknown here.
	 */
	key_ref = lookup_user_key(serial, flags, KEY_DEFER_PERM_CHECK);
	if (IS_ERR(key_ref))
		return NULL;

	bkey = kmalloc(sizeof(*bkey), GFP_KERNEL);
	if (!bkey) {
		key_put(key_ref_to_ptr(key_ref));
		return NULL;
	}

	bkey->key = key_ref_to_ptr(key_ref);
	bkey->has_ref = true;

	return bkey;
}

/**
 * bpf_lookup_system_key - lookup a key by a system-defined ID
 * @id: key ID
 *
 * Obtain a bpf_key structure with a key pointer set to the passed key ID.
 * The key pointer is marked as invalid, to prevent bpf_key_put() from
 * attempting to decrement the key reference count on that pointer. The key
 * pointer set in such way is currently understood only by
 * verify_pkcs7_signature().
 *
 * Set *id* to one of the values defined in include/linux/verification.h:
 * 0 for the primary keyring (immutable keyring of system keys);
 * VERIFY_USE_SECONDARY_KEYRING for both the primary and secondary keyring
 * (where keys can be added only if they are vouched for by existing keys
 * in those keyrings); VERIFY_USE_PLATFORM_KEYRING for the platform
 * keyring (primarily used by the integrity subsystem to verify a kexec'ed
 * kerned image and, possibly, the initramfs signature).
 *
 * Return: a bpf_key pointer with an invalid key pointer set from the
 *         pre-determined ID on success, a NULL pointer otherwise
 */
__bpf_kfunc struct bpf_key *bpf_lookup_system_key(u64 id)
{
	struct bpf_key *bkey;

	if (system_keyring_id_check(id) < 0)
		return NULL;

	bkey = kmalloc(sizeof(*bkey), GFP_ATOMIC);
	if (!bkey)
		return NULL;

	bkey->key = (struct key *)(unsigned long)id;
	bkey->has_ref = false;

	return bkey;
}

/**
 * bpf_key_put - decrement key reference count if key is valid and free bpf_key
 * @bkey: bpf_key structure
 *
 * Decrement the reference count of the key inside *bkey*, if the pointer
 * is valid, and free *bkey*.
 */
__bpf_kfunc void bpf_key_put(struct bpf_key *bkey)
{
	if (bkey->has_ref)
		key_put(bkey->key);

	kfree(bkey);
}

#ifdef CONFIG_SYSTEM_DATA_VERIFICATION
/**
 * bpf_verify_pkcs7_signature - verify a PKCS#7 signature
 * @data_p: data to verify
 * @sig_p: signature of the data
 * @trusted_keyring: keyring with keys trusted for signature verification
 *
 * Verify the PKCS#7 signature *sig_ptr* against the supplied *data_ptr*
 * with keys in a keyring referenced by *trusted_keyring*.
 *
 * Return: 0 on success, a negative value on error.
 */
__bpf_kfunc int bpf_verify_pkcs7_signature(struct bpf_dynptr *data_p,
			       struct bpf_dynptr *sig_p,
			       struct bpf_key *trusted_keyring)
{
	struct bpf_dynptr_kern *data_ptr = (struct bpf_dynptr_kern *)data_p;
	struct bpf_dynptr_kern *sig_ptr = (struct bpf_dynptr_kern *)sig_p;
	const void *data, *sig;
	u32 data_len, sig_len;
	int ret;

	if (trusted_keyring->has_ref) {
		/*
		 * Do the permission check deferred in bpf_lookup_user_key().
		 * See bpf_lookup_user_key() for more details.
		 *
		 * A call to key_task_permission() here would be redundant, as
		 * it is already done by keyring_search() called by
		 * find_asymmetric_key().
		 */
		ret = key_validate(trusted_keyring->key);
		if (ret < 0)
			return ret;
	}

	data_len = __bpf_dynptr_size(data_ptr);
	data = __bpf_dynptr_data(data_ptr, data_len);
	sig_len = __bpf_dynptr_size(sig_ptr);
	sig = __bpf_dynptr_data(sig_ptr, sig_len);

	return verify_pkcs7_signature(data, data_len, sig, sig_len,
				      trusted_keyring->key,
				      VERIFYING_UNSPECIFIED_SIGNATURE, NULL,
				      NULL);
}
#endif /* CONFIG_SYSTEM_DATA_VERIFICATION */

__bpf_kfunc_end_defs();

BTF_KFUNCS_START(key_sig_kfunc_set)
BTF_ID_FLAGS(func, bpf_lookup_user_key, KF_ACQUIRE | KF_RET_NULL | KF_SLEEPABLE)
BTF_ID_FLAGS(func, bpf_lookup_system_key, KF_ACQUIRE | KF_RET_NULL)
BTF_ID_FLAGS(func, bpf_key_put, KF_RELEASE)
#ifdef CONFIG_SYSTEM_DATA_VERIFICATION
BTF_ID_FLAGS(func, bpf_verify_pkcs7_signature, KF_SLEEPABLE)
#endif
BTF_KFUNCS_END(key_sig_kfunc_set)

static const struct btf_kfunc_id_set bpf_key_sig_kfunc_set = {
	.owner = THIS_MODULE,
	.set = &key_sig_kfunc_set,
};

static int __init bpf_key_sig_kfuncs_init(void)
{
	return register_btf_kfunc_id_set(BPF_PROG_TYPE_TRACING,
					 &bpf_key_sig_kfunc_set);
}

late_initcall(bpf_key_sig_kfuncs_init);
#endif /* CONFIG_KEYS */

static const struct bpf_func_proto *
bpf_tracing_func_proto(enum bpf_func_id func_id, const struct bpf_prog *prog)
{
	switch (func_id) {
	case BPF_FUNC_map_lookup_elem:
		return &bpf_map_lookup_elem_proto;
	case BPF_FUNC_map_update_elem:
		return &bpf_map_update_elem_proto;
	case BPF_FUNC_map_delete_elem:
		return &bpf_map_delete_elem_proto;
	case BPF_FUNC_map_push_elem:
		return &bpf_map_push_elem_proto;
	case BPF_FUNC_map_pop_elem:
		return &bpf_map_pop_elem_proto;
	case BPF_FUNC_map_peek_elem:
		return &bpf_map_peek_elem_proto;
	case BPF_FUNC_map_lookup_percpu_elem:
		return &bpf_map_lookup_percpu_elem_proto;
	case BPF_FUNC_ktime_get_ns:
		return &bpf_ktime_get_ns_proto;
	case BPF_FUNC_ktime_get_boot_ns:
		return &bpf_ktime_get_boot_ns_proto;
	case BPF_FUNC_tail_call:
		return &bpf_tail_call_proto;
	case BPF_FUNC_get_current_task:
		return &bpf_get_current_task_proto;
	case BPF_FUNC_get_current_task_btf:
		return &bpf_get_current_task_btf_proto;
	case BPF_FUNC_task_pt_regs:
		return &bpf_task_pt_regs_proto;
	case BPF_FUNC_get_current_uid_gid:
		return &bpf_get_current_uid_gid_proto;
	case BPF_FUNC_get_current_comm:
		return &bpf_get_current_comm_proto;
	case BPF_FUNC_trace_printk:
		return bpf_get_trace_printk_proto();
	case BPF_FUNC_get_smp_processor_id:
		return &bpf_get_smp_processor_id_proto;
	case BPF_FUNC_get_numa_node_id:
		return &bpf_get_numa_node_id_proto;
	case BPF_FUNC_perf_event_read:
		return &bpf_perf_event_read_proto;
	case BPF_FUNC_get_prandom_u32:
		return &bpf_get_prandom_u32_proto;
	case BPF_FUNC_probe_write_user:
		return security_locked_down(LOCKDOWN_BPF_WRITE_USER) < 0 ?
		       NULL : bpf_get_probe_write_proto();
	case BPF_FUNC_probe_read_user:
		return &bpf_probe_read_user_proto;
	case BPF_FUNC_probe_read_kernel:
		return security_locked_down(LOCKDOWN_BPF_READ_KERNEL) < 0 ?
		       NULL : &bpf_probe_read_kernel_proto;
	case BPF_FUNC_probe_read_user_str:
		return &bpf_probe_read_user_str_proto;
	case BPF_FUNC_probe_read_kernel_str:
		return security_locked_down(LOCKDOWN_BPF_READ_KERNEL) < 0 ?
		       NULL : &bpf_probe_read_kernel_str_proto;
#ifdef CONFIG_ARCH_HAS_NON_OVERLAPPING_ADDRESS_SPACE
	case BPF_FUNC_probe_read:
		return security_locked_down(LOCKDOWN_BPF_READ_KERNEL) < 0 ?
		       NULL : &bpf_probe_read_compat_proto;
	case BPF_FUNC_probe_read_str:
		return security_locked_down(LOCKDOWN_BPF_READ_KERNEL) < 0 ?
		       NULL : &bpf_probe_read_compat_str_proto;
#endif
#ifdef CONFIG_CGROUPS
	case BPF_FUNC_cgrp_storage_get:
		return &bpf_cgrp_storage_get_proto;
	case BPF_FUNC_cgrp_storage_delete:
		return &bpf_cgrp_storage_delete_proto;
	case BPF_FUNC_current_task_under_cgroup:
		return &bpf_current_task_under_cgroup_proto;
#endif
	case BPF_FUNC_send_signal:
		return &bpf_send_signal_proto;
	case BPF_FUNC_send_signal_thread:
		return &bpf_send_signal_thread_proto;
	case BPF_FUNC_perf_event_read_value:
		return &bpf_perf_event_read_value_proto;
	case BPF_FUNC_ringbuf_output:
		return &bpf_ringbuf_output_proto;
	case BPF_FUNC_ringbuf_reserve:
		return &bpf_ringbuf_reserve_proto;
	case BPF_FUNC_ringbuf_submit:
		return &bpf_ringbuf_submit_proto;
	case BPF_FUNC_ringbuf_discard:
		return &bpf_ringbuf_discard_proto;
	case BPF_FUNC_ringbuf_query:
		return &bpf_ringbuf_query_proto;
	case BPF_FUNC_jiffies64:
		return &bpf_jiffies64_proto;
	case BPF_FUNC_get_task_stack:
		return prog->sleepable ? &bpf_get_task_stack_sleepable_proto
				       : &bpf_get_task_stack_proto;
	case BPF_FUNC_copy_from_user:
		return &bpf_copy_from_user_proto;
	case BPF_FUNC_copy_from_user_task:
		return &bpf_copy_from_user_task_proto;
	case BPF_FUNC_snprintf_btf:
		return &bpf_snprintf_btf_proto;
	case BPF_FUNC_per_cpu_ptr:
		return &bpf_per_cpu_ptr_proto;
	case BPF_FUNC_this_cpu_ptr:
		return &bpf_this_cpu_ptr_proto;
	case BPF_FUNC_task_storage_get:
		if (bpf_prog_check_recur(prog))
			return &bpf_task_storage_get_recur_proto;
		return &bpf_task_storage_get_proto;
	case BPF_FUNC_task_storage_delete:
		if (bpf_prog_check_recur(prog))
			return &bpf_task_storage_delete_recur_proto;
		return &bpf_task_storage_delete_proto;
	case BPF_FUNC_for_each_map_elem:
		return &bpf_for_each_map_elem_proto;
	case BPF_FUNC_snprintf:
		return &bpf_snprintf_proto;
	case BPF_FUNC_get_func_ip:
		return &bpf_get_func_ip_proto_tracing;
	case BPF_FUNC_get_branch_snapshot:
		return &bpf_get_branch_snapshot_proto;
	case BPF_FUNC_find_vma:
		return &bpf_find_vma_proto;
	case BPF_FUNC_trace_vprintk:
		return bpf_get_trace_vprintk_proto();
	default:
		return bpf_base_func_proto(func_id, prog);
	}
}

static bool is_kprobe_multi(const struct bpf_prog *prog)
{
	return prog->expected_attach_type == BPF_TRACE_KPROBE_MULTI ||
	       prog->expected_attach_type == BPF_TRACE_KPROBE_SESSION;
}

static inline bool is_kprobe_session(const struct bpf_prog *prog)
{
	return prog->expected_attach_type == BPF_TRACE_KPROBE_SESSION;
}

static inline bool is_uprobe_multi(const struct bpf_prog *prog)
{
	return prog->expected_attach_type == BPF_TRACE_UPROBE_MULTI ||
	       prog->expected_attach_type == BPF_TRACE_UPROBE_SESSION;
}

static inline bool is_uprobe_session(const struct bpf_prog *prog)
{
	return prog->expected_attach_type == BPF_TRACE_UPROBE_SESSION;
}

static const struct bpf_func_proto *
kprobe_prog_func_proto(enum bpf_func_id func_id, const struct bpf_prog *prog)
{
	switch (func_id) {
	case BPF_FUNC_perf_event_output:
		return &bpf_perf_event_output_proto;
	case BPF_FUNC_get_stackid:
		return &bpf_get_stackid_proto;
	case BPF_FUNC_get_stack:
		return prog->sleepable ? &bpf_get_stack_sleepable_proto : &bpf_get_stack_proto;
#ifdef CONFIG_BPF_KPROBE_OVERRIDE
	case BPF_FUNC_override_return:
		return &bpf_override_return_proto;
#endif
	case BPF_FUNC_get_func_ip:
		if (is_kprobe_multi(prog))
			return &bpf_get_func_ip_proto_kprobe_multi;
		if (is_uprobe_multi(prog))
			return &bpf_get_func_ip_proto_uprobe_multi;
		return &bpf_get_func_ip_proto_kprobe;
	case BPF_FUNC_get_attach_cookie:
		if (is_kprobe_multi(prog))
			return &bpf_get_attach_cookie_proto_kmulti;
		if (is_uprobe_multi(prog))
			return &bpf_get_attach_cookie_proto_umulti;
		return &bpf_get_attach_cookie_proto_trace;
	default:
		return bpf_tracing_func_proto(func_id, prog);
	}
}

/* bpf+kprobe programs can access fields of 'struct pt_regs' */
static bool kprobe_prog_is_valid_access(int off, int size, enum bpf_access_type type,
					const struct bpf_prog *prog,
					struct bpf_insn_access_aux *info)
{
	if (off < 0 || off >= sizeof(struct pt_regs))
		return false;
	if (type != BPF_READ)
		return false;
	if (off % size != 0)
		return false;
	/*
	 * Assertion for 32 bit to make sure last 8 byte access
	 * (BPF_DW) to the last 4 byte member is disallowed.
	 */
	if (off + size > sizeof(struct pt_regs))
		return false;

	return true;
}

const struct bpf_verifier_ops kprobe_verifier_ops = {
	.get_func_proto  = kprobe_prog_func_proto,
	.is_valid_access = kprobe_prog_is_valid_access,
};

const struct bpf_prog_ops kprobe_prog_ops = {
};

BPF_CALL_5(bpf_perf_event_output_tp, void *, tp_buff, struct bpf_map *, map,
	   u64, flags, void *, data, u64, size)
{
	struct pt_regs *regs = *(struct pt_regs **)tp_buff;

	/*
	 * r1 points to perf tracepoint buffer where first 8 bytes are hidden
	 * from bpf program and contain a pointer to 'struct pt_regs'. Fetch it
	 * from there and call the same bpf_perf_event_output() helper inline.
	 */
	return ____bpf_perf_event_output(regs, map, flags, data, size);
}

static const struct bpf_func_proto bpf_perf_event_output_proto_tp = {
	.func		= bpf_perf_event_output_tp,
	.gpl_only	= true,
	.ret_type	= RET_INTEGER,
	.arg1_type	= ARG_PTR_TO_CTX,
	.arg2_type	= ARG_CONST_MAP_PTR,
	.arg3_type	= ARG_ANYTHING,
	.arg4_type	= ARG_PTR_TO_MEM | MEM_RDONLY,
	.arg5_type	= ARG_CONST_SIZE_OR_ZERO,
};

BPF_CALL_3(bpf_get_stackid_tp, void *, tp_buff, struct bpf_map *, map,
	   u64, flags)
{
	struct pt_regs *regs = *(struct pt_regs **)tp_buff;

	/*
	 * Same comment as in bpf_perf_event_output_tp(), only that this time
	 * the other helper's function body cannot be inlined due to being
	 * external, thus we need to call raw helper function.
	 */
	return bpf_get_stackid((unsigned long) regs, (unsigned long) map,
			       flags, 0, 0);
}

static const struct bpf_func_proto bpf_get_stackid_proto_tp = {
	.func		= bpf_get_stackid_tp,
	.gpl_only	= true,
	.ret_type	= RET_INTEGER,
	.arg1_type	= ARG_PTR_TO_CTX,
	.arg2_type	= ARG_CONST_MAP_PTR,
	.arg3_type	= ARG_ANYTHING,
};

BPF_CALL_4(bpf_get_stack_tp, void *, tp_buff, void *, buf, u32, size,
	   u64, flags)
{
	struct pt_regs *regs = *(struct pt_regs **)tp_buff;

	return bpf_get_stack((unsigned long) regs, (unsigned long) buf,
			     (unsigned long) size, flags, 0);
}

static const struct bpf_func_proto bpf_get_stack_proto_tp = {
	.func		= bpf_get_stack_tp,
	.gpl_only	= true,
	.ret_type	= RET_INTEGER,
	.arg1_type	= ARG_PTR_TO_CTX,
	.arg2_type	= ARG_PTR_TO_UNINIT_MEM,
	.arg3_type	= ARG_CONST_SIZE_OR_ZERO,
	.arg4_type	= ARG_ANYTHING,
};

static const struct bpf_func_proto *
tp_prog_func_proto(enum bpf_func_id func_id, const struct bpf_prog *prog)
{
	switch (func_id) {
	case BPF_FUNC_perf_event_output:
		return &bpf_perf_event_output_proto_tp;
	case BPF_FUNC_get_stackid:
		return &bpf_get_stackid_proto_tp;
	case BPF_FUNC_get_stack:
		return &bpf_get_stack_proto_tp;
	case BPF_FUNC_get_attach_cookie:
		return &bpf_get_attach_cookie_proto_trace;
	default:
		return bpf_tracing_func_proto(func_id, prog);
	}
}

static bool tp_prog_is_valid_access(int off, int size, enum bpf_access_type type,
				    const struct bpf_prog *prog,
				    struct bpf_insn_access_aux *info)
{
	if (off < sizeof(void *) || off >= PERF_MAX_TRACE_SIZE)
		return false;
	if (type != BPF_READ)
		return false;
	if (off % size != 0)
		return false;

	BUILD_BUG_ON(PERF_MAX_TRACE_SIZE % sizeof(__u64));
	return true;
}

const struct bpf_verifier_ops tracepoint_verifier_ops = {
	.get_func_proto  = tp_prog_func_proto,
	.is_valid_access = tp_prog_is_valid_access,
};

const struct bpf_prog_ops tracepoint_prog_ops = {
};

BPF_CALL_3(bpf_perf_prog_read_value, struct bpf_perf_event_data_kern *, ctx,
	   struct bpf_perf_event_value *, buf, u32, size)
{
	int err = -EINVAL;

	if (unlikely(size != sizeof(struct bpf_perf_event_value)))
		goto clear;
	err = perf_event_read_local(ctx->event, &buf->counter, &buf->enabled,
				    &buf->running);
	if (unlikely(err))
		goto clear;
	return 0;
clear:
	memset(buf, 0, size);
	return err;
}

static const struct bpf_func_proto bpf_perf_prog_read_value_proto = {
         .func           = bpf_perf_prog_read_value,
         .gpl_only       = true,
         .ret_type       = RET_INTEGER,
         .arg1_type      = ARG_PTR_TO_CTX,
         .arg2_type      = ARG_PTR_TO_UNINIT_MEM,
         .arg3_type      = ARG_CONST_SIZE,
};

BPF_CALL_4(bpf_read_branch_records, struct bpf_perf_event_data_kern *, ctx,
	   void *, buf, u32, size, u64, flags)
{
	static const u32 br_entry_size = sizeof(struct perf_branch_entry);
	struct perf_branch_stack *br_stack = ctx->data->br_stack;
	u32 to_copy;

	if (unlikely(flags & ~BPF_F_GET_BRANCH_RECORDS_SIZE))
		return -EINVAL;

	if (unlikely(!(ctx->data->sample_flags & PERF_SAMPLE_BRANCH_STACK)))
		return -ENOENT;

	if (unlikely(!br_stack))
		return -ENOENT;

	if (flags & BPF_F_GET_BRANCH_RECORDS_SIZE)
		return br_stack->nr * br_entry_size;

	if (!buf || (size % br_entry_size != 0))
		return -EINVAL;

	to_copy = min_t(u32, br_stack->nr * br_entry_size, size);
	memcpy(buf, br_stack->entries, to_copy);

	return to_copy;
}

static const struct bpf_func_proto bpf_read_branch_records_proto = {
	.func           = bpf_read_branch_records,
	.gpl_only       = true,
	.ret_type       = RET_INTEGER,
	.arg1_type      = ARG_PTR_TO_CTX,
	.arg2_type      = ARG_PTR_TO_MEM_OR_NULL,
	.arg3_type      = ARG_CONST_SIZE_OR_ZERO,
	.arg4_type      = ARG_ANYTHING,
};

static const struct bpf_func_proto *
pe_prog_func_proto(enum bpf_func_id func_id, const struct bpf_prog *prog)
{
	switch (func_id) {
	case BPF_FUNC_perf_event_output:
		return &bpf_perf_event_output_proto_tp;
	case BPF_FUNC_get_stackid:
		return &bpf_get_stackid_proto_pe;
	case BPF_FUNC_get_stack:
		return &bpf_get_stack_proto_pe;
	case BPF_FUNC_perf_prog_read_value:
		return &bpf_perf_prog_read_value_proto;
	case BPF_FUNC_read_branch_records:
		return &bpf_read_branch_records_proto;
	case BPF_FUNC_get_attach_cookie:
		return &bpf_get_attach_cookie_proto_pe;
	default:
		return bpf_tracing_func_proto(func_id, prog);
	}
}

/*
 * bpf_raw_tp_regs are separate from bpf_pt_regs used from skb/xdp
 * to avoid potential recursive reuse issue when/if tracepoints are added
 * inside bpf_*_event_output, bpf_get_stackid and/or bpf_get_stack.
 *
 * Since raw tracepoints run despite bpf_prog_active, support concurrent usage
 * in normal, irq, and nmi context.
 */
struct bpf_raw_tp_regs {
	struct pt_regs regs[3];
};
static DEFINE_PER_CPU(struct bpf_raw_tp_regs, bpf_raw_tp_regs);
static DEFINE_PER_CPU(int, bpf_raw_tp_nest_level);
static struct pt_regs *get_bpf_raw_tp_regs(void)
{
	struct bpf_raw_tp_regs *tp_regs = this_cpu_ptr(&bpf_raw_tp_regs);
	int nest_level = this_cpu_inc_return(bpf_raw_tp_nest_level);

	if (WARN_ON_ONCE(nest_level > ARRAY_SIZE(tp_regs->regs))) {
		this_cpu_dec(bpf_raw_tp_nest_level);
		return ERR_PTR(-EBUSY);
	}

	return &tp_regs->regs[nest_level - 1];
}

static void put_bpf_raw_tp_regs(void)
{
	this_cpu_dec(bpf_raw_tp_nest_level);
}

BPF_CALL_5(bpf_perf_event_output_raw_tp, struct bpf_raw_tracepoint_args *, args,
	   struct bpf_map *, map, u64, flags, void *, data, u64, size)
{
	struct pt_regs *regs = get_bpf_raw_tp_regs();
	int ret;

	if (IS_ERR(regs))
		return PTR_ERR(regs);

	perf_fetch_caller_regs(regs);
	ret = ____bpf_perf_event_output(regs, map, flags, data, size);

	put_bpf_raw_tp_regs();
	return ret;
}

static const struct bpf_func_proto bpf_perf_event_output_proto_raw_tp = {
	.func		= bpf_perf_event_output_raw_tp,
	.gpl_only	= true,
	.ret_type	= RET_INTEGER,
	.arg1_type	= ARG_PTR_TO_CTX,
	.arg2_type	= ARG_CONST_MAP_PTR,
	.arg3_type	= ARG_ANYTHING,
	.arg4_type	= ARG_PTR_TO_MEM | MEM_RDONLY,
	.arg5_type	= ARG_CONST_SIZE_OR_ZERO,
};

extern const struct bpf_func_proto bpf_skb_output_proto;
extern const struct bpf_func_proto bpf_xdp_output_proto;
extern const struct bpf_func_proto bpf_xdp_get_buff_len_trace_proto;

BPF_CALL_3(bpf_get_stackid_raw_tp, struct bpf_raw_tracepoint_args *, args,
	   struct bpf_map *, map, u64, flags)
{
	struct pt_regs *regs = get_bpf_raw_tp_regs();
	int ret;

	if (IS_ERR(regs))
		return PTR_ERR(regs);

	perf_fetch_caller_regs(regs);
	/* similar to bpf_perf_event_output_tp, but pt_regs fetched differently */
	ret = bpf_get_stackid((unsigned long) regs, (unsigned long) map,
			      flags, 0, 0);
	put_bpf_raw_tp_regs();
	return ret;
}

static const struct bpf_func_proto bpf_get_stackid_proto_raw_tp = {
	.func		= bpf_get_stackid_raw_tp,
	.gpl_only	= true,
	.ret_type	= RET_INTEGER,
	.arg1_type	= ARG_PTR_TO_CTX,
	.arg2_type	= ARG_CONST_MAP_PTR,
	.arg3_type	= ARG_ANYTHING,
};

BPF_CALL_4(bpf_get_stack_raw_tp, struct bpf_raw_tracepoint_args *, args,
	   void *, buf, u32, size, u64, flags)
{
	struct pt_regs *regs = get_bpf_raw_tp_regs();
	int ret;

	if (IS_ERR(regs))
		return PTR_ERR(regs);

	perf_fetch_caller_regs(regs);
	ret = bpf_get_stack((unsigned long) regs, (unsigned long) buf,
			    (unsigned long) size, flags, 0);
	put_bpf_raw_tp_regs();
	return ret;
}

static const struct bpf_func_proto bpf_get_stack_proto_raw_tp = {
	.func		= bpf_get_stack_raw_tp,
	.gpl_only	= true,
	.ret_type	= RET_INTEGER,
	.arg1_type	= ARG_PTR_TO_CTX,
	.arg2_type	= ARG_PTR_TO_MEM | MEM_RDONLY,
	.arg3_type	= ARG_CONST_SIZE_OR_ZERO,
	.arg4_type	= ARG_ANYTHING,
};

static const struct bpf_func_proto *
raw_tp_prog_func_proto(enum bpf_func_id func_id, const struct bpf_prog *prog)
{
	switch (func_id) {
	case BPF_FUNC_perf_event_output:
		return &bpf_perf_event_output_proto_raw_tp;
	case BPF_FUNC_get_stackid:
		return &bpf_get_stackid_proto_raw_tp;
	case BPF_FUNC_get_stack:
		return &bpf_get_stack_proto_raw_tp;
	case BPF_FUNC_get_attach_cookie:
		return &bpf_get_attach_cookie_proto_tracing;
	default:
		return bpf_tracing_func_proto(func_id, prog);
	}
}

const struct bpf_func_proto *
tracing_prog_func_proto(enum bpf_func_id func_id, const struct bpf_prog *prog)
{
	const struct bpf_func_proto *fn;

	switch (func_id) {
#ifdef CONFIG_NET
	case BPF_FUNC_skb_output:
		return &bpf_skb_output_proto;
	case BPF_FUNC_xdp_output:
		return &bpf_xdp_output_proto;
	case BPF_FUNC_skc_to_tcp6_sock:
		return &bpf_skc_to_tcp6_sock_proto;
	case BPF_FUNC_skc_to_tcp_sock:
		return &bpf_skc_to_tcp_sock_proto;
	case BPF_FUNC_skc_to_tcp_timewait_sock:
		return &bpf_skc_to_tcp_timewait_sock_proto;
	case BPF_FUNC_skc_to_tcp_request_sock:
		return &bpf_skc_to_tcp_request_sock_proto;
	case BPF_FUNC_skc_to_udp6_sock:
		return &bpf_skc_to_udp6_sock_proto;
	case BPF_FUNC_skc_to_unix_sock:
		return &bpf_skc_to_unix_sock_proto;
	case BPF_FUNC_skc_to_mptcp_sock:
		return &bpf_skc_to_mptcp_sock_proto;
	case BPF_FUNC_sk_storage_get:
		return &bpf_sk_storage_get_tracing_proto;
	case BPF_FUNC_sk_storage_delete:
		return &bpf_sk_storage_delete_tracing_proto;
	case BPF_FUNC_sock_from_file:
		return &bpf_sock_from_file_proto;
	case BPF_FUNC_get_socket_cookie:
		return &bpf_get_socket_ptr_cookie_proto;
	case BPF_FUNC_xdp_get_buff_len:
		return &bpf_xdp_get_buff_len_trace_proto;
#endif
	case BPF_FUNC_seq_printf:
		return prog->expected_attach_type == BPF_TRACE_ITER ?
		       &bpf_seq_printf_proto :
		       NULL;
	case BPF_FUNC_seq_write:
		return prog->expected_attach_type == BPF_TRACE_ITER ?
		       &bpf_seq_write_proto :
		       NULL;
	case BPF_FUNC_seq_printf_btf:
		return prog->expected_attach_type == BPF_TRACE_ITER ?
		       &bpf_seq_printf_btf_proto :
		       NULL;
	case BPF_FUNC_d_path:
		return &bpf_d_path_proto;
	case BPF_FUNC_get_func_arg:
		return bpf_prog_has_trampoline(prog) ? &bpf_get_func_arg_proto : NULL;
	case BPF_FUNC_get_func_ret:
		return bpf_prog_has_trampoline(prog) ? &bpf_get_func_ret_proto : NULL;
	case BPF_FUNC_get_func_arg_cnt:
		return bpf_prog_has_trampoline(prog) ? &bpf_get_func_arg_cnt_proto : NULL;
	case BPF_FUNC_get_attach_cookie:
		if (prog->type == BPF_PROG_TYPE_TRACING &&
		    prog->expected_attach_type == BPF_TRACE_RAW_TP)
			return &bpf_get_attach_cookie_proto_tracing;
		return bpf_prog_has_trampoline(prog) ? &bpf_get_attach_cookie_proto_tracing : NULL;
	default:
		fn = raw_tp_prog_func_proto(func_id, prog);
		if (!fn && prog->expected_attach_type == BPF_TRACE_ITER)
			fn = bpf_iter_get_func_proto(func_id, prog);
		return fn;
	}
}

static bool raw_tp_prog_is_valid_access(int off, int size,
					enum bpf_access_type type,
					const struct bpf_prog *prog,
					struct bpf_insn_access_aux *info)
{
	return bpf_tracing_ctx_access(off, size, type);
}

static bool tracing_prog_is_valid_access(int off, int size,
					 enum bpf_access_type type,
					 const struct bpf_prog *prog,
					 struct bpf_insn_access_aux *info)
{
	return bpf_tracing_btf_ctx_access(off, size, type, prog, info);
}

int __weak bpf_prog_test_run_tracing(struct bpf_prog *prog,
				     const union bpf_attr *kattr,
				     union bpf_attr __user *uattr)
{
	return -ENOTSUPP;
}

const struct bpf_verifier_ops raw_tracepoint_verifier_ops = {
	.get_func_proto  = raw_tp_prog_func_proto,
	.is_valid_access = raw_tp_prog_is_valid_access,
};

const struct bpf_prog_ops raw_tracepoint_prog_ops = {
#ifdef CONFIG_NET
	.test_run = bpf_prog_test_run_raw_tp,
#endif
};

const struct bpf_verifier_ops tracing_verifier_ops = {
	.get_func_proto  = tracing_prog_func_proto,
	.is_valid_access = tracing_prog_is_valid_access,
};

const struct bpf_prog_ops tracing_prog_ops = {
	.test_run = bpf_prog_test_run_tracing,
};

static bool raw_tp_writable_prog_is_valid_access(int off, int size,
						 enum bpf_access_type type,
						 const struct bpf_prog *prog,
						 struct bpf_insn_access_aux *info)
{
	if (off == 0) {
		if (size != sizeof(u64) || type != BPF_READ)
			return false;
		info->reg_type = PTR_TO_TP_BUFFER;
	}
	return raw_tp_prog_is_valid_access(off, size, type, prog, info);
}

const struct bpf_verifier_ops raw_tracepoint_writable_verifier_ops = {
	.get_func_proto  = raw_tp_prog_func_proto,
	.is_valid_access = raw_tp_writable_prog_is_valid_access,
};

const struct bpf_prog_ops raw_tracepoint_writable_prog_ops = {
};

static bool pe_prog_is_valid_access(int off, int size, enum bpf_access_type type,
				    const struct bpf_prog *prog,
				    struct bpf_insn_access_aux *info)
{
	const int size_u64 = sizeof(u64);

	if (off < 0 || off >= sizeof(struct bpf_perf_event_data))
		return false;
	if (type != BPF_READ)
		return false;
	if (off % size != 0) {
		if (sizeof(unsigned long) != 4)
			return false;
		if (size != 8)
			return false;
		if (off % size != 4)
			return false;
	}

	switch (off) {
	case bpf_ctx_range(struct bpf_perf_event_data, sample_period):
		bpf_ctx_record_field_size(info, size_u64);
		if (!bpf_ctx_narrow_access_ok(off, size, size_u64))
			return false;
		break;
	case bpf_ctx_range(struct bpf_perf_event_data, addr):
		bpf_ctx_record_field_size(info, size_u64);
		if (!bpf_ctx_narrow_access_ok(off, size, size_u64))
			return false;
		break;
	default:
		if (size != sizeof(long))
			return false;
	}

	return true;
}

static u32 pe_prog_convert_ctx_access(enum bpf_access_type type,
				      const struct bpf_insn *si,
				      struct bpf_insn *insn_buf,
				      struct bpf_prog *prog, u32 *target_size)
{
	struct bpf_insn *insn = insn_buf;

	switch (si->off) {
	case offsetof(struct bpf_perf_event_data, sample_period):
		*insn++ = BPF_LDX_MEM(BPF_FIELD_SIZEOF(struct bpf_perf_event_data_kern,
						       data), si->dst_reg, si->src_reg,
				      offsetof(struct bpf_perf_event_data_kern, data));
		*insn++ = BPF_LDX_MEM(BPF_DW, si->dst_reg, si->dst_reg,
				      bpf_target_off(struct perf_sample_data, period, 8,
						     target_size));
		break;
	case offsetof(struct bpf_perf_event_data, addr):
		*insn++ = BPF_LDX_MEM(BPF_FIELD_SIZEOF(struct bpf_perf_event_data_kern,
						       data), si->dst_reg, si->src_reg,
				      offsetof(struct bpf_perf_event_data_kern, data));
		*insn++ = BPF_LDX_MEM(BPF_DW, si->dst_reg, si->dst_reg,
				      bpf_target_off(struct perf_sample_data, addr, 8,
						     target_size));
		break;
	default:
		*insn++ = BPF_LDX_MEM(BPF_FIELD_SIZEOF(struct bpf_perf_event_data_kern,
						       regs), si->dst_reg, si->src_reg,
				      offsetof(struct bpf_perf_event_data_kern, regs));
		*insn++ = BPF_LDX_MEM(BPF_SIZEOF(long), si->dst_reg, si->dst_reg,
				      si->off);
		break;
	}

	return insn - insn_buf;
}

const struct bpf_verifier_ops perf_event_verifier_ops = {
	.get_func_proto		= pe_prog_func_proto,
	.is_valid_access	= pe_prog_is_valid_access,
	.convert_ctx_access	= pe_prog_convert_ctx_access,
};

const struct bpf_prog_ops perf_event_prog_ops = {
};

static DEFINE_MUTEX(bpf_event_mutex);

#define BPF_TRACE_MAX_PROGS 64

int perf_event_attach_bpf_prog(struct perf_event *event,
			       struct bpf_prog *prog,
			       u64 bpf_cookie)
{
	struct bpf_prog_array *old_array;
	struct bpf_prog_array *new_array;
	int ret = -EEXIST;

	/*
	 * Kprobe override only works if they are on the function entry,
	 * and only if they are on the opt-in list.
	 */
	if (prog->kprobe_override &&
	    (!trace_kprobe_on_func_entry(event->tp_event) ||
	     !trace_kprobe_error_injectable(event->tp_event)))
		return -EINVAL;

	mutex_lock(&bpf_event_mutex);

	if (event->prog)
		goto unlock;

	old_array = bpf_event_rcu_dereference(event->tp_event->prog_array);
	if (old_array &&
	    bpf_prog_array_length(old_array) >= BPF_TRACE_MAX_PROGS) {
		ret = -E2BIG;
		goto unlock;
	}

	ret = bpf_prog_array_copy(old_array, NULL, prog, bpf_cookie, &new_array);
	if (ret < 0)
		goto unlock;

	/* set the new array to event->tp_event and set event->prog */
	event->prog = prog;
	event->bpf_cookie = bpf_cookie;
	rcu_assign_pointer(event->tp_event->prog_array, new_array);
	bpf_prog_array_free_sleepable(old_array);

unlock:
	mutex_unlock(&bpf_event_mutex);
	return ret;
}

void perf_event_detach_bpf_prog(struct perf_event *event)
{
	struct bpf_prog_array *old_array;
	struct bpf_prog_array *new_array;
	int ret;

	mutex_lock(&bpf_event_mutex);

	if (!event->prog)
		goto unlock;

	old_array = bpf_event_rcu_dereference(event->tp_event->prog_array);
	if (!old_array)
		goto put;

	ret = bpf_prog_array_copy(old_array, event->prog, NULL, 0, &new_array);
	if (ret < 0) {
		bpf_prog_array_delete_safe(old_array, event->prog);
	} else {
		rcu_assign_pointer(event->tp_event->prog_array, new_array);
		bpf_prog_array_free_sleepable(old_array);
	}

put:
	/*
	 * It could be that the bpf_prog is not sleepable (and will be freed
	 * via normal RCU), but is called from a point that supports sleepable
	 * programs and uses tasks-trace-RCU.
	 */
	synchronize_rcu_tasks_trace();

	bpf_prog_put(event->prog);
	event->prog = NULL;

unlock:
	mutex_unlock(&bpf_event_mutex);
}

int perf_event_query_prog_array(struct perf_event *event, void __user *info)
{
	struct perf_event_query_bpf __user *uquery = info;
	struct perf_event_query_bpf query = {};
	struct bpf_prog_array *progs;
	u32 *ids, prog_cnt, ids_len;
	int ret;

	if (!perfmon_capable())
		return -EPERM;
	if (event->attr.type != PERF_TYPE_TRACEPOINT)
		return -EINVAL;
	if (copy_from_user(&query, uquery, sizeof(query)))
		return -EFAULT;

	ids_len = query.ids_len;
	if (ids_len > BPF_TRACE_MAX_PROGS)
		return -E2BIG;
	ids = kcalloc(ids_len, sizeof(u32), GFP_USER | __GFP_NOWARN);
	if (!ids)
		return -ENOMEM;
	/*
	 * The above kcalloc returns ZERO_SIZE_PTR when ids_len = 0, which
	 * is required when user only wants to check for uquery->prog_cnt.
	 * There is no need to check for it since the case is handled
	 * gracefully in bpf_prog_array_copy_info.
	 */

	mutex_lock(&bpf_event_mutex);
	progs = bpf_event_rcu_dereference(event->tp_event->prog_array);
	ret = bpf_prog_array_copy_info(progs, ids, ids_len, &prog_cnt);
	mutex_unlock(&bpf_event_mutex);

	if (copy_to_user(&uquery->prog_cnt, &prog_cnt, sizeof(prog_cnt)) ||
	    copy_to_user(uquery->ids, ids, ids_len * sizeof(u32)))
		ret = -EFAULT;

	kfree(ids);
	return ret;
}

extern struct bpf_raw_event_map __start__bpf_raw_tp[];
extern struct bpf_raw_event_map __stop__bpf_raw_tp[];

struct bpf_raw_event_map *bpf_get_raw_tracepoint(const char *name)
{
	struct bpf_raw_event_map *btp = __start__bpf_raw_tp;

	for (; btp < __stop__bpf_raw_tp; btp++) {
		if (!strcmp(btp->tp->name, name))
			return btp;
	}

	return bpf_get_raw_tracepoint_module(name);
}

void bpf_put_raw_tracepoint(struct bpf_raw_event_map *btp)
{
	struct module *mod;

	preempt_disable();
	mod = __module_address((unsigned long)btp);
	module_put(mod);
	preempt_enable();
}

static __always_inline
void __bpf_trace_run(struct bpf_raw_tp_link *link, u64 *args)
{
	struct bpf_prog *prog = link->link.prog;
	struct bpf_run_ctx *old_run_ctx;
	struct bpf_trace_run_ctx run_ctx;

	cant_sleep();
	if (unlikely(this_cpu_inc_return(*(prog->active)) != 1)) {
		bpf_prog_inc_misses_counter(prog);
		goto out;
	}

	run_ctx.bpf_cookie = link->cookie;
	old_run_ctx = bpf_set_run_ctx(&run_ctx.run_ctx);

	rcu_read_lock();
	(void) bpf_prog_run(prog, args);
	rcu_read_unlock();

	bpf_reset_run_ctx(old_run_ctx);
out:
	this_cpu_dec(*(prog->active));
}

#define UNPACK(...)			__VA_ARGS__
#define REPEAT_1(FN, DL, X, ...)	FN(X)
#define REPEAT_2(FN, DL, X, ...)	FN(X) UNPACK DL REPEAT_1(FN, DL, __VA_ARGS__)
#define REPEAT_3(FN, DL, X, ...)	FN(X) UNPACK DL REPEAT_2(FN, DL, __VA_ARGS__)
#define REPEAT_4(FN, DL, X, ...)	FN(X) UNPACK DL REPEAT_3(FN, DL, __VA_ARGS__)
#define REPEAT_5(FN, DL, X, ...)	FN(X) UNPACK DL REPEAT_4(FN, DL, __VA_ARGS__)
#define REPEAT_6(FN, DL, X, ...)	FN(X) UNPACK DL REPEAT_5(FN, DL, __VA_ARGS__)
#define REPEAT_7(FN, DL, X, ...)	FN(X) UNPACK DL REPEAT_6(FN, DL, __VA_ARGS__)
#define REPEAT_8(FN, DL, X, ...)	FN(X) UNPACK DL REPEAT_7(FN, DL, __VA_ARGS__)
#define REPEAT_9(FN, DL, X, ...)	FN(X) UNPACK DL REPEAT_8(FN, DL, __VA_ARGS__)
#define REPEAT_10(FN, DL, X, ...)	FN(X) UNPACK DL REPEAT_9(FN, DL, __VA_ARGS__)
#define REPEAT_11(FN, DL, X, ...)	FN(X) UNPACK DL REPEAT_10(FN, DL, __VA_ARGS__)
#define REPEAT_12(FN, DL, X, ...)	FN(X) UNPACK DL REPEAT_11(FN, DL, __VA_ARGS__)
#define REPEAT(X, FN, DL, ...)		REPEAT_##X(FN, DL, __VA_ARGS__)

#define SARG(X)		u64 arg##X
#define COPY(X)		args[X] = arg##X

#define __DL_COM	(,)
#define __DL_SEM	(;)

#define __SEQ_0_11	0, 1, 2, 3, 4, 5, 6, 7, 8, 9, 10, 11

#define BPF_TRACE_DEFN_x(x)						\
	void bpf_trace_run##x(struct bpf_raw_tp_link *link,		\
			      REPEAT(x, SARG, __DL_COM, __SEQ_0_11))	\
	{								\
		u64 args[x];						\
		REPEAT(x, COPY, __DL_SEM, __SEQ_0_11);			\
		__bpf_trace_run(link, args);				\
	}								\
	EXPORT_SYMBOL_GPL(bpf_trace_run##x)
BPF_TRACE_DEFN_x(1);
BPF_TRACE_DEFN_x(2);
BPF_TRACE_DEFN_x(3);
BPF_TRACE_DEFN_x(4);
BPF_TRACE_DEFN_x(5);
BPF_TRACE_DEFN_x(6);
BPF_TRACE_DEFN_x(7);
BPF_TRACE_DEFN_x(8);
BPF_TRACE_DEFN_x(9);
BPF_TRACE_DEFN_x(10);
BPF_TRACE_DEFN_x(11);
BPF_TRACE_DEFN_x(12);

int bpf_probe_register(struct bpf_raw_event_map *btp, struct bpf_raw_tp_link *link)
{
	struct tracepoint *tp = btp->tp;
	struct bpf_prog *prog = link->link.prog;

	/*
	 * check that program doesn't access arguments beyond what's
	 * available in this tracepoint
	 */
	if (prog->aux->max_ctx_offset > btp->num_args * sizeof(u64))
		return -EINVAL;

	if (prog->aux->max_tp_access > btp->writable_size)
		return -EINVAL;

	return tracepoint_probe_register_may_exist(tp, (void *)btp->bpf_func, link);
}

int bpf_probe_unregister(struct bpf_raw_event_map *btp, struct bpf_raw_tp_link *link)
{
	return tracepoint_probe_unregister(btp->tp, (void *)btp->bpf_func, link);
}

int bpf_get_perf_event_info(const struct perf_event *event, u32 *prog_id,
			    u32 *fd_type, const char **buf,
			    u64 *probe_offset, u64 *probe_addr,
			    unsigned long *missed)
{
	bool is_tracepoint, is_syscall_tp;
	struct bpf_prog *prog;
	int flags, err = 0;

	prog = event->prog;
	if (!prog)
		return -ENOENT;

	/* not supporting BPF_PROG_TYPE_PERF_EVENT yet */
	if (prog->type == BPF_PROG_TYPE_PERF_EVENT)
		return -EOPNOTSUPP;

	*prog_id = prog->aux->id;
	flags = event->tp_event->flags;
	is_tracepoint = flags & TRACE_EVENT_FL_TRACEPOINT;
	is_syscall_tp = is_syscall_trace_event(event->tp_event);

	if (is_tracepoint || is_syscall_tp) {
		*buf = is_tracepoint ? event->tp_event->tp->name
				     : event->tp_event->name;
		/* We allow NULL pointer for tracepoint */
		if (fd_type)
			*fd_type = BPF_FD_TYPE_TRACEPOINT;
		if (probe_offset)
			*probe_offset = 0x0;
		if (probe_addr)
			*probe_addr = 0x0;
	} else {
		/* kprobe/uprobe */
		err = -EOPNOTSUPP;
#ifdef CONFIG_KPROBE_EVENTS
		if (flags & TRACE_EVENT_FL_KPROBE)
			err = bpf_get_kprobe_info(event, fd_type, buf,
						  probe_offset, probe_addr, missed,
						  event->attr.type == PERF_TYPE_TRACEPOINT);
#endif
#ifdef CONFIG_UPROBE_EVENTS
		if (flags & TRACE_EVENT_FL_UPROBE)
			err = bpf_get_uprobe_info(event, fd_type, buf,
						  probe_offset, probe_addr,
						  event->attr.type == PERF_TYPE_TRACEPOINT);
#endif
	}

	return err;
}

static int __init send_signal_irq_work_init(void)
{
	int cpu;
	struct send_signal_irq_work *work;

	for_each_possible_cpu(cpu) {
		work = per_cpu_ptr(&send_signal_work, cpu);
		init_irq_work(&work->irq_work, do_bpf_send_signal);
	}
	return 0;
}

subsys_initcall(send_signal_irq_work_init);

#ifdef CONFIG_MODULES
static int bpf_event_notify(struct notifier_block *nb, unsigned long op,
			    void *module)
{
	struct bpf_trace_module *btm, *tmp;
	struct module *mod = module;
	int ret = 0;

	if (mod->num_bpf_raw_events == 0 ||
	    (op != MODULE_STATE_COMING && op != MODULE_STATE_GOING))
		goto out;

	mutex_lock(&bpf_module_mutex);

	switch (op) {
	case MODULE_STATE_COMING:
		btm = kzalloc(sizeof(*btm), GFP_KERNEL);
		if (btm) {
			btm->module = module;
			list_add(&btm->list, &bpf_trace_modules);
		} else {
			ret = -ENOMEM;
		}
		break;
	case MODULE_STATE_GOING:
		list_for_each_entry_safe(btm, tmp, &bpf_trace_modules, list) {
			if (btm->module == module) {
				list_del(&btm->list);
				kfree(btm);
				break;
			}
		}
		break;
	}

	mutex_unlock(&bpf_module_mutex);

out:
	return notifier_from_errno(ret);
}

static struct notifier_block bpf_module_nb = {
	.notifier_call = bpf_event_notify,
};

static int __init bpf_event_init(void)
{
	register_module_notifier(&bpf_module_nb);
	return 0;
}

fs_initcall(bpf_event_init);
#endif /* CONFIG_MODULES */

struct bpf_session_run_ctx {
	struct bpf_run_ctx run_ctx;
	bool is_return;
	void *data;
};

#ifdef CONFIG_FPROBE
struct bpf_kprobe_multi_link {
	struct bpf_link link;
	struct fprobe fp;
	unsigned long *addrs;
	u64 *cookies;
	u32 cnt;
	u32 mods_cnt;
	struct module **mods;
	u32 flags;
};

struct bpf_kprobe_multi_run_ctx {
	struct bpf_session_run_ctx session_ctx;
	struct bpf_kprobe_multi_link *link;
	unsigned long entry_ip;
};

struct user_syms {
	const char **syms;
	char *buf;
};

static int copy_user_syms(struct user_syms *us, unsigned long __user *usyms, u32 cnt)
{
	unsigned long __user usymbol;
	const char **syms = NULL;
	char *buf = NULL, *p;
	int err = -ENOMEM;
	unsigned int i;

	syms = kvmalloc_array(cnt, sizeof(*syms), GFP_KERNEL);
	if (!syms)
		goto error;

	buf = kvmalloc_array(cnt, KSYM_NAME_LEN, GFP_KERNEL);
	if (!buf)
		goto error;

	for (p = buf, i = 0; i < cnt; i++) {
		if (__get_user(usymbol, usyms + i)) {
			err = -EFAULT;
			goto error;
		}
		err = strncpy_from_user(p, (const char __user *) usymbol, KSYM_NAME_LEN);
		if (err == KSYM_NAME_LEN)
			err = -E2BIG;
		if (err < 0)
			goto error;
		syms[i] = p;
		p += err + 1;
	}

	us->syms = syms;
	us->buf = buf;
	return 0;

error:
	if (err) {
		kvfree(syms);
		kvfree(buf);
	}
	return err;
}

static void kprobe_multi_put_modules(struct module **mods, u32 cnt)
{
	u32 i;

	for (i = 0; i < cnt; i++)
		module_put(mods[i]);
}

static void free_user_syms(struct user_syms *us)
{
	kvfree(us->syms);
	kvfree(us->buf);
}

static void bpf_kprobe_multi_link_release(struct bpf_link *link)
{
	struct bpf_kprobe_multi_link *kmulti_link;

	kmulti_link = container_of(link, struct bpf_kprobe_multi_link, link);
	unregister_fprobe(&kmulti_link->fp);
	kprobe_multi_put_modules(kmulti_link->mods, kmulti_link->mods_cnt);
}

static void bpf_kprobe_multi_link_dealloc(struct bpf_link *link)
{
	struct bpf_kprobe_multi_link *kmulti_link;

	kmulti_link = container_of(link, struct bpf_kprobe_multi_link, link);
	kvfree(kmulti_link->addrs);
	kvfree(kmulti_link->cookies);
	kfree(kmulti_link->mods);
	kfree(kmulti_link);
}

static int bpf_kprobe_multi_link_fill_link_info(const struct bpf_link *link,
						struct bpf_link_info *info)
{
	u64 __user *ucookies = u64_to_user_ptr(info->kprobe_multi.cookies);
	u64 __user *uaddrs = u64_to_user_ptr(info->kprobe_multi.addrs);
	struct bpf_kprobe_multi_link *kmulti_link;
	u32 ucount = info->kprobe_multi.count;
	int err = 0, i;

	if (!uaddrs ^ !ucount)
		return -EINVAL;
	if (ucookies && !ucount)
		return -EINVAL;

	kmulti_link = container_of(link, struct bpf_kprobe_multi_link, link);
	info->kprobe_multi.count = kmulti_link->cnt;
	info->kprobe_multi.flags = kmulti_link->flags;
	info->kprobe_multi.missed = kmulti_link->fp.nmissed;

	if (!uaddrs)
		return 0;
	if (ucount < kmulti_link->cnt)
		err = -ENOSPC;
	else
		ucount = kmulti_link->cnt;

	if (ucookies) {
		if (kmulti_link->cookies) {
			if (copy_to_user(ucookies, kmulti_link->cookies, ucount * sizeof(u64)))
				return -EFAULT;
		} else {
			for (i = 0; i < ucount; i++) {
				if (put_user(0, ucookies + i))
					return -EFAULT;
			}
		}
	}

	if (kallsyms_show_value(current_cred())) {
		if (copy_to_user(uaddrs, kmulti_link->addrs, ucount * sizeof(u64)))
			return -EFAULT;
	} else {
		for (i = 0; i < ucount; i++) {
			if (put_user(0, uaddrs + i))
				return -EFAULT;
		}
	}
	return err;
}

static const struct bpf_link_ops bpf_kprobe_multi_link_lops = {
	.release = bpf_kprobe_multi_link_release,
	.dealloc_deferred = bpf_kprobe_multi_link_dealloc,
	.fill_link_info = bpf_kprobe_multi_link_fill_link_info,
};

static void bpf_kprobe_multi_cookie_swap(void *a, void *b, int size, const void *priv)
{
	const struct bpf_kprobe_multi_link *link = priv;
	unsigned long *addr_a = a, *addr_b = b;
	u64 *cookie_a, *cookie_b;

	cookie_a = link->cookies + (addr_a - link->addrs);
	cookie_b = link->cookies + (addr_b - link->addrs);

	/* swap addr_a/addr_b and cookie_a/cookie_b values */
	swap(*addr_a, *addr_b);
	swap(*cookie_a, *cookie_b);
}

static int bpf_kprobe_multi_addrs_cmp(const void *a, const void *b)
{
	const unsigned long *addr_a = a, *addr_b = b;

	if (*addr_a == *addr_b)
		return 0;
	return *addr_a < *addr_b ? -1 : 1;
}

static int bpf_kprobe_multi_cookie_cmp(const void *a, const void *b, const void *priv)
{
	return bpf_kprobe_multi_addrs_cmp(a, b);
}

static u64 bpf_kprobe_multi_cookie(struct bpf_run_ctx *ctx)
{
	struct bpf_kprobe_multi_run_ctx *run_ctx;
	struct bpf_kprobe_multi_link *link;
	u64 *cookie, entry_ip;
	unsigned long *addr;

	if (WARN_ON_ONCE(!ctx))
		return 0;
	run_ctx = container_of(current->bpf_ctx, struct bpf_kprobe_multi_run_ctx,
			       session_ctx.run_ctx);
	link = run_ctx->link;
	if (!link->cookies)
		return 0;
	entry_ip = run_ctx->entry_ip;
	addr = bsearch(&entry_ip, link->addrs, link->cnt, sizeof(entry_ip),
		       bpf_kprobe_multi_addrs_cmp);
	if (!addr)
		return 0;
	cookie = link->cookies + (addr - link->addrs);
	return *cookie;
}

static u64 bpf_kprobe_multi_entry_ip(struct bpf_run_ctx *ctx)
{
	struct bpf_kprobe_multi_run_ctx *run_ctx;

	run_ctx = container_of(current->bpf_ctx, struct bpf_kprobe_multi_run_ctx,
			       session_ctx.run_ctx);
	return run_ctx->entry_ip;
}

static int
kprobe_multi_link_prog_run(struct bpf_kprobe_multi_link *link,
			   unsigned long entry_ip, struct pt_regs *regs,
			   bool is_return, void *data)
{
	struct bpf_kprobe_multi_run_ctx run_ctx = {
		.session_ctx = {
			.is_return = is_return,
			.data = data,
		},
		.link = link,
		.entry_ip = entry_ip,
	};
	struct bpf_run_ctx *old_run_ctx;
	int err;

	if (unlikely(__this_cpu_inc_return(bpf_prog_active) != 1)) {
		bpf_prog_inc_misses_counter(link->link.prog);
		err = 0;
		goto out;
	}

	migrate_disable();
	rcu_read_lock();
	old_run_ctx = bpf_set_run_ctx(&run_ctx.session_ctx.run_ctx);
	err = bpf_prog_run(link->link.prog, regs);
	bpf_reset_run_ctx(old_run_ctx);
	rcu_read_unlock();
	migrate_enable();

 out:
	__this_cpu_dec(bpf_prog_active);
	return err;
}

static int
kprobe_multi_link_handler(struct fprobe *fp, unsigned long fentry_ip,
			  unsigned long ret_ip, struct pt_regs *regs,
			  void *data)
{
	struct bpf_kprobe_multi_link *link;
	int err;

	link = container_of(fp, struct bpf_kprobe_multi_link, fp);
	err = kprobe_multi_link_prog_run(link, get_entry_ip(fentry_ip), regs, false, data);
	return is_kprobe_session(link->link.prog) ? err : 0;
}

static void
kprobe_multi_link_exit_handler(struct fprobe *fp, unsigned long fentry_ip,
			       unsigned long ret_ip, struct pt_regs *regs,
			       void *data)
{
	struct bpf_kprobe_multi_link *link;

	link = container_of(fp, struct bpf_kprobe_multi_link, fp);
	kprobe_multi_link_prog_run(link, get_entry_ip(fentry_ip), regs, true, data);
}

static int symbols_cmp_r(const void *a, const void *b, const void *priv)
{
	const char **str_a = (const char **) a;
	const char **str_b = (const char **) b;

	return strcmp(*str_a, *str_b);
}

struct multi_symbols_sort {
	const char **funcs;
	u64 *cookies;
};

static void symbols_swap_r(void *a, void *b, int size, const void *priv)
{
	const struct multi_symbols_sort *data = priv;
	const char **name_a = a, **name_b = b;

	swap(*name_a, *name_b);

	/* If defined, swap also related cookies. */
	if (data->cookies) {
		u64 *cookie_a, *cookie_b;

		cookie_a = data->cookies + (name_a - data->funcs);
		cookie_b = data->cookies + (name_b - data->funcs);
		swap(*cookie_a, *cookie_b);
	}
}

struct modules_array {
	struct module **mods;
	int mods_cnt;
	int mods_cap;
};

static int add_module(struct modules_array *arr, struct module *mod)
{
	struct module **mods;

	if (arr->mods_cnt == arr->mods_cap) {
		arr->mods_cap = max(16, arr->mods_cap * 3 / 2);
		mods = krealloc_array(arr->mods, arr->mods_cap, sizeof(*mods), GFP_KERNEL);
		if (!mods)
			return -ENOMEM;
		arr->mods = mods;
	}

	arr->mods[arr->mods_cnt] = mod;
	arr->mods_cnt++;
	return 0;
}

static bool has_module(struct modules_array *arr, struct module *mod)
{
	int i;

	for (i = arr->mods_cnt - 1; i >= 0; i--) {
		if (arr->mods[i] == mod)
			return true;
	}
	return false;
}

static int get_modules_for_addrs(struct module ***mods, unsigned long *addrs, u32 addrs_cnt)
{
	struct modules_array arr = {};
	u32 i, err = 0;

	for (i = 0; i < addrs_cnt; i++) {
		struct module *mod;

		preempt_disable();
		mod = __module_address(addrs[i]);
		/* Either no module or we it's already stored  */
		if (!mod || has_module(&arr, mod)) {
			preempt_enable();
			continue;
		}
		if (!try_module_get(mod))
			err = -EINVAL;
		preempt_enable();
		if (err)
			break;
		err = add_module(&arr, mod);
		if (err) {
			module_put(mod);
			break;
		}
	}

	/* We return either err < 0 in case of error, ... */
	if (err) {
		kprobe_multi_put_modules(arr.mods, arr.mods_cnt);
		kfree(arr.mods);
		return err;
	}

	/* or number of modules found if everything is ok. */
	*mods = arr.mods;
	return arr.mods_cnt;
}

static int addrs_check_error_injection_list(unsigned long *addrs, u32 cnt)
{
	u32 i;

	for (i = 0; i < cnt; i++) {
		if (!within_error_injection_list(addrs[i]))
			return -EINVAL;
	}
	return 0;
}

int bpf_kprobe_multi_link_attach(const union bpf_attr *attr, struct bpf_prog *prog)
{
	struct bpf_kprobe_multi_link *link = NULL;
	struct bpf_link_primer link_primer;
	void __user *ucookies;
	unsigned long *addrs;
	u32 flags, cnt, size;
	void __user *uaddrs;
	u64 *cookies = NULL;
	void __user *usyms;
	int err;

	/* no support for 32bit archs yet */
	if (sizeof(u64) != sizeof(void *))
		return -EOPNOTSUPP;

	if (!is_kprobe_multi(prog))
		return -EINVAL;

	flags = attr->link_create.kprobe_multi.flags;
	if (flags & ~BPF_F_KPROBE_MULTI_RETURN)
		return -EINVAL;

	uaddrs = u64_to_user_ptr(attr->link_create.kprobe_multi.addrs);
	usyms = u64_to_user_ptr(attr->link_create.kprobe_multi.syms);
	if (!!uaddrs == !!usyms)
		return -EINVAL;

	cnt = attr->link_create.kprobe_multi.cnt;
	if (!cnt)
		return -EINVAL;
	if (cnt > MAX_KPROBE_MULTI_CNT)
		return -E2BIG;

	size = cnt * sizeof(*addrs);
	addrs = kvmalloc_array(cnt, sizeof(*addrs), GFP_KERNEL);
	if (!addrs)
		return -ENOMEM;

	ucookies = u64_to_user_ptr(attr->link_create.kprobe_multi.cookies);
	if (ucookies) {
		cookies = kvmalloc_array(cnt, sizeof(*addrs), GFP_KERNEL);
		if (!cookies) {
			err = -ENOMEM;
			goto error;
		}
		if (copy_from_user(cookies, ucookies, size)) {
			err = -EFAULT;
			goto error;
		}
	}

	if (uaddrs) {
		if (copy_from_user(addrs, uaddrs, size)) {
			err = -EFAULT;
			goto error;
		}
	} else {
		struct multi_symbols_sort data = {
			.cookies = cookies,
		};
		struct user_syms us;

		err = copy_user_syms(&us, usyms, cnt);
		if (err)
			goto error;

		if (cookies)
			data.funcs = us.syms;

		sort_r(us.syms, cnt, sizeof(*us.syms), symbols_cmp_r,
		       symbols_swap_r, &data);

		err = ftrace_lookup_symbols(us.syms, cnt, addrs);
		free_user_syms(&us);
		if (err)
			goto error;
	}

	if (prog->kprobe_override && addrs_check_error_injection_list(addrs, cnt)) {
		err = -EINVAL;
		goto error;
	}

	link = kzalloc(sizeof(*link), GFP_KERNEL);
	if (!link) {
		err = -ENOMEM;
		goto error;
	}

	bpf_link_init(&link->link, BPF_LINK_TYPE_KPROBE_MULTI,
		      &bpf_kprobe_multi_link_lops, prog);

	err = bpf_link_prime(&link->link, &link_primer);
	if (err)
		goto error;

	if (!(flags & BPF_F_KPROBE_MULTI_RETURN))
		link->fp.entry_handler = kprobe_multi_link_handler;
	if ((flags & BPF_F_KPROBE_MULTI_RETURN) || is_kprobe_session(prog))
		link->fp.exit_handler = kprobe_multi_link_exit_handler;
	if (is_kprobe_session(prog))
		link->fp.entry_data_size = sizeof(u64);

	link->addrs = addrs;
	link->cookies = cookies;
	link->cnt = cnt;
	link->flags = flags;

	if (cookies) {
		/*
		 * Sorting addresses will trigger sorting cookies as well
		 * (check bpf_kprobe_multi_cookie_swap). This way we can
		 * find cookie based on the address in bpf_get_attach_cookie
		 * helper.
		 */
		sort_r(addrs, cnt, sizeof(*addrs),
		       bpf_kprobe_multi_cookie_cmp,
		       bpf_kprobe_multi_cookie_swap,
		       link);
	}

	err = get_modules_for_addrs(&link->mods, addrs, cnt);
	if (err < 0) {
		bpf_link_cleanup(&link_primer);
		return err;
	}
	link->mods_cnt = err;

	err = register_fprobe_ips(&link->fp, addrs, cnt);
	if (err) {
		kprobe_multi_put_modules(link->mods, link->mods_cnt);
		bpf_link_cleanup(&link_primer);
		return err;
	}

	return bpf_link_settle(&link_primer);

error:
	kfree(link);
	kvfree(addrs);
	kvfree(cookies);
	return err;
}
#else /* !CONFIG_FPROBE */
int bpf_kprobe_multi_link_attach(const union bpf_attr *attr, struct bpf_prog *prog)
{
	return -EOPNOTSUPP;
}
static u64 bpf_kprobe_multi_cookie(struct bpf_run_ctx *ctx)
{
	return 0;
}
static u64 bpf_kprobe_multi_entry_ip(struct bpf_run_ctx *ctx)
{
	return 0;
}
#endif

#ifdef CONFIG_UPROBES
struct bpf_uprobe_multi_link;

struct bpf_uprobe {
	struct bpf_uprobe_multi_link *link;
	loff_t offset;
	unsigned long ref_ctr_offset;
	u64 cookie;
	struct uprobe *uprobe;
	struct uprobe_consumer consumer;
	bool session;
};

struct bpf_uprobe_multi_link {
	struct path path;
	struct bpf_link link;
	u32 cnt;
	u32 flags;
	struct bpf_uprobe *uprobes;
	struct task_struct *task;
};

struct bpf_uprobe_multi_run_ctx {
	struct bpf_session_run_ctx session_ctx;
	unsigned long entry_ip;
	struct bpf_uprobe *uprobe;
};

static void bpf_uprobe_unregister(struct bpf_uprobe *uprobes, u32 cnt)
{
	u32 i;

	for (i = 0; i < cnt; i++)
		uprobe_unregister_nosync(uprobes[i].uprobe, &uprobes[i].consumer);

	if (cnt)
		uprobe_unregister_sync();
}

static void bpf_uprobe_multi_link_release(struct bpf_link *link)
{
	struct bpf_uprobe_multi_link *umulti_link;

	umulti_link = container_of(link, struct bpf_uprobe_multi_link, link);
	bpf_uprobe_unregister(umulti_link->uprobes, umulti_link->cnt);
	if (umulti_link->task)
		put_task_struct(umulti_link->task);
	path_put(&umulti_link->path);
}

static void bpf_uprobe_multi_link_dealloc(struct bpf_link *link)
{
	struct bpf_uprobe_multi_link *umulti_link;

	umulti_link = container_of(link, struct bpf_uprobe_multi_link, link);
	kvfree(umulti_link->uprobes);
	kfree(umulti_link);
}

static int bpf_uprobe_multi_link_fill_link_info(const struct bpf_link *link,
						struct bpf_link_info *info)
{
	u64 __user *uref_ctr_offsets = u64_to_user_ptr(info->uprobe_multi.ref_ctr_offsets);
	u64 __user *ucookies = u64_to_user_ptr(info->uprobe_multi.cookies);
	u64 __user *uoffsets = u64_to_user_ptr(info->uprobe_multi.offsets);
	u64 __user *upath = u64_to_user_ptr(info->uprobe_multi.path);
	u32 upath_size = info->uprobe_multi.path_size;
	struct bpf_uprobe_multi_link *umulti_link;
	u32 ucount = info->uprobe_multi.count;
	int err = 0, i;
	char *p, *buf;
	long left = 0;

	if (!upath ^ !upath_size)
		return -EINVAL;

	if ((uoffsets || uref_ctr_offsets || ucookies) && !ucount)
		return -EINVAL;

	umulti_link = container_of(link, struct bpf_uprobe_multi_link, link);
	info->uprobe_multi.count = umulti_link->cnt;
	info->uprobe_multi.flags = umulti_link->flags;
	info->uprobe_multi.pid = umulti_link->task ?
				 task_pid_nr_ns(umulti_link->task, task_active_pid_ns(current)) : 0;

	upath_size = upath_size ? min_t(u32, upath_size, PATH_MAX) : PATH_MAX;
	buf = kmalloc(upath_size, GFP_KERNEL);
	if (!buf)
		return -ENOMEM;
	p = d_path(&umulti_link->path, buf, upath_size);
	if (IS_ERR(p)) {
		kfree(buf);
		return PTR_ERR(p);
	}
	upath_size = buf + upath_size - p;

	if (upath)
		left = copy_to_user(upath, p, upath_size);
	kfree(buf);
	if (left)
		return -EFAULT;
	info->uprobe_multi.path_size = upath_size;

	if (!uoffsets && !ucookies && !uref_ctr_offsets)
		return 0;

	if (ucount < umulti_link->cnt)
		err = -ENOSPC;
	else
		ucount = umulti_link->cnt;

	for (i = 0; i < ucount; i++) {
		if (uoffsets &&
		    put_user(umulti_link->uprobes[i].offset, uoffsets + i))
			return -EFAULT;
		if (uref_ctr_offsets &&
		    put_user(umulti_link->uprobes[i].ref_ctr_offset, uref_ctr_offsets + i))
			return -EFAULT;
		if (ucookies &&
		    put_user(umulti_link->uprobes[i].cookie, ucookies + i))
			return -EFAULT;
	}

	return err;
}

static const struct bpf_link_ops bpf_uprobe_multi_link_lops = {
	.release = bpf_uprobe_multi_link_release,
	.dealloc_deferred = bpf_uprobe_multi_link_dealloc,
	.fill_link_info = bpf_uprobe_multi_link_fill_link_info,
};

static int uprobe_prog_run(struct bpf_uprobe *uprobe,
			   unsigned long entry_ip,
			   struct pt_regs *regs,
			   bool is_return, void *data)
{
	struct bpf_uprobe_multi_link *link = uprobe->link;
	struct bpf_uprobe_multi_run_ctx run_ctx = {
		.session_ctx = {
			.is_return = is_return,
			.data = data,
		},
		.entry_ip = entry_ip,
		.uprobe = uprobe,
	};
	struct bpf_prog *prog = link->link.prog;
	bool sleepable = prog->sleepable;
	struct bpf_run_ctx *old_run_ctx;
<<<<<<< HEAD
=======
	int err;
>>>>>>> b5de2a2a

	if (link->task && !same_thread_group(current, link->task))
		return 0;

	if (sleepable)
		rcu_read_lock_trace();
	else
		rcu_read_lock();

	migrate_disable();

<<<<<<< HEAD
	old_run_ctx = bpf_set_run_ctx(&run_ctx.run_ctx);
	bpf_prog_run(link->link.prog, regs);
=======
	old_run_ctx = bpf_set_run_ctx(&run_ctx.session_ctx.run_ctx);
	err = bpf_prog_run(link->link.prog, regs);
>>>>>>> b5de2a2a
	bpf_reset_run_ctx(old_run_ctx);

	migrate_enable();

	if (sleepable)
		rcu_read_unlock_trace();
	else
		rcu_read_unlock();
	return 0;
}

static bool
uprobe_multi_link_filter(struct uprobe_consumer *con, struct mm_struct *mm)
{
	struct bpf_uprobe *uprobe;

	uprobe = container_of(con, struct bpf_uprobe, consumer);
	return uprobe->link->task->mm == mm;
}

static int
uprobe_multi_link_handler(struct uprobe_consumer *con, struct pt_regs *regs,
			  __u64 *data)
{
	struct bpf_uprobe *uprobe;
	int ret;

	uprobe = container_of(con, struct bpf_uprobe, consumer);
	ret = uprobe_prog_run(uprobe, instruction_pointer(regs), regs, false, data);
	if (uprobe->session)
		return ret ? UPROBE_HANDLER_IGNORE : 0;
	return 0;
}

static int
uprobe_multi_link_ret_handler(struct uprobe_consumer *con, unsigned long func, struct pt_regs *regs,
			      __u64 *data)
{
	struct bpf_uprobe *uprobe;

	uprobe = container_of(con, struct bpf_uprobe, consumer);
	uprobe_prog_run(uprobe, func, regs, true, data);
	return 0;
}

static u64 bpf_uprobe_multi_entry_ip(struct bpf_run_ctx *ctx)
{
	struct bpf_uprobe_multi_run_ctx *run_ctx;

	run_ctx = container_of(current->bpf_ctx, struct bpf_uprobe_multi_run_ctx,
			       session_ctx.run_ctx);
	return run_ctx->entry_ip;
}

static u64 bpf_uprobe_multi_cookie(struct bpf_run_ctx *ctx)
{
	struct bpf_uprobe_multi_run_ctx *run_ctx;

	run_ctx = container_of(current->bpf_ctx, struct bpf_uprobe_multi_run_ctx,
			       session_ctx.run_ctx);
	return run_ctx->uprobe->cookie;
}

int bpf_uprobe_multi_link_attach(const union bpf_attr *attr, struct bpf_prog *prog)
{
	struct bpf_uprobe_multi_link *link = NULL;
	unsigned long __user *uref_ctr_offsets;
	struct bpf_link_primer link_primer;
	struct bpf_uprobe *uprobes = NULL;
	struct task_struct *task = NULL;
	unsigned long __user *uoffsets;
	u64 __user *ucookies;
	void __user *upath;
	u32 flags, cnt, i;
	struct path path;
	char *name;
	pid_t pid;
	int err;

	/* no support for 32bit archs yet */
	if (sizeof(u64) != sizeof(void *))
		return -EOPNOTSUPP;

	if (!is_uprobe_multi(prog))
		return -EINVAL;

	flags = attr->link_create.uprobe_multi.flags;
	if (flags & ~BPF_F_UPROBE_MULTI_RETURN)
		return -EINVAL;

	/*
	 * path, offsets and cnt are mandatory,
	 * ref_ctr_offsets and cookies are optional
	 */
	upath = u64_to_user_ptr(attr->link_create.uprobe_multi.path);
	uoffsets = u64_to_user_ptr(attr->link_create.uprobe_multi.offsets);
	cnt = attr->link_create.uprobe_multi.cnt;
	pid = attr->link_create.uprobe_multi.pid;

	if (!upath || !uoffsets || !cnt || pid < 0)
		return -EINVAL;
	if (cnt > MAX_UPROBE_MULTI_CNT)
		return -E2BIG;

	uref_ctr_offsets = u64_to_user_ptr(attr->link_create.uprobe_multi.ref_ctr_offsets);
	ucookies = u64_to_user_ptr(attr->link_create.uprobe_multi.cookies);

	name = strndup_user(upath, PATH_MAX);
	if (IS_ERR(name)) {
		err = PTR_ERR(name);
		return err;
	}

	err = kern_path(name, LOOKUP_FOLLOW, &path);
	kfree(name);
	if (err)
		return err;

	if (!d_is_reg(path.dentry)) {
		err = -EBADF;
		goto error_path_put;
	}

	if (pid) {
		task = get_pid_task(find_vpid(pid), PIDTYPE_TGID);
		if (!task) {
			err = -ESRCH;
			goto error_path_put;
		}
	}

	err = -ENOMEM;

	link = kzalloc(sizeof(*link), GFP_KERNEL);
	uprobes = kvcalloc(cnt, sizeof(*uprobes), GFP_KERNEL);

	if (!uprobes || !link)
		goto error_free;

	for (i = 0; i < cnt; i++) {
		if (__get_user(uprobes[i].offset, uoffsets + i)) {
			err = -EFAULT;
			goto error_free;
		}
		if (uprobes[i].offset < 0) {
			err = -EINVAL;
			goto error_free;
		}
		if (uref_ctr_offsets && __get_user(uprobes[i].ref_ctr_offset, uref_ctr_offsets + i)) {
			err = -EFAULT;
			goto error_free;
		}
		if (ucookies && __get_user(uprobes[i].cookie, ucookies + i)) {
			err = -EFAULT;
			goto error_free;
		}

		uprobes[i].link = link;

		if (!(flags & BPF_F_UPROBE_MULTI_RETURN))
			uprobes[i].consumer.handler = uprobe_multi_link_handler;
		if (flags & BPF_F_UPROBE_MULTI_RETURN || is_uprobe_session(prog))
			uprobes[i].consumer.ret_handler = uprobe_multi_link_ret_handler;
		if (is_uprobe_session(prog))
			uprobes[i].session = true;
		if (pid)
			uprobes[i].consumer.filter = uprobe_multi_link_filter;
	}

	link->cnt = cnt;
	link->uprobes = uprobes;
	link->path = path;
	link->task = task;
	link->flags = flags;

	bpf_link_init(&link->link, BPF_LINK_TYPE_UPROBE_MULTI,
		      &bpf_uprobe_multi_link_lops, prog);

	for (i = 0; i < cnt; i++) {
		uprobes[i].uprobe = uprobe_register(d_real_inode(link->path.dentry),
						    uprobes[i].offset,
						    uprobes[i].ref_ctr_offset,
						    &uprobes[i].consumer);
		if (IS_ERR(uprobes[i].uprobe)) {
			err = PTR_ERR(uprobes[i].uprobe);
			link->cnt = i;
			goto error_unregister;
		}
	}

	err = bpf_link_prime(&link->link, &link_primer);
	if (err)
		goto error_unregister;

	return bpf_link_settle(&link_primer);

error_unregister:
	bpf_uprobe_unregister(uprobes, link->cnt);

error_free:
	kvfree(uprobes);
	kfree(link);
	if (task)
		put_task_struct(task);
error_path_put:
	path_put(&path);
	return err;
}
#else /* !CONFIG_UPROBES */
int bpf_uprobe_multi_link_attach(const union bpf_attr *attr, struct bpf_prog *prog)
{
	return -EOPNOTSUPP;
}
static u64 bpf_uprobe_multi_cookie(struct bpf_run_ctx *ctx)
{
	return 0;
}
static u64 bpf_uprobe_multi_entry_ip(struct bpf_run_ctx *ctx)
{
	return 0;
}
#endif /* CONFIG_UPROBES */

__bpf_kfunc_start_defs();

__bpf_kfunc bool bpf_session_is_return(void)
{
	struct bpf_session_run_ctx *session_ctx;

	session_ctx = container_of(current->bpf_ctx, struct bpf_session_run_ctx, run_ctx);
	return session_ctx->is_return;
}

__bpf_kfunc __u64 *bpf_session_cookie(void)
{
	struct bpf_session_run_ctx *session_ctx;

	session_ctx = container_of(current->bpf_ctx, struct bpf_session_run_ctx, run_ctx);
	return session_ctx->data;
}

__bpf_kfunc_end_defs();

BTF_KFUNCS_START(kprobe_multi_kfunc_set_ids)
BTF_ID_FLAGS(func, bpf_session_is_return)
BTF_ID_FLAGS(func, bpf_session_cookie)
BTF_KFUNCS_END(kprobe_multi_kfunc_set_ids)

static int bpf_kprobe_multi_filter(const struct bpf_prog *prog, u32 kfunc_id)
{
	if (!btf_id_set8_contains(&kprobe_multi_kfunc_set_ids, kfunc_id))
		return 0;

	if (!is_kprobe_session(prog) && !is_uprobe_session(prog))
		return -EACCES;

	return 0;
}

static const struct btf_kfunc_id_set bpf_kprobe_multi_kfunc_set = {
	.owner = THIS_MODULE,
	.set = &kprobe_multi_kfunc_set_ids,
	.filter = bpf_kprobe_multi_filter,
};

static int __init bpf_kprobe_multi_kfuncs_init(void)
{
	return register_btf_kfunc_id_set(BPF_PROG_TYPE_KPROBE, &bpf_kprobe_multi_kfunc_set);
}

late_initcall(bpf_kprobe_multi_kfuncs_init);

__bpf_kfunc_start_defs();

__bpf_kfunc int bpf_send_signal_task(struct task_struct *task, int sig, enum pid_type type,
				     u64 value)
{
	if (type != PIDTYPE_PID && type != PIDTYPE_TGID)
		return -EINVAL;

	return bpf_send_signal_common(sig, type, task, value);
}

__bpf_kfunc_end_defs();<|MERGE_RESOLUTION|>--- conflicted
+++ resolved
@@ -3257,10 +3257,7 @@
 	struct bpf_prog *prog = link->link.prog;
 	bool sleepable = prog->sleepable;
 	struct bpf_run_ctx *old_run_ctx;
-<<<<<<< HEAD
-=======
 	int err;
->>>>>>> b5de2a2a
 
 	if (link->task && !same_thread_group(current, link->task))
 		return 0;
@@ -3272,13 +3269,8 @@
 
 	migrate_disable();
 
-<<<<<<< HEAD
-	old_run_ctx = bpf_set_run_ctx(&run_ctx.run_ctx);
-	bpf_prog_run(link->link.prog, regs);
-=======
 	old_run_ctx = bpf_set_run_ctx(&run_ctx.session_ctx.run_ctx);
 	err = bpf_prog_run(link->link.prog, regs);
->>>>>>> b5de2a2a
 	bpf_reset_run_ctx(old_run_ctx);
 
 	migrate_enable();
@@ -3287,7 +3279,7 @@
 		rcu_read_unlock_trace();
 	else
 		rcu_read_unlock();
-	return 0;
+	return err;
 }
 
 static bool
