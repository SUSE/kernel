// SPDX-License-Identifier: GPL-2.0
/*
 * Kprobes-based tracing events
 *
 * Created by Masami Hiramatsu <mhiramat@redhat.com>
 *
 */
#define pr_fmt(fmt)	"trace_kprobe: " fmt

#include <linux/bpf-cgroup.h>
#include <linux/security.h>
#include <linux/module.h>
#include <linux/uaccess.h>
#include <linux/rculist.h>
#include <linux/error-injection.h>

#include <asm/setup.h>  /* for COMMAND_LINE_SIZE */

#include "trace_dynevent.h"
#include "trace_kprobe_selftest.h"
#include "trace_probe.h"
#include "trace_probe_tmpl.h"
#include "trace_probe_kernel.h"

#define KPROBE_EVENT_SYSTEM "kprobes"
#define KRETPROBE_MAXACTIVE_MAX 4096

/* Kprobe early definition from command line */
static char kprobe_boot_events_buf[COMMAND_LINE_SIZE] __initdata;

static int __init set_kprobe_boot_events(char *str)
{
	strscpy(kprobe_boot_events_buf, str, COMMAND_LINE_SIZE);
	disable_tracing_selftest("running kprobe events");

	return 1;
}
__setup("kprobe_event=", set_kprobe_boot_events);

static int trace_kprobe_create(const char *raw_command);
static int trace_kprobe_show(struct seq_file *m, struct dyn_event *ev);
static int trace_kprobe_release(struct dyn_event *ev);
static bool trace_kprobe_is_busy(struct dyn_event *ev);
static bool trace_kprobe_match(const char *system, const char *event,
			int argc, const char **argv, struct dyn_event *ev);

static struct dyn_event_operations trace_kprobe_ops = {
	.create = trace_kprobe_create,
	.show = trace_kprobe_show,
	.is_busy = trace_kprobe_is_busy,
	.free = trace_kprobe_release,
	.match = trace_kprobe_match,
};

/*
 * Kprobe event core functions
 */
struct trace_kprobe {
	struct dyn_event	devent;
	struct kretprobe	rp;	/* Use rp.kp for kprobe use */
	unsigned long __percpu *nhit;
	const char		*symbol;	/* symbol name */
	struct trace_probe	tp;
};

static bool is_trace_kprobe(struct dyn_event *ev)
{
	return ev->ops == &trace_kprobe_ops;
}

static struct trace_kprobe *to_trace_kprobe(struct dyn_event *ev)
{
	return container_of(ev, struct trace_kprobe, devent);
}

/**
 * for_each_trace_kprobe - iterate over the trace_kprobe list
 * @pos:	the struct trace_kprobe * for each entry
 * @dpos:	the struct dyn_event * to use as a loop cursor
 */
#define for_each_trace_kprobe(pos, dpos)	\
	for_each_dyn_event(dpos)		\
		if (is_trace_kprobe(dpos) && (pos = to_trace_kprobe(dpos)))

static nokprobe_inline bool trace_kprobe_is_return(struct trace_kprobe *tk)
{
	return tk->rp.handler != NULL;
}

static nokprobe_inline const char *trace_kprobe_symbol(struct trace_kprobe *tk)
{
	return tk->symbol ? tk->symbol : "unknown";
}

static nokprobe_inline unsigned long trace_kprobe_offset(struct trace_kprobe *tk)
{
	return tk->rp.kp.offset;
}

static nokprobe_inline bool trace_kprobe_has_gone(struct trace_kprobe *tk)
{
	return kprobe_gone(&tk->rp.kp);
}

static nokprobe_inline bool trace_kprobe_within_module(struct trace_kprobe *tk,
						 struct module *mod)
{
	int len = strlen(module_name(mod));
	const char *name = trace_kprobe_symbol(tk);

	return strncmp(module_name(mod), name, len) == 0 && name[len] == ':';
}

#ifdef CONFIG_MODULES
static nokprobe_inline bool trace_kprobe_module_exist(struct trace_kprobe *tk)
{
	char *p;
	bool ret;

	if (!tk->symbol)
		return false;
	p = strchr(tk->symbol, ':');
	if (!p)
		return true;
	*p = '\0';
	rcu_read_lock_sched();
	ret = !!find_module(tk->symbol);
	rcu_read_unlock_sched();
	*p = ':';

	return ret;
}
#else
static inline bool trace_kprobe_module_exist(struct trace_kprobe *tk)
{
	return false;
}
#endif

static bool trace_kprobe_is_busy(struct dyn_event *ev)
{
	struct trace_kprobe *tk = to_trace_kprobe(ev);

	return trace_probe_is_enabled(&tk->tp);
}

static bool trace_kprobe_match_command_head(struct trace_kprobe *tk,
					    int argc, const char **argv)
{
	char buf[MAX_ARGSTR_LEN + 1];

	if (!argc)
		return true;

	if (!tk->symbol)
		snprintf(buf, sizeof(buf), "0x%p", tk->rp.kp.addr);
	else if (tk->rp.kp.offset)
		snprintf(buf, sizeof(buf), "%s+%u",
			 trace_kprobe_symbol(tk), tk->rp.kp.offset);
	else
		snprintf(buf, sizeof(buf), "%s", trace_kprobe_symbol(tk));
	if (strcmp(buf, argv[0]))
		return false;
	argc--; argv++;

	return trace_probe_match_command_args(&tk->tp, argc, argv);
}

static bool trace_kprobe_match(const char *system, const char *event,
			int argc, const char **argv, struct dyn_event *ev)
{
	struct trace_kprobe *tk = to_trace_kprobe(ev);

	return (event[0] == '\0' ||
		strcmp(trace_probe_name(&tk->tp), event) == 0) &&
	    (!system || strcmp(trace_probe_group_name(&tk->tp), system) == 0) &&
	    trace_kprobe_match_command_head(tk, argc, argv);
}

static nokprobe_inline unsigned long trace_kprobe_nhit(struct trace_kprobe *tk)
{
	unsigned long nhit = 0;
	int cpu;

	for_each_possible_cpu(cpu)
		nhit += *per_cpu_ptr(tk->nhit, cpu);

	return nhit;
}

static nokprobe_inline bool trace_kprobe_is_registered(struct trace_kprobe *tk)
{
	return !(list_empty(&tk->rp.kp.list) &&
		 hlist_unhashed(&tk->rp.kp.hlist));
}

/* Return 0 if it fails to find the symbol address */
static nokprobe_inline
unsigned long trace_kprobe_address(struct trace_kprobe *tk)
{
	unsigned long addr;

	if (tk->symbol) {
		addr = (unsigned long)
			kallsyms_lookup_name(trace_kprobe_symbol(tk));
		if (addr)
			addr += tk->rp.kp.offset;
	} else {
		addr = (unsigned long)tk->rp.kp.addr;
	}
	return addr;
}

static nokprobe_inline struct trace_kprobe *
trace_kprobe_primary_from_call(struct trace_event_call *call)
{
	struct trace_probe *tp;

	tp = trace_probe_primary_from_call(call);
	if (WARN_ON_ONCE(!tp))
		return NULL;

	return container_of(tp, struct trace_kprobe, tp);
}

bool trace_kprobe_on_func_entry(struct trace_event_call *call)
{
	struct trace_kprobe *tk = trace_kprobe_primary_from_call(call);

	return tk ? (kprobe_on_func_entry(tk->rp.kp.addr,
			tk->rp.kp.addr ? NULL : tk->rp.kp.symbol_name,
			tk->rp.kp.addr ? 0 : tk->rp.kp.offset) == 0) : false;
}

bool trace_kprobe_error_injectable(struct trace_event_call *call)
{
	struct trace_kprobe *tk = trace_kprobe_primary_from_call(call);

	return tk ? within_error_injection_list(trace_kprobe_address(tk)) :
	       false;
}

static int register_kprobe_event(struct trace_kprobe *tk);
static int unregister_kprobe_event(struct trace_kprobe *tk);

static int kprobe_dispatcher(struct kprobe *kp, struct pt_regs *regs);
static int kretprobe_dispatcher(struct kretprobe_instance *ri,
				struct pt_regs *regs);

static void free_trace_kprobe(struct trace_kprobe *tk)
{
	if (tk) {
		trace_probe_cleanup(&tk->tp);
		kfree(tk->symbol);
		free_percpu(tk->nhit);
		kfree(tk);
	}
}

/*
 * Allocate new trace_probe and initialize it (including kprobes).
 */
static struct trace_kprobe *alloc_trace_kprobe(const char *group,
					     const char *event,
					     void *addr,
					     const char *symbol,
					     unsigned long offs,
					     int maxactive,
					     int nargs, bool is_return)
{
	struct trace_kprobe *tk;
	int ret = -ENOMEM;

	tk = kzalloc(struct_size(tk, tp.args, nargs), GFP_KERNEL);
	if (!tk)
		return ERR_PTR(ret);

	tk->nhit = alloc_percpu(unsigned long);
	if (!tk->nhit)
		goto error;

	if (symbol) {
		tk->symbol = kstrdup(symbol, GFP_KERNEL);
		if (!tk->symbol)
			goto error;
		tk->rp.kp.symbol_name = tk->symbol;
		tk->rp.kp.offset = offs;
	} else
		tk->rp.kp.addr = addr;

	if (is_return)
		tk->rp.handler = kretprobe_dispatcher;
	else
		tk->rp.kp.pre_handler = kprobe_dispatcher;

	tk->rp.maxactive = maxactive;
	INIT_HLIST_NODE(&tk->rp.kp.hlist);
	INIT_LIST_HEAD(&tk->rp.kp.list);

	ret = trace_probe_init(&tk->tp, event, group, false, nargs);
	if (ret < 0)
		goto error;

	dyn_event_init(&tk->devent, &trace_kprobe_ops);
	return tk;
error:
	free_trace_kprobe(tk);
	return ERR_PTR(ret);
}

static struct trace_kprobe *find_trace_kprobe(const char *event,
					      const char *group)
{
	struct dyn_event *pos;
	struct trace_kprobe *tk;

	for_each_trace_kprobe(tk, pos)
		if (strcmp(trace_probe_name(&tk->tp), event) == 0 &&
		    strcmp(trace_probe_group_name(&tk->tp), group) == 0)
			return tk;
	return NULL;
}

static inline int __enable_trace_kprobe(struct trace_kprobe *tk)
{
	int ret = 0;

	if (trace_kprobe_is_registered(tk) && !trace_kprobe_has_gone(tk)) {
		if (trace_kprobe_is_return(tk))
			ret = enable_kretprobe(&tk->rp);
		else
			ret = enable_kprobe(&tk->rp.kp);
	}

	return ret;
}

static void __disable_trace_kprobe(struct trace_probe *tp)
{
	struct trace_kprobe *tk;

	list_for_each_entry(tk, trace_probe_probe_list(tp), tp.list) {
		if (!trace_kprobe_is_registered(tk))
			continue;
		if (trace_kprobe_is_return(tk))
			disable_kretprobe(&tk->rp);
		else
			disable_kprobe(&tk->rp.kp);
	}
}

/*
 * Enable trace_probe
 * if the file is NULL, enable "perf" handler, or enable "trace" handler.
 */
static int enable_trace_kprobe(struct trace_event_call *call,
				struct trace_event_file *file)
{
	struct trace_probe *tp;
	struct trace_kprobe *tk;
	bool enabled;
	int ret = 0;

	tp = trace_probe_primary_from_call(call);
	if (WARN_ON_ONCE(!tp))
		return -ENODEV;
	enabled = trace_probe_is_enabled(tp);

	/* This also changes "enabled" state */
	if (file) {
		ret = trace_probe_add_file(tp, file);
		if (ret)
			return ret;
	} else
		trace_probe_set_flag(tp, TP_FLAG_PROFILE);

	if (enabled)
		return 0;

	list_for_each_entry(tk, trace_probe_probe_list(tp), tp.list) {
		if (trace_kprobe_has_gone(tk))
			continue;
		ret = __enable_trace_kprobe(tk);
		if (ret)
			break;
		enabled = true;
	}

	if (ret) {
		/* Failed to enable one of them. Roll back all */
		if (enabled)
			__disable_trace_kprobe(tp);
		if (file)
			trace_probe_remove_file(tp, file);
		else
			trace_probe_clear_flag(tp, TP_FLAG_PROFILE);
	}

	return ret;
}

/*
 * Disable trace_probe
 * if the file is NULL, disable "perf" handler, or disable "trace" handler.
 */
static int disable_trace_kprobe(struct trace_event_call *call,
				struct trace_event_file *file)
{
	struct trace_probe *tp;

	tp = trace_probe_primary_from_call(call);
	if (WARN_ON_ONCE(!tp))
		return -ENODEV;

	if (file) {
		if (!trace_probe_get_file_link(tp, file))
			return -ENOENT;
		if (!trace_probe_has_single_file(tp))
			goto out;
		trace_probe_clear_flag(tp, TP_FLAG_TRACE);
	} else
		trace_probe_clear_flag(tp, TP_FLAG_PROFILE);

	if (!trace_probe_is_enabled(tp))
		__disable_trace_kprobe(tp);

 out:
	if (file)
		/*
		 * Synchronization is done in below function. For perf event,
		 * file == NULL and perf_trace_event_unreg() calls
		 * tracepoint_synchronize_unregister() to ensure synchronize
		 * event. We don't need to care about it.
		 */
		trace_probe_remove_file(tp, file);

	return 0;
}

#if defined(CONFIG_DYNAMIC_FTRACE) && \
	!defined(CONFIG_KPROBE_EVENTS_ON_NOTRACE)
static bool __within_notrace_func(unsigned long addr)
{
	unsigned long offset, size;

	if (!addr || !kallsyms_lookup_size_offset(addr, &size, &offset))
		return false;

	/* Get the entry address of the target function */
	addr -= offset;

	/*
	 * Since ftrace_location_range() does inclusive range check, we need
	 * to subtract 1 byte from the end address.
	 */
	return !ftrace_location_range(addr, addr + size - 1);
}

static bool within_notrace_func(struct trace_kprobe *tk)
{
	unsigned long addr = trace_kprobe_address(tk);
	char symname[KSYM_NAME_LEN], *p;

	if (!__within_notrace_func(addr))
		return false;

	/* Check if the address is on a suffixed-symbol */
	if (!lookup_symbol_name(addr, symname)) {
		p = strchr(symname, '.');
		if (!p)
			return true;
		*p = '\0';
		addr = (unsigned long)kprobe_lookup_name(symname, 0);
		if (addr)
			return __within_notrace_func(addr);
	}

	return true;
}
#else
#define within_notrace_func(tk)	(false)
#endif

/* Internal register function - just handle k*probes and flags */
static int __register_trace_kprobe(struct trace_kprobe *tk)
{
	int i, ret;

	ret = security_locked_down(LOCKDOWN_KPROBES);
	if (ret)
		return ret;

	if (trace_kprobe_is_registered(tk))
		return -EINVAL;

	if (within_notrace_func(tk)) {
		pr_warn("Could not probe notrace function %ps\n",
			(void *)trace_kprobe_address(tk));
		return -EINVAL;
	}

	for (i = 0; i < tk->tp.nr_args; i++) {
		ret = traceprobe_update_arg(&tk->tp.args[i]);
		if (ret)
			return ret;
	}

	/* Set/clear disabled flag according to tp->flag */
	if (trace_probe_is_enabled(&tk->tp))
		tk->rp.kp.flags &= ~KPROBE_FLAG_DISABLED;
	else
		tk->rp.kp.flags |= KPROBE_FLAG_DISABLED;

	if (trace_kprobe_is_return(tk))
		ret = register_kretprobe(&tk->rp);
	else
		ret = register_kprobe(&tk->rp.kp);

	return ret;
}

/* Internal unregister function - just handle k*probes and flags */
static void __unregister_trace_kprobe(struct trace_kprobe *tk)
{
	if (trace_kprobe_is_registered(tk)) {
		if (trace_kprobe_is_return(tk))
			unregister_kretprobe(&tk->rp);
		else
			unregister_kprobe(&tk->rp.kp);
		/* Cleanup kprobe for reuse and mark it unregistered */
		INIT_HLIST_NODE(&tk->rp.kp.hlist);
		INIT_LIST_HEAD(&tk->rp.kp.list);
		if (tk->rp.kp.symbol_name)
			tk->rp.kp.addr = NULL;
	}
}

/* Unregister a trace_probe and probe_event */
static int unregister_trace_kprobe(struct trace_kprobe *tk)
{
	/* If other probes are on the event, just unregister kprobe */
	if (trace_probe_has_sibling(&tk->tp))
		goto unreg;

	/* Enabled event can not be unregistered */
	if (trace_probe_is_enabled(&tk->tp))
		return -EBUSY;

	/* If there's a reference to the dynamic event */
	if (trace_event_dyn_busy(trace_probe_event_call(&tk->tp)))
		return -EBUSY;

	/* Will fail if probe is being used by ftrace or perf */
	if (unregister_kprobe_event(tk))
		return -EBUSY;

unreg:
	__unregister_trace_kprobe(tk);
	dyn_event_remove(&tk->devent);
	trace_probe_unlink(&tk->tp);

	return 0;
}

static bool trace_kprobe_has_same_kprobe(struct trace_kprobe *orig,
					 struct trace_kprobe *comp)
{
	struct trace_probe_event *tpe = orig->tp.event;
	int i;

	list_for_each_entry(orig, &tpe->probes, tp.list) {
		if (strcmp(trace_kprobe_symbol(orig),
			   trace_kprobe_symbol(comp)) ||
		    trace_kprobe_offset(orig) != trace_kprobe_offset(comp))
			continue;

		/*
		 * trace_probe_compare_arg_type() ensured that nr_args and
		 * each argument name and type are same. Let's compare comm.
		 */
		for (i = 0; i < orig->tp.nr_args; i++) {
			if (strcmp(orig->tp.args[i].comm,
				   comp->tp.args[i].comm))
				break;
		}

		if (i == orig->tp.nr_args)
			return true;
	}

	return false;
}

static int append_trace_kprobe(struct trace_kprobe *tk, struct trace_kprobe *to)
{
	int ret;

	ret = trace_probe_compare_arg_type(&tk->tp, &to->tp);
	if (ret) {
		/* Note that argument starts index = 2 */
		trace_probe_log_set_index(ret + 1);
		trace_probe_log_err(0, DIFF_ARG_TYPE);
		return -EEXIST;
	}
	if (trace_kprobe_has_same_kprobe(to, tk)) {
		trace_probe_log_set_index(0);
		trace_probe_log_err(0, SAME_PROBE);
		return -EEXIST;
	}

	/* Append to existing event */
	ret = trace_probe_append(&tk->tp, &to->tp);
	if (ret)
		return ret;

	/* Register k*probe */
	ret = __register_trace_kprobe(tk);
	if (ret == -ENOENT && !trace_kprobe_module_exist(tk)) {
		pr_warn("This probe might be able to register after target module is loaded. Continue.\n");
		ret = 0;
	}

	if (ret)
		trace_probe_unlink(&tk->tp);
	else
		dyn_event_add(&tk->devent, trace_probe_event_call(&tk->tp));

	return ret;
}

/* Register a trace_probe and probe_event */
static int register_trace_kprobe(struct trace_kprobe *tk)
{
	struct trace_kprobe *old_tk;
	int ret;

	mutex_lock(&event_mutex);

	old_tk = find_trace_kprobe(trace_probe_name(&tk->tp),
				   trace_probe_group_name(&tk->tp));
	if (old_tk) {
		if (trace_kprobe_is_return(tk) != trace_kprobe_is_return(old_tk)) {
			trace_probe_log_set_index(0);
			trace_probe_log_err(0, DIFF_PROBE_TYPE);
			ret = -EEXIST;
		} else {
			ret = append_trace_kprobe(tk, old_tk);
		}
		goto end;
	}

	/* Register new event */
	ret = register_kprobe_event(tk);
	if (ret) {
		if (ret == -EEXIST) {
			trace_probe_log_set_index(0);
			trace_probe_log_err(0, EVENT_EXIST);
		} else
			pr_warn("Failed to register probe event(%d)\n", ret);
		goto end;
	}

	/* Register k*probe */
	ret = __register_trace_kprobe(tk);
	if (ret == -ENOENT && !trace_kprobe_module_exist(tk)) {
		pr_warn("This probe might be able to register after target module is loaded. Continue.\n");
		ret = 0;
	}

	if (ret < 0)
		unregister_kprobe_event(tk);
	else
		dyn_event_add(&tk->devent, trace_probe_event_call(&tk->tp));

end:
	mutex_unlock(&event_mutex);
	return ret;
}

#ifdef CONFIG_MODULES
static int validate_module_probe_symbol(const char *modname, const char *symbol);

static int register_module_trace_kprobe(struct module *mod, struct trace_kprobe *tk)
{
	const char *p;
	int ret = 0;

	p = strchr(trace_kprobe_symbol(tk), ':');
	if (p)
		ret = validate_module_probe_symbol(module_name(mod), p + 1);
	if (!ret)
		ret = __register_trace_kprobe(tk);
	return ret;
}

/* Module notifier call back, checking event on the module */
static int trace_kprobe_module_callback(struct notifier_block *nb,
				       unsigned long val, void *data)
{
	struct module *mod = data;
	struct dyn_event *pos;
	struct trace_kprobe *tk;
	int ret;

	if (val != MODULE_STATE_COMING)
		return NOTIFY_DONE;

	/* Update probes on coming module */
	mutex_lock(&event_mutex);
	for_each_trace_kprobe(tk, pos) {
		if (trace_kprobe_within_module(tk, mod)) {
			/* Don't need to check busy - this should have gone. */
			__unregister_trace_kprobe(tk);
			ret = register_module_trace_kprobe(mod, tk);
			if (ret)
				pr_warn("Failed to re-register probe %s on %s: %d\n",
					trace_probe_name(&tk->tp),
					module_name(mod), ret);
		}
	}
	mutex_unlock(&event_mutex);

	return NOTIFY_DONE;
}

static struct notifier_block trace_kprobe_module_nb = {
	.notifier_call = trace_kprobe_module_callback,
	.priority = 1	/* Invoked after kprobe module callback */
};
static int trace_kprobe_register_module_notifier(void)
{
	return register_module_notifier(&trace_kprobe_module_nb);
}
#else
static int trace_kprobe_register_module_notifier(void)
{
	return 0;
}
#endif /* CONFIG_MODULES */

static int count_symbols(void *data, unsigned long unused)
{
	unsigned int *count = data;

	(*count)++;

	return 0;
}

struct sym_count_ctx {
	unsigned int count;
	const char *name;
};

static int count_mod_symbols(void *data, const char *name, unsigned long unused)
{
	struct sym_count_ctx *ctx = data;

	if (strcmp(name, ctx->name) == 0)
		ctx->count++;

	return 0;
}

static unsigned int number_of_same_symbols(const char *mod, const char *func_name)
{
	struct sym_count_ctx ctx = { .count = 0, .name = func_name };

	if (!mod)
		kallsyms_on_each_match_symbol(count_symbols, func_name, &ctx.count);

	module_kallsyms_on_each_symbol(mod, count_mod_symbols, &ctx);

	return ctx.count;
}

static int validate_module_probe_symbol(const char *modname, const char *symbol)
{
	unsigned int count = number_of_same_symbols(modname, symbol);

	if (count > 1) {
		/*
		 * Users should use ADDR to remove the ambiguity of
		 * using KSYM only.
		 */
		return -EADDRNOTAVAIL;
	} else if (count == 0) {
		/*
		 * We can return ENOENT earlier than when register the
		 * kprobe.
		 */
		return -ENOENT;
	}
	return 0;
}

#ifdef CONFIG_MODULES
/* Return NULL if the module is not loaded or under unloading. */
static struct module *try_module_get_by_name(const char *name)
{
	struct module *mod;

	rcu_read_lock_sched();
	mod = find_module(name);
	if (mod && !try_module_get(mod))
		mod = NULL;
	rcu_read_unlock_sched();

	return mod;
}
#else
#define try_module_get_by_name(name)	(NULL)
#endif

static int validate_probe_symbol(char *symbol)
{
	struct module *mod = NULL;
	char *modname = NULL, *p;
	int ret = 0;

	p = strchr(symbol, ':');
	if (p) {
		modname = symbol;
		symbol = p + 1;
		*p = '\0';
		mod = try_module_get_by_name(modname);
		if (!mod)
			goto out;
	}

	ret = validate_module_probe_symbol(modname, symbol);
out:
	if (p)
		*p = ':';
	if (mod)
		module_put(mod);
	return ret;
}

static int trace_kprobe_entry_handler(struct kretprobe_instance *ri,
				      struct pt_regs *regs);

static int count_symbols(void *data, unsigned long unused)
{
	unsigned int *count = data;

	(*count)++;

	return 0;
}

struct sym_count_ctx {
	unsigned int count;
	const char *name;
};

static int count_mod_symbols(void *data, const char *name, unsigned long unused)
{
	struct sym_count_ctx *ctx = data;

	if (strcmp(name, ctx->name) == 0)
		ctx->count++;

	return 0;
}

static unsigned int number_of_same_symbols(char *func_name)
{
	struct sym_count_ctx ctx = { .count = 0, .name = func_name };

	kallsyms_on_each_match_symbol(count_symbols, func_name, &ctx.count);

	module_kallsyms_on_each_symbol(NULL, count_mod_symbols, &ctx);

	return ctx.count;
}

static int __trace_kprobe_create(int argc, const char *argv[])
{
	/*
	 * Argument syntax:
	 *  - Add kprobe:
	 *      p[:[GRP/][EVENT]] [MOD:]KSYM[+OFFS]|KADDR [FETCHARGS]
	 *  - Add kretprobe:
	 *      r[MAXACTIVE][:[GRP/][EVENT]] [MOD:]KSYM[+0] [FETCHARGS]
	 *    Or
	 *      p[:[GRP/][EVENT]] [MOD:]KSYM[+0]%return [FETCHARGS]
	 *
	 * Fetch args:
	 *  $retval	: fetch return value
	 *  $stack	: fetch stack address
	 *  $stackN	: fetch Nth of stack (N:0-)
	 *  $comm       : fetch current task comm
	 *  @ADDR	: fetch memory at ADDR (ADDR should be in kernel)
	 *  @SYM[+|-offs] : fetch memory at SYM +|- offs (SYM is a data symbol)
	 *  %REG	: fetch register REG
	 * Dereferencing memory fetch:
	 *  +|-offs(ARG) : fetch memory at ARG +|- offs address.
	 * Alias name of args:
	 *  NAME=FETCHARG : set NAME as alias of FETCHARG.
	 * Type of args:
	 *  FETCHARG:TYPE : use TYPE instead of unsigned long.
	 */
	struct trace_kprobe *tk = NULL;
	int i, len, new_argc = 0, ret = 0;
	bool is_return = false;
	char *symbol = NULL, *tmp = NULL;
	const char **new_argv = NULL;
	const char *event = NULL, *group = KPROBE_EVENT_SYSTEM;
	enum probe_print_type ptype;
	int maxactive = 0;
	long offset = 0;
	void *addr = NULL;
	char buf[MAX_EVENT_NAME_LEN];
	char gbuf[MAX_EVENT_NAME_LEN];
	char abuf[MAX_BTF_ARGS_LEN];
	char *dbuf = NULL;
	struct traceprobe_parse_context ctx = { .flags = TPARG_FL_KERNEL };

	switch (argv[0][0]) {
	case 'r':
		is_return = true;
		break;
	case 'p':
		break;
	default:
		return -ECANCELED;
	}
	if (argc < 2)
		return -ECANCELED;

	trace_probe_log_init("trace_kprobe", argc, argv);

	event = strchr(&argv[0][1], ':');
	if (event)
		event++;

	if (isdigit(argv[0][1])) {
		if (!is_return) {
			trace_probe_log_err(1, BAD_MAXACT_TYPE);
			goto parse_error;
		}
		if (event)
			len = event - &argv[0][1] - 1;
		else
			len = strlen(&argv[0][1]);
		if (len > MAX_EVENT_NAME_LEN - 1) {
			trace_probe_log_err(1, BAD_MAXACT);
			goto parse_error;
		}
		memcpy(buf, &argv[0][1], len);
		buf[len] = '\0';
		ret = kstrtouint(buf, 0, &maxactive);
		if (ret || !maxactive) {
			trace_probe_log_err(1, BAD_MAXACT);
			goto parse_error;
		}
		/* kretprobes instances are iterated over via a list. The
		 * maximum should stay reasonable.
		 */
		if (maxactive > KRETPROBE_MAXACTIVE_MAX) {
			trace_probe_log_err(1, MAXACT_TOO_BIG);
			goto parse_error;
		}
	}

	/* try to parse an address. if that fails, try to read the
	 * input as a symbol. */
	if (kstrtoul(argv[1], 0, (unsigned long *)&addr)) {
		trace_probe_log_set_index(1);
		/* Check whether uprobe event specified */
		if (strchr(argv[1], '/') && strchr(argv[1], ':')) {
			ret = -ECANCELED;
			goto error;
		}
		/* a symbol specified */
		symbol = kstrdup(argv[1], GFP_KERNEL);
		if (!symbol)
			return -ENOMEM;

		tmp = strchr(symbol, '%');
		if (tmp) {
			if (!strcmp(tmp, "%return")) {
				*tmp = '\0';
				is_return = true;
			} else {
				trace_probe_log_err(tmp - symbol, BAD_ADDR_SUFFIX);
				goto parse_error;
			}
		}

		/* TODO: support .init module functions */
		ret = traceprobe_split_symbol_offset(symbol, &offset);
		if (ret || offset < 0 || offset > UINT_MAX) {
			trace_probe_log_err(0, BAD_PROBE_ADDR);
			goto parse_error;
		}
		ret = validate_probe_symbol(symbol);
		if (ret) {
			if (ret == -EADDRNOTAVAIL)
				trace_probe_log_err(0, NON_UNIQ_SYMBOL);
			else
				trace_probe_log_err(0, BAD_PROBE_ADDR);
			goto parse_error;
		}
		if (is_return)
			ctx.flags |= TPARG_FL_RETURN;
		ret = kprobe_on_func_entry(NULL, symbol, offset);
		if (ret == 0 && !is_return)
			ctx.flags |= TPARG_FL_FENTRY;
		/* Defer the ENOENT case until register kprobe */
		if (ret == -EINVAL && is_return) {
			trace_probe_log_err(0, BAD_RETPROBE);
			goto parse_error;
		}
	}

	if (symbol && !strchr(symbol, ':')) {
		unsigned int count;

		count = number_of_same_symbols(symbol);
		if (count > 1) {
			/*
			 * Users should use ADDR to remove the ambiguity of
			 * using KSYM only.
			 */
			trace_probe_log_err(0, NON_UNIQ_SYMBOL);
			ret = -EADDRNOTAVAIL;

			goto error;
		} else if (count == 0) {
			/*
			 * We can return ENOENT earlier than when register the
			 * kprobe.
			 */
			trace_probe_log_err(0, BAD_PROBE_ADDR);
			ret = -ENOENT;

			goto error;
		}
	}

	trace_probe_log_set_index(0);
	if (event) {
		ret = traceprobe_parse_event_name(&event, &group, gbuf,
						  event - argv[0]);
		if (ret)
			goto parse_error;
	}

	if (!event) {
		/* Make a new event name */
		if (symbol)
			snprintf(buf, MAX_EVENT_NAME_LEN, "%c_%s_%ld",
				 is_return ? 'r' : 'p', symbol, offset);
		else
			snprintf(buf, MAX_EVENT_NAME_LEN, "%c_0x%p",
				 is_return ? 'r' : 'p', addr);
		sanitize_event_name(buf);
		event = buf;
	}

	argc -= 2; argv += 2;
	ctx.funcname = symbol;
	new_argv = traceprobe_expand_meta_args(argc, argv, &new_argc,
					       abuf, MAX_BTF_ARGS_LEN, &ctx);
	if (IS_ERR(new_argv)) {
		ret = PTR_ERR(new_argv);
		new_argv = NULL;
		goto out;
	}
	if (new_argv) {
		argc = new_argc;
		argv = new_argv;
	}
	if (argc > MAX_TRACE_ARGS) {
		ret = -E2BIG;
		goto out;
	}

	ret = traceprobe_expand_dentry_args(argc, argv, &dbuf);
	if (ret)
		goto out;

	/* setup a probe */
	tk = alloc_trace_kprobe(group, event, addr, symbol, offset, maxactive,
				argc, is_return);
	if (IS_ERR(tk)) {
		ret = PTR_ERR(tk);
		/* This must return -ENOMEM, else there is a bug */
		WARN_ON_ONCE(ret != -ENOMEM);
		goto out;	/* We know tk is not allocated */
	}

	/* parse arguments */
	for (i = 0; i < argc; i++) {
		trace_probe_log_set_index(i + 2);
		ctx.offset = 0;
		ret = traceprobe_parse_probe_arg(&tk->tp, i, argv[i], &ctx);
		if (ret)
			goto error;	/* This can be -ENOMEM */
	}
	/* entry handler for kretprobe */
	if (is_return && tk->tp.entry_arg) {
		tk->rp.entry_handler = trace_kprobe_entry_handler;
		tk->rp.data_size = traceprobe_get_entry_data_size(&tk->tp);
	}

	ptype = is_return ? PROBE_PRINT_RETURN : PROBE_PRINT_NORMAL;
	ret = traceprobe_set_print_fmt(&tk->tp, ptype);
	if (ret < 0)
		goto error;

	ret = register_trace_kprobe(tk);
	if (ret) {
		trace_probe_log_set_index(1);
		if (ret == -EILSEQ)
			trace_probe_log_err(0, BAD_INSN_BNDRY);
		else if (ret == -ENOENT)
			trace_probe_log_err(0, BAD_PROBE_ADDR);
		else if (ret != -ENOMEM && ret != -EEXIST)
			trace_probe_log_err(0, FAIL_REG_PROBE);
		goto error;
	}

out:
	traceprobe_finish_parse(&ctx);
	trace_probe_log_clear();
	kfree(new_argv);
	kfree(symbol);
	kfree(dbuf);
	return ret;

parse_error:
	ret = -EINVAL;
error:
	free_trace_kprobe(tk);
	goto out;
}

static int trace_kprobe_create(const char *raw_command)
{
	return trace_probe_create(raw_command, __trace_kprobe_create);
}

static int create_or_delete_trace_kprobe(const char *raw_command)
{
	int ret;

	if (raw_command[0] == '-')
		return dyn_event_release(raw_command, &trace_kprobe_ops);

	ret = trace_kprobe_create(raw_command);
	return ret == -ECANCELED ? -EINVAL : ret;
}

static int trace_kprobe_run_command(struct dynevent_cmd *cmd)
{
	return create_or_delete_trace_kprobe(cmd->seq.buffer);
}

/**
 * kprobe_event_cmd_init - Initialize a kprobe event command object
 * @cmd: A pointer to the dynevent_cmd struct representing the new event
 * @buf: A pointer to the buffer used to build the command
 * @maxlen: The length of the buffer passed in @buf
 *
 * Initialize a synthetic event command object.  Use this before
 * calling any of the other kprobe_event functions.
 */
void kprobe_event_cmd_init(struct dynevent_cmd *cmd, char *buf, int maxlen)
{
	dynevent_cmd_init(cmd, buf, maxlen, DYNEVENT_TYPE_KPROBE,
			  trace_kprobe_run_command);
}
EXPORT_SYMBOL_GPL(kprobe_event_cmd_init);

/**
 * __kprobe_event_gen_cmd_start - Generate a kprobe event command from arg list
 * @cmd: A pointer to the dynevent_cmd struct representing the new event
 * @kretprobe: Is this a return probe?
 * @name: The name of the kprobe event
 * @loc: The location of the kprobe event
 * @...: Variable number of arg (pairs), one pair for each field
 *
 * NOTE: Users normally won't want to call this function directly, but
 * rather use the kprobe_event_gen_cmd_start() wrapper, which automatically
 * adds a NULL to the end of the arg list.  If this function is used
 * directly, make sure the last arg in the variable arg list is NULL.
 *
 * Generate a kprobe event command to be executed by
 * kprobe_event_gen_cmd_end().  This function can be used to generate the
 * complete command or only the first part of it; in the latter case,
 * kprobe_event_add_fields() can be used to add more fields following this.
 *
 * Unlikely the synth_event_gen_cmd_start(), @loc must be specified. This
 * returns -EINVAL if @loc == NULL.
 *
 * Return: 0 if successful, error otherwise.
 */
int __kprobe_event_gen_cmd_start(struct dynevent_cmd *cmd, bool kretprobe,
				 const char *name, const char *loc, ...)
{
	char buf[MAX_EVENT_NAME_LEN];
	struct dynevent_arg arg;
	va_list args;
	int ret;

	if (cmd->type != DYNEVENT_TYPE_KPROBE)
		return -EINVAL;

	if (!loc)
		return -EINVAL;

	if (kretprobe)
		snprintf(buf, MAX_EVENT_NAME_LEN, "r:kprobes/%s", name);
	else
		snprintf(buf, MAX_EVENT_NAME_LEN, "p:kprobes/%s", name);

	ret = dynevent_str_add(cmd, buf);
	if (ret)
		return ret;

	dynevent_arg_init(&arg, 0);
	arg.str = loc;
	ret = dynevent_arg_add(cmd, &arg, NULL);
	if (ret)
		return ret;

	va_start(args, loc);
	for (;;) {
		const char *field;

		field = va_arg(args, const char *);
		if (!field)
			break;

		if (++cmd->n_fields > MAX_TRACE_ARGS) {
			ret = -EINVAL;
			break;
		}

		arg.str = field;
		ret = dynevent_arg_add(cmd, &arg, NULL);
		if (ret)
			break;
	}
	va_end(args);

	return ret;
}
EXPORT_SYMBOL_GPL(__kprobe_event_gen_cmd_start);

/**
 * __kprobe_event_add_fields - Add probe fields to a kprobe command from arg list
 * @cmd: A pointer to the dynevent_cmd struct representing the new event
 * @...: Variable number of arg (pairs), one pair for each field
 *
 * NOTE: Users normally won't want to call this function directly, but
 * rather use the kprobe_event_add_fields() wrapper, which
 * automatically adds a NULL to the end of the arg list.  If this
 * function is used directly, make sure the last arg in the variable
 * arg list is NULL.
 *
 * Add probe fields to an existing kprobe command using a variable
 * list of args.  Fields are added in the same order they're listed.
 *
 * Return: 0 if successful, error otherwise.
 */
int __kprobe_event_add_fields(struct dynevent_cmd *cmd, ...)
{
	struct dynevent_arg arg;
	va_list args;
	int ret = 0;

	if (cmd->type != DYNEVENT_TYPE_KPROBE)
		return -EINVAL;

	dynevent_arg_init(&arg, 0);

	va_start(args, cmd);
	for (;;) {
		const char *field;

		field = va_arg(args, const char *);
		if (!field)
			break;

		if (++cmd->n_fields > MAX_TRACE_ARGS) {
			ret = -EINVAL;
			break;
		}

		arg.str = field;
		ret = dynevent_arg_add(cmd, &arg, NULL);
		if (ret)
			break;
	}
	va_end(args);

	return ret;
}
EXPORT_SYMBOL_GPL(__kprobe_event_add_fields);

/**
 * kprobe_event_delete - Delete a kprobe event
 * @name: The name of the kprobe event to delete
 *
 * Delete a kprobe event with the give @name from kernel code rather
 * than directly from the command line.
 *
 * Return: 0 if successful, error otherwise.
 */
int kprobe_event_delete(const char *name)
{
	char buf[MAX_EVENT_NAME_LEN];

	snprintf(buf, MAX_EVENT_NAME_LEN, "-:%s", name);

	return create_or_delete_trace_kprobe(buf);
}
EXPORT_SYMBOL_GPL(kprobe_event_delete);

static int trace_kprobe_release(struct dyn_event *ev)
{
	struct trace_kprobe *tk = to_trace_kprobe(ev);
	int ret = unregister_trace_kprobe(tk);

	if (!ret)
		free_trace_kprobe(tk);
	return ret;
}

static int trace_kprobe_show(struct seq_file *m, struct dyn_event *ev)
{
	struct trace_kprobe *tk = to_trace_kprobe(ev);
	int i;

	seq_putc(m, trace_kprobe_is_return(tk) ? 'r' : 'p');
	if (trace_kprobe_is_return(tk) && tk->rp.maxactive)
		seq_printf(m, "%d", tk->rp.maxactive);
	seq_printf(m, ":%s/%s", trace_probe_group_name(&tk->tp),
				trace_probe_name(&tk->tp));

	if (!tk->symbol)
		seq_printf(m, " 0x%p", tk->rp.kp.addr);
	else if (tk->rp.kp.offset)
		seq_printf(m, " %s+%u", trace_kprobe_symbol(tk),
			   tk->rp.kp.offset);
	else
		seq_printf(m, " %s", trace_kprobe_symbol(tk));

	for (i = 0; i < tk->tp.nr_args; i++)
		seq_printf(m, " %s=%s", tk->tp.args[i].name, tk->tp.args[i].comm);
	seq_putc(m, '\n');

	return 0;
}

static int probes_seq_show(struct seq_file *m, void *v)
{
	struct dyn_event *ev = v;

	if (!is_trace_kprobe(ev))
		return 0;

	return trace_kprobe_show(m, ev);
}

static const struct seq_operations probes_seq_op = {
	.start  = dyn_event_seq_start,
	.next   = dyn_event_seq_next,
	.stop   = dyn_event_seq_stop,
	.show   = probes_seq_show
};

static int probes_open(struct inode *inode, struct file *file)
{
	int ret;

	ret = security_locked_down(LOCKDOWN_TRACEFS);
	if (ret)
		return ret;

	if ((file->f_mode & FMODE_WRITE) && (file->f_flags & O_TRUNC)) {
		ret = dyn_events_release_all(&trace_kprobe_ops);
		if (ret < 0)
			return ret;
	}

	return seq_open(file, &probes_seq_op);
}

static ssize_t probes_write(struct file *file, const char __user *buffer,
			    size_t count, loff_t *ppos)
{
	return trace_parse_run_command(file, buffer, count, ppos,
				       create_or_delete_trace_kprobe);
}

static const struct file_operations kprobe_events_ops = {
	.owner          = THIS_MODULE,
	.open           = probes_open,
	.read           = seq_read,
	.llseek         = seq_lseek,
	.release        = seq_release,
	.write		= probes_write,
};

static unsigned long trace_kprobe_missed(struct trace_kprobe *tk)
{
	return trace_kprobe_is_return(tk) ?
		tk->rp.kp.nmissed + tk->rp.nmissed : tk->rp.kp.nmissed;
}

/* Probes profiling interfaces */
static int probes_profile_seq_show(struct seq_file *m, void *v)
{
	struct dyn_event *ev = v;
	struct trace_kprobe *tk;
	unsigned long nmissed;

	if (!is_trace_kprobe(ev))
		return 0;

	tk = to_trace_kprobe(ev);
	nmissed = trace_kprobe_missed(tk);
	seq_printf(m, "  %-44s %15lu %15lu\n",
		   trace_probe_name(&tk->tp),
		   trace_kprobe_nhit(tk),
		   nmissed);

	return 0;
}

static const struct seq_operations profile_seq_op = {
	.start  = dyn_event_seq_start,
	.next   = dyn_event_seq_next,
	.stop   = dyn_event_seq_stop,
	.show   = probes_profile_seq_show
};

static int profile_open(struct inode *inode, struct file *file)
{
	int ret;

	ret = security_locked_down(LOCKDOWN_TRACEFS);
	if (ret)
		return ret;

	return seq_open(file, &profile_seq_op);
}

static const struct file_operations kprobe_profile_ops = {
	.owner          = THIS_MODULE,
	.open           = profile_open,
	.read           = seq_read,
	.llseek         = seq_lseek,
	.release        = seq_release,
};

/* Note that we don't verify it, since the code does not come from user space */
static int
process_fetch_insn(struct fetch_insn *code, void *rec, void *edata,
		   void *dest, void *base)
{
	struct pt_regs *regs = rec;
	unsigned long val;
	int ret;

retry:
	/* 1st stage: get value from context */
	switch (code->op) {
	case FETCH_OP_REG:
		val = regs_get_register(regs, code->param);
		break;
	case FETCH_OP_STACK:
		val = regs_get_kernel_stack_nth(regs, code->param);
		break;
	case FETCH_OP_STACKP:
		val = kernel_stack_pointer(regs);
		break;
	case FETCH_OP_RETVAL:
		val = regs_return_value(regs);
		break;
#ifdef CONFIG_HAVE_FUNCTION_ARG_ACCESS_API
	case FETCH_OP_ARG:
		val = regs_get_kernel_argument(regs, code->param);
		break;
	case FETCH_OP_EDATA:
		val = *(unsigned long *)((unsigned long)edata + code->offset);
		break;
#endif
	case FETCH_NOP_SYMBOL:	/* Ignore a place holder */
		code++;
		goto retry;
	default:
		ret = process_common_fetch_insn(code, &val);
		if (ret < 0)
			return ret;
	}
	code++;

	return process_fetch_insn_bottom(code, val, dest, base);
}
NOKPROBE_SYMBOL(process_fetch_insn)

/* Kprobe handler */
static nokprobe_inline void
__kprobe_trace_func(struct trace_kprobe *tk, struct pt_regs *regs,
		    struct trace_event_file *trace_file)
{
	struct kprobe_trace_entry_head *entry;
	struct trace_event_call *call = trace_probe_event_call(&tk->tp);
	struct trace_event_buffer fbuffer;
	int dsize;

	WARN_ON(call != trace_file->event_call);

	if (trace_trigger_soft_disabled(trace_file))
		return;

	dsize = __get_data_size(&tk->tp, regs, NULL);

	entry = trace_event_buffer_reserve(&fbuffer, trace_file,
					   sizeof(*entry) + tk->tp.size + dsize);
	if (!entry)
		return;

	fbuffer.regs = regs;
	entry->ip = (unsigned long)tk->rp.kp.addr;
	store_trace_args(&entry[1], &tk->tp, regs, NULL, sizeof(*entry), dsize);

	trace_event_buffer_commit(&fbuffer);
}

static void
kprobe_trace_func(struct trace_kprobe *tk, struct pt_regs *regs)
{
	struct event_file_link *link;

	trace_probe_for_each_link_rcu(link, &tk->tp)
		__kprobe_trace_func(tk, regs, link->file);
}
NOKPROBE_SYMBOL(kprobe_trace_func);

/* Kretprobe handler */

static int trace_kprobe_entry_handler(struct kretprobe_instance *ri,
				      struct pt_regs *regs)
{
	struct kretprobe *rp = get_kretprobe(ri);
	struct trace_kprobe *tk;

	/*
	 * There is a small chance that get_kretprobe(ri) returns NULL when
	 * the kretprobe is unregister on another CPU between kretprobe's
	 * trampoline_handler and this function.
	 */
	if (unlikely(!rp))
		return -ENOENT;

	tk = container_of(rp, struct trace_kprobe, rp);

	/* store argument values into ri->data as entry data */
	if (tk->tp.entry_arg)
		store_trace_entry_data(ri->data, &tk->tp, regs);

	return 0;
}


static nokprobe_inline void
__kretprobe_trace_func(struct trace_kprobe *tk, struct kretprobe_instance *ri,
		       struct pt_regs *regs,
		       struct trace_event_file *trace_file)
{
	struct kretprobe_trace_entry_head *entry;
	struct trace_event_buffer fbuffer;
	struct trace_event_call *call = trace_probe_event_call(&tk->tp);
	int dsize;

	WARN_ON(call != trace_file->event_call);

	if (trace_trigger_soft_disabled(trace_file))
		return;

	dsize = __get_data_size(&tk->tp, regs, ri->data);

	entry = trace_event_buffer_reserve(&fbuffer, trace_file,
					   sizeof(*entry) + tk->tp.size + dsize);
	if (!entry)
		return;

	fbuffer.regs = regs;
	entry->func = (unsigned long)tk->rp.kp.addr;
	entry->ret_ip = get_kretprobe_retaddr(ri);
	store_trace_args(&entry[1], &tk->tp, regs, ri->data, sizeof(*entry), dsize);

	trace_event_buffer_commit(&fbuffer);
}

static void
kretprobe_trace_func(struct trace_kprobe *tk, struct kretprobe_instance *ri,
		     struct pt_regs *regs)
{
	struct event_file_link *link;

	trace_probe_for_each_link_rcu(link, &tk->tp)
		__kretprobe_trace_func(tk, ri, regs, link->file);
}
NOKPROBE_SYMBOL(kretprobe_trace_func);

/* Event entry printers */
static enum print_line_t
print_kprobe_event(struct trace_iterator *iter, int flags,
		   struct trace_event *event)
{
	struct kprobe_trace_entry_head *field;
	struct trace_seq *s = &iter->seq;
	struct trace_probe *tp;

	field = (struct kprobe_trace_entry_head *)iter->ent;
	tp = trace_probe_primary_from_call(
		container_of(event, struct trace_event_call, event));
	if (WARN_ON_ONCE(!tp))
		goto out;

	trace_seq_printf(s, "%s: (", trace_probe_name(tp));

	if (!seq_print_ip_sym(s, field->ip, flags | TRACE_ITER_SYM_OFFSET))
		goto out;

	trace_seq_putc(s, ')');

	if (trace_probe_print_args(s, tp->args, tp->nr_args,
			     (u8 *)&field[1], field) < 0)
		goto out;

	trace_seq_putc(s, '\n');
 out:
	return trace_handle_return(s);
}

static enum print_line_t
print_kretprobe_event(struct trace_iterator *iter, int flags,
		      struct trace_event *event)
{
	struct kretprobe_trace_entry_head *field;
	struct trace_seq *s = &iter->seq;
	struct trace_probe *tp;

	field = (struct kretprobe_trace_entry_head *)iter->ent;
	tp = trace_probe_primary_from_call(
		container_of(event, struct trace_event_call, event));
	if (WARN_ON_ONCE(!tp))
		goto out;

	trace_seq_printf(s, "%s: (", trace_probe_name(tp));

	if (!seq_print_ip_sym(s, field->ret_ip, flags | TRACE_ITER_SYM_OFFSET))
		goto out;

	trace_seq_puts(s, " <- ");

	if (!seq_print_ip_sym(s, field->func, flags & ~TRACE_ITER_SYM_OFFSET))
		goto out;

	trace_seq_putc(s, ')');

	if (trace_probe_print_args(s, tp->args, tp->nr_args,
			     (u8 *)&field[1], field) < 0)
		goto out;

	trace_seq_putc(s, '\n');

 out:
	return trace_handle_return(s);
}


static int kprobe_event_define_fields(struct trace_event_call *event_call)
{
	int ret;
	struct kprobe_trace_entry_head field;
	struct trace_probe *tp;

	tp = trace_probe_primary_from_call(event_call);
	if (WARN_ON_ONCE(!tp))
		return -ENOENT;

	DEFINE_FIELD(unsigned long, ip, FIELD_STRING_IP, 0);

	return traceprobe_define_arg_fields(event_call, sizeof(field), tp);
}

static int kretprobe_event_define_fields(struct trace_event_call *event_call)
{
	int ret;
	struct kretprobe_trace_entry_head field;
	struct trace_probe *tp;

	tp = trace_probe_primary_from_call(event_call);
	if (WARN_ON_ONCE(!tp))
		return -ENOENT;

	DEFINE_FIELD(unsigned long, func, FIELD_STRING_FUNC, 0);
	DEFINE_FIELD(unsigned long, ret_ip, FIELD_STRING_RETIP, 0);

	return traceprobe_define_arg_fields(event_call, sizeof(field), tp);
}

#ifdef CONFIG_PERF_EVENTS

/* Kprobe profile handler */
static int
kprobe_perf_func(struct trace_kprobe *tk, struct pt_regs *regs)
{
	struct trace_event_call *call = trace_probe_event_call(&tk->tp);
	struct kprobe_trace_entry_head *entry;
	struct hlist_head *head;
	int size, __size, dsize;
	int rctx;

	if (bpf_prog_array_valid(call)) {
		unsigned long orig_ip = instruction_pointer(regs);
		int ret;

		ret = trace_call_bpf(call, regs);

		/*
		 * We need to check and see if we modified the pc of the
		 * pt_regs, and if so return 1 so that we don't do the
		 * single stepping.
		 */
		if (orig_ip != instruction_pointer(regs))
			return 1;
		if (!ret)
			return 0;
	}

	head = this_cpu_ptr(call->perf_events);
	if (hlist_empty(head))
		return 0;

	dsize = __get_data_size(&tk->tp, regs, NULL);
	__size = sizeof(*entry) + tk->tp.size + dsize;
	size = ALIGN(__size + sizeof(u32), sizeof(u64));
	size -= sizeof(u32);

	entry = perf_trace_buf_alloc(size, NULL, &rctx);
	if (!entry)
		return 0;

	entry->ip = (unsigned long)tk->rp.kp.addr;
	memset(&entry[1], 0, dsize);
	store_trace_args(&entry[1], &tk->tp, regs, NULL, sizeof(*entry), dsize);
	perf_trace_buf_submit(entry, size, rctx, call->event.type, 1, regs,
			      head, NULL);
	return 0;
}
NOKPROBE_SYMBOL(kprobe_perf_func);

/* Kretprobe profile handler */
static void
kretprobe_perf_func(struct trace_kprobe *tk, struct kretprobe_instance *ri,
		    struct pt_regs *regs)
{
	struct trace_event_call *call = trace_probe_event_call(&tk->tp);
	struct kretprobe_trace_entry_head *entry;
	struct hlist_head *head;
	int size, __size, dsize;
	int rctx;

	if (bpf_prog_array_valid(call) && !trace_call_bpf(call, regs))
		return;

	head = this_cpu_ptr(call->perf_events);
	if (hlist_empty(head))
		return;

	dsize = __get_data_size(&tk->tp, regs, ri->data);
	__size = sizeof(*entry) + tk->tp.size + dsize;
	size = ALIGN(__size + sizeof(u32), sizeof(u64));
	size -= sizeof(u32);

	entry = perf_trace_buf_alloc(size, NULL, &rctx);
	if (!entry)
		return;

	entry->func = (unsigned long)tk->rp.kp.addr;
	entry->ret_ip = get_kretprobe_retaddr(ri);
	store_trace_args(&entry[1], &tk->tp, regs, ri->data, sizeof(*entry), dsize);
	perf_trace_buf_submit(entry, size, rctx, call->event.type, 1, regs,
			      head, NULL);
}
NOKPROBE_SYMBOL(kretprobe_perf_func);

int bpf_get_kprobe_info(const struct perf_event *event, u32 *fd_type,
			const char **symbol, u64 *probe_offset,
			u64 *probe_addr, unsigned long *missed,
			bool perf_type_tracepoint)
{
	const char *pevent = trace_event_name(event->tp_event);
	const char *group = event->tp_event->class->system;
	struct trace_kprobe *tk;

	if (perf_type_tracepoint)
		tk = find_trace_kprobe(pevent, group);
	else
		tk = trace_kprobe_primary_from_call(event->tp_event);
	if (!tk)
		return -EINVAL;

	*fd_type = trace_kprobe_is_return(tk) ? BPF_FD_TYPE_KRETPROBE
					      : BPF_FD_TYPE_KPROBE;
	*probe_offset = tk->rp.kp.offset;
	*probe_addr = kallsyms_show_value(current_cred()) ?
		      (unsigned long)tk->rp.kp.addr : 0;
	*symbol = tk->symbol;
<<<<<<< HEAD
=======
	if (missed)
		*missed = trace_kprobe_missed(tk);
>>>>>>> 2d5404ca
	return 0;
}
#endif	/* CONFIG_PERF_EVENTS */

/*
 * called by perf_trace_init() or __ftrace_set_clr_event() under event_mutex.
 *
 * kprobe_trace_self_tests_init() does enable_trace_probe/disable_trace_probe
 * lockless, but we can't race with this __init function.
 */
static int kprobe_register(struct trace_event_call *event,
			   enum trace_reg type, void *data)
{
	struct trace_event_file *file = data;

	switch (type) {
	case TRACE_REG_REGISTER:
		return enable_trace_kprobe(event, file);
	case TRACE_REG_UNREGISTER:
		return disable_trace_kprobe(event, file);

#ifdef CONFIG_PERF_EVENTS
	case TRACE_REG_PERF_REGISTER:
		return enable_trace_kprobe(event, NULL);
	case TRACE_REG_PERF_UNREGISTER:
		return disable_trace_kprobe(event, NULL);
	case TRACE_REG_PERF_OPEN:
	case TRACE_REG_PERF_CLOSE:
	case TRACE_REG_PERF_ADD:
	case TRACE_REG_PERF_DEL:
		return 0;
#endif
	}
	return 0;
}

static int kprobe_dispatcher(struct kprobe *kp, struct pt_regs *regs)
{
	struct trace_kprobe *tk = container_of(kp, struct trace_kprobe, rp.kp);
	int ret = 0;

	raw_cpu_inc(*tk->nhit);

	if (trace_probe_test_flag(&tk->tp, TP_FLAG_TRACE))
		kprobe_trace_func(tk, regs);
#ifdef CONFIG_PERF_EVENTS
	if (trace_probe_test_flag(&tk->tp, TP_FLAG_PROFILE))
		ret = kprobe_perf_func(tk, regs);
#endif
	return ret;
}
NOKPROBE_SYMBOL(kprobe_dispatcher);

static int
kretprobe_dispatcher(struct kretprobe_instance *ri, struct pt_regs *regs)
{
	struct kretprobe *rp = get_kretprobe(ri);
	struct trace_kprobe *tk;

	/*
	 * There is a small chance that get_kretprobe(ri) returns NULL when
	 * the kretprobe is unregister on another CPU between kretprobe's
	 * trampoline_handler and this function.
	 */
	if (unlikely(!rp))
		return 0;

	tk = container_of(rp, struct trace_kprobe, rp);
	raw_cpu_inc(*tk->nhit);

	if (trace_probe_test_flag(&tk->tp, TP_FLAG_TRACE))
		kretprobe_trace_func(tk, ri, regs);
#ifdef CONFIG_PERF_EVENTS
	if (trace_probe_test_flag(&tk->tp, TP_FLAG_PROFILE))
		kretprobe_perf_func(tk, ri, regs);
#endif
	return 0;	/* We don't tweak kernel, so just return 0 */
}
NOKPROBE_SYMBOL(kretprobe_dispatcher);

static struct trace_event_functions kretprobe_funcs = {
	.trace		= print_kretprobe_event
};

static struct trace_event_functions kprobe_funcs = {
	.trace		= print_kprobe_event
};

static struct trace_event_fields kretprobe_fields_array[] = {
	{ .type = TRACE_FUNCTION_TYPE,
	  .define_fields = kretprobe_event_define_fields },
	{}
};

static struct trace_event_fields kprobe_fields_array[] = {
	{ .type = TRACE_FUNCTION_TYPE,
	  .define_fields = kprobe_event_define_fields },
	{}
};

static inline void init_trace_event_call(struct trace_kprobe *tk)
{
	struct trace_event_call *call = trace_probe_event_call(&tk->tp);

	if (trace_kprobe_is_return(tk)) {
		call->event.funcs = &kretprobe_funcs;
		call->class->fields_array = kretprobe_fields_array;
	} else {
		call->event.funcs = &kprobe_funcs;
		call->class->fields_array = kprobe_fields_array;
	}

	call->flags = TRACE_EVENT_FL_KPROBE;
	call->class->reg = kprobe_register;
}

static int register_kprobe_event(struct trace_kprobe *tk)
{
	init_trace_event_call(tk);

	return trace_probe_register_event_call(&tk->tp);
}

static int unregister_kprobe_event(struct trace_kprobe *tk)
{
	return trace_probe_unregister_event_call(&tk->tp);
}

#ifdef CONFIG_PERF_EVENTS

/* create a trace_kprobe, but don't add it to global lists */
struct trace_event_call *
create_local_trace_kprobe(char *func, void *addr, unsigned long offs,
			  bool is_return)
{
	enum probe_print_type ptype;
	struct trace_kprobe *tk;
	int ret;
	char *event;

	if (func) {
<<<<<<< HEAD
		unsigned int count;

		count = number_of_same_symbols(func);
		if (count > 1)
			/*
			 * Users should use addr to remove the ambiguity of
			 * using func only.
			 */
			return ERR_PTR(-EADDRNOTAVAIL);
		else if (count == 0)
			/*
			 * We can return ENOENT earlier than when register the
			 * kprobe.
			 */
			return ERR_PTR(-ENOENT);
=======
		ret = validate_probe_symbol(func);
		if (ret)
			return ERR_PTR(ret);
>>>>>>> 2d5404ca
	}

	/*
	 * local trace_kprobes are not added to dyn_event, so they are never
	 * searched in find_trace_kprobe(). Therefore, there is no concern of
	 * duplicated name here.
	 */
	event = func ? func : "DUMMY_EVENT";

	tk = alloc_trace_kprobe(KPROBE_EVENT_SYSTEM, event, (void *)addr, func,
				offs, 0 /* maxactive */, 0 /* nargs */,
				is_return);

	if (IS_ERR(tk)) {
		pr_info("Failed to allocate trace_probe.(%d)\n",
			(int)PTR_ERR(tk));
		return ERR_CAST(tk);
	}

	init_trace_event_call(tk);

	ptype = trace_kprobe_is_return(tk) ?
		PROBE_PRINT_RETURN : PROBE_PRINT_NORMAL;
	if (traceprobe_set_print_fmt(&tk->tp, ptype) < 0) {
		ret = -ENOMEM;
		goto error;
	}

	ret = __register_trace_kprobe(tk);
	if (ret < 0)
		goto error;

	return trace_probe_event_call(&tk->tp);
error:
	free_trace_kprobe(tk);
	return ERR_PTR(ret);
}

void destroy_local_trace_kprobe(struct trace_event_call *event_call)
{
	struct trace_kprobe *tk;

	tk = trace_kprobe_primary_from_call(event_call);
	if (unlikely(!tk))
		return;

	if (trace_probe_is_enabled(&tk->tp)) {
		WARN_ON(1);
		return;
	}

	__unregister_trace_kprobe(tk);

	free_trace_kprobe(tk);
}
#endif /* CONFIG_PERF_EVENTS */

static __init void enable_boot_kprobe_events(void)
{
	struct trace_array *tr = top_trace_array();
	struct trace_event_file *file;
	struct trace_kprobe *tk;
	struct dyn_event *pos;

	mutex_lock(&event_mutex);
	for_each_trace_kprobe(tk, pos) {
		list_for_each_entry(file, &tr->events, list)
			if (file->event_call == trace_probe_event_call(&tk->tp))
				trace_event_enable_disable(file, 1, 0);
	}
	mutex_unlock(&event_mutex);
}

static __init void setup_boot_kprobe_events(void)
{
	char *p, *cmd = kprobe_boot_events_buf;
	int ret;

	strreplace(kprobe_boot_events_buf, ',', ' ');

	while (cmd && *cmd != '\0') {
		p = strchr(cmd, ';');
		if (p)
			*p++ = '\0';

		ret = create_or_delete_trace_kprobe(cmd);
		if (ret)
			pr_warn("Failed to add event(%d): %s\n", ret, cmd);

		cmd = p;
	}

	enable_boot_kprobe_events();
}

/*
 * Register dynevent at core_initcall. This allows kernel to setup kprobe
 * events in postcore_initcall without tracefs.
 */
static __init int init_kprobe_trace_early(void)
{
	int ret;

	ret = dyn_event_register(&trace_kprobe_ops);
	if (ret)
		return ret;

	if (trace_kprobe_register_module_notifier())
		return -EINVAL;

	return 0;
}
core_initcall(init_kprobe_trace_early);

/* Make a tracefs interface for controlling probe points */
static __init int init_kprobe_trace(void)
{
	int ret;

	ret = tracing_init_dentry();
	if (ret)
		return 0;

	/* Event list interface */
	trace_create_file("kprobe_events", TRACE_MODE_WRITE,
			  NULL, NULL, &kprobe_events_ops);

	/* Profile interface */
	trace_create_file("kprobe_profile", TRACE_MODE_READ,
			  NULL, NULL, &kprobe_profile_ops);

	setup_boot_kprobe_events();

	return 0;
}
fs_initcall(init_kprobe_trace);


#ifdef CONFIG_FTRACE_STARTUP_TEST
static __init struct trace_event_file *
find_trace_probe_file(struct trace_kprobe *tk, struct trace_array *tr)
{
	struct trace_event_file *file;

	list_for_each_entry(file, &tr->events, list)
		if (file->event_call == trace_probe_event_call(&tk->tp))
			return file;

	return NULL;
}

/*
 * Nobody but us can call enable_trace_kprobe/disable_trace_kprobe at this
 * stage, we can do this lockless.
 */
static __init int kprobe_trace_self_tests_init(void)
{
	int ret, warn = 0;
	int (*target)(int, int, int, int, int, int);
	struct trace_kprobe *tk;
	struct trace_event_file *file;

	if (tracing_is_disabled())
		return -ENODEV;

	if (tracing_selftest_disabled)
		return 0;

	target = kprobe_trace_selftest_target;

	pr_info("Testing kprobe tracing: ");

	ret = create_or_delete_trace_kprobe("p:testprobe kprobe_trace_selftest_target $stack $stack0 +0($stack)");
	if (WARN_ONCE(ret, "error on probing function entry.")) {
		warn++;
	} else {
		/* Enable trace point */
		tk = find_trace_kprobe("testprobe", KPROBE_EVENT_SYSTEM);
		if (WARN_ONCE(tk == NULL, "error on probing function entry.")) {
			warn++;
		} else {
			file = find_trace_probe_file(tk, top_trace_array());
			if (WARN_ONCE(file == NULL, "error on getting probe file.")) {
				warn++;
			} else
				enable_trace_kprobe(
					trace_probe_event_call(&tk->tp), file);
		}
	}

	ret = create_or_delete_trace_kprobe("r:testprobe2 kprobe_trace_selftest_target $retval");
	if (WARN_ONCE(ret, "error on probing function return.")) {
		warn++;
	} else {
		/* Enable trace point */
		tk = find_trace_kprobe("testprobe2", KPROBE_EVENT_SYSTEM);
		if (WARN_ONCE(tk == NULL, "error on getting 2nd new probe.")) {
			warn++;
		} else {
			file = find_trace_probe_file(tk, top_trace_array());
			if (WARN_ONCE(file == NULL, "error on getting probe file.")) {
				warn++;
			} else
				enable_trace_kprobe(
					trace_probe_event_call(&tk->tp), file);
		}
	}

	if (warn)
		goto end;

	ret = target(1, 2, 3, 4, 5, 6);

	/*
	 * Not expecting an error here, the check is only to prevent the
	 * optimizer from removing the call to target() as otherwise there
	 * are no side-effects and the call is never performed.
	 */
	if (ret != 21)
		warn++;

	/* Disable trace points before removing it */
	tk = find_trace_kprobe("testprobe", KPROBE_EVENT_SYSTEM);
	if (WARN_ONCE(tk == NULL, "error on getting test probe.")) {
		warn++;
	} else {
		if (WARN_ONCE(trace_kprobe_nhit(tk) != 1,
				 "incorrect number of testprobe hits."))
			warn++;

		file = find_trace_probe_file(tk, top_trace_array());
		if (WARN_ONCE(file == NULL, "error on getting probe file.")) {
			warn++;
		} else
			disable_trace_kprobe(
				trace_probe_event_call(&tk->tp), file);
	}

	tk = find_trace_kprobe("testprobe2", KPROBE_EVENT_SYSTEM);
	if (WARN_ONCE(tk == NULL, "error on getting 2nd test probe.")) {
		warn++;
	} else {
		if (WARN_ONCE(trace_kprobe_nhit(tk) != 1,
				 "incorrect number of testprobe2 hits."))
			warn++;

		file = find_trace_probe_file(tk, top_trace_array());
		if (WARN_ONCE(file == NULL, "error on getting probe file.")) {
			warn++;
		} else
			disable_trace_kprobe(
				trace_probe_event_call(&tk->tp), file);
	}

	ret = create_or_delete_trace_kprobe("-:testprobe");
	if (WARN_ONCE(ret, "error on deleting a probe."))
		warn++;

	ret = create_or_delete_trace_kprobe("-:testprobe2");
	if (WARN_ONCE(ret, "error on deleting a probe."))
		warn++;


end:
	/*
	 * Wait for the optimizer work to finish. Otherwise it might fiddle
	 * with probes in already freed __init text.
	 */
	wait_for_kprobe_optimizer();
	if (warn)
		pr_cont("NG: Some tests are failed. Please check them.\n");
	else
		pr_cont("OK\n");
	return 0;
}

late_initcall(kprobe_trace_self_tests_init);

#endif<|MERGE_RESOLUTION|>--- conflicted
+++ resolved
@@ -839,41 +839,6 @@
 
 static int trace_kprobe_entry_handler(struct kretprobe_instance *ri,
 				      struct pt_regs *regs);
-
-static int count_symbols(void *data, unsigned long unused)
-{
-	unsigned int *count = data;
-
-	(*count)++;
-
-	return 0;
-}
-
-struct sym_count_ctx {
-	unsigned int count;
-	const char *name;
-};
-
-static int count_mod_symbols(void *data, const char *name, unsigned long unused)
-{
-	struct sym_count_ctx *ctx = data;
-
-	if (strcmp(name, ctx->name) == 0)
-		ctx->count++;
-
-	return 0;
-}
-
-static unsigned int number_of_same_symbols(char *func_name)
-{
-	struct sym_count_ctx ctx = { .count = 0, .name = func_name };
-
-	kallsyms_on_each_match_symbol(count_symbols, func_name, &ctx.count);
-
-	module_kallsyms_on_each_symbol(NULL, count_mod_symbols, &ctx);
-
-	return ctx.count;
-}
 
 static int __trace_kprobe_create(int argc, const char *argv[])
 {
@@ -1015,31 +980,6 @@
 		}
 	}
 
-	if (symbol && !strchr(symbol, ':')) {
-		unsigned int count;
-
-		count = number_of_same_symbols(symbol);
-		if (count > 1) {
-			/*
-			 * Users should use ADDR to remove the ambiguity of
-			 * using KSYM only.
-			 */
-			trace_probe_log_err(0, NON_UNIQ_SYMBOL);
-			ret = -EADDRNOTAVAIL;
-
-			goto error;
-		} else if (count == 0) {
-			/*
-			 * We can return ENOENT earlier than when register the
-			 * kprobe.
-			 */
-			trace_probe_log_err(0, BAD_PROBE_ADDR);
-			ret = -ENOENT;
-
-			goto error;
-		}
-	}
-
 	trace_probe_log_set_index(0);
 	if (event) {
 		ret = traceprobe_parse_event_name(&event, &group, gbuf,
@@ -1818,11 +1758,8 @@
 	*probe_addr = kallsyms_show_value(current_cred()) ?
 		      (unsigned long)tk->rp.kp.addr : 0;
 	*symbol = tk->symbol;
-<<<<<<< HEAD
-=======
 	if (missed)
 		*missed = trace_kprobe_missed(tk);
->>>>>>> 2d5404ca
 	return 0;
 }
 #endif	/* CONFIG_PERF_EVENTS */
@@ -1964,27 +1901,9 @@
 	char *event;
 
 	if (func) {
-<<<<<<< HEAD
-		unsigned int count;
-
-		count = number_of_same_symbols(func);
-		if (count > 1)
-			/*
-			 * Users should use addr to remove the ambiguity of
-			 * using func only.
-			 */
-			return ERR_PTR(-EADDRNOTAVAIL);
-		else if (count == 0)
-			/*
-			 * We can return ENOENT earlier than when register the
-			 * kprobe.
-			 */
-			return ERR_PTR(-ENOENT);
-=======
 		ret = validate_probe_symbol(func);
 		if (ret)
 			return ERR_PTR(ret);
->>>>>>> 2d5404ca
 	}
 
 	/*
