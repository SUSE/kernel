// SPDX-License-Identifier: GPL-2.0
/*
 * Kprobes-based tracing events
 *
 * Created by Masami Hiramatsu <mhiramat@redhat.com>
 *
 */
#define pr_fmt(fmt)	"trace_kprobe: " fmt

#include <linux/bpf-cgroup.h>
#include <linux/security.h>
#include <linux/module.h>
#include <linux/uaccess.h>
#include <linux/rculist.h>
#include <linux/error-injection.h>

#include <asm/setup.h>  /* for COMMAND_LINE_SIZE */

#include "trace_dynevent.h"
#include "trace_kprobe_selftest.h"
#include "trace_probe.h"
#include "trace_probe_tmpl.h"
#include "trace_probe_kernel.h"

#define KPROBE_EVENT_SYSTEM "kprobes"
#define KRETPROBE_MAXACTIVE_MAX 4096

/* Kprobe early definition from command line */
static char kprobe_boot_events_buf[COMMAND_LINE_SIZE] __initdata;

static int __init set_kprobe_boot_events(char *str)
{
	strscpy(kprobe_boot_events_buf, str, COMMAND_LINE_SIZE);
	disable_tracing_selftest("running kprobe events");

	return 1;
}
__setup("kprobe_event=", set_kprobe_boot_events);

static int trace_kprobe_create(const char *raw_command);
static int trace_kprobe_show(struct seq_file *m, struct dyn_event *ev);
static int trace_kprobe_release(struct dyn_event *ev);
static bool trace_kprobe_is_busy(struct dyn_event *ev);
static bool trace_kprobe_match(const char *system, const char *event,
			int argc, const char **argv, struct dyn_event *ev);

static struct dyn_event_operations trace_kprobe_ops = {
	.create = trace_kprobe_create,
	.show = trace_kprobe_show,
	.is_busy = trace_kprobe_is_busy,
	.free = trace_kprobe_release,
	.match = trace_kprobe_match,
};

/*
 * Kprobe event core functions
 */
struct trace_kprobe {
	struct dyn_event	devent;
	struct kretprobe	rp;	/* Use rp.kp for kprobe use */
	unsigned long __percpu *nhit;
	const char		*symbol;	/* symbol name */
	struct trace_probe	tp;
};

static bool is_trace_kprobe(struct dyn_event *ev)
{
	return ev->ops == &trace_kprobe_ops;
}

static struct trace_kprobe *to_trace_kprobe(struct dyn_event *ev)
{
	return container_of(ev, struct trace_kprobe, devent);
}

/**
 * for_each_trace_kprobe - iterate over the trace_kprobe list
 * @pos:	the struct trace_kprobe * for each entry
 * @dpos:	the struct dyn_event * to use as a loop cursor
 */
#define for_each_trace_kprobe(pos, dpos)	\
	for_each_dyn_event(dpos)		\
		if (is_trace_kprobe(dpos) && (pos = to_trace_kprobe(dpos)))

static nokprobe_inline bool trace_kprobe_is_return(struct trace_kprobe *tk)
{
	return tk->rp.handler != NULL;
}

static nokprobe_inline const char *trace_kprobe_symbol(struct trace_kprobe *tk)
{
	return tk->symbol ? tk->symbol : "unknown";
}

static nokprobe_inline unsigned long trace_kprobe_offset(struct trace_kprobe *tk)
{
	return tk->rp.kp.offset;
}

static nokprobe_inline bool trace_kprobe_has_gone(struct trace_kprobe *tk)
{
	return kprobe_gone(&tk->rp.kp);
}

static nokprobe_inline bool trace_kprobe_within_module(struct trace_kprobe *tk,
						 struct module *mod)
{
	int len = strlen(module_name(mod));
	const char *name = trace_kprobe_symbol(tk);

	return strncmp(module_name(mod), name, len) == 0 && name[len] == ':';
}

static nokprobe_inline bool trace_kprobe_module_exist(struct trace_kprobe *tk)
{
	char *p;
	bool ret;

	if (!tk->symbol)
		return false;
	p = strchr(tk->symbol, ':');
	if (!p)
		return true;
	*p = '\0';
	rcu_read_lock_sched();
	ret = !!find_module(tk->symbol);
	rcu_read_unlock_sched();
	*p = ':';

	return ret;
}

static bool trace_kprobe_is_busy(struct dyn_event *ev)
{
	struct trace_kprobe *tk = to_trace_kprobe(ev);

	return trace_probe_is_enabled(&tk->tp);
}

static bool trace_kprobe_match_command_head(struct trace_kprobe *tk,
					    int argc, const char **argv)
{
	char buf[MAX_ARGSTR_LEN + 1];

	if (!argc)
		return true;

	if (!tk->symbol)
		snprintf(buf, sizeof(buf), "0x%p", tk->rp.kp.addr);
	else if (tk->rp.kp.offset)
		snprintf(buf, sizeof(buf), "%s+%u",
			 trace_kprobe_symbol(tk), tk->rp.kp.offset);
	else
		snprintf(buf, sizeof(buf), "%s", trace_kprobe_symbol(tk));
	if (strcmp(buf, argv[0]))
		return false;
	argc--; argv++;

	return trace_probe_match_command_args(&tk->tp, argc, argv);
}

static bool trace_kprobe_match(const char *system, const char *event,
			int argc, const char **argv, struct dyn_event *ev)
{
	struct trace_kprobe *tk = to_trace_kprobe(ev);

	return (event[0] == '\0' ||
		strcmp(trace_probe_name(&tk->tp), event) == 0) &&
	    (!system || strcmp(trace_probe_group_name(&tk->tp), system) == 0) &&
	    trace_kprobe_match_command_head(tk, argc, argv);
}

static nokprobe_inline unsigned long trace_kprobe_nhit(struct trace_kprobe *tk)
{
	unsigned long nhit = 0;
	int cpu;

	for_each_possible_cpu(cpu)
		nhit += *per_cpu_ptr(tk->nhit, cpu);

	return nhit;
}

static nokprobe_inline bool trace_kprobe_is_registered(struct trace_kprobe *tk)
{
	return !(list_empty(&tk->rp.kp.list) &&
		 hlist_unhashed(&tk->rp.kp.hlist));
}

/* Return 0 if it fails to find the symbol address */
static nokprobe_inline
unsigned long trace_kprobe_address(struct trace_kprobe *tk)
{
	unsigned long addr;

	if (tk->symbol) {
		addr = (unsigned long)
			kallsyms_lookup_name(trace_kprobe_symbol(tk));
		if (addr)
			addr += tk->rp.kp.offset;
	} else {
		addr = (unsigned long)tk->rp.kp.addr;
	}
	return addr;
}

static nokprobe_inline struct trace_kprobe *
trace_kprobe_primary_from_call(struct trace_event_call *call)
{
	struct trace_probe *tp;

	tp = trace_probe_primary_from_call(call);
	if (WARN_ON_ONCE(!tp))
		return NULL;

	return container_of(tp, struct trace_kprobe, tp);
}

bool trace_kprobe_on_func_entry(struct trace_event_call *call)
{
	struct trace_kprobe *tk = trace_kprobe_primary_from_call(call);

	return tk ? (kprobe_on_func_entry(tk->rp.kp.addr,
			tk->rp.kp.addr ? NULL : tk->rp.kp.symbol_name,
			tk->rp.kp.addr ? 0 : tk->rp.kp.offset) == 0) : false;
}

bool trace_kprobe_error_injectable(struct trace_event_call *call)
{
	struct trace_kprobe *tk = trace_kprobe_primary_from_call(call);

	return tk ? within_error_injection_list(trace_kprobe_address(tk)) :
	       false;
}

static int register_kprobe_event(struct trace_kprobe *tk);
static int unregister_kprobe_event(struct trace_kprobe *tk);

static int kprobe_dispatcher(struct kprobe *kp, struct pt_regs *regs);
static int kretprobe_dispatcher(struct kretprobe_instance *ri,
				struct pt_regs *regs);

static void free_trace_kprobe(struct trace_kprobe *tk)
{
	if (tk) {
		trace_probe_cleanup(&tk->tp);
		kfree(tk->symbol);
		free_percpu(tk->nhit);
		kfree(tk);
	}
}

/*
 * Allocate new trace_probe and initialize it (including kprobes).
 */
static struct trace_kprobe *alloc_trace_kprobe(const char *group,
					     const char *event,
					     void *addr,
					     const char *symbol,
					     unsigned long offs,
					     int maxactive,
					     int nargs, bool is_return)
{
	struct trace_kprobe *tk;
	int ret = -ENOMEM;

	tk = kzalloc(struct_size(tk, tp.args, nargs), GFP_KERNEL);
	if (!tk)
		return ERR_PTR(ret);

	tk->nhit = alloc_percpu(unsigned long);
	if (!tk->nhit)
		goto error;

	if (symbol) {
		tk->symbol = kstrdup(symbol, GFP_KERNEL);
		if (!tk->symbol)
			goto error;
		tk->rp.kp.symbol_name = tk->symbol;
		tk->rp.kp.offset = offs;
	} else
		tk->rp.kp.addr = addr;

	if (is_return)
		tk->rp.handler = kretprobe_dispatcher;
	else
		tk->rp.kp.pre_handler = kprobe_dispatcher;

	tk->rp.maxactive = maxactive;
	INIT_HLIST_NODE(&tk->rp.kp.hlist);
	INIT_LIST_HEAD(&tk->rp.kp.list);

	ret = trace_probe_init(&tk->tp, event, group, false);
	if (ret < 0)
		goto error;

	dyn_event_init(&tk->devent, &trace_kprobe_ops);
	return tk;
error:
	free_trace_kprobe(tk);
	return ERR_PTR(ret);
}

static struct trace_kprobe *find_trace_kprobe(const char *event,
					      const char *group)
{
	struct dyn_event *pos;
	struct trace_kprobe *tk;

	for_each_trace_kprobe(tk, pos)
		if (strcmp(trace_probe_name(&tk->tp), event) == 0 &&
		    strcmp(trace_probe_group_name(&tk->tp), group) == 0)
			return tk;
	return NULL;
}

static inline int __enable_trace_kprobe(struct trace_kprobe *tk)
{
	int ret = 0;

	if (trace_kprobe_is_registered(tk) && !trace_kprobe_has_gone(tk)) {
		if (trace_kprobe_is_return(tk))
			ret = enable_kretprobe(&tk->rp);
		else
			ret = enable_kprobe(&tk->rp.kp);
	}

	return ret;
}

static void __disable_trace_kprobe(struct trace_probe *tp)
{
	struct trace_kprobe *tk;

	list_for_each_entry(tk, trace_probe_probe_list(tp), tp.list) {
		if (!trace_kprobe_is_registered(tk))
			continue;
		if (trace_kprobe_is_return(tk))
			disable_kretprobe(&tk->rp);
		else
			disable_kprobe(&tk->rp.kp);
	}
}

/*
 * Enable trace_probe
 * if the file is NULL, enable "perf" handler, or enable "trace" handler.
 */
static int enable_trace_kprobe(struct trace_event_call *call,
				struct trace_event_file *file)
{
	struct trace_probe *tp;
	struct trace_kprobe *tk;
	bool enabled;
	int ret = 0;

	tp = trace_probe_primary_from_call(call);
	if (WARN_ON_ONCE(!tp))
		return -ENODEV;
	enabled = trace_probe_is_enabled(tp);

	/* This also changes "enabled" state */
	if (file) {
		ret = trace_probe_add_file(tp, file);
		if (ret)
			return ret;
	} else
		trace_probe_set_flag(tp, TP_FLAG_PROFILE);

	if (enabled)
		return 0;

	list_for_each_entry(tk, trace_probe_probe_list(tp), tp.list) {
		if (trace_kprobe_has_gone(tk))
			continue;
		ret = __enable_trace_kprobe(tk);
		if (ret)
			break;
		enabled = true;
	}

	if (ret) {
		/* Failed to enable one of them. Roll back all */
		if (enabled)
			__disable_trace_kprobe(tp);
		if (file)
			trace_probe_remove_file(tp, file);
		else
			trace_probe_clear_flag(tp, TP_FLAG_PROFILE);
	}

	return ret;
}

/*
 * Disable trace_probe
 * if the file is NULL, disable "perf" handler, or disable "trace" handler.
 */
static int disable_trace_kprobe(struct trace_event_call *call,
				struct trace_event_file *file)
{
	struct trace_probe *tp;

	tp = trace_probe_primary_from_call(call);
	if (WARN_ON_ONCE(!tp))
		return -ENODEV;

	if (file) {
		if (!trace_probe_get_file_link(tp, file))
			return -ENOENT;
		if (!trace_probe_has_single_file(tp))
			goto out;
		trace_probe_clear_flag(tp, TP_FLAG_TRACE);
	} else
		trace_probe_clear_flag(tp, TP_FLAG_PROFILE);

	if (!trace_probe_is_enabled(tp))
		__disable_trace_kprobe(tp);

 out:
	if (file)
		/*
		 * Synchronization is done in below function. For perf event,
		 * file == NULL and perf_trace_event_unreg() calls
		 * tracepoint_synchronize_unregister() to ensure synchronize
		 * event. We don't need to care about it.
		 */
		trace_probe_remove_file(tp, file);

	return 0;
}

#if defined(CONFIG_DYNAMIC_FTRACE) && \
	!defined(CONFIG_KPROBE_EVENTS_ON_NOTRACE)
static bool __within_notrace_func(unsigned long addr)
{
	unsigned long offset, size;

	if (!addr || !kallsyms_lookup_size_offset(addr, &size, &offset))
		return false;

	/* Get the entry address of the target function */
	addr -= offset;

	/*
	 * Since ftrace_location_range() does inclusive range check, we need
	 * to subtract 1 byte from the end address.
	 */
	return !ftrace_location_range(addr, addr + size - 1);
}

static bool within_notrace_func(struct trace_kprobe *tk)
{
	unsigned long addr = trace_kprobe_address(tk);
	char symname[KSYM_NAME_LEN], *p;

	if (!__within_notrace_func(addr))
		return false;

	/* Check if the address is on a suffixed-symbol */
	if (!lookup_symbol_name(addr, symname)) {
		p = strchr(symname, '.');
		if (!p)
			return true;
		*p = '\0';
		addr = (unsigned long)kprobe_lookup_name(symname, 0);
		if (addr)
			return __within_notrace_func(addr);
	}

	return true;
}
#else
#define within_notrace_func(tk)	(false)
#endif

/* Internal register function - just handle k*probes and flags */
static int __register_trace_kprobe(struct trace_kprobe *tk)
{
	int i, ret;

	ret = security_locked_down(LOCKDOWN_KPROBES);
	if (ret)
		return ret;

	if (trace_kprobe_is_registered(tk))
		return -EINVAL;

	if (within_notrace_func(tk)) {
		pr_warn("Could not probe notrace function %s\n",
			trace_kprobe_symbol(tk));
		return -EINVAL;
	}

	for (i = 0; i < tk->tp.nr_args; i++) {
		ret = traceprobe_update_arg(&tk->tp.args[i]);
		if (ret)
			return ret;
	}

	/* Set/clear disabled flag according to tp->flag */
	if (trace_probe_is_enabled(&tk->tp))
		tk->rp.kp.flags &= ~KPROBE_FLAG_DISABLED;
	else
		tk->rp.kp.flags |= KPROBE_FLAG_DISABLED;

	if (trace_kprobe_is_return(tk))
		ret = register_kretprobe(&tk->rp);
	else
		ret = register_kprobe(&tk->rp.kp);

	return ret;
}

/* Internal unregister function - just handle k*probes and flags */
static void __unregister_trace_kprobe(struct trace_kprobe *tk)
{
	if (trace_kprobe_is_registered(tk)) {
		if (trace_kprobe_is_return(tk))
			unregister_kretprobe(&tk->rp);
		else
			unregister_kprobe(&tk->rp.kp);
		/* Cleanup kprobe for reuse and mark it unregistered */
		INIT_HLIST_NODE(&tk->rp.kp.hlist);
		INIT_LIST_HEAD(&tk->rp.kp.list);
		if (tk->rp.kp.symbol_name)
			tk->rp.kp.addr = NULL;
	}
}

/* Unregister a trace_probe and probe_event */
static int unregister_trace_kprobe(struct trace_kprobe *tk)
{
	/* If other probes are on the event, just unregister kprobe */
	if (trace_probe_has_sibling(&tk->tp))
		goto unreg;

	/* Enabled event can not be unregistered */
	if (trace_probe_is_enabled(&tk->tp))
		return -EBUSY;

	/* If there's a reference to the dynamic event */
	if (trace_event_dyn_busy(trace_probe_event_call(&tk->tp)))
		return -EBUSY;

	/* Will fail if probe is being used by ftrace or perf */
	if (unregister_kprobe_event(tk))
		return -EBUSY;

unreg:
	__unregister_trace_kprobe(tk);
	dyn_event_remove(&tk->devent);
	trace_probe_unlink(&tk->tp);

	return 0;
}

static bool trace_kprobe_has_same_kprobe(struct trace_kprobe *orig,
					 struct trace_kprobe *comp)
{
	struct trace_probe_event *tpe = orig->tp.event;
	int i;

	list_for_each_entry(orig, &tpe->probes, tp.list) {
		if (strcmp(trace_kprobe_symbol(orig),
			   trace_kprobe_symbol(comp)) ||
		    trace_kprobe_offset(orig) != trace_kprobe_offset(comp))
			continue;

		/*
		 * trace_probe_compare_arg_type() ensured that nr_args and
		 * each argument name and type are same. Let's compare comm.
		 */
		for (i = 0; i < orig->tp.nr_args; i++) {
			if (strcmp(orig->tp.args[i].comm,
				   comp->tp.args[i].comm))
				break;
		}

		if (i == orig->tp.nr_args)
			return true;
	}

	return false;
}

static int append_trace_kprobe(struct trace_kprobe *tk, struct trace_kprobe *to)
{
	int ret;

	ret = trace_probe_compare_arg_type(&tk->tp, &to->tp);
	if (ret) {
		/* Note that argument starts index = 2 */
		trace_probe_log_set_index(ret + 1);
		trace_probe_log_err(0, DIFF_ARG_TYPE);
		return -EEXIST;
	}
	if (trace_kprobe_has_same_kprobe(to, tk)) {
		trace_probe_log_set_index(0);
		trace_probe_log_err(0, SAME_PROBE);
		return -EEXIST;
	}

	/* Append to existing event */
	ret = trace_probe_append(&tk->tp, &to->tp);
	if (ret)
		return ret;

	/* Register k*probe */
	ret = __register_trace_kprobe(tk);
	if (ret == -ENOENT && !trace_kprobe_module_exist(tk)) {
		pr_warn("This probe might be able to register after target module is loaded. Continue.\n");
		ret = 0;
	}

	if (ret)
		trace_probe_unlink(&tk->tp);
	else
		dyn_event_add(&tk->devent, trace_probe_event_call(&tk->tp));

	return ret;
}

/* Register a trace_probe and probe_event */
static int register_trace_kprobe(struct trace_kprobe *tk)
{
	struct trace_kprobe *old_tk;
	int ret;

	mutex_lock(&event_mutex);

	old_tk = find_trace_kprobe(trace_probe_name(&tk->tp),
				   trace_probe_group_name(&tk->tp));
	if (old_tk) {
		if (trace_kprobe_is_return(tk) != trace_kprobe_is_return(old_tk)) {
			trace_probe_log_set_index(0);
			trace_probe_log_err(0, DIFF_PROBE_TYPE);
			ret = -EEXIST;
		} else {
			ret = append_trace_kprobe(tk, old_tk);
		}
		goto end;
	}

	/* Register new event */
	ret = register_kprobe_event(tk);
	if (ret) {
		if (ret == -EEXIST) {
			trace_probe_log_set_index(0);
			trace_probe_log_err(0, EVENT_EXIST);
		} else
			pr_warn("Failed to register probe event(%d)\n", ret);
		goto end;
	}

	/* Register k*probe */
	ret = __register_trace_kprobe(tk);
	if (ret == -ENOENT && !trace_kprobe_module_exist(tk)) {
		pr_warn("This probe might be able to register after target module is loaded. Continue.\n");
		ret = 0;
	}

	if (ret < 0)
		unregister_kprobe_event(tk);
	else
		dyn_event_add(&tk->devent, trace_probe_event_call(&tk->tp));

end:
	mutex_unlock(&event_mutex);
	return ret;
}

/* Module notifier call back, checking event on the module */
static int trace_kprobe_module_callback(struct notifier_block *nb,
				       unsigned long val, void *data)
{
	struct module *mod = data;
	struct dyn_event *pos;
	struct trace_kprobe *tk;
	int ret;

	if (val != MODULE_STATE_COMING)
		return NOTIFY_DONE;

	/* Update probes on coming module */
	mutex_lock(&event_mutex);
	for_each_trace_kprobe(tk, pos) {
		if (trace_kprobe_within_module(tk, mod)) {
			/* Don't need to check busy - this should have gone. */
			__unregister_trace_kprobe(tk);
			ret = __register_trace_kprobe(tk);
			if (ret)
				pr_warn("Failed to re-register probe %s on %s: %d\n",
					trace_probe_name(&tk->tp),
					module_name(mod), ret);
		}
	}
	mutex_unlock(&event_mutex);

	return NOTIFY_DONE;
}

static struct notifier_block trace_kprobe_module_nb = {
	.notifier_call = trace_kprobe_module_callback,
	.priority = 1	/* Invoked after kprobe module callback */
};

static int count_symbols(void *data, unsigned long unused)
{
	unsigned int *count = data;

	(*count)++;

	return 0;
}

<<<<<<< HEAD
static unsigned int number_of_same_symbols(char *func_name)
{
	unsigned int count;

	count = 0;
	kallsyms_on_each_match_symbol(count_symbols, func_name, &count);

	return count;
=======
struct sym_count_ctx {
	unsigned int count;
	const char *name;
};

static int count_mod_symbols(void *data, const char *name, unsigned long unused)
{
	struct sym_count_ctx *ctx = data;

	if (strcmp(name, ctx->name) == 0)
		ctx->count++;

	return 0;
}

static unsigned int number_of_same_symbols(char *func_name)
{
	struct sym_count_ctx ctx = { .count = 0, .name = func_name };

	kallsyms_on_each_match_symbol(count_symbols, func_name, &ctx.count);

	module_kallsyms_on_each_symbol(NULL, count_mod_symbols, &ctx);

	return ctx.count;
>>>>>>> 9545bdc0
}

static int __trace_kprobe_create(int argc, const char *argv[])
{
	/*
	 * Argument syntax:
	 *  - Add kprobe:
	 *      p[:[GRP/][EVENT]] [MOD:]KSYM[+OFFS]|KADDR [FETCHARGS]
	 *  - Add kretprobe:
	 *      r[MAXACTIVE][:[GRP/][EVENT]] [MOD:]KSYM[+0] [FETCHARGS]
	 *    Or
	 *      p[:[GRP/][EVENT]] [MOD:]KSYM[+0]%return [FETCHARGS]
	 *
	 * Fetch args:
	 *  $retval	: fetch return value
	 *  $stack	: fetch stack address
	 *  $stackN	: fetch Nth of stack (N:0-)
	 *  $comm       : fetch current task comm
	 *  @ADDR	: fetch memory at ADDR (ADDR should be in kernel)
	 *  @SYM[+|-offs] : fetch memory at SYM +|- offs (SYM is a data symbol)
	 *  %REG	: fetch register REG
	 * Dereferencing memory fetch:
	 *  +|-offs(ARG) : fetch memory at ARG +|- offs address.
	 * Alias name of args:
	 *  NAME=FETCHARG : set NAME as alias of FETCHARG.
	 * Type of args:
	 *  FETCHARG:TYPE : use TYPE instead of unsigned long.
	 */
	struct trace_kprobe *tk = NULL;
	int i, len, new_argc = 0, ret = 0;
	bool is_return = false;
	char *symbol = NULL, *tmp = NULL;
	const char **new_argv = NULL;
	const char *event = NULL, *group = KPROBE_EVENT_SYSTEM;
	enum probe_print_type ptype;
	int maxactive = 0;
	long offset = 0;
	void *addr = NULL;
	char buf[MAX_EVENT_NAME_LEN];
	char gbuf[MAX_EVENT_NAME_LEN];
	char abuf[MAX_BTF_ARGS_LEN];
	struct traceprobe_parse_context ctx = { .flags = TPARG_FL_KERNEL };

	switch (argv[0][0]) {
	case 'r':
		is_return = true;
		break;
	case 'p':
		break;
	default:
		return -ECANCELED;
	}
	if (argc < 2)
		return -ECANCELED;

	trace_probe_log_init("trace_kprobe", argc, argv);

	event = strchr(&argv[0][1], ':');
	if (event)
		event++;

	if (isdigit(argv[0][1])) {
		if (!is_return) {
			trace_probe_log_err(1, BAD_MAXACT_TYPE);
			goto parse_error;
		}
		if (event)
			len = event - &argv[0][1] - 1;
		else
			len = strlen(&argv[0][1]);
		if (len > MAX_EVENT_NAME_LEN - 1) {
			trace_probe_log_err(1, BAD_MAXACT);
			goto parse_error;
		}
		memcpy(buf, &argv[0][1], len);
		buf[len] = '\0';
		ret = kstrtouint(buf, 0, &maxactive);
		if (ret || !maxactive) {
			trace_probe_log_err(1, BAD_MAXACT);
			goto parse_error;
		}
		/* kretprobes instances are iterated over via a list. The
		 * maximum should stay reasonable.
		 */
		if (maxactive > KRETPROBE_MAXACTIVE_MAX) {
			trace_probe_log_err(1, MAXACT_TOO_BIG);
			goto parse_error;
		}
	}

	/* try to parse an address. if that fails, try to read the
	 * input as a symbol. */
	if (kstrtoul(argv[1], 0, (unsigned long *)&addr)) {
		trace_probe_log_set_index(1);
		/* Check whether uprobe event specified */
		if (strchr(argv[1], '/') && strchr(argv[1], ':')) {
			ret = -ECANCELED;
			goto error;
		}
		/* a symbol specified */
		symbol = kstrdup(argv[1], GFP_KERNEL);
		if (!symbol)
			return -ENOMEM;

		tmp = strchr(symbol, '%');
		if (tmp) {
			if (!strcmp(tmp, "%return")) {
				*tmp = '\0';
				is_return = true;
			} else {
				trace_probe_log_err(tmp - symbol, BAD_ADDR_SUFFIX);
				goto parse_error;
			}
		}

		/* TODO: support .init module functions */
		ret = traceprobe_split_symbol_offset(symbol, &offset);
		if (ret || offset < 0 || offset > UINT_MAX) {
			trace_probe_log_err(0, BAD_PROBE_ADDR);
			goto parse_error;
		}
		if (is_return)
			ctx.flags |= TPARG_FL_RETURN;
		ret = kprobe_on_func_entry(NULL, symbol, offset);
		if (ret == 0 && !is_return)
			ctx.flags |= TPARG_FL_FENTRY;
		/* Defer the ENOENT case until register kprobe */
		if (ret == -EINVAL && is_return) {
			trace_probe_log_err(0, BAD_RETPROBE);
			goto parse_error;
		}
	}

	if (symbol && !strchr(symbol, ':')) {
		unsigned int count;

		count = number_of_same_symbols(symbol);
		if (count > 1) {
			/*
			 * Users should use ADDR to remove the ambiguity of
			 * using KSYM only.
			 */
			trace_probe_log_err(0, NON_UNIQ_SYMBOL);
			ret = -EADDRNOTAVAIL;

			goto error;
		} else if (count == 0) {
			/*
			 * We can return ENOENT earlier than when register the
			 * kprobe.
			 */
			trace_probe_log_err(0, BAD_PROBE_ADDR);
			ret = -ENOENT;

			goto error;
		}
	}

	trace_probe_log_set_index(0);
	if (event) {
		ret = traceprobe_parse_event_name(&event, &group, gbuf,
						  event - argv[0]);
		if (ret)
			goto parse_error;
	}

	if (!event) {
		/* Make a new event name */
		if (symbol)
			snprintf(buf, MAX_EVENT_NAME_LEN, "%c_%s_%ld",
				 is_return ? 'r' : 'p', symbol, offset);
		else
			snprintf(buf, MAX_EVENT_NAME_LEN, "%c_0x%p",
				 is_return ? 'r' : 'p', addr);
		sanitize_event_name(buf);
		event = buf;
	}

	argc -= 2; argv += 2;
	ctx.funcname = symbol;
	new_argv = traceprobe_expand_meta_args(argc, argv, &new_argc,
					       abuf, MAX_BTF_ARGS_LEN, &ctx);
	if (IS_ERR(new_argv)) {
		ret = PTR_ERR(new_argv);
		new_argv = NULL;
		goto out;
	}
	if (new_argv) {
		argc = new_argc;
		argv = new_argv;
	}

	/* setup a probe */
	tk = alloc_trace_kprobe(group, event, addr, symbol, offset, maxactive,
				argc, is_return);
	if (IS_ERR(tk)) {
		ret = PTR_ERR(tk);
		/* This must return -ENOMEM, else there is a bug */
		WARN_ON_ONCE(ret != -ENOMEM);
		goto out;	/* We know tk is not allocated */
	}

	/* parse arguments */
	for (i = 0; i < argc && i < MAX_TRACE_ARGS; i++) {
		trace_probe_log_set_index(i + 2);
		ctx.offset = 0;
		ret = traceprobe_parse_probe_arg(&tk->tp, i, argv[i], &ctx);
		if (ret)
			goto error;	/* This can be -ENOMEM */
	}

	ptype = is_return ? PROBE_PRINT_RETURN : PROBE_PRINT_NORMAL;
	ret = traceprobe_set_print_fmt(&tk->tp, ptype);
	if (ret < 0)
		goto error;

	ret = register_trace_kprobe(tk);
	if (ret) {
		trace_probe_log_set_index(1);
		if (ret == -EILSEQ)
			trace_probe_log_err(0, BAD_INSN_BNDRY);
		else if (ret == -ENOENT)
			trace_probe_log_err(0, BAD_PROBE_ADDR);
		else if (ret != -ENOMEM && ret != -EEXIST)
			trace_probe_log_err(0, FAIL_REG_PROBE);
		goto error;
	}

out:
	traceprobe_finish_parse(&ctx);
	trace_probe_log_clear();
	kfree(new_argv);
	kfree(symbol);
	return ret;

parse_error:
	ret = -EINVAL;
error:
	free_trace_kprobe(tk);
	goto out;
}

static int trace_kprobe_create(const char *raw_command)
{
	return trace_probe_create(raw_command, __trace_kprobe_create);
}

static int create_or_delete_trace_kprobe(const char *raw_command)
{
	int ret;

	if (raw_command[0] == '-')
		return dyn_event_release(raw_command, &trace_kprobe_ops);

	ret = trace_kprobe_create(raw_command);
	return ret == -ECANCELED ? -EINVAL : ret;
}

static int trace_kprobe_run_command(struct dynevent_cmd *cmd)
{
	return create_or_delete_trace_kprobe(cmd->seq.buffer);
}

/**
 * kprobe_event_cmd_init - Initialize a kprobe event command object
 * @cmd: A pointer to the dynevent_cmd struct representing the new event
 * @buf: A pointer to the buffer used to build the command
 * @maxlen: The length of the buffer passed in @buf
 *
 * Initialize a synthetic event command object.  Use this before
 * calling any of the other kprobe_event functions.
 */
void kprobe_event_cmd_init(struct dynevent_cmd *cmd, char *buf, int maxlen)
{
	dynevent_cmd_init(cmd, buf, maxlen, DYNEVENT_TYPE_KPROBE,
			  trace_kprobe_run_command);
}
EXPORT_SYMBOL_GPL(kprobe_event_cmd_init);

/**
 * __kprobe_event_gen_cmd_start - Generate a kprobe event command from arg list
 * @cmd: A pointer to the dynevent_cmd struct representing the new event
 * @name: The name of the kprobe event
 * @loc: The location of the kprobe event
 * @kretprobe: Is this a return probe?
 * @...: Variable number of arg (pairs), one pair for each field
 *
 * NOTE: Users normally won't want to call this function directly, but
 * rather use the kprobe_event_gen_cmd_start() wrapper, which automatically
 * adds a NULL to the end of the arg list.  If this function is used
 * directly, make sure the last arg in the variable arg list is NULL.
 *
 * Generate a kprobe event command to be executed by
 * kprobe_event_gen_cmd_end().  This function can be used to generate the
 * complete command or only the first part of it; in the latter case,
 * kprobe_event_add_fields() can be used to add more fields following this.
 *
 * Unlikely the synth_event_gen_cmd_start(), @loc must be specified. This
 * returns -EINVAL if @loc == NULL.
 *
 * Return: 0 if successful, error otherwise.
 */
int __kprobe_event_gen_cmd_start(struct dynevent_cmd *cmd, bool kretprobe,
				 const char *name, const char *loc, ...)
{
	char buf[MAX_EVENT_NAME_LEN];
	struct dynevent_arg arg;
	va_list args;
	int ret;

	if (cmd->type != DYNEVENT_TYPE_KPROBE)
		return -EINVAL;

	if (!loc)
		return -EINVAL;

	if (kretprobe)
		snprintf(buf, MAX_EVENT_NAME_LEN, "r:kprobes/%s", name);
	else
		snprintf(buf, MAX_EVENT_NAME_LEN, "p:kprobes/%s", name);

	ret = dynevent_str_add(cmd, buf);
	if (ret)
		return ret;

	dynevent_arg_init(&arg, 0);
	arg.str = loc;
	ret = dynevent_arg_add(cmd, &arg, NULL);
	if (ret)
		return ret;

	va_start(args, loc);
	for (;;) {
		const char *field;

		field = va_arg(args, const char *);
		if (!field)
			break;

		if (++cmd->n_fields > MAX_TRACE_ARGS) {
			ret = -EINVAL;
			break;
		}

		arg.str = field;
		ret = dynevent_arg_add(cmd, &arg, NULL);
		if (ret)
			break;
	}
	va_end(args);

	return ret;
}
EXPORT_SYMBOL_GPL(__kprobe_event_gen_cmd_start);

/**
 * __kprobe_event_add_fields - Add probe fields to a kprobe command from arg list
 * @cmd: A pointer to the dynevent_cmd struct representing the new event
 * @...: Variable number of arg (pairs), one pair for each field
 *
 * NOTE: Users normally won't want to call this function directly, but
 * rather use the kprobe_event_add_fields() wrapper, which
 * automatically adds a NULL to the end of the arg list.  If this
 * function is used directly, make sure the last arg in the variable
 * arg list is NULL.
 *
 * Add probe fields to an existing kprobe command using a variable
 * list of args.  Fields are added in the same order they're listed.
 *
 * Return: 0 if successful, error otherwise.
 */
int __kprobe_event_add_fields(struct dynevent_cmd *cmd, ...)
{
	struct dynevent_arg arg;
	va_list args;
	int ret = 0;

	if (cmd->type != DYNEVENT_TYPE_KPROBE)
		return -EINVAL;

	dynevent_arg_init(&arg, 0);

	va_start(args, cmd);
	for (;;) {
		const char *field;

		field = va_arg(args, const char *);
		if (!field)
			break;

		if (++cmd->n_fields > MAX_TRACE_ARGS) {
			ret = -EINVAL;
			break;
		}

		arg.str = field;
		ret = dynevent_arg_add(cmd, &arg, NULL);
		if (ret)
			break;
	}
	va_end(args);

	return ret;
}
EXPORT_SYMBOL_GPL(__kprobe_event_add_fields);

/**
 * kprobe_event_delete - Delete a kprobe event
 * @name: The name of the kprobe event to delete
 *
 * Delete a kprobe event with the give @name from kernel code rather
 * than directly from the command line.
 *
 * Return: 0 if successful, error otherwise.
 */
int kprobe_event_delete(const char *name)
{
	char buf[MAX_EVENT_NAME_LEN];

	snprintf(buf, MAX_EVENT_NAME_LEN, "-:%s", name);

	return create_or_delete_trace_kprobe(buf);
}
EXPORT_SYMBOL_GPL(kprobe_event_delete);

static int trace_kprobe_release(struct dyn_event *ev)
{
	struct trace_kprobe *tk = to_trace_kprobe(ev);
	int ret = unregister_trace_kprobe(tk);

	if (!ret)
		free_trace_kprobe(tk);
	return ret;
}

static int trace_kprobe_show(struct seq_file *m, struct dyn_event *ev)
{
	struct trace_kprobe *tk = to_trace_kprobe(ev);
	int i;

	seq_putc(m, trace_kprobe_is_return(tk) ? 'r' : 'p');
	if (trace_kprobe_is_return(tk) && tk->rp.maxactive)
		seq_printf(m, "%d", tk->rp.maxactive);
	seq_printf(m, ":%s/%s", trace_probe_group_name(&tk->tp),
				trace_probe_name(&tk->tp));

	if (!tk->symbol)
		seq_printf(m, " 0x%p", tk->rp.kp.addr);
	else if (tk->rp.kp.offset)
		seq_printf(m, " %s+%u", trace_kprobe_symbol(tk),
			   tk->rp.kp.offset);
	else
		seq_printf(m, " %s", trace_kprobe_symbol(tk));

	for (i = 0; i < tk->tp.nr_args; i++)
		seq_printf(m, " %s=%s", tk->tp.args[i].name, tk->tp.args[i].comm);
	seq_putc(m, '\n');

	return 0;
}

static int probes_seq_show(struct seq_file *m, void *v)
{
	struct dyn_event *ev = v;

	if (!is_trace_kprobe(ev))
		return 0;

	return trace_kprobe_show(m, ev);
}

static const struct seq_operations probes_seq_op = {
	.start  = dyn_event_seq_start,
	.next   = dyn_event_seq_next,
	.stop   = dyn_event_seq_stop,
	.show   = probes_seq_show
};

static int probes_open(struct inode *inode, struct file *file)
{
	int ret;

	ret = security_locked_down(LOCKDOWN_TRACEFS);
	if (ret)
		return ret;

	if ((file->f_mode & FMODE_WRITE) && (file->f_flags & O_TRUNC)) {
		ret = dyn_events_release_all(&trace_kprobe_ops);
		if (ret < 0)
			return ret;
	}

	return seq_open(file, &probes_seq_op);
}

static ssize_t probes_write(struct file *file, const char __user *buffer,
			    size_t count, loff_t *ppos)
{
	return trace_parse_run_command(file, buffer, count, ppos,
				       create_or_delete_trace_kprobe);
}

static const struct file_operations kprobe_events_ops = {
	.owner          = THIS_MODULE,
	.open           = probes_open,
	.read           = seq_read,
	.llseek         = seq_lseek,
	.release        = seq_release,
	.write		= probes_write,
};

/* Probes profiling interfaces */
static int probes_profile_seq_show(struct seq_file *m, void *v)
{
	struct dyn_event *ev = v;
	struct trace_kprobe *tk;
	unsigned long nmissed;

	if (!is_trace_kprobe(ev))
		return 0;

	tk = to_trace_kprobe(ev);
	nmissed = trace_kprobe_is_return(tk) ?
		tk->rp.kp.nmissed + tk->rp.nmissed : tk->rp.kp.nmissed;
	seq_printf(m, "  %-44s %15lu %15lu\n",
		   trace_probe_name(&tk->tp),
		   trace_kprobe_nhit(tk),
		   nmissed);

	return 0;
}

static const struct seq_operations profile_seq_op = {
	.start  = dyn_event_seq_start,
	.next   = dyn_event_seq_next,
	.stop   = dyn_event_seq_stop,
	.show   = probes_profile_seq_show
};

static int profile_open(struct inode *inode, struct file *file)
{
	int ret;

	ret = security_locked_down(LOCKDOWN_TRACEFS);
	if (ret)
		return ret;

	return seq_open(file, &profile_seq_op);
}

static const struct file_operations kprobe_profile_ops = {
	.owner          = THIS_MODULE,
	.open           = profile_open,
	.read           = seq_read,
	.llseek         = seq_lseek,
	.release        = seq_release,
};

/* Note that we don't verify it, since the code does not come from user space */
static int
process_fetch_insn(struct fetch_insn *code, void *rec, void *dest,
		   void *base)
{
	struct pt_regs *regs = rec;
	unsigned long val;
	int ret;

retry:
	/* 1st stage: get value from context */
	switch (code->op) {
	case FETCH_OP_REG:
		val = regs_get_register(regs, code->param);
		break;
	case FETCH_OP_STACK:
		val = regs_get_kernel_stack_nth(regs, code->param);
		break;
	case FETCH_OP_STACKP:
		val = kernel_stack_pointer(regs);
		break;
	case FETCH_OP_RETVAL:
		val = regs_return_value(regs);
		break;
#ifdef CONFIG_HAVE_FUNCTION_ARG_ACCESS_API
	case FETCH_OP_ARG:
		val = regs_get_kernel_argument(regs, code->param);
		break;
#endif
	case FETCH_NOP_SYMBOL:	/* Ignore a place holder */
		code++;
		goto retry;
	default:
		ret = process_common_fetch_insn(code, &val);
		if (ret < 0)
			return ret;
	}
	code++;

	return process_fetch_insn_bottom(code, val, dest, base);
}
NOKPROBE_SYMBOL(process_fetch_insn)

/* Kprobe handler */
static nokprobe_inline void
__kprobe_trace_func(struct trace_kprobe *tk, struct pt_regs *regs,
		    struct trace_event_file *trace_file)
{
	struct kprobe_trace_entry_head *entry;
	struct trace_event_call *call = trace_probe_event_call(&tk->tp);
	struct trace_event_buffer fbuffer;
	int dsize;

	WARN_ON(call != trace_file->event_call);

	if (trace_trigger_soft_disabled(trace_file))
		return;

	dsize = __get_data_size(&tk->tp, regs);

	entry = trace_event_buffer_reserve(&fbuffer, trace_file,
					   sizeof(*entry) + tk->tp.size + dsize);
	if (!entry)
		return;

	fbuffer.regs = regs;
	entry->ip = (unsigned long)tk->rp.kp.addr;
	store_trace_args(&entry[1], &tk->tp, regs, sizeof(*entry), dsize);

	trace_event_buffer_commit(&fbuffer);
}

static void
kprobe_trace_func(struct trace_kprobe *tk, struct pt_regs *regs)
{
	struct event_file_link *link;

	trace_probe_for_each_link_rcu(link, &tk->tp)
		__kprobe_trace_func(tk, regs, link->file);
}
NOKPROBE_SYMBOL(kprobe_trace_func);

/* Kretprobe handler */
static nokprobe_inline void
__kretprobe_trace_func(struct trace_kprobe *tk, struct kretprobe_instance *ri,
		       struct pt_regs *regs,
		       struct trace_event_file *trace_file)
{
	struct kretprobe_trace_entry_head *entry;
	struct trace_event_buffer fbuffer;
	struct trace_event_call *call = trace_probe_event_call(&tk->tp);
	int dsize;

	WARN_ON(call != trace_file->event_call);

	if (trace_trigger_soft_disabled(trace_file))
		return;

	dsize = __get_data_size(&tk->tp, regs);

	entry = trace_event_buffer_reserve(&fbuffer, trace_file,
					   sizeof(*entry) + tk->tp.size + dsize);
	if (!entry)
		return;

	fbuffer.regs = regs;
	entry->func = (unsigned long)tk->rp.kp.addr;
	entry->ret_ip = get_kretprobe_retaddr(ri);
	store_trace_args(&entry[1], &tk->tp, regs, sizeof(*entry), dsize);

	trace_event_buffer_commit(&fbuffer);
}

static void
kretprobe_trace_func(struct trace_kprobe *tk, struct kretprobe_instance *ri,
		     struct pt_regs *regs)
{
	struct event_file_link *link;

	trace_probe_for_each_link_rcu(link, &tk->tp)
		__kretprobe_trace_func(tk, ri, regs, link->file);
}
NOKPROBE_SYMBOL(kretprobe_trace_func);

/* Event entry printers */
static enum print_line_t
print_kprobe_event(struct trace_iterator *iter, int flags,
		   struct trace_event *event)
{
	struct kprobe_trace_entry_head *field;
	struct trace_seq *s = &iter->seq;
	struct trace_probe *tp;

	field = (struct kprobe_trace_entry_head *)iter->ent;
	tp = trace_probe_primary_from_call(
		container_of(event, struct trace_event_call, event));
	if (WARN_ON_ONCE(!tp))
		goto out;

	trace_seq_printf(s, "%s: (", trace_probe_name(tp));

	if (!seq_print_ip_sym(s, field->ip, flags | TRACE_ITER_SYM_OFFSET))
		goto out;

	trace_seq_putc(s, ')');

	if (trace_probe_print_args(s, tp->args, tp->nr_args,
			     (u8 *)&field[1], field) < 0)
		goto out;

	trace_seq_putc(s, '\n');
 out:
	return trace_handle_return(s);
}

static enum print_line_t
print_kretprobe_event(struct trace_iterator *iter, int flags,
		      struct trace_event *event)
{
	struct kretprobe_trace_entry_head *field;
	struct trace_seq *s = &iter->seq;
	struct trace_probe *tp;

	field = (struct kretprobe_trace_entry_head *)iter->ent;
	tp = trace_probe_primary_from_call(
		container_of(event, struct trace_event_call, event));
	if (WARN_ON_ONCE(!tp))
		goto out;

	trace_seq_printf(s, "%s: (", trace_probe_name(tp));

	if (!seq_print_ip_sym(s, field->ret_ip, flags | TRACE_ITER_SYM_OFFSET))
		goto out;

	trace_seq_puts(s, " <- ");

	if (!seq_print_ip_sym(s, field->func, flags & ~TRACE_ITER_SYM_OFFSET))
		goto out;

	trace_seq_putc(s, ')');

	if (trace_probe_print_args(s, tp->args, tp->nr_args,
			     (u8 *)&field[1], field) < 0)
		goto out;

	trace_seq_putc(s, '\n');

 out:
	return trace_handle_return(s);
}


static int kprobe_event_define_fields(struct trace_event_call *event_call)
{
	int ret;
	struct kprobe_trace_entry_head field;
	struct trace_probe *tp;

	tp = trace_probe_primary_from_call(event_call);
	if (WARN_ON_ONCE(!tp))
		return -ENOENT;

	DEFINE_FIELD(unsigned long, ip, FIELD_STRING_IP, 0);

	return traceprobe_define_arg_fields(event_call, sizeof(field), tp);
}

static int kretprobe_event_define_fields(struct trace_event_call *event_call)
{
	int ret;
	struct kretprobe_trace_entry_head field;
	struct trace_probe *tp;

	tp = trace_probe_primary_from_call(event_call);
	if (WARN_ON_ONCE(!tp))
		return -ENOENT;

	DEFINE_FIELD(unsigned long, func, FIELD_STRING_FUNC, 0);
	DEFINE_FIELD(unsigned long, ret_ip, FIELD_STRING_RETIP, 0);

	return traceprobe_define_arg_fields(event_call, sizeof(field), tp);
}

#ifdef CONFIG_PERF_EVENTS

/* Kprobe profile handler */
static int
kprobe_perf_func(struct trace_kprobe *tk, struct pt_regs *regs)
{
	struct trace_event_call *call = trace_probe_event_call(&tk->tp);
	struct kprobe_trace_entry_head *entry;
	struct hlist_head *head;
	int size, __size, dsize;
	int rctx;

	if (bpf_prog_array_valid(call)) {
		unsigned long orig_ip = instruction_pointer(regs);
		int ret;

		ret = trace_call_bpf(call, regs);

		/*
		 * We need to check and see if we modified the pc of the
		 * pt_regs, and if so return 1 so that we don't do the
		 * single stepping.
		 */
		if (orig_ip != instruction_pointer(regs))
			return 1;
		if (!ret)
			return 0;
	}

	head = this_cpu_ptr(call->perf_events);
	if (hlist_empty(head))
		return 0;

	dsize = __get_data_size(&tk->tp, regs);
	__size = sizeof(*entry) + tk->tp.size + dsize;
	size = ALIGN(__size + sizeof(u32), sizeof(u64));
	size -= sizeof(u32);

	entry = perf_trace_buf_alloc(size, NULL, &rctx);
	if (!entry)
		return 0;

	entry->ip = (unsigned long)tk->rp.kp.addr;
	memset(&entry[1], 0, dsize);
	store_trace_args(&entry[1], &tk->tp, regs, sizeof(*entry), dsize);
	perf_trace_buf_submit(entry, size, rctx, call->event.type, 1, regs,
			      head, NULL);
	return 0;
}
NOKPROBE_SYMBOL(kprobe_perf_func);

/* Kretprobe profile handler */
static void
kretprobe_perf_func(struct trace_kprobe *tk, struct kretprobe_instance *ri,
		    struct pt_regs *regs)
{
	struct trace_event_call *call = trace_probe_event_call(&tk->tp);
	struct kretprobe_trace_entry_head *entry;
	struct hlist_head *head;
	int size, __size, dsize;
	int rctx;

	if (bpf_prog_array_valid(call) && !trace_call_bpf(call, regs))
		return;

	head = this_cpu_ptr(call->perf_events);
	if (hlist_empty(head))
		return;

	dsize = __get_data_size(&tk->tp, regs);
	__size = sizeof(*entry) + tk->tp.size + dsize;
	size = ALIGN(__size + sizeof(u32), sizeof(u64));
	size -= sizeof(u32);

	entry = perf_trace_buf_alloc(size, NULL, &rctx);
	if (!entry)
		return;

	entry->func = (unsigned long)tk->rp.kp.addr;
	entry->ret_ip = get_kretprobe_retaddr(ri);
	store_trace_args(&entry[1], &tk->tp, regs, sizeof(*entry), dsize);
	perf_trace_buf_submit(entry, size, rctx, call->event.type, 1, regs,
			      head, NULL);
}
NOKPROBE_SYMBOL(kretprobe_perf_func);

int bpf_get_kprobe_info(const struct perf_event *event, u32 *fd_type,
			const char **symbol, u64 *probe_offset,
			u64 *probe_addr, bool perf_type_tracepoint)
{
	const char *pevent = trace_event_name(event->tp_event);
	const char *group = event->tp_event->class->system;
	struct trace_kprobe *tk;

	if (perf_type_tracepoint)
		tk = find_trace_kprobe(pevent, group);
	else
		tk = trace_kprobe_primary_from_call(event->tp_event);
	if (!tk)
		return -EINVAL;

	*fd_type = trace_kprobe_is_return(tk) ? BPF_FD_TYPE_KRETPROBE
					      : BPF_FD_TYPE_KPROBE;
	*probe_offset = tk->rp.kp.offset;
	*probe_addr = kallsyms_show_value(current_cred()) ?
		      (unsigned long)tk->rp.kp.addr : 0;
	*symbol = tk->symbol;
	return 0;
}
#endif	/* CONFIG_PERF_EVENTS */

/*
 * called by perf_trace_init() or __ftrace_set_clr_event() under event_mutex.
 *
 * kprobe_trace_self_tests_init() does enable_trace_probe/disable_trace_probe
 * lockless, but we can't race with this __init function.
 */
static int kprobe_register(struct trace_event_call *event,
			   enum trace_reg type, void *data)
{
	struct trace_event_file *file = data;

	switch (type) {
	case TRACE_REG_REGISTER:
		return enable_trace_kprobe(event, file);
	case TRACE_REG_UNREGISTER:
		return disable_trace_kprobe(event, file);

#ifdef CONFIG_PERF_EVENTS
	case TRACE_REG_PERF_REGISTER:
		return enable_trace_kprobe(event, NULL);
	case TRACE_REG_PERF_UNREGISTER:
		return disable_trace_kprobe(event, NULL);
	case TRACE_REG_PERF_OPEN:
	case TRACE_REG_PERF_CLOSE:
	case TRACE_REG_PERF_ADD:
	case TRACE_REG_PERF_DEL:
		return 0;
#endif
	}
	return 0;
}

static int kprobe_dispatcher(struct kprobe *kp, struct pt_regs *regs)
{
	struct trace_kprobe *tk = container_of(kp, struct trace_kprobe, rp.kp);
	int ret = 0;

	raw_cpu_inc(*tk->nhit);

	if (trace_probe_test_flag(&tk->tp, TP_FLAG_TRACE))
		kprobe_trace_func(tk, regs);
#ifdef CONFIG_PERF_EVENTS
	if (trace_probe_test_flag(&tk->tp, TP_FLAG_PROFILE))
		ret = kprobe_perf_func(tk, regs);
#endif
	return ret;
}
NOKPROBE_SYMBOL(kprobe_dispatcher);

static int
kretprobe_dispatcher(struct kretprobe_instance *ri, struct pt_regs *regs)
{
	struct kretprobe *rp = get_kretprobe(ri);
	struct trace_kprobe *tk;

	/*
	 * There is a small chance that get_kretprobe(ri) returns NULL when
	 * the kretprobe is unregister on another CPU between kretprobe's
	 * trampoline_handler and this function.
	 */
	if (unlikely(!rp))
		return 0;

	tk = container_of(rp, struct trace_kprobe, rp);
	raw_cpu_inc(*tk->nhit);

	if (trace_probe_test_flag(&tk->tp, TP_FLAG_TRACE))
		kretprobe_trace_func(tk, ri, regs);
#ifdef CONFIG_PERF_EVENTS
	if (trace_probe_test_flag(&tk->tp, TP_FLAG_PROFILE))
		kretprobe_perf_func(tk, ri, regs);
#endif
	return 0;	/* We don't tweak kernel, so just return 0 */
}
NOKPROBE_SYMBOL(kretprobe_dispatcher);

static struct trace_event_functions kretprobe_funcs = {
	.trace		= print_kretprobe_event
};

static struct trace_event_functions kprobe_funcs = {
	.trace		= print_kprobe_event
};

static struct trace_event_fields kretprobe_fields_array[] = {
	{ .type = TRACE_FUNCTION_TYPE,
	  .define_fields = kretprobe_event_define_fields },
	{}
};

static struct trace_event_fields kprobe_fields_array[] = {
	{ .type = TRACE_FUNCTION_TYPE,
	  .define_fields = kprobe_event_define_fields },
	{}
};

static inline void init_trace_event_call(struct trace_kprobe *tk)
{
	struct trace_event_call *call = trace_probe_event_call(&tk->tp);

	if (trace_kprobe_is_return(tk)) {
		call->event.funcs = &kretprobe_funcs;
		call->class->fields_array = kretprobe_fields_array;
	} else {
		call->event.funcs = &kprobe_funcs;
		call->class->fields_array = kprobe_fields_array;
	}

	call->flags = TRACE_EVENT_FL_KPROBE;
	call->class->reg = kprobe_register;
}

static int register_kprobe_event(struct trace_kprobe *tk)
{
	init_trace_event_call(tk);

	return trace_probe_register_event_call(&tk->tp);
}

static int unregister_kprobe_event(struct trace_kprobe *tk)
{
	return trace_probe_unregister_event_call(&tk->tp);
}

#ifdef CONFIG_PERF_EVENTS

/* create a trace_kprobe, but don't add it to global lists */
struct trace_event_call *
create_local_trace_kprobe(char *func, void *addr, unsigned long offs,
			  bool is_return)
{
	enum probe_print_type ptype;
	struct trace_kprobe *tk;
	int ret;
	char *event;

	if (func) {
		unsigned int count;

		count = number_of_same_symbols(func);
		if (count > 1)
			/*
			 * Users should use addr to remove the ambiguity of
			 * using func only.
			 */
			return ERR_PTR(-EADDRNOTAVAIL);
		else if (count == 0)
			/*
			 * We can return ENOENT earlier than when register the
			 * kprobe.
			 */
			return ERR_PTR(-ENOENT);
	}

	/*
	 * local trace_kprobes are not added to dyn_event, so they are never
	 * searched in find_trace_kprobe(). Therefore, there is no concern of
	 * duplicated name here.
	 */
	event = func ? func : "DUMMY_EVENT";

	tk = alloc_trace_kprobe(KPROBE_EVENT_SYSTEM, event, (void *)addr, func,
				offs, 0 /* maxactive */, 0 /* nargs */,
				is_return);

	if (IS_ERR(tk)) {
		pr_info("Failed to allocate trace_probe.(%d)\n",
			(int)PTR_ERR(tk));
		return ERR_CAST(tk);
	}

	init_trace_event_call(tk);

	ptype = trace_kprobe_is_return(tk) ?
		PROBE_PRINT_RETURN : PROBE_PRINT_NORMAL;
	if (traceprobe_set_print_fmt(&tk->tp, ptype) < 0) {
		ret = -ENOMEM;
		goto error;
	}

	ret = __register_trace_kprobe(tk);
	if (ret < 0)
		goto error;

	return trace_probe_event_call(&tk->tp);
error:
	free_trace_kprobe(tk);
	return ERR_PTR(ret);
}

void destroy_local_trace_kprobe(struct trace_event_call *event_call)
{
	struct trace_kprobe *tk;

	tk = trace_kprobe_primary_from_call(event_call);
	if (unlikely(!tk))
		return;

	if (trace_probe_is_enabled(&tk->tp)) {
		WARN_ON(1);
		return;
	}

	__unregister_trace_kprobe(tk);

	free_trace_kprobe(tk);
}
#endif /* CONFIG_PERF_EVENTS */

static __init void enable_boot_kprobe_events(void)
{
	struct trace_array *tr = top_trace_array();
	struct trace_event_file *file;
	struct trace_kprobe *tk;
	struct dyn_event *pos;

	mutex_lock(&event_mutex);
	for_each_trace_kprobe(tk, pos) {
		list_for_each_entry(file, &tr->events, list)
			if (file->event_call == trace_probe_event_call(&tk->tp))
				trace_event_enable_disable(file, 1, 0);
	}
	mutex_unlock(&event_mutex);
}

static __init void setup_boot_kprobe_events(void)
{
	char *p, *cmd = kprobe_boot_events_buf;
	int ret;

	strreplace(kprobe_boot_events_buf, ',', ' ');

	while (cmd && *cmd != '\0') {
		p = strchr(cmd, ';');
		if (p)
			*p++ = '\0';

		ret = create_or_delete_trace_kprobe(cmd);
		if (ret)
			pr_warn("Failed to add event(%d): %s\n", ret, cmd);

		cmd = p;
	}

	enable_boot_kprobe_events();
}

/*
 * Register dynevent at core_initcall. This allows kernel to setup kprobe
 * events in postcore_initcall without tracefs.
 */
static __init int init_kprobe_trace_early(void)
{
	int ret;

	ret = dyn_event_register(&trace_kprobe_ops);
	if (ret)
		return ret;

	if (register_module_notifier(&trace_kprobe_module_nb))
		return -EINVAL;

	return 0;
}
core_initcall(init_kprobe_trace_early);

/* Make a tracefs interface for controlling probe points */
static __init int init_kprobe_trace(void)
{
	int ret;

	ret = tracing_init_dentry();
	if (ret)
		return 0;

	/* Event list interface */
	trace_create_file("kprobe_events", TRACE_MODE_WRITE,
			  NULL, NULL, &kprobe_events_ops);

	/* Profile interface */
	trace_create_file("kprobe_profile", TRACE_MODE_READ,
			  NULL, NULL, &kprobe_profile_ops);

	setup_boot_kprobe_events();

	return 0;
}
fs_initcall(init_kprobe_trace);


#ifdef CONFIG_FTRACE_STARTUP_TEST
static __init struct trace_event_file *
find_trace_probe_file(struct trace_kprobe *tk, struct trace_array *tr)
{
	struct trace_event_file *file;

	list_for_each_entry(file, &tr->events, list)
		if (file->event_call == trace_probe_event_call(&tk->tp))
			return file;

	return NULL;
}

/*
 * Nobody but us can call enable_trace_kprobe/disable_trace_kprobe at this
 * stage, we can do this lockless.
 */
static __init int kprobe_trace_self_tests_init(void)
{
	int ret, warn = 0;
	int (*target)(int, int, int, int, int, int);
	struct trace_kprobe *tk;
	struct trace_event_file *file;

	if (tracing_is_disabled())
		return -ENODEV;

	if (tracing_selftest_disabled)
		return 0;

	target = kprobe_trace_selftest_target;

	pr_info("Testing kprobe tracing: ");

	ret = create_or_delete_trace_kprobe("p:testprobe kprobe_trace_selftest_target $stack $stack0 +0($stack)");
	if (WARN_ON_ONCE(ret)) {
		pr_warn("error on probing function entry.\n");
		warn++;
	} else {
		/* Enable trace point */
		tk = find_trace_kprobe("testprobe", KPROBE_EVENT_SYSTEM);
		if (WARN_ON_ONCE(tk == NULL)) {
			pr_warn("error on getting new probe.\n");
			warn++;
		} else {
			file = find_trace_probe_file(tk, top_trace_array());
			if (WARN_ON_ONCE(file == NULL)) {
				pr_warn("error on getting probe file.\n");
				warn++;
			} else
				enable_trace_kprobe(
					trace_probe_event_call(&tk->tp), file);
		}
	}

	ret = create_or_delete_trace_kprobe("r:testprobe2 kprobe_trace_selftest_target $retval");
	if (WARN_ON_ONCE(ret)) {
		pr_warn("error on probing function return.\n");
		warn++;
	} else {
		/* Enable trace point */
		tk = find_trace_kprobe("testprobe2", KPROBE_EVENT_SYSTEM);
		if (WARN_ON_ONCE(tk == NULL)) {
			pr_warn("error on getting 2nd new probe.\n");
			warn++;
		} else {
			file = find_trace_probe_file(tk, top_trace_array());
			if (WARN_ON_ONCE(file == NULL)) {
				pr_warn("error on getting probe file.\n");
				warn++;
			} else
				enable_trace_kprobe(
					trace_probe_event_call(&tk->tp), file);
		}
	}

	if (warn)
		goto end;

	ret = target(1, 2, 3, 4, 5, 6);

	/*
	 * Not expecting an error here, the check is only to prevent the
	 * optimizer from removing the call to target() as otherwise there
	 * are no side-effects and the call is never performed.
	 */
	if (ret != 21)
		warn++;

	/* Disable trace points before removing it */
	tk = find_trace_kprobe("testprobe", KPROBE_EVENT_SYSTEM);
	if (WARN_ON_ONCE(tk == NULL)) {
		pr_warn("error on getting test probe.\n");
		warn++;
	} else {
		if (trace_kprobe_nhit(tk) != 1) {
			pr_warn("incorrect number of testprobe hits\n");
			warn++;
		}

		file = find_trace_probe_file(tk, top_trace_array());
		if (WARN_ON_ONCE(file == NULL)) {
			pr_warn("error on getting probe file.\n");
			warn++;
		} else
			disable_trace_kprobe(
				trace_probe_event_call(&tk->tp), file);
	}

	tk = find_trace_kprobe("testprobe2", KPROBE_EVENT_SYSTEM);
	if (WARN_ON_ONCE(tk == NULL)) {
		pr_warn("error on getting 2nd test probe.\n");
		warn++;
	} else {
		if (trace_kprobe_nhit(tk) != 1) {
			pr_warn("incorrect number of testprobe2 hits\n");
			warn++;
		}

		file = find_trace_probe_file(tk, top_trace_array());
		if (WARN_ON_ONCE(file == NULL)) {
			pr_warn("error on getting probe file.\n");
			warn++;
		} else
			disable_trace_kprobe(
				trace_probe_event_call(&tk->tp), file);
	}

	ret = create_or_delete_trace_kprobe("-:testprobe");
	if (WARN_ON_ONCE(ret)) {
		pr_warn("error on deleting a probe.\n");
		warn++;
	}

	ret = create_or_delete_trace_kprobe("-:testprobe2");
	if (WARN_ON_ONCE(ret)) {
		pr_warn("error on deleting a probe.\n");
		warn++;
	}

end:
	ret = dyn_events_release_all(&trace_kprobe_ops);
	if (WARN_ON_ONCE(ret)) {
		pr_warn("error on cleaning up probes.\n");
		warn++;
	}
	/*
	 * Wait for the optimizer work to finish. Otherwise it might fiddle
	 * with probes in already freed __init text.
	 */
	wait_for_kprobe_optimizer();
	if (warn)
		pr_cont("NG: Some tests are failed. Please check them.\n");
	else
		pr_cont("OK\n");
	return 0;
}

late_initcall(kprobe_trace_self_tests_init);

#endif<|MERGE_RESOLUTION|>--- conflicted
+++ resolved
@@ -714,16 +714,6 @@
 	return 0;
 }
 
-<<<<<<< HEAD
-static unsigned int number_of_same_symbols(char *func_name)
-{
-	unsigned int count;
-
-	count = 0;
-	kallsyms_on_each_match_symbol(count_symbols, func_name, &count);
-
-	return count;
-=======
 struct sym_count_ctx {
 	unsigned int count;
 	const char *name;
@@ -748,7 +738,6 @@
 	module_kallsyms_on_each_symbol(NULL, count_mod_symbols, &ctx);
 
 	return ctx.count;
->>>>>>> 9545bdc0
 }
 
 static int __trace_kprobe_create(int argc, const char *argv[])
