--- conflicted
+++ resolved
@@ -1218,63 +1218,6 @@
 	.release        = seq_release,
 };
 
-<<<<<<< HEAD
-/* Kprobe specific fetch functions */
-
-/* Return the length of string -- including null terminal byte */
-static nokprobe_inline int
-fetch_store_strlen_user(unsigned long addr)
-{
-	return kern_fetch_store_strlen_user(addr);
-}
-
-/* Return the length of string -- including null terminal byte */
-static nokprobe_inline int
-fetch_store_strlen(unsigned long addr)
-{
-	return kern_fetch_store_strlen(addr);
-}
-
-/*
- * Fetch a null-terminated string from user. Caller MUST set *(u32 *)buf
- * with max length and relative data location.
- */
-static nokprobe_inline int
-fetch_store_string_user(unsigned long addr, void *dest, void *base)
-{
-	return kern_fetch_store_string_user(addr, dest, base);
-}
-
-/*
- * Fetch a null-terminated string. Caller MUST set *(u32 *)buf with max
- * length and relative data location.
- */
-static nokprobe_inline int
-fetch_store_string(unsigned long addr, void *dest, void *base)
-{
-	return kern_fetch_store_string(addr, dest, base);
-}
-
-static nokprobe_inline int
-probe_mem_read_user(void *dest, void *src, size_t size)
-{
-	const void __user *uaddr =  (__force const void __user *)src;
-
-	return copy_from_user_nofault(dest, uaddr, size);
-}
-
-static nokprobe_inline int
-probe_mem_read(void *dest, void *src, size_t size)
-{
-#ifdef CONFIG_ARCH_HAS_NON_OVERLAPPING_ADDRESS_SPACE
-	if ((unsigned long)src < TASK_SIZE)
-		return probe_mem_read_user(dest, src, size);
-#endif
-	return copy_from_kernel_nofault(dest, src, size);
-}
-
-=======
->>>>>>> eb3cdb58
 /* Note that we don't verify it, since the code does not come from user space */
 static int
 process_fetch_insn(struct fetch_insn *code, void *rec, void *dest,
@@ -1870,27 +1813,13 @@
 	if (ret)
 		return 0;
 
-<<<<<<< HEAD
-	entry = tracefs_create_file("kprobe_events", TRACE_MODE_WRITE,
-				    NULL, NULL, &kprobe_events_ops);
-
-=======
->>>>>>> eb3cdb58
 	/* Event list interface */
 	trace_create_file("kprobe_events", TRACE_MODE_WRITE,
 			  NULL, NULL, &kprobe_events_ops);
 
 	/* Profile interface */
-<<<<<<< HEAD
-	entry = tracefs_create_file("kprobe_profile", TRACE_MODE_READ,
-				    NULL, NULL, &kprobe_profile_ops);
-
-	if (!entry)
-		pr_warn("Could not create tracefs 'kprobe_profile' entry\n");
-=======
 	trace_create_file("kprobe_profile", TRACE_MODE_READ,
 			  NULL, NULL, &kprobe_profile_ops);
->>>>>>> eb3cdb58
 
 	setup_boot_kprobe_events();
 
