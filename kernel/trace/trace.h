// SPDX-License-Identifier: GPL-2.0

#ifndef _LINUX_KERNEL_TRACE_H
#define _LINUX_KERNEL_TRACE_H

#include <linux/fs.h>
#include <linux/atomic.h>
#include <linux/sched.h>
#include <linux/clocksource.h>
#include <linux/ring_buffer.h>
#include <linux/mmiotrace.h>
#include <linux/tracepoint.h>
#include <linux/ftrace.h>
#include <linux/trace.h>
#include <linux/hw_breakpoint.h>
#include <linux/trace_seq.h>
#include <linux/trace_events.h>
#include <linux/compiler.h>
#include <linux/glob.h>
#include <linux/irq_work.h>
#include <linux/workqueue.h>
#include <linux/ctype.h>
#include <linux/once_lite.h>

#include "pid_list.h"

#ifdef CONFIG_FTRACE_SYSCALLS
#include <asm/unistd.h>		/* For NR_syscalls	     */
#include <asm/syscall.h>	/* some archs define it here */
#endif

#define TRACE_MODE_WRITE	0640
#define TRACE_MODE_READ		0440

enum trace_type {
	__TRACE_FIRST_TYPE = 0,

	TRACE_FN,
	TRACE_CTX,
	TRACE_WAKE,
	TRACE_STACK,
	TRACE_PRINT,
	TRACE_BPRINT,
	TRACE_MMIO_RW,
	TRACE_MMIO_MAP,
	TRACE_BRANCH,
	TRACE_GRAPH_RET,
	TRACE_GRAPH_ENT,
	TRACE_USER_STACK,
	TRACE_BLK,
	TRACE_BPUTS,
	TRACE_HWLAT,
	TRACE_OSNOISE,
	TRACE_TIMERLAT,
	TRACE_RAW_DATA,
	TRACE_FUNC_REPEATS,

	__TRACE_LAST_TYPE,
};


#undef __field
#define __field(type, item)		type	item;

#undef __field_fn
#define __field_fn(type, item)		type	item;

#undef __field_struct
#define __field_struct(type, item)	__field(type, item)

#undef __field_desc
#define __field_desc(type, container, item)

#undef __field_packed
#define __field_packed(type, container, item)

#undef __array
#define __array(type, item, size)	type	item[size];

#undef __array_desc
#define __array_desc(type, container, item, size)

#undef __dynamic_array
#define __dynamic_array(type, item)	type	item[];

#undef __rel_dynamic_array
#define __rel_dynamic_array(type, item)	type	item[];

#undef F_STRUCT
#define F_STRUCT(args...)		args

#undef FTRACE_ENTRY
#define FTRACE_ENTRY(name, struct_name, id, tstruct, print)		\
	struct struct_name {						\
		struct trace_entry	ent;				\
		tstruct							\
	}

#undef FTRACE_ENTRY_DUP
#define FTRACE_ENTRY_DUP(name, name_struct, id, tstruct, printk)

#undef FTRACE_ENTRY_REG
#define FTRACE_ENTRY_REG(name, struct_name, id, tstruct, print,	regfn)	\
	FTRACE_ENTRY(name, struct_name, id, PARAMS(tstruct), PARAMS(print))

#undef FTRACE_ENTRY_PACKED
#define FTRACE_ENTRY_PACKED(name, struct_name, id, tstruct, print)	\
	FTRACE_ENTRY(name, struct_name, id, PARAMS(tstruct), PARAMS(print)) __packed

#include "trace_entries.h"

/* Use this for memory failure errors */
#define MEM_FAIL(condition, fmt, ...)					\
	DO_ONCE_LITE_IF(condition, pr_err, "ERROR: " fmt, ##__VA_ARGS__)

#define FAULT_STRING "(fault)"

<<<<<<< HEAD
=======
#define HIST_STACKTRACE_DEPTH	16
#define HIST_STACKTRACE_SIZE	(HIST_STACKTRACE_DEPTH * sizeof(unsigned long))
#define HIST_STACKTRACE_SKIP	5

>>>>>>> eb3cdb58
/*
 * syscalls are special, and need special handling, this is why
 * they are not included in trace_entries.h
 */
struct syscall_trace_enter {
	struct trace_entry	ent;
	int			nr;
	unsigned long		args[];
};

struct syscall_trace_exit {
	struct trace_entry	ent;
	int			nr;
	long			ret;
};

struct kprobe_trace_entry_head {
	struct trace_entry	ent;
	unsigned long		ip;
};

struct eprobe_trace_entry_head {
	struct trace_entry	ent;
};

struct kretprobe_trace_entry_head {
	struct trace_entry	ent;
	unsigned long		func;
	unsigned long		ret_ip;
};

#define TRACE_BUF_SIZE		1024

struct trace_array;

/*
 * The CPU trace array - it consists of thousands of trace entries
 * plus some other descriptor data: (for example which task started
 * the trace, etc.)
 */
struct trace_array_cpu {
	atomic_t		disabled;
	void			*buffer_page;	/* ring buffer spare */

	unsigned long		entries;
	unsigned long		saved_latency;
	unsigned long		critical_start;
	unsigned long		critical_end;
	unsigned long		critical_sequence;
	unsigned long		nice;
	unsigned long		policy;
	unsigned long		rt_priority;
	unsigned long		skipped_entries;
	u64			preempt_timestamp;
	pid_t			pid;
	kuid_t			uid;
	char			comm[TASK_COMM_LEN];

#ifdef CONFIG_FUNCTION_TRACER
	int			ftrace_ignore_pid;
#endif
	bool			ignore_pid;
};

struct tracer;
struct trace_option_dentry;

struct array_buffer {
	struct trace_array		*tr;
	struct trace_buffer		*buffer;
	struct trace_array_cpu __percpu	*data;
	u64				time_start;
	int				cpu;
};

#define TRACE_FLAGS_MAX_SIZE		32

struct trace_options {
	struct tracer			*tracer;
	struct trace_option_dentry	*topts;
};

struct trace_pid_list *trace_pid_list_alloc(void);
void trace_pid_list_free(struct trace_pid_list *pid_list);
bool trace_pid_list_is_set(struct trace_pid_list *pid_list, unsigned int pid);
int trace_pid_list_set(struct trace_pid_list *pid_list, unsigned int pid);
int trace_pid_list_clear(struct trace_pid_list *pid_list, unsigned int pid);
int trace_pid_list_first(struct trace_pid_list *pid_list, unsigned int *pid);
int trace_pid_list_next(struct trace_pid_list *pid_list, unsigned int pid,
			unsigned int *next);

enum {
	TRACE_PIDS		= BIT(0),
	TRACE_NO_PIDS		= BIT(1),
};

static inline bool pid_type_enabled(int type, struct trace_pid_list *pid_list,
				    struct trace_pid_list *no_pid_list)
{
	/* Return true if the pid list in type has pids */
	return ((type & TRACE_PIDS) && pid_list) ||
		((type & TRACE_NO_PIDS) && no_pid_list);
}

static inline bool still_need_pid_events(int type, struct trace_pid_list *pid_list,
					 struct trace_pid_list *no_pid_list)
{
	/*
	 * Turning off what is in @type, return true if the "other"
	 * pid list, still has pids in it.
	 */
	return (!(type & TRACE_PIDS) && pid_list) ||
		(!(type & TRACE_NO_PIDS) && no_pid_list);
}

typedef bool (*cond_update_fn_t)(struct trace_array *tr, void *cond_data);

/**
 * struct cond_snapshot - conditional snapshot data and callback
 *
 * The cond_snapshot structure encapsulates a callback function and
 * data associated with the snapshot for a given tracing instance.
 *
 * When a snapshot is taken conditionally, by invoking
 * tracing_snapshot_cond(tr, cond_data), the cond_data passed in is
 * passed in turn to the cond_snapshot.update() function.  That data
 * can be compared by the update() implementation with the cond_data
 * contained within the struct cond_snapshot instance associated with
 * the trace_array.  Because the tr->max_lock is held throughout the
 * update() call, the update() function can directly retrieve the
 * cond_snapshot and cond_data associated with the per-instance
 * snapshot associated with the trace_array.
 *
 * The cond_snapshot.update() implementation can save data to be
 * associated with the snapshot if it decides to, and returns 'true'
 * in that case, or it returns 'false' if the conditional snapshot
 * shouldn't be taken.
 *
 * The cond_snapshot instance is created and associated with the
 * user-defined cond_data by tracing_cond_snapshot_enable().
 * Likewise, the cond_snapshot instance is destroyed and is no longer
 * associated with the trace instance by
 * tracing_cond_snapshot_disable().
 *
 * The method below is required.
 *
 * @update: When a conditional snapshot is invoked, the update()
 *	callback function is invoked with the tr->max_lock held.  The
 *	update() implementation signals whether or not to actually
 *	take the snapshot, by returning 'true' if so, 'false' if no
 *	snapshot should be taken.  Because the max_lock is held for
 *	the duration of update(), the implementation is safe to
 *	directly retrieved and save any implementation data it needs
 *	to in association with the snapshot.
 */
struct cond_snapshot {
	void				*cond_data;
	cond_update_fn_t		update;
};

/*
 * struct trace_func_repeats - used to keep track of the consecutive
 * (on the same CPU) calls of a single function.
 */
struct trace_func_repeats {
	unsigned long	ip;
	unsigned long	parent_ip;
	unsigned long	count;
	u64		ts_last_call;
};

/*
 * The trace array - an array of per-CPU trace arrays. This is the
 * highest level data structure that individual tracers deal with.
 * They have on/off state as well:
 */
struct trace_array {
	struct list_head	list;
	char			*name;
	struct array_buffer	array_buffer;
#ifdef CONFIG_TRACER_MAX_TRACE
	/*
	 * The max_buffer is used to snapshot the trace when a maximum
	 * latency is reached, or when the user initiates a snapshot.
	 * Some tracers will use this to store a maximum trace while
	 * it continues examining live traces.
	 *
	 * The buffers for the max_buffer are set up the same as the array_buffer
	 * When a snapshot is taken, the buffer of the max_buffer is swapped
	 * with the buffer of the array_buffer and the buffers are reset for
	 * the array_buffer so the tracing can continue.
	 */
	struct array_buffer	max_buffer;
	bool			allocated_snapshot;
#endif
#ifdef CONFIG_TRACER_MAX_TRACE
	unsigned long		max_latency;
#ifdef CONFIG_FSNOTIFY
	struct dentry		*d_max_latency;
	struct work_struct	fsnotify_work;
	struct irq_work		fsnotify_irqwork;
#endif
#endif
	struct trace_pid_list	__rcu *filtered_pids;
	struct trace_pid_list	__rcu *filtered_no_pids;
	/*
	 * max_lock is used to protect the swapping of buffers
	 * when taking a max snapshot. The buffers themselves are
	 * protected by per_cpu spinlocks. But the action of the swap
	 * needs its own lock.
	 *
	 * This is defined as a arch_spinlock_t in order to help
	 * with performance when lockdep debugging is enabled.
	 *
	 * It is also used in other places outside the update_max_tr
	 * so it needs to be defined outside of the
	 * CONFIG_TRACER_MAX_TRACE.
	 */
	arch_spinlock_t		max_lock;
	int			buffer_disabled;
#ifdef CONFIG_FTRACE_SYSCALLS
	int			sys_refcount_enter;
	int			sys_refcount_exit;
	struct trace_event_file __rcu *enter_syscall_files[NR_syscalls];
	struct trace_event_file __rcu *exit_syscall_files[NR_syscalls];
#endif
	int			stop_count;
	int			clock_id;
	int			nr_topts;
	bool			clear_trace;
	int			buffer_percent;
	unsigned int		n_err_log_entries;
	struct tracer		*current_trace;
	unsigned int		trace_flags;
	unsigned char		trace_flags_index[TRACE_FLAGS_MAX_SIZE];
	unsigned int		flags;
	raw_spinlock_t		start_lock;
	struct list_head	err_log;
	struct dentry		*dir;
	struct dentry		*options;
	struct dentry		*percpu_dir;
	struct dentry		*event_dir;
	struct trace_options	*topts;
	struct list_head	systems;
	struct list_head	events;
	struct trace_event_file *trace_marker_file;
	cpumask_var_t		tracing_cpumask; /* only trace on set CPUs */
	int			ref;
	int			trace_ref;
#ifdef CONFIG_FUNCTION_TRACER
	struct ftrace_ops	*ops;
	struct trace_pid_list	__rcu *function_pids;
	struct trace_pid_list	__rcu *function_no_pids;
#ifdef CONFIG_DYNAMIC_FTRACE
	/* All of these are protected by the ftrace_lock */
	struct list_head	func_probes;
	struct list_head	mod_trace;
	struct list_head	mod_notrace;
#endif
	/* function tracing enabled */
	int			function_enabled;
#endif
	int			no_filter_buffering_ref;
	struct list_head	hist_vars;
#ifdef CONFIG_TRACER_SNAPSHOT
	struct cond_snapshot	*cond_snapshot;
#endif
	struct trace_func_repeats	__percpu *last_func_repeats;
};

enum {
	TRACE_ARRAY_FL_GLOBAL	= (1 << 0)
};

extern struct list_head ftrace_trace_arrays;

extern struct mutex trace_types_lock;

extern int trace_array_get(struct trace_array *tr);
extern int tracing_check_open_get_tr(struct trace_array *tr);
extern struct trace_array *trace_array_find(const char *instance);
extern struct trace_array *trace_array_find_get(const char *instance);

extern u64 tracing_event_time_stamp(struct trace_buffer *buffer, struct ring_buffer_event *rbe);
extern int tracing_set_filter_buffering(struct trace_array *tr, bool set);
extern int tracing_set_clock(struct trace_array *tr, const char *clockstr);

extern bool trace_clock_in_ns(struct trace_array *tr);

/*
 * The global tracer (top) should be the first trace array added,
 * but we check the flag anyway.
 */
static inline struct trace_array *top_trace_array(void)
{
	struct trace_array *tr;

	if (list_empty(&ftrace_trace_arrays))
		return NULL;

	tr = list_entry(ftrace_trace_arrays.prev,
			typeof(*tr), list);
	WARN_ON(!(tr->flags & TRACE_ARRAY_FL_GLOBAL));
	return tr;
}

#define FTRACE_CMP_TYPE(var, type) \
	__builtin_types_compatible_p(typeof(var), type *)

#undef IF_ASSIGN
#define IF_ASSIGN(var, entry, etype, id)			\
	if (FTRACE_CMP_TYPE(var, etype)) {			\
		var = (typeof(var))(entry);			\
		WARN_ON(id != 0 && (entry)->type != id);	\
		break;						\
	}

/* Will cause compile errors if type is not found. */
extern void __ftrace_bad_type(void);

/*
 * The trace_assign_type is a verifier that the entry type is
 * the same as the type being assigned. To add new types simply
 * add a line with the following format:
 *
 * IF_ASSIGN(var, ent, type, id);
 *
 *  Where "type" is the trace type that includes the trace_entry
 *  as the "ent" item. And "id" is the trace identifier that is
 *  used in the trace_type enum.
 *
 *  If the type can have more than one id, then use zero.
 */
#define trace_assign_type(var, ent)					\
	do {								\
		IF_ASSIGN(var, ent, struct ftrace_entry, TRACE_FN);	\
		IF_ASSIGN(var, ent, struct ctx_switch_entry, 0);	\
		IF_ASSIGN(var, ent, struct stack_entry, TRACE_STACK);	\
		IF_ASSIGN(var, ent, struct userstack_entry, TRACE_USER_STACK);\
		IF_ASSIGN(var, ent, struct print_entry, TRACE_PRINT);	\
		IF_ASSIGN(var, ent, struct bprint_entry, TRACE_BPRINT);	\
		IF_ASSIGN(var, ent, struct bputs_entry, TRACE_BPUTS);	\
		IF_ASSIGN(var, ent, struct hwlat_entry, TRACE_HWLAT);	\
		IF_ASSIGN(var, ent, struct osnoise_entry, TRACE_OSNOISE);\
		IF_ASSIGN(var, ent, struct timerlat_entry, TRACE_TIMERLAT);\
		IF_ASSIGN(var, ent, struct raw_data_entry, TRACE_RAW_DATA);\
		IF_ASSIGN(var, ent, struct trace_mmiotrace_rw,		\
			  TRACE_MMIO_RW);				\
		IF_ASSIGN(var, ent, struct trace_mmiotrace_map,		\
			  TRACE_MMIO_MAP);				\
		IF_ASSIGN(var, ent, struct trace_branch, TRACE_BRANCH); \
		IF_ASSIGN(var, ent, struct ftrace_graph_ent_entry,	\
			  TRACE_GRAPH_ENT);		\
		IF_ASSIGN(var, ent, struct ftrace_graph_ret_entry,	\
			  TRACE_GRAPH_RET);		\
		IF_ASSIGN(var, ent, struct func_repeats_entry,		\
			  TRACE_FUNC_REPEATS);				\
		__ftrace_bad_type();					\
	} while (0)

/*
 * An option specific to a tracer. This is a boolean value.
 * The bit is the bit index that sets its value on the
 * flags value in struct tracer_flags.
 */
struct tracer_opt {
	const char	*name; /* Will appear on the trace_options file */
	u32		bit; /* Mask assigned in val field in tracer_flags */
};

/*
 * The set of specific options for a tracer. Your tracer
 * have to set the initial value of the flags val.
 */
struct tracer_flags {
	u32			val;
	struct tracer_opt	*opts;
	struct tracer		*trace;
};

/* Makes more easy to define a tracer opt */
#define TRACER_OPT(s, b)	.name = #s, .bit = b


struct trace_option_dentry {
	struct tracer_opt		*opt;
	struct tracer_flags		*flags;
	struct trace_array		*tr;
	struct dentry			*entry;
};

/**
 * struct tracer - a specific tracer and its callbacks to interact with tracefs
 * @name: the name chosen to select it on the available_tracers file
 * @init: called when one switches to this tracer (echo name > current_tracer)
 * @reset: called when one switches to another tracer
 * @start: called when tracing is unpaused (echo 1 > tracing_on)
 * @stop: called when tracing is paused (echo 0 > tracing_on)
 * @update_thresh: called when tracing_thresh is updated
 * @open: called when the trace file is opened
 * @pipe_open: called when the trace_pipe file is opened
 * @close: called when the trace file is released
 * @pipe_close: called when the trace_pipe file is released
 * @read: override the default read callback on trace_pipe
 * @splice_read: override the default splice_read callback on trace_pipe
 * @selftest: selftest to run on boot (see trace_selftest.c)
 * @print_headers: override the first lines that describe your columns
 * @print_line: callback that prints a trace
 * @set_flag: signals one of your private flags changed (trace_options file)
 * @flags: your private flags
 */
struct tracer {
	const char		*name;
	int			(*init)(struct trace_array *tr);
	void			(*reset)(struct trace_array *tr);
	void			(*start)(struct trace_array *tr);
	void			(*stop)(struct trace_array *tr);
	int			(*update_thresh)(struct trace_array *tr);
	void			(*open)(struct trace_iterator *iter);
	void			(*pipe_open)(struct trace_iterator *iter);
	void			(*close)(struct trace_iterator *iter);
	void			(*pipe_close)(struct trace_iterator *iter);
	ssize_t			(*read)(struct trace_iterator *iter,
					struct file *filp, char __user *ubuf,
					size_t cnt, loff_t *ppos);
	ssize_t			(*splice_read)(struct trace_iterator *iter,
					       struct file *filp,
					       loff_t *ppos,
					       struct pipe_inode_info *pipe,
					       size_t len,
					       unsigned int flags);
#ifdef CONFIG_FTRACE_STARTUP_TEST
	int			(*selftest)(struct tracer *trace,
					    struct trace_array *tr);
#endif
	void			(*print_header)(struct seq_file *m);
	enum print_line_t	(*print_line)(struct trace_iterator *iter);
	/* If you handled the flag setting, return 0 */
	int			(*set_flag)(struct trace_array *tr,
					    u32 old_flags, u32 bit, int set);
	/* Return 0 if OK with change, else return non-zero */
	int			(*flag_changed)(struct trace_array *tr,
						u32 mask, int set);
	struct tracer		*next;
	struct tracer_flags	*flags;
	int			enabled;
	bool			print_max;
	bool			allow_instances;
#ifdef CONFIG_TRACER_MAX_TRACE
	bool			use_max_tr;
#endif
	/* True if tracer cannot be enabled in kernel param */
	bool			noboot;
};

static inline struct ring_buffer_iter *
trace_buffer_iter(struct trace_iterator *iter, int cpu)
{
	return iter->buffer_iter ? iter->buffer_iter[cpu] : NULL;
}

int tracer_init(struct tracer *t, struct trace_array *tr);
int tracing_is_enabled(void);
void tracing_reset_online_cpus(struct array_buffer *buf);
void tracing_reset_current(int cpu);
void tracing_reset_all_online_cpus(void);
void tracing_reset_all_online_cpus_unlocked(void);
int tracing_open_generic(struct inode *inode, struct file *filp);
int tracing_open_generic_tr(struct inode *inode, struct file *filp);
bool tracing_is_disabled(void);
bool tracer_tracing_is_on(struct trace_array *tr);
void tracer_tracing_on(struct trace_array *tr);
void tracer_tracing_off(struct trace_array *tr);
struct dentry *trace_create_file(const char *name,
				 umode_t mode,
				 struct dentry *parent,
				 void *data,
				 const struct file_operations *fops);

int tracing_init_dentry(void);

struct ring_buffer_event;

struct ring_buffer_event *
trace_buffer_lock_reserve(struct trace_buffer *buffer,
			  int type,
			  unsigned long len,
			  unsigned int trace_ctx);

struct trace_entry *tracing_get_trace_entry(struct trace_array *tr,
						struct trace_array_cpu *data);

struct trace_entry *trace_find_next_entry(struct trace_iterator *iter,
					  int *ent_cpu, u64 *ent_ts);

void trace_buffer_unlock_commit_nostack(struct trace_buffer *buffer,
					struct ring_buffer_event *event);

bool trace_is_tracepoint_string(const char *str);
const char *trace_event_format(struct trace_iterator *iter, const char *fmt);
void trace_check_vprintf(struct trace_iterator *iter, const char *fmt,
			 va_list ap) __printf(2, 0);
char *trace_iter_expand_format(struct trace_iterator *iter);

int trace_empty(struct trace_iterator *iter);

void *trace_find_next_entry_inc(struct trace_iterator *iter);

void trace_init_global_iter(struct trace_iterator *iter);

void tracing_iter_reset(struct trace_iterator *iter, int cpu);

unsigned long trace_total_entries_cpu(struct trace_array *tr, int cpu);
unsigned long trace_total_entries(struct trace_array *tr);

void trace_function(struct trace_array *tr,
		    unsigned long ip,
		    unsigned long parent_ip,
		    unsigned int trace_ctx);
void trace_graph_function(struct trace_array *tr,
		    unsigned long ip,
		    unsigned long parent_ip,
		    unsigned int trace_ctx);
void trace_latency_header(struct seq_file *m);
void trace_default_header(struct seq_file *m);
void print_trace_header(struct seq_file *m, struct trace_iterator *iter);

void trace_graph_return(struct ftrace_graph_ret *trace);
int trace_graph_entry(struct ftrace_graph_ent *trace);
void set_graph_array(struct trace_array *tr);

void tracing_start_cmdline_record(void);
void tracing_stop_cmdline_record(void);
void tracing_start_tgid_record(void);
void tracing_stop_tgid_record(void);

int register_tracer(struct tracer *type);
int is_tracing_stopped(void);

loff_t tracing_lseek(struct file *file, loff_t offset, int whence);

extern cpumask_var_t __read_mostly tracing_buffer_mask;

#define for_each_tracing_cpu(cpu)	\
	for_each_cpu(cpu, tracing_buffer_mask)

extern unsigned long nsecs_to_usecs(unsigned long nsecs);

extern unsigned long tracing_thresh;

/* PID filtering */

extern int pid_max;

bool trace_find_filtered_pid(struct trace_pid_list *filtered_pids,
			     pid_t search_pid);
bool trace_ignore_this_task(struct trace_pid_list *filtered_pids,
			    struct trace_pid_list *filtered_no_pids,
			    struct task_struct *task);
void trace_filter_add_remove_task(struct trace_pid_list *pid_list,
				  struct task_struct *self,
				  struct task_struct *task);
void *trace_pid_next(struct trace_pid_list *pid_list, void *v, loff_t *pos);
void *trace_pid_start(struct trace_pid_list *pid_list, loff_t *pos);
int trace_pid_show(struct seq_file *m, void *v);
void trace_free_pid_list(struct trace_pid_list *pid_list);
int trace_pid_write(struct trace_pid_list *filtered_pids,
		    struct trace_pid_list **new_pid_list,
		    const char __user *ubuf, size_t cnt);

#ifdef CONFIG_TRACER_MAX_TRACE
void update_max_tr(struct trace_array *tr, struct task_struct *tsk, int cpu,
		   void *cond_data);
void update_max_tr_single(struct trace_array *tr,
			  struct task_struct *tsk, int cpu);

#ifdef CONFIG_FSNOTIFY
#define LATENCY_FS_NOTIFY
#endif
#endif /* CONFIG_TRACER_MAX_TRACE */

#ifdef LATENCY_FS_NOTIFY
void latency_fsnotify(struct trace_array *tr);
#else
static inline void latency_fsnotify(struct trace_array *tr) { }
#endif

#ifdef CONFIG_STACKTRACE
void __trace_stack(struct trace_array *tr, unsigned int trace_ctx, int skip);
#else
static inline void __trace_stack(struct trace_array *tr, unsigned int trace_ctx,
				 int skip)
{
}
#endif /* CONFIG_STACKTRACE */

void trace_last_func_repeats(struct trace_array *tr,
			     struct trace_func_repeats *last_info,
			     unsigned int trace_ctx);

extern u64 ftrace_now(int cpu);

extern void trace_find_cmdline(int pid, char comm[]);
extern int trace_find_tgid(int pid);
extern void trace_event_follow_fork(struct trace_array *tr, bool enable);

#ifdef CONFIG_DYNAMIC_FTRACE
extern unsigned long ftrace_update_tot_cnt;
extern unsigned long ftrace_number_of_pages;
extern unsigned long ftrace_number_of_groups;
void ftrace_init_trace_array(struct trace_array *tr);
#else
static inline void ftrace_init_trace_array(struct trace_array *tr) { }
#endif
#define DYN_FTRACE_TEST_NAME trace_selftest_dynamic_test_func
extern int DYN_FTRACE_TEST_NAME(void);
#define DYN_FTRACE_TEST_NAME2 trace_selftest_dynamic_test_func2
extern int DYN_FTRACE_TEST_NAME2(void);

extern bool ring_buffer_expanded;
extern bool tracing_selftest_disabled;

#ifdef CONFIG_FTRACE_STARTUP_TEST
extern void __init disable_tracing_selftest(const char *reason);

extern int trace_selftest_startup_function(struct tracer *trace,
					   struct trace_array *tr);
extern int trace_selftest_startup_function_graph(struct tracer *trace,
						 struct trace_array *tr);
extern int trace_selftest_startup_irqsoff(struct tracer *trace,
					  struct trace_array *tr);
extern int trace_selftest_startup_preemptoff(struct tracer *trace,
					     struct trace_array *tr);
extern int trace_selftest_startup_preemptirqsoff(struct tracer *trace,
						 struct trace_array *tr);
extern int trace_selftest_startup_wakeup(struct tracer *trace,
					 struct trace_array *tr);
extern int trace_selftest_startup_nop(struct tracer *trace,
					 struct trace_array *tr);
extern int trace_selftest_startup_branch(struct tracer *trace,
					 struct trace_array *tr);
/*
 * Tracer data references selftest functions that only occur
 * on boot up. These can be __init functions. Thus, when selftests
 * are enabled, then the tracers need to reference __init functions.
 */
#define __tracer_data		__refdata
#else
static inline void __init disable_tracing_selftest(const char *reason)
{
}
/* Tracers are seldom changed. Optimize when selftests are disabled. */
#define __tracer_data		__read_mostly
#endif /* CONFIG_FTRACE_STARTUP_TEST */

extern void *head_page(struct trace_array_cpu *data);
extern unsigned long long ns2usecs(u64 nsec);
extern int
trace_vbprintk(unsigned long ip, const char *fmt, va_list args);
extern int
trace_vprintk(unsigned long ip, const char *fmt, va_list args);
extern int
trace_array_vprintk(struct trace_array *tr,
		    unsigned long ip, const char *fmt, va_list args);
int trace_array_printk_buf(struct trace_buffer *buffer,
			   unsigned long ip, const char *fmt, ...);
void trace_printk_seq(struct trace_seq *s);
enum print_line_t print_trace_line(struct trace_iterator *iter);

extern char trace_find_mark(unsigned long long duration);

struct ftrace_hash;

struct ftrace_mod_load {
	struct list_head	list;
	char			*func;
	char			*module;
	int			 enable;
};

enum {
	FTRACE_HASH_FL_MOD	= (1 << 0),
};

struct ftrace_hash {
	unsigned long		size_bits;
	struct hlist_head	*buckets;
	unsigned long		count;
	unsigned long		flags;
	struct rcu_head		rcu;
};

struct ftrace_func_entry *
ftrace_lookup_ip(struct ftrace_hash *hash, unsigned long ip);

static __always_inline bool ftrace_hash_empty(struct ftrace_hash *hash)
{
	return !hash || !(hash->count || (hash->flags & FTRACE_HASH_FL_MOD));
}

/* Standard output formatting function used for function return traces */
#ifdef CONFIG_FUNCTION_GRAPH_TRACER

/* Flag options */
#define TRACE_GRAPH_PRINT_OVERRUN       0x1
#define TRACE_GRAPH_PRINT_CPU           0x2
#define TRACE_GRAPH_PRINT_OVERHEAD      0x4
#define TRACE_GRAPH_PRINT_PROC          0x8
#define TRACE_GRAPH_PRINT_DURATION      0x10
#define TRACE_GRAPH_PRINT_ABS_TIME      0x20
#define TRACE_GRAPH_PRINT_REL_TIME      0x40
#define TRACE_GRAPH_PRINT_IRQS          0x80
#define TRACE_GRAPH_PRINT_TAIL          0x100
#define TRACE_GRAPH_SLEEP_TIME          0x200
#define TRACE_GRAPH_GRAPH_TIME          0x400
#define TRACE_GRAPH_PRINT_FILL_SHIFT	28
#define TRACE_GRAPH_PRINT_FILL_MASK	(0x3 << TRACE_GRAPH_PRINT_FILL_SHIFT)

extern void ftrace_graph_sleep_time_control(bool enable);

#ifdef CONFIG_FUNCTION_PROFILER
extern void ftrace_graph_graph_time_control(bool enable);
#else
static inline void ftrace_graph_graph_time_control(bool enable) { }
#endif

extern enum print_line_t
print_graph_function_flags(struct trace_iterator *iter, u32 flags);
extern void print_graph_headers_flags(struct seq_file *s, u32 flags);
extern void
trace_print_graph_duration(unsigned long long duration, struct trace_seq *s);
extern void graph_trace_open(struct trace_iterator *iter);
extern void graph_trace_close(struct trace_iterator *iter);
extern int __trace_graph_entry(struct trace_array *tr,
			       struct ftrace_graph_ent *trace,
			       unsigned int trace_ctx);
extern void __trace_graph_return(struct trace_array *tr,
				 struct ftrace_graph_ret *trace,
				 unsigned int trace_ctx);

#ifdef CONFIG_DYNAMIC_FTRACE
extern struct ftrace_hash __rcu *ftrace_graph_hash;
extern struct ftrace_hash __rcu *ftrace_graph_notrace_hash;

static inline int ftrace_graph_addr(struct ftrace_graph_ent *trace)
{
	unsigned long addr = trace->func;
	int ret = 0;
	struct ftrace_hash *hash;

	preempt_disable_notrace();

	/*
	 * Have to open code "rcu_dereference_sched()" because the
	 * function graph tracer can be called when RCU is not
	 * "watching".
	 * Protected with schedule_on_each_cpu(ftrace_sync)
	 */
	hash = rcu_dereference_protected(ftrace_graph_hash, !preemptible());

	if (ftrace_hash_empty(hash)) {
		ret = 1;
		goto out;
	}

	if (ftrace_lookup_ip(hash, addr)) {

		/*
		 * This needs to be cleared on the return functions
		 * when the depth is zero.
		 */
		trace_recursion_set(TRACE_GRAPH_BIT);
		trace_recursion_set_depth(trace->depth);

		/*
		 * If no irqs are to be traced, but a set_graph_function
		 * is set, and called by an interrupt handler, we still
		 * want to trace it.
		 */
		if (in_hardirq())
			trace_recursion_set(TRACE_IRQ_BIT);
		else
			trace_recursion_clear(TRACE_IRQ_BIT);
		ret = 1;
	}

out:
	preempt_enable_notrace();
	return ret;
}

static inline void ftrace_graph_addr_finish(struct ftrace_graph_ret *trace)
{
	if (trace_recursion_test(TRACE_GRAPH_BIT) &&
	    trace->depth == trace_recursion_depth())
		trace_recursion_clear(TRACE_GRAPH_BIT);
}

static inline int ftrace_graph_notrace_addr(unsigned long addr)
{
	int ret = 0;
	struct ftrace_hash *notrace_hash;

	preempt_disable_notrace();

	/*
	 * Have to open code "rcu_dereference_sched()" because the
	 * function graph tracer can be called when RCU is not
	 * "watching".
	 * Protected with schedule_on_each_cpu(ftrace_sync)
	 */
	notrace_hash = rcu_dereference_protected(ftrace_graph_notrace_hash,
						 !preemptible());

	if (ftrace_lookup_ip(notrace_hash, addr))
		ret = 1;

	preempt_enable_notrace();
	return ret;
}
#else
static inline int ftrace_graph_addr(struct ftrace_graph_ent *trace)
{
	return 1;
}

static inline int ftrace_graph_notrace_addr(unsigned long addr)
{
	return 0;
}
static inline void ftrace_graph_addr_finish(struct ftrace_graph_ret *trace)
{ }
#endif /* CONFIG_DYNAMIC_FTRACE */

extern unsigned int fgraph_max_depth;

static inline bool ftrace_graph_ignore_func(struct ftrace_graph_ent *trace)
{
	/* trace it when it is-nested-in or is a function enabled. */
	return !(trace_recursion_test(TRACE_GRAPH_BIT) ||
		 ftrace_graph_addr(trace)) ||
		(trace->depth < 0) ||
		(fgraph_max_depth && trace->depth >= fgraph_max_depth);
}

#else /* CONFIG_FUNCTION_GRAPH_TRACER */
static inline enum print_line_t
print_graph_function_flags(struct trace_iterator *iter, u32 flags)
{
	return TRACE_TYPE_UNHANDLED;
}
#endif /* CONFIG_FUNCTION_GRAPH_TRACER */

extern struct list_head ftrace_pids;

#ifdef CONFIG_FUNCTION_TRACER

#define FTRACE_PID_IGNORE	-1
#define FTRACE_PID_TRACE	-2

struct ftrace_func_command {
	struct list_head	list;
	char			*name;
	int			(*func)(struct trace_array *tr,
					struct ftrace_hash *hash,
					char *func, char *cmd,
					char *params, int enable);
};
extern bool ftrace_filter_param __initdata;
static inline int ftrace_trace_task(struct trace_array *tr)
{
	return this_cpu_read(tr->array_buffer.data->ftrace_ignore_pid) !=
		FTRACE_PID_IGNORE;
}
extern int ftrace_is_dead(void);
int ftrace_create_function_files(struct trace_array *tr,
				 struct dentry *parent);
void ftrace_destroy_function_files(struct trace_array *tr);
int ftrace_allocate_ftrace_ops(struct trace_array *tr);
void ftrace_free_ftrace_ops(struct trace_array *tr);
void ftrace_init_global_array_ops(struct trace_array *tr);
void ftrace_init_array_ops(struct trace_array *tr, ftrace_func_t func);
void ftrace_reset_array_ops(struct trace_array *tr);
void ftrace_init_tracefs(struct trace_array *tr, struct dentry *d_tracer);
void ftrace_init_tracefs_toplevel(struct trace_array *tr,
				  struct dentry *d_tracer);
void ftrace_clear_pids(struct trace_array *tr);
int init_function_trace(void);
void ftrace_pid_follow_fork(struct trace_array *tr, bool enable);
#else
static inline int ftrace_trace_task(struct trace_array *tr)
{
	return 1;
}
static inline int ftrace_is_dead(void) { return 0; }
static inline int
ftrace_create_function_files(struct trace_array *tr,
			     struct dentry *parent)
{
	return 0;
}
static inline int ftrace_allocate_ftrace_ops(struct trace_array *tr)
{
	return 0;
}
static inline void ftrace_free_ftrace_ops(struct trace_array *tr) { }
static inline void ftrace_destroy_function_files(struct trace_array *tr) { }
static inline __init void
ftrace_init_global_array_ops(struct trace_array *tr) { }
static inline void ftrace_reset_array_ops(struct trace_array *tr) { }
static inline void ftrace_init_tracefs(struct trace_array *tr, struct dentry *d) { }
static inline void ftrace_init_tracefs_toplevel(struct trace_array *tr, struct dentry *d) { }
static inline void ftrace_clear_pids(struct trace_array *tr) { }
static inline int init_function_trace(void) { return 0; }
static inline void ftrace_pid_follow_fork(struct trace_array *tr, bool enable) { }
/* ftace_func_t type is not defined, use macro instead of static inline */
#define ftrace_init_array_ops(tr, func) do { } while (0)
#endif /* CONFIG_FUNCTION_TRACER */

#if defined(CONFIG_FUNCTION_TRACER) && defined(CONFIG_DYNAMIC_FTRACE)

struct ftrace_probe_ops {
	void			(*func)(unsigned long ip,
					unsigned long parent_ip,
					struct trace_array *tr,
					struct ftrace_probe_ops *ops,
					void *data);
	int			(*init)(struct ftrace_probe_ops *ops,
					struct trace_array *tr,
					unsigned long ip, void *init_data,
					void **data);
	void			(*free)(struct ftrace_probe_ops *ops,
					struct trace_array *tr,
					unsigned long ip, void *data);
	int			(*print)(struct seq_file *m,
					 unsigned long ip,
					 struct ftrace_probe_ops *ops,
					 void *data);
};

struct ftrace_func_mapper;
typedef int (*ftrace_mapper_func)(void *data);

struct ftrace_func_mapper *allocate_ftrace_func_mapper(void);
void **ftrace_func_mapper_find_ip(struct ftrace_func_mapper *mapper,
					   unsigned long ip);
int ftrace_func_mapper_add_ip(struct ftrace_func_mapper *mapper,
			       unsigned long ip, void *data);
void *ftrace_func_mapper_remove_ip(struct ftrace_func_mapper *mapper,
				   unsigned long ip);
void free_ftrace_func_mapper(struct ftrace_func_mapper *mapper,
			     ftrace_mapper_func free_func);

extern int
register_ftrace_function_probe(char *glob, struct trace_array *tr,
			       struct ftrace_probe_ops *ops, void *data);
extern int
unregister_ftrace_function_probe_func(char *glob, struct trace_array *tr,
				      struct ftrace_probe_ops *ops);
extern void clear_ftrace_function_probes(struct trace_array *tr);

int register_ftrace_command(struct ftrace_func_command *cmd);
int unregister_ftrace_command(struct ftrace_func_command *cmd);

void ftrace_create_filter_files(struct ftrace_ops *ops,
				struct dentry *parent);
void ftrace_destroy_filter_files(struct ftrace_ops *ops);

extern int ftrace_set_filter(struct ftrace_ops *ops, unsigned char *buf,
			     int len, int reset);
extern int ftrace_set_notrace(struct ftrace_ops *ops, unsigned char *buf,
			      int len, int reset);
#else
struct ftrace_func_command;

static inline __init int register_ftrace_command(struct ftrace_func_command *cmd)
{
	return -EINVAL;
}
static inline __init int unregister_ftrace_command(char *cmd_name)
{
	return -EINVAL;
}
static inline void clear_ftrace_function_probes(struct trace_array *tr)
{
}

/*
 * The ops parameter passed in is usually undefined.
 * This must be a macro.
 */
#define ftrace_create_filter_files(ops, parent) do { } while (0)
#define ftrace_destroy_filter_files(ops) do { } while (0)
#endif /* CONFIG_FUNCTION_TRACER && CONFIG_DYNAMIC_FTRACE */

bool ftrace_event_is_function(struct trace_event_call *call);

/*
 * struct trace_parser - servers for reading the user input separated by spaces
 * @cont: set if the input is not complete - no final space char was found
 * @buffer: holds the parsed user input
 * @idx: user input length
 * @size: buffer size
 */
struct trace_parser {
	bool		cont;
	char		*buffer;
	unsigned	idx;
	unsigned	size;
};

static inline bool trace_parser_loaded(struct trace_parser *parser)
{
	return (parser->idx != 0);
}

static inline bool trace_parser_cont(struct trace_parser *parser)
{
	return parser->cont;
}

static inline void trace_parser_clear(struct trace_parser *parser)
{
	parser->cont = false;
	parser->idx = 0;
}

extern int trace_parser_get_init(struct trace_parser *parser, int size);
extern void trace_parser_put(struct trace_parser *parser);
extern int trace_get_user(struct trace_parser *parser, const char __user *ubuf,
	size_t cnt, loff_t *ppos);

/*
 * Only create function graph options if function graph is configured.
 */
#ifdef CONFIG_FUNCTION_GRAPH_TRACER
# define FGRAPH_FLAGS						\
		C(DISPLAY_GRAPH,	"display-graph"),
#else
# define FGRAPH_FLAGS
#endif

#ifdef CONFIG_BRANCH_TRACER
# define BRANCH_FLAGS					\
		C(BRANCH,		"branch"),
#else
# define BRANCH_FLAGS
#endif

#ifdef CONFIG_FUNCTION_TRACER
# define FUNCTION_FLAGS						\
		C(FUNCTION,		"function-trace"),	\
		C(FUNC_FORK,		"function-fork"),
# define FUNCTION_DEFAULT_FLAGS		TRACE_ITER_FUNCTION
#else
# define FUNCTION_FLAGS
# define FUNCTION_DEFAULT_FLAGS		0UL
# define TRACE_ITER_FUNC_FORK		0UL
#endif

#ifdef CONFIG_STACKTRACE
# define STACK_FLAGS				\
		C(STACKTRACE,		"stacktrace"),
#else
# define STACK_FLAGS
#endif

/*
 * trace_iterator_flags is an enumeration that defines bit
 * positions into trace_flags that controls the output.
 *
 * NOTE: These bits must match the trace_options array in
 *       trace.c (this macro guarantees it).
 */
#define TRACE_FLAGS						\
		C(PRINT_PARENT,		"print-parent"),	\
		C(SYM_OFFSET,		"sym-offset"),		\
		C(SYM_ADDR,		"sym-addr"),		\
		C(VERBOSE,		"verbose"),		\
		C(RAW,			"raw"),			\
		C(HEX,			"hex"),			\
		C(BIN,			"bin"),			\
		C(BLOCK,		"block"),		\
		C(FIELDS,		"fields"),		\
		C(PRINTK,		"trace_printk"),	\
		C(ANNOTATE,		"annotate"),		\
		C(USERSTACKTRACE,	"userstacktrace"),	\
		C(SYM_USEROBJ,		"sym-userobj"),		\
		C(PRINTK_MSGONLY,	"printk-msg-only"),	\
		C(CONTEXT_INFO,		"context-info"),   /* Print pid/cpu/time */ \
		C(LATENCY_FMT,		"latency-format"),	\
		C(RECORD_CMD,		"record-cmd"),		\
		C(RECORD_TGID,		"record-tgid"),		\
		C(OVERWRITE,		"overwrite"),		\
		C(STOP_ON_FREE,		"disable_on_free"),	\
		C(IRQ_INFO,		"irq-info"),		\
		C(MARKERS,		"markers"),		\
		C(EVENT_FORK,		"event-fork"),		\
		C(PAUSE_ON_TRACE,	"pause-on-trace"),	\
		C(HASH_PTR,		"hash-ptr"),	/* Print hashed pointer */ \
		FUNCTION_FLAGS					\
		FGRAPH_FLAGS					\
		STACK_FLAGS					\
		BRANCH_FLAGS

/*
 * By defining C, we can make TRACE_FLAGS a list of bit names
 * that will define the bits for the flag masks.
 */
#undef C
#define C(a, b) TRACE_ITER_##a##_BIT

enum trace_iterator_bits {
	TRACE_FLAGS
	/* Make sure we don't go more than we have bits for */
	TRACE_ITER_LAST_BIT
};

/*
 * By redefining C, we can make TRACE_FLAGS a list of masks that
 * use the bits as defined above.
 */
#undef C
#define C(a, b) TRACE_ITER_##a = (1 << TRACE_ITER_##a##_BIT)

enum trace_iterator_flags { TRACE_FLAGS };

/*
 * TRACE_ITER_SYM_MASK masks the options in trace_flags that
 * control the output of kernel symbols.
 */
#define TRACE_ITER_SYM_MASK \
	(TRACE_ITER_PRINT_PARENT|TRACE_ITER_SYM_OFFSET|TRACE_ITER_SYM_ADDR)

extern struct tracer nop_trace;

#ifdef CONFIG_BRANCH_TRACER
extern int enable_branch_tracing(struct trace_array *tr);
extern void disable_branch_tracing(void);
static inline int trace_branch_enable(struct trace_array *tr)
{
	if (tr->trace_flags & TRACE_ITER_BRANCH)
		return enable_branch_tracing(tr);
	return 0;
}
static inline void trace_branch_disable(void)
{
	/* due to races, always disable */
	disable_branch_tracing();
}
#else
static inline int trace_branch_enable(struct trace_array *tr)
{
	return 0;
}
static inline void trace_branch_disable(void)
{
}
#endif /* CONFIG_BRANCH_TRACER */

/* set ring buffers to default size if not already done so */
int tracing_update_buffers(void);

struct ftrace_event_field {
	struct list_head	link;
	const char		*name;
	const char		*type;
	int			filter_type;
	int			offset;
	int			size;
	int			is_signed;
	int			len;
};

struct prog_entry;

struct event_filter {
	struct prog_entry __rcu	*prog;
	char			*filter_string;
};

struct event_subsystem {
	struct list_head	list;
	const char		*name;
	struct event_filter	*filter;
	int			ref_count;
};

struct trace_subsystem_dir {
	struct list_head		list;
	struct event_subsystem		*subsystem;
	struct trace_array		*tr;
	struct dentry			*entry;
	int				ref_count;
	int				nr_events;
};

extern int call_filter_check_discard(struct trace_event_call *call, void *rec,
				     struct trace_buffer *buffer,
				     struct ring_buffer_event *event);

void trace_buffer_unlock_commit_regs(struct trace_array *tr,
				     struct trace_buffer *buffer,
				     struct ring_buffer_event *event,
				     unsigned int trcace_ctx,
				     struct pt_regs *regs);

static inline void trace_buffer_unlock_commit(struct trace_array *tr,
					      struct trace_buffer *buffer,
					      struct ring_buffer_event *event,
					      unsigned int trace_ctx)
{
	trace_buffer_unlock_commit_regs(tr, buffer, event, trace_ctx, NULL);
}

DECLARE_PER_CPU(struct ring_buffer_event *, trace_buffered_event);
DECLARE_PER_CPU(int, trace_buffered_event_cnt);
void trace_buffered_event_disable(void);
void trace_buffered_event_enable(void);

void early_enable_events(struct trace_array *tr, char *buf, bool disable_first);

static inline void
__trace_event_discard_commit(struct trace_buffer *buffer,
			     struct ring_buffer_event *event)
{
	if (this_cpu_read(trace_buffered_event) == event) {
		/* Simply release the temp buffer and enable preemption */
		this_cpu_dec(trace_buffered_event_cnt);
		preempt_enable_notrace();
		return;
	}
	/* ring_buffer_discard_commit() enables preemption */
	ring_buffer_discard_commit(buffer, event);
}

/*
 * Helper function for event_trigger_unlock_commit{_regs}().
 * If there are event triggers attached to this event that requires
 * filtering against its fields, then they will be called as the
 * entry already holds the field information of the current event.
 *
 * It also checks if the event should be discarded or not.
 * It is to be discarded if the event is soft disabled and the
 * event was only recorded to process triggers, or if the event
 * filter is active and this event did not match the filters.
 *
 * Returns true if the event is discarded, false otherwise.
 */
static inline bool
__event_trigger_test_discard(struct trace_event_file *file,
			     struct trace_buffer *buffer,
			     struct ring_buffer_event *event,
			     void *entry,
			     enum event_trigger_type *tt)
{
	unsigned long eflags = file->flags;

	if (eflags & EVENT_FILE_FL_TRIGGER_COND)
		*tt = event_triggers_call(file, buffer, entry, event);

	if (likely(!(file->flags & (EVENT_FILE_FL_SOFT_DISABLED |
				    EVENT_FILE_FL_FILTERED |
				    EVENT_FILE_FL_PID_FILTER))))
		return false;

	if (file->flags & EVENT_FILE_FL_SOFT_DISABLED)
		goto discard;

	if (file->flags & EVENT_FILE_FL_FILTERED &&
	    !filter_match_preds(file->filter, entry))
		goto discard;

	if ((file->flags & EVENT_FILE_FL_PID_FILTER) &&
	    trace_event_ignore_this_pid(file))
		goto discard;

	return false;
 discard:
	__trace_event_discard_commit(buffer, event);
	return true;
}

/**
 * event_trigger_unlock_commit - handle triggers and finish event commit
 * @file: The file pointer associated with the event
 * @buffer: The ring buffer that the event is being written to
 * @event: The event meta data in the ring buffer
 * @entry: The event itself
 * @trace_ctx: The tracing context flags.
 *
 * This is a helper function to handle triggers that require data
 * from the event itself. It also tests the event against filters and
 * if the event is soft disabled and should be discarded.
 */
static inline void
event_trigger_unlock_commit(struct trace_event_file *file,
			    struct trace_buffer *buffer,
			    struct ring_buffer_event *event,
			    void *entry, unsigned int trace_ctx)
{
	enum event_trigger_type tt = ETT_NONE;

	if (!__event_trigger_test_discard(file, buffer, event, entry, &tt))
		trace_buffer_unlock_commit(file->tr, buffer, event, trace_ctx);

	if (tt)
		event_triggers_post_call(file, tt);
}

#define FILTER_PRED_INVALID	((unsigned short)-1)
#define FILTER_PRED_IS_RIGHT	(1 << 15)
#define FILTER_PRED_FOLD	(1 << 15)

/*
 * The max preds is the size of unsigned short with
 * two flags at the MSBs. One bit is used for both the IS_RIGHT
 * and FOLD flags. The other is reserved.
 *
 * 2^14 preds is way more than enough.
 */
#define MAX_FILTER_PRED		16384

struct filter_pred;
struct regex;

typedef int (*regex_match_func)(char *str, struct regex *r, int len);

enum regex_type {
	MATCH_FULL = 0,
	MATCH_FRONT_ONLY,
	MATCH_MIDDLE_ONLY,
	MATCH_END_ONLY,
	MATCH_GLOB,
	MATCH_INDEX,
};

struct regex {
	char			pattern[MAX_FILTER_STR_VAL];
	int			len;
	int			field_len;
	regex_match_func	match;
};

static inline bool is_string_field(struct ftrace_event_field *field)
{
	return field->filter_type == FILTER_DYN_STRING ||
	       field->filter_type == FILTER_RDYN_STRING ||
	       field->filter_type == FILTER_STATIC_STRING ||
	       field->filter_type == FILTER_PTR_STRING ||
	       field->filter_type == FILTER_COMM;
}

static inline bool is_function_field(struct ftrace_event_field *field)
{
	return field->filter_type == FILTER_TRACE_FN;
}

extern enum regex_type
filter_parse_regex(char *buff, int len, char **search, int *not);
extern void print_event_filter(struct trace_event_file *file,
			       struct trace_seq *s);
extern int apply_event_filter(struct trace_event_file *file,
			      char *filter_string);
extern int apply_subsystem_event_filter(struct trace_subsystem_dir *dir,
					char *filter_string);
extern void print_subsystem_event_filter(struct event_subsystem *system,
					 struct trace_seq *s);
extern int filter_assign_type(const char *type);
extern int create_event_filter(struct trace_array *tr,
			       struct trace_event_call *call,
			       char *filter_str, bool set_str,
			       struct event_filter **filterp);
extern void free_event_filter(struct event_filter *filter);

struct ftrace_event_field *
trace_find_event_field(struct trace_event_call *call, char *name);

extern void trace_event_enable_cmd_record(bool enable);
extern void trace_event_enable_tgid_record(bool enable);

extern int event_trace_init(void);
extern int init_events(void);
extern int event_trace_add_tracer(struct dentry *parent, struct trace_array *tr);
extern int event_trace_del_tracer(struct trace_array *tr);
extern void __trace_early_add_events(struct trace_array *tr);

extern struct trace_event_file *__find_event_file(struct trace_array *tr,
						  const char *system,
						  const char *event);
extern struct trace_event_file *find_event_file(struct trace_array *tr,
						const char *system,
						const char *event);

static inline void *event_file_data(struct file *filp)
{
	return READ_ONCE(file_inode(filp)->i_private);
}

extern struct mutex event_mutex;
extern struct list_head ftrace_events;

extern const struct file_operations event_trigger_fops;
extern const struct file_operations event_hist_fops;
extern const struct file_operations event_hist_debug_fops;
extern const struct file_operations event_inject_fops;

#ifdef CONFIG_HIST_TRIGGERS
extern int register_trigger_hist_cmd(void);
extern int register_trigger_hist_enable_disable_cmds(void);
#else
static inline int register_trigger_hist_cmd(void) { return 0; }
static inline int register_trigger_hist_enable_disable_cmds(void) { return 0; }
#endif

extern int register_trigger_cmds(void);
extern void clear_event_triggers(struct trace_array *tr);

enum {
	EVENT_TRIGGER_FL_PROBE		= BIT(0),
};

struct event_trigger_data {
	unsigned long			count;
	int				ref;
	int				flags;
	struct event_trigger_ops	*ops;
	struct event_command		*cmd_ops;
	struct event_filter __rcu	*filter;
	char				*filter_str;
	void				*private_data;
	bool				paused;
	bool				paused_tmp;
	struct list_head		list;
	char				*name;
	struct list_head		named_list;
	struct event_trigger_data	*named_data;
};

/* Avoid typos */
#define ENABLE_EVENT_STR	"enable_event"
#define DISABLE_EVENT_STR	"disable_event"
#define ENABLE_HIST_STR		"enable_hist"
#define DISABLE_HIST_STR	"disable_hist"

struct enable_trigger_data {
	struct trace_event_file		*file;
	bool				enable;
	bool				hist;
};

extern int event_enable_trigger_print(struct seq_file *m,
				      struct event_trigger_data *data);
extern void event_enable_trigger_free(struct event_trigger_data *data);
extern int event_enable_trigger_parse(struct event_command *cmd_ops,
				      struct trace_event_file *file,
				      char *glob, char *cmd,
				      char *param_and_filter);
extern int event_enable_register_trigger(char *glob,
					 struct event_trigger_data *data,
					 struct trace_event_file *file);
extern void event_enable_unregister_trigger(char *glob,
					    struct event_trigger_data *test,
					    struct trace_event_file *file);
extern void trigger_data_free(struct event_trigger_data *data);
extern int event_trigger_init(struct event_trigger_data *data);
extern int trace_event_trigger_enable_disable(struct trace_event_file *file,
					      int trigger_enable);
extern void update_cond_flag(struct trace_event_file *file);
extern int set_trigger_filter(char *filter_str,
			      struct event_trigger_data *trigger_data,
			      struct trace_event_file *file);
extern struct event_trigger_data *find_named_trigger(const char *name);
extern bool is_named_trigger(struct event_trigger_data *test);
extern int save_named_trigger(const char *name,
			      struct event_trigger_data *data);
extern void del_named_trigger(struct event_trigger_data *data);
extern void pause_named_trigger(struct event_trigger_data *data);
extern void unpause_named_trigger(struct event_trigger_data *data);
extern void set_named_trigger_data(struct event_trigger_data *data,
				   struct event_trigger_data *named_data);
extern struct event_trigger_data *
get_named_trigger_data(struct event_trigger_data *data);
extern int register_event_command(struct event_command *cmd);
extern int unregister_event_command(struct event_command *cmd);
extern int register_trigger_hist_enable_disable_cmds(void);
extern bool event_trigger_check_remove(const char *glob);
extern bool event_trigger_empty_param(const char *param);
extern int event_trigger_separate_filter(char *param_and_filter, char **param,
					 char **filter, bool param_required);
extern struct event_trigger_data *
event_trigger_alloc(struct event_command *cmd_ops,
		    char *cmd,
		    char *param,
		    void *private_data);
extern int event_trigger_parse_num(char *trigger,
				   struct event_trigger_data *trigger_data);
extern int event_trigger_set_filter(struct event_command *cmd_ops,
				    struct trace_event_file *file,
				    char *param,
				    struct event_trigger_data *trigger_data);
extern void event_trigger_reset_filter(struct event_command *cmd_ops,
				       struct event_trigger_data *trigger_data);
extern int event_trigger_register(struct event_command *cmd_ops,
				  struct trace_event_file *file,
				  char *glob,
				  struct event_trigger_data *trigger_data);
extern void event_trigger_unregister(struct event_command *cmd_ops,
				     struct trace_event_file *file,
				     char *glob,
				     struct event_trigger_data *trigger_data);

/**
 * struct event_trigger_ops - callbacks for trace event triggers
 *
 * The methods in this structure provide per-event trigger hooks for
 * various trigger operations.
 *
 * The @init and @free methods are used during trigger setup and
 * teardown, typically called from an event_command's @parse()
 * function implementation.
 *
 * The @print method is used to print the trigger spec.
 *
 * The @trigger method is the function that actually implements the
 * trigger and is called in the context of the triggering event
 * whenever that event occurs.
 *
 * All the methods below, except for @init() and @free(), must be
 * implemented.
 *
 * @trigger: The trigger 'probe' function called when the triggering
 *	event occurs.  The data passed into this callback is the data
 *	that was supplied to the event_command @reg() function that
 *	registered the trigger (see struct event_command) along with
 *	the trace record, rec.
 *
 * @init: An optional initialization function called for the trigger
 *	when the trigger is registered (via the event_command reg()
 *	function).  This can be used to perform per-trigger
 *	initialization such as incrementing a per-trigger reference
 *	count, for instance.  This is usually implemented by the
 *	generic utility function @event_trigger_init() (see
 *	trace_event_triggers.c).
 *
 * @free: An optional de-initialization function called for the
 *	trigger when the trigger is unregistered (via the
 *	event_command @reg() function).  This can be used to perform
 *	per-trigger de-initialization such as decrementing a
 *	per-trigger reference count and freeing corresponding trigger
 *	data, for instance.  This is usually implemented by the
 *	generic utility function @event_trigger_free() (see
 *	trace_event_triggers.c).
 *
 * @print: The callback function invoked to have the trigger print
 *	itself.  This is usually implemented by a wrapper function
 *	that calls the generic utility function @event_trigger_print()
 *	(see trace_event_triggers.c).
 */
struct event_trigger_ops {
	void			(*trigger)(struct event_trigger_data *data,
					   struct trace_buffer *buffer,
					   void *rec,
					   struct ring_buffer_event *rbe);
	int			(*init)(struct event_trigger_data *data);
	void			(*free)(struct event_trigger_data *data);
	int			(*print)(struct seq_file *m,
					 struct event_trigger_data *data);
};

/**
 * struct event_command - callbacks and data members for event commands
 *
 * Event commands are invoked by users by writing the command name
 * into the 'trigger' file associated with a trace event.  The
 * parameters associated with a specific invocation of an event
 * command are used to create an event trigger instance, which is
 * added to the list of trigger instances associated with that trace
 * event.  When the event is hit, the set of triggers associated with
 * that event is invoked.
 *
 * The data members in this structure provide per-event command data
 * for various event commands.
 *
 * All the data members below, except for @post_trigger, must be set
 * for each event command.
 *
 * @name: The unique name that identifies the event command.  This is
 *	the name used when setting triggers via trigger files.
 *
 * @trigger_type: A unique id that identifies the event command
 *	'type'.  This value has two purposes, the first to ensure that
 *	only one trigger of the same type can be set at a given time
 *	for a particular event e.g. it doesn't make sense to have both
 *	a traceon and traceoff trigger attached to a single event at
 *	the same time, so traceon and traceoff have the same type
 *	though they have different names.  The @trigger_type value is
 *	also used as a bit value for deferring the actual trigger
 *	action until after the current event is finished.  Some
 *	commands need to do this if they themselves log to the trace
 *	buffer (see the @post_trigger() member below).  @trigger_type
 *	values are defined by adding new values to the trigger_type
 *	enum in include/linux/trace_events.h.
 *
 * @flags: See the enum event_command_flags below.
 *
 * All the methods below, except for @set_filter() and @unreg_all(),
 * must be implemented.
 *
 * @parse: The callback function responsible for parsing and
 *	registering the trigger written to the 'trigger' file by the
 *	user.  It allocates the trigger instance and registers it with
 *	the appropriate trace event.  It makes use of the other
 *	event_command callback functions to orchestrate this, and is
 *	usually implemented by the generic utility function
 *	@event_trigger_callback() (see trace_event_triggers.c).
 *
 * @reg: Adds the trigger to the list of triggers associated with the
 *	event, and enables the event trigger itself, after
 *	initializing it (via the event_trigger_ops @init() function).
 *	This is also where commands can use the @trigger_type value to
 *	make the decision as to whether or not multiple instances of
 *	the trigger should be allowed.  This is usually implemented by
 *	the generic utility function @register_trigger() (see
 *	trace_event_triggers.c).
 *
 * @unreg: Removes the trigger from the list of triggers associated
 *	with the event, and disables the event trigger itself, after
 *	initializing it (via the event_trigger_ops @free() function).
 *	This is usually implemented by the generic utility function
 *	@unregister_trigger() (see trace_event_triggers.c).
 *
 * @unreg_all: An optional function called to remove all the triggers
 *	from the list of triggers associated with the event.  Called
 *	when a trigger file is opened in truncate mode.
 *
 * @set_filter: An optional function called to parse and set a filter
 *	for the trigger.  If no @set_filter() method is set for the
 *	event command, filters set by the user for the command will be
 *	ignored.  This is usually implemented by the generic utility
 *	function @set_trigger_filter() (see trace_event_triggers.c).
 *
 * @get_trigger_ops: The callback function invoked to retrieve the
 *	event_trigger_ops implementation associated with the command.
 *	This callback function allows a single event_command to
 *	support multiple trigger implementations via different sets of
 *	event_trigger_ops, depending on the value of the @param
 *	string.
 */
struct event_command {
	struct list_head	list;
	char			*name;
	enum event_trigger_type	trigger_type;
	int			flags;
	int			(*parse)(struct event_command *cmd_ops,
					 struct trace_event_file *file,
					 char *glob, char *cmd,
					 char *param_and_filter);
	int			(*reg)(char *glob,
				       struct event_trigger_data *data,
				       struct trace_event_file *file);
	void			(*unreg)(char *glob,
					 struct event_trigger_data *data,
					 struct trace_event_file *file);
	void			(*unreg_all)(struct trace_event_file *file);
	int			(*set_filter)(char *filter_str,
					      struct event_trigger_data *data,
					      struct trace_event_file *file);
	struct event_trigger_ops *(*get_trigger_ops)(char *cmd, char *param);
};

/**
 * enum event_command_flags - flags for struct event_command
 *
 * @POST_TRIGGER: A flag that says whether or not this command needs
 *	to have its action delayed until after the current event has
 *	been closed.  Some triggers need to avoid being invoked while
 *	an event is currently in the process of being logged, since
 *	the trigger may itself log data into the trace buffer.  Thus
 *	we make sure the current event is committed before invoking
 *	those triggers.  To do that, the trigger invocation is split
 *	in two - the first part checks the filter using the current
 *	trace record; if a command has the @post_trigger flag set, it
 *	sets a bit for itself in the return value, otherwise it
 *	directly invokes the trigger.  Once all commands have been
 *	either invoked or set their return flag, the current record is
 *	either committed or discarded.  At that point, if any commands
 *	have deferred their triggers, those commands are finally
 *	invoked following the close of the current event.  In other
 *	words, if the event_trigger_ops @func() probe implementation
 *	itself logs to the trace buffer, this flag should be set,
 *	otherwise it can be left unspecified.
 *
 * @NEEDS_REC: A flag that says whether or not this command needs
 *	access to the trace record in order to perform its function,
 *	regardless of whether or not it has a filter associated with
 *	it (filters make a trigger require access to the trace record
 *	but are not always present).
 */
enum event_command_flags {
	EVENT_CMD_FL_POST_TRIGGER	= 1,
	EVENT_CMD_FL_NEEDS_REC		= 2,
};

static inline bool event_command_post_trigger(struct event_command *cmd_ops)
{
	return cmd_ops->flags & EVENT_CMD_FL_POST_TRIGGER;
}

static inline bool event_command_needs_rec(struct event_command *cmd_ops)
{
	return cmd_ops->flags & EVENT_CMD_FL_NEEDS_REC;
}

extern int trace_event_enable_disable(struct trace_event_file *file,
				      int enable, int soft_disable);
extern int tracing_alloc_snapshot(void);
extern void tracing_snapshot_cond(struct trace_array *tr, void *cond_data);
extern int tracing_snapshot_cond_enable(struct trace_array *tr, void *cond_data, cond_update_fn_t update);

extern int tracing_snapshot_cond_disable(struct trace_array *tr);
extern void *tracing_cond_snapshot_data(struct trace_array *tr);

extern const char *__start___trace_bprintk_fmt[];
extern const char *__stop___trace_bprintk_fmt[];

extern const char *__start___tracepoint_str[];
extern const char *__stop___tracepoint_str[];

void trace_printk_control(bool enabled);
void trace_printk_start_comm(void);
int trace_keep_overwrite(struct tracer *tracer, u32 mask, int set);
int set_tracer_flag(struct trace_array *tr, unsigned int mask, int enabled);

/* Used from boot time tracer */
extern int trace_set_options(struct trace_array *tr, char *option);
extern int tracing_set_tracer(struct trace_array *tr, const char *buf);
extern ssize_t tracing_resize_ring_buffer(struct trace_array *tr,
					  unsigned long size, int cpu_id);
extern int tracing_set_cpumask(struct trace_array *tr,
				cpumask_var_t tracing_cpumask_new);


#define MAX_EVENT_NAME_LEN	64

extern ssize_t trace_parse_run_command(struct file *file,
		const char __user *buffer, size_t count, loff_t *ppos,
		int (*createfn)(const char *));

extern unsigned int err_pos(char *cmd, const char *str);
extern void tracing_log_err(struct trace_array *tr,
			    const char *loc, const char *cmd,
			    const char **errs, u8 type, u16 pos);

/*
 * Normal trace_printk() and friends allocates special buffers
 * to do the manipulation, as well as saves the print formats
 * into sections to display. But the trace infrastructure wants
 * to use these without the added overhead at the price of being
 * a bit slower (used mainly for warnings, where we don't care
 * about performance). The internal_trace_puts() is for such
 * a purpose.
 */
#define internal_trace_puts(str) __trace_puts(_THIS_IP_, str, strlen(str))

#undef FTRACE_ENTRY
#define FTRACE_ENTRY(call, struct_name, id, tstruct, print)	\
	extern struct trace_event_call					\
	__aligned(4) event_##call;
#undef FTRACE_ENTRY_DUP
#define FTRACE_ENTRY_DUP(call, struct_name, id, tstruct, print)	\
	FTRACE_ENTRY(call, struct_name, id, PARAMS(tstruct), PARAMS(print))
#undef FTRACE_ENTRY_PACKED
#define FTRACE_ENTRY_PACKED(call, struct_name, id, tstruct, print) \
	FTRACE_ENTRY(call, struct_name, id, PARAMS(tstruct), PARAMS(print))

#include "trace_entries.h"

#if defined(CONFIG_PERF_EVENTS) && defined(CONFIG_FUNCTION_TRACER)
int perf_ftrace_event_register(struct trace_event_call *call,
			       enum trace_reg type, void *data);
#else
#define perf_ftrace_event_register NULL
#endif

#ifdef CONFIG_FTRACE_SYSCALLS
void init_ftrace_syscalls(void);
const char *get_syscall_name(int syscall);
#else
static inline void init_ftrace_syscalls(void) { }
static inline const char *get_syscall_name(int syscall)
{
	return NULL;
}
#endif

#ifdef CONFIG_EVENT_TRACING
void trace_event_init(void);
void trace_event_eval_update(struct trace_eval_map **map, int len);
/* Used from boot time tracer */
extern int ftrace_set_clr_event(struct trace_array *tr, char *buf, int set);
extern int trigger_process_regex(struct trace_event_file *file, char *buff);
#else
static inline void __init trace_event_init(void) { }
static inline void trace_event_eval_update(struct trace_eval_map **map, int len) { }
#endif

#ifdef CONFIG_TRACER_SNAPSHOT
void tracing_snapshot_instance(struct trace_array *tr);
int tracing_alloc_snapshot_instance(struct trace_array *tr);
#else
static inline void tracing_snapshot_instance(struct trace_array *tr) { }
static inline int tracing_alloc_snapshot_instance(struct trace_array *tr)
{
	return 0;
}
#endif

#ifdef CONFIG_PREEMPT_TRACER
void tracer_preempt_on(unsigned long a0, unsigned long a1);
void tracer_preempt_off(unsigned long a0, unsigned long a1);
#else
static inline void tracer_preempt_on(unsigned long a0, unsigned long a1) { }
static inline void tracer_preempt_off(unsigned long a0, unsigned long a1) { }
#endif
#ifdef CONFIG_IRQSOFF_TRACER
void tracer_hardirqs_on(unsigned long a0, unsigned long a1);
void tracer_hardirqs_off(unsigned long a0, unsigned long a1);
#else
static inline void tracer_hardirqs_on(unsigned long a0, unsigned long a1) { }
static inline void tracer_hardirqs_off(unsigned long a0, unsigned long a1) { }
#endif

/*
 * Reset the state of the trace_iterator so that it can read consumed data.
 * Normally, the trace_iterator is used for reading the data when it is not
 * consumed, and must retain state.
 */
static __always_inline void trace_iterator_reset(struct trace_iterator *iter)
{
	memset_startat(iter, 0, seq);
	iter->pos = -1;
}

/* Check the name is good for event/group/fields */
static inline bool __is_good_name(const char *name, bool hash_ok)
{
	if (!isalpha(*name) && *name != '_' && (!hash_ok || *name != '-'))
		return false;
	while (*++name != '\0') {
		if (!isalpha(*name) && !isdigit(*name) && *name != '_' &&
		    (!hash_ok || *name != '-'))
			return false;
	}
	return true;
}

/* Check the name is good for event/group/fields */
static inline bool is_good_name(const char *name)
{
	return __is_good_name(name, false);
}

/* Check the name is good for system */
static inline bool is_good_system_name(const char *name)
{
	return __is_good_name(name, true);
}

<<<<<<< HEAD
=======
/* Convert certain expected symbols into '_' when generating event names */
static inline void sanitize_event_name(char *name)
{
	while (*name++ != '\0')
		if (*name == ':' || *name == '.')
			*name = '_';
}

>>>>>>> eb3cdb58
/*
 * This is a generic way to read and write a u64 value from a file in tracefs.
 *
 * The value is stored on the variable pointed by *val. The value needs
 * to be at least *min and at most *max. The write is protected by an
 * existing *lock.
 */
struct trace_min_max_param {
	struct mutex	*lock;
	u64		*val;
	u64		*min;
	u64		*max;
};

#define U64_STR_SIZE		24	/* 20 digits max */

extern const struct file_operations trace_min_max_fops;

#ifdef CONFIG_RV
extern int rv_init_interface(void);
#else
static inline int rv_init_interface(void)
{
	return 0;
}
#endif

#endif /* _LINUX_KERNEL_TRACE_H */<|MERGE_RESOLUTION|>--- conflicted
+++ resolved
@@ -115,13 +115,10 @@
 
 #define FAULT_STRING "(fault)"
 
-<<<<<<< HEAD
-=======
 #define HIST_STACKTRACE_DEPTH	16
 #define HIST_STACKTRACE_SIZE	(HIST_STACKTRACE_DEPTH * sizeof(unsigned long))
 #define HIST_STACKTRACE_SKIP	5
 
->>>>>>> eb3cdb58
 /*
  * syscalls are special, and need special handling, this is why
  * they are not included in trace_entries.h
@@ -1991,8 +1988,6 @@
 	return __is_good_name(name, true);
 }
 
-<<<<<<< HEAD
-=======
 /* Convert certain expected symbols into '_' when generating event names */
 static inline void sanitize_event_name(char *name)
 {
@@ -2001,7 +1996,6 @@
 			*name = '_';
 }
 
->>>>>>> eb3cdb58
 /*
  * This is a generic way to read and write a u64 value from a file in tracefs.
  *
