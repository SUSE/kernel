// SPDX-License-Identifier: GPL-2.0
/*
 * Common header file for probe-based Dynamic events.
 *
 * This code was copied from kernel/trace/trace_kprobe.h written by
 * Masami Hiramatsu <masami.hiramatsu.pt@hitachi.com>
 *
 * Updates to make this generic:
 * Copyright (C) IBM Corporation, 2010-2011
 * Author:     Srikar Dronamraju
 */

#include <linux/seq_file.h>
#include <linux/slab.h>
#include <linux/smp.h>
#include <linux/tracefs.h>
#include <linux/types.h>
#include <linux/string.h>
#include <linux/ptrace.h>
#include <linux/perf_event.h>
#include <linux/kprobes.h>
#include <linux/stringify.h>
#include <linux/limits.h>
#include <linux/uaccess.h>
#include <linux/bitops.h>
#include <linux/btf.h>
#include <asm/bitsperlong.h>

#include "trace.h"
#include "trace_output.h"

#define MAX_TRACE_ARGS		128
#define MAX_ARGSTR_LEN		63
#define MAX_ARRAY_LEN		64
#define MAX_ARG_NAME_LEN	32
#define MAX_BTF_ARGS_LEN	128
#define MAX_DENTRY_ARGS_LEN	256
#define MAX_STRING_SIZE		PATH_MAX
#define MAX_ARG_BUF_LEN		(MAX_TRACE_ARGS * MAX_ARG_NAME_LEN)

/* Reserved field names */
#define FIELD_STRING_IP		"__probe_ip"
#define FIELD_STRING_RETIP	"__probe_ret_ip"
#define FIELD_STRING_FUNC	"__probe_func"

#undef DEFINE_FIELD
#define DEFINE_FIELD(type, item, name, is_signed)			\
	do {								\
		ret = trace_define_field(event_call, #type, name,	\
					 offsetof(typeof(field), item),	\
					 sizeof(field.item), is_signed, \
					 FILTER_OTHER);			\
		if (ret)						\
			return ret;					\
	} while (0)


/* Flags for trace_probe */
#define TP_FLAG_TRACE		1
#define TP_FLAG_PROFILE		2

/* data_loc: data location, compatible with u32 */
#define make_data_loc(len, offs)	\
	(((u32)(len) << 16) | ((u32)(offs) & 0xffff))
#define get_loc_len(dl)		((u32)(dl) >> 16)
#define get_loc_offs(dl)	((u32)(dl) & 0xffff)

static nokprobe_inline void *get_loc_data(u32 *dl, void *ent)
{
	return (u8 *)ent + get_loc_offs(*dl);
}

static nokprobe_inline u32 update_data_loc(u32 loc, int consumed)
{
	u32 maxlen = get_loc_len(loc);
	u32 offset = get_loc_offs(loc);

	return make_data_loc(maxlen - consumed, offset + consumed);
}

/* Printing function type */
typedef int (*print_type_func_t)(struct trace_seq *, void *, void *);

enum fetch_op {
	FETCH_OP_NOP = 0,
	// Stage 1 (load) ops
	FETCH_OP_REG,		/* Register : .param = offset */
	FETCH_OP_STACK,		/* Stack : .param = index */
	FETCH_OP_STACKP,	/* Stack pointer */
	FETCH_OP_RETVAL,	/* Return value */
	FETCH_OP_IMM,		/* Immediate : .immediate */
	FETCH_OP_COMM,		/* Current comm */
	FETCH_OP_ARG,		/* Function argument : .param */
	FETCH_OP_FOFFS,		/* File offset: .immediate */
	FETCH_OP_DATA,		/* Allocated data: .data */
	FETCH_OP_EDATA,		/* Entry data: .offset */
	// Stage 2 (dereference) op
	FETCH_OP_DEREF,		/* Dereference: .offset */
	FETCH_OP_UDEREF,	/* User-space Dereference: .offset */
	// Stage 3 (store) ops
	FETCH_OP_ST_RAW,	/* Raw: .size */
	FETCH_OP_ST_MEM,	/* Mem: .offset, .size */
	FETCH_OP_ST_UMEM,	/* Mem: .offset, .size */
	FETCH_OP_ST_STRING,	/* String: .offset, .size */
	FETCH_OP_ST_USTRING,	/* User String: .offset, .size */
	FETCH_OP_ST_SYMSTR,	/* Kernel Symbol String: .offset, .size */
	FETCH_OP_ST_EDATA,	/* Store Entry Data: .offset */
	// Stage 4 (modify) op
	FETCH_OP_MOD_BF,	/* Bitfield: .basesize, .lshift, .rshift */
	// Stage 5 (loop) op
	FETCH_OP_LP_ARRAY,	/* Array: .param = loop count */
	FETCH_OP_TP_ARG,	/* Trace Point argument */
	FETCH_OP_END,
	FETCH_NOP_SYMBOL,	/* Unresolved Symbol holder */
};

struct fetch_insn {
	enum fetch_op op;
	union {
		unsigned int param;
		struct {
			unsigned int size;
			int offset;
		};
		struct {
			unsigned char basesize;
			unsigned char lshift;
			unsigned char rshift;
		};
		unsigned long immediate;
		void *data;
	};
};

/* fetch + deref*N + store + mod + end <= 16, this allows N=12, enough */
#define FETCH_INSN_MAX	16
#define FETCH_TOKEN_COMM	(-ECOMM)

/* Fetch type information table */
struct fetch_type {
	const char		*name;		/* Name of type */
	size_t			size;		/* Byte size of type */
	bool			is_signed;	/* Signed flag */
	bool			is_string;	/* String flag */
	print_type_func_t	print;		/* Print functions */
	const char		*fmt;		/* Format string */
	const char		*fmttype;	/* Name in format file */
};

/* For defining macros, define string/string_size types */
typedef u32 string;
typedef u32 string_size;

#define PRINT_TYPE_FUNC_NAME(type)	print_type_##type
#define PRINT_TYPE_FMT_NAME(type)	print_type_format_##type

/* Printing  in basic type function template */
#define DECLARE_BASIC_PRINT_TYPE_FUNC(type)				\
int PRINT_TYPE_FUNC_NAME(type)(struct trace_seq *s, void *data, void *ent);\
extern const char PRINT_TYPE_FMT_NAME(type)[]

DECLARE_BASIC_PRINT_TYPE_FUNC(u8);
DECLARE_BASIC_PRINT_TYPE_FUNC(u16);
DECLARE_BASIC_PRINT_TYPE_FUNC(u32);
DECLARE_BASIC_PRINT_TYPE_FUNC(u64);
DECLARE_BASIC_PRINT_TYPE_FUNC(s8);
DECLARE_BASIC_PRINT_TYPE_FUNC(s16);
DECLARE_BASIC_PRINT_TYPE_FUNC(s32);
DECLARE_BASIC_PRINT_TYPE_FUNC(s64);
DECLARE_BASIC_PRINT_TYPE_FUNC(x8);
DECLARE_BASIC_PRINT_TYPE_FUNC(x16);
DECLARE_BASIC_PRINT_TYPE_FUNC(x32);
DECLARE_BASIC_PRINT_TYPE_FUNC(x64);

DECLARE_BASIC_PRINT_TYPE_FUNC(char);
DECLARE_BASIC_PRINT_TYPE_FUNC(string);
DECLARE_BASIC_PRINT_TYPE_FUNC(symbol);

/* Default (unsigned long) fetch type */
#define __DEFAULT_FETCH_TYPE(t) x##t
#define _DEFAULT_FETCH_TYPE(t) __DEFAULT_FETCH_TYPE(t)
#define DEFAULT_FETCH_TYPE _DEFAULT_FETCH_TYPE(BITS_PER_LONG)
#define DEFAULT_FETCH_TYPE_STR __stringify(DEFAULT_FETCH_TYPE)

#define __ADDR_FETCH_TYPE(t) u##t
#define _ADDR_FETCH_TYPE(t) __ADDR_FETCH_TYPE(t)
#define ADDR_FETCH_TYPE _ADDR_FETCH_TYPE(BITS_PER_LONG)

#define __ASSIGN_FETCH_TYPE(_name, ptype, ftype, _size, sign, str, _fmttype)	\
	{.name = _name,					\
	 .size = _size,					\
	 .is_signed = (bool)sign,			\
	 .is_string = (bool)str,			\
	 .print = PRINT_TYPE_FUNC_NAME(ptype),		\
	 .fmt = PRINT_TYPE_FMT_NAME(ptype),		\
	 .fmttype = _fmttype,				\
	}

/* Non string types can use these macros */
#define _ASSIGN_FETCH_TYPE(_name, ptype, ftype, _size, sign, _fmttype)	\
	__ASSIGN_FETCH_TYPE(_name, ptype, ftype, _size, sign, 0, #_fmttype)
#define ASSIGN_FETCH_TYPE(ptype, ftype, sign)			\
	_ASSIGN_FETCH_TYPE(#ptype, ptype, ftype, sizeof(ftype), sign, ptype)

/* If ptype is an alias of atype, use this macro (show atype in format) */
#define ASSIGN_FETCH_TYPE_ALIAS(ptype, atype, ftype, sign)		\
	_ASSIGN_FETCH_TYPE(#ptype, ptype, ftype, sizeof(ftype), sign, atype)

#define ASSIGN_FETCH_TYPE_END {}
#define MAX_ARRAY_LEN	64

#ifdef CONFIG_KPROBE_EVENTS
bool trace_kprobe_on_func_entry(struct trace_event_call *call);
bool trace_kprobe_error_injectable(struct trace_event_call *call);
#else
static inline bool trace_kprobe_on_func_entry(struct trace_event_call *call)
{
	return false;
}

static inline bool trace_kprobe_error_injectable(struct trace_event_call *call)
{
	return false;
}
#endif /* CONFIG_KPROBE_EVENTS */

struct probe_arg {
	struct fetch_insn	*code;
	bool			dynamic;/* Dynamic array (string) is used */
	unsigned int		offset;	/* Offset from argument entry */
	unsigned int		count;	/* Array count */
	const char		*name;	/* Name of this argument */
	const char		*comm;	/* Command of this argument */
	char			*fmt;	/* Format string if needed */
	const struct fetch_type	*type;	/* Type of this argument */
};

struct probe_entry_arg {
	struct fetch_insn	*code;
	unsigned int		size;	/* The entry data size */
};

struct trace_uprobe_filter {
	rwlock_t		rwlock;
	int			nr_systemwide;
	struct list_head	perf_events;
};

/* Event call and class holder */
struct trace_probe_event {
	unsigned int			flags;	/* For TP_FLAG_* */
	struct trace_event_class	class;
	struct trace_event_call		call;
	struct list_head 		files;
	struct list_head		probes;
	struct trace_uprobe_filter	filter[];
};

struct trace_probe {
	struct list_head		list;
	struct trace_probe_event	*event;
	ssize_t				size;	/* trace entry size */
	unsigned int			nr_args;
	struct probe_entry_arg		*entry_arg;	/* This is only for return probe */
	struct probe_arg		args[];
};

struct event_file_link {
	struct trace_event_file		*file;
	struct list_head		list;
};

static inline bool trace_probe_test_flag(struct trace_probe *tp,
					 unsigned int flag)
{
	return !!(tp->event->flags & flag);
}

static inline void trace_probe_set_flag(struct trace_probe *tp,
					unsigned int flag)
{
	tp->event->flags |= flag;
}

static inline void trace_probe_clear_flag(struct trace_probe *tp,
					  unsigned int flag)
{
	tp->event->flags &= ~flag;
}

static inline bool trace_probe_is_enabled(struct trace_probe *tp)
{
	return trace_probe_test_flag(tp, TP_FLAG_TRACE | TP_FLAG_PROFILE);
}

static inline const char *trace_probe_name(struct trace_probe *tp)
{
	return trace_event_name(&tp->event->call);
}

static inline const char *trace_probe_group_name(struct trace_probe *tp)
{
	return tp->event->call.class->system;
}

static inline struct trace_event_call *
	trace_probe_event_call(struct trace_probe *tp)
{
	return &tp->event->call;
}

static inline struct trace_probe_event *
trace_probe_event_from_call(struct trace_event_call *event_call)
{
	return container_of(event_call, struct trace_probe_event, call);
}

static inline struct trace_probe *
trace_probe_primary_from_call(struct trace_event_call *call)
{
	struct trace_probe_event *tpe = trace_probe_event_from_call(call);

	return list_first_entry_or_null(&tpe->probes, struct trace_probe, list);
}

static inline struct list_head *trace_probe_probe_list(struct trace_probe *tp)
{
	return &tp->event->probes;
}

static inline bool trace_probe_has_sibling(struct trace_probe *tp)
{
	struct list_head *list = trace_probe_probe_list(tp);

	return !list_empty(list) && !list_is_singular(list);
}

static inline int trace_probe_unregister_event_call(struct trace_probe *tp)
{
	/* tp->event is unregistered in trace_remove_event_call() */
	return trace_remove_event_call(&tp->event->call);
}

static inline bool trace_probe_has_single_file(struct trace_probe *tp)
{
	return !!list_is_singular(&tp->event->files);
}

int trace_probe_init(struct trace_probe *tp, const char *event,
		     const char *group, bool alloc_filter, int nargs);
void trace_probe_cleanup(struct trace_probe *tp);
int trace_probe_append(struct trace_probe *tp, struct trace_probe *to);
void trace_probe_unlink(struct trace_probe *tp);
int trace_probe_register_event_call(struct trace_probe *tp);
int trace_probe_add_file(struct trace_probe *tp, struct trace_event_file *file);
int trace_probe_remove_file(struct trace_probe *tp,
			    struct trace_event_file *file);
struct event_file_link *trace_probe_get_file_link(struct trace_probe *tp,
						struct trace_event_file *file);
int trace_probe_compare_arg_type(struct trace_probe *a, struct trace_probe *b);
bool trace_probe_match_command_args(struct trace_probe *tp,
				    int argc, const char **argv);
int trace_probe_create(const char *raw_command, int (*createfn)(int, const char **));
int trace_probe_print_args(struct trace_seq *s, struct probe_arg *args, int nr_args,
		 u8 *data, void *field);

#ifdef CONFIG_HAVE_FUNCTION_ARG_ACCESS_API
int traceprobe_get_entry_data_size(struct trace_probe *tp);
/* This is a runtime function to store entry data */
void store_trace_entry_data(void *edata, struct trace_probe *tp, struct pt_regs *regs);
#else /* !CONFIG_HAVE_FUNCTION_ARG_ACCESS_API */
static inline int traceprobe_get_entry_data_size(struct trace_probe *tp)
{
	return 0;
}
#define store_trace_entry_data(edata, tp, regs) do { } while (0)
#endif

#define trace_probe_for_each_link(pos, tp)	\
	list_for_each_entry(pos, &(tp)->event->files, list)
#define trace_probe_for_each_link_rcu(pos, tp)	\
	list_for_each_entry_rcu(pos, &(tp)->event->files, list)

/*
 * The flags used for parsing trace_probe arguments.
 * TPARG_FL_RETURN, TPARG_FL_FENTRY and TPARG_FL_TEVENT are mutually exclusive.
 * TPARG_FL_KERNEL and TPARG_FL_USER are also mutually exclusive.
 * TPARG_FL_FPROBE and TPARG_FL_TPOINT are optional but it should be with
 * TPARG_FL_KERNEL.
 */
#define TPARG_FL_RETURN BIT(0)
#define TPARG_FL_KERNEL BIT(1)
#define TPARG_FL_FENTRY BIT(2)
#define TPARG_FL_TEVENT BIT(3)
#define TPARG_FL_USER   BIT(4)
#define TPARG_FL_FPROBE BIT(5)
#define TPARG_FL_TPOINT BIT(6)
#define TPARG_FL_LOC_MASK	GENMASK(4, 0)

static inline bool tparg_is_function_entry(unsigned int flags)
{
	return (flags & TPARG_FL_LOC_MASK) == (TPARG_FL_KERNEL | TPARG_FL_FENTRY);
}

static inline bool tparg_is_function_return(unsigned int flags)
{
	return (flags & TPARG_FL_LOC_MASK) == (TPARG_FL_KERNEL | TPARG_FL_RETURN);
}

struct traceprobe_parse_context {
	struct trace_event_call *event;
	/* BTF related parameters */
	const char *funcname;		/* Function name in BTF */
	const struct btf_type  *proto;	/* Prototype of the function */
	const struct btf_param *params;	/* Parameter of the function */
	s32 nr_params;			/* The number of the parameters */
	struct btf *btf;		/* The BTF to be used */
	const struct btf_type *last_type;	/* Saved type */
	u32 last_bitoffs;		/* Saved bitoffs */
	u32 last_bitsize;		/* Saved bitsize */
	struct trace_probe *tp;
	unsigned int flags;
	int offset;
};

extern int traceprobe_parse_probe_arg(struct trace_probe *tp, int i,
				      const char *argv,
				      struct traceprobe_parse_context *ctx);
const char **traceprobe_expand_meta_args(int argc, const char *argv[],
					 int *new_argc, char *buf, int bufsize,
					 struct traceprobe_parse_context *ctx);
extern int traceprobe_expand_dentry_args(int argc, const char *argv[], char **buf);

extern int traceprobe_update_arg(struct probe_arg *arg);
extern void traceprobe_free_probe_arg(struct probe_arg *arg);

/*
 * If either traceprobe_parse_probe_arg() or traceprobe_expand_meta_args() is called,
 * this MUST be called for clean up the context and return a resource.
 */
void traceprobe_finish_parse(struct traceprobe_parse_context *ctx);

extern int traceprobe_split_symbol_offset(char *symbol, long *offset);
int traceprobe_parse_event_name(const char **pevent, const char **pgroup,
				char *buf, int offset);

enum probe_print_type {
	PROBE_PRINT_NORMAL,
	PROBE_PRINT_RETURN,
	PROBE_PRINT_EVENT,
};

extern int traceprobe_set_print_fmt(struct trace_probe *tp, enum probe_print_type ptype);

#ifdef CONFIG_PERF_EVENTS
extern struct trace_event_call *
create_local_trace_kprobe(char *func, void *addr, unsigned long offs,
			  bool is_return);
extern void destroy_local_trace_kprobe(struct trace_event_call *event_call);

extern struct trace_event_call *
create_local_trace_uprobe(char *name, unsigned long offs,
			  unsigned long ref_ctr_offset, bool is_return);
extern void destroy_local_trace_uprobe(struct trace_event_call *event_call);
#endif
extern int traceprobe_define_arg_fields(struct trace_event_call *event_call,
					size_t offset, struct trace_probe *tp);

#undef ERRORS
#define ERRORS	\
	C(FILE_NOT_FOUND,	"Failed to find the given file"),	\
	C(NO_REGULAR_FILE,	"Not a regular file"),			\
	C(BAD_REFCNT,		"Invalid reference counter offset"),	\
	C(REFCNT_OPEN_BRACE,	"Reference counter brace is not closed"), \
	C(BAD_REFCNT_SUFFIX,	"Reference counter has wrong suffix"),	\
	C(BAD_UPROBE_OFFS,	"Invalid uprobe offset"),		\
	C(BAD_MAXACT_TYPE,	"Maxactive is only for function exit"),	\
	C(BAD_MAXACT,		"Invalid maxactive number"),		\
	C(MAXACT_TOO_BIG,	"Maxactive is too big"),		\
	C(BAD_PROBE_ADDR,	"Invalid probed address or symbol"),	\
	C(NON_UNIQ_SYMBOL,	"The symbol is not unique"),		\
	C(BAD_RETPROBE,		"Retprobe address must be an function entry"), \
	C(NO_TRACEPOINT,	"Tracepoint is not found"),		\
	C(BAD_ADDR_SUFFIX,	"Invalid probed address suffix"), \
	C(NO_GROUP_NAME,	"Group name is not specified"),		\
	C(GROUP_TOO_LONG,	"Group name is too long"),		\
	C(BAD_GROUP_NAME,	"Group name must follow the same rules as C identifiers"), \
	C(NO_EVENT_NAME,	"Event name is not specified"),		\
	C(EVENT_TOO_LONG,	"Event name is too long"),		\
	C(BAD_EVENT_NAME,	"Event name must follow the same rules as C identifiers"), \
	C(EVENT_EXIST,		"Given group/event name is already used by another event"), \
	C(RETVAL_ON_PROBE,	"$retval is not available on probe"),	\
	C(NO_RETVAL,		"This function returns 'void' type"),	\
	C(BAD_STACK_NUM,	"Invalid stack number"),		\
	C(BAD_ARG_NUM,		"Invalid argument number"),		\
	C(BAD_VAR,		"Invalid $-valiable specified"),	\
	C(BAD_REG_NAME,		"Invalid register name"),		\
	C(BAD_MEM_ADDR,		"Invalid memory address"),		\
	C(BAD_IMM,		"Invalid immediate value"),		\
	C(IMMSTR_NO_CLOSE,	"String is not closed with '\"'"),	\
	C(FILE_ON_KPROBE,	"File offset is not available with kprobe"), \
	C(BAD_FILE_OFFS,	"Invalid file offset value"),		\
	C(SYM_ON_UPROBE,	"Symbol is not available with uprobe"),	\
	C(TOO_MANY_OPS,		"Dereference is too much nested"), 	\
	C(DEREF_NEED_BRACE,	"Dereference needs a brace"),		\
	C(BAD_DEREF_OFFS,	"Invalid dereference offset"),		\
	C(DEREF_OPEN_BRACE,	"Dereference brace is not closed"),	\
	C(COMM_CANT_DEREF,	"$comm can not be dereferenced"),	\
	C(BAD_FETCH_ARG,	"Invalid fetch argument"),		\
	C(ARRAY_NO_CLOSE,	"Array is not closed"),			\
	C(BAD_ARRAY_SUFFIX,	"Array has wrong suffix"),		\
	C(BAD_ARRAY_NUM,	"Invalid array size"),			\
	C(ARRAY_TOO_BIG,	"Array number is too big"),		\
	C(BAD_TYPE,		"Unknown type is specified"),		\
	C(BAD_STRING,		"String accepts only memory argument"),	\
	C(BAD_SYMSTRING,	"Symbol String doesn't accept data/userdata"),	\
	C(BAD_BITFIELD,		"Invalid bitfield"),			\
	C(ARG_NAME_TOO_LONG,	"Argument name is too long"),		\
	C(NO_ARG_NAME,		"Argument name is not specified"),	\
	C(BAD_ARG_NAME,		"Argument name must follow the same rules as C identifiers"), \
	C(USED_ARG_NAME,	"This argument name is already used"),	\
	C(ARG_TOO_LONG,		"Argument expression is too long"),	\
	C(NO_ARG_BODY,		"No argument expression"),		\
	C(BAD_INSN_BNDRY,	"Probe point is not an instruction boundary"),\
	C(FAIL_REG_PROBE,	"Failed to register probe event"),\
	C(DIFF_PROBE_TYPE,	"Probe type is different from existing probe"),\
	C(DIFF_ARG_TYPE,	"Argument type or name is different from existing probe"),\
	C(SAME_PROBE,		"There is already the exact same probe event"),\
	C(NO_EVENT_INFO,	"This requires both group and event name to attach"),\
	C(BAD_ATTACH_EVENT,	"Attached event does not exist"),\
	C(BAD_ATTACH_ARG,	"Attached event does not have this field"),\
<<<<<<< HEAD
	C(NO_EP_FILTER,		"No filter rule after 'if'"),\
=======
	C(NO_EP_FILTER,		"No filter rule after 'if'"),		\
	C(NOSUP_BTFARG,		"BTF is not available or not supported"),	\
	C(NO_BTFARG,		"This variable is not found at this probe point"),\
	C(NO_BTF_ENTRY,		"No BTF entry for this probe point"),	\
	C(BAD_VAR_ARGS,		"$arg* must be an independent parameter without name etc."),\
	C(NOFENTRY_ARGS,	"$arg* can be used only on function entry or exit"),	\
	C(DOUBLE_ARGS,		"$arg* can be used only once in the parameters"),	\
	C(ARGS_2LONG,		"$arg* failed because the argument list is too long"),	\
	C(ARGIDX_2BIG,		"$argN index is too big"),		\
	C(NO_PTR_STRCT,		"This is not a pointer to union/structure."),	\
	C(NOSUP_DAT_ARG,	"Non pointer structure/union argument is not supported."),\
	C(BAD_HYPHEN,		"Failed to parse single hyphen. Forgot '>'?"),	\
	C(NO_BTF_FIELD,		"This field is not found."),	\
	C(BAD_BTF_TID,		"Failed to get BTF type info."),\
	C(BAD_TYPE4STR,		"This type does not fit for string."),\
>>>>>>> 2d5404ca
	C(NEED_STRING_TYPE,	"$comm and immediate-string only accepts string type"),

#undef C
#define C(a, b)		TP_ERR_##a

/* Define TP_ERR_ */
enum { ERRORS };

/* Error text is defined in trace_probe.c */

struct trace_probe_log {
	const char	*subsystem;
	const char	**argv;
	int		argc;
	int		index;
};

void trace_probe_log_init(const char *subsystem, int argc, const char **argv);
void trace_probe_log_set_index(int index);
void trace_probe_log_clear(void);
void __trace_probe_log_err(int offset, int err);

#define trace_probe_log_err(offs, err)	\
	__trace_probe_log_err(offs, TP_ERR_##err)

struct uprobe_dispatch_data {
	struct trace_uprobe	*tu;
	unsigned long		bp_addr;
};<|MERGE_RESOLUTION|>--- conflicted
+++ resolved
@@ -529,9 +529,6 @@
 	C(NO_EVENT_INFO,	"This requires both group and event name to attach"),\
 	C(BAD_ATTACH_EVENT,	"Attached event does not exist"),\
 	C(BAD_ATTACH_ARG,	"Attached event does not have this field"),\
-<<<<<<< HEAD
-	C(NO_EP_FILTER,		"No filter rule after 'if'"),\
-=======
 	C(NO_EP_FILTER,		"No filter rule after 'if'"),		\
 	C(NOSUP_BTFARG,		"BTF is not available or not supported"),	\
 	C(NO_BTFARG,		"This variable is not found at this probe point"),\
@@ -547,7 +544,6 @@
 	C(NO_BTF_FIELD,		"This field is not found."),	\
 	C(BAD_BTF_TID,		"Failed to get BTF type info."),\
 	C(BAD_TYPE4STR,		"This type does not fit for string."),\
->>>>>>> 2d5404ca
 	C(NEED_STRING_TYPE,	"$comm and immediate-string only accepts string type"),
 
 #undef C
