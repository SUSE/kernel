--- conflicted
+++ resolved
@@ -187,14 +187,7 @@
 
 static int fprobe_init_rethook(struct fprobe *fp, int num)
 {
-<<<<<<< HEAD
-	int i, size;
-
-	if (num <= 0)
-		return -EINVAL;
-=======
 	int size;
->>>>>>> 2d5404ca
 
 	if (!fp->exit_handler) {
 		fp->rethook = NULL;
@@ -205,26 +198,6 @@
 	if (fp->nr_maxactive)
 		num = fp->nr_maxactive;
 	else
-<<<<<<< HEAD
-		size = num * num_possible_cpus() * 2;
-	if (size <= 0)
-		return -EINVAL;
-
-	fp->rethook = rethook_alloc((void *)fp, fprobe_exit_handler);
-	if (!fp->rethook)
-		return -ENOMEM;
-	for (i = 0; i < size; i++) {
-		struct fprobe_rethook_node *node;
-
-		node = kzalloc(sizeof(*node) + fp->entry_data_size, GFP_KERNEL);
-		if (!node) {
-			rethook_free(fp->rethook);
-			fp->rethook = NULL;
-			return -ENOMEM;
-		}
-		rethook_add_node(fp->rethook, &node->node);
-	}
-=======
 		num *= num_possible_cpus() * 2;
 	if (num <= 0)
 		return -EINVAL;
@@ -236,7 +209,6 @@
 	if (IS_ERR(fp->rethook))
 		return PTR_ERR(fp->rethook);
 
->>>>>>> 2d5404ca
 	return 0;
 }
 
@@ -397,22 +369,14 @@
 	if (!fprobe_is_registered(fp))
 		return -EINVAL;
 
-<<<<<<< HEAD
-	if (fp->rethook)
-=======
 	if (!IS_ERR_OR_NULL(fp->rethook))
->>>>>>> 2d5404ca
 		rethook_stop(fp->rethook);
 
 	ret = unregister_ftrace_function(&fp->ops);
 	if (ret < 0)
 		return ret;
 
-<<<<<<< HEAD
-	if (fp->rethook)
-=======
 	if (!IS_ERR_OR_NULL(fp->rethook))
->>>>>>> 2d5404ca
 		rethook_free(fp->rethook);
 
 	ftrace_free_filter(&fp->ops);
