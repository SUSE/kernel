--- conflicted
+++ resolved
@@ -155,11 +155,7 @@
 }
 EXPORT_SYMBOL_GPL(trace_define_field);
 
-<<<<<<< HEAD
-int trace_define_field_ext(struct trace_event_call *call, const char *type,
-=======
 static int trace_define_field_ext(struct trace_event_call *call, const char *type,
->>>>>>> f8ca29b3
 		       const char *name, int offset, int size, int is_signed,
 		       int filter_type, int len)
 {
