/* audit.c -- Auditing support
 * Gateway between the kernel (e.g., selinux) and the user-space audit daemon.
 * System-call specific features have moved to auditsc.c
 *
 * Copyright 2003-2007 Red Hat Inc., Durham, North Carolina.
 * All Rights Reserved.
 *
 * This program is free software; you can redistribute it and/or modify
 * it under the terms of the GNU General Public License as published by
 * the Free Software Foundation; either version 2 of the License, or
 * (at your option) any later version.
 *
 * This program is distributed in the hope that it will be useful,
 * but WITHOUT ANY WARRANTY; without even the implied warranty of
 * MERCHANTABILITY or FITNESS FOR A PARTICULAR PURPOSE.  See the
 * GNU General Public License for more details.
 *
 * You should have received a copy of the GNU General Public License
 * along with this program; if not, write to the Free Software
 * Foundation, Inc., 59 Temple Place, Suite 330, Boston, MA  02111-1307  USA
 *
 * Written by Rickard E. (Rik) Faith <faith@redhat.com>
 *
 * Goals: 1) Integrate fully with Security Modules.
 *	  2) Minimal run-time overhead:
 *	     a) Minimal when syscall auditing is disabled (audit_enable=0).
 *	     b) Small when syscall auditing is enabled and no audit record
 *		is generated (defer as much work as possible to record
 *		generation time):
 *		i) context is allocated,
 *		ii) names from getname are stored without a copy, and
 *		iii) inode information stored from path_lookup.
 *	  3) Ability to disable syscall auditing at boot time (audit=0).
 *	  4) Usable by other parts of the kernel (if audit_log* is called,
 *	     then a syscall record will be generated automatically for the
 *	     current syscall).
 *	  5) Netlink interface to user-space.
 *	  6) Support low-overhead kernel-based filtering to minimize the
 *	     information that must be passed to user-space.
 *
 * Example user-space utilities: http://people.redhat.com/sgrubb/audit/
 */

#define pr_fmt(fmt) KBUILD_MODNAME ": " fmt

#include <linux/init.h>
#include <asm/types.h>
#include <linux/atomic.h>
#include <linux/mm.h>
#include <linux/export.h>
#include <linux/slab.h>
#include <linux/err.h>
#include <linux/kthread.h>
#include <linux/kernel.h>
#include <linux/syscalls.h>

#include <linux/audit.h>

#include <net/sock.h>
#include <net/netlink.h>
#include <linux/skbuff.h>
#ifdef CONFIG_SECURITY
#include <linux/security.h>
#endif
#include <linux/freezer.h>
#include <linux/tty.h>
#include <linux/pid_namespace.h>
#include <net/netns/generic.h>

#include "audit.h"

/* No auditing will take place until audit_initialized == AUDIT_INITIALIZED.
 * (Initialization happens after skb_init is called.) */
#define AUDIT_DISABLED		-1
#define AUDIT_UNINITIALIZED	0
#define AUDIT_INITIALIZED	1
static int	audit_initialized;

#define AUDIT_OFF	0
#define AUDIT_ON	1
#define AUDIT_LOCKED	2
u32		audit_enabled;
u32		audit_ever_enabled;

EXPORT_SYMBOL_GPL(audit_enabled);

/* Default state when kernel boots without any parameters. */
static u32	audit_default;

/* If auditing cannot proceed, audit_failure selects what happens. */
static u32	audit_failure = AUDIT_FAIL_PRINTK;

/*
 * If audit records are to be written to the netlink socket, audit_pid
 * contains the pid of the auditd process and audit_nlk_portid contains
 * the portid to use to send netlink messages to that process.
 */
int		audit_pid;
static __u32	audit_nlk_portid;

/* If audit_rate_limit is non-zero, limit the rate of sending audit records
 * to that number per second.  This prevents DoS attacks, but results in
 * audit records being dropped. */
static u32	audit_rate_limit;

<<<<<<< HEAD
/* Number of outstanding audit_buffers allowed. */
static int	audit_backlog_limit = 64;
#define AUDIT_BACKLOG_WAIT_TIME (60 * HZ)
static int	audit_backlog_wait_time = AUDIT_BACKLOG_WAIT_TIME;
static int	audit_backlog_wait_overflow = 0;
=======
/* Number of outstanding audit_buffers allowed.
 * When set to zero, this means unlimited. */
static u32	audit_backlog_limit = 64;
#define AUDIT_BACKLOG_WAIT_TIME (60 * HZ)
static u32	audit_backlog_wait_time = AUDIT_BACKLOG_WAIT_TIME;
static u32	audit_backlog_wait_overflow = 0;
>>>>>>> cfbf8d48

/* The identity of the user shutting down the audit system. */
kuid_t		audit_sig_uid = INVALID_UID;
pid_t		audit_sig_pid = -1;
u32		audit_sig_sid = 0;

/* Records can be lost in several ways:
   0) [suppressed in audit_alloc]
   1) out of memory in audit_log_start [kmalloc of struct audit_buffer]
   2) out of memory in audit_log_move [alloc_skb]
   3) suppressed due to audit_rate_limit
   4) suppressed due to audit_backlog_limit
*/
static atomic_t    audit_lost = ATOMIC_INIT(0);

/* The netlink socket. */
static struct sock *audit_sock;
int audit_net_id;

/* Hash for inode-based rules */
struct list_head audit_inode_hash[AUDIT_INODE_BUCKETS];

/* The audit_freelist is a list of pre-allocated audit buffers (if more
 * than AUDIT_MAXFREE are in use, the audit buffer is freed instead of
 * being placed on the freelist). */
static DEFINE_SPINLOCK(audit_freelist_lock);
static int	   audit_freelist_count;
static LIST_HEAD(audit_freelist);

static struct sk_buff_head audit_skb_queue;
/* queue of skbs to send to auditd when/if it comes back */
static struct sk_buff_head audit_skb_hold_queue;
static struct task_struct *kauditd_task;
static DECLARE_WAIT_QUEUE_HEAD(kauditd_wait);
static DECLARE_WAIT_QUEUE_HEAD(audit_backlog_wait);

static struct audit_features af = {.vers = AUDIT_FEATURE_VERSION,
				   .mask = -1,
				   .features = 0,
				   .lock = 0,};

static char *audit_feature_names[2] = {
	"only_unset_loginuid",
	"loginuid_immutable",
};


/* Serialize requests from userspace. */
DEFINE_MUTEX(audit_cmd_mutex);

/* AUDIT_BUFSIZ is the size of the temporary buffer used for formatting
 * audit records.  Since printk uses a 1024 byte buffer, this buffer
 * should be at least that large. */
#define AUDIT_BUFSIZ 1024

/* AUDIT_MAXFREE is the number of empty audit_buffers we keep on the
 * audit_freelist.  Doing so eliminates many kmalloc/kfree calls. */
#define AUDIT_MAXFREE  (2*NR_CPUS)

/* The audit_buffer is used when formatting an audit record.  The caller
 * locks briefly to get the record off the freelist or to allocate the
 * buffer, and locks briefly to send the buffer to the netlink layer or
 * to place it on a transmit queue.  Multiple audit_buffers can be in
 * use simultaneously. */
struct audit_buffer {
	struct list_head     list;
	struct sk_buff       *skb;	/* formatted skb ready to send */
	struct audit_context *ctx;	/* NULL or associated context */
	gfp_t		     gfp_mask;
};

struct audit_reply {
	__u32 portid;
	pid_t pid;
	struct sk_buff *skb;
};

static void audit_set_portid(struct audit_buffer *ab, __u32 portid)
{
	if (ab) {
		struct nlmsghdr *nlh = nlmsg_hdr(ab->skb);
		nlh->nlmsg_pid = portid;
	}
}

void audit_panic(const char *message)
{
	switch (audit_failure) {
	case AUDIT_FAIL_SILENT:
		break;
	case AUDIT_FAIL_PRINTK:
		if (printk_ratelimit())
			pr_err("%s\n", message);
		break;
	case AUDIT_FAIL_PANIC:
		/* test audit_pid since printk is always losey, why bother? */
		if (audit_pid)
			panic("audit: %s\n", message);
		break;
	}
}

static inline int audit_rate_check(void)
{
	static unsigned long	last_check = 0;
	static int		messages   = 0;
	static DEFINE_SPINLOCK(lock);
	unsigned long		flags;
	unsigned long		now;
	unsigned long		elapsed;
	int			retval	   = 0;

	if (!audit_rate_limit) return 1;

	spin_lock_irqsave(&lock, flags);
	if (++messages < audit_rate_limit) {
		retval = 1;
	} else {
		now     = jiffies;
		elapsed = now - last_check;
		if (elapsed > HZ) {
			last_check = now;
			messages   = 0;
			retval     = 1;
		}
	}
	spin_unlock_irqrestore(&lock, flags);

	return retval;
}

/**
 * audit_log_lost - conditionally log lost audit message event
 * @message: the message stating reason for lost audit message
 *
 * Emit at least 1 message per second, even if audit_rate_check is
 * throttling.
 * Always increment the lost messages counter.
*/
void audit_log_lost(const char *message)
{
	static unsigned long	last_msg = 0;
	static DEFINE_SPINLOCK(lock);
	unsigned long		flags;
	unsigned long		now;
	int			print;

	atomic_inc(&audit_lost);

	print = (audit_failure == AUDIT_FAIL_PANIC || !audit_rate_limit);

	if (!print) {
		spin_lock_irqsave(&lock, flags);
		now = jiffies;
		if (now - last_msg > HZ) {
			print = 1;
			last_msg = now;
		}
		spin_unlock_irqrestore(&lock, flags);
	}

	if (print) {
		if (printk_ratelimit())
			pr_warn("audit_lost=%u audit_rate_limit=%u audit_backlog_limit=%u\n",
				atomic_read(&audit_lost),
				audit_rate_limit,
				audit_backlog_limit);
		audit_panic(message);
	}
}

static int audit_log_config_change(char *function_name, u32 new, u32 old,
				   int allow_changes)
{
	struct audit_buffer *ab;
	int rc = 0;

	ab = audit_log_start(NULL, GFP_KERNEL, AUDIT_CONFIG_CHANGE);
	if (unlikely(!ab))
		return rc;
	audit_log_format(ab, "%s=%u old=%u", function_name, new, old);
	audit_log_session_info(ab);
	rc = audit_log_task_context(ab);
	if (rc)
		allow_changes = 0; /* Something weird, deny request */
	audit_log_format(ab, " res=%d", allow_changes);
	audit_log_end(ab);
	return rc;
}

static int audit_do_config_change(char *function_name, u32 *to_change, u32 new)
{
	int allow_changes, rc = 0;
	u32 old = *to_change;

	/* check if we are locked */
	if (audit_enabled == AUDIT_LOCKED)
		allow_changes = 0;
	else
		allow_changes = 1;

	if (audit_enabled != AUDIT_OFF) {
		rc = audit_log_config_change(function_name, new, old, allow_changes);
		if (rc)
			allow_changes = 0;
	}

	/* If we are allowed, make the change */
	if (allow_changes == 1)
		*to_change = new;
	/* Not allowed, update reason */
	else if (rc == 0)
		rc = -EPERM;
	return rc;
}

static int audit_set_rate_limit(u32 limit)
{
	return audit_do_config_change("audit_rate_limit", &audit_rate_limit, limit);
}

static int audit_set_backlog_limit(u32 limit)
{
	return audit_do_config_change("audit_backlog_limit", &audit_backlog_limit, limit);
}

static int audit_set_backlog_wait_time(u32 timeout)
{
	return audit_do_config_change("audit_backlog_wait_time",
				      &audit_backlog_wait_time, timeout);
}

static int audit_set_enabled(u32 state)
{
	int rc;
	if (state < AUDIT_OFF || state > AUDIT_LOCKED)
		return -EINVAL;

	rc =  audit_do_config_change("audit_enabled", &audit_enabled, state);
	if (!rc)
		audit_ever_enabled |= !!state;

	return rc;
}

static int audit_set_failure(u32 state)
{
	if (state != AUDIT_FAIL_SILENT
	    && state != AUDIT_FAIL_PRINTK
	    && state != AUDIT_FAIL_PANIC)
		return -EINVAL;

	return audit_do_config_change("audit_failure", &audit_failure, state);
}

/*
 * Queue skbs to be sent to auditd when/if it comes back.  These skbs should
 * already have been sent via prink/syslog and so if these messages are dropped
 * it is not a huge concern since we already passed the audit_log_lost()
 * notification and stuff.  This is just nice to get audit messages during
 * boot before auditd is running or messages generated while auditd is stopped.
 * This only holds messages is audit_default is set, aka booting with audit=1
 * or building your kernel that way.
 */
static void audit_hold_skb(struct sk_buff *skb)
{
	if (audit_default &&
	    (!audit_backlog_limit ||
	     skb_queue_len(&audit_skb_hold_queue) < audit_backlog_limit))
		skb_queue_tail(&audit_skb_hold_queue, skb);
	else
		kfree_skb(skb);
}

/*
 * For one reason or another this nlh isn't getting delivered to the userspace
 * audit daemon, just send it to printk.
 */
static void audit_printk_skb(struct sk_buff *skb)
{
	struct nlmsghdr *nlh = nlmsg_hdr(skb);
	char *data = nlmsg_data(nlh);

	if (nlh->nlmsg_type != AUDIT_EOE) {
		if (printk_ratelimit())
			pr_notice("type=%d %s\n", nlh->nlmsg_type, data);
		else
			audit_log_lost("printk limit exceeded\n");
	}

	audit_hold_skb(skb);
}

static void kauditd_send_skb(struct sk_buff *skb)
{
	int err;
	/* take a reference in case we can't send it and we want to hold it */
	skb_get(skb);
	err = netlink_unicast(audit_sock, skb, audit_nlk_portid, 0);
	if (err < 0) {
		BUG_ON(err != -ECONNREFUSED); /* Shouldn't happen */
		if (audit_pid) {
			pr_err("*NO* daemon at audit_pid=%d\n", audit_pid);
			audit_log_lost("auditd disappeared\n");
			audit_pid = 0;
			audit_sock = NULL;
		}
		/* we might get lucky and get this in the next auditd */
		audit_hold_skb(skb);
	} else
		/* drop the extra reference if sent ok */
		consume_skb(skb);
}

/*
 * flush_hold_queue - empty the hold queue if auditd appears
 *
 * If auditd just started, drain the queue of messages already
 * sent to syslog/printk.  Remember loss here is ok.  We already
 * called audit_log_lost() if it didn't go out normally.  so the
 * race between the skb_dequeue and the next check for audit_pid
 * doesn't matter.
 *
 * If you ever find kauditd to be too slow we can get a perf win
 * by doing our own locking and keeping better track if there
 * are messages in this queue.  I don't see the need now, but
 * in 5 years when I want to play with this again I'll see this
 * note and still have no friggin idea what i'm thinking today.
 */
static void flush_hold_queue(void)
{
	struct sk_buff *skb;

	if (!audit_default || !audit_pid)
		return;

	skb = skb_dequeue(&audit_skb_hold_queue);
	if (likely(!skb))
		return;

	while (skb && audit_pid) {
		kauditd_send_skb(skb);
		skb = skb_dequeue(&audit_skb_hold_queue);
	}

	/*
	 * if auditd just disappeared but we
	 * dequeued an skb we need to drop ref
	 */
	if (skb)
		consume_skb(skb);
}

static int kauditd_thread(void *dummy)
{
	set_freezable();
	while (!kthread_should_stop()) {
		struct sk_buff *skb;
		DECLARE_WAITQUEUE(wait, current);

		flush_hold_queue();

		skb = skb_dequeue(&audit_skb_queue);

		if (skb) {
			if (skb_queue_len(&audit_skb_queue) <= audit_backlog_limit)
				wake_up(&audit_backlog_wait);
			if (audit_pid)
				kauditd_send_skb(skb);
			else
				audit_printk_skb(skb);
			continue;
		}
		set_current_state(TASK_INTERRUPTIBLE);
		add_wait_queue(&kauditd_wait, &wait);

		if (!skb_queue_len(&audit_skb_queue)) {
			try_to_freeze();
			schedule();
		}

		__set_current_state(TASK_RUNNING);
		remove_wait_queue(&kauditd_wait, &wait);
	}
	return 0;
}

int audit_send_list(void *_dest)
{
	struct audit_netlink_list *dest = _dest;
	struct sk_buff *skb;
	struct net *net = get_net_ns_by_pid(dest->pid);
	struct audit_net *aunet = net_generic(net, audit_net_id);

	/* wait for parent to finish and send an ACK */
	mutex_lock(&audit_cmd_mutex);
	mutex_unlock(&audit_cmd_mutex);

	while ((skb = __skb_dequeue(&dest->q)) != NULL)
		netlink_unicast(aunet->nlsk, skb, dest->portid, 0);

	kfree(dest);

	return 0;
}

struct sk_buff *audit_make_reply(__u32 portid, int seq, int type, int done,
				 int multi, const void *payload, int size)
{
	struct sk_buff	*skb;
	struct nlmsghdr	*nlh;
	void		*data;
	int		flags = multi ? NLM_F_MULTI : 0;
	int		t     = done  ? NLMSG_DONE  : type;

	skb = nlmsg_new(size, GFP_KERNEL);
	if (!skb)
		return NULL;

	nlh	= nlmsg_put(skb, portid, seq, t, size, flags);
	if (!nlh)
		goto out_kfree_skb;
	data = nlmsg_data(nlh);
	memcpy(data, payload, size);
	return skb;

out_kfree_skb:
	kfree_skb(skb);
	return NULL;
}

static int audit_send_reply_thread(void *arg)
{
	struct audit_reply *reply = (struct audit_reply *)arg;
	struct net *net = get_net_ns_by_pid(reply->pid);
	struct audit_net *aunet = net_generic(net, audit_net_id);

	mutex_lock(&audit_cmd_mutex);
	mutex_unlock(&audit_cmd_mutex);

	/* Ignore failure. It'll only happen if the sender goes away,
	   because our timeout is set to infinite. */
	netlink_unicast(aunet->nlsk , reply->skb, reply->portid, 0);
	kfree(reply);
	return 0;
}
/**
 * audit_send_reply - send an audit reply message via netlink
 * @portid: netlink port to which to send reply
 * @seq: sequence number
 * @type: audit message type
 * @done: done (last) flag
 * @multi: multi-part message flag
 * @payload: payload data
 * @size: payload size
 *
 * Allocates an skb, builds the netlink message, and sends it to the port id.
 * No failure notifications.
 */
static void audit_send_reply(__u32 portid, int seq, int type, int done,
			     int multi, const void *payload, int size)
{
	struct sk_buff *skb;
	struct task_struct *tsk;
	struct audit_reply *reply = kmalloc(sizeof(struct audit_reply),
					    GFP_KERNEL);

	if (!reply)
		return;

	skb = audit_make_reply(portid, seq, type, done, multi, payload, size);
	if (!skb)
		goto out;

	reply->portid = portid;
	reply->pid = task_pid_vnr(current);
	reply->skb = skb;

	tsk = kthread_run(audit_send_reply_thread, reply, "audit_send_reply");
	if (!IS_ERR(tsk))
		return;
	kfree_skb(skb);
out:
	kfree(reply);
}

/*
 * Check for appropriate CAP_AUDIT_ capabilities on incoming audit
 * control messages.
 */
static int audit_netlink_ok(struct sk_buff *skb, u16 msg_type)
{
	int err = 0;

	/* Only support the initial namespaces for now. */
	if ((current_user_ns() != &init_user_ns) ||
	    (task_active_pid_ns(current) != &init_pid_ns))
		return -EPERM;

	switch (msg_type) {
	case AUDIT_LIST:
	case AUDIT_ADD:
	case AUDIT_DEL:
		return -EOPNOTSUPP;
	case AUDIT_GET:
	case AUDIT_SET:
	case AUDIT_GET_FEATURE:
	case AUDIT_SET_FEATURE:
	case AUDIT_LIST_RULES:
	case AUDIT_ADD_RULE:
	case AUDIT_DEL_RULE:
	case AUDIT_SIGNAL_INFO:
	case AUDIT_TTY_GET:
	case AUDIT_TTY_SET:
	case AUDIT_TRIM:
	case AUDIT_MAKE_EQUIV:
		if (!capable(CAP_AUDIT_CONTROL))
			err = -EPERM;
		break;
	case AUDIT_USER:
	case AUDIT_FIRST_USER_MSG ... AUDIT_LAST_USER_MSG:
	case AUDIT_FIRST_USER_MSG2 ... AUDIT_LAST_USER_MSG2:
		if (!capable(CAP_AUDIT_WRITE))
			err = -EPERM;
		break;
	default:  /* bad msg */
		err = -EINVAL;
	}

	return err;
}

static int audit_log_common_recv_msg(struct audit_buffer **ab, u16 msg_type)
{
	int rc = 0;
	uid_t uid = from_kuid(&init_user_ns, current_uid());

	if (!audit_enabled && msg_type != AUDIT_USER_AVC) {
		*ab = NULL;
		return rc;
	}

	*ab = audit_log_start(NULL, GFP_KERNEL, msg_type);
	if (unlikely(!*ab))
		return rc;
	audit_log_format(*ab, "pid=%d uid=%u", task_tgid_vnr(current), uid);
	audit_log_session_info(*ab);
	audit_log_task_context(*ab);

	return rc;
}

int is_audit_feature_set(int i)
{
	return af.features & AUDIT_FEATURE_TO_MASK(i);
}


static int audit_get_feature(struct sk_buff *skb)
{
	u32 seq;

	seq = nlmsg_hdr(skb)->nlmsg_seq;

	audit_send_reply(NETLINK_CB(skb).portid, seq, AUDIT_GET, 0, 0,
			 &af, sizeof(af));

	return 0;
}

static void audit_log_feature_change(int which, u32 old_feature, u32 new_feature,
				     u32 old_lock, u32 new_lock, int res)
{
	struct audit_buffer *ab;

	if (audit_enabled == AUDIT_OFF)
		return;

	ab = audit_log_start(NULL, GFP_KERNEL, AUDIT_FEATURE_CHANGE);
	audit_log_task_info(ab, current);
	audit_log_format(ab, "feature=%s old=%u new=%u old_lock=%u new_lock=%u res=%d",
			 audit_feature_names[which], !!old_feature, !!new_feature,
			 !!old_lock, !!new_lock, res);
	audit_log_end(ab);
}

static int audit_set_feature(struct sk_buff *skb)
{
	struct audit_features *uaf;
	int i;

	BUILD_BUG_ON(AUDIT_LAST_FEATURE + 1 > sizeof(audit_feature_names)/sizeof(audit_feature_names[0]));
	uaf = nlmsg_data(nlmsg_hdr(skb));

	/* if there is ever a version 2 we should handle that here */

	for (i = 0; i <= AUDIT_LAST_FEATURE; i++) {
		u32 feature = AUDIT_FEATURE_TO_MASK(i);
		u32 old_feature, new_feature, old_lock, new_lock;

		/* if we are not changing this feature, move along */
		if (!(feature & uaf->mask))
			continue;

		old_feature = af.features & feature;
		new_feature = uaf->features & feature;
		new_lock = (uaf->lock | af.lock) & feature;
		old_lock = af.lock & feature;

		/* are we changing a locked feature? */
		if (old_lock && (new_feature != old_feature)) {
			audit_log_feature_change(i, old_feature, new_feature,
						 old_lock, new_lock, 0);
			return -EPERM;
		}
	}
	/* nothing invalid, do the changes */
	for (i = 0; i <= AUDIT_LAST_FEATURE; i++) {
		u32 feature = AUDIT_FEATURE_TO_MASK(i);
		u32 old_feature, new_feature, old_lock, new_lock;

		/* if we are not changing this feature, move along */
		if (!(feature & uaf->mask))
			continue;

		old_feature = af.features & feature;
		new_feature = uaf->features & feature;
		old_lock = af.lock & feature;
		new_lock = (uaf->lock | af.lock) & feature;

		if (new_feature != old_feature)
			audit_log_feature_change(i, old_feature, new_feature,
						 old_lock, new_lock, 1);

		if (new_feature)
			af.features |= feature;
		else
			af.features &= ~feature;
		af.lock |= new_lock;
	}

	return 0;
}

static int audit_receive_msg(struct sk_buff *skb, struct nlmsghdr *nlh)
{
	u32			seq;
	void			*data;
	int			err;
	struct audit_buffer	*ab;
	u16			msg_type = nlh->nlmsg_type;
	struct audit_sig_info   *sig_data;
	char			*ctx = NULL;
	u32			len;

	err = audit_netlink_ok(skb, msg_type);
	if (err)
		return err;

	/* As soon as there's any sign of userspace auditd,
	 * start kauditd to talk to it */
	if (!kauditd_task) {
		kauditd_task = kthread_run(kauditd_thread, NULL, "kauditd");
		if (IS_ERR(kauditd_task)) {
			err = PTR_ERR(kauditd_task);
			kauditd_task = NULL;
			return err;
		}
	}
	seq  = nlh->nlmsg_seq;
	data = nlmsg_data(nlh);

	switch (msg_type) {
	case AUDIT_GET: {
		struct audit_status	s;
		memset(&s, 0, sizeof(s));
		s.enabled		= audit_enabled;
		s.failure		= audit_failure;
		s.pid			= audit_pid;
		s.rate_limit		= audit_rate_limit;
		s.backlog_limit		= audit_backlog_limit;
		s.lost			= atomic_read(&audit_lost);
		s.backlog		= skb_queue_len(&audit_skb_queue);
		s.version		= AUDIT_VERSION_LATEST;
		s.backlog_wait_time	= audit_backlog_wait_time;
		audit_send_reply(NETLINK_CB(skb).portid, seq, AUDIT_GET, 0, 0,
				 &s, sizeof(s));
		break;
	}
	case AUDIT_SET: {
		struct audit_status	s;
		memset(&s, 0, sizeof(s));
		/* guard against past and future API changes */
		memcpy(&s, data, min_t(size_t, sizeof(s), nlmsg_len(nlh)));
		if (s.mask & AUDIT_STATUS_ENABLED) {
			err = audit_set_enabled(s.enabled);
			if (err < 0)
				return err;
		}
		if (s.mask & AUDIT_STATUS_FAILURE) {
			err = audit_set_failure(s.failure);
			if (err < 0)
				return err;
		}
		if (s.mask & AUDIT_STATUS_PID) {
			int new_pid = s.pid;

			if ((!new_pid) && (task_tgid_vnr(current) != audit_pid))
				return -EACCES;
			if (audit_enabled != AUDIT_OFF)
				audit_log_config_change("audit_pid", new_pid, audit_pid, 1);
			audit_pid = new_pid;
			audit_nlk_portid = NETLINK_CB(skb).portid;
			audit_sock = skb->sk;
		}
		if (s.mask & AUDIT_STATUS_RATE_LIMIT) {
			err = audit_set_rate_limit(s.rate_limit);
			if (err < 0)
				return err;
		}
		if (s.mask & AUDIT_STATUS_BACKLOG_LIMIT) {
			err = audit_set_backlog_limit(s.backlog_limit);
			if (err < 0)
				return err;
		}
		if (s.mask & AUDIT_STATUS_BACKLOG_WAIT_TIME) {
			if (sizeof(s) > (size_t)nlh->nlmsg_len)
				return -EINVAL;
			if (s.backlog_wait_time < 0 ||
			    s.backlog_wait_time > 10*AUDIT_BACKLOG_WAIT_TIME)
				return -EINVAL;
			err = audit_set_backlog_wait_time(s.backlog_wait_time);
			if (err < 0)
				return err;
		}
		break;
	}
	case AUDIT_GET_FEATURE:
		err = audit_get_feature(skb);
		if (err)
			return err;
		break;
	case AUDIT_SET_FEATURE:
		err = audit_set_feature(skb);
		if (err)
			return err;
		break;
	case AUDIT_USER:
	case AUDIT_FIRST_USER_MSG ... AUDIT_LAST_USER_MSG:
	case AUDIT_FIRST_USER_MSG2 ... AUDIT_LAST_USER_MSG2:
		if (!audit_enabled && msg_type != AUDIT_USER_AVC)
			return 0;

		err = audit_filter_user(msg_type);
		if (err == 1) { /* match or error */
			err = 0;
			if (msg_type == AUDIT_USER_TTY) {
				err = tty_audit_push_current();
				if (err)
					break;
			}
			mutex_unlock(&audit_cmd_mutex);
			audit_log_common_recv_msg(&ab, msg_type);
			if (msg_type != AUDIT_USER_TTY)
				audit_log_format(ab, " msg='%.*s'",
						 AUDIT_MESSAGE_TEXT_MAX,
						 (char *)data);
			else {
				int size;

				audit_log_format(ab, " data=");
				size = nlmsg_len(nlh);
				if (size > 0 &&
				    ((unsigned char *)data)[size - 1] == '\0')
					size--;
				audit_log_n_untrustedstring(ab, data, size);
			}
			audit_set_portid(ab, NETLINK_CB(skb).portid);
			audit_log_end(ab);
			mutex_lock(&audit_cmd_mutex);
		}
		break;
	case AUDIT_ADD_RULE:
	case AUDIT_DEL_RULE:
		if (nlmsg_len(nlh) < sizeof(struct audit_rule_data))
			return -EINVAL;
		if (audit_enabled == AUDIT_LOCKED) {
			audit_log_common_recv_msg(&ab, AUDIT_CONFIG_CHANGE);
			audit_log_format(ab, " audit_enabled=%d res=0", audit_enabled);
			audit_log_end(ab);
			return -EPERM;
		}
		err = audit_rule_change(msg_type, NETLINK_CB(skb).portid,
					   seq, data, nlmsg_len(nlh));
		break;
	case AUDIT_LIST_RULES:
		err = audit_list_rules_send(NETLINK_CB(skb).portid, seq);
		break;
	case AUDIT_TRIM:
		audit_trim_trees();
		audit_log_common_recv_msg(&ab, AUDIT_CONFIG_CHANGE);
		audit_log_format(ab, " op=trim res=1");
		audit_log_end(ab);
		break;
	case AUDIT_MAKE_EQUIV: {
		void *bufp = data;
		u32 sizes[2];
		size_t msglen = nlmsg_len(nlh);
		char *old, *new;

		err = -EINVAL;
		if (msglen < 2 * sizeof(u32))
			break;
		memcpy(sizes, bufp, 2 * sizeof(u32));
		bufp += 2 * sizeof(u32);
		msglen -= 2 * sizeof(u32);
		old = audit_unpack_string(&bufp, &msglen, sizes[0]);
		if (IS_ERR(old)) {
			err = PTR_ERR(old);
			break;
		}
		new = audit_unpack_string(&bufp, &msglen, sizes[1]);
		if (IS_ERR(new)) {
			err = PTR_ERR(new);
			kfree(old);
			break;
		}
		/* OK, here comes... */
		err = audit_tag_tree(old, new);

		audit_log_common_recv_msg(&ab, AUDIT_CONFIG_CHANGE);

		audit_log_format(ab, " op=make_equiv old=");
		audit_log_untrustedstring(ab, old);
		audit_log_format(ab, " new=");
		audit_log_untrustedstring(ab, new);
		audit_log_format(ab, " res=%d", !err);
		audit_log_end(ab);
		kfree(old);
		kfree(new);
		break;
	}
	case AUDIT_SIGNAL_INFO:
		len = 0;
		if (audit_sig_sid) {
			err = security_secid_to_secctx(audit_sig_sid, &ctx, &len);
			if (err)
				return err;
		}
		sig_data = kmalloc(sizeof(*sig_data) + len, GFP_KERNEL);
		if (!sig_data) {
			if (audit_sig_sid)
				security_release_secctx(ctx, len);
			return -ENOMEM;
		}
		sig_data->uid = from_kuid(&init_user_ns, audit_sig_uid);
		sig_data->pid = audit_sig_pid;
		if (audit_sig_sid) {
			memcpy(sig_data->ctx, ctx, len);
			security_release_secctx(ctx, len);
		}
		audit_send_reply(NETLINK_CB(skb).portid, seq, AUDIT_SIGNAL_INFO,
				0, 0, sig_data, sizeof(*sig_data) + len);
		kfree(sig_data);
		break;
	case AUDIT_TTY_GET: {
		struct audit_tty_status s;
		struct task_struct *tsk = current;

		spin_lock(&tsk->sighand->siglock);
		s.enabled = tsk->signal->audit_tty;
		s.log_passwd = tsk->signal->audit_tty_log_passwd;
		spin_unlock(&tsk->sighand->siglock);

		audit_send_reply(NETLINK_CB(skb).portid, seq,
				 AUDIT_TTY_GET, 0, 0, &s, sizeof(s));
		break;
	}
	case AUDIT_TTY_SET: {
		struct audit_tty_status s, old;
		struct task_struct *tsk = current;
		struct audit_buffer	*ab;

		memset(&s, 0, sizeof(s));
		/* guard against past and future API changes */
		memcpy(&s, data, min_t(size_t, sizeof(s), nlmsg_len(nlh)));
		/* check if new data is valid */
		if ((s.enabled != 0 && s.enabled != 1) ||
		    (s.log_passwd != 0 && s.log_passwd != 1))
			err = -EINVAL;

		spin_lock(&tsk->sighand->siglock);
		old.enabled = tsk->signal->audit_tty;
		old.log_passwd = tsk->signal->audit_tty_log_passwd;
		if (!err) {
			tsk->signal->audit_tty = s.enabled;
			tsk->signal->audit_tty_log_passwd = s.log_passwd;
		}
		spin_unlock(&tsk->sighand->siglock);

		audit_log_common_recv_msg(&ab, AUDIT_CONFIG_CHANGE);
		audit_log_format(ab, " op=tty_set old-enabled=%d new-enabled=%d"
				 " old-log_passwd=%d new-log_passwd=%d res=%d",
				 old.enabled, s.enabled, old.log_passwd,
				 s.log_passwd, !err);
		audit_log_end(ab);
		break;
	}
	default:
		err = -EINVAL;
		break;
	}

	return err < 0 ? err : 0;
}

/*
 * Get message from skb.  Each message is processed by audit_receive_msg.
 * Malformed skbs with wrong length are discarded silently.
 */
static void audit_receive_skb(struct sk_buff *skb)
{
	struct nlmsghdr *nlh;
	/*
	 * len MUST be signed for nlmsg_next to be able to dec it below 0
	 * if the nlmsg_len was not aligned
	 */
	int len;
	int err;

	nlh = nlmsg_hdr(skb);
	len = skb->len;

	while (nlmsg_ok(nlh, len)) {
		err = audit_receive_msg(skb, nlh);
		/* if err or if this message says it wants a response */
		if (err || (nlh->nlmsg_flags & NLM_F_ACK))
			netlink_ack(skb, nlh, err);

		nlh = nlmsg_next(nlh, &len);
	}
}

/* Receive messages from netlink socket. */
static void audit_receive(struct sk_buff  *skb)
{
	mutex_lock(&audit_cmd_mutex);
	audit_receive_skb(skb);
	mutex_unlock(&audit_cmd_mutex);
}

static int __net_init audit_net_init(struct net *net)
{
	struct netlink_kernel_cfg cfg = {
		.input	= audit_receive,
	};

	struct audit_net *aunet = net_generic(net, audit_net_id);

	aunet->nlsk = netlink_kernel_create(net, NETLINK_AUDIT, &cfg);
	if (aunet->nlsk == NULL) {
		audit_panic("cannot initialize netlink socket in namespace");
		return -ENOMEM;
	}
	aunet->nlsk->sk_sndtimeo = MAX_SCHEDULE_TIMEOUT;
	return 0;
}

static void __net_exit audit_net_exit(struct net *net)
{
	struct audit_net *aunet = net_generic(net, audit_net_id);
	struct sock *sock = aunet->nlsk;
	if (sock == audit_sock) {
		audit_pid = 0;
		audit_sock = NULL;
	}

	rcu_assign_pointer(aunet->nlsk, NULL);
	synchronize_net();
	netlink_kernel_release(sock);
}

static struct pernet_operations audit_net_ops __net_initdata = {
	.init = audit_net_init,
	.exit = audit_net_exit,
	.id = &audit_net_id,
	.size = sizeof(struct audit_net),
};

/* Initialize audit support at boot time. */
static int __init audit_init(void)
{
	int i;

	if (audit_initialized == AUDIT_DISABLED)
		return 0;

	pr_info("initializing netlink subsys (%s)\n",
		audit_default ? "enabled" : "disabled");
	register_pernet_subsys(&audit_net_ops);

	skb_queue_head_init(&audit_skb_queue);
	skb_queue_head_init(&audit_skb_hold_queue);
	audit_initialized = AUDIT_INITIALIZED;
	audit_enabled = audit_default;
	audit_ever_enabled |= !!audit_default;

	audit_log(NULL, GFP_KERNEL, AUDIT_KERNEL, "initialized");

	for (i = 0; i < AUDIT_INODE_BUCKETS; i++)
		INIT_LIST_HEAD(&audit_inode_hash[i]);

	return 0;
}
__initcall(audit_init);

/* Process kernel command-line parameter at boot time.  audit=0 or audit=1. */
static int __init audit_enable(char *str)
{
	audit_default = !!simple_strtol(str, NULL, 0);
	if (!audit_default)
		audit_initialized = AUDIT_DISABLED;

	pr_info("%s\n", audit_default ?
		"enabled (after initialization)" : "disabled (until reboot)");

	return 1;
}
__setup("audit=", audit_enable);

/* Process kernel command-line parameter at boot time.
 * audit_backlog_limit=<n> */
static int __init audit_backlog_limit_set(char *str)
{
	u32 audit_backlog_limit_arg;

	pr_info("audit_backlog_limit: ");
	if (kstrtouint(str, 0, &audit_backlog_limit_arg)) {
		pr_cont("using default of %u, unable to parse %s\n",
			audit_backlog_limit, str);
		return 1;
	}

	audit_backlog_limit = audit_backlog_limit_arg;
	pr_cont("%d\n", audit_backlog_limit);

	return 1;
}
__setup("audit_backlog_limit=", audit_backlog_limit_set);

static void audit_buffer_free(struct audit_buffer *ab)
{
	unsigned long flags;

	if (!ab)
		return;

	if (ab->skb)
		kfree_skb(ab->skb);

	spin_lock_irqsave(&audit_freelist_lock, flags);
	if (audit_freelist_count > AUDIT_MAXFREE)
		kfree(ab);
	else {
		audit_freelist_count++;
		list_add(&ab->list, &audit_freelist);
	}
	spin_unlock_irqrestore(&audit_freelist_lock, flags);
}

static struct audit_buffer * audit_buffer_alloc(struct audit_context *ctx,
						gfp_t gfp_mask, int type)
{
	unsigned long flags;
	struct audit_buffer *ab = NULL;
	struct nlmsghdr *nlh;

	spin_lock_irqsave(&audit_freelist_lock, flags);
	if (!list_empty(&audit_freelist)) {
		ab = list_entry(audit_freelist.next,
				struct audit_buffer, list);
		list_del(&ab->list);
		--audit_freelist_count;
	}
	spin_unlock_irqrestore(&audit_freelist_lock, flags);

	if (!ab) {
		ab = kmalloc(sizeof(*ab), gfp_mask);
		if (!ab)
			goto err;
	}

	ab->ctx = ctx;
	ab->gfp_mask = gfp_mask;

	ab->skb = nlmsg_new(AUDIT_BUFSIZ, gfp_mask);
	if (!ab->skb)
		goto err;

	nlh = nlmsg_put(ab->skb, 0, 0, type, 0, 0);
	if (!nlh)
		goto out_kfree_skb;

	return ab;

out_kfree_skb:
	kfree_skb(ab->skb);
	ab->skb = NULL;
err:
	audit_buffer_free(ab);
	return NULL;
}

/**
 * audit_serial - compute a serial number for the audit record
 *
 * Compute a serial number for the audit record.  Audit records are
 * written to user-space as soon as they are generated, so a complete
 * audit record may be written in several pieces.  The timestamp of the
 * record and this serial number are used by the user-space tools to
 * determine which pieces belong to the same audit record.  The
 * (timestamp,serial) tuple is unique for each syscall and is live from
 * syscall entry to syscall exit.
 *
 * NOTE: Another possibility is to store the formatted records off the
 * audit context (for those records that have a context), and emit them
 * all at syscall exit.  However, this could delay the reporting of
 * significant errors until syscall exit (or never, if the system
 * halts).
 */
unsigned int audit_serial(void)
{
	static DEFINE_SPINLOCK(serial_lock);
	static unsigned int serial = 0;

	unsigned long flags;
	unsigned int ret;

	spin_lock_irqsave(&serial_lock, flags);
	do {
		ret = ++serial;
	} while (unlikely(!ret));
	spin_unlock_irqrestore(&serial_lock, flags);

	return ret;
}

static inline void audit_get_stamp(struct audit_context *ctx,
				   struct timespec *t, unsigned int *serial)
{
	if (!ctx || !auditsc_get_stamp(ctx, t, serial)) {
		*t = CURRENT_TIME;
		*serial = audit_serial();
	}
}

/*
 * Wait for auditd to drain the queue a little
 */
static long wait_for_auditd(long sleep_time)
{
	DECLARE_WAITQUEUE(wait, current);
	set_current_state(TASK_UNINTERRUPTIBLE);
	add_wait_queue_exclusive(&audit_backlog_wait, &wait);

	if (audit_backlog_limit &&
	    skb_queue_len(&audit_skb_queue) > audit_backlog_limit)
		sleep_time = schedule_timeout(sleep_time);

	__set_current_state(TASK_RUNNING);
	remove_wait_queue(&audit_backlog_wait, &wait);

	return sleep_time;
}

/**
 * audit_log_start - obtain an audit buffer
 * @ctx: audit_context (may be NULL)
 * @gfp_mask: type of allocation
 * @type: audit message type
 *
 * Returns audit_buffer pointer on success or NULL on error.
 *
 * Obtain an audit buffer.  This routine does locking to obtain the
 * audit buffer, but then no locking is required for calls to
 * audit_log_*format.  If the task (ctx) is a task that is currently in a
 * syscall, then the syscall is marked as auditable and an audit record
 * will be written at syscall exit.  If there is no associated task, then
 * task context (ctx) should be NULL.
 */
struct audit_buffer *audit_log_start(struct audit_context *ctx, gfp_t gfp_mask,
				     int type)
{
	struct audit_buffer	*ab	= NULL;
	struct timespec		t;
	unsigned int		uninitialized_var(serial);
	int reserve = 5; /* Allow atomic callers to go up to five
			    entries over the normal backlog limit */
	unsigned long timeout_start = jiffies;

	if (audit_initialized != AUDIT_INITIALIZED)
		return NULL;

	if (unlikely(audit_filter_type(type)))
		return NULL;

	if (gfp_mask & __GFP_WAIT) {
		if (audit_pid && audit_pid == current->pid)
			gfp_mask &= ~__GFP_WAIT;
		else
			reserve = 0;
	}

	while (audit_backlog_limit
	       && skb_queue_len(&audit_skb_queue) > audit_backlog_limit + reserve) {
		if (gfp_mask & __GFP_WAIT && audit_backlog_wait_time) {
			long sleep_time;

			sleep_time = timeout_start + audit_backlog_wait_time - jiffies;
			if (sleep_time > 0) {
				sleep_time = wait_for_auditd(sleep_time);
				if (sleep_time > 0)
					continue;
			}
		}
		if (audit_rate_check() && printk_ratelimit())
			pr_warn("audit_backlog=%d > audit_backlog_limit=%d\n",
				skb_queue_len(&audit_skb_queue),
				audit_backlog_limit);
		audit_log_lost("backlog limit exceeded");
		audit_backlog_wait_time = audit_backlog_wait_overflow;
		wake_up(&audit_backlog_wait);
		return NULL;
	}

	audit_backlog_wait_time = AUDIT_BACKLOG_WAIT_TIME;

	ab = audit_buffer_alloc(ctx, gfp_mask, type);
	if (!ab) {
		audit_log_lost("out of memory in audit_log_start");
		return NULL;
	}

	audit_get_stamp(ab->ctx, &t, &serial);

	audit_log_format(ab, "audit(%lu.%03lu:%u): ",
			 t.tv_sec, t.tv_nsec/1000000, serial);
	return ab;
}

/**
 * audit_expand - expand skb in the audit buffer
 * @ab: audit_buffer
 * @extra: space to add at tail of the skb
 *
 * Returns 0 (no space) on failed expansion, or available space if
 * successful.
 */
static inline int audit_expand(struct audit_buffer *ab, int extra)
{
	struct sk_buff *skb = ab->skb;
	int oldtail = skb_tailroom(skb);
	int ret = pskb_expand_head(skb, 0, extra, ab->gfp_mask);
	int newtail = skb_tailroom(skb);

	if (ret < 0) {
		audit_log_lost("out of memory in audit_expand");
		return 0;
	}

	skb->truesize += newtail - oldtail;
	return newtail;
}

/*
 * Format an audit message into the audit buffer.  If there isn't enough
 * room in the audit buffer, more room will be allocated and vsnprint
 * will be called a second time.  Currently, we assume that a printk
 * can't format message larger than 1024 bytes, so we don't either.
 */
static void audit_log_vformat(struct audit_buffer *ab, const char *fmt,
			      va_list args)
{
	int len, avail;
	struct sk_buff *skb;
	va_list args2;

	if (!ab)
		return;

	BUG_ON(!ab->skb);
	skb = ab->skb;
	avail = skb_tailroom(skb);
	if (avail == 0) {
		avail = audit_expand(ab, AUDIT_BUFSIZ);
		if (!avail)
			goto out;
	}
	va_copy(args2, args);
	len = vsnprintf(skb_tail_pointer(skb), avail, fmt, args);
	if (len >= avail) {
		/* The printk buffer is 1024 bytes long, so if we get
		 * here and AUDIT_BUFSIZ is at least 1024, then we can
		 * log everything that printk could have logged. */
		avail = audit_expand(ab,
			max_t(unsigned, AUDIT_BUFSIZ, 1+len-avail));
		if (!avail)
			goto out_va_end;
		len = vsnprintf(skb_tail_pointer(skb), avail, fmt, args2);
	}
	if (len > 0)
		skb_put(skb, len);
out_va_end:
	va_end(args2);
out:
	return;
}

/**
 * audit_log_format - format a message into the audit buffer.
 * @ab: audit_buffer
 * @fmt: format string
 * @...: optional parameters matching @fmt string
 *
 * All the work is done in audit_log_vformat.
 */
void audit_log_format(struct audit_buffer *ab, const char *fmt, ...)
{
	va_list args;

	if (!ab)
		return;
	va_start(args, fmt);
	audit_log_vformat(ab, fmt, args);
	va_end(args);
}

/**
 * audit_log_hex - convert a buffer to hex and append it to the audit skb
 * @ab: the audit_buffer
 * @buf: buffer to convert to hex
 * @len: length of @buf to be converted
 *
 * No return value; failure to expand is silently ignored.
 *
 * This function will take the passed buf and convert it into a string of
 * ascii hex digits. The new string is placed onto the skb.
 */
void audit_log_n_hex(struct audit_buffer *ab, const unsigned char *buf,
		size_t len)
{
	int i, avail, new_len;
	unsigned char *ptr;
	struct sk_buff *skb;

	if (!ab)
		return;

	BUG_ON(!ab->skb);
	skb = ab->skb;
	avail = skb_tailroom(skb);
	new_len = len<<1;
	if (new_len >= avail) {
		/* Round the buffer request up to the next multiple */
		new_len = AUDIT_BUFSIZ*(((new_len-avail)/AUDIT_BUFSIZ) + 1);
		avail = audit_expand(ab, new_len);
		if (!avail)
			return;
	}

	ptr = skb_tail_pointer(skb);
	for (i = 0; i < len; i++)
		ptr = hex_byte_pack_upper(ptr, buf[i]);
	*ptr = 0;
	skb_put(skb, len << 1); /* new string is twice the old string */
}

/*
 * Format a string of no more than slen characters into the audit buffer,
 * enclosed in quote marks.
 */
void audit_log_n_string(struct audit_buffer *ab, const char *string,
			size_t slen)
{
	int avail, new_len;
	unsigned char *ptr;
	struct sk_buff *skb;

	if (!ab)
		return;

	BUG_ON(!ab->skb);
	skb = ab->skb;
	avail = skb_tailroom(skb);
	new_len = slen + 3;	/* enclosing quotes + null terminator */
	if (new_len > avail) {
		avail = audit_expand(ab, new_len);
		if (!avail)
			return;
	}
	ptr = skb_tail_pointer(skb);
	*ptr++ = '"';
	memcpy(ptr, string, slen);
	ptr += slen;
	*ptr++ = '"';
	*ptr = 0;
	skb_put(skb, slen + 2);	/* don't include null terminator */
}

/**
 * audit_string_contains_control - does a string need to be logged in hex
 * @string: string to be checked
 * @len: max length of the string to check
 */
int audit_string_contains_control(const char *string, size_t len)
{
	const unsigned char *p;
	for (p = string; p < (const unsigned char *)string + len; p++) {
		if (*p == '"' || *p < 0x21 || *p > 0x7e)
			return 1;
	}
	return 0;
}

/**
 * audit_log_n_untrustedstring - log a string that may contain random characters
 * @ab: audit_buffer
 * @len: length of string (not including trailing null)
 * @string: string to be logged
 *
 * This code will escape a string that is passed to it if the string
 * contains a control character, unprintable character, double quote mark,
 * or a space. Unescaped strings will start and end with a double quote mark.
 * Strings that are escaped are printed in hex (2 digits per char).
 *
 * The caller specifies the number of characters in the string to log, which may
 * or may not be the entire string.
 */
void audit_log_n_untrustedstring(struct audit_buffer *ab, const char *string,
				 size_t len)
{
	if (audit_string_contains_control(string, len))
		audit_log_n_hex(ab, string, len);
	else
		audit_log_n_string(ab, string, len);
}

/**
 * audit_log_untrustedstring - log a string that may contain random characters
 * @ab: audit_buffer
 * @string: string to be logged
 *
 * Same as audit_log_n_untrustedstring(), except that strlen is used to
 * determine string length.
 */
void audit_log_untrustedstring(struct audit_buffer *ab, const char *string)
{
	audit_log_n_untrustedstring(ab, string, strlen(string));
}

/* This is a helper-function to print the escaped d_path */
void audit_log_d_path(struct audit_buffer *ab, const char *prefix,
		      const struct path *path)
{
	char *p, *pathname;

	if (prefix)
		audit_log_format(ab, "%s", prefix);

	/* We will allow 11 spaces for ' (deleted)' to be appended */
	pathname = kmalloc(PATH_MAX+11, ab->gfp_mask);
	if (!pathname) {
		audit_log_string(ab, "<no_memory>");
		return;
	}
	p = d_path(path, pathname, PATH_MAX+11);
	if (IS_ERR(p)) { /* Should never happen since we send PATH_MAX */
		/* FIXME: can we save some information here? */
		audit_log_string(ab, "<too_long>");
	} else
		audit_log_untrustedstring(ab, p);
	kfree(pathname);
}

void audit_log_session_info(struct audit_buffer *ab)
{
	unsigned int sessionid = audit_get_sessionid(current);
	uid_t auid = from_kuid(&init_user_ns, audit_get_loginuid(current));

	audit_log_format(ab, " auid=%u ses=%u", auid, sessionid);
}

void audit_log_key(struct audit_buffer *ab, char *key)
{
	audit_log_format(ab, " key=");
	if (key)
		audit_log_untrustedstring(ab, key);
	else
		audit_log_format(ab, "(null)");
}

void audit_log_cap(struct audit_buffer *ab, char *prefix, kernel_cap_t *cap)
{
	int i;

	audit_log_format(ab, " %s=", prefix);
	CAP_FOR_EACH_U32(i) {
		audit_log_format(ab, "%08x",
				 cap->cap[(_KERNEL_CAPABILITY_U32S-1) - i]);
	}
}

void audit_log_fcaps(struct audit_buffer *ab, struct audit_names *name)
{
	kernel_cap_t *perm = &name->fcap.permitted;
	kernel_cap_t *inh = &name->fcap.inheritable;
	int log = 0;

	if (!cap_isclear(*perm)) {
		audit_log_cap(ab, "cap_fp", perm);
		log = 1;
	}
	if (!cap_isclear(*inh)) {
		audit_log_cap(ab, "cap_fi", inh);
		log = 1;
	}

	if (log)
		audit_log_format(ab, " cap_fe=%d cap_fver=%x",
				 name->fcap.fE, name->fcap_ver);
}

static inline int audit_copy_fcaps(struct audit_names *name,
				   const struct dentry *dentry)
{
	struct cpu_vfs_cap_data caps;
	int rc;

	if (!dentry)
		return 0;

	rc = get_vfs_caps_from_disk(dentry, &caps);
	if (rc)
		return rc;

	name->fcap.permitted = caps.permitted;
	name->fcap.inheritable = caps.inheritable;
	name->fcap.fE = !!(caps.magic_etc & VFS_CAP_FLAGS_EFFECTIVE);
	name->fcap_ver = (caps.magic_etc & VFS_CAP_REVISION_MASK) >>
				VFS_CAP_REVISION_SHIFT;

	return 0;
}

/* Copy inode data into an audit_names. */
void audit_copy_inode(struct audit_names *name, const struct dentry *dentry,
		      const struct inode *inode)
{
	name->ino   = inode->i_ino;
	name->dev   = inode->i_sb->s_dev;
	name->mode  = inode->i_mode;
	name->uid   = inode->i_uid;
	name->gid   = inode->i_gid;
	name->rdev  = inode->i_rdev;
	security_inode_getsecid(inode, &name->osid);
	audit_copy_fcaps(name, dentry);
}

/**
 * audit_log_name - produce AUDIT_PATH record from struct audit_names
 * @context: audit_context for the task
 * @n: audit_names structure with reportable details
 * @path: optional path to report instead of audit_names->name
 * @record_num: record number to report when handling a list of names
 * @call_panic: optional pointer to int that will be updated if secid fails
 */
void audit_log_name(struct audit_context *context, struct audit_names *n,
		    struct path *path, int record_num, int *call_panic)
{
	struct audit_buffer *ab;
	ab = audit_log_start(context, GFP_KERNEL, AUDIT_PATH);
	if (!ab)
		return;

	audit_log_format(ab, "item=%d", record_num);

	if (path)
		audit_log_d_path(ab, " name=", path);
	else if (n->name) {
		switch (n->name_len) {
		case AUDIT_NAME_FULL:
			/* log the full path */
			audit_log_format(ab, " name=");
			audit_log_untrustedstring(ab, n->name->name);
			break;
		case 0:
			/* name was specified as a relative path and the
			 * directory component is the cwd */
			audit_log_d_path(ab, " name=", &context->pwd);
			break;
		default:
			/* log the name's directory component */
			audit_log_format(ab, " name=");
			audit_log_n_untrustedstring(ab, n->name->name,
						    n->name_len);
		}
	} else
		audit_log_format(ab, " name=(null)");

	if (n->ino != (unsigned long)-1) {
		audit_log_format(ab, " inode=%lu"
				 " dev=%02x:%02x mode=%#ho"
				 " ouid=%u ogid=%u rdev=%02x:%02x",
				 n->ino,
				 MAJOR(n->dev),
				 MINOR(n->dev),
				 n->mode,
				 from_kuid(&init_user_ns, n->uid),
				 from_kgid(&init_user_ns, n->gid),
				 MAJOR(n->rdev),
				 MINOR(n->rdev));
	}
	if (n->osid != 0) {
		char *ctx = NULL;
		u32 len;
		if (security_secid_to_secctx(
			n->osid, &ctx, &len)) {
			audit_log_format(ab, " osid=%u", n->osid);
			if (call_panic)
				*call_panic = 2;
		} else {
			audit_log_format(ab, " obj=%s", ctx);
			security_release_secctx(ctx, len);
		}
	}

	/* log the audit_names record type */
	audit_log_format(ab, " nametype=");
	switch(n->type) {
	case AUDIT_TYPE_NORMAL:
		audit_log_format(ab, "NORMAL");
		break;
	case AUDIT_TYPE_PARENT:
		audit_log_format(ab, "PARENT");
		break;
	case AUDIT_TYPE_CHILD_DELETE:
		audit_log_format(ab, "DELETE");
		break;
	case AUDIT_TYPE_CHILD_CREATE:
		audit_log_format(ab, "CREATE");
		break;
	default:
		audit_log_format(ab, "UNKNOWN");
		break;
	}

	audit_log_fcaps(ab, n);
	audit_log_end(ab);
}

int audit_log_task_context(struct audit_buffer *ab)
{
	char *ctx = NULL;
	unsigned len;
	int error;
	u32 sid;

	security_task_getsecid(current, &sid);
	if (!sid)
		return 0;

	error = security_secid_to_secctx(sid, &ctx, &len);
	if (error) {
		if (error != -EINVAL)
			goto error_path;
		return 0;
	}

	audit_log_format(ab, " subj=%s", ctx);
	security_release_secctx(ctx, len);
	return 0;

error_path:
	audit_panic("error in audit_log_task_context");
	return error;
}
EXPORT_SYMBOL(audit_log_task_context);

void audit_log_task_info(struct audit_buffer *ab, struct task_struct *tsk)
{
	const struct cred *cred;
	char name[sizeof(tsk->comm)];
	struct mm_struct *mm = tsk->mm;
	char *tty;

	if (!ab)
		return;

	/* tsk == current */
	cred = current_cred();

	spin_lock_irq(&tsk->sighand->siglock);
	if (tsk->signal && tsk->signal->tty && tsk->signal->tty->name)
		tty = tsk->signal->tty->name;
	else
		tty = "(none)";
	spin_unlock_irq(&tsk->sighand->siglock);

	audit_log_format(ab,
			 " ppid=%ld pid=%d auid=%u uid=%u gid=%u"
			 " euid=%u suid=%u fsuid=%u"
			 " egid=%u sgid=%u fsgid=%u tty=%s ses=%u",
			 sys_getppid(),
			 tsk->pid,
			 from_kuid(&init_user_ns, audit_get_loginuid(tsk)),
			 from_kuid(&init_user_ns, cred->uid),
			 from_kgid(&init_user_ns, cred->gid),
			 from_kuid(&init_user_ns, cred->euid),
			 from_kuid(&init_user_ns, cred->suid),
			 from_kuid(&init_user_ns, cred->fsuid),
			 from_kgid(&init_user_ns, cred->egid),
			 from_kgid(&init_user_ns, cred->sgid),
			 from_kgid(&init_user_ns, cred->fsgid),
			 tty, audit_get_sessionid(tsk));

	get_task_comm(name, tsk);
	audit_log_format(ab, " comm=");
	audit_log_untrustedstring(ab, name);

	if (mm) {
		down_read(&mm->mmap_sem);
		if (mm->exe_file)
			audit_log_d_path(ab, " exe=", &mm->exe_file->f_path);
		up_read(&mm->mmap_sem);
	} else
		audit_log_format(ab, " exe=(null)");
	audit_log_task_context(ab);
}
EXPORT_SYMBOL(audit_log_task_info);

/**
 * audit_log_link_denied - report a link restriction denial
 * @operation: specific link opreation
 * @link: the path that triggered the restriction
 */
void audit_log_link_denied(const char *operation, struct path *link)
{
	struct audit_buffer *ab;
	struct audit_names *name;

	name = kzalloc(sizeof(*name), GFP_NOFS);
	if (!name)
		return;

	/* Generate AUDIT_ANOM_LINK with subject, operation, outcome. */
	ab = audit_log_start(current->audit_context, GFP_KERNEL,
			     AUDIT_ANOM_LINK);
	if (!ab)
		goto out;
	audit_log_format(ab, "op=%s", operation);
	audit_log_task_info(ab, current);
	audit_log_format(ab, " res=0");
	audit_log_end(ab);

	/* Generate AUDIT_PATH record with object. */
	name->type = AUDIT_TYPE_NORMAL;
	audit_copy_inode(name, link->dentry, link->dentry->d_inode);
	audit_log_name(current->audit_context, name, link, 0, NULL);
out:
	kfree(name);
}

/**
 * audit_log_end - end one audit record
 * @ab: the audit_buffer
 *
 * The netlink_* functions cannot be called inside an irq context, so
 * the audit buffer is placed on a queue and a tasklet is scheduled to
 * remove them from the queue outside the irq context.  May be called in
 * any context.
 */
void audit_log_end(struct audit_buffer *ab)
{
	if (!ab)
		return;
	if (!audit_rate_check()) {
		audit_log_lost("rate limit exceeded");
	} else {
		struct nlmsghdr *nlh = nlmsg_hdr(ab->skb);
		nlh->nlmsg_len = ab->skb->len - NLMSG_HDRLEN;

		if (audit_pid) {
			skb_queue_tail(&audit_skb_queue, ab->skb);
			wake_up_interruptible(&kauditd_wait);
		} else {
			audit_printk_skb(ab->skb);
		}
		ab->skb = NULL;
	}
	audit_buffer_free(ab);
}

/**
 * audit_log - Log an audit record
 * @ctx: audit context
 * @gfp_mask: type of allocation
 * @type: audit message type
 * @fmt: format string to use
 * @...: variable parameters matching the format string
 *
 * This is a convenience function that calls audit_log_start,
 * audit_log_vformat, and audit_log_end.  It may be called
 * in any context.
 */
void audit_log(struct audit_context *ctx, gfp_t gfp_mask, int type,
	       const char *fmt, ...)
{
	struct audit_buffer *ab;
	va_list args;

	ab = audit_log_start(ctx, gfp_mask, type);
	if (ab) {
		va_start(args, fmt);
		audit_log_vformat(ab, fmt, args);
		va_end(args);
		audit_log_end(ab);
	}
}

#ifdef CONFIG_SECURITY
/**
 * audit_log_secctx - Converts and logs SELinux context
 * @ab: audit_buffer
 * @secid: security number
 *
 * This is a helper function that calls security_secid_to_secctx to convert
 * secid to secctx and then adds the (converted) SELinux context to the audit
 * log by calling audit_log_format, thus also preventing leak of internal secid
 * to userspace. If secid cannot be converted audit_panic is called.
 */
void audit_log_secctx(struct audit_buffer *ab, u32 secid)
{
	u32 len;
	char *secctx;

	if (security_secid_to_secctx(secid, &secctx, &len)) {
		audit_panic("Cannot convert secid to context");
	} else {
		audit_log_format(ab, " obj=%s", secctx);
		security_release_secctx(secctx, len);
	}
}
EXPORT_SYMBOL(audit_log_secctx);
#endif

EXPORT_SYMBOL(audit_log_start);
EXPORT_SYMBOL(audit_log_end);
EXPORT_SYMBOL(audit_log_format);
EXPORT_SYMBOL(audit_log);<|MERGE_RESOLUTION|>--- conflicted
+++ resolved
@@ -103,20 +103,12 @@
  * audit records being dropped. */
 static u32	audit_rate_limit;
 
-<<<<<<< HEAD
-/* Number of outstanding audit_buffers allowed. */
-static int	audit_backlog_limit = 64;
-#define AUDIT_BACKLOG_WAIT_TIME (60 * HZ)
-static int	audit_backlog_wait_time = AUDIT_BACKLOG_WAIT_TIME;
-static int	audit_backlog_wait_overflow = 0;
-=======
 /* Number of outstanding audit_buffers allowed.
  * When set to zero, this means unlimited. */
 static u32	audit_backlog_limit = 64;
 #define AUDIT_BACKLOG_WAIT_TIME (60 * HZ)
 static u32	audit_backlog_wait_time = AUDIT_BACKLOG_WAIT_TIME;
 static u32	audit_backlog_wait_overflow = 0;
->>>>>>> cfbf8d48
 
 /* The identity of the user shutting down the audit system. */
 kuid_t		audit_sig_uid = INVALID_UID;
