--- conflicted
+++ resolved
@@ -179,8 +179,6 @@
 	MA_STATE(mas, &sparse_irqs, irq, irq);
 	mas_erase(&mas);
 }
-<<<<<<< HEAD
-=======
 
 #ifdef CONFIG_SPARSE_IRQ
 static const struct kobj_type irq_kobj_type;
@@ -214,7 +212,6 @@
 
 	return 0;
 }
->>>>>>> 2d5404ca
 
 #ifdef CONFIG_SPARSE_IRQ
 
@@ -435,24 +432,6 @@
 EXPORT_SYMBOL_GPL(irq_to_desc);
 #endif
 
-<<<<<<< HEAD
-#ifdef CONFIG_SMP
-static void free_masks(struct irq_desc *desc)
-{
-#ifdef CONFIG_GENERIC_PENDING_IRQ
-	free_cpumask_var(desc->pending_mask);
-#endif
-	free_cpumask_var(desc->irq_common_data.affinity);
-#ifdef CONFIG_GENERIC_IRQ_EFFECTIVE_AFF_MASK
-	free_cpumask_var(desc->irq_common_data.effective_affinity);
-#endif
-}
-#else
-static inline void free_masks(struct irq_desc *desc) { }
-#endif
-
-=======
->>>>>>> 2d5404ca
 void irq_lock_sparse(void)
 {
 	mutex_lock(&sparse_irq_lock);
@@ -474,24 +453,11 @@
 	if (!desc)
 		return NULL;
 
-<<<<<<< HEAD
-	raw_spin_lock_init(&desc->lock);
-	lockdep_set_class(&desc->lock, &irq_desc_lock_class);
-	mutex_init(&desc->request_mutex);
-	init_rcu_head(&desc->rcu);
-	init_waitqueue_head(&desc->wait_for_threads);
-
-	desc_set_defaults(irq, desc, node, affinity, owner);
-	irqd_set(&desc->irq_data, flags);
-	kobject_init(&desc->kobj, &irq_kobj_type);
-	irq_resend_init(desc);
-=======
 	ret = init_desc(desc, irq, node, flags, affinity, owner);
 	if (unlikely(ret)) {
 		kfree(desc);
 		return NULL;
 	}
->>>>>>> 2d5404ca
 
 	return desc;
 }
@@ -643,20 +609,9 @@
 	count = ARRAY_SIZE(irq_desc);
 
 	for (i = 0; i < count; i++) {
-<<<<<<< HEAD
-		desc[i].kstat_irqs = alloc_percpu(unsigned int);
-		alloc_masks(&desc[i], node);
-		raw_spin_lock_init(&desc[i].lock);
-		lockdep_set_class(&desc[i].lock, &irq_desc_lock_class);
-		mutex_init(&desc[i].request_mutex);
-		init_waitqueue_head(&desc[i].wait_for_threads);
-		desc_set_defaults(i, &desc[i], node, NULL, NULL);
-		irq_resend_init(&desc[i]);
-=======
 		ret = init_desc(irq_desc + i, i, node, 0, NULL, NULL);
 		if (unlikely(ret))
 			goto __free_desc_res;
->>>>>>> 2d5404ca
 	}
 
 	return arch_early_irq_init();
