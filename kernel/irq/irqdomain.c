--- conflicted
+++ resolved
@@ -141,20 +141,12 @@
 		switch (fwid->type) {
 		case IRQCHIP_FWNODE_NAMED:
 		case IRQCHIP_FWNODE_NAMED_ID:
-<<<<<<< HEAD
-			domain->name = kstrdup(fwid->name, GFP_KERNEL);
-			if (!domain->name) {
-				kfree(domain);
-				return NULL;
-			}
-=======
 			domain->name = bus_token ?
 					kasprintf(GFP_KERNEL, "%s-%d",
 						  fwid->name, bus_token) :
 					kstrdup(fwid->name, GFP_KERNEL);
 			if (!domain->name)
 				return -ENOMEM;
->>>>>>> b806d6ef
 			domain->flags |= IRQ_DOMAIN_NAME_ALLOCATED;
 			break;
 		default:
@@ -201,9 +193,6 @@
 		domain->flags |= IRQ_DOMAIN_NAME_ALLOCATED;
 	}
 
-<<<<<<< HEAD
-	domain->fwnode = fwnode_handle_get(fwnode);
-=======
 	return 0;
 }
 
@@ -229,7 +218,6 @@
 	}
 
 	domain->fwnode = fwnode_handle_get(info->fwnode);
->>>>>>> b806d6ef
 	fwnode_dev_initialized(domain->fwnode, true);
 
 	/* Fill structure */
