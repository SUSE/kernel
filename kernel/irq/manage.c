/*
 * linux/kernel/irq/manage.c
 *
 * Copyright (C) 1992, 1998-2006 Linus Torvalds, Ingo Molnar
 * Copyright (C) 2005-2006 Thomas Gleixner
 *
 * This file contains driver APIs to the irq subsystem.
 */

#include <linux/irq.h>
#include <linux/kthread.h>
#include <linux/module.h>
#include <linux/random.h>
#include <linux/interrupt.h>
#include <linux/slab.h>
#include <linux/sched.h>

#include "internals.h"

/**
 *	synchronize_irq - wait for pending IRQ handlers (on other CPUs)
 *	@irq: interrupt number to wait for
 *
 *	This function waits for any pending IRQ handlers for this interrupt
 *	to complete before returning. If you use this function while
 *	holding a resource the IRQ handler may need you will deadlock.
 *
 *	This function may be called - with care - from IRQ context.
 */
void synchronize_irq(unsigned int irq)
{
	struct irq_desc *desc = irq_to_desc(irq);
	unsigned int status;

	if (!desc)
		return;

	do {
		unsigned long flags;

		/*
		 * Wait until we're out of the critical section.  This might
		 * give the wrong answer due to the lack of memory barriers.
		 */
		while (desc->status & IRQ_INPROGRESS)
			cpu_relax();

		/* Ok, that indicated we're done: double-check carefully. */
		raw_spin_lock_irqsave(&desc->lock, flags);
		status = desc->status;
		raw_spin_unlock_irqrestore(&desc->lock, flags);

		/* Oops, that failed? */
	} while (status & IRQ_INPROGRESS);

	/*
	 * We made sure that no hardirq handler is running. Now verify
	 * that no threaded handlers are active.
	 */
	wait_event(desc->wait_for_threads, !atomic_read(&desc->threads_active));
}
EXPORT_SYMBOL(synchronize_irq);

#ifdef CONFIG_SMP
cpumask_var_t irq_default_affinity;

/**
 *	irq_can_set_affinity - Check if the affinity of a given irq can be set
 *	@irq:		Interrupt to check
 *
 */
int irq_can_set_affinity(unsigned int irq)
{
	struct irq_desc *desc = irq_to_desc(irq);

	if (CHECK_IRQ_PER_CPU(desc->status) || !desc->irq_data.chip ||
	    !desc->irq_data.chip->irq_set_affinity)
		return 0;

	return 1;
}

/**
 *	irq_set_thread_affinity - Notify irq threads to adjust affinity
 *	@desc:		irq descriptor which has affitnity changed
 *
 *	We just set IRQTF_AFFINITY and delegate the affinity setting
 *	to the interrupt thread itself. We can not call
 *	set_cpus_allowed_ptr() here as we hold desc->lock and this
 *	code can be called from hard interrupt context.
 */
void irq_set_thread_affinity(struct irq_desc *desc)
{
	struct irqaction *action = desc->action;

	while (action) {
		if (action->thread)
			set_bit(IRQTF_AFFINITY, &action->thread_flags);
		action = action->next;
	}
}

/**
 *	irq_set_affinity - Set the irq affinity of a given irq
 *	@irq:		Interrupt to set affinity
 *	@cpumask:	cpumask
 *
 */
int irq_set_affinity(unsigned int irq, const struct cpumask *cpumask)
{
	struct irq_desc *desc = irq_to_desc(irq);
	struct irq_chip *chip = desc->irq_data.chip;
	unsigned long flags;

	if (!chip->irq_set_affinity)
		return -EINVAL;

	raw_spin_lock_irqsave(&desc->lock, flags);

#ifdef CONFIG_GENERIC_PENDING_IRQ
	if (desc->status & IRQ_MOVE_PCNTXT) {
		if (!chip->irq_set_affinity(&desc->irq_data, cpumask, false)) {
			cpumask_copy(desc->irq_data.affinity, cpumask);
			irq_set_thread_affinity(desc);
		}
	}
	else {
		desc->status |= IRQ_MOVE_PENDING;
		cpumask_copy(desc->pending_mask, cpumask);
	}
#else
	if (!chip->irq_set_affinity(&desc->irq_data, cpumask, false)) {
		cpumask_copy(desc->irq_data.affinity, cpumask);
		irq_set_thread_affinity(desc);
	}
#endif
	desc->status |= IRQ_AFFINITY_SET;
	raw_spin_unlock_irqrestore(&desc->lock, flags);
	return 0;
}

int irq_set_affinity_hint(unsigned int irq, const struct cpumask *m)
{
	struct irq_desc *desc = irq_to_desc(irq);
	unsigned long flags;

	if (!desc)
		return -EINVAL;

	raw_spin_lock_irqsave(&desc->lock, flags);
	desc->affinity_hint = m;
	raw_spin_unlock_irqrestore(&desc->lock, flags);

	return 0;
}
EXPORT_SYMBOL_GPL(irq_set_affinity_hint);

#ifndef CONFIG_AUTO_IRQ_AFFINITY
/*
 * Generic version of the affinity autoselector.
 */
static int setup_affinity(unsigned int irq, struct irq_desc *desc)
{
	if (!irq_can_set_affinity(irq))
		return 0;

	/*
	 * Preserve an userspace affinity setup, but make sure that
	 * one of the targets is online.
	 */
	if (desc->status & (IRQ_AFFINITY_SET | IRQ_NO_BALANCING)) {
		if (cpumask_any_and(desc->irq_data.affinity, cpu_online_mask)
		    < nr_cpu_ids)
			goto set_affinity;
		else
			desc->status &= ~IRQ_AFFINITY_SET;
	}

	cpumask_and(desc->irq_data.affinity, cpu_online_mask, irq_default_affinity);
set_affinity:
	desc->irq_data.chip->irq_set_affinity(&desc->irq_data, desc->irq_data.affinity, false);

	return 0;
}
#else
static inline int setup_affinity(unsigned int irq, struct irq_desc *d)
{
	return irq_select_affinity(irq);
}
#endif

/*
 * Called when affinity is set via /proc/irq
 */
int irq_select_affinity_usr(unsigned int irq)
{
	struct irq_desc *desc = irq_to_desc(irq);
	unsigned long flags;
	int ret;

	raw_spin_lock_irqsave(&desc->lock, flags);
	ret = setup_affinity(irq, desc);
	if (!ret)
		irq_set_thread_affinity(desc);
	raw_spin_unlock_irqrestore(&desc->lock, flags);

	return ret;
}

#else
static inline int setup_affinity(unsigned int irq, struct irq_desc *desc)
{
	return 0;
}
#endif

void __disable_irq(struct irq_desc *desc, unsigned int irq, bool suspend)
{
	if (suspend) {
		if (!desc->action || (desc->action->flags & IRQF_NO_SUSPEND))
			return;
		desc->status |= IRQ_SUSPENDED;
	}

	if (!desc->depth++) {
		desc->status |= IRQ_DISABLED;
		desc->irq_data.chip->irq_disable(&desc->irq_data);
	}
}

/**
 *	disable_irq_nosync - disable an irq without waiting
 *	@irq: Interrupt to disable
 *
 *	Disable the selected interrupt line.  Disables and Enables are
 *	nested.
 *	Unlike disable_irq(), this function does not ensure existing
 *	instances of the IRQ handler have completed before returning.
 *
 *	This function may be called from IRQ context.
 */
void disable_irq_nosync(unsigned int irq)
{
	struct irq_desc *desc = irq_to_desc(irq);
	unsigned long flags;

	if (!desc)
		return;

	chip_bus_lock(desc);
	raw_spin_lock_irqsave(&desc->lock, flags);
	__disable_irq(desc, irq, false);
	raw_spin_unlock_irqrestore(&desc->lock, flags);
	chip_bus_sync_unlock(desc);
}
EXPORT_SYMBOL(disable_irq_nosync);

/**
 *	disable_irq - disable an irq and wait for completion
 *	@irq: Interrupt to disable
 *
 *	Disable the selected interrupt line.  Enables and Disables are
 *	nested.
 *	This function waits for any pending IRQ handlers for this interrupt
 *	to complete before returning. If you use this function while
 *	holding a resource the IRQ handler may need you will deadlock.
 *
 *	This function may be called - with care - from IRQ context.
 */
void disable_irq(unsigned int irq)
{
	struct irq_desc *desc = irq_to_desc(irq);

	if (!desc)
		return;

	disable_irq_nosync(irq);
	if (desc->action)
		synchronize_irq(irq);
}
EXPORT_SYMBOL(disable_irq);

void __enable_irq(struct irq_desc *desc, unsigned int irq, bool resume)
{
	if (resume)
		desc->status &= ~IRQ_SUSPENDED;

	switch (desc->depth) {
	case 0:
 err_out:
		WARN(1, KERN_WARNING "Unbalanced enable for IRQ %d\n", irq);
		break;
	case 1: {
		unsigned int status = desc->status & ~IRQ_DISABLED;

		if (desc->status & IRQ_SUSPENDED)
			goto err_out;
		/* Prevent probing on this irq: */
		desc->status = status | IRQ_NOPROBE;
		check_irq_resend(desc, irq);
		/* fall-through */
	}
	default:
		desc->depth--;
	}
}

/**
 *	enable_irq - enable handling of an irq
 *	@irq: Interrupt to enable
 *
 *	Undoes the effect of one call to disable_irq().  If this
 *	matches the last disable, processing of interrupts on this
 *	IRQ line is re-enabled.
 *
 *	This function may be called from IRQ context only when
 *	desc->irq_data.chip->bus_lock and desc->chip->bus_sync_unlock are NULL !
 */
void enable_irq(unsigned int irq)
{
	struct irq_desc *desc = irq_to_desc(irq);
	unsigned long flags;

	if (!desc)
		return;

<<<<<<< HEAD
=======
	if (WARN(!desc->irq_data.chip || !desc->irq_data.chip->irq_enable,
	    KERN_ERR "enable_irq before setup/request_irq: irq %u\n", irq))
		return;

>>>>>>> c8ddb271
	chip_bus_lock(desc);
	raw_spin_lock_irqsave(&desc->lock, flags);
	__enable_irq(desc, irq, false);
	raw_spin_unlock_irqrestore(&desc->lock, flags);
	chip_bus_sync_unlock(desc);
}
EXPORT_SYMBOL(enable_irq);

static int set_irq_wake_real(unsigned int irq, unsigned int on)
{
	struct irq_desc *desc = irq_to_desc(irq);
	int ret = -ENXIO;

	if (desc->irq_data.chip->irq_set_wake)
		ret = desc->irq_data.chip->irq_set_wake(&desc->irq_data, on);

	return ret;
}

/**
 *	set_irq_wake - control irq power management wakeup
 *	@irq:	interrupt to control
 *	@on:	enable/disable power management wakeup
 *
 *	Enable/disable power management wakeup mode, which is
 *	disabled by default.  Enables and disables must match,
 *	just as they match for non-wakeup mode support.
 *
 *	Wakeup mode lets this IRQ wake the system from sleep
 *	states like "suspend to RAM".
 */
int set_irq_wake(unsigned int irq, unsigned int on)
{
	struct irq_desc *desc = irq_to_desc(irq);
	unsigned long flags;
	int ret = 0;

	/* wakeup-capable irqs can be shared between drivers that
	 * don't need to have the same sleep mode behaviors.
	 */
	raw_spin_lock_irqsave(&desc->lock, flags);
	if (on) {
		if (desc->wake_depth++ == 0) {
			ret = set_irq_wake_real(irq, on);
			if (ret)
				desc->wake_depth = 0;
			else
				desc->status |= IRQ_WAKEUP;
		}
	} else {
		if (desc->wake_depth == 0) {
			WARN(1, "Unbalanced IRQ %d wake disable\n", irq);
		} else if (--desc->wake_depth == 0) {
			ret = set_irq_wake_real(irq, on);
			if (ret)
				desc->wake_depth = 1;
			else
				desc->status &= ~IRQ_WAKEUP;
		}
	}

	raw_spin_unlock_irqrestore(&desc->lock, flags);
	return ret;
}
EXPORT_SYMBOL(set_irq_wake);

/*
 * Internal function that tells the architecture code whether a
 * particular irq has been exclusively allocated or is available
 * for driver use.
 */
int can_request_irq(unsigned int irq, unsigned long irqflags)
{
	struct irq_desc *desc = irq_to_desc(irq);
	struct irqaction *action;
	unsigned long flags;

	if (!desc)
		return 0;

	if (desc->status & IRQ_NOREQUEST)
		return 0;

	raw_spin_lock_irqsave(&desc->lock, flags);
	action = desc->action;
	if (action)
		if (irqflags & action->flags & IRQF_SHARED)
			action = NULL;

	raw_spin_unlock_irqrestore(&desc->lock, flags);

	return !action;
}

void compat_irq_chip_set_default_handler(struct irq_desc *desc)
{
	/*
	 * If the architecture still has not overriden
	 * the flow handler then zap the default. This
	 * should catch incorrect flow-type setting.
	 */
	if (desc->handle_irq == &handle_bad_irq)
		desc->handle_irq = NULL;
}

int __irq_set_trigger(struct irq_desc *desc, unsigned int irq,
		      unsigned long flags)
{
	int ret;
	struct irq_chip *chip = desc->irq_data.chip;

	if (!chip || !chip->irq_set_type) {
		/*
		 * IRQF_TRIGGER_* but the PIC does not support multiple
		 * flow-types?
		 */
		pr_debug("No set_type function for IRQ %d (%s)\n", irq,
				chip ? (chip->name ? : "unknown") : "unknown");
		return 0;
	}

	/* caller masked out all except trigger mode flags */
	ret = chip->irq_set_type(&desc->irq_data, flags);

	if (ret)
		pr_err("setting trigger mode %lu for irq %u failed (%pF)\n",
		       flags, irq, chip->irq_set_type);
	else {
		if (flags & (IRQ_TYPE_LEVEL_LOW | IRQ_TYPE_LEVEL_HIGH))
			flags |= IRQ_LEVEL;
		/* note that IRQF_TRIGGER_MASK == IRQ_TYPE_SENSE_MASK */
		desc->status &= ~(IRQ_LEVEL | IRQ_TYPE_SENSE_MASK);
		desc->status |= flags;

		if (chip != desc->irq_data.chip)
			irq_chip_set_defaults(desc->irq_data.chip);
	}

	return ret;
}

/*
 * Default primary interrupt handler for threaded interrupts. Is
 * assigned as primary handler when request_threaded_irq is called
 * with handler == NULL. Useful for oneshot interrupts.
 */
static irqreturn_t irq_default_primary_handler(int irq, void *dev_id)
{
	return IRQ_WAKE_THREAD;
}

/*
 * Primary handler for nested threaded interrupts. Should never be
 * called.
 */
static irqreturn_t irq_nested_primary_handler(int irq, void *dev_id)
{
	WARN(1, "Primary handler called for nested irq %d\n", irq);
	return IRQ_NONE;
}

static int irq_wait_for_interrupt(struct irqaction *action)
{
	while (!kthread_should_stop()) {
		set_current_state(TASK_INTERRUPTIBLE);

		if (test_and_clear_bit(IRQTF_RUNTHREAD,
				       &action->thread_flags)) {
			__set_current_state(TASK_RUNNING);
			return 0;
		}
		schedule();
	}
	return -1;
}

/*
 * Oneshot interrupts keep the irq line masked until the threaded
 * handler finished. unmask if the interrupt has not been disabled and
 * is marked MASKED.
 */
static void irq_finalize_oneshot(unsigned int irq, struct irq_desc *desc)
{
again:
	chip_bus_lock(desc);
	raw_spin_lock_irq(&desc->lock);

	/*
	 * Implausible though it may be we need to protect us against
	 * the following scenario:
	 *
	 * The thread is faster done than the hard interrupt handler
	 * on the other CPU. If we unmask the irq line then the
	 * interrupt can come in again and masks the line, leaves due
	 * to IRQ_INPROGRESS and the irq line is masked forever.
	 */
	if (unlikely(desc->status & IRQ_INPROGRESS)) {
		raw_spin_unlock_irq(&desc->lock);
		chip_bus_sync_unlock(desc);
		cpu_relax();
		goto again;
	}

	if (!(desc->status & IRQ_DISABLED) && (desc->status & IRQ_MASKED)) {
		desc->status &= ~IRQ_MASKED;
		desc->irq_data.chip->irq_unmask(&desc->irq_data);
	}
	raw_spin_unlock_irq(&desc->lock);
	chip_bus_sync_unlock(desc);
}

#ifdef CONFIG_SMP
/*
 * Check whether we need to change the affinity of the interrupt thread.
 */
static void
irq_thread_check_affinity(struct irq_desc *desc, struct irqaction *action)
{
	cpumask_var_t mask;

	if (!test_and_clear_bit(IRQTF_AFFINITY, &action->thread_flags))
		return;

	/*
	 * In case we are out of memory we set IRQTF_AFFINITY again and
	 * try again next time
	 */
	if (!alloc_cpumask_var(&mask, GFP_KERNEL)) {
		set_bit(IRQTF_AFFINITY, &action->thread_flags);
		return;
	}

	raw_spin_lock_irq(&desc->lock);
	cpumask_copy(mask, desc->irq_data.affinity);
	raw_spin_unlock_irq(&desc->lock);

	set_cpus_allowed_ptr(current, mask);
	free_cpumask_var(mask);
}
#else
static inline void
irq_thread_check_affinity(struct irq_desc *desc, struct irqaction *action) { }
#endif

/*
 * Interrupt handler thread
 */
static int irq_thread(void *data)
{
	struct sched_param param = { .sched_priority = MAX_USER_RT_PRIO/2, };
	struct irqaction *action = data;
	struct irq_desc *desc = irq_to_desc(action->irq);
	int wake, oneshot = desc->status & IRQ_ONESHOT;

	sched_setscheduler(current, SCHED_FIFO, &param);
	current->irqaction = action;

	while (!irq_wait_for_interrupt(action)) {

		irq_thread_check_affinity(desc, action);

		atomic_inc(&desc->threads_active);

		raw_spin_lock_irq(&desc->lock);
		if (unlikely(desc->status & IRQ_DISABLED)) {
			/*
			 * CHECKME: We might need a dedicated
			 * IRQ_THREAD_PENDING flag here, which
			 * retriggers the thread in check_irq_resend()
			 * but AFAICT IRQ_PENDING should be fine as it
			 * retriggers the interrupt itself --- tglx
			 */
			desc->status |= IRQ_PENDING;
			raw_spin_unlock_irq(&desc->lock);
		} else {
			raw_spin_unlock_irq(&desc->lock);

			action->thread_fn(action->irq, action->dev_id);

			if (oneshot)
				irq_finalize_oneshot(action->irq, desc);
		}

		wake = atomic_dec_and_test(&desc->threads_active);

		if (wake && waitqueue_active(&desc->wait_for_threads))
			wake_up(&desc->wait_for_threads);
	}

	/*
	 * Clear irqaction. Otherwise exit_irq_thread() would make
	 * fuzz about an active irq thread going into nirvana.
	 */
	current->irqaction = NULL;
	return 0;
}

/*
 * Called from do_exit()
 */
void exit_irq_thread(void)
{
	struct task_struct *tsk = current;

	if (!tsk->irqaction)
		return;

	printk(KERN_ERR
	       "exiting task \"%s\" (%d) is an active IRQ thread (irq %d)\n",
	       tsk->comm ? tsk->comm : "", tsk->pid, tsk->irqaction->irq);

	/*
	 * Set the THREAD DIED flag to prevent further wakeups of the
	 * soon to be gone threaded handler.
	 */
	set_bit(IRQTF_DIED, &tsk->irqaction->flags);
}

/*
 * Internal function to register an irqaction - typically used to
 * allocate special interrupts that are part of the architecture.
 */
static int
__setup_irq(unsigned int irq, struct irq_desc *desc, struct irqaction *new)
{
	struct irqaction *old, **old_ptr;
	const char *old_name = NULL;
	unsigned long flags;
	int nested, shared = 0;
	int ret;

	if (!desc)
		return -EINVAL;

	if (desc->irq_data.chip == &no_irq_chip)
		return -ENOSYS;
	/*
	 * Some drivers like serial.c use request_irq() heavily,
	 * so we have to be careful not to interfere with a
	 * running system.
	 */
	if (new->flags & IRQF_SAMPLE_RANDOM) {
		/*
		 * This function might sleep, we want to call it first,
		 * outside of the atomic block.
		 * Yes, this might clear the entropy pool if the wrong
		 * driver is attempted to be loaded, without actually
		 * installing a new handler, but is this really a problem,
		 * only the sysadmin is able to do this.
		 */
		rand_initialize_irq(irq);
	}

	/* Oneshot interrupts are not allowed with shared */
	if ((new->flags & IRQF_ONESHOT) && (new->flags & IRQF_SHARED))
		return -EINVAL;

	/*
	 * Check whether the interrupt nests into another interrupt
	 * thread.
	 */
	nested = desc->status & IRQ_NESTED_THREAD;
	if (nested) {
		if (!new->thread_fn)
			return -EINVAL;
		/*
		 * Replace the primary handler which was provided from
		 * the driver for non nested interrupt handling by the
		 * dummy function which warns when called.
		 */
		new->handler = irq_nested_primary_handler;
	}

	/*
	 * Create a handler thread when a thread function is supplied
	 * and the interrupt does not nest into another interrupt
	 * thread.
	 */
	if (new->thread_fn && !nested) {
		struct task_struct *t;

		t = kthread_create(irq_thread, new, "irq/%d-%s", irq,
				   new->name);
		if (IS_ERR(t))
			return PTR_ERR(t);
		/*
		 * We keep the reference to the task struct even if
		 * the thread dies to avoid that the interrupt code
		 * references an already freed task_struct.
		 */
		get_task_struct(t);
		new->thread = t;
	}

	/*
	 * The following block of code has to be executed atomically
	 */
	raw_spin_lock_irqsave(&desc->lock, flags);
	old_ptr = &desc->action;
	old = *old_ptr;
	if (old) {
		/*
		 * Can't share interrupts unless both agree to and are
		 * the same type (level, edge, polarity). So both flag
		 * fields must have IRQF_SHARED set and the bits which
		 * set the trigger type must match.
		 */
		if (!((old->flags & new->flags) & IRQF_SHARED) ||
		    ((old->flags ^ new->flags) & IRQF_TRIGGER_MASK)) {
			old_name = old->name;
			goto mismatch;
		}

#if defined(CONFIG_IRQ_PER_CPU)
		/* All handlers must agree on per-cpuness */
		if ((old->flags & IRQF_PERCPU) !=
		    (new->flags & IRQF_PERCPU))
			goto mismatch;
#endif

		/* add new interrupt at end of irq queue */
		do {
			old_ptr = &old->next;
			old = *old_ptr;
		} while (old);
		shared = 1;
	}

	if (!shared) {
		irq_chip_set_defaults(desc->irq_data.chip);

		init_waitqueue_head(&desc->wait_for_threads);

		/* Setup the type (level, edge polarity) if configured: */
		if (new->flags & IRQF_TRIGGER_MASK) {
			ret = __irq_set_trigger(desc, irq,
					new->flags & IRQF_TRIGGER_MASK);

			if (ret)
				goto out_thread;
		} else
			compat_irq_chip_set_default_handler(desc);
#if defined(CONFIG_IRQ_PER_CPU)
		if (new->flags & IRQF_PERCPU)
			desc->status |= IRQ_PER_CPU;
#endif

		desc->status &= ~(IRQ_AUTODETECT | IRQ_WAITING | IRQ_ONESHOT |
				  IRQ_INPROGRESS | IRQ_SPURIOUS_DISABLED);

		if (new->flags & IRQF_ONESHOT)
			desc->status |= IRQ_ONESHOT;

		if (!(desc->status & IRQ_NOAUTOEN)) {
			desc->depth = 0;
			desc->status &= ~IRQ_DISABLED;
			desc->irq_data.chip->irq_startup(&desc->irq_data);
		} else
			/* Undo nested disables: */
			desc->depth = 1;

		/* Exclude IRQ from balancing if requested */
		if (new->flags & IRQF_NOBALANCING)
			desc->status |= IRQ_NO_BALANCING;

		/* Set default affinity mask once everything is setup */
		setup_affinity(irq, desc);

	} else if ((new->flags & IRQF_TRIGGER_MASK)
			&& (new->flags & IRQF_TRIGGER_MASK)
				!= (desc->status & IRQ_TYPE_SENSE_MASK)) {
		/* hope the handler works with the actual trigger mode... */
		pr_warning("IRQ %d uses trigger mode %d; requested %d\n",
				irq, (int)(desc->status & IRQ_TYPE_SENSE_MASK),
				(int)(new->flags & IRQF_TRIGGER_MASK));
	}

	new->irq = irq;
	*old_ptr = new;

	/* Reset broken irq detection when installing new handler */
	desc->irq_count = 0;
	desc->irqs_unhandled = 0;

	/*
	 * Check whether we disabled the irq via the spurious handler
	 * before. Reenable it and give it another chance.
	 */
	if (shared && (desc->status & IRQ_SPURIOUS_DISABLED)) {
		desc->status &= ~IRQ_SPURIOUS_DISABLED;
		__enable_irq(desc, irq, false);
	}

	raw_spin_unlock_irqrestore(&desc->lock, flags);

	/*
	 * Strictly no need to wake it up, but hung_task complains
	 * when no hard interrupt wakes the thread up.
	 */
	if (new->thread)
		wake_up_process(new->thread);

	register_irq_proc(irq, desc);
	new->dir = NULL;
	register_handler_proc(irq, new);

	return 0;

mismatch:
#ifdef CONFIG_DEBUG_SHIRQ
	if (!(new->flags & IRQF_PROBE_SHARED)) {
		printk(KERN_ERR "IRQ handler type mismatch for IRQ %d\n", irq);
		if (old_name)
			printk(KERN_ERR "current handler: %s\n", old_name);
		dump_stack();
	}
#endif
	ret = -EBUSY;

out_thread:
	raw_spin_unlock_irqrestore(&desc->lock, flags);
	if (new->thread) {
		struct task_struct *t = new->thread;

		new->thread = NULL;
		if (likely(!test_bit(IRQTF_DIED, &new->thread_flags)))
			kthread_stop(t);
		put_task_struct(t);
	}
	return ret;
}

/**
 *	setup_irq - setup an interrupt
 *	@irq: Interrupt line to setup
 *	@act: irqaction for the interrupt
 *
 * Used to statically setup interrupts in the early boot process.
 */
int setup_irq(unsigned int irq, struct irqaction *act)
{
	struct irq_desc *desc = irq_to_desc(irq);

	return __setup_irq(irq, desc, act);
}
EXPORT_SYMBOL_GPL(setup_irq);

 /*
 * Internal function to unregister an irqaction - used to free
 * regular and special interrupts that are part of the architecture.
 */
static struct irqaction *__free_irq(unsigned int irq, void *dev_id)
{
	struct irq_desc *desc = irq_to_desc(irq);
	struct irqaction *action, **action_ptr;
	unsigned long flags;

	WARN(in_interrupt(), "Trying to free IRQ %d from IRQ context!\n", irq);

	if (!desc)
		return NULL;

	raw_spin_lock_irqsave(&desc->lock, flags);

	/*
	 * There can be multiple actions per IRQ descriptor, find the right
	 * one based on the dev_id:
	 */
	action_ptr = &desc->action;
	for (;;) {
		action = *action_ptr;

		if (!action) {
			WARN(1, "Trying to free already-free IRQ %d\n", irq);
			raw_spin_unlock_irqrestore(&desc->lock, flags);

			return NULL;
		}

		if (action->dev_id == dev_id)
			break;
		action_ptr = &action->next;
	}

	/* Found it - now remove it from the list of entries: */
	*action_ptr = action->next;

	/* Currently used only by UML, might disappear one day: */
#ifdef CONFIG_IRQ_RELEASE_METHOD
	if (desc->irq_data.chip->release)
		desc->irq_data.chip->release(irq, dev_id);
#endif

	/* If this was the last handler, shut down the IRQ line: */
	if (!desc->action) {
		desc->status |= IRQ_DISABLED;
		if (desc->irq_data.chip->irq_shutdown)
			desc->irq_data.chip->irq_shutdown(&desc->irq_data);
		else
			desc->irq_data.chip->irq_disable(&desc->irq_data);
	}

#ifdef CONFIG_SMP
	/* make sure affinity_hint is cleaned up */
	if (WARN_ON_ONCE(desc->affinity_hint))
		desc->affinity_hint = NULL;
#endif

	raw_spin_unlock_irqrestore(&desc->lock, flags);

	unregister_handler_proc(irq, action);

	/* Make sure it's not being used on another CPU: */
	synchronize_irq(irq);

#ifdef CONFIG_DEBUG_SHIRQ
	/*
	 * It's a shared IRQ -- the driver ought to be prepared for an IRQ
	 * event to happen even now it's being freed, so let's make sure that
	 * is so by doing an extra call to the handler ....
	 *
	 * ( We do this after actually deregistering it, to make sure that a
	 *   'real' IRQ doesn't run in * parallel with our fake. )
	 */
	if (action->flags & IRQF_SHARED) {
		local_irq_save(flags);
		action->handler(irq, dev_id);
		local_irq_restore(flags);
	}
#endif

	if (action->thread) {
		if (!test_bit(IRQTF_DIED, &action->thread_flags))
			kthread_stop(action->thread);
		put_task_struct(action->thread);
	}

	return action;
}

/**
 *	remove_irq - free an interrupt
 *	@irq: Interrupt line to free
 *	@act: irqaction for the interrupt
 *
 * Used to remove interrupts statically setup by the early boot process.
 */
void remove_irq(unsigned int irq, struct irqaction *act)
{
	__free_irq(irq, act->dev_id);
}
EXPORT_SYMBOL_GPL(remove_irq);

/**
 *	free_irq - free an interrupt allocated with request_irq
 *	@irq: Interrupt line to free
 *	@dev_id: Device identity to free
 *
 *	Remove an interrupt handler. The handler is removed and if the
 *	interrupt line is no longer in use by any driver it is disabled.
 *	On a shared IRQ the caller must ensure the interrupt is disabled
 *	on the card it drives before calling this function. The function
 *	does not return until any executing interrupts for this IRQ
 *	have completed.
 *
 *	This function must not be called from interrupt context.
 */
void free_irq(unsigned int irq, void *dev_id)
{
	struct irq_desc *desc = irq_to_desc(irq);

	if (!desc)
		return;

	chip_bus_lock(desc);
	kfree(__free_irq(irq, dev_id));
	chip_bus_sync_unlock(desc);
}
EXPORT_SYMBOL(free_irq);

/**
 *	request_threaded_irq - allocate an interrupt line
 *	@irq: Interrupt line to allocate
 *	@handler: Function to be called when the IRQ occurs.
 *		  Primary handler for threaded interrupts
 *		  If NULL and thread_fn != NULL the default
 *		  primary handler is installed
 *	@thread_fn: Function called from the irq handler thread
 *		    If NULL, no irq thread is created
 *	@irqflags: Interrupt type flags
 *	@devname: An ascii name for the claiming device
 *	@dev_id: A cookie passed back to the handler function
 *
 *	This call allocates interrupt resources and enables the
 *	interrupt line and IRQ handling. From the point this
 *	call is made your handler function may be invoked. Since
 *	your handler function must clear any interrupt the board
 *	raises, you must take care both to initialise your hardware
 *	and to set up the interrupt handler in the right order.
 *
 *	If you want to set up a threaded irq handler for your device
 *	then you need to supply @handler and @thread_fn. @handler ist
 *	still called in hard interrupt context and has to check
 *	whether the interrupt originates from the device. If yes it
 *	needs to disable the interrupt on the device and return
 *	IRQ_WAKE_THREAD which will wake up the handler thread and run
 *	@thread_fn. This split handler design is necessary to support
 *	shared interrupts.
 *
 *	Dev_id must be globally unique. Normally the address of the
 *	device data structure is used as the cookie. Since the handler
 *	receives this value it makes sense to use it.
 *
 *	If your interrupt is shared you must pass a non NULL dev_id
 *	as this is required when freeing the interrupt.
 *
 *	Flags:
 *
 *	IRQF_SHARED		Interrupt is shared
 *	IRQF_SAMPLE_RANDOM	The interrupt can be used for entropy
 *	IRQF_TRIGGER_*		Specify active edge(s) or level
 *
 */
int request_threaded_irq(unsigned int irq, irq_handler_t handler,
			 irq_handler_t thread_fn, unsigned long irqflags,
			 const char *devname, void *dev_id)
{
	struct irqaction *action;
	struct irq_desc *desc;
	int retval;

	/*
	 * Sanity-check: shared interrupts must pass in a real dev-ID,
	 * otherwise we'll have trouble later trying to figure out
	 * which interrupt is which (messes up the interrupt freeing
	 * logic etc).
	 */
	if ((irqflags & IRQF_SHARED) && !dev_id)
		return -EINVAL;

	desc = irq_to_desc(irq);
	if (!desc)
		return -EINVAL;

	if (desc->status & IRQ_NOREQUEST)
		return -EINVAL;

	if (!handler) {
		if (!thread_fn)
			return -EINVAL;
		handler = irq_default_primary_handler;
	}

	action = kzalloc(sizeof(struct irqaction), GFP_KERNEL);
	if (!action)
		return -ENOMEM;

	action->handler = handler;
	action->thread_fn = thread_fn;
	action->flags = irqflags;
	action->name = devname;
	action->dev_id = dev_id;

	chip_bus_lock(desc);
	retval = __setup_irq(irq, desc, action);
	chip_bus_sync_unlock(desc);

	if (retval)
		kfree(action);

#ifdef CONFIG_DEBUG_SHIRQ
	if (!retval && (irqflags & IRQF_SHARED)) {
		/*
		 * It's a shared IRQ -- the driver ought to be prepared for it
		 * to happen immediately, so let's make sure....
		 * We disable the irq to make sure that a 'real' IRQ doesn't
		 * run in parallel with our fake.
		 */
		unsigned long flags;

		disable_irq(irq);
		local_irq_save(flags);

		handler(irq, dev_id);

		local_irq_restore(flags);
		enable_irq(irq);
	}
#endif
	return retval;
}
EXPORT_SYMBOL(request_threaded_irq);

/**
 *	request_any_context_irq - allocate an interrupt line
 *	@irq: Interrupt line to allocate
 *	@handler: Function to be called when the IRQ occurs.
 *		  Threaded handler for threaded interrupts.
 *	@flags: Interrupt type flags
 *	@name: An ascii name for the claiming device
 *	@dev_id: A cookie passed back to the handler function
 *
 *	This call allocates interrupt resources and enables the
 *	interrupt line and IRQ handling. It selects either a
 *	hardirq or threaded handling method depending on the
 *	context.
 *
 *	On failure, it returns a negative value. On success,
 *	it returns either IRQC_IS_HARDIRQ or IRQC_IS_NESTED.
 */
int request_any_context_irq(unsigned int irq, irq_handler_t handler,
			    unsigned long flags, const char *name, void *dev_id)
{
	struct irq_desc *desc = irq_to_desc(irq);
	int ret;

	if (!desc)
		return -EINVAL;

	if (desc->status & IRQ_NESTED_THREAD) {
		ret = request_threaded_irq(irq, NULL, handler,
					   flags, name, dev_id);
		return !ret ? IRQC_IS_NESTED : ret;
	}

	ret = request_irq(irq, handler, flags, name, dev_id);
	return !ret ? IRQC_IS_HARDIRQ : ret;
}
EXPORT_SYMBOL_GPL(request_any_context_irq);<|MERGE_RESOLUTION|>--- conflicted
+++ resolved
@@ -324,13 +324,10 @@
 	if (!desc)
 		return;
 
-<<<<<<< HEAD
-=======
 	if (WARN(!desc->irq_data.chip || !desc->irq_data.chip->irq_enable,
 	    KERN_ERR "enable_irq before setup/request_irq: irq %u\n", irq))
 		return;
 
->>>>>>> c8ddb271
 	chip_bus_lock(desc);
 	raw_spin_lock_irqsave(&desc->lock, flags);
 	__enable_irq(desc, irq, false);
