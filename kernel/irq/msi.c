// SPDX-License-Identifier: GPL-2.0
/*
 * Copyright (C) 2014 Intel Corp.
 * Author: Jiang Liu <jiang.liu@linux.intel.com>
 *
 * This file is licensed under GPLv2.
 *
 * This file contains common code to support Message Signaled Interrupts for
 * PCI compatible and non PCI compatible devices.
 */
#include <linux/types.h>
#include <linux/device.h>
#include <linux/irq.h>
#include <linux/irqdomain.h>
#include <linux/msi.h>
#include <linux/slab.h>

#include "internals.h"

/**
 * alloc_msi_entry - Allocate an initialize msi_entry
 * @dev:	Pointer to the device for which this is allocated
 * @nvec:	The number of vectors used in this entry
 * @affinity:	Optional pointer to an affinity mask array size of @nvec
 *
 * If @affinity is not NULL then an affinity array[@nvec] is allocated
 * and the affinity masks and flags from @affinity are copied.
 */
struct msi_desc *alloc_msi_entry(struct device *dev, int nvec,
				 const struct irq_affinity_desc *affinity)
{
	struct msi_desc *desc;

	desc = kzalloc(sizeof(*desc), GFP_KERNEL);
	if (!desc)
		return NULL;

	INIT_LIST_HEAD(&desc->list);
	desc->dev = dev;
	desc->nvec_used = nvec;
	if (affinity) {
		desc->affinity = kmemdup(affinity,
			nvec * sizeof(*desc->affinity), GFP_KERNEL);
		if (!desc->affinity) {
			kfree(desc);
			return NULL;
		}
	}

	return desc;
}

void free_msi_entry(struct msi_desc *entry)
{
	kfree(entry->affinity);
	kfree(entry);
}

void __get_cached_msi_msg(struct msi_desc *entry, struct msi_msg *msg)
{
	*msg = entry->msg;
}

void get_cached_msi_msg(unsigned int irq, struct msi_msg *msg)
{
	struct msi_desc *entry = irq_get_msi_desc(irq);

	__get_cached_msi_msg(entry, msg);
}
EXPORT_SYMBOL_GPL(get_cached_msi_msg);

#ifdef CONFIG_GENERIC_MSI_IRQ_DOMAIN
static inline void irq_chip_write_msi_msg(struct irq_data *data,
					  struct msi_msg *msg)
{
	data->chip->irq_write_msi_msg(data, msg);
}

static void msi_check_level(struct irq_domain *domain, struct msi_msg *msg)
{
	struct msi_domain_info *info = domain->host_data;

	/*
	 * If the MSI provider has messed with the second message and
	 * not advertized that it is level-capable, signal the breakage.
	 */
	WARN_ON(!((info->flags & MSI_FLAG_LEVEL_CAPABLE) &&
		  (info->chip->flags & IRQCHIP_SUPPORTS_LEVEL_MSI)) &&
		(msg[1].address_lo || msg[1].address_hi || msg[1].data));
}

/**
 * msi_domain_set_affinity - Generic affinity setter function for MSI domains
 * @irq_data:	The irq data associated to the interrupt
 * @mask:	The affinity mask to set
 * @force:	Flag to enforce setting (disable online checks)
 *
 * Intended to be used by MSI interrupt controllers which are
 * implemented with hierarchical domains.
 */
int msi_domain_set_affinity(struct irq_data *irq_data,
			    const struct cpumask *mask, bool force)
{
	struct irq_data *parent = irq_data->parent_data;
	struct msi_msg msg[2] = { [1] = { }, };
	int ret;

	ret = parent->chip->irq_set_affinity(parent, mask, force);
	if (ret >= 0 && ret != IRQ_SET_MASK_OK_DONE) {
		BUG_ON(irq_chip_compose_msi_msg(irq_data, msg));
		msi_check_level(irq_data->domain, msg);
		irq_chip_write_msi_msg(irq_data, msg);
	}

	return ret;
}

static int msi_domain_activate(struct irq_domain *domain,
			       struct irq_data *irq_data, bool early)
{
	struct msi_msg msg[2] = { [1] = { }, };

	BUG_ON(irq_chip_compose_msi_msg(irq_data, msg));
	msi_check_level(irq_data->domain, msg);
	irq_chip_write_msi_msg(irq_data, msg);
	return 0;
}

static void msi_domain_deactivate(struct irq_domain *domain,
				  struct irq_data *irq_data)
{
	struct msi_msg msg[2];

	memset(msg, 0, sizeof(msg));
	irq_chip_write_msi_msg(irq_data, msg);
}

static int msi_domain_alloc(struct irq_domain *domain, unsigned int virq,
			    unsigned int nr_irqs, void *arg)
{
	struct msi_domain_info *info = domain->host_data;
	struct msi_domain_ops *ops = info->ops;
	irq_hw_number_t hwirq = ops->get_hwirq(info, arg);
	int i, ret;

	if (irq_find_mapping(domain, hwirq) > 0)
		return -EEXIST;

	if (domain->parent) {
		ret = irq_domain_alloc_irqs_parent(domain, virq, nr_irqs, arg);
		if (ret < 0)
			return ret;
	}

	for (i = 0; i < nr_irqs; i++) {
		ret = ops->msi_init(domain, info, virq + i, hwirq + i, arg);
		if (ret < 0) {
			if (ops->msi_free) {
				for (i--; i > 0; i--)
					ops->msi_free(domain, info, virq + i);
			}
			irq_domain_free_irqs_top(domain, virq, nr_irqs);
			return ret;
		}
	}

	return 0;
}

static void msi_domain_free(struct irq_domain *domain, unsigned int virq,
			    unsigned int nr_irqs)
{
	struct msi_domain_info *info = domain->host_data;
	int i;

	if (info->ops->msi_free) {
		for (i = 0; i < nr_irqs; i++)
			info->ops->msi_free(domain, info, virq + i);
	}
	irq_domain_free_irqs_top(domain, virq, nr_irqs);
}

static const struct irq_domain_ops msi_domain_ops = {
	.alloc		= msi_domain_alloc,
	.free		= msi_domain_free,
	.activate	= msi_domain_activate,
	.deactivate	= msi_domain_deactivate,
};

static irq_hw_number_t msi_domain_ops_get_hwirq(struct msi_domain_info *info,
						msi_alloc_info_t *arg)
{
	return arg->hwirq;
}

static int msi_domain_ops_prepare(struct irq_domain *domain, struct device *dev,
				  int nvec, msi_alloc_info_t *arg)
{
	memset(arg, 0, sizeof(*arg));
	return 0;
}

static void msi_domain_ops_set_desc(msi_alloc_info_t *arg,
				    struct msi_desc *desc)
{
	arg->desc = desc;
}

static int msi_domain_ops_init(struct irq_domain *domain,
			       struct msi_domain_info *info,
			       unsigned int virq, irq_hw_number_t hwirq,
			       msi_alloc_info_t *arg)
{
	irq_domain_set_hwirq_and_chip(domain, virq, hwirq, info->chip,
				      info->chip_data);
	if (info->handler && info->handler_name) {
		__irq_set_handler(virq, info->handler, 0, info->handler_name);
		if (info->handler_data)
			irq_set_handler_data(virq, info->handler_data);
	}
	return 0;
}

static int msi_domain_ops_check(struct irq_domain *domain,
				struct msi_domain_info *info,
				struct device *dev)
{
	return 0;
}

static struct msi_domain_ops msi_domain_ops_default = {
	.get_hwirq		= msi_domain_ops_get_hwirq,
	.msi_init		= msi_domain_ops_init,
	.msi_check		= msi_domain_ops_check,
	.msi_prepare		= msi_domain_ops_prepare,
	.set_desc		= msi_domain_ops_set_desc,
	.domain_alloc_irqs	= __msi_domain_alloc_irqs,
	.domain_free_irqs	= __msi_domain_free_irqs,
};

static void msi_domain_update_dom_ops(struct msi_domain_info *info)
{
	struct msi_domain_ops *ops = info->ops;

	if (ops == NULL) {
		info->ops = &msi_domain_ops_default;
		return;
	}

	if (ops->domain_alloc_irqs == NULL)
		ops->domain_alloc_irqs = msi_domain_ops_default.domain_alloc_irqs;
	if (ops->domain_free_irqs == NULL)
		ops->domain_free_irqs = msi_domain_ops_default.domain_free_irqs;

	if (!(info->flags & MSI_FLAG_USE_DEF_DOM_OPS))
		return;

	if (ops->get_hwirq == NULL)
		ops->get_hwirq = msi_domain_ops_default.get_hwirq;
	if (ops->msi_init == NULL)
		ops->msi_init = msi_domain_ops_default.msi_init;
	if (ops->msi_check == NULL)
		ops->msi_check = msi_domain_ops_default.msi_check;
	if (ops->msi_prepare == NULL)
		ops->msi_prepare = msi_domain_ops_default.msi_prepare;
	if (ops->set_desc == NULL)
		ops->set_desc = msi_domain_ops_default.set_desc;
}

static void msi_domain_update_chip_ops(struct msi_domain_info *info)
{
	struct irq_chip *chip = info->chip;

	BUG_ON(!chip || !chip->irq_mask || !chip->irq_unmask);
	if (!chip->irq_set_affinity)
		chip->irq_set_affinity = msi_domain_set_affinity;
}

/**
 * msi_create_irq_domain - Create a MSI interrupt domain
 * @fwnode:	Optional fwnode of the interrupt controller
 * @info:	MSI domain info
 * @parent:	Parent irq domain
 */
struct irq_domain *msi_create_irq_domain(struct fwnode_handle *fwnode,
					 struct msi_domain_info *info,
					 struct irq_domain *parent)
{
	struct irq_domain *domain;

	msi_domain_update_dom_ops(info);
	if (info->flags & MSI_FLAG_USE_DEF_CHIP_OPS)
		msi_domain_update_chip_ops(info);

	domain = irq_domain_create_hierarchy(parent, IRQ_DOMAIN_FLAG_MSI, 0,
					     fwnode, &msi_domain_ops, info);

	if (domain && !domain->name && info->chip)
		domain->name = info->chip->name;

	return domain;
}

int msi_domain_prepare_irqs(struct irq_domain *domain, struct device *dev,
			    int nvec, msi_alloc_info_t *arg)
{
	struct msi_domain_info *info = domain->host_data;
	struct msi_domain_ops *ops = info->ops;
	int ret;

	ret = ops->msi_check(domain, info, dev);
	if (ret == 0)
		ret = ops->msi_prepare(domain, dev, nvec, arg);

	return ret;
}

int msi_domain_populate_irqs(struct irq_domain *domain, struct device *dev,
			     int virq, int nvec, msi_alloc_info_t *arg)
{
	struct msi_domain_info *info = domain->host_data;
	struct msi_domain_ops *ops = info->ops;
	struct msi_desc *desc;
	int ret = 0;

	for_each_msi_entry(desc, dev) {
		/* Don't even try the multi-MSI brain damage. */
		if (WARN_ON(!desc->irq || desc->nvec_used != 1)) {
			ret = -EINVAL;
			break;
		}

		if (!(desc->irq >= virq && desc->irq < (virq + nvec)))
			continue;

		ops->set_desc(arg, desc);
		/* Assumes the domain mutex is held! */
		ret = irq_domain_alloc_irqs_hierarchy(domain, desc->irq, 1,
						      arg);
		if (ret)
			break;

		irq_set_msi_desc_off(desc->irq, 0, desc);
	}

	if (ret) {
		/* Mop up the damage */
		for_each_msi_entry(desc, dev) {
			if (!(desc->irq >= virq && desc->irq < (virq + nvec)))
				continue;

			irq_domain_free_irqs_common(domain, desc->irq, 1);
		}
	}

	return ret;
}

/*
 * Carefully check whether the device can use reservation mode. If
 * reservation mode is enabled then the early activation will assign a
 * dummy vector to the device. If the PCI/MSI device does not support
 * masking of the entry then this can result in spurious interrupts when
 * the device driver is not absolutely careful. But even then a malfunction
 * of the hardware could result in a spurious interrupt on the dummy vector
 * and render the device unusable. If the entry can be masked then the core
 * logic will prevent the spurious interrupt and reservation mode can be
 * used. For now reservation mode is restricted to PCI/MSI.
 */
static bool msi_check_reservation_mode(struct irq_domain *domain,
				       struct msi_domain_info *info,
				       struct device *dev)
{
	struct msi_desc *desc;

	switch(domain->bus_token) {
	case DOMAIN_BUS_PCI_MSI:
	case DOMAIN_BUS_VMD_MSI:
		break;
	default:
		return false;
	}

	if (!(info->flags & MSI_FLAG_MUST_REACTIVATE))
		return false;

	if (IS_ENABLED(CONFIG_PCI_MSI) && pci_msi_ignore_mask)
		return false;

	/*
	 * Checking the first MSI descriptor is sufficient. MSIX supports
	 * masking and MSI does so when the maskbit is set.
	 */
	desc = first_msi_entry(dev);
	return desc->msi_attrib.is_msix || desc->msi_attrib.maskbit;
}

int __msi_domain_alloc_irqs(struct irq_domain *domain, struct device *dev,
			    int nvec)
{
	struct msi_domain_info *info = domain->host_data;
	struct msi_domain_ops *ops = info->ops;
	struct irq_data *irq_data;
	struct msi_desc *desc;
	msi_alloc_info_t arg = { };
	int i, ret, virq;
	bool can_reserve;

	ret = msi_domain_prepare_irqs(domain, dev, nvec, &arg);
	if (ret)
		return ret;

	for_each_msi_entry(desc, dev) {
		ops->set_desc(&arg, desc);

		virq = __irq_domain_alloc_irqs(domain, -1, desc->nvec_used,
					       dev_to_node(dev), &arg, false,
					       desc->affinity);
		if (virq < 0) {
			ret = -ENOSPC;
			if (ops->handle_error)
				ret = ops->handle_error(domain, desc, ret);
			if (ops->msi_finish)
				ops->msi_finish(&arg, ret);
			return ret;
		}

		for (i = 0; i < desc->nvec_used; i++) {
			irq_set_msi_desc_off(virq, i, desc);
			irq_debugfs_copy_devname(virq + i, dev);
		}
	}

	if (ops->msi_finish)
		ops->msi_finish(&arg, 0);

	can_reserve = msi_check_reservation_mode(domain, info, dev);

	/*
	 * This flag is set by the PCI layer as we need to activate
	 * the MSI entries before the PCI layer enables MSI in the
	 * card. Otherwise the card latches a random msi message.
	 */
	if (!(info->flags & MSI_FLAG_ACTIVATE_EARLY))
		goto skip_activate;

	for_each_msi_vector(desc, i, dev) {
		if (desc->irq == i) {
			virq = desc->irq;
			dev_dbg(dev, "irq [%d-%d] for MSI\n",
				virq, virq + desc->nvec_used - 1);
		}

		irq_data = irq_domain_get_irq_data(domain, i);
		if (!can_reserve) {
			irqd_clr_can_reserve(irq_data);
			if (domain->flags & IRQ_DOMAIN_MSI_NOMASK_QUIRK)
				irqd_set_msi_nomask_quirk(irq_data);
		}
		ret = irq_domain_activate_irq(irq_data, can_reserve);
		if (ret)
			goto cleanup;
	}

skip_activate:
	/*
	 * If these interrupts use reservation mode, clear the activated bit
	 * so request_irq() will assign the final vector.
	 */
	if (can_reserve) {
		for_each_msi_vector(desc, i, dev) {
			irq_data = irq_domain_get_irq_data(domain, i);
			irqd_clr_activated(irq_data);
		}
	}
	return 0;

cleanup:
<<<<<<< HEAD
	for_each_msi_vector(desc, i, dev) {
		irq_data = irq_domain_get_irq_data(domain, i);
		if (irqd_is_activated(irq_data))
			irq_domain_deactivate_irq(irq_data);
	}
=======
>>>>>>> 7d2a07b7
	msi_domain_free_irqs(domain, dev);
	return ret;
}

/**
 * msi_domain_alloc_irqs - Allocate interrupts from a MSI interrupt domain
 * @domain:	The domain to allocate from
 * @dev:	Pointer to device struct of the device for which the interrupts
 *		are allocated
 * @nvec:	The number of interrupts to allocate
 *
 * Returns 0 on success or an error code.
 */
int msi_domain_alloc_irqs(struct irq_domain *domain, struct device *dev,
			  int nvec)
{
	struct msi_domain_info *info = domain->host_data;
	struct msi_domain_ops *ops = info->ops;

	return ops->domain_alloc_irqs(domain, dev, nvec);
}

void __msi_domain_free_irqs(struct irq_domain *domain, struct device *dev)
{
	struct irq_data *irq_data;
	struct msi_desc *desc;
	int i;

	for_each_msi_vector(desc, i, dev) {
		irq_data = irq_domain_get_irq_data(domain, i);
		if (irqd_is_activated(irq_data))
			irq_domain_deactivate_irq(irq_data);
	}

	for_each_msi_entry(desc, dev) {
		/*
		 * We might have failed to allocate an MSI early
		 * enough that there is no IRQ associated to this
		 * entry. If that's the case, don't do anything.
		 */
		if (desc->irq) {
			irq_domain_free_irqs(desc->irq, desc->nvec_used);
			desc->irq = 0;
		}
	}
}

/**
 * __msi_domain_free_irqs - Free interrupts from a MSI interrupt @domain associated tp @dev
 * @domain:	The domain to managing the interrupts
 * @dev:	Pointer to device struct of the device for which the interrupts
 *		are free
 */
void msi_domain_free_irqs(struct irq_domain *domain, struct device *dev)
{
	struct msi_domain_info *info = domain->host_data;
	struct msi_domain_ops *ops = info->ops;

	return ops->domain_free_irqs(domain, dev);
}

/**
 * msi_get_domain_info - Get the MSI interrupt domain info for @domain
 * @domain:	The interrupt domain to retrieve data from
 *
 * Returns the pointer to the msi_domain_info stored in
 * @domain->host_data.
 */
struct msi_domain_info *msi_get_domain_info(struct irq_domain *domain)
{
	return (struct msi_domain_info *)domain->host_data;
}

#endif /* CONFIG_GENERIC_MSI_IRQ_DOMAIN */<|MERGE_RESOLUTION|>--- conflicted
+++ resolved
@@ -476,14 +476,6 @@
 	return 0;
 
 cleanup:
-<<<<<<< HEAD
-	for_each_msi_vector(desc, i, dev) {
-		irq_data = irq_domain_get_irq_data(domain, i);
-		if (irqd_is_activated(irq_data))
-			irq_domain_deactivate_irq(irq_data);
-	}
-=======
->>>>>>> 7d2a07b7
 	msi_domain_free_irqs(domain, dev);
 	return ret;
 }
