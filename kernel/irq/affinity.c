// SPDX-License-Identifier: GPL-2.0
/*
 * Copyright (C) 2016 Thomas Gleixner.
 * Copyright (C) 2016-2017 Christoph Hellwig.
 */
#include <linux/interrupt.h>
#include <linux/kernel.h>
#include <linux/slab.h>
#include <linux/cpu.h>
<<<<<<< HEAD
#include <linux/sort.h>

static void irq_spread_init_one(struct cpumask *irqmsk, struct cpumask *nmsk,
				unsigned int cpus_per_vec)
{
	const struct cpumask *siblmsk;
	int cpu, sibl;

	for ( ; cpus_per_vec > 0; ) {
		cpu = cpumask_first(nmsk);

		/* Should not happen, but I'm too lazy to think about it */
		if (cpu >= nr_cpu_ids)
			return;

		cpumask_clear_cpu(cpu, nmsk);
		cpumask_set_cpu(cpu, irqmsk);
		cpus_per_vec--;

		/* If the cpu has siblings, use them first */
		siblmsk = topology_sibling_cpumask(cpu);
		for (sibl = -1; cpus_per_vec > 0; ) {
			sibl = cpumask_next(sibl, siblmsk);
			if (sibl >= nr_cpu_ids)
				break;
			if (!cpumask_test_and_clear_cpu(sibl, nmsk))
				continue;
			cpumask_set_cpu(sibl, irqmsk);
			cpus_per_vec--;
		}
	}
}

static cpumask_var_t *alloc_node_to_cpumask(void)
{
	cpumask_var_t *masks;
	int node;

	masks = kcalloc(nr_node_ids, sizeof(cpumask_var_t), GFP_KERNEL);
	if (!masks)
		return NULL;

	for (node = 0; node < nr_node_ids; node++) {
		if (!zalloc_cpumask_var(&masks[node], GFP_KERNEL))
			goto out_unwind;
	}

	return masks;

out_unwind:
	while (--node >= 0)
		free_cpumask_var(masks[node]);
	kfree(masks);
	return NULL;
}

static void free_node_to_cpumask(cpumask_var_t *masks)
{
	int node;

	for (node = 0; node < nr_node_ids; node++)
		free_cpumask_var(masks[node]);
	kfree(masks);
}

static void build_node_to_cpumask(cpumask_var_t *masks)
{
	int cpu;

	for_each_possible_cpu(cpu)
		cpumask_set_cpu(cpu, masks[cpu_to_node(cpu)]);
}

static int get_nodes_in_cpumask(cpumask_var_t *node_to_cpumask,
				const struct cpumask *mask, nodemask_t *nodemsk)
{
	int n, nodes = 0;

	/* Calculate the number of nodes in the supplied affinity mask */
	for_each_node(n) {
		if (cpumask_intersects(mask, node_to_cpumask[n])) {
			node_set(n, *nodemsk);
			nodes++;
		}
	}
	return nodes;
}

struct node_vectors {
	unsigned id;

	union {
		unsigned nvectors;
		unsigned ncpus;
	};
};

static int ncpus_cmp_func(const void *l, const void *r)
{
	const struct node_vectors *ln = l;
	const struct node_vectors *rn = r;

	return ln->ncpus - rn->ncpus;
}

/*
 * Allocate vector number for each node, so that for each node:
 *
 * 1) the allocated number is >= 1
 *
 * 2) the allocated numbver is <= active CPU number of this node
 *
 * The actual allocated total vectors may be less than @numvecs when
 * active total CPU number is less than @numvecs.
 *
 * Active CPUs means the CPUs in '@cpu_mask AND @node_to_cpumask[]'
 * for each node.
 */
static void alloc_nodes_vectors(unsigned int numvecs,
				cpumask_var_t *node_to_cpumask,
				const struct cpumask *cpu_mask,
				const nodemask_t nodemsk,
				struct cpumask *nmsk,
				struct node_vectors *node_vectors)
{
	unsigned n, remaining_ncpus = 0;

	for (n = 0; n < nr_node_ids; n++) {
		node_vectors[n].id = n;
		node_vectors[n].ncpus = UINT_MAX;
	}

	for_each_node_mask(n, nodemsk) {
		unsigned ncpus;

		cpumask_and(nmsk, cpu_mask, node_to_cpumask[n]);
		ncpus = cpumask_weight(nmsk);

		if (!ncpus)
			continue;
		remaining_ncpus += ncpus;
		node_vectors[n].ncpus = ncpus;
	}

	numvecs = min_t(unsigned, remaining_ncpus, numvecs);

	sort(node_vectors, nr_node_ids, sizeof(node_vectors[0]),
	     ncpus_cmp_func, NULL);

	/*
	 * Allocate vectors for each node according to the ratio of this
	 * node's nr_cpus to remaining un-assigned ncpus. 'numvecs' is
	 * bigger than number of active numa nodes. Always start the
	 * allocation from the node with minimized nr_cpus.
	 *
	 * This way guarantees that each active node gets allocated at
	 * least one vector, and the theory is simple: over-allocation
	 * is only done when this node is assigned by one vector, so
	 * other nodes will be allocated >= 1 vector, since 'numvecs' is
	 * bigger than number of numa nodes.
	 *
	 * One perfect invariant is that number of allocated vectors for
	 * each node is <= CPU count of this node:
	 *
	 * 1) suppose there are two nodes: A and B
	 * 	ncpu(X) is CPU count of node X
	 * 	vecs(X) is the vector count allocated to node X via this
	 * 	algorithm
	 *
	 * 	ncpu(A) <= ncpu(B)
	 * 	ncpu(A) + ncpu(B) = N
	 * 	vecs(A) + vecs(B) = V
	 *
	 * 	vecs(A) = max(1, round_down(V * ncpu(A) / N))
	 * 	vecs(B) = V - vecs(A)
	 *
	 * 	both N and V are integer, and 2 <= V <= N, suppose
	 * 	V = N - delta, and 0 <= delta <= N - 2
	 *
	 * 2) obviously vecs(A) <= ncpu(A) because:
	 *
	 * 	if vecs(A) is 1, then vecs(A) <= ncpu(A) given
	 * 	ncpu(A) >= 1
	 *
	 * 	otherwise,
	 * 		vecs(A) <= V * ncpu(A) / N <= ncpu(A), given V <= N
	 *
	 * 3) prove how vecs(B) <= ncpu(B):
	 *
	 * 	if round_down(V * ncpu(A) / N) == 0, vecs(B) won't be
	 * 	over-allocated, so vecs(B) <= ncpu(B),
	 *
	 * 	otherwise:
	 *
	 * 	vecs(A) =
	 * 		round_down(V * ncpu(A) / N) =
	 * 		round_down((N - delta) * ncpu(A) / N) =
	 * 		round_down((N * ncpu(A) - delta * ncpu(A)) / N)	 >=
	 * 		round_down((N * ncpu(A) - delta * N) / N)	 =
	 * 		cpu(A) - delta
	 *
	 * 	then:
	 *
	 * 	vecs(A) - V >= ncpu(A) - delta - V
	 * 	=>
	 * 	V - vecs(A) <= V + delta - ncpu(A)
	 * 	=>
	 * 	vecs(B) <= N - ncpu(A)
	 * 	=>
	 * 	vecs(B) <= cpu(B)
	 *
	 * For nodes >= 3, it can be thought as one node and another big
	 * node given that is exactly what this algorithm is implemented,
	 * and we always re-calculate 'remaining_ncpus' & 'numvecs', and
	 * finally for each node X: vecs(X) <= ncpu(X).
	 *
	 */
	for (n = 0; n < nr_node_ids; n++) {
		unsigned nvectors, ncpus;

		if (node_vectors[n].ncpus == UINT_MAX)
			continue;

		WARN_ON_ONCE(numvecs == 0);

		ncpus = node_vectors[n].ncpus;
		nvectors = max_t(unsigned, 1,
				 numvecs * ncpus / remaining_ncpus);
		WARN_ON_ONCE(nvectors > ncpus);

		node_vectors[n].nvectors = nvectors;

		remaining_ncpus -= ncpus;
		numvecs -= nvectors;
	}
}

static int __irq_build_affinity_masks(unsigned int startvec,
				      unsigned int numvecs,
				      unsigned int firstvec,
				      cpumask_var_t *node_to_cpumask,
				      const struct cpumask *cpu_mask,
				      struct cpumask *nmsk,
				      struct irq_affinity_desc *masks)
{
	unsigned int i, n, nodes, cpus_per_vec, extra_vecs, done = 0;
	unsigned int last_affv = firstvec + numvecs;
	unsigned int curvec = startvec;
	nodemask_t nodemsk = NODE_MASK_NONE;
	struct node_vectors *node_vectors;

	if (!cpumask_weight(cpu_mask))
		return 0;

	nodes = get_nodes_in_cpumask(node_to_cpumask, cpu_mask, &nodemsk);

	/*
	 * If the number of nodes in the mask is greater than or equal the
	 * number of vectors we just spread the vectors across the nodes.
	 */
	if (numvecs <= nodes) {
		for_each_node_mask(n, nodemsk) {
			/* Ensure that only CPUs which are in both masks are set */
			cpumask_and(nmsk, cpu_mask, node_to_cpumask[n]);
			cpumask_or(&masks[curvec].mask, &masks[curvec].mask, nmsk);
			if (++curvec == last_affv)
				curvec = firstvec;
		}
		return numvecs;
	}

	node_vectors = kcalloc(nr_node_ids,
			       sizeof(struct node_vectors),
			       GFP_KERNEL);
	if (!node_vectors)
		return -ENOMEM;

	/* allocate vector number for each node */
	alloc_nodes_vectors(numvecs, node_to_cpumask, cpu_mask,
			    nodemsk, nmsk, node_vectors);

	for (i = 0; i < nr_node_ids; i++) {
		unsigned int ncpus, v;
		struct node_vectors *nv = &node_vectors[i];

		if (nv->nvectors == UINT_MAX)
			continue;

		/* Get the cpus on this node which are in the mask */
		cpumask_and(nmsk, cpu_mask, node_to_cpumask[nv->id]);
		ncpus = cpumask_weight(nmsk);
		if (!ncpus)
			continue;

		WARN_ON_ONCE(nv->nvectors > ncpus);

		/* Account for rounding errors */
		extra_vecs = ncpus - nv->nvectors * (ncpus / nv->nvectors);

		/* Spread allocated vectors on CPUs of the current node */
		for (v = 0; v < nv->nvectors; v++, curvec++) {
			cpus_per_vec = ncpus / nv->nvectors;

			/* Account for extra vectors to compensate rounding errors */
			if (extra_vecs) {
				cpus_per_vec++;
				--extra_vecs;
			}

			/*
			 * wrapping has to be considered given 'startvec'
			 * may start anywhere
			 */
			if (curvec >= last_affv)
				curvec = firstvec;
			irq_spread_init_one(&masks[curvec].mask, nmsk,
						cpus_per_vec);
		}
		done += nv->nvectors;
	}
	kfree(node_vectors);
	return done;
}

/*
 * build affinity in two stages:
 *	1) spread present CPU on these vectors
 *	2) spread other possible CPUs on these vectors
 */
static int irq_build_affinity_masks(unsigned int startvec, unsigned int numvecs,
				    unsigned int firstvec,
				    struct irq_affinity_desc *masks)
{
	unsigned int curvec = startvec, nr_present = 0, nr_others = 0;
	cpumask_var_t *node_to_cpumask;
	cpumask_var_t nmsk, npresmsk;
	int ret = -ENOMEM;

	if (!zalloc_cpumask_var(&nmsk, GFP_KERNEL))
		return ret;

	if (!zalloc_cpumask_var(&npresmsk, GFP_KERNEL))
		goto fail_nmsk;

	node_to_cpumask = alloc_node_to_cpumask();
	if (!node_to_cpumask)
		goto fail_npresmsk;

	/* Stabilize the cpumasks */
	cpus_read_lock();
	build_node_to_cpumask(node_to_cpumask);

	/* Spread on present CPUs starting from affd->pre_vectors */
	ret = __irq_build_affinity_masks(curvec, numvecs, firstvec,
					 node_to_cpumask, cpu_present_mask,
					 nmsk, masks);
	if (ret < 0)
		goto fail_build_affinity;
	nr_present = ret;

	/*
	 * Spread on non present CPUs starting from the next vector to be
	 * handled. If the spreading of present CPUs already exhausted the
	 * vector space, assign the non present CPUs to the already spread
	 * out vectors.
	 */
	if (nr_present >= numvecs)
		curvec = firstvec;
	else
		curvec = firstvec + nr_present;
	cpumask_andnot(npresmsk, cpu_possible_mask, cpu_present_mask);
	ret = __irq_build_affinity_masks(curvec, numvecs, firstvec,
					 node_to_cpumask, npresmsk, nmsk,
					 masks);
	if (ret >= 0)
		nr_others = ret;

 fail_build_affinity:
	cpus_read_unlock();

	if (ret >= 0)
		WARN_ON(nr_present + nr_others < numvecs);

	free_node_to_cpumask(node_to_cpumask);

 fail_npresmsk:
	free_cpumask_var(npresmsk);

 fail_nmsk:
	free_cpumask_var(nmsk);
	return ret < 0 ? ret : 0;
}
=======
#include <linux/group_cpus.h>
>>>>>>> eb3cdb58

static void default_calc_sets(struct irq_affinity *affd, unsigned int affvecs)
{
	affd->nr_sets = 1;
	affd->set_size[0] = affvecs;
}

/**
 * irq_create_affinity_masks - Create affinity masks for multiqueue spreading
 * @nvecs:	The total number of vectors
 * @affd:	Description of the affinity requirements
 *
 * Returns the irq_affinity_desc pointer or NULL if allocation failed.
 */
struct irq_affinity_desc *
irq_create_affinity_masks(unsigned int nvecs, struct irq_affinity *affd)
{
	unsigned int affvecs, curvec, usedvecs, i;
	struct irq_affinity_desc *masks = NULL;

	/*
	 * Determine the number of vectors which need interrupt affinities
	 * assigned. If the pre/post request exhausts the available vectors
	 * then nothing to do here except for invoking the calc_sets()
	 * callback so the device driver can adjust to the situation.
	 */
	if (nvecs > affd->pre_vectors + affd->post_vectors)
		affvecs = nvecs - affd->pre_vectors - affd->post_vectors;
	else
		affvecs = 0;

	/*
	 * Simple invocations do not provide a calc_sets() callback. Install
	 * the generic one.
	 */
	if (!affd->calc_sets)
		affd->calc_sets = default_calc_sets;

	/* Recalculate the sets */
	affd->calc_sets(affd, affvecs);

	if (WARN_ON_ONCE(affd->nr_sets > IRQ_AFFINITY_MAX_SETS))
		return NULL;

	/* Nothing to assign? */
	if (!affvecs)
		return NULL;

	masks = kcalloc(nvecs, sizeof(*masks), GFP_KERNEL);
	if (!masks)
		return NULL;

	/* Fill out vectors at the beginning that don't need affinity */
	for (curvec = 0; curvec < affd->pre_vectors; curvec++)
		cpumask_copy(&masks[curvec].mask, irq_default_affinity);

	/*
	 * Spread on present CPUs starting from affd->pre_vectors. If we
	 * have multiple sets, build each sets affinity mask separately.
	 */
	for (i = 0, usedvecs = 0; i < affd->nr_sets; i++) {
		unsigned int this_vecs = affd->set_size[i];
		int j;
		struct cpumask *result = group_cpus_evenly(this_vecs);

		if (!result) {
			kfree(masks);
			return NULL;
		}

		for (j = 0; j < this_vecs; j++)
			cpumask_copy(&masks[curvec + j].mask, &result[j]);
		kfree(result);

		curvec += this_vecs;
		usedvecs += this_vecs;
	}

	/* Fill out vectors at the end that don't need affinity */
	if (usedvecs >= affvecs)
		curvec = affd->pre_vectors + affvecs;
	else
		curvec = affd->pre_vectors + usedvecs;
	for (; curvec < nvecs; curvec++)
		cpumask_copy(&masks[curvec].mask, irq_default_affinity);

	/* Mark the managed interrupts */
	for (i = affd->pre_vectors; i < nvecs - affd->post_vectors; i++)
		masks[i].is_managed = 1;

	return masks;
}

/**
 * irq_calc_affinity_vectors - Calculate the optimal number of vectors
 * @minvec:	The minimum number of vectors available
 * @maxvec:	The maximum number of vectors available
 * @affd:	Description of the affinity requirements
 */
unsigned int irq_calc_affinity_vectors(unsigned int minvec, unsigned int maxvec,
				       const struct irq_affinity *affd)
{
	unsigned int resv = affd->pre_vectors + affd->post_vectors;
	unsigned int set_vecs;

	if (resv > minvec)
		return 0;

	if (affd->calc_sets) {
		set_vecs = maxvec - resv;
	} else {
		cpus_read_lock();
		set_vecs = cpumask_weight(cpu_possible_mask);
		cpus_read_unlock();
	}

	return resv + min(set_vecs, maxvec - resv);
}<|MERGE_RESOLUTION|>--- conflicted
+++ resolved
@@ -7,402 +7,7 @@
 #include <linux/kernel.h>
 #include <linux/slab.h>
 #include <linux/cpu.h>
-<<<<<<< HEAD
-#include <linux/sort.h>
-
-static void irq_spread_init_one(struct cpumask *irqmsk, struct cpumask *nmsk,
-				unsigned int cpus_per_vec)
-{
-	const struct cpumask *siblmsk;
-	int cpu, sibl;
-
-	for ( ; cpus_per_vec > 0; ) {
-		cpu = cpumask_first(nmsk);
-
-		/* Should not happen, but I'm too lazy to think about it */
-		if (cpu >= nr_cpu_ids)
-			return;
-
-		cpumask_clear_cpu(cpu, nmsk);
-		cpumask_set_cpu(cpu, irqmsk);
-		cpus_per_vec--;
-
-		/* If the cpu has siblings, use them first */
-		siblmsk = topology_sibling_cpumask(cpu);
-		for (sibl = -1; cpus_per_vec > 0; ) {
-			sibl = cpumask_next(sibl, siblmsk);
-			if (sibl >= nr_cpu_ids)
-				break;
-			if (!cpumask_test_and_clear_cpu(sibl, nmsk))
-				continue;
-			cpumask_set_cpu(sibl, irqmsk);
-			cpus_per_vec--;
-		}
-	}
-}
-
-static cpumask_var_t *alloc_node_to_cpumask(void)
-{
-	cpumask_var_t *masks;
-	int node;
-
-	masks = kcalloc(nr_node_ids, sizeof(cpumask_var_t), GFP_KERNEL);
-	if (!masks)
-		return NULL;
-
-	for (node = 0; node < nr_node_ids; node++) {
-		if (!zalloc_cpumask_var(&masks[node], GFP_KERNEL))
-			goto out_unwind;
-	}
-
-	return masks;
-
-out_unwind:
-	while (--node >= 0)
-		free_cpumask_var(masks[node]);
-	kfree(masks);
-	return NULL;
-}
-
-static void free_node_to_cpumask(cpumask_var_t *masks)
-{
-	int node;
-
-	for (node = 0; node < nr_node_ids; node++)
-		free_cpumask_var(masks[node]);
-	kfree(masks);
-}
-
-static void build_node_to_cpumask(cpumask_var_t *masks)
-{
-	int cpu;
-
-	for_each_possible_cpu(cpu)
-		cpumask_set_cpu(cpu, masks[cpu_to_node(cpu)]);
-}
-
-static int get_nodes_in_cpumask(cpumask_var_t *node_to_cpumask,
-				const struct cpumask *mask, nodemask_t *nodemsk)
-{
-	int n, nodes = 0;
-
-	/* Calculate the number of nodes in the supplied affinity mask */
-	for_each_node(n) {
-		if (cpumask_intersects(mask, node_to_cpumask[n])) {
-			node_set(n, *nodemsk);
-			nodes++;
-		}
-	}
-	return nodes;
-}
-
-struct node_vectors {
-	unsigned id;
-
-	union {
-		unsigned nvectors;
-		unsigned ncpus;
-	};
-};
-
-static int ncpus_cmp_func(const void *l, const void *r)
-{
-	const struct node_vectors *ln = l;
-	const struct node_vectors *rn = r;
-
-	return ln->ncpus - rn->ncpus;
-}
-
-/*
- * Allocate vector number for each node, so that for each node:
- *
- * 1) the allocated number is >= 1
- *
- * 2) the allocated numbver is <= active CPU number of this node
- *
- * The actual allocated total vectors may be less than @numvecs when
- * active total CPU number is less than @numvecs.
- *
- * Active CPUs means the CPUs in '@cpu_mask AND @node_to_cpumask[]'
- * for each node.
- */
-static void alloc_nodes_vectors(unsigned int numvecs,
-				cpumask_var_t *node_to_cpumask,
-				const struct cpumask *cpu_mask,
-				const nodemask_t nodemsk,
-				struct cpumask *nmsk,
-				struct node_vectors *node_vectors)
-{
-	unsigned n, remaining_ncpus = 0;
-
-	for (n = 0; n < nr_node_ids; n++) {
-		node_vectors[n].id = n;
-		node_vectors[n].ncpus = UINT_MAX;
-	}
-
-	for_each_node_mask(n, nodemsk) {
-		unsigned ncpus;
-
-		cpumask_and(nmsk, cpu_mask, node_to_cpumask[n]);
-		ncpus = cpumask_weight(nmsk);
-
-		if (!ncpus)
-			continue;
-		remaining_ncpus += ncpus;
-		node_vectors[n].ncpus = ncpus;
-	}
-
-	numvecs = min_t(unsigned, remaining_ncpus, numvecs);
-
-	sort(node_vectors, nr_node_ids, sizeof(node_vectors[0]),
-	     ncpus_cmp_func, NULL);
-
-	/*
-	 * Allocate vectors for each node according to the ratio of this
-	 * node's nr_cpus to remaining un-assigned ncpus. 'numvecs' is
-	 * bigger than number of active numa nodes. Always start the
-	 * allocation from the node with minimized nr_cpus.
-	 *
-	 * This way guarantees that each active node gets allocated at
-	 * least one vector, and the theory is simple: over-allocation
-	 * is only done when this node is assigned by one vector, so
-	 * other nodes will be allocated >= 1 vector, since 'numvecs' is
-	 * bigger than number of numa nodes.
-	 *
-	 * One perfect invariant is that number of allocated vectors for
-	 * each node is <= CPU count of this node:
-	 *
-	 * 1) suppose there are two nodes: A and B
-	 * 	ncpu(X) is CPU count of node X
-	 * 	vecs(X) is the vector count allocated to node X via this
-	 * 	algorithm
-	 *
-	 * 	ncpu(A) <= ncpu(B)
-	 * 	ncpu(A) + ncpu(B) = N
-	 * 	vecs(A) + vecs(B) = V
-	 *
-	 * 	vecs(A) = max(1, round_down(V * ncpu(A) / N))
-	 * 	vecs(B) = V - vecs(A)
-	 *
-	 * 	both N and V are integer, and 2 <= V <= N, suppose
-	 * 	V = N - delta, and 0 <= delta <= N - 2
-	 *
-	 * 2) obviously vecs(A) <= ncpu(A) because:
-	 *
-	 * 	if vecs(A) is 1, then vecs(A) <= ncpu(A) given
-	 * 	ncpu(A) >= 1
-	 *
-	 * 	otherwise,
-	 * 		vecs(A) <= V * ncpu(A) / N <= ncpu(A), given V <= N
-	 *
-	 * 3) prove how vecs(B) <= ncpu(B):
-	 *
-	 * 	if round_down(V * ncpu(A) / N) == 0, vecs(B) won't be
-	 * 	over-allocated, so vecs(B) <= ncpu(B),
-	 *
-	 * 	otherwise:
-	 *
-	 * 	vecs(A) =
-	 * 		round_down(V * ncpu(A) / N) =
-	 * 		round_down((N - delta) * ncpu(A) / N) =
-	 * 		round_down((N * ncpu(A) - delta * ncpu(A)) / N)	 >=
-	 * 		round_down((N * ncpu(A) - delta * N) / N)	 =
-	 * 		cpu(A) - delta
-	 *
-	 * 	then:
-	 *
-	 * 	vecs(A) - V >= ncpu(A) - delta - V
-	 * 	=>
-	 * 	V - vecs(A) <= V + delta - ncpu(A)
-	 * 	=>
-	 * 	vecs(B) <= N - ncpu(A)
-	 * 	=>
-	 * 	vecs(B) <= cpu(B)
-	 *
-	 * For nodes >= 3, it can be thought as one node and another big
-	 * node given that is exactly what this algorithm is implemented,
-	 * and we always re-calculate 'remaining_ncpus' & 'numvecs', and
-	 * finally for each node X: vecs(X) <= ncpu(X).
-	 *
-	 */
-	for (n = 0; n < nr_node_ids; n++) {
-		unsigned nvectors, ncpus;
-
-		if (node_vectors[n].ncpus == UINT_MAX)
-			continue;
-
-		WARN_ON_ONCE(numvecs == 0);
-
-		ncpus = node_vectors[n].ncpus;
-		nvectors = max_t(unsigned, 1,
-				 numvecs * ncpus / remaining_ncpus);
-		WARN_ON_ONCE(nvectors > ncpus);
-
-		node_vectors[n].nvectors = nvectors;
-
-		remaining_ncpus -= ncpus;
-		numvecs -= nvectors;
-	}
-}
-
-static int __irq_build_affinity_masks(unsigned int startvec,
-				      unsigned int numvecs,
-				      unsigned int firstvec,
-				      cpumask_var_t *node_to_cpumask,
-				      const struct cpumask *cpu_mask,
-				      struct cpumask *nmsk,
-				      struct irq_affinity_desc *masks)
-{
-	unsigned int i, n, nodes, cpus_per_vec, extra_vecs, done = 0;
-	unsigned int last_affv = firstvec + numvecs;
-	unsigned int curvec = startvec;
-	nodemask_t nodemsk = NODE_MASK_NONE;
-	struct node_vectors *node_vectors;
-
-	if (!cpumask_weight(cpu_mask))
-		return 0;
-
-	nodes = get_nodes_in_cpumask(node_to_cpumask, cpu_mask, &nodemsk);
-
-	/*
-	 * If the number of nodes in the mask is greater than or equal the
-	 * number of vectors we just spread the vectors across the nodes.
-	 */
-	if (numvecs <= nodes) {
-		for_each_node_mask(n, nodemsk) {
-			/* Ensure that only CPUs which are in both masks are set */
-			cpumask_and(nmsk, cpu_mask, node_to_cpumask[n]);
-			cpumask_or(&masks[curvec].mask, &masks[curvec].mask, nmsk);
-			if (++curvec == last_affv)
-				curvec = firstvec;
-		}
-		return numvecs;
-	}
-
-	node_vectors = kcalloc(nr_node_ids,
-			       sizeof(struct node_vectors),
-			       GFP_KERNEL);
-	if (!node_vectors)
-		return -ENOMEM;
-
-	/* allocate vector number for each node */
-	alloc_nodes_vectors(numvecs, node_to_cpumask, cpu_mask,
-			    nodemsk, nmsk, node_vectors);
-
-	for (i = 0; i < nr_node_ids; i++) {
-		unsigned int ncpus, v;
-		struct node_vectors *nv = &node_vectors[i];
-
-		if (nv->nvectors == UINT_MAX)
-			continue;
-
-		/* Get the cpus on this node which are in the mask */
-		cpumask_and(nmsk, cpu_mask, node_to_cpumask[nv->id]);
-		ncpus = cpumask_weight(nmsk);
-		if (!ncpus)
-			continue;
-
-		WARN_ON_ONCE(nv->nvectors > ncpus);
-
-		/* Account for rounding errors */
-		extra_vecs = ncpus - nv->nvectors * (ncpus / nv->nvectors);
-
-		/* Spread allocated vectors on CPUs of the current node */
-		for (v = 0; v < nv->nvectors; v++, curvec++) {
-			cpus_per_vec = ncpus / nv->nvectors;
-
-			/* Account for extra vectors to compensate rounding errors */
-			if (extra_vecs) {
-				cpus_per_vec++;
-				--extra_vecs;
-			}
-
-			/*
-			 * wrapping has to be considered given 'startvec'
-			 * may start anywhere
-			 */
-			if (curvec >= last_affv)
-				curvec = firstvec;
-			irq_spread_init_one(&masks[curvec].mask, nmsk,
-						cpus_per_vec);
-		}
-		done += nv->nvectors;
-	}
-	kfree(node_vectors);
-	return done;
-}
-
-/*
- * build affinity in two stages:
- *	1) spread present CPU on these vectors
- *	2) spread other possible CPUs on these vectors
- */
-static int irq_build_affinity_masks(unsigned int startvec, unsigned int numvecs,
-				    unsigned int firstvec,
-				    struct irq_affinity_desc *masks)
-{
-	unsigned int curvec = startvec, nr_present = 0, nr_others = 0;
-	cpumask_var_t *node_to_cpumask;
-	cpumask_var_t nmsk, npresmsk;
-	int ret = -ENOMEM;
-
-	if (!zalloc_cpumask_var(&nmsk, GFP_KERNEL))
-		return ret;
-
-	if (!zalloc_cpumask_var(&npresmsk, GFP_KERNEL))
-		goto fail_nmsk;
-
-	node_to_cpumask = alloc_node_to_cpumask();
-	if (!node_to_cpumask)
-		goto fail_npresmsk;
-
-	/* Stabilize the cpumasks */
-	cpus_read_lock();
-	build_node_to_cpumask(node_to_cpumask);
-
-	/* Spread on present CPUs starting from affd->pre_vectors */
-	ret = __irq_build_affinity_masks(curvec, numvecs, firstvec,
-					 node_to_cpumask, cpu_present_mask,
-					 nmsk, masks);
-	if (ret < 0)
-		goto fail_build_affinity;
-	nr_present = ret;
-
-	/*
-	 * Spread on non present CPUs starting from the next vector to be
-	 * handled. If the spreading of present CPUs already exhausted the
-	 * vector space, assign the non present CPUs to the already spread
-	 * out vectors.
-	 */
-	if (nr_present >= numvecs)
-		curvec = firstvec;
-	else
-		curvec = firstvec + nr_present;
-	cpumask_andnot(npresmsk, cpu_possible_mask, cpu_present_mask);
-	ret = __irq_build_affinity_masks(curvec, numvecs, firstvec,
-					 node_to_cpumask, npresmsk, nmsk,
-					 masks);
-	if (ret >= 0)
-		nr_others = ret;
-
- fail_build_affinity:
-	cpus_read_unlock();
-
-	if (ret >= 0)
-		WARN_ON(nr_present + nr_others < numvecs);
-
-	free_node_to_cpumask(node_to_cpumask);
-
- fail_npresmsk:
-	free_cpumask_var(npresmsk);
-
- fail_nmsk:
-	free_cpumask_var(nmsk);
-	return ret < 0 ? ret : 0;
-}
-=======
 #include <linux/group_cpus.h>
->>>>>>> eb3cdb58
 
 static void default_calc_sets(struct irq_affinity *affd, unsigned int affvecs)
 {
