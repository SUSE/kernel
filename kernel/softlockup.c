/*
 * Detect Soft Lockups
 *
 * started by Ingo Molnar, Copyright (C) 2005, 2006 Red Hat, Inc.
 *
 * this code detects soft lockups: incidents in where on a CPU
 * the kernel does not reschedule for 10 seconds or more.
 */
#include <linux/mm.h>
#include <linux/cpu.h>
#include <linux/nmi.h>
#include <linux/init.h>
#include <linux/delay.h>
#include <linux/freezer.h>
#include <linux/kthread.h>
#include <linux/notifier.h>
#include <linux/module.h>

#include <asm/irq_regs.h>

static DEFINE_SPINLOCK(print_lock);

static DEFINE_PER_CPU(unsigned long, touch_timestamp);
static DEFINE_PER_CPU(unsigned long, print_timestamp);
static DEFINE_PER_CPU(struct task_struct *, watchdog_task);

static int __read_mostly did_panic;
unsigned long __read_mostly softlockup_thresh = 60;

static int
softlock_panic(struct notifier_block *this, unsigned long event, void *ptr)
{
	did_panic = 1;

	return NOTIFY_DONE;
}

static struct notifier_block panic_block = {
	.notifier_call = softlock_panic,
};

/*
 * Returns seconds, approximately.  We don't need nanosecond
 * resolution, and we don't need to waste time with a big divide when
 * 2^30ns == 1.074s.
 */
static unsigned long get_timestamp(int this_cpu)
{
	return cpu_clock(this_cpu) >> 30LL;  /* 2^30 ~= 10^9 */
}

void touch_softlockup_watchdog(void)
{
	int this_cpu = raw_smp_processor_id();

	__raw_get_cpu_var(touch_timestamp) = get_timestamp(this_cpu);
}
EXPORT_SYMBOL(touch_softlockup_watchdog);

void touch_all_softlockup_watchdogs(void)
{
	int cpu;

	/* Cause each CPU to re-update its timestamp rather than complain */
	for_each_online_cpu(cpu)
		per_cpu(touch_timestamp, cpu) = 0;
}
EXPORT_SYMBOL(touch_all_softlockup_watchdogs);

/*
 * This callback runs from the timer interrupt, and checks
 * whether the watchdog thread has hung or not:
 */
void softlockup_tick(void)
{
	int this_cpu = smp_processor_id();
	unsigned long touch_timestamp = per_cpu(touch_timestamp, this_cpu);
	unsigned long print_timestamp;
	struct pt_regs *regs = get_irq_regs();
	unsigned long now;

	if (touch_timestamp == 0) {
		touch_softlockup_watchdog();
		return;
	}

	print_timestamp = per_cpu(print_timestamp, this_cpu);

	/* report at most once a second */
	if ((print_timestamp >= touch_timestamp &&
			print_timestamp < (touch_timestamp + 1)) ||
			did_panic || !per_cpu(watchdog_task, this_cpu)) {
		return;
	}

	/* do not print during early bootup: */
	if (unlikely(system_state != SYSTEM_RUNNING)) {
		touch_softlockup_watchdog();
		return;
	}

	now = get_timestamp(this_cpu);

	/* Wake up the high-prio watchdog task every second: */
	if (now > (touch_timestamp + 1))
		wake_up_process(per_cpu(watchdog_task, this_cpu));

	/* Warn about unreasonable delays: */
	if (now <= (touch_timestamp + softlockup_thresh))
		return;

	per_cpu(print_timestamp, this_cpu) = touch_timestamp;

	spin_lock(&print_lock);
	printk(KERN_ERR "BUG: soft lockup - CPU#%d stuck for %lus! [%s:%d]\n",
			this_cpu, now - touch_timestamp,
			current->comm, task_pid_nr(current));
	if (regs)
		show_regs(regs);
	else
		dump_stack();
	spin_unlock(&print_lock);
}

/*
 * Have a reasonable limit on the number of tasks checked:
 */
unsigned long __read_mostly sysctl_hung_task_check_count = 1024;

/*
 * Zero means infinite timeout - no checking done:
 */
unsigned long __read_mostly sysctl_hung_task_timeout_secs = 120;

unsigned long __read_mostly sysctl_hung_task_warnings = 10;

/*
 * Only do the hung-tasks check on one CPU:
 */
static int check_cpu __read_mostly = -1;

static void check_hung_task(struct task_struct *t, unsigned long now)
{
	unsigned long switch_count = t->nvcsw + t->nivcsw;

	if (t->flags & PF_FROZEN)
		return;

	if (switch_count != t->last_switch_count || !t->last_switch_timestamp) {
		t->last_switch_count = switch_count;
		t->last_switch_timestamp = now;
		return;
	}
	if ((long)(now - t->last_switch_timestamp) <
					sysctl_hung_task_timeout_secs)
		return;
	if (sysctl_hung_task_warnings < 0)
		return;
	sysctl_hung_task_warnings--;

	/*
	 * Ok, the task did not get scheduled for more than 2 minutes,
	 * complain:
	 */
	printk(KERN_ERR "INFO: task %s:%d blocked for more than "
			"%ld seconds.\n", t->comm, t->pid,
			sysctl_hung_task_timeout_secs);
	printk(KERN_ERR "\"echo 0 > /proc/sys/kernel/hung_task_timeout_secs\""
			" disables this message.\n");
	sched_show_task(t);
	__debug_show_held_locks(t);

	t->last_switch_timestamp = now;
	touch_nmi_watchdog();
}

/*
 * Check whether a TASK_UNINTERRUPTIBLE does not get woken up for
 * a really long time (120 seconds). If that happens, print out
 * a warning.
 */
static void check_hung_uninterruptible_tasks(int this_cpu)
{
	int max_count = sysctl_hung_task_check_count;
	unsigned long now = get_timestamp(this_cpu);
	struct task_struct *g, *t;

	/*
	 * If the system crashed already then all bets are off,
	 * do not report extra hung tasks:
	 */
	if ((tainted & TAINT_DIE) || did_panic)
		return;

	read_lock(&tasklist_lock);
	do_each_thread(g, t) {
		if (!--max_count)
			goto unlock;
		if (t->state & TASK_UNINTERRUPTIBLE)
			check_hung_task(t, now);
	} while_each_thread(g, t);
 unlock:
	read_unlock(&tasklist_lock);
}

/*
 * The watchdog thread - runs every second and touches the timestamp.
 */
static int watchdog(void *__bind_cpu)
{
	struct sched_param param = { .sched_priority = MAX_RT_PRIO-1 };
	int this_cpu = (long)__bind_cpu;

	sched_setscheduler(current, SCHED_FIFO, &param);

	/* initialize timestamp */
	touch_softlockup_watchdog();

	set_current_state(TASK_INTERRUPTIBLE);
	/*
	 * Run briefly once per second to reset the softlockup timestamp.
	 * If this gets delayed for more than 60 seconds then the
	 * debug-printout triggers in softlockup_tick().
	 */
	while (!kthread_should_stop()) {
		touch_softlockup_watchdog();
		schedule();

		if (kthread_should_stop())
			break;

<<<<<<< HEAD
		if (this_cpu != check_cpu)
			continue;

		if (sysctl_hung_task_timeout_secs)
			check_hung_uninterruptible_tasks(this_cpu);

=======
		if (this_cpu == check_cpu) {
			if (sysctl_hung_task_timeout_secs)
				check_hung_uninterruptible_tasks(this_cpu);
		}

		set_current_state(TASK_INTERRUPTIBLE);
>>>>>>> 976dde01
	}
	__set_current_state(TASK_RUNNING);

	return 0;
}

/*
 * Create/destroy watchdog threads as CPUs come and go:
 */
static int __cpuinit
cpu_callback(struct notifier_block *nfb, unsigned long action, void *hcpu)
{
	int hotcpu = (unsigned long)hcpu;
	struct task_struct *p;

	switch (action) {
	case CPU_UP_PREPARE:
	case CPU_UP_PREPARE_FROZEN:
		BUG_ON(per_cpu(watchdog_task, hotcpu));
		p = kthread_create(watchdog, hcpu, "watchdog/%d", hotcpu);
		if (IS_ERR(p)) {
			printk(KERN_ERR "watchdog for %i failed\n", hotcpu);
			return NOTIFY_BAD;
		}
		per_cpu(touch_timestamp, hotcpu) = 0;
		per_cpu(watchdog_task, hotcpu) = p;
		kthread_bind(p, hotcpu);
		break;
	case CPU_ONLINE:
	case CPU_ONLINE_FROZEN:
		check_cpu = any_online_cpu(cpu_online_map);
		wake_up_process(per_cpu(watchdog_task, hotcpu));
		break;
#ifdef CONFIG_HOTPLUG_CPU
	case CPU_DOWN_PREPARE:
	case CPU_DOWN_PREPARE_FROZEN:
		if (hotcpu == check_cpu) {
			cpumask_t temp_cpu_online_map = cpu_online_map;

			cpu_clear(hotcpu, temp_cpu_online_map);
			check_cpu = any_online_cpu(temp_cpu_online_map);
		}
		break;

	case CPU_UP_CANCELED:
	case CPU_UP_CANCELED_FROZEN:
		if (!per_cpu(watchdog_task, hotcpu))
			break;
		/* Unbind so it can run.  Fall thru. */
		kthread_bind(per_cpu(watchdog_task, hotcpu),
			     any_online_cpu(cpu_online_map));
	case CPU_DEAD:
	case CPU_DEAD_FROZEN:
		p = per_cpu(watchdog_task, hotcpu);
		per_cpu(watchdog_task, hotcpu) = NULL;
		kthread_stop(p);
		break;
#endif /* CONFIG_HOTPLUG_CPU */
	}
	return NOTIFY_OK;
}

static struct notifier_block __cpuinitdata cpu_nfb = {
	.notifier_call = cpu_callback
};

__init void spawn_softlockup_task(void)
{
	void *cpu = (void *)(long)smp_processor_id();
	int err = cpu_callback(&cpu_nfb, CPU_UP_PREPARE, cpu);

	BUG_ON(err == NOTIFY_BAD);
	cpu_callback(&cpu_nfb, CPU_ONLINE, cpu);
	register_cpu_notifier(&cpu_nfb);

	atomic_notifier_chain_register(&panic_notifier_list, &panic_block);
}<|MERGE_RESOLUTION|>--- conflicted
+++ resolved
@@ -229,21 +229,12 @@
 		if (kthread_should_stop())
 			break;
 
-<<<<<<< HEAD
-		if (this_cpu != check_cpu)
-			continue;
-
-		if (sysctl_hung_task_timeout_secs)
-			check_hung_uninterruptible_tasks(this_cpu);
-
-=======
 		if (this_cpu == check_cpu) {
 			if (sysctl_hung_task_timeout_secs)
 				check_hung_uninterruptible_tasks(this_cpu);
 		}
 
 		set_current_state(TASK_INTERRUPTIBLE);
->>>>>>> 976dde01
 	}
 	__set_current_state(TASK_RUNNING);
 
