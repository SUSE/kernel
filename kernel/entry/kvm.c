// SPDX-License-Identifier: GPL-2.0

#include <linux/entry-kvm.h>
#include <linux/kvm_host.h>

static int xfer_to_guest_mode_work(struct kvm_vcpu *vcpu, unsigned long ti_work)
{
	do {
		int ret;

		if (ti_work & (_TIF_SIGPENDING | _TIF_NOTIFY_SIGNAL)) {
			kvm_handle_signal_exit(vcpu);
			return -EINTR;
		}

		if (ti_work & _TIF_NEED_RESCHED)
			schedule();

<<<<<<< HEAD
		if (ti_work & _TIF_NOTIFY_RESUME) {
			tracehook_notify_resume(NULL);
			rseq_handle_notify_resume(NULL, NULL);
		}
=======
		if (ti_work & _TIF_NOTIFY_RESUME)
			resume_user_mode_work(NULL);
>>>>>>> eb3cdb58

		ret = arch_xfer_to_guest_mode_handle_work(vcpu, ti_work);
		if (ret)
			return ret;

		ti_work = read_thread_flags();
	} while (ti_work & XFER_TO_GUEST_MODE_WORK || need_resched());
	return 0;
}

int xfer_to_guest_mode_handle_work(struct kvm_vcpu *vcpu)
{
	unsigned long ti_work;

	/*
	 * This is invoked from the outer guest loop with interrupts and
	 * preemption enabled.
	 *
	 * KVM invokes xfer_to_guest_mode_work_pending() with interrupts
	 * disabled in the inner loop before going into guest mode. No need
	 * to disable interrupts here.
	 */
	ti_work = read_thread_flags();
	if (!(ti_work & XFER_TO_GUEST_MODE_WORK))
		return 0;

	return xfer_to_guest_mode_work(vcpu, ti_work);
}
EXPORT_SYMBOL_GPL(xfer_to_guest_mode_handle_work);<|MERGE_RESOLUTION|>--- conflicted
+++ resolved
@@ -16,15 +16,8 @@
 		if (ti_work & _TIF_NEED_RESCHED)
 			schedule();
 
-<<<<<<< HEAD
-		if (ti_work & _TIF_NOTIFY_RESUME) {
-			tracehook_notify_resume(NULL);
-			rseq_handle_notify_resume(NULL, NULL);
-		}
-=======
 		if (ti_work & _TIF_NOTIFY_RESUME)
 			resume_user_mode_work(NULL);
->>>>>>> eb3cdb58
 
 		ret = arch_xfer_to_guest_mode_handle_work(vcpu, ti_work);
 		if (ret)
