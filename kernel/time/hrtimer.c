--- conflicted
+++ resolved
@@ -892,7 +892,6 @@
 	 */
 	if (seq == cpu_base->clock_was_set_seq)
 		return false;
-<<<<<<< HEAD
 
 	/*
 	 * If the remote CPU is currently handling an hrtimer interrupt, it
@@ -908,23 +907,6 @@
 	 * @cpu_base. If so, the IPI must be invoked because per CPU clock
 	 * event devices cannot be remotely reprogrammed.
 	 */
-=======
-
-	/*
-	 * If the remote CPU is currently handling an hrtimer interrupt, it
-	 * will reevaluate the first expiring timer of all clock bases
-	 * before reprogramming. Nothing to do here.
-	 */
-	if (cpu_base->in_hrtirq)
-		return false;
-
-	/*
-	 * Walk the affected clock bases and check whether the first expiring
-	 * timer in a clock base is moving ahead of the first expiring timer of
-	 * @cpu_base. If so, the IPI must be invoked because per CPU clock
-	 * event devices cannot be remotely reprogrammed.
-	 */
->>>>>>> eb3cdb58
 	active &= cpu_base->active_bases;
 
 	for_each_active_base(base, cpu_base, active) {
@@ -1233,7 +1215,6 @@
 {
 	struct hrtimer_clock_base *new_base;
 	bool force_local, first;
-<<<<<<< HEAD
 
 	/*
 	 * If the timer is on the local cpu base and is the first expiring
@@ -1247,21 +1228,6 @@
 	force_local &= base->cpu_base->next_timer == timer;
 
 	/*
-=======
-
-	/*
-	 * If the timer is on the local cpu base and is the first expiring
-	 * timer then this might end up reprogramming the hardware twice
-	 * (on removal and on enqueue). To avoid that by prevent the
-	 * reprogram on removal, keep the timer local to the current CPU
-	 * and enforce reprogramming after it is queued no matter whether
-	 * it is the new first expiring timer again or not.
-	 */
-	force_local = base->cpu_base == this_cpu_ptr(&hrtimer_bases);
-	force_local &= base->cpu_base->next_timer == timer;
-
-	/*
->>>>>>> eb3cdb58
 	 * Remove an active timer from the queue. In case it is not queued
 	 * on the current CPU, make sure that remove_hrtimer() updates the
 	 * remote data correctly.
@@ -1288,19 +1254,11 @@
 	} else {
 		new_base = base;
 	}
-<<<<<<< HEAD
 
 	first = enqueue_hrtimer(timer, new_base, mode);
 	if (!force_local)
 		return first;
 
-=======
-
-	first = enqueue_hrtimer(timer, new_base, mode);
-	if (!force_local)
-		return first;
-
->>>>>>> eb3cdb58
 	/*
 	 * Timer was forced to stay on the current CPU to avoid
 	 * reprogramming on removal and enqueue. Force reprogram the
