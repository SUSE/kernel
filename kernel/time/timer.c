--- conflicted
+++ resolved
@@ -1367,7 +1367,106 @@
 	return ret;
 }
 
-<<<<<<< HEAD
+/**
+ * timer_shutdown - Deactivate a timer and prevent rearming
+ * @timer:	The timer to be deactivated
+ *
+ * The function does not wait for an eventually running timer callback on a
+ * different CPU but it prevents rearming of the timer. Any attempt to arm
+ * @timer after this function returns will be silently ignored.
+ *
+ * This function is useful for teardown code and should only be used when
+ * timer_shutdown_sync() cannot be invoked due to locking or context constraints.
+ *
+ * Return:
+ * * %0 - The timer was not pending
+ * * %1 - The timer was pending
+ */
+int timer_shutdown(struct timer_list *timer)
+{
+	return __timer_delete(timer, true);
+}
+EXPORT_SYMBOL_GPL(timer_shutdown);
+
+/**
+ * try_to_del_timer_sync - Try to deactivate a timer
+ * @timer:	Timer to deactivate
+ *
+ * This function tries to deactivate a timer. On success the timer is not
+ * queued and the timer callback function is not running on any CPU.
+ *
+ * This function does not guarantee that the timer cannot be rearmed right
+ * after dropping the base lock. That needs to be prevented by the calling
+ * code if necessary.
+ *
+ * Return:
+ * * %0  - The timer was not pending
+ * * %1  - The timer was pending and deactivated
+ * * %-1 - The timer callback function is running on a different CPU
+ */
+int try_to_del_timer_sync(struct timer_list *timer)
+{
+	return __try_to_del_timer_sync(timer, false);
+}
+EXPORT_SYMBOL(try_to_del_timer_sync);
+
+#ifdef CONFIG_PREEMPT_RT
+static void del_timer_wait_running(struct timer_list *timer);
+#endif
+
+/*
+ * __timer_delete_sync - Internal function: Deactivate a timer and wait
+ *			 for the handler to finish.
+ * @timer:	The timer to be deactivated
+ * @shutdown:	If true, @timer->function will be set to NULL under the
+ *		timer base lock which prevents rearming of @timer
+ *
+ * If @shutdown is not set the timer can be rearmed later. If the timer can
+ * be rearmed concurrently, i.e. after dropping the base lock then the
+ * return value is meaningless.
+ *
+ * If @shutdown is set then @timer->function is set to NULL under timer
+ * base lock which prevents rearming of the timer. Any attempt to rearm
+ * a shutdown timer is silently ignored.
+ *
+ * If the timer should be reused after shutdown it has to be initialized
+ * again.
+ *
+ * Return:
+ * * %0	- The timer was not pending
+ * * %1	- The timer was pending and deactivated
+ */
+static int __timer_delete_sync(struct timer_list *timer, bool shutdown)
+{
+#ifdef CONFIG_LOCKDEP
+	unsigned long flags;
+
+	/*
+	 * If lockdep gives a backtrace here, please reference
+	 * the synchronization rules above.
+	 */
+	local_irq_save(flags);
+	lock_map_acquire(&timer->lockdep_map);
+	lock_map_release(&timer->lockdep_map);
+	local_irq_restore(flags);
+#endif
+	/*
+	 * don't use it in hardirq context, because it
+	 * could lead to deadlock.
+	 */
+	WARN_ON(in_irq() && !(timer->flags & TIMER_IRQSAFE));
+	for (;;) {
+		int ret = __try_to_del_timer_sync(timer, shutdown);
+		if (ret >= 0)
+			return ret;
+#ifdef CONFIG_PREEMPT_RT
+		del_timer_wait_running(timer);
+#else
+		cpu_relax();
+#endif
+	}
+}
+
 #ifdef CONFIG_PREEMPT_RT
 static __init void timer_base_init_expiry_lock(struct timer_base *base)
 {
@@ -1440,117 +1539,6 @@
 static inline void timer_sync_wait_running(struct timer_base *base) { }
 static inline void del_timer_wait_running(struct timer_list *timer) { }
 #endif
-
-#if defined(CONFIG_SMP) || defined(CONFIG_PREEMPT_RT)
-=======
->>>>>>> c689ac5f
-/**
- * timer_shutdown - Deactivate a timer and prevent rearming
- * @timer:	The timer to be deactivated
- *
- * The function does not wait for an eventually running timer callback on a
- * different CPU but it prevents rearming of the timer. Any attempt to arm
- * @timer after this function returns will be silently ignored.
- *
- * This function is useful for teardown code and should only be used when
- * timer_shutdown_sync() cannot be invoked due to locking or context constraints.
- *
- * Return:
- * * %0 - The timer was not pending
- * * %1 - The timer was pending
- */
-int timer_shutdown(struct timer_list *timer)
-{
-	return __timer_delete(timer, true);
-}
-EXPORT_SYMBOL_GPL(timer_shutdown);
-
-/**
- * try_to_del_timer_sync - Try to deactivate a timer
- * @timer:	Timer to deactivate
- *
- * This function tries to deactivate a timer. On success the timer is not
- * queued and the timer callback function is not running on any CPU.
- *
- * This function does not guarantee that the timer cannot be rearmed right
- * after dropping the base lock. That needs to be prevented by the calling
- * code if necessary.
- *
- * Return:
- * * %0  - The timer was not pending
- * * %1  - The timer was pending and deactivated
- * * %-1 - The timer callback function is running on a different CPU
- */
-int try_to_del_timer_sync(struct timer_list *timer)
-{
-	return __try_to_del_timer_sync(timer, false);
-}
-EXPORT_SYMBOL(try_to_del_timer_sync);
-
-/**
- * __timer_delete_sync - Internal function: Deactivate a timer and wait
- *			 for the handler to finish.
- * @timer:	The timer to be deactivated
- * @shutdown:	If true, @timer->function will be set to NULL under the
- *		timer base lock which prevents rearming of @timer
- *
- * If @shutdown is not set the timer can be rearmed later. If the timer can
- * be rearmed concurrently, i.e. after dropping the base lock then the
- * return value is meaningless.
- *
- * If @shutdown is set then @timer->function is set to NULL under timer
- * base lock which prevents rearming of the timer. Any attempt to rearm
- * a shutdown timer is silently ignored.
- *
- * If the timer should be reused after shutdown it has to be initialized
- * again.
- *
- * Return:
- * * %0	- The timer was not pending
- * * %1	- The timer was pending and deactivated
- */
-static int __timer_delete_sync(struct timer_list *timer, bool shutdown)
-{
-	int ret;
-
-#ifdef CONFIG_LOCKDEP
-	unsigned long flags;
-
-	/*
-	 * If lockdep gives a backtrace here, please reference
-	 * the synchronization rules above.
-	 */
-	local_irq_save(flags);
-	lock_map_acquire(&timer->lockdep_map);
-	lock_map_release(&timer->lockdep_map);
-	local_irq_restore(flags);
-#endif
-	/*
-	 * don't use it in hardirq context, because it
-	 * could lead to deadlock.
-	 */
-	WARN_ON(in_irq() && !(timer->flags & TIMER_IRQSAFE));
-<<<<<<< HEAD
-
-	do {
-		ret = try_to_del_timer_sync(timer);
-
-		if (unlikely(ret < 0)) {
-			del_timer_wait_running(timer);
-			cpu_relax();
-		}
-	} while (ret < 0);
-
-	return ret;
-=======
-	for (;;) {
-		int ret = __try_to_del_timer_sync(timer, shutdown);
-		if (ret >= 0)
-			return ret;
-		cpu_relax();
-	}
->>>>>>> c689ac5f
-}
 
 /**
  * timer_delete_sync - Deactivate a timer and wait for the handler to finish.
