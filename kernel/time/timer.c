--- conflicted
+++ resolved
@@ -2507,11 +2507,7 @@
 		 */
 		if (time_after_eq(jiffies, READ_ONCE(base->next_expiry)) ||
 		    (i == BASE_DEF && tmigr_requires_handle_remote())) {
-<<<<<<< HEAD
-			raise_timer_softirq();
-=======
 			raise_timer_softirq(TIMER_SOFTIRQ);
->>>>>>> 43b3768d
 			return;
 		}
 	}
