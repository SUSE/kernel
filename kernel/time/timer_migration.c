// SPDX-License-Identifier: GPL-2.0-only
/*
 * Infrastructure for migratable timers
 *
 * Copyright(C) 2022 linutronix GmbH
 */
#include <linux/cpuhotplug.h>
#include <linux/slab.h>
#include <linux/smp.h>
#include <linux/spinlock.h>
#include <linux/timerqueue.h>
#include <trace/events/ipi.h>

#include "timer_migration.h"
#include "tick-internal.h"

#define CREATE_TRACE_POINTS
#include <trace/events/timer_migration.h>

/*
 * The timer migration mechanism is built on a hierarchy of groups. The
 * lowest level group contains CPUs, the next level groups of CPU groups
 * and so forth. The CPU groups are kept per node so for the normal case
 * lock contention won't happen across nodes. Depending on the number of
 * CPUs per node even the next level might be kept as groups of CPU groups
 * per node and only the levels above cross the node topology.
 *
 * Example topology for a two node system with 24 CPUs each.
 *
 * LVL 2                           [GRP2:0]
 *                              GRP1:0 = GRP1:M
 *
 * LVL 1            [GRP1:0]                      [GRP1:1]
 *               GRP0:0 - GRP0:2               GRP0:3 - GRP0:5
 *
 * LVL 0  [GRP0:0]  [GRP0:1]  [GRP0:2]  [GRP0:3]  [GRP0:4]  [GRP0:5]
 * CPUS     0-7       8-15      16-23     24-31     32-39     40-47
 *
 * The groups hold a timer queue of events sorted by expiry time. These
 * queues are updated when CPUs go in idle. When they come out of idle
 * ignore flag of events is set.
 *
 * Each group has a designated migrator CPU/group as long as a CPU/group is
 * active in the group. This designated role is necessary to avoid that all
 * active CPUs in a group try to migrate expired timers from other CPUs,
 * which would result in massive lock bouncing.
 *
 * When a CPU is awake, it checks in it's own timer tick the group
 * hierarchy up to the point where it is assigned the migrator role or if
 * no CPU is active, it also checks the groups where no migrator is set
 * (TMIGR_NONE).
 *
 * If it finds expired timers in one of the group queues it pulls them over
 * from the idle CPU and runs the timer function. After that it updates the
 * group and the parent groups if required.
 *
 * CPUs which go idle arm their CPU local timer hardware for the next local
 * (pinned) timer event. If the next migratable timer expires after the
 * next local timer or the CPU has no migratable timer pending then the
 * CPU does not queue an event in the LVL0 group. If the next migratable
 * timer expires before the next local timer then the CPU queues that timer
 * in the LVL0 group. In both cases the CPU marks itself idle in the LVL0
 * group.
 *
 * When CPU comes out of idle and when a group has at least a single active
 * child, the ignore flag of the tmigr_event is set. This indicates, that
 * the event is ignored even if it is still enqueued in the parent groups
 * timer queue. It will be removed when touching the timer queue the next
 * time. This spares locking in active path as the lock protects (after
 * setup) only event information. For more information about locking,
 * please read the section "Locking rules".
 *
 * If the CPU is the migrator of the group then it delegates that role to
 * the next active CPU in the group or sets migrator to TMIGR_NONE when
 * there is no active CPU in the group. This delegation needs to be
 * propagated up the hierarchy so hand over from other leaves can happen at
 * all hierarchy levels w/o doing a search.
 *
 * When the last CPU in the system goes idle, then it drops all migrator
 * duties up to the top level of the hierarchy (LVL2 in the example). It
 * then has to make sure, that it arms it's own local hardware timer for
 * the earliest event in the system.
 *
 *
 * Lifetime rules:
 * ---------------
 *
 * The groups are built up at init time or when CPUs come online. They are
 * not destroyed when a group becomes empty due to offlining. The group
 * just won't participate in the hierarchy management anymore. Destroying
 * groups would result in interesting race conditions which would just make
 * the whole mechanism slow and complex.
 *
 *
 * Locking rules:
 * --------------
 *
 * For setting up new groups and handling events it's required to lock both
 * child and parent group. The lock ordering is always bottom up. This also
 * includes the per CPU locks in struct tmigr_cpu. For updating the migrator and
 * active CPU/group information atomic_try_cmpxchg() is used instead and only
 * the per CPU tmigr_cpu->lock is held.
 *
 * During the setup of groups tmigr_level_list is required. It is protected by
 * @tmigr_mutex.
 *
 * When @timer_base->lock as well as tmigr related locks are required, the lock
 * ordering is: first @timer_base->lock, afterwards tmigr related locks.
 *
 *
 * Protection of the tmigr group state information:
 * ------------------------------------------------
 *
 * The state information with the list of active children and migrator needs to
 * be protected by a sequence counter. It prevents a race when updates in child
 * groups are propagated in changed order. The state update is performed
 * lockless and group wise. The following scenario describes what happens
 * without updating the sequence counter:
 *
 * Therefore, let's take three groups and four CPUs (CPU2 and CPU3 as well
 * as GRP0:1 will not change during the scenario):
 *
 *    LVL 1            [GRP1:0]
 *                     migrator = GRP0:1
 *                     active   = GRP0:0, GRP0:1
 *                   /                \
 *    LVL 0  [GRP0:0]                  [GRP0:1]
 *           migrator = CPU0           migrator = CPU2
 *           active   = CPU0           active   = CPU2
 *              /         \                /         \
 *    CPUs     0           1              2           3
 *             active      idle           active      idle
 *
 *
 * 1. CPU0 goes idle. As the update is performed group wise, in the first step
 *    only GRP0:0 is updated. The update of GRP1:0 is pending as CPU0 has to
 *    walk the hierarchy.
 *
 *    LVL 1            [GRP1:0]
 *                     migrator = GRP0:1
 *                     active   = GRP0:0, GRP0:1
 *                   /                \
 *    LVL 0  [GRP0:0]                  [GRP0:1]
 *       --> migrator = TMIGR_NONE     migrator = CPU2
 *       --> active   =                active   = CPU2
 *              /         \                /         \
 *    CPUs     0           1              2           3
 *         --> idle        idle           active      idle
 *
 * 2. While CPU0 goes idle and continues to update the state, CPU1 comes out of
 *    idle. CPU1 updates GRP0:0. The update for GRP1:0 is pending as CPU1 also
 *    has to walk the hierarchy. Both CPUs (CPU0 and CPU1) now walk the
 *    hierarchy to perform the needed update from their point of view. The
 *    currently visible state looks the following:
 *
 *    LVL 1            [GRP1:0]
 *                     migrator = GRP0:1
 *                     active   = GRP0:0, GRP0:1
 *                   /                \
 *    LVL 0  [GRP0:0]                  [GRP0:1]
 *       --> migrator = CPU1           migrator = CPU2
 *       --> active   = CPU1           active   = CPU2
 *              /         \                /         \
 *    CPUs     0           1              2           3
 *             idle    --> active         active      idle
 *
 * 3. Here is the race condition: CPU1 managed to propagate its changes (from
 *    step 2) through the hierarchy to GRP1:0 before CPU0 (step 1) did. The
 *    active members of GRP1:0 remain unchanged after the update since it is
 *    still valid from CPU1 current point of view:
 *
 *    LVL 1            [GRP1:0]
 *                 --> migrator = GRP0:1
 *                 --> active   = GRP0:0, GRP0:1
 *                   /                \
 *    LVL 0  [GRP0:0]                  [GRP0:1]
 *           migrator = CPU1           migrator = CPU2
 *           active   = CPU1           active   = CPU2
 *              /         \                /         \
 *    CPUs     0           1              2           3
 *             idle        active         active      idle
 *
 * 4. Now CPU0 finally propagates its changes (from step 1) to GRP1:0.
 *
 *    LVL 1            [GRP1:0]
 *                 --> migrator = GRP0:1
 *                 --> active   = GRP0:1
 *                   /                \
 *    LVL 0  [GRP0:0]                  [GRP0:1]
 *           migrator = CPU1           migrator = CPU2
 *           active   = CPU1           active   = CPU2
 *              /         \                /         \
 *    CPUs     0           1              2           3
 *             idle        active         active      idle
 *
 *
 * The race of CPU0 vs. CPU1 led to an inconsistent state in GRP1:0. CPU1 is
 * active and is correctly listed as active in GRP0:0. However GRP1:0 does not
 * have GRP0:0 listed as active, which is wrong. The sequence counter has been
 * added to avoid inconsistent states during updates. The state is updated
 * atomically only if all members, including the sequence counter, match the
 * expected value (compare-and-exchange).
 *
 * Looking back at the previous example with the addition of the sequence
 * counter: The update as performed by CPU0 in step 4 will fail. CPU1 changed
 * the sequence number during the update in step 3 so the expected old value (as
 * seen by CPU0 before starting the walk) does not match.
 *
 * Prevent race between new event and last CPU going inactive
 * ----------------------------------------------------------
 *
 * When the last CPU is going idle and there is a concurrent update of a new
 * first global timer of an idle CPU, the group and child states have to be read
 * while holding the lock in tmigr_update_events(). The following scenario shows
 * what happens, when this is not done.
 *
 * 1. Only CPU2 is active:
 *
 *    LVL 1            [GRP1:0]
 *                     migrator = GRP0:1
 *                     active   = GRP0:1
 *                     next_expiry = KTIME_MAX
 *                   /                \
 *    LVL 0  [GRP0:0]                  [GRP0:1]
 *           migrator = TMIGR_NONE     migrator = CPU2
 *           active   =                active   = CPU2
 *           next_expiry = KTIME_MAX   next_expiry = KTIME_MAX
 *              /         \                /         \
 *    CPUs     0           1              2           3
 *             idle        idle           active      idle
 *
 * 2. Now CPU 2 goes idle (and has no global timer, that has to be handled) and
 *    propagates that to GRP0:1:
 *
 *    LVL 1            [GRP1:0]
 *                     migrator = GRP0:1
 *                     active   = GRP0:1
 *                     next_expiry = KTIME_MAX
 *                   /                \
 *    LVL 0  [GRP0:0]                  [GRP0:1]
 *           migrator = TMIGR_NONE --> migrator = TMIGR_NONE
 *           active   =            --> active   =
 *           next_expiry = KTIME_MAX   next_expiry = KTIME_MAX
 *              /         \                /         \
 *    CPUs     0           1              2           3
 *             idle        idle       --> idle        idle
 *
 * 3. Now the idle state is propagated up to GRP1:0. As this is now the last
 *    child going idle in top level group, the expiry of the next group event
 *    has to be handed back to make sure no event is lost. As there is no event
 *    enqueued, KTIME_MAX is handed back to CPU2.
 *
 *    LVL 1            [GRP1:0]
 *                 --> migrator = TMIGR_NONE
 *                 --> active   =
 *                     next_expiry = KTIME_MAX
 *                   /                \
 *    LVL 0  [GRP0:0]                  [GRP0:1]
 *           migrator = TMIGR_NONE     migrator = TMIGR_NONE
 *           active   =                active   =
 *           next_expiry = KTIME_MAX   next_expiry = KTIME_MAX
 *              /         \                /         \
 *    CPUs     0           1              2           3
 *             idle        idle       --> idle        idle
 *
 * 4. CPU 0 has a new timer queued from idle and it expires at TIMER0. CPU0
 *    propagates that to GRP0:0:
 *
 *    LVL 1            [GRP1:0]
 *                     migrator = TMIGR_NONE
 *                     active   =
 *                     next_expiry = KTIME_MAX
 *                   /                \
 *    LVL 0  [GRP0:0]                  [GRP0:1]
 *           migrator = TMIGR_NONE     migrator = TMIGR_NONE
 *           active   =                active   =
 *       --> next_expiry = TIMER0      next_expiry  = KTIME_MAX
 *              /         \                /         \
 *    CPUs     0           1              2           3
 *             idle        idle           idle        idle
 *
 * 5. GRP0:0 is not active, so the new timer has to be propagated to
 *    GRP1:0. Therefore the GRP1:0 state has to be read. When the stalled value
 *    (from step 2) is read, the timer is enqueued into GRP1:0, but nothing is
 *    handed back to CPU0, as it seems that there is still an active child in
 *    top level group.
 *
 *    LVL 1            [GRP1:0]
 *                     migrator = TMIGR_NONE
 *                     active   =
 *                 --> next_expiry = TIMER0
 *                   /                \
 *    LVL 0  [GRP0:0]                  [GRP0:1]
 *           migrator = TMIGR_NONE     migrator = TMIGR_NONE
 *           active   =                active   =
 *           next_expiry = TIMER0      next_expiry  = KTIME_MAX
 *              /         \                /         \
 *    CPUs     0           1              2           3
 *             idle        idle           idle        idle
 *
 * This is prevented by reading the state when holding the lock (when a new
 * timer has to be propagated from idle path)::
 *
 *   CPU2 (tmigr_inactive_up())          CPU0 (tmigr_new_timer_up())
 *   --------------------------          ---------------------------
 *   // step 3:
 *   cmpxchg(&GRP1:0->state);
 *   tmigr_update_events() {
 *       spin_lock(&GRP1:0->lock);
 *       // ... update events ...
 *       // hand back first expiry when GRP1:0 is idle
 *       spin_unlock(&GRP1:0->lock);
 *       // ^^^ release state modification
 *   }
 *                                       tmigr_update_events() {
 *                                           spin_lock(&GRP1:0->lock)
 *                                           // ^^^ acquire state modification
 *                                           group_state = atomic_read(&GRP1:0->state)
 *                                           // .... update events ...
 *                                           // hand back first expiry when GRP1:0 is idle
 *                                           spin_unlock(&GRP1:0->lock) <3>
 *                                           // ^^^ makes state visible for other
 *                                           // callers of tmigr_new_timer_up()
 *                                       }
 *
 * When CPU0 grabs the lock directly after cmpxchg, the first timer is reported
 * back to CPU0 and also later on to CPU2. So no timer is missed. A concurrent
 * update of the group state from active path is no problem, as the upcoming CPU
 * will take care of the group events.
 *
 * Required event and timerqueue update after a remote expiry:
 * -----------------------------------------------------------
 *
 * After expiring timers of a remote CPU, a walk through the hierarchy and
 * update of events and timerqueues is required. It is obviously needed if there
 * is a 'new' global timer but also if there is no new global timer but the
 * remote CPU is still idle.
 *
 * 1. CPU0 and CPU1 are idle and have both a global timer expiring at the same
 *    time. So both have an event enqueued in the timerqueue of GRP0:0. CPU3 is
 *    also idle and has no global timer pending. CPU2 is the only active CPU and
 *    thus also the migrator:
 *
 *    LVL 1            [GRP1:0]
 *                     migrator = GRP0:1
 *                     active   = GRP0:1
 *                 --> timerqueue = evt-GRP0:0
 *                   /                \
 *    LVL 0  [GRP0:0]                  [GRP0:1]
 *           migrator = TMIGR_NONE     migrator = CPU2
 *           active   =                active   = CPU2
 *           groupevt.ignore = false   groupevt.ignore = true
 *           groupevt.cpu = CPU0       groupevt.cpu =
 *           timerqueue = evt-CPU0,    timerqueue =
 *                        evt-CPU1
 *              /         \                /         \
 *    CPUs     0           1              2           3
 *             idle        idle           active      idle
 *
 * 2. CPU2 starts to expire remote timers. It starts with LVL0 group
 *    GRP0:1. There is no event queued in the timerqueue, so CPU2 continues with
 *    the parent of GRP0:1: GRP1:0. In GRP1:0 it dequeues the first event. It
 *    looks at tmigr_event::cpu struct member and expires the pending timer(s)
 *    of CPU0.
 *
 *    LVL 1            [GRP1:0]
 *                     migrator = GRP0:1
 *                     active   = GRP0:1
 *                 --> timerqueue =
 *                   /                \
 *    LVL 0  [GRP0:0]                  [GRP0:1]
 *           migrator = TMIGR_NONE     migrator = CPU2
 *           active   =                active   = CPU2
 *           groupevt.ignore = false   groupevt.ignore = true
 *       --> groupevt.cpu = CPU0       groupevt.cpu =
 *           timerqueue = evt-CPU0,    timerqueue =
 *                        evt-CPU1
 *              /         \                /         \
 *    CPUs     0           1              2           3
 *             idle        idle           active      idle
 *
 * 3. Some work has to be done after expiring the timers of CPU0. If we stop
 *    here, then CPU1's pending global timer(s) will not expire in time and the
 *    timerqueue of GRP0:0 has still an event for CPU0 enqueued which has just
 *    been processed. So it is required to walk the hierarchy from CPU0's point
 *    of view and update it accordingly. CPU0's event will be removed from the
 *    timerqueue because it has no pending timer. If CPU0 would have a timer
 *    pending then it has to expire after CPU1's first timer because all timers
 *    from this period were just expired. Either way CPU1's event will be first
 *    in GRP0:0's timerqueue and therefore set in the CPU field of the group
 *    event which is then enqueued in GRP1:0's timerqueue as GRP0:0 is still not
 *    active:
 *
 *    LVL 1            [GRP1:0]
 *                     migrator = GRP0:1
 *                     active   = GRP0:1
 *                 --> timerqueue = evt-GRP0:0
 *                   /                \
 *    LVL 0  [GRP0:0]                  [GRP0:1]
 *           migrator = TMIGR_NONE     migrator = CPU2
 *           active   =                active   = CPU2
 *           groupevt.ignore = false   groupevt.ignore = true
 *       --> groupevt.cpu = CPU1       groupevt.cpu =
 *       --> timerqueue = evt-CPU1     timerqueue =
 *              /         \                /         \
 *    CPUs     0           1              2           3
 *             idle        idle           active      idle
 *
 * Now CPU2 (migrator) will continue step 2 at GRP1:0 and will expire the
 * timer(s) of CPU1.
 *
 * The hierarchy walk in step 3 can be skipped if the migrator notices that a
 * CPU of GRP0:0 is active again. The CPU will mark GRP0:0 active and take care
 * of the group as migrator and any needed updates within the hierarchy.
 */

static DEFINE_MUTEX(tmigr_mutex);
static struct list_head *tmigr_level_list __read_mostly;

static unsigned int tmigr_hierarchy_levels __read_mostly;
static unsigned int tmigr_crossnode_level __read_mostly;

static DEFINE_PER_CPU(struct tmigr_cpu, tmigr_cpu);

#define TMIGR_NONE	0xFF
#define BIT_CNT		8

static inline bool tmigr_is_not_available(struct tmigr_cpu *tmc)
{
	return !(tmc->tmgroup && tmc->online);
}

/*
 * Returns true, when @childmask corresponds to the group migrator or when the
 * group is not active - so no migrator is set.
 */
static bool tmigr_check_migrator(struct tmigr_group *group, u8 childmask)
{
	union tmigr_state s;

	s.state = atomic_read(&group->migr_state);

	if ((s.migrator == childmask) || (s.migrator == TMIGR_NONE))
		return true;

	return false;
}

static bool tmigr_check_migrator_and_lonely(struct tmigr_group *group, u8 childmask)
{
	bool lonely, migrator = false;
	unsigned long active;
	union tmigr_state s;

	s.state = atomic_read(&group->migr_state);

	if ((s.migrator == childmask) || (s.migrator == TMIGR_NONE))
		migrator = true;

	active = s.active;
	lonely = bitmap_weight(&active, BIT_CNT) <= 1;

	return (migrator && lonely);
}

static bool tmigr_check_lonely(struct tmigr_group *group)
{
	unsigned long active;
	union tmigr_state s;

	s.state = atomic_read(&group->migr_state);

	active = s.active;

	return bitmap_weight(&active, BIT_CNT) <= 1;
}

/**
 * struct tmigr_walk - data required for walking the hierarchy
 * @nextexp:		Next CPU event expiry information which is handed into
 *			the timer migration code by the timer code
 *			(get_next_timer_interrupt())
 * @firstexp:		Contains the first event expiry information when
 *			hierarchy is completely idle.  When CPU itself was the
 *			last going idle, information makes sure, that CPU will
 *			be back in time. When using this value in the remote
 *			expiry case, firstexp is stored in the per CPU tmigr_cpu
 *			struct of CPU which expires remote timers. It is updated
 *			in top level group only. Be aware, there could occur a
 *			new top level of the hierarchy between the 'top level
 *			call' in tmigr_update_events() and the check for the
 *			parent group in walk_groups(). Then @firstexp might
 *			contain a value != KTIME_MAX even if it was not the
 *			final top level. This is not a problem, as the worst
 *			outcome is a CPU which might wake up a little early.
 * @evt:		Pointer to tmigr_event which needs to be queued (of idle
 *			child group)
 * @childmask:		groupmask of child group
 * @remote:		Is set, when the new timer path is executed in
 *			tmigr_handle_remote_cpu()
 * @basej:		timer base in jiffies
 * @now:		timer base monotonic
 * @check:		is set if there is the need to handle remote timers;
 *			required in tmigr_requires_handle_remote() only
 * @tmc_active:		this flag indicates, whether the CPU which triggers
 *			the hierarchy walk is !idle in the timer migration
 *			hierarchy. When the CPU is idle and the whole hierarchy is
 *			idle, only the first event of the top level has to be
 *			considered.
 */
struct tmigr_walk {
	u64			nextexp;
	u64			firstexp;
	struct tmigr_event	*evt;
	u8			childmask;
	bool			remote;
	unsigned long		basej;
	u64			now;
	bool			check;
	bool			tmc_active;
};

typedef bool (*up_f)(struct tmigr_group *, struct tmigr_group *, struct tmigr_walk *);

static void __walk_groups(up_f up, struct tmigr_walk *data,
			  struct tmigr_cpu *tmc)
{
	struct tmigr_group *child = NULL, *group = tmc->tmgroup;

	do {
		WARN_ON_ONCE(group->level >= tmigr_hierarchy_levels);

		if (up(group, child, data))
			break;

		child = group;
		group = group->parent;
		data->childmask = child->groupmask;
	} while (group);
}

static void walk_groups(up_f up, struct tmigr_walk *data, struct tmigr_cpu *tmc)
{
	lockdep_assert_held(&tmc->lock);

	__walk_groups(up, data, tmc);
}

<<<<<<< HEAD
/**
 * struct tmigr_walk - data required for walking the hierarchy
 * @nextexp:		Next CPU event expiry information which is handed into
 *			the timer migration code by the timer code
 *			(get_next_timer_interrupt())
 * @firstexp:		Contains the first event expiry information when last
 *			active CPU of hierarchy is on the way to idle to make
 *			sure CPU will be back in time. It is updated in top
 *			level group only. Be aware, there could occur a new top
 *			level of the hierarchy between the 'top level call' in
 *			tmigr_update_events() and the check for the parent group
 *			in walk_groups(). Then @firstexp might contain a value
 *			!= KTIME_MAX even if it was not the final top
 *			level. This is not a problem, as the worst outcome is a
 *			CPU which might wake up a little early.
 * @evt:		Pointer to tmigr_event which needs to be queued (of idle
 *			child group)
 * @childmask:		childmask of child group
 * @remote:		Is set, when the new timer path is executed in
 *			tmigr_handle_remote_cpu()
 */
struct tmigr_walk {
	u64			nextexp;
	u64			firstexp;
	struct tmigr_event	*evt;
	u8			childmask;
	bool			remote;
};

/**
 * struct tmigr_remote_data - data required for remote expiry hierarchy walk
 * @basej:		timer base in jiffies
 * @now:		timer base monotonic
 * @firstexp:		returns expiry of the first timer in the idle timer
 *			migration hierarchy to make sure the timer is handled in
 *			time; it is stored in the per CPU tmigr_cpu struct of
 *			CPU which expires remote timers
 * @childmask:		childmask of child group
 * @check:		is set if there is the need to handle remote timers;
 *			required in tmigr_requires_handle_remote() only
 * @tmc_active:		this flag indicates, whether the CPU which triggers
 *			the hierarchy walk is !idle in the timer migration
 *			hierarchy. When the CPU is idle and the whole hierarchy is
 *			idle, only the first event of the top level has to be
 *			considered.
 */
struct tmigr_remote_data {
	unsigned long	basej;
	u64		now;
	u64		firstexp;
	u8		childmask;
	bool		check;
	bool		tmc_active;
};

=======
>>>>>>> b806d6ef
/*
 * Returns the next event of the timerqueue @group->events
 *
 * Removes timers with ignore flag and update next_expiry of the group. Values
 * of the group event are updated in tmigr_update_events() only.
 */
static struct tmigr_event *tmigr_next_groupevt(struct tmigr_group *group)
{
	struct timerqueue_node *node = NULL;
	struct tmigr_event *evt = NULL;

	lockdep_assert_held(&group->lock);

	WRITE_ONCE(group->next_expiry, KTIME_MAX);

	while ((node = timerqueue_getnext(&group->events))) {
		evt = container_of(node, struct tmigr_event, nextevt);

		if (!evt->ignore) {
			WRITE_ONCE(group->next_expiry, evt->nextevt.expires);
			return evt;
		}

		/*
		 * Remove next timers with ignore flag, because the group lock
		 * is held anyway
		 */
		if (!timerqueue_del(&group->events, node))
			break;
	}

	return NULL;
}

/*
 * Return the next event (with the expiry equal or before @now)
 *
 * Event, which is returned, is also removed from the queue.
 */
static struct tmigr_event *tmigr_next_expired_groupevt(struct tmigr_group *group,
						       u64 now)
{
	struct tmigr_event *evt = tmigr_next_groupevt(group);

	if (!evt || now < evt->nextevt.expires)
		return NULL;

	/*
	 * The event is ready to expire. Remove it and update next group event.
	 */
	timerqueue_del(&group->events, &evt->nextevt);
	tmigr_next_groupevt(group);

	return evt;
}

static u64 tmigr_next_groupevt_expires(struct tmigr_group *group)
{
	struct tmigr_event *evt;

	evt = tmigr_next_groupevt(group);

	if (!evt)
		return KTIME_MAX;
	else
		return evt->nextevt.expires;
}

static bool tmigr_active_up(struct tmigr_group *group,
			    struct tmigr_group *child,
			    struct tmigr_walk *data)
{
	union tmigr_state curstate, newstate;
	bool walk_done;
	u8 childmask;

	childmask = data->childmask;
	/*
	 * No memory barrier is required here in contrast to
	 * tmigr_inactive_up(), as the group state change does not depend on the
	 * child state.
	 */
	curstate.state = atomic_read(&group->migr_state);

	do {
		newstate = curstate;
		walk_done = true;

		if (newstate.migrator == TMIGR_NONE) {
			newstate.migrator = childmask;

			/* Changes need to be propagated */
			walk_done = false;
		}

		newstate.active |= childmask;
		newstate.seq++;

	} while (!atomic_try_cmpxchg(&group->migr_state, &curstate.state, newstate.state));

<<<<<<< HEAD
	if (walk_done == false)
		data->childmask = group->childmask;
=======
	trace_tmigr_group_set_cpu_active(group, newstate, childmask);
>>>>>>> b806d6ef

	/*
	 * The group is active (again). The group event might be still queued
	 * into the parent group's timerqueue but can now be handled by the
	 * migrator of this group. Therefore the ignore flag for the group event
	 * is updated to reflect this.
	 *
	 * The update of the ignore flag in the active path is done lockless. In
	 * worst case the migrator of the parent group observes the change too
	 * late and expires remotely all events belonging to this group. The
	 * lock is held while updating the ignore flag in idle path. So this
	 * state change will not be lost.
	 */
	group->groupevt.ignore = true;

	return walk_done;
}

static void __tmigr_cpu_activate(struct tmigr_cpu *tmc)
{
	struct tmigr_walk data;

	data.childmask = tmc->groupmask;

	trace_tmigr_cpu_active(tmc);

	tmc->cpuevt.ignore = true;
	WRITE_ONCE(tmc->wakeup, KTIME_MAX);

	walk_groups(&tmigr_active_up, &data, tmc);
}

/**
 * tmigr_cpu_activate() - set this CPU active in timer migration hierarchy
 *
 * Call site timer_clear_idle() is called with interrupts disabled.
 */
void tmigr_cpu_activate(void)
{
	struct tmigr_cpu *tmc = this_cpu_ptr(&tmigr_cpu);

	if (tmigr_is_not_available(tmc))
		return;

	if (WARN_ON_ONCE(!tmc->idle))
		return;

	raw_spin_lock(&tmc->lock);
	tmc->idle = false;
	__tmigr_cpu_activate(tmc);
	raw_spin_unlock(&tmc->lock);
}

/*
 * Returns true, if there is nothing to be propagated to the next level
 *
 * @data->firstexp is set to expiry of first gobal event of the (top level of
 * the) hierarchy, but only when hierarchy is completely idle.
 *
 * The child and group states need to be read under the lock, to prevent a race
 * against a concurrent tmigr_inactive_up() run when the last CPU goes idle. See
 * also section "Prevent race between new event and last CPU going inactive" in
 * the documentation at the top.
 *
 * This is the only place where the group event expiry value is set.
 */
static
bool tmigr_update_events(struct tmigr_group *group, struct tmigr_group *child,
			 struct tmigr_walk *data)
{
	struct tmigr_event *evt, *first_childevt;
	union tmigr_state childstate, groupstate;
	bool remote = data->remote;
	bool walk_done = false;
	u64 nextexp;

	if (child) {
		raw_spin_lock(&child->lock);
		raw_spin_lock_nested(&group->lock, SINGLE_DEPTH_NESTING);

		childstate.state = atomic_read(&child->migr_state);
		groupstate.state = atomic_read(&group->migr_state);

		if (childstate.active) {
			walk_done = true;
			goto unlock;
		}

		first_childevt = tmigr_next_groupevt(child);
		nextexp = child->next_expiry;
		evt = &child->groupevt;

		evt->ignore = (nextexp == KTIME_MAX) ? true : false;
	} else {
		nextexp = data->nextexp;

		first_childevt = evt = data->evt;

		/*
		 * Walking the hierarchy is required in any case when a
		 * remote expiry was done before. This ensures to not lose
		 * already queued events in non active groups (see section
		 * "Required event and timerqueue update after a remote
		 * expiry" in the documentation at the top).
		 *
		 * The two call sites which are executed without a remote expiry
		 * before, are not prevented from propagating changes through
		 * the hierarchy by the return:
		 *  - When entering this path by tmigr_new_timer(), @evt->ignore
		 *    is never set.
		 *  - tmigr_inactive_up() takes care of the propagation by
		 *    itself and ignores the return value. But an immediate
		 *    return is possible if there is a parent, sparing group
		 *    locking at this level, because the upper walking call to
		 *    the parent will take care about removing this event from
		 *    within the group and update next_expiry accordingly.
		 *
		 * However if there is no parent, ie: the hierarchy has only a
		 * single level so @group is the top level group, make sure the
		 * first event information of the group is updated properly and
		 * also handled properly, so skip this fast return path.
		 */
		if (evt->ignore && !remote && group->parent)
			return true;

		raw_spin_lock(&group->lock);

		childstate.state = 0;
		groupstate.state = atomic_read(&group->migr_state);
	}

	/*
	 * If the child event is already queued in the group, remove it from the
	 * queue when the expiry time changed only or when it could be ignored.
	 */
	if (timerqueue_node_queued(&evt->nextevt)) {
		if ((evt->nextevt.expires == nextexp) && !evt->ignore) {
			/* Make sure not to miss a new CPU event with the same expiry */
			evt->cpu = first_childevt->cpu;
			goto check_toplvl;
		}

		if (!timerqueue_del(&group->events, &evt->nextevt))
			WRITE_ONCE(group->next_expiry, KTIME_MAX);
	}

	if (evt->ignore) {
		/*
		 * When the next child event could be ignored (nextexp is
		 * KTIME_MAX) and there was no remote timer handling before or
		 * the group is already active, there is no need to walk the
		 * hierarchy even if there is a parent group.
		 *
		 * The other way round: even if the event could be ignored, but
		 * if a remote timer handling was executed before and the group
		 * is not active, walking the hierarchy is required to not miss
		 * an enqueued timer in the non active group. The enqueued timer
		 * of the group needs to be propagated to a higher level to
		 * ensure it is handled.
		 */
		if (!remote || groupstate.active)
			walk_done = true;
	} else {
		evt->nextevt.expires = nextexp;
		evt->cpu = first_childevt->cpu;

		if (timerqueue_add(&group->events, &evt->nextevt))
			WRITE_ONCE(group->next_expiry, nextexp);
	}

check_toplvl:
	if (!group->parent && (groupstate.migrator == TMIGR_NONE)) {
		walk_done = true;

		/*
		 * Nothing to do when update was done during remote timer
		 * handling. First timer in top level group which needs to be
		 * handled when top level group is not active, is calculated
		 * directly in tmigr_handle_remote_up().
		 */
		if (remote)
			goto unlock;

		/*
		 * The top level group is idle and it has to be ensured the
		 * global timers are handled in time. (This could be optimized
		 * by keeping track of the last global scheduled event and only
		 * arming it on the CPU if the new event is earlier. Not sure if
		 * its worth the complexity.)
		 */
		data->firstexp = tmigr_next_groupevt_expires(group);
	}

	trace_tmigr_update_events(child, group, childstate, groupstate,
				  nextexp);

unlock:
	raw_spin_unlock(&group->lock);

	if (child)
		raw_spin_unlock(&child->lock);

	return walk_done;
}

static bool tmigr_new_timer_up(struct tmigr_group *group,
			       struct tmigr_group *child,
			       struct tmigr_walk *data)
{
	return tmigr_update_events(group, child, data);
}

/*
 * Returns the expiry of the next timer that needs to be handled. KTIME_MAX is
 * returned, if an active CPU will handle all the timer migration hierarchy
 * timers.
 */
static u64 tmigr_new_timer(struct tmigr_cpu *tmc, u64 nextexp)
{
	struct tmigr_walk data = { .nextexp = nextexp,
				   .firstexp = KTIME_MAX,
				   .evt = &tmc->cpuevt };

	lockdep_assert_held(&tmc->lock);

	if (tmc->remote)
		return KTIME_MAX;

	trace_tmigr_cpu_new_timer(tmc);

	tmc->cpuevt.ignore = false;
	data.remote = false;

	walk_groups(&tmigr_new_timer_up, &data, tmc);

	/* If there is a new first global event, make sure it is handled */
	return data.firstexp;
}

static void tmigr_handle_remote_cpu(unsigned int cpu, u64 now,
				    unsigned long jif)
{
	struct timer_events tevt;
	struct tmigr_walk data;
	struct tmigr_cpu *tmc;

	tmc = per_cpu_ptr(&tmigr_cpu, cpu);

	raw_spin_lock_irq(&tmc->lock);

	/*
	 * If the remote CPU is offline then the timers have been migrated to
	 * another CPU.
	 *
	 * If tmigr_cpu::remote is set, at the moment another CPU already
	 * expires the timers of the remote CPU.
	 *
	 * If tmigr_event::ignore is set, then the CPU returns from idle and
	 * takes care of its timers.
	 *
	 * If the next event expires in the future, then the event has been
	 * updated and there are no timers to expire right now. The CPU which
	 * updated the event takes care when hierarchy is completely
	 * idle. Otherwise the migrator does it as the event is enqueued.
	 */
	if (!tmc->online || tmc->remote || tmc->cpuevt.ignore ||
	    now < tmc->cpuevt.nextevt.expires) {
		raw_spin_unlock_irq(&tmc->lock);
		return;
	}

	trace_tmigr_handle_remote_cpu(tmc);

	tmc->remote = true;
	WRITE_ONCE(tmc->wakeup, KTIME_MAX);

	/* Drop the lock to allow the remote CPU to exit idle */
	raw_spin_unlock_irq(&tmc->lock);

	if (cpu != smp_processor_id())
		timer_expire_remote(cpu);

	/*
	 * Lock ordering needs to be preserved - timer_base locks before tmigr
	 * related locks (see section "Locking rules" in the documentation at
	 * the top). During fetching the next timer interrupt, also tmc->lock
	 * needs to be held. Otherwise there is a possible race window against
	 * the CPU itself when it comes out of idle, updates the first timer in
	 * the hierarchy and goes back to idle.
	 *
	 * timer base locks are dropped as fast as possible: After checking
	 * whether the remote CPU went offline in the meantime and after
	 * fetching the next remote timer interrupt. Dropping the locks as fast
	 * as possible keeps the locking region small and prevents holding
	 * several (unnecessary) locks during walking the hierarchy for updating
	 * the timerqueue and group events.
	 */
	local_irq_disable();
	timer_lock_remote_bases(cpu);
	raw_spin_lock(&tmc->lock);

	/*
	 * When the CPU went offline in the meantime, no hierarchy walk has to
	 * be done for updating the queued events, because the walk was
	 * already done during marking the CPU offline in the hierarchy.
	 *
	 * When the CPU is no longer idle, the CPU takes care of the timers and
	 * also of the timers in the hierarchy.
	 *
	 * (See also section "Required event and timerqueue update after a
	 * remote expiry" in the documentation at the top)
	 */
	if (!tmc->online || !tmc->idle) {
		timer_unlock_remote_bases(cpu);
		goto unlock;
	}

	/* next	event of CPU */
	fetch_next_timer_interrupt_remote(jif, now, &tevt, cpu);
	timer_unlock_remote_bases(cpu);

	data.nextexp = tevt.global;
	data.firstexp = KTIME_MAX;
	data.evt = &tmc->cpuevt;
	data.remote = true;

	/*
	 * The update is done even when there is no 'new' global timer pending
	 * on the remote CPU (see section "Required event and timerqueue update
	 * after a remote expiry" in the documentation at the top)
	 */
	walk_groups(&tmigr_new_timer_up, &data, tmc);

unlock:
	tmc->remote = false;
	raw_spin_unlock_irq(&tmc->lock);
}

static bool tmigr_handle_remote_up(struct tmigr_group *group,
				   struct tmigr_group *child,
				   struct tmigr_walk *data)
{
	struct tmigr_event *evt;
	unsigned long jif;
	u8 childmask;
	u64 now;

	jif = data->basej;
	now = data->now;

	childmask = data->childmask;

	trace_tmigr_handle_remote(group);
again:
	/*
	 * Handle the group only if @childmask is the migrator or if the
	 * group has no migrator. Otherwise the group is active and is
	 * handled by its own migrator.
	 */
	if (!tmigr_check_migrator(group, childmask))
		return true;

	raw_spin_lock_irq(&group->lock);

	evt = tmigr_next_expired_groupevt(group, now);

	if (evt) {
		unsigned int remote_cpu = evt->cpu;

		raw_spin_unlock_irq(&group->lock);

		tmigr_handle_remote_cpu(remote_cpu, now, jif);

		/* check if there is another event, that needs to be handled */
		goto again;
	}

	/*
	 * Keep track of the expiry of the first event that needs to be handled
	 * (group->next_expiry was updated by tmigr_next_expired_groupevt(),
	 * next was set by tmigr_handle_remote_cpu()).
	 */
	data->firstexp = group->next_expiry;

	raw_spin_unlock_irq(&group->lock);

	return false;
}

/**
 * tmigr_handle_remote() - Handle global timers of remote idle CPUs
 *
 * Called from the timer soft interrupt with interrupts enabled.
 */
void tmigr_handle_remote(void)
{
	struct tmigr_cpu *tmc = this_cpu_ptr(&tmigr_cpu);
	struct tmigr_walk data;

	if (tmigr_is_not_available(tmc))
		return;

	data.childmask = tmc->groupmask;
	data.firstexp = KTIME_MAX;

	/*
	 * NOTE: This is a doubled check because the migrator test will be done
	 * in tmigr_handle_remote_up() anyway. Keep this check to speed up the
	 * return when nothing has to be done.
	 */
	if (!tmigr_check_migrator(tmc->tmgroup, tmc->groupmask)) {
		/*
		 * If this CPU was an idle migrator, make sure to clear its wakeup
		 * value so it won't chase timers that have already expired elsewhere.
		 * This avoids endless requeue from tmigr_new_timer().
		 */
		if (READ_ONCE(tmc->wakeup) == KTIME_MAX)
			return;
	}

	data.now = get_jiffies_update(&data.basej);

	/*
	 * Update @tmc->wakeup only at the end and do not reset @tmc->wakeup to
	 * KTIME_MAX. Even if tmc->lock is not held during the whole remote
	 * handling, tmc->wakeup is fine to be stale as it is called in
	 * interrupt context and tick_nohz_next_event() is executed in interrupt
	 * exit path only after processing the last pending interrupt.
	 */

	__walk_groups(&tmigr_handle_remote_up, &data, tmc);

	raw_spin_lock_irq(&tmc->lock);
	WRITE_ONCE(tmc->wakeup, data.firstexp);
	raw_spin_unlock_irq(&tmc->lock);
}

static bool tmigr_requires_handle_remote_up(struct tmigr_group *group,
					    struct tmigr_group *child,
					    struct tmigr_walk *data)
{
	u8 childmask;

	childmask = data->childmask;

	/*
	 * Handle the group only if the child is the migrator or if the group
	 * has no migrator. Otherwise the group is active and is handled by its
	 * own migrator.
	 */
	if (!tmigr_check_migrator(group, childmask))
		return true;

	/*
	 * When there is a parent group and the CPU which triggered the
	 * hierarchy walk is not active, proceed the walk to reach the top level
	 * group before reading the next_expiry value.
	 */
	if (group->parent && !data->tmc_active)
		return false;

	/*
	 * The lock is required on 32bit architectures to read the variable
	 * consistently with a concurrent writer. On 64bit the lock is not
	 * required because the read operation is not split and so it is always
	 * consistent.
	 */
	if (IS_ENABLED(CONFIG_64BIT)) {
		data->firstexp = READ_ONCE(group->next_expiry);
		if (data->now >= data->firstexp) {
			data->check = true;
			return true;
		}
	} else {
		raw_spin_lock(&group->lock);
		data->firstexp = group->next_expiry;
		if (data->now >= group->next_expiry) {
			data->check = true;
			raw_spin_unlock(&group->lock);
			return true;
		}
		raw_spin_unlock(&group->lock);
	}

	return false;
}

/**
 * tmigr_requires_handle_remote() - Check the need of remote timer handling
 *
 * Must be called with interrupts disabled.
 */
bool tmigr_requires_handle_remote(void)
{
	struct tmigr_cpu *tmc = this_cpu_ptr(&tmigr_cpu);
	struct tmigr_walk data;
	unsigned long jif;
	bool ret = false;

	if (tmigr_is_not_available(tmc))
		return ret;

	data.now = get_jiffies_update(&jif);
	data.childmask = tmc->groupmask;
	data.firstexp = KTIME_MAX;
	data.tmc_active = !tmc->idle;
	data.check = false;

	/*
	 * If the CPU is active, walk the hierarchy to check whether a remote
	 * expiry is required.
	 *
	 * Check is done lockless as interrupts are disabled and @tmc->idle is
	 * set only by the local CPU.
	 */
	if (!tmc->idle) {
		__walk_groups(&tmigr_requires_handle_remote_up, &data, tmc);

		return data.check;
	}

	/*
	 * When the CPU is idle, compare @tmc->wakeup with @data.now. The lock
	 * is required on 32bit architectures to read the variable consistently
	 * with a concurrent writer. On 64bit the lock is not required because
	 * the read operation is not split and so it is always consistent.
	 */
	if (IS_ENABLED(CONFIG_64BIT)) {
		if (data.now >= READ_ONCE(tmc->wakeup))
			return true;
	} else {
		raw_spin_lock(&tmc->lock);
		if (data.now >= tmc->wakeup)
			ret = true;
		raw_spin_unlock(&tmc->lock);
	}

	return ret;
}

/**
 * tmigr_cpu_new_timer() - enqueue next global timer into hierarchy (idle tmc)
 * @nextexp:	Next expiry of global timer (or KTIME_MAX if not)
 *
 * The CPU is already deactivated in the timer migration
 * hierarchy. tick_nohz_get_sleep_length() calls tick_nohz_next_event()
 * and thereby the timer idle path is executed once more. @tmc->wakeup
 * holds the first timer, when the timer migration hierarchy is
 * completely idle.
 *
 * Returns the first timer that needs to be handled by this CPU or KTIME_MAX if
 * nothing needs to be done.
 */
u64 tmigr_cpu_new_timer(u64 nextexp)
{
	struct tmigr_cpu *tmc = this_cpu_ptr(&tmigr_cpu);
	u64 ret;

	if (tmigr_is_not_available(tmc))
		return nextexp;

	raw_spin_lock(&tmc->lock);

	ret = READ_ONCE(tmc->wakeup);
	if (nextexp != KTIME_MAX) {
		if (nextexp != tmc->cpuevt.nextevt.expires ||
		    tmc->cpuevt.ignore) {
			ret = tmigr_new_timer(tmc, nextexp);
			/*
			 * Make sure the reevaluation of timers in idle path
			 * will not miss an event.
			 */
			WRITE_ONCE(tmc->wakeup, ret);
		}
	}
	trace_tmigr_cpu_new_timer_idle(tmc, nextexp);
	raw_spin_unlock(&tmc->lock);
	return ret;
}

static bool tmigr_inactive_up(struct tmigr_group *group,
			      struct tmigr_group *child,
			      struct tmigr_walk *data)
{
	union tmigr_state curstate, newstate, childstate;
	bool walk_done;
	u8 childmask;

	childmask = data->childmask;
	childstate.state = 0;

	/*
	 * The memory barrier is paired with the cmpxchg() in tmigr_active_up()
	 * to make sure the updates of child and group states are ordered. The
	 * ordering is mandatory, as the group state change depends on the child
	 * state.
	 */
	curstate.state = atomic_read_acquire(&group->migr_state);

	for (;;) {
		if (child)
			childstate.state = atomic_read(&child->migr_state);

		newstate = curstate;
		walk_done = true;

		/* Reset active bit when the child is no longer active */
		if (!childstate.active)
			newstate.active &= ~childmask;

		if (newstate.migrator == childmask) {
			/*
			 * Find a new migrator for the group, because the child
			 * group is idle!
			 */
			if (!childstate.active) {
				unsigned long new_migr_bit, active = newstate.active;

				new_migr_bit = find_first_bit(&active, BIT_CNT);

				if (new_migr_bit != BIT_CNT) {
					newstate.migrator = BIT(new_migr_bit);
				} else {
					newstate.migrator = TMIGR_NONE;

					/* Changes need to be propagated */
					walk_done = false;
				}
			}
		}

		newstate.seq++;

		WARN_ON_ONCE((newstate.migrator != TMIGR_NONE) && !(newstate.active));

		if (atomic_try_cmpxchg(&group->migr_state, &curstate.state, newstate.state)) {
			trace_tmigr_group_set_cpu_inactive(group, newstate, childmask);
			break;
		}

		/*
		 * The memory barrier is paired with the cmpxchg() in
		 * tmigr_active_up() to make sure the updates of child and group
		 * states are ordered. It is required only when the above
		 * try_cmpxchg() fails.
		 */
		smp_mb__after_atomic();
	}

	data->remote = false;

	/* Event Handling */
	tmigr_update_events(group, child, data);

<<<<<<< HEAD
	if (walk_done == false)
		data->childmask = group->childmask;

	trace_tmigr_group_set_cpu_inactive(group, newstate, childmask);

=======
>>>>>>> b806d6ef
	return walk_done;
}

static u64 __tmigr_cpu_deactivate(struct tmigr_cpu *tmc, u64 nextexp)
{
	struct tmigr_walk data = { .nextexp = nextexp,
				   .firstexp = KTIME_MAX,
				   .evt = &tmc->cpuevt,
				   .childmask = tmc->groupmask };

	/*
	 * If nextexp is KTIME_MAX, the CPU event will be ignored because the
	 * local timer expires before the global timer, no global timer is set
	 * or CPU goes offline.
	 */
	if (nextexp != KTIME_MAX)
		tmc->cpuevt.ignore = false;

	walk_groups(&tmigr_inactive_up, &data, tmc);
	return data.firstexp;
}

/**
 * tmigr_cpu_deactivate() - Put current CPU into inactive state
 * @nextexp:	The next global timer expiry of the current CPU
 *
 * Must be called with interrupts disabled.
 *
 * Return: the next event expiry of the current CPU or the next event expiry
 * from the hierarchy if this CPU is the top level migrator or the hierarchy is
 * completely idle.
 */
u64 tmigr_cpu_deactivate(u64 nextexp)
{
	struct tmigr_cpu *tmc = this_cpu_ptr(&tmigr_cpu);
	u64 ret;

	if (tmigr_is_not_available(tmc))
		return nextexp;

	raw_spin_lock(&tmc->lock);

	ret = __tmigr_cpu_deactivate(tmc, nextexp);

	tmc->idle = true;

	/*
	 * Make sure the reevaluation of timers in idle path will not miss an
	 * event.
	 */
	WRITE_ONCE(tmc->wakeup, ret);

	trace_tmigr_cpu_idle(tmc, nextexp);
	raw_spin_unlock(&tmc->lock);
	return ret;
}

/**
 * tmigr_quick_check() - Quick forecast of next tmigr event when CPU wants to
 *			 go idle
 * @nextevt:	The next global timer expiry of the current CPU
 *
 * Return:
 * * KTIME_MAX		- when it is probable that nothing has to be done (not
 *			  the only one in the level 0 group; and if it is the
 *			  only one in level 0 group, but there are more than a
 *			  single group active on the way to top level)
 * * nextevt		- when CPU is offline and has to handle timer on its own
 *			  or when on the way to top in every group only a single
 *			  child is active but @nextevt is before the lowest
 *			  next_expiry encountered while walking up to top level.
 * * next_expiry	- value of lowest expiry encountered while walking groups
 *			  if only a single child is active on each and @nextevt
 *			  is after this lowest expiry.
 */
u64 tmigr_quick_check(u64 nextevt)
{
	struct tmigr_cpu *tmc = this_cpu_ptr(&tmigr_cpu);
	struct tmigr_group *group = tmc->tmgroup;

	if (tmigr_is_not_available(tmc))
		return nextevt;

	if (WARN_ON_ONCE(tmc->idle))
		return nextevt;

	if (!tmigr_check_migrator_and_lonely(tmc->tmgroup, tmc->groupmask))
		return KTIME_MAX;

	do {
		if (!tmigr_check_lonely(group)) {
			return KTIME_MAX;
		} else {
			/*
			 * Since current CPU is active, events may not be sorted
			 * from bottom to the top because the CPU's event is ignored
			 * up to the top and its sibling's events not propagated upwards.
			 * Thus keep track of the lowest observed expiry.
			 */
			nextevt = min_t(u64, nextevt, READ_ONCE(group->next_expiry));
			if (!group->parent)
				return nextevt;
		}
		group = group->parent;
	} while (group);

	return KTIME_MAX;
}

/*
 * tmigr_trigger_active() - trigger a CPU to become active again
 *
 * This function is executed on a CPU which is part of cpu_online_mask, when the
 * last active CPU in the hierarchy is offlining. With this, it is ensured that
 * the other CPU is active and takes over the migrator duty.
 */
static long tmigr_trigger_active(void *unused)
{
	struct tmigr_cpu *tmc = this_cpu_ptr(&tmigr_cpu);

	WARN_ON_ONCE(!tmc->online || tmc->idle);

	return 0;
}

static int tmigr_cpu_offline(unsigned int cpu)
{
	struct tmigr_cpu *tmc = this_cpu_ptr(&tmigr_cpu);
	int migrator;
	u64 firstexp;

	raw_spin_lock_irq(&tmc->lock);
	tmc->online = false;
	WRITE_ONCE(tmc->wakeup, KTIME_MAX);

	/*
	 * CPU has to handle the local events on his own, when on the way to
	 * offline; Therefore nextevt value is set to KTIME_MAX
	 */
	firstexp = __tmigr_cpu_deactivate(tmc, KTIME_MAX);
	trace_tmigr_cpu_offline(tmc);
	raw_spin_unlock_irq(&tmc->lock);

	if (firstexp != KTIME_MAX) {
		migrator = cpumask_any_but(cpu_online_mask, cpu);
		work_on_cpu(migrator, tmigr_trigger_active, NULL);
	}

	return 0;
}

static int tmigr_cpu_online(unsigned int cpu)
{
	struct tmigr_cpu *tmc = this_cpu_ptr(&tmigr_cpu);

	/* Check whether CPU data was successfully initialized */
	if (WARN_ON_ONCE(!tmc->tmgroup))
		return -EINVAL;

	raw_spin_lock_irq(&tmc->lock);
	trace_tmigr_cpu_online(tmc);
	tmc->idle = timer_base_is_idle();
	if (!tmc->idle)
		__tmigr_cpu_activate(tmc);
	tmc->online = true;
	raw_spin_unlock_irq(&tmc->lock);
	return 0;
}

static void tmigr_init_group(struct tmigr_group *group, unsigned int lvl,
			     int node)
{
	union tmigr_state s;

	raw_spin_lock_init(&group->lock);

	group->level = lvl;
	group->numa_node = lvl < tmigr_crossnode_level ? node : NUMA_NO_NODE;

	group->num_children = 0;

	s.migrator = TMIGR_NONE;
	s.active = 0;
	s.seq = 0;
	atomic_set(&group->migr_state, s.state);

	timerqueue_init_head(&group->events);
	timerqueue_init(&group->groupevt.nextevt);
	group->groupevt.nextevt.expires = KTIME_MAX;
	WRITE_ONCE(group->next_expiry, KTIME_MAX);
	group->groupevt.ignore = true;
}

static struct tmigr_group *tmigr_get_group(unsigned int cpu, int node,
					   unsigned int lvl)
{
	struct tmigr_group *tmp, *group = NULL;

	lockdep_assert_held(&tmigr_mutex);

	/* Try to attach to an existing group first */
	list_for_each_entry(tmp, &tmigr_level_list[lvl], list) {
		/*
		 * If @lvl is below the cross NUMA node level, check whether
		 * this group belongs to the same NUMA node.
		 */
		if (lvl < tmigr_crossnode_level && tmp->numa_node != node)
			continue;

		/* Capacity left? */
		if (tmp->num_children >= TMIGR_CHILDREN_PER_GROUP)
			continue;

		/*
		 * TODO: A possible further improvement: Make sure that all CPU
		 * siblings end up in the same group of the lowest level of the
		 * hierarchy. Rely on the topology sibling mask would be a
		 * reasonable solution.
		 */

		group = tmp;
		break;
	}

	if (group)
		return group;

	/* Allocate and	set up a new group */
	group = kzalloc_node(sizeof(*group), GFP_KERNEL, node);
	if (!group)
		return ERR_PTR(-ENOMEM);

	tmigr_init_group(group, lvl, node);

	/* Setup successful. Add it to the hierarchy */
	list_add(&group->list, &tmigr_level_list[lvl]);
	trace_tmigr_group_set(group);
	return group;
}

static void tmigr_connect_child_parent(struct tmigr_group *child,
				       struct tmigr_group *parent,
				       bool activate)
{
	struct tmigr_walk data;

	raw_spin_lock_irq(&child->lock);
	raw_spin_lock_nested(&parent->lock, SINGLE_DEPTH_NESTING);

	child->parent = parent;
	child->groupmask = BIT(parent->num_children++);

	raw_spin_unlock(&parent->lock);
	raw_spin_unlock_irq(&child->lock);

	trace_tmigr_connect_child_parent(child);

	if (!activate)
		return;

	/*
	 * To prevent inconsistent states, active children need to be active in
	 * the new parent as well. Inactive children are already marked inactive
	 * in the parent group:
	 *
	 * * When new groups were created by tmigr_setup_groups() starting from
	 *   the lowest level (and not higher then one level below the current
	 *   top level), then they are not active. They will be set active when
	 *   the new online CPU comes active.
	 *
	 * * But if a new group above the current top level is required, it is
	 *   mandatory to propagate the active state of the already existing
	 *   child to the new parent. So tmigr_connect_child_parent() is
	 *   executed with the formerly top level group (child) and the newly
	 *   created group (parent).
	 *
	 * * It is ensured that the child is active, as this setup path is
	 *   executed in hotplug prepare callback. This is exectued by an
	 *   already connected and !idle CPU. Even if all other CPUs go idle,
	 *   the CPU executing the setup will be responsible up to current top
	 *   level group. And the next time it goes inactive, it will release
	 *   the new childmask and parent to subsequent walkers through this
	 *   @child. Therefore propagate active state unconditionally.
	 */
	data.childmask = child->groupmask;

<<<<<<< HEAD
		/*
		 * There is only one new level per time (which is protected by
		 * tmigr_mutex). When connecting the child and the parent and
		 * set the child active when the parent is inactive, the parent
		 * needs to be the uppermost level. Otherwise there went
		 * something wrong!
		 */
		WARN_ON(!tmigr_active_up(parent, child, &data) && parent->parent);
	}
=======
	/*
	 * There is only one new level per time (which is protected by
	 * tmigr_mutex). When connecting the child and the parent and set the
	 * child active when the parent is inactive, the parent needs to be the
	 * uppermost level. Otherwise there went something wrong!
	 */
	WARN_ON(!tmigr_active_up(parent, child, &data) && parent->parent);
>>>>>>> b806d6ef
}

static int tmigr_setup_groups(unsigned int cpu, unsigned int node)
{
	struct tmigr_group *group, *child, **stack;
	int top = 0, err = 0, i = 0;
	struct list_head *lvllist;

	stack = kcalloc(tmigr_hierarchy_levels, sizeof(*stack), GFP_KERNEL);
	if (!stack)
		return -ENOMEM;

	do {
		group = tmigr_get_group(cpu, node, i);
		if (IS_ERR(group)) {
			err = PTR_ERR(group);
			break;
		}

		top = i;
		stack[i++] = group;

		/*
		 * When booting only less CPUs of a system than CPUs are
		 * available, not all calculated hierarchy levels are required.
		 *
		 * The loop is aborted as soon as the highest level, which might
		 * be different from tmigr_hierarchy_levels, contains only a
		 * single group.
		 */
		if (group->parent || i == tmigr_hierarchy_levels ||
		    (list_empty(&tmigr_level_list[i]) &&
		     list_is_singular(&tmigr_level_list[i - 1])))
			break;

	} while (i < tmigr_hierarchy_levels);

	while (i > 0) {
		group = stack[--i];

		if (err < 0) {
			list_del(&group->list);
			kfree(group);
			continue;
		}

		WARN_ON_ONCE(i != group->level);

		/*
		 * Update tmc -> group / child -> group connection
		 */
		if (i == 0) {
			struct tmigr_cpu *tmc = per_cpu_ptr(&tmigr_cpu, cpu);

			raw_spin_lock_irq(&group->lock);

			tmc->tmgroup = group;
			tmc->groupmask = BIT(group->num_children++);

			raw_spin_unlock_irq(&group->lock);

			trace_tmigr_connect_cpu_parent(tmc);

			/* There are no children that need to be connected */
			continue;
		} else {
			child = stack[i - 1];
			/* Will be activated at online time */
			tmigr_connect_child_parent(child, group, false);
		}

		/* check if uppermost level was newly created */
		if (top != i)
			continue;

		WARN_ON_ONCE(top == 0);

		lvllist = &tmigr_level_list[top];
		if (group->num_children == 1 && list_is_singular(lvllist)) {
			/*
			 * The target CPU must never do the prepare work, except
			 * on early boot when the boot CPU is the target. Otherwise
			 * it may spuriously activate the old top level group inside
			 * the new one (nevertheless whether old top level group is
			 * active or not) and/or release an uninitialized childmask.
			 */
			WARN_ON_ONCE(cpu == raw_smp_processor_id());

			lvllist = &tmigr_level_list[top - 1];
			list_for_each_entry(child, lvllist, list) {
				if (child->parent)
					continue;

				tmigr_connect_child_parent(child, group, true);
			}
		}
	}

	kfree(stack);

	return err;
}

static int tmigr_add_cpu(unsigned int cpu)
{
	int node = cpu_to_node(cpu);
	int ret;

	mutex_lock(&tmigr_mutex);
	ret = tmigr_setup_groups(cpu, node);
	mutex_unlock(&tmigr_mutex);

	return ret;
}

static int tmigr_cpu_prepare(unsigned int cpu)
{
	struct tmigr_cpu *tmc = per_cpu_ptr(&tmigr_cpu, cpu);
	int ret = 0;

	/* Not first online attempt? */
	if (tmc->tmgroup)
		return ret;

	raw_spin_lock_init(&tmc->lock);
	timerqueue_init(&tmc->cpuevt.nextevt);
	tmc->cpuevt.nextevt.expires = KTIME_MAX;
	tmc->cpuevt.ignore = true;
	tmc->cpuevt.cpu = cpu;
	tmc->remote = false;
	WRITE_ONCE(tmc->wakeup, KTIME_MAX);

	ret = tmigr_add_cpu(cpu);
	if (ret < 0)
		return ret;

	if (tmc->groupmask == 0)
		return -EINVAL;

	return ret;
}

static int __init tmigr_init(void)
{
	unsigned int cpulvl, nodelvl, cpus_per_node, i;
	unsigned int nnodes = num_possible_nodes();
	unsigned int ncpus = num_possible_cpus();
	int ret = -ENOMEM;

	BUILD_BUG_ON_NOT_POWER_OF_2(TMIGR_CHILDREN_PER_GROUP);

	/* Nothing to do if running on UP */
	if (ncpus == 1)
		return 0;

	/*
	 * Calculate the required hierarchy levels. Unfortunately there is no
	 * reliable information available, unless all possible CPUs have been
	 * brought up and all NUMA nodes are populated.
	 *
	 * Estimate the number of levels with the number of possible nodes and
	 * the number of possible CPUs. Assume CPUs are spread evenly across
	 * nodes. We cannot rely on cpumask_of_node() because it only works for
	 * online CPUs.
	 */
	cpus_per_node = DIV_ROUND_UP(ncpus, nnodes);

	/* Calc the hierarchy levels required to hold the CPUs of a node */
	cpulvl = DIV_ROUND_UP(order_base_2(cpus_per_node),
			      ilog2(TMIGR_CHILDREN_PER_GROUP));

	/* Calculate the extra levels to connect all nodes */
	nodelvl = DIV_ROUND_UP(order_base_2(nnodes),
			       ilog2(TMIGR_CHILDREN_PER_GROUP));

	tmigr_hierarchy_levels = cpulvl + nodelvl;

	/*
	 * If a NUMA node spawns more than one CPU level group then the next
	 * level(s) of the hierarchy contains groups which handle all CPU groups
	 * of the same NUMA node. The level above goes across NUMA nodes. Store
	 * this information for the setup code to decide in which level node
	 * matching is no longer required.
	 */
	tmigr_crossnode_level = cpulvl;

	tmigr_level_list = kcalloc(tmigr_hierarchy_levels, sizeof(struct list_head), GFP_KERNEL);
	if (!tmigr_level_list)
		goto err;

	for (i = 0; i < tmigr_hierarchy_levels; i++)
		INIT_LIST_HEAD(&tmigr_level_list[i]);

	pr_info("Timer migration: %d hierarchy levels; %d children per group;"
		" %d crossnode level\n",
		tmigr_hierarchy_levels, TMIGR_CHILDREN_PER_GROUP,
		tmigr_crossnode_level);

	ret = cpuhp_setup_state(CPUHP_TMIGR_PREPARE, "tmigr:prepare",
				tmigr_cpu_prepare, NULL);
	if (ret)
		goto err;

	ret = cpuhp_setup_state(CPUHP_AP_TMIGR_ONLINE, "tmigr:online",
				tmigr_cpu_online, tmigr_cpu_offline);
	if (ret)
		goto err;

	return 0;

err:
	pr_err("Timer migration setup failed\n");
	return ret;
}
early_initcall(tmigr_init);<|MERGE_RESOLUTION|>--- conflicted
+++ resolved
@@ -546,64 +546,6 @@
 	__walk_groups(up, data, tmc);
 }
 
-<<<<<<< HEAD
-/**
- * struct tmigr_walk - data required for walking the hierarchy
- * @nextexp:		Next CPU event expiry information which is handed into
- *			the timer migration code by the timer code
- *			(get_next_timer_interrupt())
- * @firstexp:		Contains the first event expiry information when last
- *			active CPU of hierarchy is on the way to idle to make
- *			sure CPU will be back in time. It is updated in top
- *			level group only. Be aware, there could occur a new top
- *			level of the hierarchy between the 'top level call' in
- *			tmigr_update_events() and the check for the parent group
- *			in walk_groups(). Then @firstexp might contain a value
- *			!= KTIME_MAX even if it was not the final top
- *			level. This is not a problem, as the worst outcome is a
- *			CPU which might wake up a little early.
- * @evt:		Pointer to tmigr_event which needs to be queued (of idle
- *			child group)
- * @childmask:		childmask of child group
- * @remote:		Is set, when the new timer path is executed in
- *			tmigr_handle_remote_cpu()
- */
-struct tmigr_walk {
-	u64			nextexp;
-	u64			firstexp;
-	struct tmigr_event	*evt;
-	u8			childmask;
-	bool			remote;
-};
-
-/**
- * struct tmigr_remote_data - data required for remote expiry hierarchy walk
- * @basej:		timer base in jiffies
- * @now:		timer base monotonic
- * @firstexp:		returns expiry of the first timer in the idle timer
- *			migration hierarchy to make sure the timer is handled in
- *			time; it is stored in the per CPU tmigr_cpu struct of
- *			CPU which expires remote timers
- * @childmask:		childmask of child group
- * @check:		is set if there is the need to handle remote timers;
- *			required in tmigr_requires_handle_remote() only
- * @tmc_active:		this flag indicates, whether the CPU which triggers
- *			the hierarchy walk is !idle in the timer migration
- *			hierarchy. When the CPU is idle and the whole hierarchy is
- *			idle, only the first event of the top level has to be
- *			considered.
- */
-struct tmigr_remote_data {
-	unsigned long	basej;
-	u64		now;
-	u64		firstexp;
-	u8		childmask;
-	bool		check;
-	bool		tmc_active;
-};
-
-=======
->>>>>>> b806d6ef
 /*
  * Returns the next event of the timerqueue @group->events
  *
@@ -704,12 +646,7 @@
 
 	} while (!atomic_try_cmpxchg(&group->migr_state, &curstate.state, newstate.state));
 
-<<<<<<< HEAD
-	if (walk_done == false)
-		data->childmask = group->childmask;
-=======
 	trace_tmigr_group_set_cpu_active(group, newstate, childmask);
->>>>>>> b806d6ef
 
 	/*
 	 * The group is active (again). The group event might be still queued
@@ -1364,14 +1301,6 @@
 	/* Event Handling */
 	tmigr_update_events(group, child, data);
 
-<<<<<<< HEAD
-	if (walk_done == false)
-		data->childmask = group->childmask;
-
-	trace_tmigr_group_set_cpu_inactive(group, newstate, childmask);
-
-=======
->>>>>>> b806d6ef
 	return walk_done;
 }
 
@@ -1658,17 +1587,6 @@
 	 */
 	data.childmask = child->groupmask;
 
-<<<<<<< HEAD
-		/*
-		 * There is only one new level per time (which is protected by
-		 * tmigr_mutex). When connecting the child and the parent and
-		 * set the child active when the parent is inactive, the parent
-		 * needs to be the uppermost level. Otherwise there went
-		 * something wrong!
-		 */
-		WARN_ON(!tmigr_active_up(parent, child, &data) && parent->parent);
-	}
-=======
 	/*
 	 * There is only one new level per time (which is protected by
 	 * tmigr_mutex). When connecting the child and the parent and set the
@@ -1676,7 +1594,6 @@
 	 * uppermost level. Otherwise there went something wrong!
 	 */
 	WARN_ON(!tmigr_active_up(parent, child, &data) && parent->parent);
->>>>>>> b806d6ef
 }
 
 static int tmigr_setup_groups(unsigned int cpu, unsigned int node)
