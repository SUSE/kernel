// SPDX-License-Identifier: GPL-2.0+
/*
 * 2002-10-15  Posix Clocks & timers
 *                           by George Anzinger george@mvista.com
 *			     Copyright (C) 2002 2003 by MontaVista Software.
 *
 * 2004-06-01  Fix CLOCK_REALTIME clock/timer TIMER_ABSTIME bug.
 *			     Copyright (C) 2004 Boris Hu
 *
 * These are all the functions necessary to implement POSIX clocks & timers
 */
#include <linux/mm.h>
#include <linux/interrupt.h>
#include <linux/slab.h>
#include <linux/time.h>
#include <linux/mutex.h>
#include <linux/sched/task.h>

#include <linux/uaccess.h>
#include <linux/list.h>
#include <linux/init.h>
#include <linux/compiler.h>
#include <linux/hash.h>
#include <linux/posix-clock.h>
#include <linux/posix-timers.h>
#include <linux/syscalls.h>
#include <linux/wait.h>
#include <linux/workqueue.h>
#include <linux/export.h>
#include <linux/hashtable.h>
#include <linux/compat.h>
#include <linux/nospec.h>
#include <linux/time_namespace.h>

#include "timekeeping.h"
#include "posix-timers.h"

static struct kmem_cache *posix_timers_cache;

/*
 * Timers are managed in a hash table for lockless lookup. The hash key is
 * constructed from current::signal and the timer ID and the timer is
 * matched against current::signal and the timer ID when walking the hash
 * bucket list.
 *
 * This allows checkpoint/restore to reconstruct the exact timer IDs for
 * a process.
 */
static DEFINE_HASHTABLE(posix_timers_hashtable, 9);
static DEFINE_SPINLOCK(hash_lock);

static const struct k_clock * const posix_clocks[];
static const struct k_clock *clockid_to_kclock(const clockid_t id);
static const struct k_clock clock_realtime, clock_monotonic;

/* SIGEV_THREAD_ID cannot share a bit with the other SIGEV values. */
#if SIGEV_THREAD_ID != (SIGEV_THREAD_ID & \
			~(SIGEV_SIGNAL | SIGEV_NONE | SIGEV_THREAD))
#error "SIGEV_THREAD_ID must not share bit with other SIGEV values!"
#endif

static struct k_itimer *__lock_timer(timer_t timer_id, unsigned long *flags);

#define lock_timer(tid, flags)						   \
({	struct k_itimer *__timr;					   \
	__cond_lock(&__timr->it_lock, __timr = __lock_timer(tid, flags));  \
	__timr;								   \
})

static int hash(struct signal_struct *sig, unsigned int nr)
{
	return hash_32(hash32_ptr(sig) ^ nr, HASH_BITS(posix_timers_hashtable));
}

static struct k_itimer *__posix_timers_find(struct hlist_head *head,
					    struct signal_struct *sig,
					    timer_t id)
{
	struct k_itimer *timer;

	hlist_for_each_entry_rcu(timer, head, t_hash, lockdep_is_held(&hash_lock)) {
		/* timer->it_signal can be set concurrently */
		if ((READ_ONCE(timer->it_signal) == sig) && (timer->it_id == id))
			return timer;
	}
	return NULL;
}

static struct k_itimer *posix_timer_by_id(timer_t id)
{
	struct signal_struct *sig = current->signal;
	struct hlist_head *head = &posix_timers_hashtable[hash(sig, id)];

	return __posix_timers_find(head, sig, id);
}

static int posix_timer_add(struct k_itimer *timer)
{
	struct signal_struct *sig = current->signal;
	struct hlist_head *head;
	unsigned int cnt, id;

	/*
	 * FIXME: Replace this by a per signal struct xarray once there is
	 * a plan to handle the resulting CRIU regression gracefully.
	 */
	for (cnt = 0; cnt <= INT_MAX; cnt++) {
		spin_lock(&hash_lock);
		id = sig->next_posix_timer_id;

		/* Write the next ID back. Clamp it to the positive space */
		sig->next_posix_timer_id = (id + 1) & INT_MAX;

		head = &posix_timers_hashtable[hash(sig, id)];
		if (!__posix_timers_find(head, sig, id)) {
			hlist_add_head_rcu(&timer->t_hash, head);
			spin_unlock(&hash_lock);
			return id;
		}
		spin_unlock(&hash_lock);
	}
	/* POSIX return code when no timer ID could be allocated */
	return -EAGAIN;
}

static inline void unlock_timer(struct k_itimer *timr, unsigned long flags)
{
	spin_unlock_irqrestore(&timr->it_lock, flags);
}

static int posix_get_realtime_timespec(clockid_t which_clock, struct timespec64 *tp)
{
	ktime_get_real_ts64(tp);
	return 0;
}

static ktime_t posix_get_realtime_ktime(clockid_t which_clock)
{
	return ktime_get_real();
}

static int posix_clock_realtime_set(const clockid_t which_clock,
				    const struct timespec64 *tp)
{
	return do_sys_settimeofday64(tp, NULL);
}

static int posix_clock_realtime_adj(const clockid_t which_clock,
				    struct __kernel_timex *t)
{
	return do_adjtimex(t);
}

static int posix_get_monotonic_timespec(clockid_t which_clock, struct timespec64 *tp)
{
	ktime_get_ts64(tp);
	timens_add_monotonic(tp);
	return 0;
}

static ktime_t posix_get_monotonic_ktime(clockid_t which_clock)
{
	return ktime_get();
}

static int posix_get_monotonic_raw(clockid_t which_clock, struct timespec64 *tp)
{
	ktime_get_raw_ts64(tp);
	timens_add_monotonic(tp);
	return 0;
}

static int posix_get_realtime_coarse(clockid_t which_clock, struct timespec64 *tp)
{
	ktime_get_coarse_real_ts64(tp);
	return 0;
}

static int posix_get_monotonic_coarse(clockid_t which_clock,
						struct timespec64 *tp)
{
	ktime_get_coarse_ts64(tp);
	timens_add_monotonic(tp);
	return 0;
}

static int posix_get_coarse_res(const clockid_t which_clock, struct timespec64 *tp)
{
	*tp = ktime_to_timespec64(KTIME_LOW_RES);
	return 0;
}

static int posix_get_boottime_timespec(const clockid_t which_clock, struct timespec64 *tp)
{
	ktime_get_boottime_ts64(tp);
	timens_add_boottime(tp);
	return 0;
}

static ktime_t posix_get_boottime_ktime(const clockid_t which_clock)
{
	return ktime_get_boottime();
}

static int posix_get_tai_timespec(clockid_t which_clock, struct timespec64 *tp)
{
	ktime_get_clocktai_ts64(tp);
	return 0;
}

static ktime_t posix_get_tai_ktime(clockid_t which_clock)
{
	return ktime_get_clocktai();
}

static int posix_get_hrtimer_res(clockid_t which_clock, struct timespec64 *tp)
{
	tp->tv_sec = 0;
	tp->tv_nsec = hrtimer_resolution;
	return 0;
}

static __init int init_posix_timers(void)
{
	posix_timers_cache = kmem_cache_create("posix_timers_cache",
					sizeof(struct k_itimer), 0,
					SLAB_PANIC | SLAB_ACCOUNT, NULL);
	return 0;
}
__initcall(init_posix_timers);

/*
 * The siginfo si_overrun field and the return value of timer_getoverrun(2)
 * are of type int. Clamp the overrun value to INT_MAX
 */
static inline int timer_overrun_to_int(struct k_itimer *timr, int baseval)
{
	s64 sum = timr->it_overrun_last + (s64)baseval;

	return sum > (s64)INT_MAX ? INT_MAX : (int)sum;
}

static void common_hrtimer_rearm(struct k_itimer *timr)
{
	struct hrtimer *timer = &timr->it.real.timer;

	timr->it_overrun += hrtimer_forward(timer, timer->base->get_time(),
					    timr->it_interval);
	hrtimer_restart(timer);
}

/*
 * This function is called from the signal delivery code if
 * info->si_sys_private is not zero, which indicates that the timer has to
 * be rearmed. Restart the timer and update info::si_overrun.
 */
void posixtimer_rearm(struct kernel_siginfo *info)
{
	struct k_itimer *timr;
	unsigned long flags;

	timr = lock_timer(info->si_tid, &flags);
	if (!timr)
		return;

	if (timr->it_interval && timr->it_requeue_pending == info->si_sys_private) {
		timr->kclock->timer_rearm(timr);

		timr->it_active = 1;
		timr->it_overrun_last = timr->it_overrun;
		timr->it_overrun = -1LL;
		++timr->it_requeue_pending;

		info->si_overrun = timer_overrun_to_int(timr, info->si_overrun);
	}

	unlock_timer(timr, flags);
}

int posix_timer_queue_signal(struct k_itimer *timr)
{
	int ret, si_private = 0;
	enum pid_type type;

	lockdep_assert_held(&timr->it_lock);

	timr->it_active = 0;
	if (timr->it_interval)
		si_private = ++timr->it_requeue_pending;

	/*
	 * FIXME: if ->sigq is queued we can race with
	 * dequeue_signal()->posixtimer_rearm().
	 *
	 * If dequeue_signal() sees the "right" value of
	 * si_sys_private it calls posixtimer_rearm().
	 * We re-queue ->sigq and drop ->it_lock().
	 * posixtimer_rearm() locks the timer
	 * and re-schedules it while ->sigq is pending.
	 * Not really bad, but not that we want.
	 */
	timr->sigq->info.si_sys_private = si_private;

	type = !(timr->it_sigev_notify & SIGEV_THREAD_ID) ? PIDTYPE_TGID : PIDTYPE_PID;
	ret = send_sigqueue(timr->sigq, timr->it_pid, type);
	/* If we failed to send the signal the timer stops. */
	return ret > 0;
}

/*
 * This function gets called when a POSIX.1b interval timer expires from
 * the HRTIMER interrupt (soft interrupt on RT kernels).
 *
 * Handles CLOCK_REALTIME, CLOCK_MONOTONIC, CLOCK_BOOTTIME and CLOCK_TAI
 * based timers.
 */
static enum hrtimer_restart posix_timer_fn(struct hrtimer *timer)
{
	struct k_itimer *timr = container_of(timer, struct k_itimer, it.real.timer);
	enum hrtimer_restart ret = HRTIMER_NORESTART;
	unsigned long flags;

	spin_lock_irqsave(&timr->it_lock, flags);

	if (posix_timer_queue_signal(timr)) {
		/*
		 * The signal was not queued due to SIG_IGN. As a
		 * consequence the timer is not going to be rearmed from
		 * the signal delivery path. But as a real signal handler
		 * can be installed later the timer must be rearmed here.
		 */
		if (timr->it_interval != 0) {
			ktime_t now = hrtimer_cb_get_time(timer);

			/*
			 * FIXME: What we really want, is to stop this
			 * timer completely and restart it in case the
			 * SIG_IGN is removed. This is a non trivial
			 * change to the signal handling code.
			 *
			 * For now let timers with an interval less than a
			 * jiffy expire every jiffy and recheck for a
			 * valid signal handler.
			 *
			 * This avoids interrupt starvation in case of a
			 * very small interval, which would expire the
			 * timer immediately again.
			 *
			 * Moving now ahead of time by one jiffy tricks
			 * hrtimer_forward() to expire the timer later,
			 * while it still maintains the overrun accuracy
			 * for the price of a slight inconsistency in the
			 * timer_gettime() case. This is at least better
			 * than a timer storm.
			 *
			 * Only required when high resolution timers are
			 * enabled as the periodic tick based timers are
			 * automatically aligned to the next tick.
			 */
			if (IS_ENABLED(CONFIG_HIGH_RES_TIMERS)) {
				ktime_t kj = TICK_NSEC;

				if (timr->it_interval < kj)
					now = ktime_add(now, kj);
			}

			timr->it_overrun += hrtimer_forward(timer, now, timr->it_interval);
			ret = HRTIMER_RESTART;
			++timr->it_requeue_pending;
			timr->it_active = 1;
		}
	}

	unlock_timer(timr, flags);
	return ret;
}

static struct pid *good_sigevent(sigevent_t * event)
{
	struct pid *pid = task_tgid(current);
	struct task_struct *rtn;

	switch (event->sigev_notify) {
	case SIGEV_SIGNAL | SIGEV_THREAD_ID:
		pid = find_vpid(event->sigev_notify_thread_id);
		rtn = pid_task(pid, PIDTYPE_PID);
		if (!rtn || !same_thread_group(rtn, current))
			return NULL;
		fallthrough;
	case SIGEV_SIGNAL:
	case SIGEV_THREAD:
		if (event->sigev_signo <= 0 || event->sigev_signo > SIGRTMAX)
			return NULL;
		fallthrough;
	case SIGEV_NONE:
		return pid;
	default:
		return NULL;
	}
}

static struct k_itimer * alloc_posix_timer(void)
{
	struct k_itimer *tmr = kmem_cache_zalloc(posix_timers_cache, GFP_KERNEL);

	if (!tmr)
		return tmr;
	if (unlikely(!(tmr->sigq = sigqueue_alloc()))) {
		kmem_cache_free(posix_timers_cache, tmr);
		return NULL;
	}
	clear_siginfo(&tmr->sigq->info);
	return tmr;
}

static void k_itimer_rcu_free(struct rcu_head *head)
{
	struct k_itimer *tmr = container_of(head, struct k_itimer, rcu);

	kmem_cache_free(posix_timers_cache, tmr);
}

static void posix_timer_free(struct k_itimer *tmr)
{
	put_pid(tmr->it_pid);
	sigqueue_free(tmr->sigq);
	call_rcu(&tmr->rcu, k_itimer_rcu_free);
}

static void posix_timer_unhash_and_free(struct k_itimer *tmr)
{
	spin_lock(&hash_lock);
	hlist_del_rcu(&tmr->t_hash);
	spin_unlock(&hash_lock);
	posix_timer_free(tmr);
}

static int common_timer_create(struct k_itimer *new_timer)
{
	hrtimer_init(&new_timer->it.real.timer, new_timer->it_clock, 0);
	return 0;
}

/* Create a POSIX.1b interval timer. */
static int do_timer_create(clockid_t which_clock, struct sigevent *event,
			   timer_t __user *created_timer_id)
{
	const struct k_clock *kc = clockid_to_kclock(which_clock);
	struct k_itimer *new_timer;
	int error, new_timer_id;

	if (!kc)
		return -EINVAL;
	if (!kc->timer_create)
		return -EOPNOTSUPP;

	new_timer = alloc_posix_timer();
	if (unlikely(!new_timer))
		return -EAGAIN;

	spin_lock_init(&new_timer->it_lock);

	/*
	 * Add the timer to the hash table. The timer is not yet valid
	 * because new_timer::it_signal is still NULL. The timer id is also
	 * not yet visible to user space.
	 */
	new_timer_id = posix_timer_add(new_timer);
	if (new_timer_id < 0) {
		posix_timer_free(new_timer);
		return new_timer_id;
	}

	new_timer->it_id = (timer_t) new_timer_id;
	new_timer->it_clock = which_clock;
	new_timer->kclock = kc;
	new_timer->it_overrun = -1LL;

	if (event) {
		rcu_read_lock();
		new_timer->it_pid = get_pid(good_sigevent(event));
		rcu_read_unlock();
		if (!new_timer->it_pid) {
			error = -EINVAL;
			goto out;
		}
		new_timer->it_sigev_notify     = event->sigev_notify;
		new_timer->sigq->info.si_signo = event->sigev_signo;
		new_timer->sigq->info.si_value = event->sigev_value;
	} else {
		new_timer->it_sigev_notify     = SIGEV_SIGNAL;
		new_timer->sigq->info.si_signo = SIGALRM;
		memset(&new_timer->sigq->info.si_value, 0, sizeof(sigval_t));
		new_timer->sigq->info.si_value.sival_int = new_timer->it_id;
		new_timer->it_pid = get_pid(task_tgid(current));
	}

	new_timer->sigq->info.si_tid   = new_timer->it_id;
	new_timer->sigq->info.si_code  = SI_TIMER;

	if (copy_to_user(created_timer_id, &new_timer_id, sizeof (new_timer_id))) {
		error = -EFAULT;
		goto out;
	}
	/*
	 * After succesful copy out, the timer ID is visible to user space
	 * now but not yet valid because new_timer::signal is still NULL.
	 *
	 * Complete the initialization with the clock specific create
	 * callback.
	 */
	error = kc->timer_create(new_timer);
	if (error)
		goto out;

	spin_lock_irq(&current->sighand->siglock);
	/* This makes the timer valid in the hash table */
	WRITE_ONCE(new_timer->it_signal, current->signal);
	hlist_add_head(&new_timer->list, &current->signal->posix_timers);
	spin_unlock_irq(&current->sighand->siglock);
	/*
	 * After unlocking sighand::siglock @new_timer is subject to
	 * concurrent removal and cannot be touched anymore
	 */
	return 0;
out:
	posix_timer_unhash_and_free(new_timer);
	return error;
}

SYSCALL_DEFINE3(timer_create, const clockid_t, which_clock,
		struct sigevent __user *, timer_event_spec,
		timer_t __user *, created_timer_id)
{
	if (timer_event_spec) {
		sigevent_t event;

		if (copy_from_user(&event, timer_event_spec, sizeof (event)))
			return -EFAULT;
		return do_timer_create(which_clock, &event, created_timer_id);
	}
	return do_timer_create(which_clock, NULL, created_timer_id);
}

#ifdef CONFIG_COMPAT
COMPAT_SYSCALL_DEFINE3(timer_create, clockid_t, which_clock,
		       struct compat_sigevent __user *, timer_event_spec,
		       timer_t __user *, created_timer_id)
{
	if (timer_event_spec) {
		sigevent_t event;

		if (get_compat_sigevent(&event, timer_event_spec))
			return -EFAULT;
		return do_timer_create(which_clock, &event, created_timer_id);
	}
	return do_timer_create(which_clock, NULL, created_timer_id);
}
#endif

static struct k_itimer *__lock_timer(timer_t timer_id, unsigned long *flags)
{
	struct k_itimer *timr;

	/*
	 * timer_t could be any type >= int and we want to make sure any
	 * @timer_id outside positive int range fails lookup.
	 */
	if ((unsigned long long)timer_id > INT_MAX)
		return NULL;

	/*
	 * The hash lookup and the timers are RCU protected.
	 *
	 * Timers are added to the hash in invalid state where
	 * timr::it_signal == NULL. timer::it_signal is only set after the
	 * rest of the initialization succeeded.
	 *
	 * Timer destruction happens in steps:
	 *  1) Set timr::it_signal to NULL with timr::it_lock held
	 *  2) Release timr::it_lock
	 *  3) Remove from the hash under hash_lock
	 *  4) Call RCU for removal after the grace period
	 *
	 * Holding rcu_read_lock() accross the lookup ensures that
	 * the timer cannot be freed.
	 *
	 * The lookup validates locklessly that timr::it_signal ==
	 * current::it_signal and timr::it_id == @timer_id. timr::it_id
	 * can't change, but timr::it_signal becomes NULL during
	 * destruction.
	 */
	rcu_read_lock();
	timr = posix_timer_by_id(timer_id);
	if (timr) {
		spin_lock_irqsave(&timr->it_lock, *flags);
		/*
		 * Validate under timr::it_lock that timr::it_signal is
		 * still valid. Pairs with #1 above.
		 */
		if (timr->it_signal == current->signal) {
			rcu_read_unlock();
			return timr;
		}
		spin_unlock_irqrestore(&timr->it_lock, *flags);
	}
	rcu_read_unlock();

	return NULL;
}

static ktime_t common_hrtimer_remaining(struct k_itimer *timr, ktime_t now)
{
	struct hrtimer *timer = &timr->it.real.timer;

	return __hrtimer_expires_remaining_adjusted(timer, now);
}

static s64 common_hrtimer_forward(struct k_itimer *timr, ktime_t now)
{
	struct hrtimer *timer = &timr->it.real.timer;

	return hrtimer_forward(timer, now, timr->it_interval);
}

/*
 * Get the time remaining on a POSIX.1b interval timer.
 *
 * Two issues to handle here:
 *
 *  1) The timer has a requeue pending. The return value must appear as
 *     if the timer has been requeued right now.
 *
 *  2) The timer is a SIGEV_NONE timer. These timers are never enqueued
 *     into the hrtimer queue and therefore never expired. Emulate expiry
 *     here taking #1 into account.
 */
void common_timer_get(struct k_itimer *timr, struct itimerspec64 *cur_setting)
{
	const struct k_clock *kc = timr->kclock;
	ktime_t now, remaining, iv;
	bool sig_none;

	sig_none = timr->it_sigev_notify == SIGEV_NONE;
	iv = timr->it_interval;

	/* interval timer ? */
	if (iv) {
		cur_setting->it_interval = ktime_to_timespec64(iv);
	} else if (!timr->it_active) {
		/*
		 * SIGEV_NONE oneshot timers are never queued and therefore
		 * timr->it_active is always false. The check below
		 * vs. remaining time will handle this case.
		 *
		 * For all other timers there is nothing to update here, so
		 * return.
		 */
		if (!sig_none)
			return;
	}

	now = kc->clock_get_ktime(timr->it_clock);

	/*
	 * If this is an interval timer and either has requeue pending or
	 * is a SIGEV_NONE timer move the expiry time forward by intervals,
	 * so expiry is > now.
	 */
	if (iv && (timr->it_requeue_pending & REQUEUE_PENDING || sig_none))
		timr->it_overrun += kc->timer_forward(timr, now);

	remaining = kc->timer_remaining(timr, now);
	/*
	 * As @now is retrieved before a possible timer_forward() and
	 * cannot be reevaluated by the compiler @remaining is based on the
	 * same @now value. Therefore @remaining is consistent vs. @now.
	 *
	 * Consequently all interval timers, i.e. @iv > 0, cannot have a
	 * remaining time <= 0 because timer_forward() guarantees to move
	 * them forward so that the next timer expiry is > @now.
	 */
	if (remaining <= 0) {
		/*
		 * A single shot SIGEV_NONE timer must return 0, when it is
		 * expired! Timers which have a real signal delivery mode
		 * must return a remaining time greater than 0 because the
		 * signal has not yet been delivered.
		 */
		if (!sig_none)
			cur_setting->it_value.tv_nsec = 1;
	} else {
		cur_setting->it_value = ktime_to_timespec64(remaining);
	}
}

static int do_timer_gettime(timer_t timer_id,  struct itimerspec64 *setting)
{
	const struct k_clock *kc;
	struct k_itimer *timr;
	unsigned long flags;
	int ret = 0;

	timr = lock_timer(timer_id, &flags);
	if (!timr)
		return -EINVAL;

	memset(setting, 0, sizeof(*setting));
	kc = timr->kclock;
	if (WARN_ON_ONCE(!kc || !kc->timer_get))
		ret = -EINVAL;
	else
		kc->timer_get(timr, setting);

	unlock_timer(timr, flags);
	return ret;
}

/* Get the time remaining on a POSIX.1b interval timer. */
SYSCALL_DEFINE2(timer_gettime, timer_t, timer_id,
		struct __kernel_itimerspec __user *, setting)
{
	struct itimerspec64 cur_setting;

	int ret = do_timer_gettime(timer_id, &cur_setting);
	if (!ret) {
		if (put_itimerspec64(&cur_setting, setting))
			ret = -EFAULT;
	}
	return ret;
}

#ifdef CONFIG_COMPAT_32BIT_TIME

SYSCALL_DEFINE2(timer_gettime32, timer_t, timer_id,
		struct old_itimerspec32 __user *, setting)
{
	struct itimerspec64 cur_setting;

	int ret = do_timer_gettime(timer_id, &cur_setting);
	if (!ret) {
		if (put_old_itimerspec32(&cur_setting, setting))
			ret = -EFAULT;
	}
	return ret;
}

#endif

/**
 * sys_timer_getoverrun - Get the number of overruns of a POSIX.1b interval timer
 * @timer_id:	The timer ID which identifies the timer
 *
 * The "overrun count" of a timer is one plus the number of expiration
 * intervals which have elapsed between the first expiry, which queues the
 * signal and the actual signal delivery. On signal delivery the "overrun
 * count" is calculated and cached, so it can be returned directly here.
 *
 * As this is relative to the last queued signal the returned overrun count
 * is meaningless outside of the signal delivery path and even there it
 * does not accurately reflect the current state when user space evaluates
 * it.
 *
 * Returns:
 *	-EINVAL		@timer_id is invalid
 *	1..INT_MAX	The number of overruns related to the last delivered signal
 */
SYSCALL_DEFINE1(timer_getoverrun, timer_t, timer_id)
{
	struct k_itimer *timr;
	unsigned long flags;
	int overrun;

	timr = lock_timer(timer_id, &flags);
	if (!timr)
		return -EINVAL;

	overrun = timer_overrun_to_int(timr, 0);
	unlock_timer(timr, flags);

	return overrun;
}

static void common_hrtimer_arm(struct k_itimer *timr, ktime_t expires,
			       bool absolute, bool sigev_none)
{
	struct hrtimer *timer = &timr->it.real.timer;
	enum hrtimer_mode mode;

	mode = absolute ? HRTIMER_MODE_ABS : HRTIMER_MODE_REL;
	/*
	 * Posix magic: Relative CLOCK_REALTIME timers are not affected by
	 * clock modifications, so they become CLOCK_MONOTONIC based under the
	 * hood. See hrtimer_init(). Update timr->kclock, so the generic
	 * functions which use timr->kclock->clock_get_*() work.
	 *
	 * Note: it_clock stays unmodified, because the next timer_set() might
	 * use ABSTIME, so it needs to switch back.
	 */
	if (timr->it_clock == CLOCK_REALTIME)
		timr->kclock = absolute ? &clock_realtime : &clock_monotonic;

	hrtimer_init(&timr->it.real.timer, timr->it_clock, mode);
	timr->it.real.timer.function = posix_timer_fn;

	if (!absolute)
		expires = ktime_add_safe(expires, timer->base->get_time());
	hrtimer_set_expires(timer, expires);

	if (!sigev_none)
		hrtimer_start_expires(timer, HRTIMER_MODE_ABS);
}

static int common_hrtimer_try_to_cancel(struct k_itimer *timr)
{
	return hrtimer_try_to_cancel(&timr->it.real.timer);
}

static void common_timer_wait_running(struct k_itimer *timer)
{
	hrtimer_cancel_wait_running(&timer->it.real.timer);
}

/*
 * On PREEMPT_RT this prevents priority inversion and a potential livelock
 * against the ksoftirqd thread in case that ksoftirqd gets preempted while
 * executing a hrtimer callback.
 *
 * See the comments in hrtimer_cancel_wait_running(). For PREEMPT_RT=n this
 * just results in a cpu_relax().
 *
 * For POSIX CPU timers with CONFIG_POSIX_CPU_TIMERS_TASK_WORK=n this is
 * just a cpu_relax(). With CONFIG_POSIX_CPU_TIMERS_TASK_WORK=y this
 * prevents spinning on an eventually scheduled out task and a livelock
 * when the task which tries to delete or disarm the timer has preempted
 * the task which runs the expiry in task work context.
 */
static struct k_itimer *timer_wait_running(struct k_itimer *timer,
					   unsigned long *flags)
{
	const struct k_clock *kc = READ_ONCE(timer->kclock);
	timer_t timer_id = READ_ONCE(timer->it_id);

	/* Prevent kfree(timer) after dropping the lock */
	rcu_read_lock();
	unlock_timer(timer, *flags);

	/*
	 * kc->timer_wait_running() might drop RCU lock. So @timer
	 * cannot be touched anymore after the function returns!
	 */
	if (!WARN_ON_ONCE(!kc->timer_wait_running))
		kc->timer_wait_running(timer);

	rcu_read_unlock();
	/* Relock the timer. It might be not longer hashed. */
	return lock_timer(timer_id, flags);
}

/*
 * Set up the new interval and reset the signal delivery data
 */
void posix_timer_set_common(struct k_itimer *timer, struct itimerspec64 *new_setting)
{
	if (new_setting->it_value.tv_sec || new_setting->it_value.tv_nsec)
		timer->it_interval = timespec64_to_ktime(new_setting->it_interval);
	else
		timer->it_interval = 0;

	/* Prevent reloading in case there is a signal pending */
	timer->it_requeue_pending = (timer->it_requeue_pending + 2) & ~REQUEUE_PENDING;
	/* Reset overrun accounting */
	timer->it_overrun_last = 0;
	timer->it_overrun = -1LL;
}

/* Set a POSIX.1b interval timer. */
int common_timer_set(struct k_itimer *timr, int flags,
		     struct itimerspec64 *new_setting,
		     struct itimerspec64 *old_setting)
{
	const struct k_clock *kc = timr->kclock;
	bool sigev_none;
	ktime_t expires;

	if (old_setting)
		common_timer_get(timr, old_setting);

	/* Prevent rearming by clearing the interval */
	timr->it_interval = 0;
	/*
	 * Careful here. On SMP systems the timer expiry function could be
	 * active and spinning on timr->it_lock.
	 */
	if (kc->timer_try_to_cancel(timr) < 0)
		return TIMER_RETRY;

	timr->it_active = 0;
	posix_timer_set_common(timr, new_setting);

	/* Keep timer disarmed when it_value is zero */
	if (!new_setting->it_value.tv_sec && !new_setting->it_value.tv_nsec)
		return 0;

	expires = timespec64_to_ktime(new_setting->it_value);
	if (flags & TIMER_ABSTIME)
		expires = timens_ktime_to_host(timr->it_clock, expires);
	sigev_none = timr->it_sigev_notify == SIGEV_NONE;

	kc->timer_arm(timr, expires, flags & TIMER_ABSTIME, sigev_none);
	timr->it_active = !sigev_none;
	return 0;
}

static int do_timer_settime(timer_t timer_id, int tmr_flags,
			    struct itimerspec64 *new_spec64,
			    struct itimerspec64 *old_spec64)
{
	const struct k_clock *kc;
	struct k_itimer *timr;
	unsigned long flags;
	int error;

	if (!timespec64_valid(&new_spec64->it_interval) ||
	    !timespec64_valid(&new_spec64->it_value))
		return -EINVAL;

	if (old_spec64)
		memset(old_spec64, 0, sizeof(*old_spec64));

	timr = lock_timer(timer_id, &flags);
retry:
	if (!timr)
		return -EINVAL;

	if (old_spec64)
		old_spec64->it_interval = ktime_to_timespec64(timr->it_interval);

	kc = timr->kclock;
	if (WARN_ON_ONCE(!kc || !kc->timer_set))
		error = -EINVAL;
	else
		error = kc->timer_set(timr, tmr_flags, new_spec64, old_spec64);

	if (error == TIMER_RETRY) {
		// We already got the old time...
		old_spec64 = NULL;
		/* Unlocks and relocks the timer if it still exists */
		timr = timer_wait_running(timr, &flags);
		goto retry;
	}
	unlock_timer(timr, flags);

	return error;
}

/* Set a POSIX.1b interval timer */
SYSCALL_DEFINE4(timer_settime, timer_t, timer_id, int, flags,
		const struct __kernel_itimerspec __user *, new_setting,
		struct __kernel_itimerspec __user *, old_setting)
{
	struct itimerspec64 new_spec, old_spec, *rtn;
	int error = 0;

	if (!new_setting)
		return -EINVAL;

	if (get_itimerspec64(&new_spec, new_setting))
		return -EFAULT;

	rtn = old_setting ? &old_spec : NULL;
	error = do_timer_settime(timer_id, flags, &new_spec, rtn);
	if (!error && old_setting) {
		if (put_itimerspec64(&old_spec, old_setting))
			error = -EFAULT;
	}
	return error;
}

#ifdef CONFIG_COMPAT_32BIT_TIME
SYSCALL_DEFINE4(timer_settime32, timer_t, timer_id, int, flags,
		struct old_itimerspec32 __user *, new,
		struct old_itimerspec32 __user *, old)
{
	struct itimerspec64 new_spec, old_spec;
	struct itimerspec64 *rtn = old ? &old_spec : NULL;
	int error = 0;

	if (!new)
		return -EINVAL;
	if (get_old_itimerspec32(&new_spec, new))
		return -EFAULT;

	error = do_timer_settime(timer_id, flags, &new_spec, rtn);
	if (!error && old) {
		if (put_old_itimerspec32(&old_spec, old))
			error = -EFAULT;
	}
	return error;
}
#endif

int common_timer_del(struct k_itimer *timer)
{
	const struct k_clock *kc = timer->kclock;

	timer->it_interval = 0;
	if (kc->timer_try_to_cancel(timer) < 0)
		return TIMER_RETRY;
	timer->it_active = 0;
	return 0;
}

static inline int timer_delete_hook(struct k_itimer *timer)
{
	const struct k_clock *kc = timer->kclock;

	if (WARN_ON_ONCE(!kc || !kc->timer_del))
		return -EINVAL;
	return kc->timer_del(timer);
}

/* Delete a POSIX.1b interval timer. */
SYSCALL_DEFINE1(timer_delete, timer_t, timer_id)
{
	struct k_itimer *timer;
	unsigned long flags;

	timer = lock_timer(timer_id, &flags);

retry_delete:
	if (!timer)
		return -EINVAL;

	if (unlikely(timer_delete_hook(timer) == TIMER_RETRY)) {
		/* Unlocks and relocks the timer if it still exists */
		timer = timer_wait_running(timer, &flags);
		goto retry_delete;
	}

	spin_lock(&current->sighand->siglock);
	hlist_del(&timer->list);
	spin_unlock(&current->sighand->siglock);
	/*
	 * A concurrent lookup could check timer::it_signal lockless. It
	 * will reevaluate with timer::it_lock held and observe the NULL.
	 */
	WRITE_ONCE(timer->it_signal, NULL);

	unlock_timer(timer, flags);
	posix_timer_unhash_and_free(timer);
	return 0;
}

/*
 * Delete a timer if it is armed, remove it from the hash and schedule it
 * for RCU freeing.
 */
static void itimer_delete(struct k_itimer *timer)
{
	unsigned long flags;

	/*
	 * irqsave is required to make timer_wait_running() work.
	 */
	spin_lock_irqsave(&timer->it_lock, flags);

retry_delete:
	/*
	 * Even if the timer is not longer accessible from other tasks
	 * it still might be armed and queued in the underlying timer
	 * mechanism. Worse, that timer mechanism might run the expiry
	 * function concurrently.
	 */
	if (timer_delete_hook(timer) == TIMER_RETRY) {
		/*
		 * Timer is expired concurrently, prevent livelocks
		 * and pointless spinning on RT.
		 *
		 * timer_wait_running() drops timer::it_lock, which opens
		 * the possibility for another task to delete the timer.
		 *
		 * That's not possible here because this is invoked from
		 * do_exit() only for the last thread of the thread group.
		 * So no other task can access and delete that timer.
		 */
		if (WARN_ON_ONCE(timer_wait_running(timer, &flags) != timer))
			return;

		goto retry_delete;
	}
	hlist_del(&timer->list);

	/*
	 * Setting timer::it_signal to NULL is technically not required
	 * here as nothing can access the timer anymore legitimately via
	 * the hash table. Set it to NULL nevertheless so that all deletion
	 * paths are consistent.
	 */
	WRITE_ONCE(timer->it_signal, NULL);

	spin_unlock_irqrestore(&timer->it_lock, flags);
<<<<<<< HEAD
	release_posix_timer(timer, IT_ID_SET);
=======
	posix_timer_unhash_and_free(timer);
>>>>>>> 2d5404ca
}

/*
 * Invoked from do_exit() when the last thread of a thread group exits.
 * At that point no other task can access the timers of the dying
 * task anymore.
 */
void exit_itimers(struct task_struct *tsk)
{
	struct hlist_head timers;

	if (hlist_empty(&tsk->signal->posix_timers))
		return;

	/* Protect against concurrent read via /proc/$PID/timers */
	spin_lock_irq(&tsk->sighand->siglock);
	hlist_move_list(&tsk->signal->posix_timers, &timers);
	spin_unlock_irq(&tsk->sighand->siglock);

	/* The timers are not longer accessible via tsk::signal */
<<<<<<< HEAD
	while (!list_empty(&timers)) {
		tmr = list_first_entry(&timers, struct k_itimer, list);
		itimer_delete(tmr);
	}
=======
	while (!hlist_empty(&timers))
		itimer_delete(hlist_entry(timers.first, struct k_itimer, list));
>>>>>>> 2d5404ca
}

SYSCALL_DEFINE2(clock_settime, const clockid_t, which_clock,
		const struct __kernel_timespec __user *, tp)
{
	const struct k_clock *kc = clockid_to_kclock(which_clock);
	struct timespec64 new_tp;

	if (!kc || !kc->clock_set)
		return -EINVAL;

	if (get_timespec64(&new_tp, tp))
		return -EFAULT;

	/*
	 * Permission checks have to be done inside the clock specific
	 * setter callback.
	 */
	return kc->clock_set(which_clock, &new_tp);
}

SYSCALL_DEFINE2(clock_gettime, const clockid_t, which_clock,
		struct __kernel_timespec __user *, tp)
{
	const struct k_clock *kc = clockid_to_kclock(which_clock);
	struct timespec64 kernel_tp;
	int error;

	if (!kc)
		return -EINVAL;

	error = kc->clock_get_timespec(which_clock, &kernel_tp);

	if (!error && put_timespec64(&kernel_tp, tp))
		error = -EFAULT;

	return error;
}

int do_clock_adjtime(const clockid_t which_clock, struct __kernel_timex * ktx)
{
	const struct k_clock *kc = clockid_to_kclock(which_clock);

	if (!kc)
		return -EINVAL;
	if (!kc->clock_adj)
		return -EOPNOTSUPP;

	return kc->clock_adj(which_clock, ktx);
}

SYSCALL_DEFINE2(clock_adjtime, const clockid_t, which_clock,
		struct __kernel_timex __user *, utx)
{
	struct __kernel_timex ktx;
	int err;

	if (copy_from_user(&ktx, utx, sizeof(ktx)))
		return -EFAULT;

	err = do_clock_adjtime(which_clock, &ktx);

	if (err >= 0 && copy_to_user(utx, &ktx, sizeof(ktx)))
		return -EFAULT;

	return err;
}

/**
 * sys_clock_getres - Get the resolution of a clock
 * @which_clock:	The clock to get the resolution for
 * @tp:			Pointer to a a user space timespec64 for storage
 *
 * POSIX defines:
 *
 * "The clock_getres() function shall return the resolution of any
 * clock. Clock resolutions are implementation-defined and cannot be set by
 * a process. If the argument res is not NULL, the resolution of the
 * specified clock shall be stored in the location pointed to by res. If
 * res is NULL, the clock resolution is not returned. If the time argument
 * of clock_settime() is not a multiple of res, then the value is truncated
 * to a multiple of res."
 *
 * Due to the various hardware constraints the real resolution can vary
 * wildly and even change during runtime when the underlying devices are
 * replaced. The kernel also can use hardware devices with different
 * resolutions for reading the time and for arming timers.
 *
 * The kernel therefore deviates from the POSIX spec in various aspects:
 *
 * 1) The resolution returned to user space
 *
 *    For CLOCK_REALTIME, CLOCK_MONOTONIC, CLOCK_BOOTTIME, CLOCK_TAI,
 *    CLOCK_REALTIME_ALARM, CLOCK_BOOTTIME_ALAREM and CLOCK_MONOTONIC_RAW
 *    the kernel differentiates only two cases:
 *
 *    I)  Low resolution mode:
 *
 *	  When high resolution timers are disabled at compile or runtime
 *	  the resolution returned is nanoseconds per tick, which represents
 *	  the precision at which timers expire.
 *
 *    II) High resolution mode:
 *
 *	  When high resolution timers are enabled the resolution returned
 *	  is always one nanosecond independent of the actual resolution of
 *	  the underlying hardware devices.
 *
 *	  For CLOCK_*_ALARM the actual resolution depends on system
 *	  state. When system is running the resolution is the same as the
 *	  resolution of the other clocks. During suspend the actual
 *	  resolution is the resolution of the underlying RTC device which
 *	  might be way less precise than the clockevent device used during
 *	  running state.
 *
 *   For CLOCK_REALTIME_COARSE and CLOCK_MONOTONIC_COARSE the resolution
 *   returned is always nanoseconds per tick.
 *
 *   For CLOCK_PROCESS_CPUTIME and CLOCK_THREAD_CPUTIME the resolution
 *   returned is always one nanosecond under the assumption that the
 *   underlying scheduler clock has a better resolution than nanoseconds
 *   per tick.
 *
 *   For dynamic POSIX clocks (PTP devices) the resolution returned is
 *   always one nanosecond.
 *
 * 2) Affect on sys_clock_settime()
 *
 *    The kernel does not truncate the time which is handed in to
 *    sys_clock_settime(). The kernel internal timekeeping is always using
 *    nanoseconds precision independent of the clocksource device which is
 *    used to read the time from. The resolution of that device only
 *    affects the presicion of the time returned by sys_clock_gettime().
 *
 * Returns:
 *	0		Success. @tp contains the resolution
 *	-EINVAL		@which_clock is not a valid clock ID
 *	-EFAULT		Copying the resolution to @tp faulted
 *	-ENODEV		Dynamic POSIX clock is not backed by a device
 *	-EOPNOTSUPP	Dynamic POSIX clock does not support getres()
 */
SYSCALL_DEFINE2(clock_getres, const clockid_t, which_clock,
		struct __kernel_timespec __user *, tp)
{
	const struct k_clock *kc = clockid_to_kclock(which_clock);
	struct timespec64 rtn_tp;
	int error;

	if (!kc)
		return -EINVAL;

	error = kc->clock_getres(which_clock, &rtn_tp);

	if (!error && tp && put_timespec64(&rtn_tp, tp))
		error = -EFAULT;

	return error;
}

#ifdef CONFIG_COMPAT_32BIT_TIME

SYSCALL_DEFINE2(clock_settime32, clockid_t, which_clock,
		struct old_timespec32 __user *, tp)
{
	const struct k_clock *kc = clockid_to_kclock(which_clock);
	struct timespec64 ts;

	if (!kc || !kc->clock_set)
		return -EINVAL;

	if (get_old_timespec32(&ts, tp))
		return -EFAULT;

	return kc->clock_set(which_clock, &ts);
}

SYSCALL_DEFINE2(clock_gettime32, clockid_t, which_clock,
		struct old_timespec32 __user *, tp)
{
	const struct k_clock *kc = clockid_to_kclock(which_clock);
	struct timespec64 ts;
	int err;

	if (!kc)
		return -EINVAL;

	err = kc->clock_get_timespec(which_clock, &ts);

	if (!err && put_old_timespec32(&ts, tp))
		err = -EFAULT;

	return err;
}

SYSCALL_DEFINE2(clock_adjtime32, clockid_t, which_clock,
		struct old_timex32 __user *, utp)
{
	struct __kernel_timex ktx;
	int err;

	err = get_old_timex32(&ktx, utp);
	if (err)
		return err;

	err = do_clock_adjtime(which_clock, &ktx);

	if (err >= 0 && put_old_timex32(utp, &ktx))
		return -EFAULT;

	return err;
}

SYSCALL_DEFINE2(clock_getres_time32, clockid_t, which_clock,
		struct old_timespec32 __user *, tp)
{
	const struct k_clock *kc = clockid_to_kclock(which_clock);
	struct timespec64 ts;
	int err;

	if (!kc)
		return -EINVAL;

	err = kc->clock_getres(which_clock, &ts);
	if (!err && tp && put_old_timespec32(&ts, tp))
		return -EFAULT;

	return err;
}

#endif

/*
 * sys_clock_nanosleep() for CLOCK_REALTIME and CLOCK_TAI
 */
static int common_nsleep(const clockid_t which_clock, int flags,
			 const struct timespec64 *rqtp)
{
	ktime_t texp = timespec64_to_ktime(*rqtp);

	return hrtimer_nanosleep(texp, flags & TIMER_ABSTIME ?
				 HRTIMER_MODE_ABS : HRTIMER_MODE_REL,
				 which_clock);
}

/*
 * sys_clock_nanosleep() for CLOCK_MONOTONIC and CLOCK_BOOTTIME
 *
 * Absolute nanosleeps for these clocks are time-namespace adjusted.
 */
static int common_nsleep_timens(const clockid_t which_clock, int flags,
				const struct timespec64 *rqtp)
{
	ktime_t texp = timespec64_to_ktime(*rqtp);

	if (flags & TIMER_ABSTIME)
		texp = timens_ktime_to_host(which_clock, texp);

	return hrtimer_nanosleep(texp, flags & TIMER_ABSTIME ?
				 HRTIMER_MODE_ABS : HRTIMER_MODE_REL,
				 which_clock);
}

SYSCALL_DEFINE4(clock_nanosleep, const clockid_t, which_clock, int, flags,
		const struct __kernel_timespec __user *, rqtp,
		struct __kernel_timespec __user *, rmtp)
{
	const struct k_clock *kc = clockid_to_kclock(which_clock);
	struct timespec64 t;

	if (!kc)
		return -EINVAL;
	if (!kc->nsleep)
		return -EOPNOTSUPP;

	if (get_timespec64(&t, rqtp))
		return -EFAULT;

	if (!timespec64_valid(&t))
		return -EINVAL;
	if (flags & TIMER_ABSTIME)
		rmtp = NULL;
	current->restart_block.fn = do_no_restart_syscall;
	current->restart_block.nanosleep.type = rmtp ? TT_NATIVE : TT_NONE;
	current->restart_block.nanosleep.rmtp = rmtp;

	return kc->nsleep(which_clock, flags, &t);
}

#ifdef CONFIG_COMPAT_32BIT_TIME

SYSCALL_DEFINE4(clock_nanosleep_time32, clockid_t, which_clock, int, flags,
		struct old_timespec32 __user *, rqtp,
		struct old_timespec32 __user *, rmtp)
{
	const struct k_clock *kc = clockid_to_kclock(which_clock);
	struct timespec64 t;

	if (!kc)
		return -EINVAL;
	if (!kc->nsleep)
		return -EOPNOTSUPP;

	if (get_old_timespec32(&t, rqtp))
		return -EFAULT;

	if (!timespec64_valid(&t))
		return -EINVAL;
	if (flags & TIMER_ABSTIME)
		rmtp = NULL;
	current->restart_block.fn = do_no_restart_syscall;
	current->restart_block.nanosleep.type = rmtp ? TT_COMPAT : TT_NONE;
	current->restart_block.nanosleep.compat_rmtp = rmtp;

	return kc->nsleep(which_clock, flags, &t);
}

#endif

static const struct k_clock clock_realtime = {
	.clock_getres		= posix_get_hrtimer_res,
	.clock_get_timespec	= posix_get_realtime_timespec,
	.clock_get_ktime	= posix_get_realtime_ktime,
	.clock_set		= posix_clock_realtime_set,
	.clock_adj		= posix_clock_realtime_adj,
	.nsleep			= common_nsleep,
	.timer_create		= common_timer_create,
	.timer_set		= common_timer_set,
	.timer_get		= common_timer_get,
	.timer_del		= common_timer_del,
	.timer_rearm		= common_hrtimer_rearm,
	.timer_forward		= common_hrtimer_forward,
	.timer_remaining	= common_hrtimer_remaining,
	.timer_try_to_cancel	= common_hrtimer_try_to_cancel,
	.timer_wait_running	= common_timer_wait_running,
	.timer_arm		= common_hrtimer_arm,
};

static const struct k_clock clock_monotonic = {
	.clock_getres		= posix_get_hrtimer_res,
	.clock_get_timespec	= posix_get_monotonic_timespec,
	.clock_get_ktime	= posix_get_monotonic_ktime,
	.nsleep			= common_nsleep_timens,
	.timer_create		= common_timer_create,
	.timer_set		= common_timer_set,
	.timer_get		= common_timer_get,
	.timer_del		= common_timer_del,
	.timer_rearm		= common_hrtimer_rearm,
	.timer_forward		= common_hrtimer_forward,
	.timer_remaining	= common_hrtimer_remaining,
	.timer_try_to_cancel	= common_hrtimer_try_to_cancel,
	.timer_wait_running	= common_timer_wait_running,
	.timer_arm		= common_hrtimer_arm,
};

static const struct k_clock clock_monotonic_raw = {
	.clock_getres		= posix_get_hrtimer_res,
	.clock_get_timespec	= posix_get_monotonic_raw,
};

static const struct k_clock clock_realtime_coarse = {
	.clock_getres		= posix_get_coarse_res,
	.clock_get_timespec	= posix_get_realtime_coarse,
};

static const struct k_clock clock_monotonic_coarse = {
	.clock_getres		= posix_get_coarse_res,
	.clock_get_timespec	= posix_get_monotonic_coarse,
};

static const struct k_clock clock_tai = {
	.clock_getres		= posix_get_hrtimer_res,
	.clock_get_ktime	= posix_get_tai_ktime,
	.clock_get_timespec	= posix_get_tai_timespec,
	.nsleep			= common_nsleep,
	.timer_create		= common_timer_create,
	.timer_set		= common_timer_set,
	.timer_get		= common_timer_get,
	.timer_del		= common_timer_del,
	.timer_rearm		= common_hrtimer_rearm,
	.timer_forward		= common_hrtimer_forward,
	.timer_remaining	= common_hrtimer_remaining,
	.timer_try_to_cancel	= common_hrtimer_try_to_cancel,
	.timer_wait_running	= common_timer_wait_running,
	.timer_arm		= common_hrtimer_arm,
};

static const struct k_clock clock_boottime = {
	.clock_getres		= posix_get_hrtimer_res,
	.clock_get_ktime	= posix_get_boottime_ktime,
	.clock_get_timespec	= posix_get_boottime_timespec,
	.nsleep			= common_nsleep_timens,
	.timer_create		= common_timer_create,
	.timer_set		= common_timer_set,
	.timer_get		= common_timer_get,
	.timer_del		= common_timer_del,
	.timer_rearm		= common_hrtimer_rearm,
	.timer_forward		= common_hrtimer_forward,
	.timer_remaining	= common_hrtimer_remaining,
	.timer_try_to_cancel	= common_hrtimer_try_to_cancel,
	.timer_wait_running	= common_timer_wait_running,
	.timer_arm		= common_hrtimer_arm,
};

static const struct k_clock * const posix_clocks[] = {
	[CLOCK_REALTIME]		= &clock_realtime,
	[CLOCK_MONOTONIC]		= &clock_monotonic,
	[CLOCK_PROCESS_CPUTIME_ID]	= &clock_process,
	[CLOCK_THREAD_CPUTIME_ID]	= &clock_thread,
	[CLOCK_MONOTONIC_RAW]		= &clock_monotonic_raw,
	[CLOCK_REALTIME_COARSE]		= &clock_realtime_coarse,
	[CLOCK_MONOTONIC_COARSE]	= &clock_monotonic_coarse,
	[CLOCK_BOOTTIME]		= &clock_boottime,
	[CLOCK_REALTIME_ALARM]		= &alarm_clock,
	[CLOCK_BOOTTIME_ALARM]		= &alarm_clock,
	[CLOCK_TAI]			= &clock_tai,
};

static const struct k_clock *clockid_to_kclock(const clockid_t id)
{
	clockid_t idx = id;

	if (id < 0) {
		return (id & CLOCKFD_MASK) == CLOCKFD ?
			&clock_posix_dynamic : &clock_posix_cpu;
	}

	if (id >= ARRAY_SIZE(posix_clocks))
		return NULL;

	return posix_clocks[array_index_nospec(idx, ARRAY_SIZE(posix_clocks))];
}<|MERGE_RESOLUTION|>--- conflicted
+++ resolved
@@ -1100,11 +1100,7 @@
 	WRITE_ONCE(timer->it_signal, NULL);
 
 	spin_unlock_irqrestore(&timer->it_lock, flags);
-<<<<<<< HEAD
-	release_posix_timer(timer, IT_ID_SET);
-=======
 	posix_timer_unhash_and_free(timer);
->>>>>>> 2d5404ca
 }
 
 /*
@@ -1125,15 +1121,8 @@
 	spin_unlock_irq(&tsk->sighand->siglock);
 
 	/* The timers are not longer accessible via tsk::signal */
-<<<<<<< HEAD
-	while (!list_empty(&timers)) {
-		tmr = list_first_entry(&timers, struct k_itimer, list);
-		itimer_delete(tmr);
-	}
-=======
 	while (!hlist_empty(&timers))
 		itimer_delete(hlist_entry(timers.first, struct k_itimer, list));
->>>>>>> 2d5404ca
 }
 
 SYSCALL_DEFINE2(clock_settime, const clockid_t, which_clock,
