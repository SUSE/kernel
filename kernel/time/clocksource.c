--- conflicted
+++ resolved
@@ -115,9 +115,6 @@
  * The default of 500 parts per million is based on NTP's limits.
  * If a clocksource is good enough for NTP, it is good enough for us!
  */
-<<<<<<< HEAD
-#define WATCHDOG_MAX_SKEW (100 * NSEC_PER_USEC)
-=======
 #ifdef CONFIG_CLOCKSOURCE_WATCHDOG_MAX_SKEW_US
 #define MAX_SKEW_USEC	CONFIG_CLOCKSOURCE_WATCHDOG_MAX_SKEW_US
 #else
@@ -125,7 +122,6 @@
 #endif
 
 #define WATCHDOG_MAX_SKEW (MAX_SKEW_USEC * NSEC_PER_USEC)
->>>>>>> eb3cdb58
 
 #ifdef CONFIG_CLOCKSOURCE_WATCHDOG
 static void clocksource_watchdog_work(struct work_struct *work);
@@ -264,13 +260,8 @@
 			goto skip_test;
 	}
 
-<<<<<<< HEAD
-	pr_warn("timekeeping watchdog on CPU%d: %s read-back delay of %lldns, attempt %d, marking unstable\n",
-		smp_processor_id(), watchdog->name, wd_delay, nretries);
-=======
 	pr_warn("timekeeping watchdog on CPU%d: wd-%s-wd excessive read-back delay of %lldns vs. limit of %ldns, wd-wd read-back delay only %lldns, attempt %d, marking %s unstable\n",
 		smp_processor_id(), cs->name, wd_delay, WATCHDOG_MAX_SKEW, wd_seq_delay, nretries, cs->name);
->>>>>>> eb3cdb58
 	return WD_READ_UNSTABLE;
 
 skip_test:
