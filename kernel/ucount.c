--- conflicted
+++ resolved
@@ -266,20 +266,12 @@
 	long ret = 0;
 
 	for (iter = ucounts; iter; iter = iter->ns->ucounts) {
-<<<<<<< HEAD
-		long new = atomic_long_add_return(v, &iter->ucount[type]);
-=======
 		long new = atomic_long_add_return(v, &iter->rlimit[type]);
->>>>>>> eb3cdb58
 		if (new < 0 || new > max)
 			ret = LONG_MAX;
 		else if (iter == ucounts)
 			ret = new;
-<<<<<<< HEAD
-		max = READ_ONCE(iter->ns->ucount_max[type]);
-=======
 		max = get_userns_rlimit_max(iter->ns, type);
->>>>>>> eb3cdb58
 	}
 	return ret;
 }
@@ -298,19 +290,11 @@
 }
 
 static void do_dec_rlimit_put_ucounts(struct ucounts *ucounts,
-<<<<<<< HEAD
-				struct ucounts *last, enum ucount_type type)
-{
-	struct ucounts *iter, *next;
-	for (iter = ucounts; iter != last; iter = next) {
-		long dec = atomic_long_add_return(-1, &iter->ucount[type]);
-=======
 				struct ucounts *last, enum rlimit_type type)
 {
 	struct ucounts *iter, *next;
 	for (iter = ucounts; iter != last; iter = next) {
 		long dec = atomic_long_sub_return(1, &iter->rlimit[type]);
->>>>>>> eb3cdb58
 		WARN_ON_ONCE(dec < 0);
 		next = iter->ns->ucounts;
 		if (dec == 0)
@@ -318,9 +302,6 @@
 	}
 }
 
-<<<<<<< HEAD
-void dec_rlimit_put_ucounts(struct ucounts *ucounts, enum ucount_type type)
-=======
 void dec_rlimit_put_ucounts(struct ucounts *ucounts, enum rlimit_type type)
 {
 	do_dec_rlimit_put_ucounts(ucounts, NULL, type);
@@ -359,56 +340,8 @@
 }
 
 bool is_rlimit_overlimit(struct ucounts *ucounts, enum rlimit_type type, unsigned long rlimit)
->>>>>>> eb3cdb58
-{
-	do_dec_rlimit_put_ucounts(ucounts, NULL, type);
-}
-
-long inc_rlimit_get_ucounts(struct ucounts *ucounts, enum ucount_type type)
-{
-	/* Caller must hold a reference to ucounts */
-	struct ucounts *iter;
-<<<<<<< HEAD
-	long max = LONG_MAX;
-	long dec, ret = 0;
-
-	for (iter = ucounts; iter; iter = iter->ns->ucounts) {
-		long new = atomic_long_add_return(1, &iter->ucount[type]);
-		if (new < 0 || new > max)
-			goto unwind;
-		if (iter == ucounts)
-			ret = new;
-		max = READ_ONCE(iter->ns->ucount_max[type]);
-		/*
-		 * Grab an extra ucount reference for the caller when
-		 * the rlimit count was previously 0.
-		 */
-		if (new != 1)
-			continue;
-		if (!get_ucounts(iter))
-			goto dec_unwind;
-	}
-	return ret;
-dec_unwind:
-	dec = atomic_long_add_return(-1, &iter->ucount[type]);
-	WARN_ON_ONCE(dec < 0);
-unwind:
-	do_dec_rlimit_put_ucounts(ucounts, iter, type);
-	return 0;
-}
-
-bool is_ucounts_overlimit(struct ucounts *ucounts, enum ucount_type type, unsigned long rlimit)
-{
-	struct ucounts *iter;
-	long max = rlimit;
-	if (rlimit > LONG_MAX)
-		max = LONG_MAX;
-	for (iter = ucounts; iter; iter = iter->ns->ucounts) {
-		long val = get_ucounts_value(iter, type);
-		if (val < 0 || val > max)
-			return true;
-		max = READ_ONCE(iter->ns->ucount_max[type]);
-=======
+{
+	struct ucounts *iter;
 	long max = rlimit;
 	if (rlimit > LONG_MAX)
 		max = LONG_MAX;
@@ -417,7 +350,6 @@
 		if (val < 0 || val > max)
 			return true;
 		max = get_userns_rlimit_max(iter->ns, type);
->>>>>>> eb3cdb58
 	}
 	return false;
 }
