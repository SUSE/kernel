--- conflicted
+++ resolved
@@ -252,29 +252,12 @@
 }
 
 static void bpf_tramp_image_free(struct bpf_tramp_image *im)
-<<<<<<< HEAD
-{
-	bpf_image_ksym_del(&im->ksym);
-	bpf_jit_free_exec(im->image);
-	bpf_jit_uncharge_modmem(PAGE_SIZE);
-	percpu_ref_exit(&im->pcref);
-	kfree_rcu(im, rcu);
-=======
 {
 	bpf_image_ksym_del(&im->ksym);
 	arch_free_bpf_trampoline(im->image, im->size);
 	bpf_jit_uncharge_modmem(im->size);
 	percpu_ref_exit(&im->pcref);
 	kfree_rcu(im, rcu);
-}
-
-static void __bpf_tramp_image_put_deferred(struct work_struct *work)
-{
-	struct bpf_tramp_image *im;
-
-	im = container_of(work, struct bpf_tramp_image, work);
-	bpf_tramp_image_free(im);
->>>>>>> 2d5404ca
 }
 
 static void __bpf_tramp_image_put_deferred(struct work_struct *work)
@@ -366,11 +349,7 @@
 	call_rcu_tasks_trace(&im->rcu, __bpf_tramp_image_put_rcu_tasks);
 }
 
-<<<<<<< HEAD
-static struct bpf_tramp_image *bpf_tramp_image_alloc(u64 key)
-=======
 static struct bpf_tramp_image *bpf_tramp_image_alloc(u64 key, int size)
->>>>>>> 2d5404ca
 {
 	struct bpf_tramp_image *im;
 	struct bpf_ksym *ksym;
@@ -398,11 +377,7 @@
 	ksym = &im->ksym;
 	INIT_LIST_HEAD_RCU(&ksym->lnode);
 	snprintf(ksym->name, KSYM_NAME_LEN, "bpf_trampoline_%llu", key);
-<<<<<<< HEAD
-	bpf_image_ksym_add(image, ksym);
-=======
 	bpf_image_ksym_add(image, size, ksym);
->>>>>>> 2d5404ca
 	return im;
 
 out_free_image:
@@ -431,15 +406,6 @@
 		err = unregister_fentry(tr, tr->cur_image->image);
 		bpf_tramp_image_put(tr->cur_image);
 		tr->cur_image = NULL;
-<<<<<<< HEAD
-		goto out;
-	}
-
-	im = bpf_tramp_image_alloc(tr->key);
-	if (IS_ERR(im)) {
-		err = PTR_ERR(im);
-=======
->>>>>>> 2d5404ca
 		goto out;
 	}
 
