--- conflicted
+++ resolved
@@ -5881,8 +5881,6 @@
 	return ctx_type->type;
 }
 
-<<<<<<< HEAD
-=======
 bool btf_is_projection_of(const char *pname, const char *tname)
 {
 	if (strcmp(pname, "__sk_buff") == 0 && strcmp(tname, "sk_buff") == 0)
@@ -5892,7 +5890,6 @@
 	return false;
 }
 
->>>>>>> 2d5404ca
 bool btf_is_prog_ctx_type(struct bpf_verifier_log *log, const struct btf *btf,
 			  const struct btf_type *t, enum bpf_prog_type prog_type,
 			  int arg)
@@ -5955,13 +5952,7 @@
 	 * int socket_filter_bpf_prog(struct __sk_buff *skb)
 	 * { // no fields of skb are ever used }
 	 */
-<<<<<<< HEAD
-	if (strcmp(ctx_tname, "__sk_buff") == 0 && strcmp(tname, "sk_buff") == 0)
-		return true;
-	if (strcmp(ctx_tname, "xdp_md") == 0 && strcmp(tname, "xdp_buff") == 0)
-=======
 	if (btf_is_projection_of(ctx_tname, tname))
->>>>>>> 2d5404ca
 		return true;
 	if (strcmp(ctx_tname, tname)) {
 		/* bpf_user_pt_regs_t is a typedef, so resolve it to
@@ -5974,8 +5965,6 @@
 		goto again;
 	}
 	return true;
-<<<<<<< HEAD
-=======
 }
 
 /* forward declarations for arch-specific underlying types of
@@ -6119,7 +6108,6 @@
 	}
 
 	return 0;
->>>>>>> 2d5404ca
 }
 
 static int btf_translate_to_vmlinux(struct bpf_verifier_log *log,
@@ -7273,23 +7261,7 @@
 {
 	const char *name;
 
-<<<<<<< HEAD
-		if (btf_is_prog_ctx_type(log, btf, t, prog_type, i)) {
-			/* If function expects ctx type in BTF check that caller
-			 * is passing PTR_TO_CTX.
-			 */
-			if (reg->type != PTR_TO_CTX) {
-				bpf_log(log,
-					"arg#%d expected pointer to ctx, but got %s\n",
-					i, btf_type_str(t));
-				return -EINVAL;
-			}
-		} else if (ptr_to_mem_ok && processing_call) {
-			const struct btf_type *resolve_ret;
-			u32 type_size;
-=======
 	t = btf_type_by_id(btf, t->type); /* skip PTR */
->>>>>>> 2d5404ca
 
 	while (btf_type_is_modifier(t))
 		t = btf_type_by_id(btf, t->type);
@@ -7518,17 +7490,10 @@
 			sub->args[i].arg_type = ARG_PTR_TO_CTX;
 			continue;
 		}
-<<<<<<< HEAD
-		if (btf_type_is_ptr(t)) {
-			if (btf_is_prog_ctx_type(log, btf, t, prog_type, i)) {
-				reg->type = PTR_TO_CTX;
-				continue;
-=======
 		if (btf_is_dynptr_ptr(btf, t)) {
 			if (tags) {
 				bpf_log(log, "arg#%d has invalid combination of tags\n", i);
 				return -EINVAL;
->>>>>>> 2d5404ca
 			}
 			sub->args[i].arg_type = ARG_PTR_TO_DYNPTR | MEM_RDONLY;
 			continue;
@@ -8304,18 +8269,6 @@
 		goto end;
 	}
 
-<<<<<<< HEAD
-	/* We don't need to allocate, concatenate, and sort module sets, because
-	 * only one is allowed per hook. Hence, we can directly assign the
-	 * pointer and return.
-	 */
-	if (!vmlinux_set) {
-		tab->sets[hook] = add_set;
-		goto do_add_filter;
-	}
-
-=======
->>>>>>> 2d5404ca
 	/* In case of vmlinux sets, there may be more than one set being
 	 * registered per hook. To create a unified set, we allocate a new set
 	 * and concatenate all individual sets being registered. While each set
@@ -8362,10 +8315,6 @@
 
 	sort(set->pairs, set->cnt, sizeof(set->pairs[0]), btf_id_cmp_func, NULL);
 
-<<<<<<< HEAD
-do_add_filter:
-=======
->>>>>>> 2d5404ca
 	if (add_filter) {
 		hook_filter = &tab->hook_filters[hook];
 		hook_filter->filters[hook_filter->nr_filters++] = kset->filter;
@@ -8485,20 +8434,8 @@
 	int ret, i;
 
 	btf = btf_get_module_btf(kset->owner);
-<<<<<<< HEAD
-	if (!btf) {
-		if (!kset->owner && IS_ENABLED(CONFIG_DEBUG_INFO_BTF)) {
-			pr_err("missing vmlinux BTF, cannot register kfuncs\n");
-			return -ENOENT;
-		}
-		if (kset->owner && IS_ENABLED(CONFIG_DEBUG_INFO_BTF_MODULES))
-			pr_warn("missing module BTF, cannot register kfuncs\n");
-		return 0;
-	}
-=======
 	if (!btf)
 		return check_btf_kconfigs(kset->owner, "kfunc");
->>>>>>> 2d5404ca
 	if (IS_ERR(btf))
 		return PTR_ERR(btf);
 
@@ -9030,10 +8967,7 @@
 	if (!type) {
 		bpf_log(ctx->log, "relo #%u: bad type id %u\n",
 			relo_idx, relo->type_id);
-<<<<<<< HEAD
-=======
 		kfree(specs);
->>>>>>> 2d5404ca
 		return -EINVAL;
 	}
 
