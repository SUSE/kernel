--- conflicted
+++ resolved
@@ -6032,13 +6032,10 @@
 	/* rxrpc */
 	{ "rxrpc_recvdata", 0x1 },
 	{ "rxrpc_resend", 0x10 },
-<<<<<<< HEAD
-=======
 	{ "rxrpc_tq", 0x10 },
 	{ "rxrpc_client", 0x1 },
 	/* skb */
 	{"kfree_skb", 0x1000},
->>>>>>> 7c25113b
 	/* sunrpc */
 	{ "xs_stream_read_data", 0x1 },
 	/* ... from xprt_cong_event event class */
@@ -6059,8 +6056,6 @@
 	{ "mr_integ_alloc", 0x2000 },
 	/* bpf_testmod */
 	{ "bpf_testmod_test_read", 0x0 },
-<<<<<<< HEAD
-=======
 	/* amdgpu */
 	{ "amdgpu_vm_bo_map", 0x1 },
 	{ "amdgpu_vm_bo_unmap", 0x1 },
@@ -6158,7 +6153,6 @@
 	{ "neigh_update", 0x10 },
 	/* snd_firewire_lib */
 	{ "amdtp_packet", 0x100 },
->>>>>>> 7c25113b
 };
 
 bool btf_ctx_access(int off, int size, enum bpf_access_type type,
