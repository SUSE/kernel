--- conflicted
+++ resolved
@@ -11,10 +11,7 @@
 #include <linux/refcount.h>
 #include <linux/mutex.h>
 #include <linux/btf_ids.h>
-<<<<<<< HEAD
-=======
 #include <linux/rcupdate_wait.h>
->>>>>>> eb3cdb58
 
 enum bpf_struct_ops_state {
 	BPF_STRUCT_OPS_STATE_INIT,
@@ -361,24 +358,16 @@
 
 	tlinks[BPF_TRAMP_FENTRY].links[0] = link;
 	tlinks[BPF_TRAMP_FENTRY].nr_links = 1;
-<<<<<<< HEAD
-=======
 	/* BPF_TRAMP_F_RET_FENTRY_RET is only used by bpf_struct_ops,
 	 * and it must be used alone.
 	 */
->>>>>>> eb3cdb58
 	flags = model->ret_size > 0 ? BPF_TRAMP_F_RET_FENTRY_RET : 0;
 	return arch_prepare_bpf_trampoline(NULL, image, image_end,
 					   model, flags, tlinks, NULL);
 }
 
-<<<<<<< HEAD
-static int bpf_struct_ops_map_update_elem(struct bpf_map *map, void *key,
-					  void *value, u64 flags)
-=======
 static long bpf_struct_ops_map_update_elem(struct bpf_map *map, void *key,
 					   void *value, u64 flags)
->>>>>>> eb3cdb58
 {
 	struct bpf_struct_ops_map *st_map = (struct bpf_struct_ops_map *)map;
 	const struct bpf_struct_ops *st_ops = st_map->st_ops;
@@ -698,11 +687,7 @@
 				   NUMA_NO_NODE);
 	st_map->image = bpf_jit_alloc_exec(PAGE_SIZE);
 	if (!st_map->uvalue || !st_map->links || !st_map->image) {
-<<<<<<< HEAD
-		bpf_struct_ops_map_free(map);
-=======
 		__bpf_struct_ops_map_free(map);
->>>>>>> eb3cdb58
 		return ERR_PTR(-ENOMEM);
 	}
 
@@ -713,8 +698,6 @@
 	return map;
 }
 
-<<<<<<< HEAD
-=======
 static u64 bpf_struct_ops_map_mem_usage(const struct bpf_map *map)
 {
 	struct bpf_struct_ops_map *st_map = (struct bpf_struct_ops_map *)map;
@@ -730,7 +713,6 @@
 	return usage;
 }
 
->>>>>>> eb3cdb58
 BTF_ID_LIST_SINGLE(bpf_struct_ops_map_btf_ids, struct, bpf_struct_ops_map)
 const struct bpf_map_ops bpf_struct_ops_map_ops = {
 	.map_alloc_check = bpf_struct_ops_map_alloc_check,
@@ -741,10 +723,7 @@
 	.map_delete_elem = bpf_struct_ops_map_delete_elem,
 	.map_update_elem = bpf_struct_ops_map_update_elem,
 	.map_seq_show_elem = bpf_struct_ops_map_seq_show_elem,
-<<<<<<< HEAD
-=======
 	.map_mem_usage = bpf_struct_ops_map_mem_usage,
->>>>>>> eb3cdb58
 	.map_btf_id = &bpf_struct_ops_map_btf_ids[0],
 };
 
@@ -764,14 +743,6 @@
 	return !IS_ERR(map);
 }
 
-static void bpf_struct_ops_put_rcu(struct rcu_head *head)
-{
-	struct bpf_struct_ops_map *st_map;
-
-	st_map = container_of(head, struct bpf_struct_ops_map, rcu);
-	bpf_map_put(&st_map->map);
-}
-
 void bpf_struct_ops_put(const void *kdata)
 {
 	struct bpf_struct_ops_value *kvalue;
@@ -783,22 +754,6 @@
 	bpf_map_put(&st_map->map);
 }
 
-<<<<<<< HEAD
-		st_map = container_of(kvalue, struct bpf_struct_ops_map,
-				      kvalue);
-		/* The struct_ops's function may switch to another struct_ops.
-		 *
-		 * For example, bpf_tcp_cc_x->init() may switch to
-		 * another tcp_cc_y by calling
-		 * setsockopt(TCP_CONGESTION, "tcp_cc_y").
-		 * During the switch,  bpf_struct_ops_put(tcp_cc_x) is called
-		 * and its map->refcnt may reach 0 which then free its
-		 * trampoline image while tcp_cc_x is still running.
-		 *
-		 * Thus, a rcu grace period is needed here.
-		 */
-		call_rcu(&st_map->rcu, bpf_struct_ops_put_rcu);
-=======
 static bool bpf_struct_ops_valid_to_reg(struct bpf_map *map)
 {
 	struct bpf_struct_ops_map *st_map = (struct bpf_struct_ops_map *)map;
@@ -823,7 +778,6 @@
 		 */
 		st_map->st_ops->unreg(&st_map->kvalue.data);
 		bpf_map_put(&st_map->map);
->>>>>>> eb3cdb58
 	}
 	kfree(st_link);
 }
