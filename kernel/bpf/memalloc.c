// SPDX-License-Identifier: GPL-2.0-only
/* Copyright (c) 2022 Meta Platforms, Inc. and affiliates. */
#include <linux/mm.h>
#include <linux/llist.h>
#include <linux/bpf.h>
#include <linux/irq_work.h>
#include <linux/bpf_mem_alloc.h>
#include <linux/memcontrol.h>
#include <asm/local.h>

/* Any context (including NMI) BPF specific memory allocator.
 *
 * Tracing BPF programs can attach to kprobe and fentry. Hence they
 * run in unknown context where calling plain kmalloc() might not be safe.
 *
 * Front-end kmalloc() with per-cpu per-bucket cache of free elements.
 * Refill this cache asynchronously from irq_work.
 *
 * CPU_0 buckets
 * 16 32 64 96 128 196 256 512 1024 2048 4096
 * ...
 * CPU_N buckets
 * 16 32 64 96 128 196 256 512 1024 2048 4096
 *
 * The buckets are prefilled at the start.
 * BPF programs always run with migration disabled.
 * It's safe to allocate from cache of the current cpu with irqs disabled.
 * Free-ing is always done into bucket of the current cpu as well.
 * irq_work trims extra free elements from buckets with kfree
 * and refills them with kmalloc, so global kmalloc logic takes care
 * of freeing objects allocated by one cpu and freed on another.
 *
 * Every allocated objected is padded with extra 8 bytes that contains
 * struct llist_node.
 */
#define LLIST_NODE_SZ sizeof(struct llist_node)

#define BPF_MEM_ALLOC_SIZE_MAX 4096

/* similar to kmalloc, but sizeof == 8 bucket is gone */
static u8 size_index[24] __ro_after_init = {
	3,	/* 8 */
	3,	/* 16 */
	4,	/* 24 */
	4,	/* 32 */
	5,	/* 40 */
	5,	/* 48 */
	5,	/* 56 */
	5,	/* 64 */
	1,	/* 72 */
	1,	/* 80 */
	1,	/* 88 */
	1,	/* 96 */
	6,	/* 104 */
	6,	/* 112 */
	6,	/* 120 */
	6,	/* 128 */
	2,	/* 136 */
	2,	/* 144 */
	2,	/* 152 */
	2,	/* 160 */
	2,	/* 168 */
	2,	/* 176 */
	2,	/* 184 */
	2	/* 192 */
};

static int bpf_mem_cache_idx(size_t size)
{
	if (!size || size > BPF_MEM_ALLOC_SIZE_MAX)
		return -1;

	if (size <= 192)
		return size_index[(size - 1) / 8] - 1;

	return fls(size - 1) - 2;
}

#define NUM_CACHES 11

struct bpf_mem_cache {
	/* per-cpu list of free objects of size 'unit_size'.
	 * All accesses are done with interrupts disabled and 'active' counter
	 * protection with __llist_add() and __llist_del_first().
	 */
	struct llist_head free_llist;
	local_t active;

	/* Operations on the free_list from unit_alloc/unit_free/bpf_mem_refill
	 * are sequenced by per-cpu 'active' counter. But unit_free() cannot
	 * fail. When 'active' is busy the unit_free() will add an object to
	 * free_llist_extra.
	 */
	struct llist_head free_llist_extra;

	struct irq_work refill_work;
	struct obj_cgroup *objcg;
	int unit_size;
	/* count of objects in free_llist */
	int free_cnt;
	int low_watermark, high_watermark, batch;
	int percpu_size;
	bool draining;
	struct bpf_mem_cache *tgt;

	/* list of objects to be freed after RCU GP */
	struct llist_head free_by_rcu;
	struct llist_node *free_by_rcu_tail;
	struct llist_head waiting_for_gp;
	struct llist_node *waiting_for_gp_tail;
	struct rcu_head rcu;
	atomic_t call_rcu_in_progress;
	struct llist_head free_llist_extra_rcu;

	/* list of objects to be freed after RCU tasks trace GP */
	struct llist_head free_by_rcu_ttrace;
	struct llist_head waiting_for_gp_ttrace;
	struct rcu_head rcu_ttrace;
	atomic_t call_rcu_ttrace_in_progress;
};

struct bpf_mem_caches {
	struct bpf_mem_cache cache[NUM_CACHES];
};

static const u16 sizes[NUM_CACHES] = {96, 192, 16, 32, 64, 128, 256, 512, 1024, 2048, 4096};

static struct llist_node notrace *__llist_del_first(struct llist_head *head)
{
	struct llist_node *entry, *next;

	entry = head->first;
	if (!entry)
		return NULL;
	next = entry->next;
	head->first = next;
	return entry;
}

static void *__alloc(struct bpf_mem_cache *c, int node, gfp_t flags)
{
	if (c->percpu_size) {
		void __percpu **obj = kmalloc_node(c->percpu_size, flags, node);
		void __percpu *pptr = __alloc_percpu_gfp(c->unit_size, 8, flags);

		if (!obj || !pptr) {
			free_percpu(pptr);
			kfree(obj);
			return NULL;
		}
		obj[1] = pptr;
		return obj;
	}

	return kmalloc_node(c->unit_size, flags | __GFP_ZERO, node);
}

static struct mem_cgroup *get_memcg(const struct bpf_mem_cache *c)
{
#ifdef CONFIG_MEMCG
	if (c->objcg)
		return get_mem_cgroup_from_objcg(c->objcg);
	return root_mem_cgroup;
#else
	return NULL;
#endif
}

static void inc_active(struct bpf_mem_cache *c, unsigned long *flags)
{
	if (IS_ENABLED(CONFIG_PREEMPT_RT))
		/* In RT irq_work runs in per-cpu kthread, so disable
		 * interrupts to avoid preemption and interrupts and
		 * reduce the chance of bpf prog executing on this cpu
		 * when active counter is busy.
		 */
		local_irq_save(*flags);
	/* alloc_bulk runs from irq_work which will not preempt a bpf
	 * program that does unit_alloc/unit_free since IRQs are
	 * disabled there. There is no race to increment 'active'
	 * counter. It protects free_llist from corruption in case NMI
	 * bpf prog preempted this loop.
	 */
	WARN_ON_ONCE(local_inc_return(&c->active) != 1);
}

static void dec_active(struct bpf_mem_cache *c, unsigned long *flags)
{
	local_dec(&c->active);
	if (IS_ENABLED(CONFIG_PREEMPT_RT))
		local_irq_restore(*flags);
}

static void add_obj_to_free_list(struct bpf_mem_cache *c, void *obj)
{
	unsigned long flags;

	inc_active(c, &flags);
	__llist_add(obj, &c->free_llist);
	c->free_cnt++;
	dec_active(c, &flags);
}

/* Mostly runs from irq_work except __init phase. */
static void alloc_bulk(struct bpf_mem_cache *c, int cnt, int node, bool atomic)
{
	struct mem_cgroup *memcg = NULL, *old_memcg;
	gfp_t gfp;
	void *obj;
	int i;

	gfp = __GFP_NOWARN | __GFP_ACCOUNT;
	gfp |= atomic ? GFP_NOWAIT : GFP_KERNEL;

	for (i = 0; i < cnt; i++) {
		/*
		 * For every 'c' llist_del_first(&c->free_by_rcu_ttrace); is
		 * done only by one CPU == current CPU. Other CPUs might
		 * llist_add() and llist_del_all() in parallel.
		 */
		obj = llist_del_first(&c->free_by_rcu_ttrace);
		if (!obj)
			break;
		add_obj_to_free_list(c, obj);
	}
	if (i >= cnt)
		return;

	for (; i < cnt; i++) {
		obj = llist_del_first(&c->waiting_for_gp_ttrace);
		if (!obj)
			break;
		add_obj_to_free_list(c, obj);
	}
	if (i >= cnt)
		return;

	memcg = get_memcg(c);
	old_memcg = set_active_memcg(memcg);
	for (; i < cnt; i++) {
		/* Allocate, but don't deplete atomic reserves that typical
		 * GFP_ATOMIC would do. irq_work runs on this cpu and kmalloc
		 * will allocate from the current numa node which is what we
		 * want here.
		 */
		obj = __alloc(c, node, gfp);
		if (!obj)
			break;
		add_obj_to_free_list(c, obj);
	}
	set_active_memcg(old_memcg);
	mem_cgroup_put(memcg);
}

static void free_one(void *obj, bool percpu)
{
	if (percpu) {
<<<<<<< HEAD
		free_percpu(((void **)obj)[1]);
=======
		free_percpu(((void __percpu **)obj)[1]);
>>>>>>> 2d5404ca
		kfree(obj);
		return;
	}

	kfree(obj);
}

static int free_all(struct llist_node *llnode, bool percpu)
{
	struct llist_node *pos, *t;
	int cnt = 0;

	llist_for_each_safe(pos, t, llnode) {
		free_one(pos, percpu);
		cnt++;
	}
	return cnt;
}

static void __free_rcu(struct rcu_head *head)
{
	struct bpf_mem_cache *c = container_of(head, struct bpf_mem_cache, rcu_ttrace);

	free_all(llist_del_all(&c->waiting_for_gp_ttrace), !!c->percpu_size);
	atomic_set(&c->call_rcu_ttrace_in_progress, 0);
}

static void __free_rcu_tasks_trace(struct rcu_head *head)
{
	/* If RCU Tasks Trace grace period implies RCU grace period,
	 * there is no need to invoke call_rcu().
	 */
	if (rcu_trace_implies_rcu_gp())
		__free_rcu(head);
	else
		call_rcu(head, __free_rcu);
}

static void enque_to_free(struct bpf_mem_cache *c, void *obj)
{
	struct llist_node *llnode = obj;

	/* bpf_mem_cache is a per-cpu object. Freeing happens in irq_work.
	 * Nothing races to add to free_by_rcu_ttrace list.
	 */
	llist_add(llnode, &c->free_by_rcu_ttrace);
}

static void do_call_rcu_ttrace(struct bpf_mem_cache *c)
{
	struct llist_node *llnode, *t;

	if (atomic_xchg(&c->call_rcu_ttrace_in_progress, 1)) {
		if (unlikely(READ_ONCE(c->draining))) {
			llnode = llist_del_all(&c->free_by_rcu_ttrace);
			free_all(llnode, !!c->percpu_size);
		}
		return;
	}

	WARN_ON_ONCE(!llist_empty(&c->waiting_for_gp_ttrace));
	llist_for_each_safe(llnode, t, llist_del_all(&c->free_by_rcu_ttrace))
		llist_add(llnode, &c->waiting_for_gp_ttrace);

	if (unlikely(READ_ONCE(c->draining))) {
		__free_rcu(&c->rcu_ttrace);
		return;
	}

	/* Use call_rcu_tasks_trace() to wait for sleepable progs to finish.
	 * If RCU Tasks Trace grace period implies RCU grace period, free
	 * these elements directly, else use call_rcu() to wait for normal
	 * progs to finish and finally do free_one() on each element.
	 */
	call_rcu_tasks_trace(&c->rcu_ttrace, __free_rcu_tasks_trace);
}

static void free_bulk(struct bpf_mem_cache *c)
{
	struct bpf_mem_cache *tgt = c->tgt;
	struct llist_node *llnode, *t;
	unsigned long flags;
	int cnt;

	WARN_ON_ONCE(tgt->unit_size != c->unit_size);
<<<<<<< HEAD
=======
	WARN_ON_ONCE(tgt->percpu_size != c->percpu_size);
>>>>>>> 2d5404ca

	do {
		inc_active(c, &flags);
		llnode = __llist_del_first(&c->free_llist);
		if (llnode)
			cnt = --c->free_cnt;
		else
			cnt = 0;
		dec_active(c, &flags);
		if (llnode)
			enque_to_free(tgt, llnode);
	} while (cnt > (c->high_watermark + c->low_watermark) / 2);

	/* and drain free_llist_extra */
	llist_for_each_safe(llnode, t, llist_del_all(&c->free_llist_extra))
		enque_to_free(tgt, llnode);
	do_call_rcu_ttrace(tgt);
}

static void __free_by_rcu(struct rcu_head *head)
{
	struct bpf_mem_cache *c = container_of(head, struct bpf_mem_cache, rcu);
	struct bpf_mem_cache *tgt = c->tgt;
	struct llist_node *llnode;

<<<<<<< HEAD
=======
	WARN_ON_ONCE(tgt->unit_size != c->unit_size);
	WARN_ON_ONCE(tgt->percpu_size != c->percpu_size);

>>>>>>> 2d5404ca
	llnode = llist_del_all(&c->waiting_for_gp);
	if (!llnode)
		goto out;

	llist_add_batch(llnode, c->waiting_for_gp_tail, &tgt->free_by_rcu_ttrace);

	/* Objects went through regular RCU GP. Send them to RCU tasks trace */
	do_call_rcu_ttrace(tgt);
out:
	atomic_set(&c->call_rcu_in_progress, 0);
}

static void check_free_by_rcu(struct bpf_mem_cache *c)
{
	struct llist_node *llnode, *t;
	unsigned long flags;

	/* drain free_llist_extra_rcu */
	if (unlikely(!llist_empty(&c->free_llist_extra_rcu))) {
		inc_active(c, &flags);
		llist_for_each_safe(llnode, t, llist_del_all(&c->free_llist_extra_rcu))
			if (__llist_add(llnode, &c->free_by_rcu))
				c->free_by_rcu_tail = llnode;
		dec_active(c, &flags);
	}

	if (llist_empty(&c->free_by_rcu))
		return;

	if (atomic_xchg(&c->call_rcu_in_progress, 1)) {
		/*
		 * Instead of kmalloc-ing new rcu_head and triggering 10k
		 * call_rcu() to hit rcutree.qhimark and force RCU to notice
		 * the overload just ask RCU to hurry up. There could be many
		 * objects in free_by_rcu list.
		 * This hint reduces memory consumption for an artificial
		 * benchmark from 2 Gbyte to 150 Mbyte.
		 */
		rcu_request_urgent_qs_task(current);
		return;
	}

	WARN_ON_ONCE(!llist_empty(&c->waiting_for_gp));

	inc_active(c, &flags);
	WRITE_ONCE(c->waiting_for_gp.first, __llist_del_all(&c->free_by_rcu));
	c->waiting_for_gp_tail = c->free_by_rcu_tail;
	dec_active(c, &flags);

	if (unlikely(READ_ONCE(c->draining))) {
		free_all(llist_del_all(&c->waiting_for_gp), !!c->percpu_size);
		atomic_set(&c->call_rcu_in_progress, 0);
	} else {
		call_rcu_hurry(&c->rcu, __free_by_rcu);
	}
}

static void bpf_mem_refill(struct irq_work *work)
{
	struct bpf_mem_cache *c = container_of(work, struct bpf_mem_cache, refill_work);
	int cnt;

	/* Racy access to free_cnt. It doesn't need to be 100% accurate */
	cnt = c->free_cnt;
	if (cnt < c->low_watermark)
		/* irq_work runs on this cpu and kmalloc will allocate
		 * from the current numa node which is what we want here.
		 */
		alloc_bulk(c, c->batch, NUMA_NO_NODE, true);
	else if (cnt > c->high_watermark)
		free_bulk(c);

	check_free_by_rcu(c);
}

static void notrace irq_work_raise(struct bpf_mem_cache *c)
{
	irq_work_queue(&c->refill_work);
}

/* For typical bpf map case that uses bpf_mem_cache_alloc and single bucket
 * the freelist cache will be elem_size * 64 (or less) on each cpu.
 *
 * For bpf programs that don't have statically known allocation sizes and
 * assuming (low_mark + high_mark) / 2 as an average number of elements per
 * bucket and all buckets are used the total amount of memory in freelists
 * on each cpu will be:
 * 64*16 + 64*32 + 64*64 + 64*96 + 64*128 + 64*196 + 64*256 + 32*512 + 16*1024 + 8*2048 + 4*4096
 * == ~ 116 Kbyte using below heuristic.
 * Initialized, but unused bpf allocator (not bpf map specific one) will
 * consume ~ 11 Kbyte per cpu.
 * Typical case will be between 11K and 116K closer to 11K.
 * bpf progs can and should share bpf_mem_cache when possible.
 *
 * Percpu allocation is typically rare. To avoid potential unnecessary large
 * memory consumption, set low_mark = 1 and high_mark = 3, resulting in c->batch = 1.
 */
static void init_refill_work(struct bpf_mem_cache *c)
{
	init_irq_work(&c->refill_work, bpf_mem_refill);
	if (c->percpu_size) {
		c->low_watermark = 1;
		c->high_watermark = 3;
	} else if (c->unit_size <= 256) {
		c->low_watermark = 32;
		c->high_watermark = 96;
	} else {
		/* When page_size == 4k, order-0 cache will have low_mark == 2
		 * and high_mark == 6 with batch alloc of 3 individual pages at
		 * a time.
		 * 8k allocs and above low == 1, high == 3, batch == 1.
		 */
		c->low_watermark = max(32 * 256 / c->unit_size, 1);
		c->high_watermark = max(96 * 256 / c->unit_size, 3);
	}
	c->batch = max((c->high_watermark - c->low_watermark) / 4 * 3, 1);
}
<<<<<<< HEAD

static void prefill_mem_cache(struct bpf_mem_cache *c, int cpu)
{
	/* To avoid consuming memory assume that 1st run of bpf
	 * prog won't be doing more than 4 map_update_elem from
	 * irq disabled region
	 */
	alloc_bulk(c, c->unit_size <= 256 ? 4 : 1, cpu_to_node(cpu), false);
=======

static void prefill_mem_cache(struct bpf_mem_cache *c, int cpu)
{
	int cnt = 1;

	/* To avoid consuming memory, for non-percpu allocation, assume that
	 * 1st run of bpf prog won't be doing more than 4 map_update_elem from
	 * irq disabled region if unit size is less than or equal to 256.
	 * For all other cases, let us just do one allocation.
	 */
	if (!c->percpu_size && c->unit_size <= 256)
		cnt = 4;
	alloc_bulk(c, cnt, cpu_to_node(cpu), false);
>>>>>>> 2d5404ca
}

/* When size != 0 bpf_mem_cache for each cpu.
 * This is typical bpf hash map use case when all elements have equal size.
 *
 * When size == 0 allocate 11 bpf_mem_cache-s for each cpu, then rely on
 * kmalloc/kfree. Max allocation size is 4096 in this case.
 * This is bpf_dynptr and bpf_kptr use case.
 */
int bpf_mem_alloc_init(struct bpf_mem_alloc *ma, int size, bool percpu)
{
	struct bpf_mem_caches *cc; struct bpf_mem_caches __percpu *pcc;
	struct bpf_mem_cache *c; struct bpf_mem_cache __percpu *pc;
	struct obj_cgroup *objcg = NULL;
	int cpu, i, unit_size, percpu_size = 0;

	if (percpu && size == 0)
		return -EINVAL;

	/* room for llist_node and per-cpu pointer */
	if (percpu)
		percpu_size = LLIST_NODE_SZ + sizeof(void *);
	ma->percpu = percpu;

	if (size) {
		pc = __alloc_percpu_gfp(sizeof(*pc), 8, GFP_KERNEL);
		if (!pc)
			return -ENOMEM;

		if (!percpu)
			size += LLIST_NODE_SZ; /* room for llist_node */
		unit_size = size;

#ifdef CONFIG_MEMCG
		if (memcg_bpf_enabled())
			objcg = get_obj_cgroup_from_current();
#endif
		ma->objcg = objcg;

		for_each_possible_cpu(cpu) {
			c = per_cpu_ptr(pc, cpu);
			c->unit_size = unit_size;
			c->objcg = objcg;
			c->percpu_size = percpu_size;
			c->tgt = c;
			init_refill_work(c);
			prefill_mem_cache(c, cpu);
		}
		ma->cache = pc;
		return 0;
	}

	pcc = __alloc_percpu_gfp(sizeof(*cc), 8, GFP_KERNEL);
	if (!pcc)
		return -ENOMEM;
#ifdef CONFIG_MEMCG
	objcg = get_obj_cgroup_from_current();
#endif
	ma->objcg = objcg;
	for_each_possible_cpu(cpu) {
		cc = per_cpu_ptr(pcc, cpu);
		for (i = 0; i < NUM_CACHES; i++) {
			c = &cc->cache[i];
			c->unit_size = sizes[i];
			c->objcg = objcg;
<<<<<<< HEAD
=======
			c->percpu_size = percpu_size;
>>>>>>> 2d5404ca
			c->tgt = c;

			init_refill_work(c);
			prefill_mem_cache(c, cpu);
		}
	}

	ma->caches = pcc;
	return 0;
}

int bpf_mem_alloc_percpu_init(struct bpf_mem_alloc *ma, struct obj_cgroup *objcg)
{
	struct bpf_mem_caches __percpu *pcc;

	pcc = __alloc_percpu_gfp(sizeof(struct bpf_mem_caches), 8, GFP_KERNEL);
	if (!pcc)
		return -ENOMEM;

	ma->caches = pcc;
	ma->objcg = objcg;
	ma->percpu = true;
	return 0;
}

int bpf_mem_alloc_percpu_unit_init(struct bpf_mem_alloc *ma, int size)
{
	struct bpf_mem_caches *cc; struct bpf_mem_caches __percpu *pcc;
	int cpu, i, unit_size, percpu_size;
	struct obj_cgroup *objcg;
	struct bpf_mem_cache *c;

	i = bpf_mem_cache_idx(size);
	if (i < 0)
		return -EINVAL;

	/* room for llist_node and per-cpu pointer */
	percpu_size = LLIST_NODE_SZ + sizeof(void *);

	unit_size = sizes[i];
	objcg = ma->objcg;
	pcc = ma->caches;

	for_each_possible_cpu(cpu) {
		cc = per_cpu_ptr(pcc, cpu);
		c = &cc->cache[i];
		if (c->unit_size)
			break;

		c->unit_size = unit_size;
		c->objcg = objcg;
		c->percpu_size = percpu_size;
		c->tgt = c;

		init_refill_work(c);
		prefill_mem_cache(c, cpu);
	}

	return 0;
}

static void drain_mem_cache(struct bpf_mem_cache *c)
{
	bool percpu = !!c->percpu_size;

	/* No progs are using this bpf_mem_cache, but htab_map_free() called
	 * bpf_mem_cache_free() for all remaining elements and they can be in
	 * free_by_rcu_ttrace or in waiting_for_gp_ttrace lists, so drain those lists now.
	 *
	 * Except for waiting_for_gp_ttrace list, there are no concurrent operations
	 * on these lists, so it is safe to use __llist_del_all().
	 */
	free_all(llist_del_all(&c->free_by_rcu_ttrace), percpu);
	free_all(llist_del_all(&c->waiting_for_gp_ttrace), percpu);
	free_all(__llist_del_all(&c->free_llist), percpu);
	free_all(__llist_del_all(&c->free_llist_extra), percpu);
	free_all(__llist_del_all(&c->free_by_rcu), percpu);
	free_all(__llist_del_all(&c->free_llist_extra_rcu), percpu);
	free_all(llist_del_all(&c->waiting_for_gp), percpu);
}

static void check_mem_cache(struct bpf_mem_cache *c)
{
	WARN_ON_ONCE(!llist_empty(&c->free_by_rcu_ttrace));
	WARN_ON_ONCE(!llist_empty(&c->waiting_for_gp_ttrace));
	WARN_ON_ONCE(!llist_empty(&c->free_llist));
	WARN_ON_ONCE(!llist_empty(&c->free_llist_extra));
	WARN_ON_ONCE(!llist_empty(&c->free_by_rcu));
	WARN_ON_ONCE(!llist_empty(&c->free_llist_extra_rcu));
	WARN_ON_ONCE(!llist_empty(&c->waiting_for_gp));
}

static void check_leaked_objs(struct bpf_mem_alloc *ma)
{
	struct bpf_mem_caches *cc;
	struct bpf_mem_cache *c;
	int cpu, i;

	if (ma->cache) {
		for_each_possible_cpu(cpu) {
			c = per_cpu_ptr(ma->cache, cpu);
			check_mem_cache(c);
		}
	}
	if (ma->caches) {
		for_each_possible_cpu(cpu) {
			cc = per_cpu_ptr(ma->caches, cpu);
			for (i = 0; i < NUM_CACHES; i++) {
				c = &cc->cache[i];
				check_mem_cache(c);
			}
		}
	}
}

static void free_mem_alloc_no_barrier(struct bpf_mem_alloc *ma)
{
	check_leaked_objs(ma);
	free_percpu(ma->cache);
	free_percpu(ma->caches);
	ma->cache = NULL;
	ma->caches = NULL;
}

static void free_mem_alloc(struct bpf_mem_alloc *ma)
{
	/* waiting_for_gp[_ttrace] lists were drained, but RCU callbacks
	 * might still execute. Wait for them.
	 *
	 * rcu_barrier_tasks_trace() doesn't imply synchronize_rcu_tasks_trace(),
	 * but rcu_barrier_tasks_trace() and rcu_barrier() below are only used
	 * to wait for the pending __free_rcu_tasks_trace() and __free_rcu(),
	 * so if call_rcu(head, __free_rcu) is skipped due to
	 * rcu_trace_implies_rcu_gp(), it will be OK to skip rcu_barrier() by
	 * using rcu_trace_implies_rcu_gp() as well.
	 */
	rcu_barrier(); /* wait for __free_by_rcu */
	rcu_barrier_tasks_trace(); /* wait for __free_rcu */
	if (!rcu_trace_implies_rcu_gp())
		rcu_barrier();
	free_mem_alloc_no_barrier(ma);
}

static void free_mem_alloc_deferred(struct work_struct *work)
{
	struct bpf_mem_alloc *ma = container_of(work, struct bpf_mem_alloc, work);

	free_mem_alloc(ma);
	kfree(ma);
}

static void destroy_mem_alloc(struct bpf_mem_alloc *ma, int rcu_in_progress)
{
	struct bpf_mem_alloc *copy;

	if (!rcu_in_progress) {
		/* Fast path. No callbacks are pending, hence no need to do
		 * rcu_barrier-s.
		 */
		free_mem_alloc_no_barrier(ma);
		return;
	}

	copy = kmemdup(ma, sizeof(*ma), GFP_KERNEL);
	if (!copy) {
		/* Slow path with inline barrier-s */
		free_mem_alloc(ma);
		return;
	}

	/* Defer barriers into worker to let the rest of map memory to be freed */
	memset(ma, 0, sizeof(*ma));
	INIT_WORK(&copy->work, free_mem_alloc_deferred);
	queue_work(system_unbound_wq, &copy->work);
}

void bpf_mem_alloc_destroy(struct bpf_mem_alloc *ma)
{
	struct bpf_mem_caches *cc;
	struct bpf_mem_cache *c;
	int cpu, i, rcu_in_progress;

	if (ma->cache) {
		rcu_in_progress = 0;
		for_each_possible_cpu(cpu) {
			c = per_cpu_ptr(ma->cache, cpu);
			WRITE_ONCE(c->draining, true);
			irq_work_sync(&c->refill_work);
			drain_mem_cache(c);
			rcu_in_progress += atomic_read(&c->call_rcu_ttrace_in_progress);
			rcu_in_progress += atomic_read(&c->call_rcu_in_progress);
		}
		obj_cgroup_put(ma->objcg);
		destroy_mem_alloc(ma, rcu_in_progress);
	}
	if (ma->caches) {
		rcu_in_progress = 0;
		for_each_possible_cpu(cpu) {
			cc = per_cpu_ptr(ma->caches, cpu);
			for (i = 0; i < NUM_CACHES; i++) {
				c = &cc->cache[i];
				WRITE_ONCE(c->draining, true);
				irq_work_sync(&c->refill_work);
				drain_mem_cache(c);
				rcu_in_progress += atomic_read(&c->call_rcu_ttrace_in_progress);
				rcu_in_progress += atomic_read(&c->call_rcu_in_progress);
			}
		}
		obj_cgroup_put(ma->objcg);
		destroy_mem_alloc(ma, rcu_in_progress);
	}
}

/* notrace is necessary here and in other functions to make sure
 * bpf programs cannot attach to them and cause llist corruptions.
 */
static void notrace *unit_alloc(struct bpf_mem_cache *c)
{
	struct llist_node *llnode = NULL;
	unsigned long flags;
	int cnt = 0;

	/* Disable irqs to prevent the following race for majority of prog types:
	 * prog_A
	 *   bpf_mem_alloc
	 *      preemption or irq -> prog_B
	 *        bpf_mem_alloc
	 *
	 * but prog_B could be a perf_event NMI prog.
	 * Use per-cpu 'active' counter to order free_list access between
	 * unit_alloc/unit_free/bpf_mem_refill.
	 */
	local_irq_save(flags);
	if (local_inc_return(&c->active) == 1) {
		llnode = __llist_del_first(&c->free_llist);
		if (llnode) {
			cnt = --c->free_cnt;
			*(struct bpf_mem_cache **)llnode = c;
		}
	}
	local_dec(&c->active);

	WARN_ON(cnt < 0);

	if (cnt < c->low_watermark)
		irq_work_raise(c);
	/* Enable IRQ after the enqueue of irq work completes, so irq work
	 * will run after IRQ is enabled and free_llist may be refilled by
	 * irq work before other task preempts current task.
	 */
	local_irq_restore(flags);

	return llnode;
}

/* Though 'ptr' object could have been allocated on a different cpu
 * add it to the free_llist of the current cpu.
 * Let kfree() logic deal with it when it's later called from irq_work.
 */
static void notrace unit_free(struct bpf_mem_cache *c, void *ptr)
{
	struct llist_node *llnode = ptr - LLIST_NODE_SZ;
	unsigned long flags;
	int cnt = 0;

	BUILD_BUG_ON(LLIST_NODE_SZ > 8);

	/*
	 * Remember bpf_mem_cache that allocated this object.
	 * The hint is not accurate.
	 */
	c->tgt = *(struct bpf_mem_cache **)llnode;

	local_irq_save(flags);
	if (local_inc_return(&c->active) == 1) {
		__llist_add(llnode, &c->free_llist);
		cnt = ++c->free_cnt;
	} else {
		/* unit_free() cannot fail. Therefore add an object to atomic
		 * llist. free_bulk() will drain it. Though free_llist_extra is
		 * a per-cpu list we have to use atomic llist_add here, since
		 * it also can be interrupted by bpf nmi prog that does another
		 * unit_free() into the same free_llist_extra.
		 */
		llist_add(llnode, &c->free_llist_extra);
	}
	local_dec(&c->active);

	if (cnt > c->high_watermark)
		/* free few objects from current cpu into global kmalloc pool */
		irq_work_raise(c);
	/* Enable IRQ after irq_work_raise() completes, otherwise when current
	 * task is preempted by task which does unit_alloc(), unit_alloc() may
	 * return NULL unexpectedly because irq work is already pending but can
	 * not been triggered and free_llist can not be refilled timely.
	 */
	local_irq_restore(flags);
}

static void notrace unit_free_rcu(struct bpf_mem_cache *c, void *ptr)
{
	struct llist_node *llnode = ptr - LLIST_NODE_SZ;
	unsigned long flags;

	c->tgt = *(struct bpf_mem_cache **)llnode;

	local_irq_save(flags);
	if (local_inc_return(&c->active) == 1) {
		if (__llist_add(llnode, &c->free_by_rcu))
			c->free_by_rcu_tail = llnode;
	} else {
		llist_add(llnode, &c->free_llist_extra_rcu);
	}
	local_dec(&c->active);

	if (!atomic_read(&c->call_rcu_in_progress))
		irq_work_raise(c);
	local_irq_restore(flags);
}

static void notrace unit_free_rcu(struct bpf_mem_cache *c, void *ptr)
{
	struct llist_node *llnode = ptr - LLIST_NODE_SZ;
	unsigned long flags;

	c->tgt = *(struct bpf_mem_cache **)llnode;

	local_irq_save(flags);
	if (local_inc_return(&c->active) == 1) {
		if (__llist_add(llnode, &c->free_by_rcu))
			c->free_by_rcu_tail = llnode;
	} else {
		llist_add(llnode, &c->free_llist_extra_rcu);
	}
	local_dec(&c->active);
	local_irq_restore(flags);

	if (!atomic_read(&c->call_rcu_in_progress))
		irq_work_raise(c);
}

/* Called from BPF program or from sys_bpf syscall.
 * In both cases migration is disabled.
 */
void notrace *bpf_mem_alloc(struct bpf_mem_alloc *ma, size_t size)
{
	int idx;
	void *ret;

	if (!size)
		return NULL;

	if (!ma->percpu)
		size += LLIST_NODE_SZ;
	idx = bpf_mem_cache_idx(size);
	if (idx < 0)
		return NULL;

	ret = unit_alloc(this_cpu_ptr(ma->caches)->cache + idx);
	return !ret ? NULL : ret + LLIST_NODE_SZ;
}

void notrace bpf_mem_free(struct bpf_mem_alloc *ma, void *ptr)
{
	struct bpf_mem_cache *c;
<<<<<<< HEAD
	int idx;

	if (!ptr)
		return;

	c = *(void **)(ptr - LLIST_NODE_SZ);
	idx = bpf_mem_cache_idx(c->unit_size);
	if (WARN_ON_ONCE(idx < 0))
		return;

	unit_free(this_cpu_ptr(ma->caches)->cache + idx, ptr);
}

void notrace bpf_mem_free_rcu(struct bpf_mem_alloc *ma, void *ptr)
{
	struct bpf_mem_cache *c;
=======
>>>>>>> 2d5404ca
	int idx;

	if (!ptr)
		return;

	c = *(void **)(ptr - LLIST_NODE_SZ);
	idx = bpf_mem_cache_idx(c->unit_size);
	if (WARN_ON_ONCE(idx < 0))
<<<<<<< HEAD
	if (idx < 0)
=======
>>>>>>> 2d5404ca
		return;

	unit_free_rcu(this_cpu_ptr(ma->caches)->cache + idx, ptr);
}

void notrace bpf_mem_free_rcu(struct bpf_mem_alloc *ma, void *ptr)
{
	struct bpf_mem_cache *c;
	int idx;

	if (!ptr)
		return;

	c = *(void **)(ptr - LLIST_NODE_SZ);
	idx = bpf_mem_cache_idx(c->unit_size);
	if (WARN_ON_ONCE(idx < 0))
		return;

	unit_free_rcu(this_cpu_ptr(ma->caches)->cache + idx, ptr);
}

void notrace *bpf_mem_cache_alloc(struct bpf_mem_alloc *ma)
{
	void *ret;

	ret = unit_alloc(this_cpu_ptr(ma->cache));
	return !ret ? NULL : ret + LLIST_NODE_SZ;
}

void notrace bpf_mem_cache_free(struct bpf_mem_alloc *ma, void *ptr)
{
	if (!ptr)
		return;

	unit_free(this_cpu_ptr(ma->cache), ptr);
}

void notrace bpf_mem_cache_free_rcu(struct bpf_mem_alloc *ma, void *ptr)
{
	if (!ptr)
		return;

	unit_free_rcu(this_cpu_ptr(ma->cache), ptr);
}

/* Directly does a kfree() without putting 'ptr' back to the free_llist
 * for reuse and without waiting for a rcu_tasks_trace gp.
 * The caller must first go through the rcu_tasks_trace gp for 'ptr'
 * before calling bpf_mem_cache_raw_free().
 * It could be used when the rcu_tasks_trace callback does not have
 * a hold on the original bpf_mem_alloc object that allocated the
 * 'ptr'. This should only be used in the uncommon code path.
 * Otherwise, the bpf_mem_alloc's free_llist cannot be refilled
 * and may affect performance.
 */
void bpf_mem_cache_raw_free(void *ptr)
{
	if (!ptr)
		return;

	kfree(ptr - LLIST_NODE_SZ);
}

/* When flags == GFP_KERNEL, it signals that the caller will not cause
 * deadlock when using kmalloc. bpf_mem_cache_alloc_flags() will use
 * kmalloc if the free_llist is empty.
 */
void notrace *bpf_mem_cache_alloc_flags(struct bpf_mem_alloc *ma, gfp_t flags)
{
	struct bpf_mem_cache *c;
	void *ret;

	c = this_cpu_ptr(ma->cache);

	ret = unit_alloc(c);
	if (!ret && flags == GFP_KERNEL) {
		struct mem_cgroup *memcg, *old_memcg;

		memcg = get_memcg(c);
		old_memcg = set_active_memcg(memcg);
		ret = __alloc(c, NUMA_NO_NODE, GFP_KERNEL | __GFP_NOWARN | __GFP_ACCOUNT);
		if (ret)
			*(struct bpf_mem_cache **)ret = c;
		set_active_memcg(old_memcg);
		mem_cgroup_put(memcg);
	}

	return !ret ? NULL : ret + LLIST_NODE_SZ;
}

int bpf_mem_alloc_check_size(bool percpu, size_t size)
{
	/* The size of percpu allocation doesn't have LLIST_NODE_SZ overhead */
	if ((percpu && size > BPF_MEM_ALLOC_SIZE_MAX) ||
	    (!percpu && size > BPF_MEM_ALLOC_SIZE_MAX - LLIST_NODE_SZ))
		return -E2BIG;

	return 0;
}<|MERGE_RESOLUTION|>--- conflicted
+++ resolved
@@ -255,11 +255,7 @@
 static void free_one(void *obj, bool percpu)
 {
 	if (percpu) {
-<<<<<<< HEAD
-		free_percpu(((void **)obj)[1]);
-=======
 		free_percpu(((void __percpu **)obj)[1]);
->>>>>>> 2d5404ca
 		kfree(obj);
 		return;
 	}
@@ -345,10 +341,7 @@
 	int cnt;
 
 	WARN_ON_ONCE(tgt->unit_size != c->unit_size);
-<<<<<<< HEAD
-=======
 	WARN_ON_ONCE(tgt->percpu_size != c->percpu_size);
->>>>>>> 2d5404ca
 
 	do {
 		inc_active(c, &flags);
@@ -374,12 +367,9 @@
 	struct bpf_mem_cache *tgt = c->tgt;
 	struct llist_node *llnode;
 
-<<<<<<< HEAD
-=======
 	WARN_ON_ONCE(tgt->unit_size != c->unit_size);
 	WARN_ON_ONCE(tgt->percpu_size != c->percpu_size);
 
->>>>>>> 2d5404ca
 	llnode = llist_del_all(&c->waiting_for_gp);
 	if (!llnode)
 		goto out;
@@ -497,16 +487,6 @@
 	}
 	c->batch = max((c->high_watermark - c->low_watermark) / 4 * 3, 1);
 }
-<<<<<<< HEAD
-
-static void prefill_mem_cache(struct bpf_mem_cache *c, int cpu)
-{
-	/* To avoid consuming memory assume that 1st run of bpf
-	 * prog won't be doing more than 4 map_update_elem from
-	 * irq disabled region
-	 */
-	alloc_bulk(c, c->unit_size <= 256 ? 4 : 1, cpu_to_node(cpu), false);
-=======
 
 static void prefill_mem_cache(struct bpf_mem_cache *c, int cpu)
 {
@@ -520,7 +500,6 @@
 	if (!c->percpu_size && c->unit_size <= 256)
 		cnt = 4;
 	alloc_bulk(c, cnt, cpu_to_node(cpu), false);
->>>>>>> 2d5404ca
 }
 
 /* When size != 0 bpf_mem_cache for each cpu.
@@ -586,10 +565,7 @@
 			c = &cc->cache[i];
 			c->unit_size = sizes[i];
 			c->objcg = objcg;
-<<<<<<< HEAD
-=======
 			c->percpu_size = percpu_size;
->>>>>>> 2d5404ca
 			c->tgt = c;
 
 			init_refill_work(c);
@@ -910,27 +886,6 @@
 	local_irq_restore(flags);
 }
 
-static void notrace unit_free_rcu(struct bpf_mem_cache *c, void *ptr)
-{
-	struct llist_node *llnode = ptr - LLIST_NODE_SZ;
-	unsigned long flags;
-
-	c->tgt = *(struct bpf_mem_cache **)llnode;
-
-	local_irq_save(flags);
-	if (local_inc_return(&c->active) == 1) {
-		if (__llist_add(llnode, &c->free_by_rcu))
-			c->free_by_rcu_tail = llnode;
-	} else {
-		llist_add(llnode, &c->free_llist_extra_rcu);
-	}
-	local_dec(&c->active);
-	local_irq_restore(flags);
-
-	if (!atomic_read(&c->call_rcu_in_progress))
-		irq_work_raise(c);
-}
-
 /* Called from BPF program or from sys_bpf syscall.
  * In both cases migration is disabled.
  */
@@ -955,7 +910,6 @@
 void notrace bpf_mem_free(struct bpf_mem_alloc *ma, void *ptr)
 {
 	struct bpf_mem_cache *c;
-<<<<<<< HEAD
 	int idx;
 
 	if (!ptr)
@@ -967,28 +921,6 @@
 		return;
 
 	unit_free(this_cpu_ptr(ma->caches)->cache + idx, ptr);
-}
-
-void notrace bpf_mem_free_rcu(struct bpf_mem_alloc *ma, void *ptr)
-{
-	struct bpf_mem_cache *c;
-=======
->>>>>>> 2d5404ca
-	int idx;
-
-	if (!ptr)
-		return;
-
-	c = *(void **)(ptr - LLIST_NODE_SZ);
-	idx = bpf_mem_cache_idx(c->unit_size);
-	if (WARN_ON_ONCE(idx < 0))
-<<<<<<< HEAD
-	if (idx < 0)
-=======
->>>>>>> 2d5404ca
-		return;
-
-	unit_free_rcu(this_cpu_ptr(ma->caches)->cache + idx, ptr);
 }
 
 void notrace bpf_mem_free_rcu(struct bpf_mem_alloc *ma, void *ptr)
