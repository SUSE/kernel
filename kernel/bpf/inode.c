// SPDX-License-Identifier: GPL-2.0-only
/*
 * Minimal file system backend for holding eBPF maps and programs,
 * used by bpf(2) object pinning.
 *
 * Authors:
 *
 *	Daniel Borkmann <daniel@iogearbox.net>
 */

#include <linux/init.h>
#include <linux/magic.h>
#include <linux/major.h>
#include <linux/mount.h>
#include <linux/namei.h>
#include <linux/fs.h>
#include <linux/fs_context.h>
#include <linux/fs_parser.h>
#include <linux/kdev_t.h>
#include <linux/filter.h>
#include <linux/bpf.h>
#include <linux/bpf_trace.h>
#include <linux/kstrtox.h>
#include "preload/bpf_preload.h"

enum bpf_type {
	BPF_TYPE_UNSPEC	= 0,
	BPF_TYPE_PROG,
	BPF_TYPE_MAP,
	BPF_TYPE_LINK,
};

static void *bpf_any_get(void *raw, enum bpf_type type)
{
	switch (type) {
	case BPF_TYPE_PROG:
		bpf_prog_inc(raw);
		break;
	case BPF_TYPE_MAP:
		bpf_map_inc_with_uref(raw);
		break;
	case BPF_TYPE_LINK:
		bpf_link_inc(raw);
		break;
	default:
		WARN_ON_ONCE(1);
		break;
	}

	return raw;
}

static void bpf_any_put(void *raw, enum bpf_type type)
{
	switch (type) {
	case BPF_TYPE_PROG:
		bpf_prog_put(raw);
		break;
	case BPF_TYPE_MAP:
		bpf_map_put_with_uref(raw);
		break;
	case BPF_TYPE_LINK:
		bpf_link_put(raw);
		break;
	default:
		WARN_ON_ONCE(1);
		break;
	}
}

static void *bpf_fd_probe_obj(u32 ufd, enum bpf_type *type)
{
	void *raw;

	raw = bpf_map_get_with_uref(ufd);
	if (!IS_ERR(raw)) {
		*type = BPF_TYPE_MAP;
		return raw;
	}

	raw = bpf_prog_get(ufd);
	if (!IS_ERR(raw)) {
		*type = BPF_TYPE_PROG;
		return raw;
	}

	raw = bpf_link_get_from_fd(ufd);
	if (!IS_ERR(raw)) {
		*type = BPF_TYPE_LINK;
		return raw;
	}

	return ERR_PTR(-EINVAL);
}

static const struct inode_operations bpf_dir_iops;

static const struct inode_operations bpf_prog_iops = { };
static const struct inode_operations bpf_map_iops  = { };
static const struct inode_operations bpf_link_iops  = { };

struct inode *bpf_get_inode(struct super_block *sb,
			    const struct inode *dir,
			    umode_t mode)
{
	struct inode *inode;

	switch (mode & S_IFMT) {
	case S_IFDIR:
	case S_IFREG:
	case S_IFLNK:
		break;
	default:
		return ERR_PTR(-EINVAL);
	}

	inode = new_inode(sb);
	if (!inode)
		return ERR_PTR(-ENOSPC);

	inode->i_ino = get_next_ino();
<<<<<<< HEAD
	inode->i_atime = inode_set_ctime_current(inode);
	inode->i_mtime = inode->i_atime;
=======
	simple_inode_init_ts(inode);
>>>>>>> 2d5404ca

	inode_init_owner(&nop_mnt_idmap, inode, dir, mode);

	return inode;
}

static int bpf_inode_type(const struct inode *inode, enum bpf_type *type)
{
	*type = BPF_TYPE_UNSPEC;
	if (inode->i_op == &bpf_prog_iops)
		*type = BPF_TYPE_PROG;
	else if (inode->i_op == &bpf_map_iops)
		*type = BPF_TYPE_MAP;
	else if (inode->i_op == &bpf_link_iops)
		*type = BPF_TYPE_LINK;
	else
		return -EACCES;

	return 0;
}

static void bpf_dentry_finalize(struct dentry *dentry, struct inode *inode,
				struct inode *dir)
{
	d_instantiate(dentry, inode);
	dget(dentry);

<<<<<<< HEAD
	dir->i_mtime = inode_set_ctime_current(dir);
=======
	inode_set_mtime_to_ts(dir, inode_set_ctime_current(dir));
>>>>>>> 2d5404ca
}

static int bpf_mkdir(struct mnt_idmap *idmap, struct inode *dir,
		     struct dentry *dentry, umode_t mode)
{
	struct inode *inode;

	inode = bpf_get_inode(dir->i_sb, dir, mode | S_IFDIR);
	if (IS_ERR(inode))
		return PTR_ERR(inode);

	inode->i_op = &bpf_dir_iops;
	inode->i_fop = &simple_dir_operations;

	inc_nlink(inode);
	inc_nlink(dir);

	bpf_dentry_finalize(dentry, inode, dir);
	return 0;
}

struct map_iter {
	void *key;
	bool done;
};

static struct map_iter *map_iter(struct seq_file *m)
{
	return m->private;
}

static struct bpf_map *seq_file_to_map(struct seq_file *m)
{
	return file_inode(m->file)->i_private;
}

static void map_iter_free(struct map_iter *iter)
{
	if (iter) {
		kfree(iter->key);
		kfree(iter);
	}
}

static struct map_iter *map_iter_alloc(struct bpf_map *map)
{
	struct map_iter *iter;

	iter = kzalloc(sizeof(*iter), GFP_KERNEL | __GFP_NOWARN);
	if (!iter)
		goto error;

	iter->key = kzalloc(map->key_size, GFP_KERNEL | __GFP_NOWARN);
	if (!iter->key)
		goto error;

	return iter;

error:
	map_iter_free(iter);
	return NULL;
}

static void *map_seq_next(struct seq_file *m, void *v, loff_t *pos)
{
	struct bpf_map *map = seq_file_to_map(m);
	void *key = map_iter(m)->key;
	void *prev_key;

	(*pos)++;
	if (map_iter(m)->done)
		return NULL;

	if (unlikely(v == SEQ_START_TOKEN))
		prev_key = NULL;
	else
		prev_key = key;

	rcu_read_lock();
	if (map->ops->map_get_next_key(map, prev_key, key)) {
		map_iter(m)->done = true;
		key = NULL;
	}
	rcu_read_unlock();
	return key;
}

static void *map_seq_start(struct seq_file *m, loff_t *pos)
{
	if (map_iter(m)->done)
		return NULL;

	return *pos ? map_iter(m)->key : SEQ_START_TOKEN;
}

static void map_seq_stop(struct seq_file *m, void *v)
{
}

static int map_seq_show(struct seq_file *m, void *v)
{
	struct bpf_map *map = seq_file_to_map(m);
	void *key = map_iter(m)->key;

	if (unlikely(v == SEQ_START_TOKEN)) {
		seq_puts(m, "# WARNING!! The output is for debug purpose only\n");
		seq_puts(m, "# WARNING!! The output format will change\n");
	} else {
		map->ops->map_seq_show_elem(map, key, m);
	}

	return 0;
}

static const struct seq_operations bpffs_map_seq_ops = {
	.start	= map_seq_start,
	.next	= map_seq_next,
	.show	= map_seq_show,
	.stop	= map_seq_stop,
};

static int bpffs_map_open(struct inode *inode, struct file *file)
{
	struct bpf_map *map = inode->i_private;
	struct map_iter *iter;
	struct seq_file *m;
	int err;

	iter = map_iter_alloc(map);
	if (!iter)
		return -ENOMEM;

	err = seq_open(file, &bpffs_map_seq_ops);
	if (err) {
		map_iter_free(iter);
		return err;
	}

	m = file->private_data;
	m->private = iter;

	return 0;
}

static int bpffs_map_release(struct inode *inode, struct file *file)
{
	struct seq_file *m = file->private_data;

	map_iter_free(map_iter(m));

	return seq_release(inode, file);
}

/* bpffs_map_fops should only implement the basic
 * read operation for a BPF map.  The purpose is to
 * provide a simple user intuitive way to do
 * "cat bpffs/pathto/a-pinned-map".
 *
 * Other operations (e.g. write, lookup...) should be realized by
 * the userspace tools (e.g. bpftool) through the
 * BPF_OBJ_GET_INFO_BY_FD and the map's lookup/update
 * interface.
 */
static const struct file_operations bpffs_map_fops = {
	.open		= bpffs_map_open,
	.read		= seq_read,
	.release	= bpffs_map_release,
};

static int bpffs_obj_open(struct inode *inode, struct file *file)
{
	return -EIO;
}

static const struct file_operations bpffs_obj_fops = {
	.open		= bpffs_obj_open,
};

static int bpf_mkobj_ops(struct dentry *dentry, umode_t mode, void *raw,
			 const struct inode_operations *iops,
			 const struct file_operations *fops)
{
	struct inode *dir = dentry->d_parent->d_inode;
	struct inode *inode = bpf_get_inode(dir->i_sb, dir, mode);
	if (IS_ERR(inode))
		return PTR_ERR(inode);

	inode->i_op = iops;
	inode->i_fop = fops;
	inode->i_private = raw;

	bpf_dentry_finalize(dentry, inode, dir);
	return 0;
}

static int bpf_mkprog(struct dentry *dentry, umode_t mode, void *arg)
{
	return bpf_mkobj_ops(dentry, mode, arg, &bpf_prog_iops,
			     &bpffs_obj_fops);
}

static int bpf_mkmap(struct dentry *dentry, umode_t mode, void *arg)
{
	struct bpf_map *map = arg;

	return bpf_mkobj_ops(dentry, mode, arg, &bpf_map_iops,
			     bpf_map_support_seq_show(map) ?
			     &bpffs_map_fops : &bpffs_obj_fops);
}

static int bpf_mklink(struct dentry *dentry, umode_t mode, void *arg)
{
	struct bpf_link *link = arg;

	return bpf_mkobj_ops(dentry, mode, arg, &bpf_link_iops,
			     bpf_link_is_iter(link) ?
			     &bpf_iter_fops : &bpffs_obj_fops);
}

static struct dentry *
bpf_lookup(struct inode *dir, struct dentry *dentry, unsigned flags)
{
	/* Dots in names (e.g. "/sys/fs/bpf/foo.bar") are reserved for future
	 * extensions. That allows popoulate_bpffs() create special files.
	 */
	if ((dir->i_mode & S_IALLUGO) &&
	    strchr(dentry->d_name.name, '.'))
		return ERR_PTR(-EPERM);

	return simple_lookup(dir, dentry, flags);
}

static int bpf_symlink(struct mnt_idmap *idmap, struct inode *dir,
		       struct dentry *dentry, const char *target)
{
	char *link = kstrdup(target, GFP_USER | __GFP_NOWARN);
	struct inode *inode;

	if (!link)
		return -ENOMEM;

	inode = bpf_get_inode(dir->i_sb, dir, S_IRWXUGO | S_IFLNK);
	if (IS_ERR(inode)) {
		kfree(link);
		return PTR_ERR(inode);
	}

	inode->i_op = &simple_symlink_inode_operations;
	inode->i_link = link;

	bpf_dentry_finalize(dentry, inode, dir);
	return 0;
}

static const struct inode_operations bpf_dir_iops = {
	.lookup		= bpf_lookup,
	.mkdir		= bpf_mkdir,
	.symlink	= bpf_symlink,
	.rmdir		= simple_rmdir,
	.rename		= simple_rename,
	.link		= simple_link,
	.unlink		= simple_unlink,
};

/* pin iterator link into bpffs */
static int bpf_iter_link_pin_kernel(struct dentry *parent,
				    const char *name, struct bpf_link *link)
{
	umode_t mode = S_IFREG | S_IRUSR;
	struct dentry *dentry;
	int ret;

	inode_lock(parent->d_inode);
	dentry = lookup_one_len(name, parent, strlen(name));
	if (IS_ERR(dentry)) {
		inode_unlock(parent->d_inode);
		return PTR_ERR(dentry);
	}
	ret = bpf_mkobj_ops(dentry, mode, link, &bpf_link_iops,
			    &bpf_iter_fops);
	dput(dentry);
	inode_unlock(parent->d_inode);
	return ret;
}

static int bpf_obj_do_pin(int path_fd, const char __user *pathname, void *raw,
			  enum bpf_type type)
{
	struct dentry *dentry;
	struct inode *dir;
	struct path path;
	umode_t mode;
	int ret;

	dentry = user_path_create(path_fd, pathname, &path, 0);
	if (IS_ERR(dentry))
		return PTR_ERR(dentry);

	dir = d_inode(path.dentry);
	if (dir->i_op != &bpf_dir_iops) {
		ret = -EPERM;
		goto out;
	}

	mode = S_IFREG | ((S_IRUSR | S_IWUSR) & ~current_umask());
	ret = security_path_mknod(&path, dentry, mode, 0);
	if (ret)
		goto out;

	switch (type) {
	case BPF_TYPE_PROG:
		ret = vfs_mkobj(dentry, mode, bpf_mkprog, raw);
		break;
	case BPF_TYPE_MAP:
		ret = vfs_mkobj(dentry, mode, bpf_mkmap, raw);
		break;
	case BPF_TYPE_LINK:
		ret = vfs_mkobj(dentry, mode, bpf_mklink, raw);
		break;
	default:
		ret = -EPERM;
	}
out:
	done_path_create(&path, dentry);
	return ret;
}

int bpf_obj_pin_user(u32 ufd, int path_fd, const char __user *pathname)
{
	enum bpf_type type;
	void *raw;
	int ret;

	raw = bpf_fd_probe_obj(ufd, &type);
	if (IS_ERR(raw))
		return PTR_ERR(raw);

	ret = bpf_obj_do_pin(path_fd, pathname, raw, type);
	if (ret != 0)
		bpf_any_put(raw, type);

	return ret;
}

static void *bpf_obj_do_get(int path_fd, const char __user *pathname,
			    enum bpf_type *type, int flags)
{
	struct inode *inode;
	struct path path;
	void *raw;
	int ret;

	ret = user_path_at(path_fd, pathname, LOOKUP_FOLLOW, &path);
	if (ret)
		return ERR_PTR(ret);

	inode = d_backing_inode(path.dentry);
	ret = path_permission(&path, ACC_MODE(flags));
	if (ret)
		goto out;

	ret = bpf_inode_type(inode, type);
	if (ret)
		goto out;

	raw = bpf_any_get(inode->i_private, *type);
	if (!IS_ERR(raw))
		touch_atime(&path);

	path_put(&path);
	return raw;
out:
	path_put(&path);
	return ERR_PTR(ret);
}

int bpf_obj_get_user(int path_fd, const char __user *pathname, int flags)
{
	enum bpf_type type = BPF_TYPE_UNSPEC;
	int f_flags;
	void *raw;
	int ret;

	f_flags = bpf_get_file_flag(flags);
	if (f_flags < 0)
		return f_flags;

	raw = bpf_obj_do_get(path_fd, pathname, &type, f_flags);
	if (IS_ERR(raw))
		return PTR_ERR(raw);

	if (type == BPF_TYPE_PROG)
		ret = bpf_prog_new_fd(raw);
	else if (type == BPF_TYPE_MAP)
		ret = bpf_map_new_fd(raw, f_flags);
	else if (type == BPF_TYPE_LINK)
		ret = (f_flags != O_RDWR) ? -EINVAL : bpf_link_new_fd(raw);
	else
		return -ENOENT;

	if (ret < 0)
		bpf_any_put(raw, type);
	return ret;
}

static struct bpf_prog *__get_prog_inode(struct inode *inode, enum bpf_prog_type type)
{
	struct bpf_prog *prog;
	int ret = inode_permission(&nop_mnt_idmap, inode, MAY_READ);
	if (ret)
		return ERR_PTR(ret);

	if (inode->i_op == &bpf_map_iops)
		return ERR_PTR(-EINVAL);
	if (inode->i_op == &bpf_link_iops)
		return ERR_PTR(-EINVAL);
	if (inode->i_op != &bpf_prog_iops)
		return ERR_PTR(-EACCES);

	prog = inode->i_private;

	ret = security_bpf_prog(prog);
	if (ret < 0)
		return ERR_PTR(ret);

	if (!bpf_prog_get_ok(prog, &type, false))
		return ERR_PTR(-EINVAL);

	bpf_prog_inc(prog);
	return prog;
}

struct bpf_prog *bpf_prog_get_type_path(const char *name, enum bpf_prog_type type)
{
	struct bpf_prog *prog;
	struct path path;
	int ret = kern_path(name, LOOKUP_FOLLOW, &path);
	if (ret)
		return ERR_PTR(ret);
	prog = __get_prog_inode(d_backing_inode(path.dentry), type);
	if (!IS_ERR(prog))
		touch_atime(&path);
	path_put(&path);
	return prog;
}
EXPORT_SYMBOL(bpf_prog_get_type_path);

struct bpffs_btf_enums {
	const struct btf *btf;
	const struct btf_type *cmd_t;
	const struct btf_type *map_t;
	const struct btf_type *prog_t;
	const struct btf_type *attach_t;
};

static int find_bpffs_btf_enums(struct bpffs_btf_enums *info)
{
	const struct btf *btf;
	const struct btf_type *t;
	const char *name;
	int i, n;

	memset(info, 0, sizeof(*info));

	btf = bpf_get_btf_vmlinux();
	if (IS_ERR(btf))
		return PTR_ERR(btf);
	if (!btf)
		return -ENOENT;

	info->btf = btf;

	for (i = 1, n = btf_nr_types(btf); i < n; i++) {
		t = btf_type_by_id(btf, i);
		if (!btf_type_is_enum(t))
			continue;

		name = btf_name_by_offset(btf, t->name_off);
		if (!name)
			continue;

		if (strcmp(name, "bpf_cmd") == 0)
			info->cmd_t = t;
		else if (strcmp(name, "bpf_map_type") == 0)
			info->map_t = t;
		else if (strcmp(name, "bpf_prog_type") == 0)
			info->prog_t = t;
		else if (strcmp(name, "bpf_attach_type") == 0)
			info->attach_t = t;
		else
			continue;

		if (info->cmd_t && info->map_t && info->prog_t && info->attach_t)
			return 0;
	}

	return -ESRCH;
}

static bool find_btf_enum_const(const struct btf *btf, const struct btf_type *enum_t,
				const char *prefix, const char *str, int *value)
{
	const struct btf_enum *e;
	const char *name;
	int i, n, pfx_len = strlen(prefix);

	*value = 0;

	if (!btf || !enum_t)
		return false;

	for (i = 0, n = btf_vlen(enum_t); i < n; i++) {
		e = &btf_enum(enum_t)[i];

		name = btf_name_by_offset(btf, e->name_off);
		if (!name || strncasecmp(name, prefix, pfx_len) != 0)
			continue;

		/* match symbolic name case insensitive and ignoring prefix */
		if (strcasecmp(name + pfx_len, str) == 0) {
			*value = e->val;
			return true;
		}
	}

	return false;
}

static void seq_print_delegate_opts(struct seq_file *m,
				    const char *opt_name,
				    const struct btf *btf,
				    const struct btf_type *enum_t,
				    const char *prefix,
				    u64 delegate_msk, u64 any_msk)
{
	const struct btf_enum *e;
	bool first = true;
	const char *name;
	u64 msk;
	int i, n, pfx_len = strlen(prefix);

	delegate_msk &= any_msk; /* clear unknown bits */

	if (delegate_msk == 0)
		return;

	seq_printf(m, ",%s", opt_name);
	if (delegate_msk == any_msk) {
		seq_printf(m, "=any");
		return;
	}

	if (btf && enum_t) {
		for (i = 0, n = btf_vlen(enum_t); i < n; i++) {
			e = &btf_enum(enum_t)[i];
			name = btf_name_by_offset(btf, e->name_off);
			if (!name || strncasecmp(name, prefix, pfx_len) != 0)
				continue;
			msk = 1ULL << e->val;
			if (delegate_msk & msk) {
				/* emit lower-case name without prefix */
				seq_putc(m, first ? '=' : ':');
				name += pfx_len;
				while (*name) {
					seq_putc(m, tolower(*name));
					name++;
				}

				delegate_msk &= ~msk;
				first = false;
			}
		}
	}
	if (delegate_msk)
		seq_printf(m, "%c0x%llx", first ? '=' : ':', delegate_msk);
}

/*
 * Display the mount options in /proc/mounts.
 */
static int bpf_show_options(struct seq_file *m, struct dentry *root)
{
	struct inode *inode = d_inode(root);
	umode_t mode = inode->i_mode & S_IALLUGO & ~S_ISVTX;
	struct bpf_mount_opts *opts = root->d_sb->s_fs_info;
	u64 mask;

	if (!uid_eq(inode->i_uid, GLOBAL_ROOT_UID))
		seq_printf(m, ",uid=%u",
			   from_kuid_munged(&init_user_ns, inode->i_uid));
	if (!gid_eq(inode->i_gid, GLOBAL_ROOT_GID))
		seq_printf(m, ",gid=%u",
			   from_kgid_munged(&init_user_ns, inode->i_gid));
	if (mode != S_IRWXUGO)
		seq_printf(m, ",mode=%o", mode);

	if (opts->delegate_cmds || opts->delegate_maps ||
	    opts->delegate_progs || opts->delegate_attachs) {
		struct bpffs_btf_enums info;

		/* ignore errors, fallback to hex */
		(void)find_bpffs_btf_enums(&info);

		mask = (1ULL << __MAX_BPF_CMD) - 1;
		seq_print_delegate_opts(m, "delegate_cmds",
					info.btf, info.cmd_t, "BPF_",
					opts->delegate_cmds, mask);

		mask = (1ULL << __MAX_BPF_MAP_TYPE) - 1;
		seq_print_delegate_opts(m, "delegate_maps",
					info.btf, info.map_t, "BPF_MAP_TYPE_",
					opts->delegate_maps, mask);

		mask = (1ULL << __MAX_BPF_PROG_TYPE) - 1;
		seq_print_delegate_opts(m, "delegate_progs",
					info.btf, info.prog_t, "BPF_PROG_TYPE_",
					opts->delegate_progs, mask);

		mask = (1ULL << __MAX_BPF_ATTACH_TYPE) - 1;
		seq_print_delegate_opts(m, "delegate_attachs",
					info.btf, info.attach_t, "BPF_",
					opts->delegate_attachs, mask);
	}

	return 0;
}

static void bpf_free_inode(struct inode *inode)
{
	enum bpf_type type;

	if (S_ISLNK(inode->i_mode))
		kfree(inode->i_link);
	if (!bpf_inode_type(inode, &type))
		bpf_any_put(inode->i_private, type);
	free_inode_nonrcu(inode);
}

const struct super_operations bpf_super_ops = {
	.statfs		= simple_statfs,
	.drop_inode	= generic_delete_inode,
	.show_options	= bpf_show_options,
	.free_inode	= bpf_free_inode,
};

enum {
	OPT_UID,
	OPT_GID,
	OPT_MODE,
	OPT_DELEGATE_CMDS,
	OPT_DELEGATE_MAPS,
	OPT_DELEGATE_PROGS,
	OPT_DELEGATE_ATTACHS,
};

static const struct fs_parameter_spec bpf_fs_parameters[] = {
	fsparam_u32	("uid",				OPT_UID),
	fsparam_u32	("gid",				OPT_GID),
	fsparam_u32oct	("mode",			OPT_MODE),
	fsparam_string	("delegate_cmds",		OPT_DELEGATE_CMDS),
	fsparam_string	("delegate_maps",		OPT_DELEGATE_MAPS),
	fsparam_string	("delegate_progs",		OPT_DELEGATE_PROGS),
	fsparam_string	("delegate_attachs",		OPT_DELEGATE_ATTACHS),
	{}
};

static int bpf_parse_param(struct fs_context *fc, struct fs_parameter *param)
{
	struct bpf_mount_opts *opts = fc->s_fs_info;
	struct fs_parse_result result;
	kuid_t uid;
	kgid_t gid;
	int opt, err;

	opt = fs_parse(fc, bpf_fs_parameters, param, &result);
	if (opt < 0) {
		/* We might like to report bad mount options here, but
		 * traditionally we've ignored all mount options, so we'd
		 * better continue to ignore non-existing options for bpf.
		 */
		if (opt == -ENOPARAM) {
			opt = vfs_parse_fs_param_source(fc, param);
			if (opt != -ENOPARAM)
				return opt;

			return 0;
		}

		if (opt < 0)
			return opt;
	}

	switch (opt) {
	case OPT_UID:
		uid = make_kuid(current_user_ns(), result.uint_32);
		if (!uid_valid(uid))
			goto bad_value;

		/*
		 * The requested uid must be representable in the
		 * filesystem's idmapping.
		 */
		if (!kuid_has_mapping(fc->user_ns, uid))
			goto bad_value;

		opts->uid = uid;
		break;
	case OPT_GID:
		gid = make_kgid(current_user_ns(), result.uint_32);
		if (!gid_valid(gid))
			goto bad_value;

		/*
		 * The requested gid must be representable in the
		 * filesystem's idmapping.
		 */
		if (!kgid_has_mapping(fc->user_ns, gid))
			goto bad_value;

		opts->gid = gid;
		break;
	case OPT_MODE:
		opts->mode = result.uint_32 & S_IALLUGO;
		break;
	case OPT_DELEGATE_CMDS:
	case OPT_DELEGATE_MAPS:
	case OPT_DELEGATE_PROGS:
	case OPT_DELEGATE_ATTACHS: {
		struct bpffs_btf_enums info;
		const struct btf_type *enum_t;
		const char *enum_pfx;
		u64 *delegate_msk, msk = 0;
		char *p, *str;
		int val;

		/* ignore errors, fallback to hex */
		(void)find_bpffs_btf_enums(&info);

		switch (opt) {
		case OPT_DELEGATE_CMDS:
			delegate_msk = &opts->delegate_cmds;
			enum_t = info.cmd_t;
			enum_pfx = "BPF_";
			break;
		case OPT_DELEGATE_MAPS:
			delegate_msk = &opts->delegate_maps;
			enum_t = info.map_t;
			enum_pfx = "BPF_MAP_TYPE_";
			break;
		case OPT_DELEGATE_PROGS:
			delegate_msk = &opts->delegate_progs;
			enum_t = info.prog_t;
			enum_pfx = "BPF_PROG_TYPE_";
			break;
		case OPT_DELEGATE_ATTACHS:
			delegate_msk = &opts->delegate_attachs;
			enum_t = info.attach_t;
			enum_pfx = "BPF_";
			break;
		default:
			return -EINVAL;
		}

		str = param->string;
		while ((p = strsep(&str, ":"))) {
			if (strcmp(p, "any") == 0) {
				msk |= ~0ULL;
			} else if (find_btf_enum_const(info.btf, enum_t, enum_pfx, p, &val)) {
				msk |= 1ULL << val;
			} else {
				err = kstrtou64(p, 0, &msk);
				if (err)
					return err;
			}
		}

		/* Setting delegation mount options requires privileges */
		if (msk && !capable(CAP_SYS_ADMIN))
			return -EPERM;

		*delegate_msk |= msk;
		break;
	}
	default:
		/* ignore unknown mount options */
		break;
	}

	return 0;
bad_value:
	return invalfc(fc, "Bad value for '%s'", param->key);
}

struct bpf_preload_ops *bpf_preload_ops;
EXPORT_SYMBOL_GPL(bpf_preload_ops);

static bool bpf_preload_mod_get(void)
{
	/* If bpf_preload.ko wasn't loaded earlier then load it now.
	 * When bpf_preload is built into vmlinux the module's __init
	 * function will populate it.
	 */
	if (!bpf_preload_ops) {
		request_module("bpf_preload");
		if (!bpf_preload_ops)
			return false;
	}
	/* And grab the reference, so the module doesn't disappear while the
	 * kernel is interacting with the kernel module and its UMD.
	 */
	if (!try_module_get(bpf_preload_ops->owner)) {
		pr_err("bpf_preload module get failed.\n");
		return false;
	}
	return true;
}

static void bpf_preload_mod_put(void)
{
	if (bpf_preload_ops)
		/* now user can "rmmod bpf_preload" if necessary */
		module_put(bpf_preload_ops->owner);
}

static DEFINE_MUTEX(bpf_preload_lock);

static int populate_bpffs(struct dentry *parent)
{
	struct bpf_preload_info objs[BPF_PRELOAD_LINKS] = {};
	int err = 0, i;

	/* grab the mutex to make sure the kernel interactions with bpf_preload
	 * are serialized
	 */
	mutex_lock(&bpf_preload_lock);

	/* if bpf_preload.ko wasn't built into vmlinux then load it */
	if (!bpf_preload_mod_get())
		goto out;

	err = bpf_preload_ops->preload(objs);
	if (err)
		goto out_put;
	for (i = 0; i < BPF_PRELOAD_LINKS; i++) {
		bpf_link_inc(objs[i].link);
		err = bpf_iter_link_pin_kernel(parent,
					       objs[i].link_name, objs[i].link);
		if (err) {
			bpf_link_put(objs[i].link);
			goto out_put;
		}
	}
out_put:
	bpf_preload_mod_put();
out:
	mutex_unlock(&bpf_preload_lock);
	return err;
}

static int bpf_fill_super(struct super_block *sb, struct fs_context *fc)
{
	static const struct tree_descr bpf_rfiles[] = { { "" } };
	struct bpf_mount_opts *opts = sb->s_fs_info;
	struct inode *inode;
	int ret;

	/* Mounting an instance of BPF FS requires privileges */
	if (fc->user_ns != &init_user_ns && !capable(CAP_SYS_ADMIN))
		return -EPERM;

	ret = simple_fill_super(sb, BPF_FS_MAGIC, bpf_rfiles);
	if (ret)
		return ret;

	sb->s_op = &bpf_super_ops;

	inode = sb->s_root->d_inode;
	inode->i_uid = opts->uid;
	inode->i_gid = opts->gid;
	inode->i_op = &bpf_dir_iops;
	inode->i_mode &= ~S_IALLUGO;
	populate_bpffs(sb->s_root);
	inode->i_mode |= S_ISVTX | opts->mode;
	return 0;
}

static int bpf_get_tree(struct fs_context *fc)
{
	return get_tree_nodev(fc, bpf_fill_super);
}

static void bpf_free_fc(struct fs_context *fc)
{
	kfree(fc->s_fs_info);
}

static const struct fs_context_operations bpf_context_ops = {
	.free		= bpf_free_fc,
	.parse_param	= bpf_parse_param,
	.get_tree	= bpf_get_tree,
};

/*
 * Set up the filesystem mount context.
 */
static int bpf_init_fs_context(struct fs_context *fc)
{
	struct bpf_mount_opts *opts;

	opts = kzalloc(sizeof(struct bpf_mount_opts), GFP_KERNEL);
	if (!opts)
		return -ENOMEM;

	opts->mode = S_IRWXUGO;
	opts->uid = current_fsuid();
	opts->gid = current_fsgid();

	/* start out with no BPF token delegation enabled */
	opts->delegate_cmds = 0;
	opts->delegate_maps = 0;
	opts->delegate_progs = 0;
	opts->delegate_attachs = 0;

	fc->s_fs_info = opts;
	fc->ops = &bpf_context_ops;
	return 0;
}

static void bpf_kill_super(struct super_block *sb)
{
	struct bpf_mount_opts *opts = sb->s_fs_info;

	kill_litter_super(sb);
	kfree(opts);
}

static struct file_system_type bpf_fs_type = {
	.owner		= THIS_MODULE,
	.name		= "bpf",
	.init_fs_context = bpf_init_fs_context,
	.parameters	= bpf_fs_parameters,
	.kill_sb	= bpf_kill_super,
	.fs_flags	= FS_USERNS_MOUNT,
};

static int __init bpf_init(void)
{
	int ret;

	ret = sysfs_create_mount_point(fs_kobj, "bpf");
	if (ret)
		return ret;

	ret = register_filesystem(&bpf_fs_type);
	if (ret)
		sysfs_remove_mount_point(fs_kobj, "bpf");

	return ret;
}
fs_initcall(bpf_init);<|MERGE_RESOLUTION|>--- conflicted
+++ resolved
@@ -119,12 +119,7 @@
 		return ERR_PTR(-ENOSPC);
 
 	inode->i_ino = get_next_ino();
-<<<<<<< HEAD
-	inode->i_atime = inode_set_ctime_current(inode);
-	inode->i_mtime = inode->i_atime;
-=======
 	simple_inode_init_ts(inode);
->>>>>>> 2d5404ca
 
 	inode_init_owner(&nop_mnt_idmap, inode, dir, mode);
 
@@ -152,11 +147,7 @@
 	d_instantiate(dentry, inode);
 	dget(dentry);
 
-<<<<<<< HEAD
-	dir->i_mtime = inode_set_ctime_current(dir);
-=======
 	inode_set_mtime_to_ts(dir, inode_set_ctime_current(dir));
->>>>>>> 2d5404ca
 }
 
 static int bpf_mkdir(struct mnt_idmap *idmap, struct inode *dir,
