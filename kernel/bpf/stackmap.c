// SPDX-License-Identifier: GPL-2.0-only
/* Copyright (c) 2016 Facebook
 */
#include <linux/bpf.h>
#include <linux/jhash.h>
#include <linux/filter.h>
#include <linux/kernel.h>
#include <linux/stacktrace.h>
#include <linux/perf_event.h>
#include <linux/btf_ids.h>
#include <linux/buildid.h>
#include "percpu_freelist.h"
#include "mmap_unlock_work.h"

#define STACK_CREATE_FLAG_MASK					\
	(BPF_F_NUMA_NODE | BPF_F_RDONLY | BPF_F_WRONLY |	\
	 BPF_F_STACK_BUILD_ID)

struct stack_map_bucket {
	struct pcpu_freelist_node fnode;
	u32 hash;
	u32 nr;
	u64 data[];
};

struct bpf_stack_map {
	struct bpf_map map;
	void *elems;
	struct pcpu_freelist freelist;
	u32 n_buckets;
	struct stack_map_bucket *buckets[];
};

static inline bool stack_map_use_build_id(struct bpf_map *map)
{
	return (map->map_flags & BPF_F_STACK_BUILD_ID);
}

static inline int stack_map_data_size(struct bpf_map *map)
{
	return stack_map_use_build_id(map) ?
		sizeof(struct bpf_stack_build_id) : sizeof(u64);
}

static int prealloc_elems_and_freelist(struct bpf_stack_map *smap)
{
	u64 elem_size = sizeof(struct stack_map_bucket) +
			(u64)smap->map.value_size;
	int err;

	smap->elems = bpf_map_area_alloc(elem_size * smap->map.max_entries,
					 smap->map.numa_node);
	if (!smap->elems)
		return -ENOMEM;

	err = pcpu_freelist_init(&smap->freelist);
	if (err)
		goto free_elems;

	pcpu_freelist_populate(&smap->freelist, smap->elems, elem_size,
			       smap->map.max_entries);
	return 0;

free_elems:
	bpf_map_area_free(smap->elems);
	return err;
}

/* Called from syscall */
static struct bpf_map *stack_map_alloc(union bpf_attr *attr)
{
	u32 value_size = attr->value_size;
	struct bpf_stack_map *smap;
	u64 cost, n_buckets;
	int err;

	if (attr->map_flags & ~STACK_CREATE_FLAG_MASK)
		return ERR_PTR(-EINVAL);

	/* check sanity of attributes */
	if (attr->max_entries == 0 || attr->key_size != 4 ||
	    value_size < 8 || value_size % 8)
		return ERR_PTR(-EINVAL);

	BUILD_BUG_ON(sizeof(struct bpf_stack_build_id) % sizeof(u64));
	if (attr->map_flags & BPF_F_STACK_BUILD_ID) {
		if (value_size % sizeof(struct bpf_stack_build_id) ||
		    value_size / sizeof(struct bpf_stack_build_id)
		    > sysctl_perf_event_max_stack)
			return ERR_PTR(-EINVAL);
	} else if (value_size / 8 > sysctl_perf_event_max_stack)
		return ERR_PTR(-EINVAL);

	/* hash table size must be power of 2 */
	n_buckets = roundup_pow_of_two(attr->max_entries);
	if (!n_buckets)
		return ERR_PTR(-E2BIG);

	cost = n_buckets * sizeof(struct stack_map_bucket *) + sizeof(*smap);
	smap = bpf_map_area_alloc(cost, bpf_map_attr_numa_node(attr));
	if (!smap)
		return ERR_PTR(-ENOMEM);

	bpf_map_init_from_attr(&smap->map, attr);
	smap->n_buckets = n_buckets;

	err = get_callchain_buffers(sysctl_perf_event_max_stack);
	if (err)
		goto free_smap;

	err = prealloc_elems_and_freelist(smap);
	if (err)
		goto put_buffers;

	return &smap->map;

put_buffers:
	put_callchain_buffers();
free_smap:
	bpf_map_area_free(smap);
	return ERR_PTR(err);
}

static void stack_map_get_build_id_offset(struct bpf_stack_build_id *id_offs,
					  u64 *ips, u32 trace_nr, bool user)
{
	int i;
	struct mmap_unlock_irq_work *work = NULL;
	bool irq_work_busy = bpf_mmap_unlock_get_irq_work(&work);
	struct vm_area_struct *vma, *prev_vma = NULL;
	const char *prev_build_id;

	/* If the irq_work is in use, fall back to report ips. Same
	 * fallback is used for kernel stack (!user) on a stackmap with
	 * build_id.
	 */
	if (!user || !current || !current->mm || irq_work_busy ||
	    !mmap_read_trylock(current->mm)) {
		/* cannot access current->mm, fall back to ips */
		for (i = 0; i < trace_nr; i++) {
			id_offs[i].status = BPF_STACK_BUILD_ID_IP;
			id_offs[i].ip = ips[i];
			memset(id_offs[i].build_id, 0, BUILD_ID_SIZE_MAX);
		}
		return;
	}

	for (i = 0; i < trace_nr; i++) {
		if (range_in_vma(prev_vma, ips[i], ips[i])) {
			vma = prev_vma;
			memcpy(id_offs[i].build_id, prev_build_id,
			       BUILD_ID_SIZE_MAX);
			goto build_id_valid;
		}
		vma = find_vma(current->mm, ips[i]);
		if (!vma || build_id_parse(vma, id_offs[i].build_id, NULL)) {
			/* per entry fall back to ips */
			id_offs[i].status = BPF_STACK_BUILD_ID_IP;
			id_offs[i].ip = ips[i];
			memset(id_offs[i].build_id, 0, BUILD_ID_SIZE_MAX);
			continue;
		}
build_id_valid:
		id_offs[i].offset = (vma->vm_pgoff << PAGE_SHIFT) + ips[i]
			- vma->vm_start;
		id_offs[i].status = BPF_STACK_BUILD_ID_VALID;
		prev_vma = vma;
		prev_build_id = id_offs[i].build_id;
	}
	bpf_mmap_unlock_mm(work, current->mm);
}

static struct perf_callchain_entry *
get_callchain_entry_for_task(struct task_struct *task, u32 max_depth)
{
#ifdef CONFIG_STACKTRACE
	struct perf_callchain_entry *entry;
	int rctx;

	entry = get_callchain_entry(&rctx);

	if (!entry)
		return NULL;

	entry->nr = stack_trace_save_tsk(task, (unsigned long *)entry->ip,
					 max_depth, 0);

	/* stack_trace_save_tsk() works on unsigned long array, while
	 * perf_callchain_entry uses u64 array. For 32-bit systems, it is
	 * necessary to fix this mismatch.
	 */
	if (__BITS_PER_LONG != 64) {
		unsigned long *from = (unsigned long *) entry->ip;
		u64 *to = entry->ip;
		int i;

		/* copy data from the end to avoid using extra buffer */
		for (i = entry->nr - 1; i >= 0; i--)
			to[i] = (u64)(from[i]);
	}

	put_callchain_entry(rctx);

	return entry;
#else /* CONFIG_STACKTRACE */
	return NULL;
#endif
}

static long __bpf_get_stackid(struct bpf_map *map,
			      struct perf_callchain_entry *trace, u64 flags)
{
	struct bpf_stack_map *smap = container_of(map, struct bpf_stack_map, map);
	struct stack_map_bucket *bucket, *new_bucket, *old_bucket;
	u32 skip = flags & BPF_F_SKIP_FIELD_MASK;
	u32 hash, id, trace_nr, trace_len;
	bool user = flags & BPF_F_USER_STACK;
	u64 *ips;
	bool hash_matches;

	if (trace->nr <= skip)
		/* skipping more than usable stack trace */
		return -EFAULT;

	trace_nr = trace->nr - skip;
	trace_len = trace_nr * sizeof(u64);
	ips = trace->ip + skip;
	hash = jhash2((u32 *)ips, trace_len / sizeof(u32), 0);
	id = hash & (smap->n_buckets - 1);
	bucket = READ_ONCE(smap->buckets[id]);

	hash_matches = bucket && bucket->hash == hash;
	/* fast cmp */
	if (hash_matches && flags & BPF_F_FAST_STACK_CMP)
		return id;

	if (stack_map_use_build_id(map)) {
		/* for build_id+offset, pop a bucket before slow cmp */
		new_bucket = (struct stack_map_bucket *)
			pcpu_freelist_pop(&smap->freelist);
		if (unlikely(!new_bucket))
			return -ENOMEM;
		new_bucket->nr = trace_nr;
		stack_map_get_build_id_offset(
			(struct bpf_stack_build_id *)new_bucket->data,
			ips, trace_nr, user);
		trace_len = trace_nr * sizeof(struct bpf_stack_build_id);
		if (hash_matches && bucket->nr == trace_nr &&
		    memcmp(bucket->data, new_bucket->data, trace_len) == 0) {
			pcpu_freelist_push(&smap->freelist, &new_bucket->fnode);
			return id;
		}
		if (bucket && !(flags & BPF_F_REUSE_STACKID)) {
			pcpu_freelist_push(&smap->freelist, &new_bucket->fnode);
			return -EEXIST;
		}
	} else {
		if (hash_matches && bucket->nr == trace_nr &&
		    memcmp(bucket->data, ips, trace_len) == 0)
			return id;
		if (bucket && !(flags & BPF_F_REUSE_STACKID))
			return -EEXIST;

		new_bucket = (struct stack_map_bucket *)
			pcpu_freelist_pop(&smap->freelist);
		if (unlikely(!new_bucket))
			return -ENOMEM;
		memcpy(new_bucket->data, ips, trace_len);
	}

	new_bucket->hash = hash;
	new_bucket->nr = trace_nr;

	old_bucket = xchg(&smap->buckets[id], new_bucket);
	if (old_bucket)
		pcpu_freelist_push(&smap->freelist, &old_bucket->fnode);
	return id;
}

BPF_CALL_3(bpf_get_stackid, struct pt_regs *, regs, struct bpf_map *, map,
	   u64, flags)
{
	u32 max_depth = map->value_size / stack_map_data_size(map);
	u32 skip = flags & BPF_F_SKIP_FIELD_MASK;
	bool user = flags & BPF_F_USER_STACK;
	struct perf_callchain_entry *trace;
	bool kernel = !user;

	if (unlikely(flags & ~(BPF_F_SKIP_FIELD_MASK | BPF_F_USER_STACK |
			       BPF_F_FAST_STACK_CMP | BPF_F_REUSE_STACKID)))
		return -EINVAL;

	max_depth += skip;
	if (max_depth > sysctl_perf_event_max_stack)
		max_depth = sysctl_perf_event_max_stack;

	trace = get_perf_callchain(regs, 0, kernel, user, max_depth,
				   false, false);

	if (unlikely(!trace))
		/* couldn't fetch the stack trace */
		return -EFAULT;

	return __bpf_get_stackid(map, trace, flags);
}

const struct bpf_func_proto bpf_get_stackid_proto = {
	.func		= bpf_get_stackid,
	.gpl_only	= true,
	.ret_type	= RET_INTEGER,
	.arg1_type	= ARG_PTR_TO_CTX,
	.arg2_type	= ARG_CONST_MAP_PTR,
	.arg3_type	= ARG_ANYTHING,
};

static __u64 count_kernel_ip(struct perf_callchain_entry *trace)
{
	__u64 nr_kernel = 0;

	while (nr_kernel < trace->nr) {
		if (trace->ip[nr_kernel] == PERF_CONTEXT_USER)
			break;
		nr_kernel++;
	}
	return nr_kernel;
}

BPF_CALL_3(bpf_get_stackid_pe, struct bpf_perf_event_data_kern *, ctx,
	   struct bpf_map *, map, u64, flags)
{
	struct perf_event *event = ctx->event;
	struct perf_callchain_entry *trace;
	bool kernel, user;
	__u64 nr_kernel;
	int ret;

	/* perf_sample_data doesn't have callchain, use bpf_get_stackid */
	if (!(event->attr.sample_type & PERF_SAMPLE_CALLCHAIN))
		return bpf_get_stackid((unsigned long)(ctx->regs),
				       (unsigned long) map, flags, 0, 0);

	if (unlikely(flags & ~(BPF_F_SKIP_FIELD_MASK | BPF_F_USER_STACK |
			       BPF_F_FAST_STACK_CMP | BPF_F_REUSE_STACKID)))
		return -EINVAL;

	user = flags & BPF_F_USER_STACK;
	kernel = !user;

	trace = ctx->data->callchain;
	if (unlikely(!trace))
		return -EFAULT;

	nr_kernel = count_kernel_ip(trace);

	if (kernel) {
		__u64 nr = trace->nr;

		trace->nr = nr_kernel;
		ret = __bpf_get_stackid(map, trace, flags);

		/* restore nr */
		trace->nr = nr;
	} else { /* user */
		u64 skip = flags & BPF_F_SKIP_FIELD_MASK;

		skip += nr_kernel;
		if (skip > BPF_F_SKIP_FIELD_MASK)
			return -EFAULT;

		flags = (flags & ~BPF_F_SKIP_FIELD_MASK) | skip;
		ret = __bpf_get_stackid(map, trace, flags);
	}
	return ret;
}

const struct bpf_func_proto bpf_get_stackid_proto_pe = {
	.func		= bpf_get_stackid_pe,
	.gpl_only	= false,
	.ret_type	= RET_INTEGER,
	.arg1_type	= ARG_PTR_TO_CTX,
	.arg2_type	= ARG_CONST_MAP_PTR,
	.arg3_type	= ARG_ANYTHING,
};

static long __bpf_get_stack(struct pt_regs *regs, struct task_struct *task,
			    struct perf_callchain_entry *trace_in,
			    void *buf, u32 size, u64 flags)
{
	u32 trace_nr, copy_len, elem_size, num_elem, max_depth;
	bool user_build_id = flags & BPF_F_USER_BUILD_ID;
	u32 skip = flags & BPF_F_SKIP_FIELD_MASK;
	bool user = flags & BPF_F_USER_STACK;
	struct perf_callchain_entry *trace;
	bool kernel = !user;
	int err = -EINVAL;
	u64 *ips;

	if (unlikely(flags & ~(BPF_F_SKIP_FIELD_MASK | BPF_F_USER_STACK |
			       BPF_F_USER_BUILD_ID)))
		goto clear;
	if (kernel && user_build_id)
		goto clear;

	elem_size = (user && user_build_id) ? sizeof(struct bpf_stack_build_id)
					    : sizeof(u64);
	if (unlikely(size % elem_size))
		goto clear;

	/* cannot get valid user stack for task without user_mode regs */
	if (task && user && !user_mode(regs))
		goto err_fault;

	num_elem = size / elem_size;
	max_depth = num_elem + skip;
	if (sysctl_perf_event_max_stack < max_depth)
		max_depth = sysctl_perf_event_max_stack;

	if (trace_in)
		trace = trace_in;
	else if (kernel && task)
		trace = get_callchain_entry_for_task(task, max_depth);
	else
		trace = get_perf_callchain(regs, 0, kernel, user, max_depth,
					   false, false);
	if (unlikely(!trace))
		goto err_fault;

	if (trace->nr < skip)
		goto err_fault;

	trace_nr = trace->nr - skip;
	trace_nr = (trace_nr <= num_elem) ? trace_nr : num_elem;
	copy_len = trace_nr * elem_size;

	ips = trace->ip + skip;
	if (user && user_build_id)
		stack_map_get_build_id_offset(buf, ips, trace_nr, user);
	else
		memcpy(buf, ips, copy_len);

	if (size > copy_len)
		memset(buf + copy_len, 0, size - copy_len);
	return copy_len;

err_fault:
	err = -EFAULT;
clear:
	memset(buf, 0, size);
	return err;
}

BPF_CALL_4(bpf_get_stack, struct pt_regs *, regs, void *, buf, u32, size,
	   u64, flags)
{
	return __bpf_get_stack(regs, NULL, NULL, buf, size, flags);
}

const struct bpf_func_proto bpf_get_stack_proto = {
	.func		= bpf_get_stack,
	.gpl_only	= true,
	.ret_type	= RET_INTEGER,
	.arg1_type	= ARG_PTR_TO_CTX,
	.arg2_type	= ARG_PTR_TO_UNINIT_MEM,
	.arg3_type	= ARG_CONST_SIZE_OR_ZERO,
	.arg4_type	= ARG_ANYTHING,
};

BPF_CALL_4(bpf_get_task_stack, struct task_struct *, task, void *, buf,
	   u32, size, u64, flags)
{
	struct pt_regs *regs;
	long res = -EINVAL;

	if (!try_get_task_stack(task))
		return -EFAULT;

	regs = task_pt_regs(task);
	if (regs)
		res = __bpf_get_stack(regs, task, NULL, buf, size, flags);
	put_task_stack(task);

	return res;
}

const struct bpf_func_proto bpf_get_task_stack_proto = {
	.func		= bpf_get_task_stack,
	.gpl_only	= false,
	.ret_type	= RET_INTEGER,
	.arg1_type	= ARG_PTR_TO_BTF_ID,
	.arg1_btf_id	= &btf_tracing_ids[BTF_TRACING_TYPE_TASK],
	.arg2_type	= ARG_PTR_TO_UNINIT_MEM,
	.arg3_type	= ARG_CONST_SIZE_OR_ZERO,
	.arg4_type	= ARG_ANYTHING,
};

BPF_CALL_4(bpf_get_stack_pe, struct bpf_perf_event_data_kern *, ctx,
	   void *, buf, u32, size, u64, flags)
{
	struct pt_regs *regs = (struct pt_regs *)(ctx->regs);
	struct perf_event *event = ctx->event;
	struct perf_callchain_entry *trace;
	bool kernel, user;
	int err = -EINVAL;
	__u64 nr_kernel;

	if (!(event->attr.sample_type & PERF_SAMPLE_CALLCHAIN))
		return __bpf_get_stack(regs, NULL, NULL, buf, size, flags);

	if (unlikely(flags & ~(BPF_F_SKIP_FIELD_MASK | BPF_F_USER_STACK |
			       BPF_F_USER_BUILD_ID)))
		goto clear;

	user = flags & BPF_F_USER_STACK;
	kernel = !user;

	err = -EFAULT;
	trace = ctx->data->callchain;
	if (unlikely(!trace))
		goto clear;

	nr_kernel = count_kernel_ip(trace);

	if (kernel) {
		__u64 nr = trace->nr;

		trace->nr = nr_kernel;
		err = __bpf_get_stack(regs, NULL, trace, buf, size, flags);

		/* restore nr */
		trace->nr = nr;
	} else { /* user */
		u64 skip = flags & BPF_F_SKIP_FIELD_MASK;

		skip += nr_kernel;
		if (skip > BPF_F_SKIP_FIELD_MASK)
			goto clear;

		flags = (flags & ~BPF_F_SKIP_FIELD_MASK) | skip;
		err = __bpf_get_stack(regs, NULL, trace, buf, size, flags);
	}
	return err;

clear:
	memset(buf, 0, size);
	return err;

}

const struct bpf_func_proto bpf_get_stack_proto_pe = {
	.func		= bpf_get_stack_pe,
	.gpl_only	= true,
	.ret_type	= RET_INTEGER,
	.arg1_type	= ARG_PTR_TO_CTX,
	.arg2_type	= ARG_PTR_TO_UNINIT_MEM,
	.arg3_type	= ARG_CONST_SIZE_OR_ZERO,
	.arg4_type	= ARG_ANYTHING,
};

/* Called from eBPF program */
static void *stack_map_lookup_elem(struct bpf_map *map, void *key)
{
	return ERR_PTR(-EOPNOTSUPP);
}

/* Called from syscall */
int bpf_stackmap_copy(struct bpf_map *map, void *key, void *value)
{
	struct bpf_stack_map *smap = container_of(map, struct bpf_stack_map, map);
	struct stack_map_bucket *bucket, *old_bucket;
	u32 id = *(u32 *)key, trace_len;

	if (unlikely(id >= smap->n_buckets))
		return -ENOENT;

	bucket = xchg(&smap->buckets[id], NULL);
	if (!bucket)
		return -ENOENT;

	trace_len = bucket->nr * stack_map_data_size(map);
	memcpy(value, bucket->data, trace_len);
	memset(value + trace_len, 0, map->value_size - trace_len);

	old_bucket = xchg(&smap->buckets[id], bucket);
	if (old_bucket)
		pcpu_freelist_push(&smap->freelist, &old_bucket->fnode);
	return 0;
}

static int stack_map_get_next_key(struct bpf_map *map, void *key,
				  void *next_key)
{
	struct bpf_stack_map *smap = container_of(map,
						  struct bpf_stack_map, map);
	u32 id;

	WARN_ON_ONCE(!rcu_read_lock_held());

	if (!key) {
		id = 0;
	} else {
		id = *(u32 *)key;
		if (id >= smap->n_buckets || !smap->buckets[id])
			id = 0;
		else
			id++;
	}

	while (id < smap->n_buckets && !smap->buckets[id])
		id++;

	if (id >= smap->n_buckets)
		return -ENOENT;

	*(u32 *)next_key = id;
	return 0;
}

static long stack_map_update_elem(struct bpf_map *map, void *key, void *value,
				  u64 map_flags)
{
	return -EINVAL;
}

/* Called from syscall or from eBPF program */
static long stack_map_delete_elem(struct bpf_map *map, void *key)
{
	struct bpf_stack_map *smap = container_of(map, struct bpf_stack_map, map);
	struct stack_map_bucket *old_bucket;
	u32 id = *(u32 *)key;

	if (unlikely(id >= smap->n_buckets))
		return -E2BIG;

	old_bucket = xchg(&smap->buckets[id], NULL);
	if (old_bucket) {
		pcpu_freelist_push(&smap->freelist, &old_bucket->fnode);
		return 0;
	} else {
		return -ENOENT;
	}
}

/* Called when map->refcnt goes to zero, either from workqueue or from syscall */
static void stack_map_free(struct bpf_map *map)
{
	struct bpf_stack_map *smap = container_of(map, struct bpf_stack_map, map);

	bpf_map_area_free(smap->elems);
	pcpu_freelist_destroy(&smap->freelist);
	bpf_map_area_free(smap);
	put_callchain_buffers();
}

<<<<<<< HEAD
=======
static u64 stack_map_mem_usage(const struct bpf_map *map)
{
	struct bpf_stack_map *smap = container_of(map, struct bpf_stack_map, map);
	u64 value_size = map->value_size;
	u64 n_buckets = smap->n_buckets;
	u64 enties = map->max_entries;
	u64 usage = sizeof(*smap);

	usage += n_buckets * sizeof(struct stack_map_bucket *);
	usage += enties * (sizeof(struct stack_map_bucket) + value_size);
	return usage;
}

>>>>>>> eb3cdb58
BTF_ID_LIST_SINGLE(stack_trace_map_btf_ids, struct, bpf_stack_map)
const struct bpf_map_ops stack_trace_map_ops = {
	.map_meta_equal = bpf_map_meta_equal,
	.map_alloc = stack_map_alloc,
	.map_free = stack_map_free,
	.map_get_next_key = stack_map_get_next_key,
	.map_lookup_elem = stack_map_lookup_elem,
	.map_update_elem = stack_map_update_elem,
	.map_delete_elem = stack_map_delete_elem,
	.map_check_btf = map_check_no_btf,
<<<<<<< HEAD
=======
	.map_mem_usage = stack_map_mem_usage,
>>>>>>> eb3cdb58
	.map_btf_id = &stack_trace_map_btf_ids[0],
};<|MERGE_RESOLUTION|>--- conflicted
+++ resolved
@@ -651,8 +651,6 @@
 	put_callchain_buffers();
 }
 
-<<<<<<< HEAD
-=======
 static u64 stack_map_mem_usage(const struct bpf_map *map)
 {
 	struct bpf_stack_map *smap = container_of(map, struct bpf_stack_map, map);
@@ -666,7 +664,6 @@
 	return usage;
 }
 
->>>>>>> eb3cdb58
 BTF_ID_LIST_SINGLE(stack_trace_map_btf_ids, struct, bpf_stack_map)
 const struct bpf_map_ops stack_trace_map_ops = {
 	.map_meta_equal = bpf_map_meta_equal,
@@ -677,9 +674,6 @@
 	.map_update_elem = stack_map_update_elem,
 	.map_delete_elem = stack_map_delete_elem,
 	.map_check_btf = map_check_no_btf,
-<<<<<<< HEAD
-=======
 	.map_mem_usage = stack_map_mem_usage,
->>>>>>> eb3cdb58
 	.map_btf_id = &stack_trace_map_btf_ids[0],
 };