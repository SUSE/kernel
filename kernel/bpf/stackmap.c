--- conflicted
+++ resolved
@@ -453,11 +453,6 @@
 	else
 		trace = get_perf_callchain(regs, 0, kernel, user, max_depth,
 					   crosstask, false);
-<<<<<<< HEAD
-	if (unlikely(!trace))
-		goto err_fault;
-=======
->>>>>>> 2d5404ca
 
 	if (unlikely(!trace) || trace->nr < skip) {
 		if (may_fault)
