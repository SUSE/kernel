--- conflicted
+++ resolved
@@ -46,11 +46,6 @@
 	inner_map_meta->value_size = inner_map->value_size;
 	inner_map_meta->map_flags = inner_map->map_flags;
 	inner_map_meta->max_entries = inner_map->max_entries;
-<<<<<<< HEAD
-	inner_map_meta->spin_lock_off = inner_map->spin_lock_off;
-	inner_map_meta->timer_off = inner_map->timer_off;
-	inner_map_meta->kptr_off_tab = bpf_map_copy_kptr_off_tab(inner_map);
-=======
 
 	inner_map_meta->record = btf_record_dup(inner_map->record);
 	if (IS_ERR(inner_map_meta->record)) {
@@ -66,7 +61,6 @@
 	 * record->fields.list_head have pointers like value_rec pointing into
 	 * inner_map->btf.
 	 */
->>>>>>> eb3cdb58
 	if (inner_map->btf) {
 		btf_get(inner_map->btf);
 		inner_map_meta->btf = inner_map->btf;
@@ -95,11 +89,7 @@
 
 void bpf_map_meta_free(struct bpf_map *map_meta)
 {
-<<<<<<< HEAD
-	bpf_map_free_kptr_off_tab(map_meta);
-=======
 	bpf_map_free_record(map_meta);
->>>>>>> eb3cdb58
 	btf_put(map_meta->btf);
 	kfree(map_meta);
 }
@@ -111,14 +101,8 @@
 	return meta0->map_type == meta1->map_type &&
 		meta0->key_size == meta1->key_size &&
 		meta0->value_size == meta1->value_size &&
-<<<<<<< HEAD
-		meta0->timer_off == meta1->timer_off &&
-		meta0->map_flags == meta1->map_flags &&
-		bpf_map_equal_kptr_off_tab(meta0, meta1);
-=======
 		meta0->map_flags == meta1->map_flags &&
 		btf_record_equal(meta0->record, meta1->record);
->>>>>>> eb3cdb58
 }
 
 void *bpf_map_fd_get_ptr(struct bpf_map *map,
