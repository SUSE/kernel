--- conflicted
+++ resolved
@@ -166,8 +166,6 @@
 	       (insn->off == 8 || insn->off == 16 || insn->off == 32);
 }
 
-<<<<<<< HEAD
-=======
 static bool is_addr_space_cast(const struct bpf_insn *insn)
 {
 	return insn->code == (BPF_ALU64 | BPF_MOV | BPF_X) &&
@@ -185,7 +183,6 @@
 	return insn->code == (BPF_ALU64 | BPF_MOV | BPF_X) && insn->off == BPF_ADDR_PERCPU;
 }
 
->>>>>>> 2d5404ca
 void print_bpf_insn(const struct bpf_insn_cbs *cbs,
 		    const struct bpf_insn *insn,
 		    bool allow_ptr_leaks)
@@ -349,13 +346,10 @@
 		} else if (insn->code == (BPF_JMP | BPF_JA)) {
 			verbose(cbs->private_data, "(%02x) goto pc%+d\n",
 				insn->code, insn->off);
-<<<<<<< HEAD
-=======
 		} else if (insn->code == (BPF_JMP | BPF_JCOND) &&
 			   insn->src_reg == BPF_MAY_GOTO) {
 			verbose(cbs->private_data, "(%02x) may_goto pc%+d\n",
 				insn->code, insn->off);
->>>>>>> 2d5404ca
 		} else if (insn->code == (BPF_JMP32 | BPF_JA)) {
 			verbose(cbs->private_data, "(%02x) gotol pc%+d\n",
 				insn->code, insn->imm);
