--- conflicted
+++ resolved
@@ -7,10 +7,6 @@
 #include <linux/bpf.h>
 #include <linux/list.h>
 #include <linux/slab.h>
-<<<<<<< HEAD
-#include <linux/capability.h>
-=======
->>>>>>> eb3cdb58
 #include <linux/btf_ids.h>
 #include "percpu_freelist.h"
 
@@ -246,8 +242,6 @@
 	return -EINVAL;
 }
 
-<<<<<<< HEAD
-=======
 static u64 queue_stack_map_mem_usage(const struct bpf_map *map)
 {
 	u64 usage = sizeof(struct bpf_queue_stack);
@@ -256,7 +250,6 @@
 	return usage;
 }
 
->>>>>>> eb3cdb58
 BTF_ID_LIST_SINGLE(queue_map_btf_ids, struct, bpf_queue_stack)
 const struct bpf_map_ops queue_map_ops = {
 	.map_meta_equal = bpf_map_meta_equal,
@@ -270,10 +263,7 @@
 	.map_pop_elem = queue_map_pop_elem,
 	.map_peek_elem = queue_map_peek_elem,
 	.map_get_next_key = queue_stack_map_get_next_key,
-<<<<<<< HEAD
-=======
 	.map_mem_usage = queue_stack_map_mem_usage,
->>>>>>> eb3cdb58
 	.map_btf_id = &queue_map_btf_ids[0],
 };
 
@@ -289,9 +279,6 @@
 	.map_pop_elem = stack_map_pop_elem,
 	.map_peek_elem = stack_map_peek_elem,
 	.map_get_next_key = queue_stack_map_get_next_key,
-<<<<<<< HEAD
-=======
 	.map_mem_usage = queue_stack_map_mem_usage,
->>>>>>> eb3cdb58
 	.map_btf_id = &queue_map_btf_ids[0],
 };