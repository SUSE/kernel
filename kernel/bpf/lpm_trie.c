// SPDX-License-Identifier: GPL-2.0-only
/*
 * Longest prefix match list implementation
 *
 * Copyright (c) 2016,2017 Daniel Mack
 * Copyright (c) 2016 David Herrmann
 */

#include <linux/bpf.h>
#include <linux/btf.h>
#include <linux/err.h>
#include <linux/slab.h>
#include <linux/spinlock.h>
#include <linux/vmalloc.h>
#include <net/ipv6.h>
#include <uapi/linux/btf.h>
#include <linux/btf_ids.h>
#include <linux/bpf_mem_alloc.h>

/* Intermediate node */
#define LPM_TREE_NODE_FLAG_IM BIT(0)

struct lpm_trie_node;

struct lpm_trie_node {
	struct lpm_trie_node __rcu	*child[2];
	u32				prefixlen;
	u32				flags;
	u8				data[];
};

struct lpm_trie {
	struct bpf_map			map;
	struct lpm_trie_node __rcu	*root;
	struct bpf_mem_alloc		ma;
	size_t				n_entries;
	size_t				max_prefixlen;
	size_t				data_size;
	raw_spinlock_t			lock;
};

/* This trie implements a longest prefix match algorithm that can be used to
 * match IP addresses to a stored set of ranges.
 *
 * Data stored in @data of struct bpf_lpm_key and struct lpm_trie_node is
 * interpreted as big endian, so data[0] stores the most significant byte.
 *
 * Match ranges are internally stored in instances of struct lpm_trie_node
 * which each contain their prefix length as well as two pointers that may
 * lead to more nodes containing more specific matches. Each node also stores
 * a value that is defined by and returned to userspace via the update_elem
 * and lookup functions.
 *
 * For instance, let's start with a trie that was created with a prefix length
 * of 32, so it can be used for IPv4 addresses, and one single element that
 * matches 192.168.0.0/16. The data array would hence contain
 * [0xc0, 0xa8, 0x00, 0x00] in big-endian notation. This documentation will
 * stick to IP-address notation for readability though.
 *
 * As the trie is empty initially, the new node (1) will be places as root
 * node, denoted as (R) in the example below. As there are no other node, both
 * child pointers are %NULL.
 *
 *              +----------------+
 *              |       (1)  (R) |
 *              | 192.168.0.0/16 |
 *              |    value: 1    |
 *              |   [0]    [1]   |
 *              +----------------+
 *
 * Next, let's add a new node (2) matching 192.168.0.0/24. As there is already
 * a node with the same data and a smaller prefix (ie, a less specific one),
 * node (2) will become a child of (1). In child index depends on the next bit
 * that is outside of what (1) matches, and that bit is 0, so (2) will be
 * child[0] of (1):
 *
 *              +----------------+
 *              |       (1)  (R) |
 *              | 192.168.0.0/16 |
 *              |    value: 1    |
 *              |   [0]    [1]   |
 *              +----------------+
 *                   |
 *    +----------------+
 *    |       (2)      |
 *    | 192.168.0.0/24 |
 *    |    value: 2    |
 *    |   [0]    [1]   |
 *    +----------------+
 *
 * The child[1] slot of (1) could be filled with another node which has bit #17
 * (the next bit after the ones that (1) matches on) set to 1. For instance,
 * 192.168.128.0/24:
 *
 *              +----------------+
 *              |       (1)  (R) |
 *              | 192.168.0.0/16 |
 *              |    value: 1    |
 *              |   [0]    [1]   |
 *              +----------------+
 *                   |      |
 *    +----------------+  +------------------+
 *    |       (2)      |  |        (3)       |
 *    | 192.168.0.0/24 |  | 192.168.128.0/24 |
 *    |    value: 2    |  |     value: 3     |
 *    |   [0]    [1]   |  |    [0]    [1]    |
 *    +----------------+  +------------------+
 *
 * Let's add another node (4) to the game for 192.168.1.0/24. In order to place
 * it, node (1) is looked at first, and because (4) of the semantics laid out
 * above (bit #17 is 0), it would normally be attached to (1) as child[0].
 * However, that slot is already allocated, so a new node is needed in between.
 * That node does not have a value attached to it and it will never be
 * returned to users as result of a lookup. It is only there to differentiate
 * the traversal further. It will get a prefix as wide as necessary to
 * distinguish its two children:
 *
 *                      +----------------+
 *                      |       (1)  (R) |
 *                      | 192.168.0.0/16 |
 *                      |    value: 1    |
 *                      |   [0]    [1]   |
 *                      +----------------+
 *                           |      |
 *            +----------------+  +------------------+
 *            |       (4)  (I) |  |        (3)       |
 *            | 192.168.0.0/23 |  | 192.168.128.0/24 |
 *            |    value: ---  |  |     value: 3     |
 *            |   [0]    [1]   |  |    [0]    [1]    |
 *            +----------------+  +------------------+
 *                 |      |
 *  +----------------+  +----------------+
 *  |       (2)      |  |       (5)      |
 *  | 192.168.0.0/24 |  | 192.168.1.0/24 |
 *  |    value: 2    |  |     value: 5   |
 *  |   [0]    [1]   |  |   [0]    [1]   |
 *  +----------------+  +----------------+
 *
 * 192.168.1.1/32 would be a child of (5) etc.
 *
 * An intermediate node will be turned into a 'real' node on demand. In the
 * example above, (4) would be re-used if 192.168.0.0/23 is added to the trie.
 *
 * A fully populated trie would have a height of 32 nodes, as the trie was
 * created with a prefix length of 32.
 *
 * The lookup starts at the root node. If the current node matches and if there
 * is a child that can be used to become more specific, the trie is traversed
 * downwards. The last node in the traversal that is a non-intermediate one is
 * returned.
 */

static inline int extract_bit(const u8 *data, size_t index)
{
	return !!(data[index / 8] & (1 << (7 - (index % 8))));
}

/**
 * __longest_prefix_match() - determine the longest prefix
 * @trie:	The trie to get internal sizes from
 * @node:	The node to operate on
 * @key:	The key to compare to @node
 *
 * Determine the longest prefix of @node that matches the bits in @key.
 */
static __always_inline
size_t __longest_prefix_match(const struct lpm_trie *trie,
			      const struct lpm_trie_node *node,
			      const struct bpf_lpm_trie_key_u8 *key)
{
	u32 limit = min(node->prefixlen, key->prefixlen);
	u32 prefixlen = 0, i = 0;

	BUILD_BUG_ON(offsetof(struct lpm_trie_node, data) % sizeof(u32));
	BUILD_BUG_ON(offsetof(struct bpf_lpm_trie_key_u8, data) % sizeof(u32));

#if defined(CONFIG_HAVE_EFFICIENT_UNALIGNED_ACCESS) && defined(CONFIG_64BIT)

	/* data_size >= 16 has very small probability.
	 * We do not use a loop for optimal code generation.
	 */
	if (trie->data_size >= 8) {
		u64 diff = be64_to_cpu(*(__be64 *)node->data ^
				       *(__be64 *)key->data);

		prefixlen = 64 - fls64(diff);
		if (prefixlen >= limit)
			return limit;
		if (diff)
			return prefixlen;
		i = 8;
	}
#endif

	while (trie->data_size >= i + 4) {
		u32 diff = be32_to_cpu(*(__be32 *)&node->data[i] ^
				       *(__be32 *)&key->data[i]);

		prefixlen += 32 - fls(diff);
		if (prefixlen >= limit)
			return limit;
		if (diff)
			return prefixlen;
		i += 4;
	}

	if (trie->data_size >= i + 2) {
		u16 diff = be16_to_cpu(*(__be16 *)&node->data[i] ^
				       *(__be16 *)&key->data[i]);

		prefixlen += 16 - fls(diff);
		if (prefixlen >= limit)
			return limit;
		if (diff)
			return prefixlen;
		i += 2;
	}

	if (trie->data_size >= i + 1) {
		prefixlen += 8 - fls(node->data[i] ^ key->data[i]);

		if (prefixlen >= limit)
			return limit;
	}

	return prefixlen;
}

static size_t longest_prefix_match(const struct lpm_trie *trie,
				   const struct lpm_trie_node *node,
				   const struct bpf_lpm_trie_key_u8 *key)
{
	return __longest_prefix_match(trie, node, key);
}

/* Called from syscall or from eBPF program */
static void *trie_lookup_elem(struct bpf_map *map, void *_key)
{
	struct lpm_trie *trie = container_of(map, struct lpm_trie, map);
	struct lpm_trie_node *node, *found = NULL;
	struct bpf_lpm_trie_key_u8 *key = _key;

	if (key->prefixlen > trie->max_prefixlen)
		return NULL;

	/* Start walking the trie from the root node ... */

	for (node = rcu_dereference_check(trie->root, rcu_read_lock_bh_held());
	     node;) {
		unsigned int next_bit;
		size_t matchlen;

		/* Determine the longest prefix of @node that matches @key.
		 * If it's the maximum possible prefix for this trie, we have
		 * an exact match and can return it directly.
		 */
		matchlen = __longest_prefix_match(trie, node, key);
		if (matchlen == trie->max_prefixlen) {
			found = node;
			break;
		}

		/* If the number of bits that match is smaller than the prefix
		 * length of @node, bail out and return the node we have seen
		 * last in the traversal (ie, the parent).
		 */
		if (matchlen < node->prefixlen)
			break;

		/* Consider this node as return candidate unless it is an
		 * artificially added intermediate one.
		 */
		if (!(node->flags & LPM_TREE_NODE_FLAG_IM))
			found = node;

		/* If the node match is fully satisfied, let's see if we can
		 * become more specific. Determine the next bit in the key and
		 * traverse down.
		 */
		next_bit = extract_bit(key->data, node->prefixlen);
		node = rcu_dereference_check(node->child[next_bit],
					     rcu_read_lock_bh_held());
	}

	if (!found)
		return NULL;

	return found->data + trie->data_size;
}

static struct lpm_trie_node *lpm_trie_node_alloc(struct lpm_trie *trie,
						 const void *value,
						 bool disable_migration)
{
	struct lpm_trie_node *node;

	if (disable_migration)
		migrate_disable();
	node = bpf_mem_cache_alloc(&trie->ma);
	if (disable_migration)
		migrate_enable();

	if (!node)
		return NULL;

	node->flags = 0;

	if (value)
		memcpy(node->data + trie->data_size, value,
		       trie->map.value_size);

	return node;
}

static int trie_check_add_elem(struct lpm_trie *trie, u64 flags)
{
	if (flags == BPF_EXIST)
		return -ENOENT;
	if (trie->n_entries == trie->map.max_entries)
		return -ENOSPC;
	trie->n_entries++;
	return 0;
}

/* Called from syscall or from eBPF program */
static long trie_update_elem(struct bpf_map *map,
			     void *_key, void *value, u64 flags)
{
	struct lpm_trie *trie = container_of(map, struct lpm_trie, map);
<<<<<<< HEAD
	struct lpm_trie_node *node, *im_node, *new_node = NULL;
=======
	struct lpm_trie_node *node, *im_node, *new_node;
>>>>>>> b5de2a2a
	struct lpm_trie_node *free_node = NULL;
	struct lpm_trie_node __rcu **slot;
	struct bpf_lpm_trie_key_u8 *key = _key;
	unsigned long irq_flags;
	unsigned int next_bit;
	size_t matchlen = 0;
	int ret = 0;

	if (unlikely(flags > BPF_EXIST))
		return -EINVAL;

	if (key->prefixlen > trie->max_prefixlen)
		return -EINVAL;

<<<<<<< HEAD
	spin_lock_irqsave(&trie->lock, irq_flags);

	/* Allocate and fill a new node */
	new_node = lpm_trie_node_alloc(trie, value);
	if (!new_node) {
		ret = -ENOMEM;
		goto out;
	}

=======
	/* Allocate and fill a new node. Need to disable migration before
	 * invoking bpf_mem_cache_alloc().
	 */
	new_node = lpm_trie_node_alloc(trie, value, true);
	if (!new_node)
		return -ENOMEM;

	raw_spin_lock_irqsave(&trie->lock, irq_flags);

>>>>>>> b5de2a2a
	new_node->prefixlen = key->prefixlen;
	RCU_INIT_POINTER(new_node->child[0], NULL);
	RCU_INIT_POINTER(new_node->child[1], NULL);
	memcpy(new_node->data, key->data, trie->data_size);

	/* Now find a slot to attach the new node. To do that, walk the tree
	 * from the root and match as many bits as possible for each node until
	 * we either find an empty slot or a slot that needs to be replaced by
	 * an intermediate node.
	 */
	slot = &trie->root;

	while ((node = rcu_dereference_protected(*slot,
					lockdep_is_held(&trie->lock)))) {
		matchlen = longest_prefix_match(trie, node, key);

		if (node->prefixlen != matchlen ||
		    node->prefixlen == key->prefixlen)
			break;

		next_bit = extract_bit(key->data, node->prefixlen);
		slot = &node->child[next_bit];
	}

	/* If the slot is empty (a free child pointer or an empty root),
	 * simply assign the @new_node to that slot and be done.
	 */
	if (!node) {
		ret = trie_check_add_elem(trie, flags);
		if (ret)
			goto out;

		rcu_assign_pointer(*slot, new_node);
		goto out;
	}

	/* If the slot we picked already exists, replace it with @new_node
	 * which already has the correct data array set.
	 */
	if (node->prefixlen == matchlen) {
		if (!(node->flags & LPM_TREE_NODE_FLAG_IM)) {
			if (flags == BPF_NOEXIST) {
				ret = -EEXIST;
				goto out;
			}
		} else {
			ret = trie_check_add_elem(trie, flags);
			if (ret)
				goto out;
		}

		new_node->child[0] = node->child[0];
		new_node->child[1] = node->child[1];

		rcu_assign_pointer(*slot, new_node);
		free_node = node;

		goto out;
	}

	ret = trie_check_add_elem(trie, flags);
	if (ret)
		goto out;

	/* If the new node matches the prefix completely, it must be inserted
	 * as an ancestor. Simply insert it between @node and *@slot.
	 */
	if (matchlen == key->prefixlen) {
		next_bit = extract_bit(node->data, matchlen);
		rcu_assign_pointer(new_node->child[next_bit], node);
		rcu_assign_pointer(*slot, new_node);
		goto out;
	}

	/* migration is disabled within the locked scope */
	im_node = lpm_trie_node_alloc(trie, NULL, false);
	if (!im_node) {
		trie->n_entries--;
		ret = -ENOMEM;
		goto out;
	}

	im_node->prefixlen = matchlen;
	im_node->flags |= LPM_TREE_NODE_FLAG_IM;
	memcpy(im_node->data, node->data, trie->data_size);

	/* Now determine which child to install in which slot */
	if (extract_bit(key->data, matchlen)) {
		rcu_assign_pointer(im_node->child[0], node);
		rcu_assign_pointer(im_node->child[1], new_node);
	} else {
		rcu_assign_pointer(im_node->child[0], new_node);
		rcu_assign_pointer(im_node->child[1], node);
	}

	/* Finally, assign the intermediate node to the determined slot */
	rcu_assign_pointer(*slot, im_node);

out:
<<<<<<< HEAD
	if (ret)
		kfree(new_node);
	spin_unlock_irqrestore(&trie->lock, irq_flags);
	kfree_rcu(free_node, rcu);
=======
	raw_spin_unlock_irqrestore(&trie->lock, irq_flags);

	migrate_disable();
	if (ret)
		bpf_mem_cache_free(&trie->ma, new_node);
	bpf_mem_cache_free_rcu(&trie->ma, free_node);
	migrate_enable();
>>>>>>> b5de2a2a

	return ret;
}

/* Called from syscall or from eBPF program */
static long trie_delete_elem(struct bpf_map *map, void *_key)
{
	struct lpm_trie *trie = container_of(map, struct lpm_trie, map);
	struct lpm_trie_node *free_node = NULL, *free_parent = NULL;
	struct bpf_lpm_trie_key_u8 *key = _key;
	struct lpm_trie_node __rcu **trim, **trim2;
	struct lpm_trie_node *node, *parent;
	unsigned long irq_flags;
	unsigned int next_bit;
	size_t matchlen = 0;
	int ret = 0;

	if (key->prefixlen > trie->max_prefixlen)
		return -EINVAL;

	raw_spin_lock_irqsave(&trie->lock, irq_flags);

	/* Walk the tree looking for an exact key/length match and keeping
	 * track of the path we traverse.  We will need to know the node
	 * we wish to delete, and the slot that points to the node we want
	 * to delete.  We may also need to know the nodes parent and the
	 * slot that contains it.
	 */
	trim = &trie->root;
	trim2 = trim;
	parent = NULL;
	while ((node = rcu_dereference_protected(
		       *trim, lockdep_is_held(&trie->lock)))) {
		matchlen = longest_prefix_match(trie, node, key);

		if (node->prefixlen != matchlen ||
		    node->prefixlen == key->prefixlen)
			break;

		parent = node;
		trim2 = trim;
		next_bit = extract_bit(key->data, node->prefixlen);
		trim = &node->child[next_bit];
	}

	if (!node || node->prefixlen != key->prefixlen ||
	    node->prefixlen != matchlen ||
	    (node->flags & LPM_TREE_NODE_FLAG_IM)) {
		ret = -ENOENT;
		goto out;
	}

	trie->n_entries--;

	/* If the node we are removing has two children, simply mark it
	 * as intermediate and we are done.
	 */
	if (rcu_access_pointer(node->child[0]) &&
	    rcu_access_pointer(node->child[1])) {
		node->flags |= LPM_TREE_NODE_FLAG_IM;
		goto out;
	}

	/* If the parent of the node we are about to delete is an intermediate
	 * node, and the deleted node doesn't have any children, we can delete
	 * the intermediate parent as well and promote its other child
	 * up the tree.  Doing this maintains the invariant that all
	 * intermediate nodes have exactly 2 children and that there are no
	 * unnecessary intermediate nodes in the tree.
	 */
	if (parent && (parent->flags & LPM_TREE_NODE_FLAG_IM) &&
	    !node->child[0] && !node->child[1]) {
		if (node == rcu_access_pointer(parent->child[0]))
			rcu_assign_pointer(
				*trim2, rcu_access_pointer(parent->child[1]));
		else
			rcu_assign_pointer(
				*trim2, rcu_access_pointer(parent->child[0]));
		free_parent = parent;
		free_node = node;
		goto out;
	}

	/* The node we are removing has either zero or one child. If there
	 * is a child, move it into the removed node's slot then delete
	 * the node.  Otherwise just clear the slot and delete the node.
	 */
	if (node->child[0])
		rcu_assign_pointer(*trim, rcu_access_pointer(node->child[0]));
	else if (node->child[1])
		rcu_assign_pointer(*trim, rcu_access_pointer(node->child[1]));
	else
		RCU_INIT_POINTER(*trim, NULL);
	free_node = node;

out:
	raw_spin_unlock_irqrestore(&trie->lock, irq_flags);

	migrate_disable();
	bpf_mem_cache_free_rcu(&trie->ma, free_parent);
	bpf_mem_cache_free_rcu(&trie->ma, free_node);
	migrate_enable();

	return ret;
}

#define LPM_DATA_SIZE_MAX	256
#define LPM_DATA_SIZE_MIN	1

#define LPM_VAL_SIZE_MAX	(KMALLOC_MAX_SIZE - LPM_DATA_SIZE_MAX - \
				 sizeof(struct lpm_trie_node))
#define LPM_VAL_SIZE_MIN	1

#define LPM_KEY_SIZE(X)		(sizeof(struct bpf_lpm_trie_key_u8) + (X))
#define LPM_KEY_SIZE_MAX	LPM_KEY_SIZE(LPM_DATA_SIZE_MAX)
#define LPM_KEY_SIZE_MIN	LPM_KEY_SIZE(LPM_DATA_SIZE_MIN)

#define LPM_CREATE_FLAG_MASK	(BPF_F_NO_PREALLOC | BPF_F_NUMA_NODE |	\
				 BPF_F_ACCESS_MASK)

static struct bpf_map *trie_alloc(union bpf_attr *attr)
{
	struct lpm_trie *trie;
	size_t leaf_size;
	int err;

	/* check sanity of attributes */
	if (attr->max_entries == 0 ||
	    !(attr->map_flags & BPF_F_NO_PREALLOC) ||
	    attr->map_flags & ~LPM_CREATE_FLAG_MASK ||
	    !bpf_map_flags_access_ok(attr->map_flags) ||
	    attr->key_size < LPM_KEY_SIZE_MIN ||
	    attr->key_size > LPM_KEY_SIZE_MAX ||
	    attr->value_size < LPM_VAL_SIZE_MIN ||
	    attr->value_size > LPM_VAL_SIZE_MAX)
		return ERR_PTR(-EINVAL);

	trie = bpf_map_area_alloc(sizeof(*trie), NUMA_NO_NODE);
	if (!trie)
		return ERR_PTR(-ENOMEM);

	/* copy mandatory map attributes */
	bpf_map_init_from_attr(&trie->map, attr);
	trie->data_size = attr->key_size -
			  offsetof(struct bpf_lpm_trie_key_u8, data);
	trie->max_prefixlen = trie->data_size * 8;

	raw_spin_lock_init(&trie->lock);

	/* Allocate intermediate and leaf nodes from the same allocator */
	leaf_size = sizeof(struct lpm_trie_node) + trie->data_size +
		    trie->map.value_size;
	err = bpf_mem_alloc_init(&trie->ma, leaf_size, false);
	if (err)
		goto free_out;
	return &trie->map;

free_out:
	bpf_map_area_free(trie);
	return ERR_PTR(err);
}

static void trie_free(struct bpf_map *map)
{
	struct lpm_trie *trie = container_of(map, struct lpm_trie, map);
	struct lpm_trie_node __rcu **slot;
	struct lpm_trie_node *node;

	/* Always start at the root and walk down to a node that has no
	 * children. Then free that node, nullify its reference in the parent
	 * and start over.
	 */

	for (;;) {
		slot = &trie->root;

		for (;;) {
			node = rcu_dereference_protected(*slot, 1);
			if (!node)
				goto out;

			if (rcu_access_pointer(node->child[0])) {
				slot = &node->child[0];
				continue;
			}

			if (rcu_access_pointer(node->child[1])) {
				slot = &node->child[1];
				continue;
			}

			/* No bpf program may access the map, so freeing the
			 * node without waiting for the extra RCU GP.
			 */
			bpf_mem_cache_raw_free(node);
			RCU_INIT_POINTER(*slot, NULL);
			break;
		}
	}

out:
	bpf_mem_alloc_destroy(&trie->ma);
	bpf_map_area_free(trie);
}

static int trie_get_next_key(struct bpf_map *map, void *_key, void *_next_key)
{
	struct lpm_trie_node *node, *next_node = NULL, *parent, *search_root;
	struct lpm_trie *trie = container_of(map, struct lpm_trie, map);
	struct bpf_lpm_trie_key_u8 *key = _key, *next_key = _next_key;
	struct lpm_trie_node **node_stack = NULL;
	int err = 0, stack_ptr = -1;
	unsigned int next_bit;
	size_t matchlen = 0;

	/* The get_next_key follows postorder. For the 4 node example in
	 * the top of this file, the trie_get_next_key() returns the following
	 * one after another:
	 *   192.168.0.0/24
	 *   192.168.1.0/24
	 *   192.168.128.0/24
	 *   192.168.0.0/16
	 *
	 * The idea is to return more specific keys before less specific ones.
	 */

	/* Empty trie */
	search_root = rcu_dereference(trie->root);
	if (!search_root)
		return -ENOENT;

	/* For invalid key, find the leftmost node in the trie */
	if (!key || key->prefixlen > trie->max_prefixlen)
		goto find_leftmost;

	node_stack = kmalloc_array(trie->max_prefixlen + 1,
				   sizeof(struct lpm_trie_node *),
				   GFP_ATOMIC | __GFP_NOWARN);
	if (!node_stack)
		return -ENOMEM;

	/* Try to find the exact node for the given key */
	for (node = search_root; node;) {
		node_stack[++stack_ptr] = node;
		matchlen = longest_prefix_match(trie, node, key);
		if (node->prefixlen != matchlen ||
		    node->prefixlen == key->prefixlen)
			break;

		next_bit = extract_bit(key->data, node->prefixlen);
		node = rcu_dereference(node->child[next_bit]);
	}
	if (!node || node->prefixlen != matchlen ||
	    (node->flags & LPM_TREE_NODE_FLAG_IM))
		goto find_leftmost;

	/* The node with the exactly-matching key has been found,
	 * find the first node in postorder after the matched node.
	 */
	node = node_stack[stack_ptr];
	while (stack_ptr > 0) {
		parent = node_stack[stack_ptr - 1];
		if (rcu_dereference(parent->child[0]) == node) {
			search_root = rcu_dereference(parent->child[1]);
			if (search_root)
				goto find_leftmost;
		}
		if (!(parent->flags & LPM_TREE_NODE_FLAG_IM)) {
			next_node = parent;
			goto do_copy;
		}

		node = parent;
		stack_ptr--;
	}

	/* did not find anything */
	err = -ENOENT;
	goto free_stack;

find_leftmost:
	/* Find the leftmost non-intermediate node, all intermediate nodes
	 * have exact two children, so this function will never return NULL.
	 */
	for (node = search_root; node;) {
		if (node->flags & LPM_TREE_NODE_FLAG_IM) {
			node = rcu_dereference(node->child[0]);
		} else {
			next_node = node;
			node = rcu_dereference(node->child[0]);
			if (!node)
				node = rcu_dereference(next_node->child[1]);
		}
	}
do_copy:
	next_key->prefixlen = next_node->prefixlen;
	memcpy((void *)next_key + offsetof(struct bpf_lpm_trie_key_u8, data),
	       next_node->data, trie->data_size);
free_stack:
	kfree(node_stack);
	return err;
}

static int trie_check_btf(const struct bpf_map *map,
			  const struct btf *btf,
			  const struct btf_type *key_type,
			  const struct btf_type *value_type)
{
	/* Keys must have struct bpf_lpm_trie_key_u8 embedded. */
	return BTF_INFO_KIND(key_type->info) != BTF_KIND_STRUCT ?
	       -EINVAL : 0;
}

static u64 trie_mem_usage(const struct bpf_map *map)
{
	struct lpm_trie *trie = container_of(map, struct lpm_trie, map);
	u64 elem_size;

	elem_size = sizeof(struct lpm_trie_node) + trie->data_size +
			    trie->map.value_size;
	return elem_size * READ_ONCE(trie->n_entries);
}

BTF_ID_LIST_SINGLE(trie_map_btf_ids, struct, lpm_trie)
const struct bpf_map_ops trie_map_ops = {
	.map_meta_equal = bpf_map_meta_equal,
	.map_alloc = trie_alloc,
	.map_free = trie_free,
	.map_get_next_key = trie_get_next_key,
	.map_lookup_elem = trie_lookup_elem,
	.map_update_elem = trie_update_elem,
	.map_delete_elem = trie_delete_elem,
	.map_lookup_batch = generic_map_lookup_batch,
	.map_update_batch = generic_map_update_batch,
	.map_delete_batch = generic_map_delete_batch,
	.map_check_btf = trie_check_btf,
	.map_mem_usage = trie_mem_usage,
	.map_btf_id = &trie_map_btf_ids[0],
};<|MERGE_RESOLUTION|>--- conflicted
+++ resolved
@@ -327,11 +327,7 @@
 			     void *_key, void *value, u64 flags)
 {
 	struct lpm_trie *trie = container_of(map, struct lpm_trie, map);
-<<<<<<< HEAD
-	struct lpm_trie_node *node, *im_node, *new_node = NULL;
-=======
 	struct lpm_trie_node *node, *im_node, *new_node;
->>>>>>> b5de2a2a
 	struct lpm_trie_node *free_node = NULL;
 	struct lpm_trie_node __rcu **slot;
 	struct bpf_lpm_trie_key_u8 *key = _key;
@@ -346,17 +342,6 @@
 	if (key->prefixlen > trie->max_prefixlen)
 		return -EINVAL;
 
-<<<<<<< HEAD
-	spin_lock_irqsave(&trie->lock, irq_flags);
-
-	/* Allocate and fill a new node */
-	new_node = lpm_trie_node_alloc(trie, value);
-	if (!new_node) {
-		ret = -ENOMEM;
-		goto out;
-	}
-
-=======
 	/* Allocate and fill a new node. Need to disable migration before
 	 * invoking bpf_mem_cache_alloc().
 	 */
@@ -366,7 +351,6 @@
 
 	raw_spin_lock_irqsave(&trie->lock, irq_flags);
 
->>>>>>> b5de2a2a
 	new_node->prefixlen = key->prefixlen;
 	RCU_INIT_POINTER(new_node->child[0], NULL);
 	RCU_INIT_POINTER(new_node->child[1], NULL);
@@ -466,12 +450,6 @@
 	rcu_assign_pointer(*slot, im_node);
 
 out:
-<<<<<<< HEAD
-	if (ret)
-		kfree(new_node);
-	spin_unlock_irqrestore(&trie->lock, irq_flags);
-	kfree_rcu(free_node, rcu);
-=======
 	raw_spin_unlock_irqrestore(&trie->lock, irq_flags);
 
 	migrate_disable();
@@ -479,7 +457,6 @@
 		bpf_mem_cache_free(&trie->ma, new_node);
 	bpf_mem_cache_free_rcu(&trie->ma, free_node);
 	migrate_enable();
->>>>>>> b5de2a2a
 
 	return ret;
 }
