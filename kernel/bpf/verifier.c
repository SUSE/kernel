// SPDX-License-Identifier: GPL-2.0-only
/* Copyright (c) 2011-2014 PLUMgrid, http://plumgrid.com
 * Copyright (c) 2016 Facebook
 * Copyright (c) 2018 Covalent IO, Inc. http://covalent.io
 */
#include <uapi/linux/btf.h>
#include <linux/bpf-cgroup.h>
#include <linux/kernel.h>
#include <linux/types.h>
#include <linux/slab.h>
#include <linux/bpf.h>
#include <linux/btf.h>
#include <linux/bpf_verifier.h>
#include <linux/filter.h>
#include <net/netlink.h>
#include <linux/file.h>
#include <linux/vmalloc.h>
#include <linux/stringify.h>
#include <linux/bsearch.h>
#include <linux/sort.h>
#include <linux/perf_event.h>
#include <linux/ctype.h>
#include <linux/error-injection.h>
#include <linux/bpf_lsm.h>
#include <linux/btf_ids.h>
#include <linux/poison.h>

#include "disasm.h"

static const struct bpf_verifier_ops * const bpf_verifier_ops[] = {
#define BPF_PROG_TYPE(_id, _name, prog_ctx_type, kern_ctx_type) \
	[_id] = & _name ## _verifier_ops,
#define BPF_MAP_TYPE(_id, _ops)
#define BPF_LINK_TYPE(_id, _name)
#include <linux/bpf_types.h>
#undef BPF_PROG_TYPE
#undef BPF_MAP_TYPE
#undef BPF_LINK_TYPE
};

/* bpf_check() is a static code analyzer that walks eBPF program
 * instruction by instruction and updates register/stack state.
 * All paths of conditional branches are analyzed until 'bpf_exit' insn.
 *
 * The first pass is depth-first-search to check that the program is a DAG.
 * It rejects the following programs:
 * - larger than BPF_MAXINSNS insns
 * - if loop is present (detected via back-edge)
 * - unreachable insns exist (shouldn't be a forest. program = one function)
 * - out of bounds or malformed jumps
 * The second pass is all possible path descent from the 1st insn.
 * Since it's analyzing all paths through the program, the length of the
 * analysis is limited to 64k insn, which may be hit even if total number of
 * insn is less then 4K, but there are too many branches that change stack/regs.
 * Number of 'branches to be analyzed' is limited to 1k
 *
 * On entry to each instruction, each register has a type, and the instruction
 * changes the types of the registers depending on instruction semantics.
 * If instruction is BPF_MOV64_REG(BPF_REG_1, BPF_REG_5), then type of R5 is
 * copied to R1.
 *
 * All registers are 64-bit.
 * R0 - return register
 * R1-R5 argument passing registers
 * R6-R9 callee saved registers
 * R10 - frame pointer read-only
 *
 * At the start of BPF program the register R1 contains a pointer to bpf_context
 * and has type PTR_TO_CTX.
 *
 * Verifier tracks arithmetic operations on pointers in case:
 *    BPF_MOV64_REG(BPF_REG_1, BPF_REG_10),
 *    BPF_ALU64_IMM(BPF_ADD, BPF_REG_1, -20),
 * 1st insn copies R10 (which has FRAME_PTR) type into R1
 * and 2nd arithmetic instruction is pattern matched to recognize
 * that it wants to construct a pointer to some element within stack.
 * So after 2nd insn, the register R1 has type PTR_TO_STACK
 * (and -20 constant is saved for further stack bounds checking).
 * Meaning that this reg is a pointer to stack plus known immediate constant.
 *
 * Most of the time the registers have SCALAR_VALUE type, which
 * means the register has some value, but it's not a valid pointer.
 * (like pointer plus pointer becomes SCALAR_VALUE type)
 *
 * When verifier sees load or store instructions the type of base register
 * can be: PTR_TO_MAP_VALUE, PTR_TO_CTX, PTR_TO_STACK, PTR_TO_SOCKET. These are
 * four pointer types recognized by check_mem_access() function.
 *
 * PTR_TO_MAP_VALUE means that this register is pointing to 'map element value'
 * and the range of [ptr, ptr + map's value_size) is accessible.
 *
 * registers used to pass values to function calls are checked against
 * function argument constraints.
 *
 * ARG_PTR_TO_MAP_KEY is one of such argument constraints.
 * It means that the register type passed to this function must be
 * PTR_TO_STACK and it will be used inside the function as
 * 'pointer to map element key'
 *
 * For example the argument constraints for bpf_map_lookup_elem():
 *   .ret_type = RET_PTR_TO_MAP_VALUE_OR_NULL,
 *   .arg1_type = ARG_CONST_MAP_PTR,
 *   .arg2_type = ARG_PTR_TO_MAP_KEY,
 *
 * ret_type says that this function returns 'pointer to map elem value or null'
 * function expects 1st argument to be a const pointer to 'struct bpf_map' and
 * 2nd argument should be a pointer to stack, which will be used inside
 * the helper function as a pointer to map element key.
 *
 * On the kernel side the helper function looks like:
 * u64 bpf_map_lookup_elem(u64 r1, u64 r2, u64 r3, u64 r4, u64 r5)
 * {
 *    struct bpf_map *map = (struct bpf_map *) (unsigned long) r1;
 *    void *key = (void *) (unsigned long) r2;
 *    void *value;
 *
 *    here kernel can access 'key' and 'map' pointers safely, knowing that
 *    [key, key + map->key_size) bytes are valid and were initialized on
 *    the stack of eBPF program.
 * }
 *
 * Corresponding eBPF program may look like:
 *    BPF_MOV64_REG(BPF_REG_2, BPF_REG_10),  // after this insn R2 type is FRAME_PTR
 *    BPF_ALU64_IMM(BPF_ADD, BPF_REG_2, -4), // after this insn R2 type is PTR_TO_STACK
 *    BPF_LD_MAP_FD(BPF_REG_1, map_fd),      // after this insn R1 type is CONST_PTR_TO_MAP
 *    BPF_RAW_INSN(BPF_JMP | BPF_CALL, 0, 0, 0, BPF_FUNC_map_lookup_elem),
 * here verifier looks at prototype of map_lookup_elem() and sees:
 * .arg1_type == ARG_CONST_MAP_PTR and R1->type == CONST_PTR_TO_MAP, which is ok,
 * Now verifier knows that this map has key of R1->map_ptr->key_size bytes
 *
 * Then .arg2_type == ARG_PTR_TO_MAP_KEY and R2->type == PTR_TO_STACK, ok so far,
 * Now verifier checks that [R2, R2 + map's key_size) are within stack limits
 * and were initialized prior to this call.
 * If it's ok, then verifier allows this BPF_CALL insn and looks at
 * .ret_type which is RET_PTR_TO_MAP_VALUE_OR_NULL, so it sets
 * R0->type = PTR_TO_MAP_VALUE_OR_NULL which means bpf_map_lookup_elem() function
 * returns either pointer to map value or NULL.
 *
 * When type PTR_TO_MAP_VALUE_OR_NULL passes through 'if (reg != 0) goto +off'
 * insn, the register holding that pointer in the true branch changes state to
 * PTR_TO_MAP_VALUE and the same register changes state to CONST_IMM in the false
 * branch. See check_cond_jmp_op().
 *
 * After the call R0 is set to return type of the function and registers R1-R5
 * are set to NOT_INIT to indicate that they are no longer readable.
 *
 * The following reference types represent a potential reference to a kernel
 * resource which, after first being allocated, must be checked and freed by
 * the BPF program:
 * - PTR_TO_SOCKET_OR_NULL, PTR_TO_SOCKET
 *
 * When the verifier sees a helper call return a reference type, it allocates a
 * pointer id for the reference and stores it in the current function state.
 * Similar to the way that PTR_TO_MAP_VALUE_OR_NULL is converted into
 * PTR_TO_MAP_VALUE, PTR_TO_SOCKET_OR_NULL becomes PTR_TO_SOCKET when the type
 * passes through a NULL-check conditional. For the branch wherein the state is
 * changed to CONST_IMM, the verifier releases the reference.
 *
 * For each helper function that allocates a reference, such as
 * bpf_sk_lookup_tcp(), there is a corresponding release function, such as
 * bpf_sk_release(). When a reference type passes into the release function,
 * the verifier also releases the reference. If any unchecked or unreleased
 * reference remains at the end of the program, the verifier rejects it.
 */

/* verifier_state + insn_idx are pushed to stack when branch is encountered */
struct bpf_verifier_stack_elem {
	/* verifer state is 'st'
	 * before processing instruction 'insn_idx'
	 * and after processing instruction 'prev_insn_idx'
	 */
	struct bpf_verifier_state st;
	int insn_idx;
	int prev_insn_idx;
	struct bpf_verifier_stack_elem *next;
	/* length of verifier log at the time this state was pushed on stack */
	u32 log_pos;
};

#define BPF_COMPLEXITY_LIMIT_JMP_SEQ	8192
#define BPF_COMPLEXITY_LIMIT_STATES	64

#define BPF_MAP_KEY_POISON	(1ULL << 63)
#define BPF_MAP_KEY_SEEN	(1ULL << 62)

#define BPF_MAP_PTR_UNPRIV	1UL
#define BPF_MAP_PTR_POISON	((void *)((0xeB9FUL << 1) +	\
					  POISON_POINTER_DELTA))
#define BPF_MAP_PTR(X)		((struct bpf_map *)((X) & ~BPF_MAP_PTR_UNPRIV))

static int acquire_reference_state(struct bpf_verifier_env *env, int insn_idx);
static int release_reference(struct bpf_verifier_env *env, int ref_obj_id);

static bool bpf_map_ptr_poisoned(const struct bpf_insn_aux_data *aux)
{
	return BPF_MAP_PTR(aux->map_ptr_state) == BPF_MAP_PTR_POISON;
}

static bool bpf_map_ptr_unpriv(const struct bpf_insn_aux_data *aux)
{
	return aux->map_ptr_state & BPF_MAP_PTR_UNPRIV;
}

static void bpf_map_ptr_store(struct bpf_insn_aux_data *aux,
			      const struct bpf_map *map, bool unpriv)
{
	BUILD_BUG_ON((unsigned long)BPF_MAP_PTR_POISON & BPF_MAP_PTR_UNPRIV);
	unpriv |= bpf_map_ptr_unpriv(aux);
	aux->map_ptr_state = (unsigned long)map |
			     (unpriv ? BPF_MAP_PTR_UNPRIV : 0UL);
}

static bool bpf_map_key_poisoned(const struct bpf_insn_aux_data *aux)
{
	return aux->map_key_state & BPF_MAP_KEY_POISON;
}

static bool bpf_map_key_unseen(const struct bpf_insn_aux_data *aux)
{
	return !(aux->map_key_state & BPF_MAP_KEY_SEEN);
}

static u64 bpf_map_key_immediate(const struct bpf_insn_aux_data *aux)
{
	return aux->map_key_state & ~(BPF_MAP_KEY_SEEN | BPF_MAP_KEY_POISON);
}

static void bpf_map_key_store(struct bpf_insn_aux_data *aux, u64 state)
{
	bool poisoned = bpf_map_key_poisoned(aux);

	aux->map_key_state = state | BPF_MAP_KEY_SEEN |
			     (poisoned ? BPF_MAP_KEY_POISON : 0ULL);
}

static bool bpf_pseudo_call(const struct bpf_insn *insn)
{
	return insn->code == (BPF_JMP | BPF_CALL) &&
	       insn->src_reg == BPF_PSEUDO_CALL;
}

static bool bpf_pseudo_kfunc_call(const struct bpf_insn *insn)
{
	return insn->code == (BPF_JMP | BPF_CALL) &&
	       insn->src_reg == BPF_PSEUDO_KFUNC_CALL;
}

struct bpf_call_arg_meta {
	struct bpf_map *map_ptr;
	bool raw_mode;
	bool pkt_access;
	u8 release_regno;
	int regno;
	int access_size;
	int mem_size;
	u64 msize_max_value;
	int ref_obj_id;
	int map_uid;
	int func_id;
	struct btf *btf;
	u32 btf_id;
	struct btf *ret_btf;
	u32 ret_btf_id;
	u32 subprogno;
	struct bpf_map_value_off_desc *kptr_off_desc;
	u8 uninit_dynptr_regno;
};

struct btf *btf_vmlinux;

static DEFINE_MUTEX(bpf_verifier_lock);

static const struct bpf_line_info *
find_linfo(const struct bpf_verifier_env *env, u32 insn_off)
{
	const struct bpf_line_info *linfo;
	const struct bpf_prog *prog;
	u32 i, nr_linfo;

	prog = env->prog;
	nr_linfo = prog->aux->nr_linfo;

	if (!nr_linfo || insn_off >= prog->len)
		return NULL;

	linfo = prog->aux->linfo;
	for (i = 1; i < nr_linfo; i++)
		if (insn_off < linfo[i].insn_off)
			break;

	return &linfo[i - 1];
}

void bpf_verifier_vlog(struct bpf_verifier_log *log, const char *fmt,
		       va_list args)
{
	unsigned int n;

	n = vscnprintf(log->kbuf, BPF_VERIFIER_TMP_LOG_SIZE, fmt, args);

	WARN_ONCE(n >= BPF_VERIFIER_TMP_LOG_SIZE - 1,
		  "verifier log line truncated - local buffer too short\n");

	if (log->level == BPF_LOG_KERNEL) {
		bool newline = n > 0 && log->kbuf[n - 1] == '\n';

		pr_err("BPF: %s%s", log->kbuf, newline ? "" : "\n");
		return;
	}

	n = min(log->len_total - log->len_used - 1, n);
	log->kbuf[n] = '\0';
	if (!copy_to_user(log->ubuf + log->len_used, log->kbuf, n + 1))
		log->len_used += n;
	else
		log->ubuf = NULL;
}

static void bpf_vlog_reset(struct bpf_verifier_log *log, u32 new_pos)
{
	char zero = 0;

	if (!bpf_verifier_log_needed(log))
		return;

	log->len_used = new_pos;
	if (put_user(zero, log->ubuf + new_pos))
		log->ubuf = NULL;
}

/* log_level controls verbosity level of eBPF verifier.
 * bpf_verifier_log_write() is used to dump the verification trace to the log,
 * so the user can figure out what's wrong with the program
 */
__printf(2, 3) void bpf_verifier_log_write(struct bpf_verifier_env *env,
					   const char *fmt, ...)
{
	va_list args;

	if (!bpf_verifier_log_needed(&env->log))
		return;

	va_start(args, fmt);
	bpf_verifier_vlog(&env->log, fmt, args);
	va_end(args);
}
EXPORT_SYMBOL_GPL(bpf_verifier_log_write);

__printf(2, 3) static void verbose(void *private_data, const char *fmt, ...)
{
	struct bpf_verifier_env *env = private_data;
	va_list args;

	if (!bpf_verifier_log_needed(&env->log))
		return;

	va_start(args, fmt);
	bpf_verifier_vlog(&env->log, fmt, args);
	va_end(args);
}

__printf(2, 3) void bpf_log(struct bpf_verifier_log *log,
			    const char *fmt, ...)
{
	va_list args;

	if (!bpf_verifier_log_needed(log))
		return;

	va_start(args, fmt);
	bpf_verifier_vlog(log, fmt, args);
	va_end(args);
}
EXPORT_SYMBOL_GPL(bpf_log);

static const char *ltrim(const char *s)
{
	while (isspace(*s))
		s++;

	return s;
}

__printf(3, 4) static void verbose_linfo(struct bpf_verifier_env *env,
					 u32 insn_off,
					 const char *prefix_fmt, ...)
{
	const struct bpf_line_info *linfo;

	if (!bpf_verifier_log_needed(&env->log))
		return;

	linfo = find_linfo(env, insn_off);
	if (!linfo || linfo == env->prev_linfo)
		return;

	if (prefix_fmt) {
		va_list args;

		va_start(args, prefix_fmt);
		bpf_verifier_vlog(&env->log, prefix_fmt, args);
		va_end(args);
	}

	verbose(env, "%s\n",
		ltrim(btf_name_by_offset(env->prog->aux->btf,
					 linfo->line_off)));

	env->prev_linfo = linfo;
}

static void verbose_invalid_scalar(struct bpf_verifier_env *env,
				   struct bpf_reg_state *reg,
				   struct tnum *range, const char *ctx,
				   const char *reg_name)
{
	char tn_buf[48];

	verbose(env, "At %s the register %s ", ctx, reg_name);
	if (!tnum_is_unknown(reg->var_off)) {
		tnum_strn(tn_buf, sizeof(tn_buf), reg->var_off);
		verbose(env, "has value %s", tn_buf);
	} else {
		verbose(env, "has unknown scalar value");
	}
	tnum_strn(tn_buf, sizeof(tn_buf), *range);
	verbose(env, " should have been in %s\n", tn_buf);
}

static bool type_is_pkt_pointer(enum bpf_reg_type type)
{
	type = base_type(type);
	return type == PTR_TO_PACKET ||
	       type == PTR_TO_PACKET_META;
}

static bool type_is_sk_pointer(enum bpf_reg_type type)
{
	return type == PTR_TO_SOCKET ||
		type == PTR_TO_SOCK_COMMON ||
		type == PTR_TO_TCP_SOCK ||
		type == PTR_TO_XDP_SOCK;
}

static bool reg_type_not_null(enum bpf_reg_type type)
{
	return type == PTR_TO_SOCKET ||
		type == PTR_TO_TCP_SOCK ||
		type == PTR_TO_MAP_VALUE ||
		type == PTR_TO_MAP_KEY ||
		type == PTR_TO_SOCK_COMMON;
}

static bool reg_may_point_to_spin_lock(const struct bpf_reg_state *reg)
{
	return reg->type == PTR_TO_MAP_VALUE &&
		map_value_has_spin_lock(reg->map_ptr);
}

static bool reg_type_may_be_refcounted_or_null(enum bpf_reg_type type)
{
	type = base_type(type);
	return type == PTR_TO_SOCKET || type == PTR_TO_TCP_SOCK ||
		type == PTR_TO_MEM || type == PTR_TO_BTF_ID;
}

static bool type_is_rdonly_mem(u32 type)
{
	return type & MEM_RDONLY;
}

static bool type_may_be_null(u32 type)
{
	return type & PTR_MAYBE_NULL;
}

static bool is_acquire_function(enum bpf_func_id func_id,
				const struct bpf_map *map)
{
	enum bpf_map_type map_type = map ? map->map_type : BPF_MAP_TYPE_UNSPEC;

	if (func_id == BPF_FUNC_sk_lookup_tcp ||
	    func_id == BPF_FUNC_sk_lookup_udp ||
	    func_id == BPF_FUNC_skc_lookup_tcp ||
	    func_id == BPF_FUNC_ringbuf_reserve ||
	    func_id == BPF_FUNC_kptr_xchg)
		return true;

	if (func_id == BPF_FUNC_map_lookup_elem &&
	    (map_type == BPF_MAP_TYPE_SOCKMAP ||
	     map_type == BPF_MAP_TYPE_SOCKHASH))
		return true;

	return false;
}

static bool is_ptr_cast_function(enum bpf_func_id func_id)
{
	return func_id == BPF_FUNC_tcp_sock ||
		func_id == BPF_FUNC_sk_fullsock ||
		func_id == BPF_FUNC_skc_to_tcp_sock ||
		func_id == BPF_FUNC_skc_to_tcp6_sock ||
		func_id == BPF_FUNC_skc_to_udp6_sock ||
		func_id == BPF_FUNC_skc_to_mptcp_sock ||
		func_id == BPF_FUNC_skc_to_tcp_timewait_sock ||
		func_id == BPF_FUNC_skc_to_tcp_request_sock;
}

static bool is_dynptr_ref_function(enum bpf_func_id func_id)
{
	return func_id == BPF_FUNC_dynptr_data;
}

static bool helper_multiple_ref_obj_use(enum bpf_func_id func_id,
					const struct bpf_map *map)
{
	int ref_obj_uses = 0;

	if (is_ptr_cast_function(func_id))
		ref_obj_uses++;
	if (is_acquire_function(func_id, map))
		ref_obj_uses++;
	if (is_dynptr_ref_function(func_id))
		ref_obj_uses++;

	return ref_obj_uses > 1;
}

static bool is_cmpxchg_insn(const struct bpf_insn *insn)
{
	return BPF_CLASS(insn->code) == BPF_STX &&
	       BPF_MODE(insn->code) == BPF_ATOMIC &&
	       insn->imm == BPF_CMPXCHG;
}

/* string representation of 'enum bpf_reg_type'
 *
 * Note that reg_type_str() can not appear more than once in a single verbose()
 * statement.
 */
static const char *reg_type_str(struct bpf_verifier_env *env,
				enum bpf_reg_type type)
{
	char postfix[16] = {0}, prefix[32] = {0};
	static const char * const str[] = {
		[NOT_INIT]		= "?",
		[SCALAR_VALUE]		= "scalar",
		[PTR_TO_CTX]		= "ctx",
		[CONST_PTR_TO_MAP]	= "map_ptr",
		[PTR_TO_MAP_VALUE]	= "map_value",
		[PTR_TO_STACK]		= "fp",
		[PTR_TO_PACKET]		= "pkt",
		[PTR_TO_PACKET_META]	= "pkt_meta",
		[PTR_TO_PACKET_END]	= "pkt_end",
		[PTR_TO_FLOW_KEYS]	= "flow_keys",
		[PTR_TO_SOCKET]		= "sock",
		[PTR_TO_SOCK_COMMON]	= "sock_common",
		[PTR_TO_TCP_SOCK]	= "tcp_sock",
		[PTR_TO_TP_BUFFER]	= "tp_buffer",
		[PTR_TO_XDP_SOCK]	= "xdp_sock",
		[PTR_TO_BTF_ID]		= "ptr_",
		[PTR_TO_MEM]		= "mem",
		[PTR_TO_BUF]		= "buf",
		[PTR_TO_FUNC]		= "func",
		[PTR_TO_MAP_KEY]	= "map_key",
		[PTR_TO_DYNPTR]		= "dynptr_ptr",
	};

	if (type & PTR_MAYBE_NULL) {
		if (base_type(type) == PTR_TO_BTF_ID)
			strncpy(postfix, "or_null_", 16);
		else
			strncpy(postfix, "_or_null", 16);
	}

	if (type & MEM_RDONLY)
		strncpy(prefix, "rdonly_", 32);
	if (type & MEM_ALLOC)
		strncpy(prefix, "alloc_", 32);
	if (type & MEM_USER)
		strncpy(prefix, "user_", 32);
	if (type & MEM_PERCPU)
		strncpy(prefix, "percpu_", 32);
	if (type & PTR_UNTRUSTED)
		strncpy(prefix, "untrusted_", 32);

	snprintf(env->type_str_buf, TYPE_STR_BUF_LEN, "%s%s%s",
		 prefix, str[base_type(type)], postfix);
	return env->type_str_buf;
}

static char slot_type_char[] = {
	[STACK_INVALID]	= '?',
	[STACK_SPILL]	= 'r',
	[STACK_MISC]	= 'm',
	[STACK_ZERO]	= '0',
	[STACK_DYNPTR]	= 'd',
};

static void print_liveness(struct bpf_verifier_env *env,
			   enum bpf_reg_liveness live)
{
	if (live & (REG_LIVE_READ | REG_LIVE_WRITTEN | REG_LIVE_DONE))
	    verbose(env, "_");
	if (live & REG_LIVE_READ)
		verbose(env, "r");
	if (live & REG_LIVE_WRITTEN)
		verbose(env, "w");
	if (live & REG_LIVE_DONE)
		verbose(env, "D");
}

static int get_spi(s32 off)
{
	return (-off - 1) / BPF_REG_SIZE;
}

static bool is_spi_bounds_valid(struct bpf_func_state *state, int spi, int nr_slots)
{
	int allocated_slots = state->allocated_stack / BPF_REG_SIZE;

	/* We need to check that slots between [spi - nr_slots + 1, spi] are
	 * within [0, allocated_stack).
	 *
	 * Please note that the spi grows downwards. For example, a dynptr
	 * takes the size of two stack slots; the first slot will be at
	 * spi and the second slot will be at spi - 1.
	 */
	return spi - nr_slots + 1 >= 0 && spi < allocated_slots;
}

static struct bpf_func_state *func(struct bpf_verifier_env *env,
				   const struct bpf_reg_state *reg)
{
	struct bpf_verifier_state *cur = env->cur_state;

	return cur->frame[reg->frameno];
}

static const char *kernel_type_name(const struct btf* btf, u32 id)
{
	return btf_name_by_offset(btf, btf_type_by_id(btf, id)->name_off);
}

static void mark_reg_scratched(struct bpf_verifier_env *env, u32 regno)
{
	env->scratched_regs |= 1U << regno;
}

static void mark_stack_slot_scratched(struct bpf_verifier_env *env, u32 spi)
{
	env->scratched_stack_slots |= 1ULL << spi;
}

static bool reg_scratched(const struct bpf_verifier_env *env, u32 regno)
{
	return (env->scratched_regs >> regno) & 1;
}

static bool stack_slot_scratched(const struct bpf_verifier_env *env, u64 regno)
{
	return (env->scratched_stack_slots >> regno) & 1;
}

static bool verifier_state_scratched(const struct bpf_verifier_env *env)
{
	return env->scratched_regs || env->scratched_stack_slots;
}

static void mark_verifier_state_clean(struct bpf_verifier_env *env)
{
	env->scratched_regs = 0U;
	env->scratched_stack_slots = 0ULL;
}

/* Used for printing the entire verifier state. */
static void mark_verifier_state_scratched(struct bpf_verifier_env *env)
{
	env->scratched_regs = ~0U;
	env->scratched_stack_slots = ~0ULL;
}

static enum bpf_dynptr_type arg_to_dynptr_type(enum bpf_arg_type arg_type)
{
	switch (arg_type & DYNPTR_TYPE_FLAG_MASK) {
	case DYNPTR_TYPE_LOCAL:
		return BPF_DYNPTR_TYPE_LOCAL;
	case DYNPTR_TYPE_RINGBUF:
		return BPF_DYNPTR_TYPE_RINGBUF;
	default:
		return BPF_DYNPTR_TYPE_INVALID;
	}
}

static bool dynptr_type_refcounted(enum bpf_dynptr_type type)
{
	return type == BPF_DYNPTR_TYPE_RINGBUF;
}

static int mark_stack_slots_dynptr(struct bpf_verifier_env *env, struct bpf_reg_state *reg,
				   enum bpf_arg_type arg_type, int insn_idx)
{
	struct bpf_func_state *state = func(env, reg);
	enum bpf_dynptr_type type;
	int spi, i, id;

	spi = get_spi(reg->off);

	if (!is_spi_bounds_valid(state, spi, BPF_DYNPTR_NR_SLOTS))
		return -EINVAL;

	for (i = 0; i < BPF_REG_SIZE; i++) {
		state->stack[spi].slot_type[i] = STACK_DYNPTR;
		state->stack[spi - 1].slot_type[i] = STACK_DYNPTR;
	}

	type = arg_to_dynptr_type(arg_type);
	if (type == BPF_DYNPTR_TYPE_INVALID)
		return -EINVAL;

	state->stack[spi].spilled_ptr.dynptr.first_slot = true;
	state->stack[spi].spilled_ptr.dynptr.type = type;
	state->stack[spi - 1].spilled_ptr.dynptr.type = type;

	if (dynptr_type_refcounted(type)) {
		/* The id is used to track proper releasing */
		id = acquire_reference_state(env, insn_idx);
		if (id < 0)
			return id;

		state->stack[spi].spilled_ptr.id = id;
		state->stack[spi - 1].spilled_ptr.id = id;
	}

	return 0;
}

static int unmark_stack_slots_dynptr(struct bpf_verifier_env *env, struct bpf_reg_state *reg)
{
	struct bpf_func_state *state = func(env, reg);
	int spi, i;

	spi = get_spi(reg->off);

	if (!is_spi_bounds_valid(state, spi, BPF_DYNPTR_NR_SLOTS))
		return -EINVAL;

	for (i = 0; i < BPF_REG_SIZE; i++) {
		state->stack[spi].slot_type[i] = STACK_INVALID;
		state->stack[spi - 1].slot_type[i] = STACK_INVALID;
	}

	/* Invalidate any slices associated with this dynptr */
	if (dynptr_type_refcounted(state->stack[spi].spilled_ptr.dynptr.type)) {
		release_reference(env, state->stack[spi].spilled_ptr.id);
		state->stack[spi].spilled_ptr.id = 0;
		state->stack[spi - 1].spilled_ptr.id = 0;
	}

	state->stack[spi].spilled_ptr.dynptr.first_slot = false;
	state->stack[spi].spilled_ptr.dynptr.type = 0;
	state->stack[spi - 1].spilled_ptr.dynptr.type = 0;

	return 0;
}

static bool is_dynptr_reg_valid_uninit(struct bpf_verifier_env *env, struct bpf_reg_state *reg)
{
	struct bpf_func_state *state = func(env, reg);
	int spi = get_spi(reg->off);
	int i;

	if (!is_spi_bounds_valid(state, spi, BPF_DYNPTR_NR_SLOTS))
		return true;

	for (i = 0; i < BPF_REG_SIZE; i++) {
		if (state->stack[spi].slot_type[i] == STACK_DYNPTR ||
		    state->stack[spi - 1].slot_type[i] == STACK_DYNPTR)
			return false;
	}

	return true;
}

bool is_dynptr_reg_valid_init(struct bpf_verifier_env *env,
			      struct bpf_reg_state *reg)
{
	struct bpf_func_state *state = func(env, reg);
	int spi = get_spi(reg->off);
	int i;

	if (!is_spi_bounds_valid(state, spi, BPF_DYNPTR_NR_SLOTS) ||
	    !state->stack[spi].spilled_ptr.dynptr.first_slot)
		return false;

	for (i = 0; i < BPF_REG_SIZE; i++) {
		if (state->stack[spi].slot_type[i] != STACK_DYNPTR ||
		    state->stack[spi - 1].slot_type[i] != STACK_DYNPTR)
			return false;
	}

	return true;
}

bool is_dynptr_type_expected(struct bpf_verifier_env *env,
			     struct bpf_reg_state *reg,
			     enum bpf_arg_type arg_type)
{
	struct bpf_func_state *state = func(env, reg);
	enum bpf_dynptr_type dynptr_type;
	int spi = get_spi(reg->off);

	/* ARG_PTR_TO_DYNPTR takes any type of dynptr */
	if (arg_type == ARG_PTR_TO_DYNPTR)
		return true;

	dynptr_type = arg_to_dynptr_type(arg_type);

	return state->stack[spi].spilled_ptr.dynptr.type == dynptr_type;
}

/* The reg state of a pointer or a bounded scalar was saved when
 * it was spilled to the stack.
 */
static bool is_spilled_reg(const struct bpf_stack_state *stack)
{
	return stack->slot_type[BPF_REG_SIZE - 1] == STACK_SPILL;
}

static void scrub_spilled_slot(u8 *stype)
{
	if (*stype != STACK_INVALID)
		*stype = STACK_MISC;
}

static void print_verifier_state(struct bpf_verifier_env *env,
				 const struct bpf_func_state *state,
				 bool print_all)
{
	const struct bpf_reg_state *reg;
	enum bpf_reg_type t;
	int i;

	if (state->frameno)
		verbose(env, " frame%d:", state->frameno);
	for (i = 0; i < MAX_BPF_REG; i++) {
		reg = &state->regs[i];
		t = reg->type;
		if (t == NOT_INIT)
			continue;
		if (!print_all && !reg_scratched(env, i))
			continue;
		verbose(env, " R%d", i);
		print_liveness(env, reg->live);
		verbose(env, "=");
		if (t == SCALAR_VALUE && reg->precise)
			verbose(env, "P");
		if ((t == SCALAR_VALUE || t == PTR_TO_STACK) &&
		    tnum_is_const(reg->var_off)) {
			/* reg->off should be 0 for SCALAR_VALUE */
			verbose(env, "%s", t == SCALAR_VALUE ? "" : reg_type_str(env, t));
			verbose(env, "%lld", reg->var_off.value + reg->off);
		} else {
			const char *sep = "";

			verbose(env, "%s", reg_type_str(env, t));
			if (base_type(t) == PTR_TO_BTF_ID)
				verbose(env, "%s", kernel_type_name(reg->btf, reg->btf_id));
			verbose(env, "(");
/*
 * _a stands for append, was shortened to avoid multiline statements below.
 * This macro is used to output a comma separated list of attributes.
 */
#define verbose_a(fmt, ...) ({ verbose(env, "%s" fmt, sep, __VA_ARGS__); sep = ","; })

			if (reg->id)
				verbose_a("id=%d", reg->id);
			if (reg_type_may_be_refcounted_or_null(t) && reg->ref_obj_id)
				verbose_a("ref_obj_id=%d", reg->ref_obj_id);
			if (t != SCALAR_VALUE)
				verbose_a("off=%d", reg->off);
			if (type_is_pkt_pointer(t))
				verbose_a("r=%d", reg->range);
			else if (base_type(t) == CONST_PTR_TO_MAP ||
				 base_type(t) == PTR_TO_MAP_KEY ||
				 base_type(t) == PTR_TO_MAP_VALUE)
				verbose_a("ks=%d,vs=%d",
					  reg->map_ptr->key_size,
					  reg->map_ptr->value_size);
			if (tnum_is_const(reg->var_off)) {
				/* Typically an immediate SCALAR_VALUE, but
				 * could be a pointer whose offset is too big
				 * for reg->off
				 */
				verbose_a("imm=%llx", reg->var_off.value);
			} else {
				if (reg->smin_value != reg->umin_value &&
				    reg->smin_value != S64_MIN)
					verbose_a("smin=%lld", (long long)reg->smin_value);
				if (reg->smax_value != reg->umax_value &&
				    reg->smax_value != S64_MAX)
					verbose_a("smax=%lld", (long long)reg->smax_value);
				if (reg->umin_value != 0)
					verbose_a("umin=%llu", (unsigned long long)reg->umin_value);
				if (reg->umax_value != U64_MAX)
					verbose_a("umax=%llu", (unsigned long long)reg->umax_value);
				if (!tnum_is_unknown(reg->var_off)) {
					char tn_buf[48];

					tnum_strn(tn_buf, sizeof(tn_buf), reg->var_off);
					verbose_a("var_off=%s", tn_buf);
				}
				if (reg->s32_min_value != reg->smin_value &&
				    reg->s32_min_value != S32_MIN)
					verbose_a("s32_min=%d", (int)(reg->s32_min_value));
				if (reg->s32_max_value != reg->smax_value &&
				    reg->s32_max_value != S32_MAX)
					verbose_a("s32_max=%d", (int)(reg->s32_max_value));
				if (reg->u32_min_value != reg->umin_value &&
				    reg->u32_min_value != U32_MIN)
					verbose_a("u32_min=%d", (int)(reg->u32_min_value));
				if (reg->u32_max_value != reg->umax_value &&
				    reg->u32_max_value != U32_MAX)
					verbose_a("u32_max=%d", (int)(reg->u32_max_value));
			}
#undef verbose_a

			verbose(env, ")");
		}
	}
	for (i = 0; i < state->allocated_stack / BPF_REG_SIZE; i++) {
		char types_buf[BPF_REG_SIZE + 1];
		bool valid = false;
		int j;

		for (j = 0; j < BPF_REG_SIZE; j++) {
			if (state->stack[i].slot_type[j] != STACK_INVALID)
				valid = true;
			types_buf[j] = slot_type_char[
					state->stack[i].slot_type[j]];
		}
		types_buf[BPF_REG_SIZE] = 0;
		if (!valid)
			continue;
		if (!print_all && !stack_slot_scratched(env, i))
			continue;
		verbose(env, " fp%d", (-i - 1) * BPF_REG_SIZE);
		print_liveness(env, state->stack[i].spilled_ptr.live);
		if (is_spilled_reg(&state->stack[i])) {
			reg = &state->stack[i].spilled_ptr;
			t = reg->type;
			verbose(env, "=%s", t == SCALAR_VALUE ? "" : reg_type_str(env, t));
			if (t == SCALAR_VALUE && reg->precise)
				verbose(env, "P");
			if (t == SCALAR_VALUE && tnum_is_const(reg->var_off))
				verbose(env, "%lld", reg->var_off.value + reg->off);
		} else {
			verbose(env, "=%s", types_buf);
		}
	}
	if (state->acquired_refs && state->refs[0].id) {
		verbose(env, " refs=%d", state->refs[0].id);
		for (i = 1; i < state->acquired_refs; i++)
			if (state->refs[i].id)
				verbose(env, ",%d", state->refs[i].id);
	}
	if (state->in_callback_fn)
		verbose(env, " cb");
	if (state->in_async_callback_fn)
		verbose(env, " async_cb");
	verbose(env, "\n");
	mark_verifier_state_clean(env);
}

static inline u32 vlog_alignment(u32 pos)
{
	return round_up(max(pos + BPF_LOG_MIN_ALIGNMENT / 2, BPF_LOG_ALIGNMENT),
			BPF_LOG_MIN_ALIGNMENT) - pos - 1;
}

static void print_insn_state(struct bpf_verifier_env *env,
			     const struct bpf_func_state *state)
{
	if (env->prev_log_len && env->prev_log_len == env->log.len_used) {
		/* remove new line character */
		bpf_vlog_reset(&env->log, env->prev_log_len - 1);
		verbose(env, "%*c;", vlog_alignment(env->prev_insn_print_len), ' ');
	} else {
		verbose(env, "%d:", env->insn_idx);
	}
	print_verifier_state(env, state, false);
}

/* copy array src of length n * size bytes to dst. dst is reallocated if it's too
 * small to hold src. This is different from krealloc since we don't want to preserve
 * the contents of dst.
 *
 * Leaves dst untouched if src is NULL or length is zero. Returns NULL if memory could
 * not be allocated.
 */
static void *copy_array(void *dst, const void *src, size_t n, size_t size, gfp_t flags)
{
	size_t bytes;

	if (ZERO_OR_NULL_PTR(src))
		goto out;

	if (unlikely(check_mul_overflow(n, size, &bytes)))
		return NULL;

	if (ksize(dst) < bytes) {
		kfree(dst);
		dst = kmalloc_track_caller(bytes, flags);
		if (!dst)
			return NULL;
	}

	memcpy(dst, src, bytes);
out:
	return dst ? dst : ZERO_SIZE_PTR;
}

/* resize an array from old_n items to new_n items. the array is reallocated if it's too
 * small to hold new_n items. new items are zeroed out if the array grows.
 *
 * Contrary to krealloc_array, does not free arr if new_n is zero.
 */
static void *realloc_array(void *arr, size_t old_n, size_t new_n, size_t size)
{
	void *new_arr;

	if (!new_n || old_n == new_n)
		goto out;

	new_arr = krealloc_array(arr, new_n, size, GFP_KERNEL);
	if (!new_arr) {
		kfree(arr);
		return NULL;
	}
	arr = new_arr;

	if (new_n > old_n)
		memset(arr + old_n * size, 0, (new_n - old_n) * size);

out:
	return arr ? arr : ZERO_SIZE_PTR;
}

static int copy_reference_state(struct bpf_func_state *dst, const struct bpf_func_state *src)
{
	dst->refs = copy_array(dst->refs, src->refs, src->acquired_refs,
			       sizeof(struct bpf_reference_state), GFP_KERNEL);
	if (!dst->refs)
		return -ENOMEM;

	dst->acquired_refs = src->acquired_refs;
	return 0;
}

static int copy_stack_state(struct bpf_func_state *dst, const struct bpf_func_state *src)
{
	size_t n = src->allocated_stack / BPF_REG_SIZE;

	dst->stack = copy_array(dst->stack, src->stack, n, sizeof(struct bpf_stack_state),
				GFP_KERNEL);
	if (!dst->stack)
		return -ENOMEM;

	dst->allocated_stack = src->allocated_stack;
	return 0;
}

static int resize_reference_state(struct bpf_func_state *state, size_t n)
{
	state->refs = realloc_array(state->refs, state->acquired_refs, n,
				    sizeof(struct bpf_reference_state));
	if (!state->refs)
		return -ENOMEM;

	state->acquired_refs = n;
	return 0;
}

static int grow_stack_state(struct bpf_func_state *state, int size)
{
	size_t old_n = state->allocated_stack / BPF_REG_SIZE, n = size / BPF_REG_SIZE;

	if (old_n >= n)
		return 0;

	state->stack = realloc_array(state->stack, old_n, n, sizeof(struct bpf_stack_state));
	if (!state->stack)
		return -ENOMEM;

	state->allocated_stack = size;
	return 0;
}

/* Acquire a pointer id from the env and update the state->refs to include
 * this new pointer reference.
 * On success, returns a valid pointer id to associate with the register
 * On failure, returns a negative errno.
 */
static int acquire_reference_state(struct bpf_verifier_env *env, int insn_idx)
{
	struct bpf_func_state *state = cur_func(env);
	int new_ofs = state->acquired_refs;
	int id, err;

	err = resize_reference_state(state, state->acquired_refs + 1);
	if (err)
		return err;
	id = ++env->id_gen;
	state->refs[new_ofs].id = id;
	state->refs[new_ofs].insn_idx = insn_idx;
	state->refs[new_ofs].callback_ref = state->in_callback_fn ? state->frameno : 0;

	return id;
}

/* release function corresponding to acquire_reference_state(). Idempotent. */
static int release_reference_state(struct bpf_func_state *state, int ptr_id)
{
	int i, last_idx;

	last_idx = state->acquired_refs - 1;
	for (i = 0; i < state->acquired_refs; i++) {
		if (state->refs[i].id == ptr_id) {
			/* Cannot release caller references in callbacks */
			if (state->in_callback_fn && state->refs[i].callback_ref != state->frameno)
				return -EINVAL;
			if (last_idx && i != last_idx)
				memcpy(&state->refs[i], &state->refs[last_idx],
				       sizeof(*state->refs));
			memset(&state->refs[last_idx], 0, sizeof(*state->refs));
			state->acquired_refs--;
			return 0;
		}
	}
	return -EINVAL;
}

static void free_func_state(struct bpf_func_state *state)
{
	if (!state)
		return;
	kfree(state->refs);
	kfree(state->stack);
	kfree(state);
}

static void clear_jmp_history(struct bpf_verifier_state *state)
{
	kfree(state->jmp_history);
	state->jmp_history = NULL;
	state->jmp_history_cnt = 0;
}

static void free_verifier_state(struct bpf_verifier_state *state,
				bool free_self)
{
	int i;

	for (i = 0; i <= state->curframe; i++) {
		free_func_state(state->frame[i]);
		state->frame[i] = NULL;
	}
	clear_jmp_history(state);
	if (free_self)
		kfree(state);
}

/* copy verifier state from src to dst growing dst stack space
 * when necessary to accommodate larger src stack
 */
static int copy_func_state(struct bpf_func_state *dst,
			   const struct bpf_func_state *src)
{
	int err;

	memcpy(dst, src, offsetof(struct bpf_func_state, acquired_refs));
	err = copy_reference_state(dst, src);
	if (err)
		return err;
	return copy_stack_state(dst, src);
}

static int copy_verifier_state(struct bpf_verifier_state *dst_state,
			       const struct bpf_verifier_state *src)
{
	struct bpf_func_state *dst;
	int i, err;

	dst_state->jmp_history = copy_array(dst_state->jmp_history, src->jmp_history,
					    src->jmp_history_cnt, sizeof(struct bpf_idx_pair),
					    GFP_USER);
	if (!dst_state->jmp_history)
		return -ENOMEM;
	dst_state->jmp_history_cnt = src->jmp_history_cnt;

	/* if dst has more stack frames then src frame, free them */
	for (i = src->curframe + 1; i <= dst_state->curframe; i++) {
		free_func_state(dst_state->frame[i]);
		dst_state->frame[i] = NULL;
	}
	dst_state->speculative = src->speculative;
	dst_state->curframe = src->curframe;
	dst_state->active_spin_lock = src->active_spin_lock;
	dst_state->branches = src->branches;
	dst_state->parent = src->parent;
	dst_state->first_insn_idx = src->first_insn_idx;
	dst_state->last_insn_idx = src->last_insn_idx;
	for (i = 0; i <= src->curframe; i++) {
		dst = dst_state->frame[i];
		if (!dst) {
			dst = kzalloc(sizeof(*dst), GFP_KERNEL);
			if (!dst)
				return -ENOMEM;
			dst_state->frame[i] = dst;
		}
		err = copy_func_state(dst, src->frame[i]);
		if (err)
			return err;
	}
	return 0;
}

static void update_branch_counts(struct bpf_verifier_env *env, struct bpf_verifier_state *st)
{
	while (st) {
		u32 br = --st->branches;

		/* WARN_ON(br > 1) technically makes sense here,
		 * but see comment in push_stack(), hence:
		 */
		WARN_ONCE((int)br < 0,
			  "BUG update_branch_counts:branches_to_explore=%d\n",
			  br);
		if (br)
			break;
		st = st->parent;
	}
}

static int pop_stack(struct bpf_verifier_env *env, int *prev_insn_idx,
		     int *insn_idx, bool pop_log)
{
	struct bpf_verifier_state *cur = env->cur_state;
	struct bpf_verifier_stack_elem *elem, *head = env->head;
	int err;

	if (env->head == NULL)
		return -ENOENT;

	if (cur) {
		err = copy_verifier_state(cur, &head->st);
		if (err)
			return err;
	}
	if (pop_log)
		bpf_vlog_reset(&env->log, head->log_pos);
	if (insn_idx)
		*insn_idx = head->insn_idx;
	if (prev_insn_idx)
		*prev_insn_idx = head->prev_insn_idx;
	elem = head->next;
	free_verifier_state(&head->st, false);
	kfree(head);
	env->head = elem;
	env->stack_size--;
	return 0;
}

static struct bpf_verifier_state *push_stack(struct bpf_verifier_env *env,
					     int insn_idx, int prev_insn_idx,
					     bool speculative)
{
	struct bpf_verifier_state *cur = env->cur_state;
	struct bpf_verifier_stack_elem *elem;
	int err;

	elem = kzalloc(sizeof(struct bpf_verifier_stack_elem), GFP_KERNEL);
	if (!elem)
		goto err;

	elem->insn_idx = insn_idx;
	elem->prev_insn_idx = prev_insn_idx;
	elem->next = env->head;
	elem->log_pos = env->log.len_used;
	env->head = elem;
	env->stack_size++;
	err = copy_verifier_state(&elem->st, cur);
	if (err)
		goto err;
	elem->st.speculative |= speculative;
	if (env->stack_size > BPF_COMPLEXITY_LIMIT_JMP_SEQ) {
		verbose(env, "The sequence of %d jumps is too complex.\n",
			env->stack_size);
		goto err;
	}
	if (elem->st.parent) {
		++elem->st.parent->branches;
		/* WARN_ON(branches > 2) technically makes sense here,
		 * but
		 * 1. speculative states will bump 'branches' for non-branch
		 * instructions
		 * 2. is_state_visited() heuristics may decide not to create
		 * a new state for a sequence of branches and all such current
		 * and cloned states will be pointing to a single parent state
		 * which might have large 'branches' count.
		 */
	}
	return &elem->st;
err:
	free_verifier_state(env->cur_state, true);
	env->cur_state = NULL;
	/* pop all elements and return */
	while (!pop_stack(env, NULL, NULL, false));
	return NULL;
}

#define CALLER_SAVED_REGS 6
static const int caller_saved[CALLER_SAVED_REGS] = {
	BPF_REG_0, BPF_REG_1, BPF_REG_2, BPF_REG_3, BPF_REG_4, BPF_REG_5
};

static void __mark_reg_not_init(const struct bpf_verifier_env *env,
				struct bpf_reg_state *reg);

/* This helper doesn't clear reg->id */
static void ___mark_reg_known(struct bpf_reg_state *reg, u64 imm)
{
	reg->var_off = tnum_const(imm);
	reg->smin_value = (s64)imm;
	reg->smax_value = (s64)imm;
	reg->umin_value = imm;
	reg->umax_value = imm;

	reg->s32_min_value = (s32)imm;
	reg->s32_max_value = (s32)imm;
	reg->u32_min_value = (u32)imm;
	reg->u32_max_value = (u32)imm;
}

/* Mark the unknown part of a register (variable offset or scalar value) as
 * known to have the value @imm.
 */
static void __mark_reg_known(struct bpf_reg_state *reg, u64 imm)
{
	/* Clear id, off, and union(map_ptr, range) */
	memset(((u8 *)reg) + sizeof(reg->type), 0,
	       offsetof(struct bpf_reg_state, var_off) - sizeof(reg->type));
	___mark_reg_known(reg, imm);
}

static void __mark_reg32_known(struct bpf_reg_state *reg, u64 imm)
{
	reg->var_off = tnum_const_subreg(reg->var_off, imm);
	reg->s32_min_value = (s32)imm;
	reg->s32_max_value = (s32)imm;
	reg->u32_min_value = (u32)imm;
	reg->u32_max_value = (u32)imm;
}

/* Mark the 'variable offset' part of a register as zero.  This should be
 * used only on registers holding a pointer type.
 */
static void __mark_reg_known_zero(struct bpf_reg_state *reg)
{
	__mark_reg_known(reg, 0);
}

static void __mark_reg_const_zero(struct bpf_reg_state *reg)
{
	__mark_reg_known(reg, 0);
	reg->type = SCALAR_VALUE;
}

static void mark_reg_known_zero(struct bpf_verifier_env *env,
				struct bpf_reg_state *regs, u32 regno)
{
	if (WARN_ON(regno >= MAX_BPF_REG)) {
		verbose(env, "mark_reg_known_zero(regs, %u)\n", regno);
		/* Something bad happened, let's kill all regs */
		for (regno = 0; regno < MAX_BPF_REG; regno++)
			__mark_reg_not_init(env, regs + regno);
		return;
	}
	__mark_reg_known_zero(regs + regno);
}

static void mark_ptr_not_null_reg(struct bpf_reg_state *reg)
{
	if (base_type(reg->type) == PTR_TO_MAP_VALUE) {
		const struct bpf_map *map = reg->map_ptr;

		if (map->inner_map_meta) {
			reg->type = CONST_PTR_TO_MAP;
			reg->map_ptr = map->inner_map_meta;
			/* transfer reg's id which is unique for every map_lookup_elem
			 * as UID of the inner map.
			 */
			if (map_value_has_timer(map->inner_map_meta))
				reg->map_uid = reg->id;
		} else if (map->map_type == BPF_MAP_TYPE_XSKMAP) {
			reg->type = PTR_TO_XDP_SOCK;
		} else if (map->map_type == BPF_MAP_TYPE_SOCKMAP ||
			   map->map_type == BPF_MAP_TYPE_SOCKHASH) {
			reg->type = PTR_TO_SOCKET;
		} else {
			reg->type = PTR_TO_MAP_VALUE;
		}
		return;
	}

	reg->type &= ~PTR_MAYBE_NULL;
}

static bool reg_is_pkt_pointer(const struct bpf_reg_state *reg)
{
	return type_is_pkt_pointer(reg->type);
}

static bool reg_is_pkt_pointer_any(const struct bpf_reg_state *reg)
{
	return reg_is_pkt_pointer(reg) ||
	       reg->type == PTR_TO_PACKET_END;
}

/* Unmodified PTR_TO_PACKET[_META,_END] register from ctx access. */
static bool reg_is_init_pkt_pointer(const struct bpf_reg_state *reg,
				    enum bpf_reg_type which)
{
	/* The register can already have a range from prior markings.
	 * This is fine as long as it hasn't been advanced from its
	 * origin.
	 */
	return reg->type == which &&
	       reg->id == 0 &&
	       reg->off == 0 &&
	       tnum_equals_const(reg->var_off, 0);
}

/* Reset the min/max bounds of a register */
static void __mark_reg_unbounded(struct bpf_reg_state *reg)
{
	reg->smin_value = S64_MIN;
	reg->smax_value = S64_MAX;
	reg->umin_value = 0;
	reg->umax_value = U64_MAX;

	reg->s32_min_value = S32_MIN;
	reg->s32_max_value = S32_MAX;
	reg->u32_min_value = 0;
	reg->u32_max_value = U32_MAX;
}

static void __mark_reg64_unbounded(struct bpf_reg_state *reg)
{
	reg->smin_value = S64_MIN;
	reg->smax_value = S64_MAX;
	reg->umin_value = 0;
	reg->umax_value = U64_MAX;
}

static void __mark_reg32_unbounded(struct bpf_reg_state *reg)
{
	reg->s32_min_value = S32_MIN;
	reg->s32_max_value = S32_MAX;
	reg->u32_min_value = 0;
	reg->u32_max_value = U32_MAX;
}

static void __update_reg32_bounds(struct bpf_reg_state *reg)
{
	struct tnum var32_off = tnum_subreg(reg->var_off);

	/* min signed is max(sign bit) | min(other bits) */
	reg->s32_min_value = max_t(s32, reg->s32_min_value,
			var32_off.value | (var32_off.mask & S32_MIN));
	/* max signed is min(sign bit) | max(other bits) */
	reg->s32_max_value = min_t(s32, reg->s32_max_value,
			var32_off.value | (var32_off.mask & S32_MAX));
	reg->u32_min_value = max_t(u32, reg->u32_min_value, (u32)var32_off.value);
	reg->u32_max_value = min(reg->u32_max_value,
				 (u32)(var32_off.value | var32_off.mask));
}

static void __update_reg64_bounds(struct bpf_reg_state *reg)
{
	/* min signed is max(sign bit) | min(other bits) */
	reg->smin_value = max_t(s64, reg->smin_value,
				reg->var_off.value | (reg->var_off.mask & S64_MIN));
	/* max signed is min(sign bit) | max(other bits) */
	reg->smax_value = min_t(s64, reg->smax_value,
				reg->var_off.value | (reg->var_off.mask & S64_MAX));
	reg->umin_value = max(reg->umin_value, reg->var_off.value);
	reg->umax_value = min(reg->umax_value,
			      reg->var_off.value | reg->var_off.mask);
}

static void __update_reg_bounds(struct bpf_reg_state *reg)
{
	__update_reg32_bounds(reg);
	__update_reg64_bounds(reg);
}

/* Uses signed min/max values to inform unsigned, and vice-versa */
static void __reg32_deduce_bounds(struct bpf_reg_state *reg)
{
	/* Learn sign from signed bounds.
	 * If we cannot cross the sign boundary, then signed and unsigned bounds
	 * are the same, so combine.  This works even in the negative case, e.g.
	 * -3 s<= x s<= -1 implies 0xf...fd u<= x u<= 0xf...ff.
	 */
	if (reg->s32_min_value >= 0 || reg->s32_max_value < 0) {
		reg->s32_min_value = reg->u32_min_value =
			max_t(u32, reg->s32_min_value, reg->u32_min_value);
		reg->s32_max_value = reg->u32_max_value =
			min_t(u32, reg->s32_max_value, reg->u32_max_value);
		return;
	}
	/* Learn sign from unsigned bounds.  Signed bounds cross the sign
	 * boundary, so we must be careful.
	 */
	if ((s32)reg->u32_max_value >= 0) {
		/* Positive.  We can't learn anything from the smin, but smax
		 * is positive, hence safe.
		 */
		reg->s32_min_value = reg->u32_min_value;
		reg->s32_max_value = reg->u32_max_value =
			min_t(u32, reg->s32_max_value, reg->u32_max_value);
	} else if ((s32)reg->u32_min_value < 0) {
		/* Negative.  We can't learn anything from the smax, but smin
		 * is negative, hence safe.
		 */
		reg->s32_min_value = reg->u32_min_value =
			max_t(u32, reg->s32_min_value, reg->u32_min_value);
		reg->s32_max_value = reg->u32_max_value;
	}
}

static void __reg64_deduce_bounds(struct bpf_reg_state *reg)
{
	/* Learn sign from signed bounds.
	 * If we cannot cross the sign boundary, then signed and unsigned bounds
	 * are the same, so combine.  This works even in the negative case, e.g.
	 * -3 s<= x s<= -1 implies 0xf...fd u<= x u<= 0xf...ff.
	 */
	if (reg->smin_value >= 0 || reg->smax_value < 0) {
		reg->smin_value = reg->umin_value = max_t(u64, reg->smin_value,
							  reg->umin_value);
		reg->smax_value = reg->umax_value = min_t(u64, reg->smax_value,
							  reg->umax_value);
		return;
	}
	/* Learn sign from unsigned bounds.  Signed bounds cross the sign
	 * boundary, so we must be careful.
	 */
	if ((s64)reg->umax_value >= 0) {
		/* Positive.  We can't learn anything from the smin, but smax
		 * is positive, hence safe.
		 */
		reg->smin_value = reg->umin_value;
		reg->smax_value = reg->umax_value = min_t(u64, reg->smax_value,
							  reg->umax_value);
	} else if ((s64)reg->umin_value < 0) {
		/* Negative.  We can't learn anything from the smax, but smin
		 * is negative, hence safe.
		 */
		reg->smin_value = reg->umin_value = max_t(u64, reg->smin_value,
							  reg->umin_value);
		reg->smax_value = reg->umax_value;
	}
}

static void __reg_deduce_bounds(struct bpf_reg_state *reg)
{
	__reg32_deduce_bounds(reg);
	__reg64_deduce_bounds(reg);
}

/* Attempts to improve var_off based on unsigned min/max information */
static void __reg_bound_offset(struct bpf_reg_state *reg)
{
	struct tnum var64_off = tnum_intersect(reg->var_off,
					       tnum_range(reg->umin_value,
							  reg->umax_value));
	struct tnum var32_off = tnum_intersect(tnum_subreg(reg->var_off),
						tnum_range(reg->u32_min_value,
							   reg->u32_max_value));

	reg->var_off = tnum_or(tnum_clear_subreg(var64_off), var32_off);
}

static void reg_bounds_sync(struct bpf_reg_state *reg)
{
	/* We might have learned new bounds from the var_off. */
	__update_reg_bounds(reg);
	/* We might have learned something about the sign bit. */
	__reg_deduce_bounds(reg);
	/* We might have learned some bits from the bounds. */
	__reg_bound_offset(reg);
	/* Intersecting with the old var_off might have improved our bounds
	 * slightly, e.g. if umax was 0x7f...f and var_off was (0; 0xf...fc),
	 * then new var_off is (0; 0x7f...fc) which improves our umax.
	 */
	__update_reg_bounds(reg);
}

static bool __reg32_bound_s64(s32 a)
{
	return a >= 0 && a <= S32_MAX;
}

static void __reg_assign_32_into_64(struct bpf_reg_state *reg)
{
	reg->umin_value = reg->u32_min_value;
	reg->umax_value = reg->u32_max_value;

	/* Attempt to pull 32-bit signed bounds into 64-bit bounds but must
	 * be positive otherwise set to worse case bounds and refine later
	 * from tnum.
	 */
	if (__reg32_bound_s64(reg->s32_min_value) &&
	    __reg32_bound_s64(reg->s32_max_value)) {
		reg->smin_value = reg->s32_min_value;
		reg->smax_value = reg->s32_max_value;
	} else {
		reg->smin_value = 0;
		reg->smax_value = U32_MAX;
	}
}

static void __reg_combine_32_into_64(struct bpf_reg_state *reg)
{
	/* special case when 64-bit register has upper 32-bit register
	 * zeroed. Typically happens after zext or <<32, >>32 sequence
	 * allowing us to use 32-bit bounds directly,
	 */
	if (tnum_equals_const(tnum_clear_subreg(reg->var_off), 0)) {
		__reg_assign_32_into_64(reg);
	} else {
		/* Otherwise the best we can do is push lower 32bit known and
		 * unknown bits into register (var_off set from jmp logic)
		 * then learn as much as possible from the 64-bit tnum
		 * known and unknown bits. The previous smin/smax bounds are
		 * invalid here because of jmp32 compare so mark them unknown
		 * so they do not impact tnum bounds calculation.
		 */
		__mark_reg64_unbounded(reg);
	}
	reg_bounds_sync(reg);
}

static bool __reg64_bound_s32(s64 a)
{
	return a >= S32_MIN && a <= S32_MAX;
}

static bool __reg64_bound_u32(u64 a)
{
	return a >= U32_MIN && a <= U32_MAX;
}

static void __reg_combine_64_into_32(struct bpf_reg_state *reg)
{
	__mark_reg32_unbounded(reg);
	if (__reg64_bound_s32(reg->smin_value) && __reg64_bound_s32(reg->smax_value)) {
		reg->s32_min_value = (s32)reg->smin_value;
		reg->s32_max_value = (s32)reg->smax_value;
	}
	if (__reg64_bound_u32(reg->umin_value) && __reg64_bound_u32(reg->umax_value)) {
		reg->u32_min_value = (u32)reg->umin_value;
		reg->u32_max_value = (u32)reg->umax_value;
	}
	reg_bounds_sync(reg);
}

/* Mark a register as having a completely unknown (scalar) value. */
static void __mark_reg_unknown(const struct bpf_verifier_env *env,
			       struct bpf_reg_state *reg)
{
	/*
	 * Clear type, id, off, and union(map_ptr, range) and
	 * padding between 'type' and union
	 */
	memset(reg, 0, offsetof(struct bpf_reg_state, var_off));
	reg->type = SCALAR_VALUE;
	reg->var_off = tnum_unknown;
	reg->frameno = 0;
	reg->precise = env->subprog_cnt > 1 || !env->bpf_capable;
	__mark_reg_unbounded(reg);
}

static void mark_reg_unknown(struct bpf_verifier_env *env,
			     struct bpf_reg_state *regs, u32 regno)
{
	if (WARN_ON(regno >= MAX_BPF_REG)) {
		verbose(env, "mark_reg_unknown(regs, %u)\n", regno);
		/* Something bad happened, let's kill all regs except FP */
		for (regno = 0; regno < BPF_REG_FP; regno++)
			__mark_reg_not_init(env, regs + regno);
		return;
	}
	__mark_reg_unknown(env, regs + regno);
}

static void __mark_reg_not_init(const struct bpf_verifier_env *env,
				struct bpf_reg_state *reg)
{
	__mark_reg_unknown(env, reg);
	reg->type = NOT_INIT;
}

static void mark_reg_not_init(struct bpf_verifier_env *env,
			      struct bpf_reg_state *regs, u32 regno)
{
	if (WARN_ON(regno >= MAX_BPF_REG)) {
		verbose(env, "mark_reg_not_init(regs, %u)\n", regno);
		/* Something bad happened, let's kill all regs except FP */
		for (regno = 0; regno < BPF_REG_FP; regno++)
			__mark_reg_not_init(env, regs + regno);
		return;
	}
	__mark_reg_not_init(env, regs + regno);
}

static void mark_btf_ld_reg(struct bpf_verifier_env *env,
			    struct bpf_reg_state *regs, u32 regno,
			    enum bpf_reg_type reg_type,
			    struct btf *btf, u32 btf_id,
			    enum bpf_type_flag flag)
{
	if (reg_type == SCALAR_VALUE) {
		mark_reg_unknown(env, regs, regno);
		return;
	}
	mark_reg_known_zero(env, regs, regno);
	regs[regno].type = PTR_TO_BTF_ID | flag;
	regs[regno].btf = btf;
	regs[regno].btf_id = btf_id;
}

#define DEF_NOT_SUBREG	(0)
static void init_reg_state(struct bpf_verifier_env *env,
			   struct bpf_func_state *state)
{
	struct bpf_reg_state *regs = state->regs;
	int i;

	for (i = 0; i < MAX_BPF_REG; i++) {
		mark_reg_not_init(env, regs, i);
		regs[i].live = REG_LIVE_NONE;
		regs[i].parent = NULL;
		regs[i].subreg_def = DEF_NOT_SUBREG;
	}

	/* frame pointer */
	regs[BPF_REG_FP].type = PTR_TO_STACK;
	mark_reg_known_zero(env, regs, BPF_REG_FP);
	regs[BPF_REG_FP].frameno = state->frameno;
}

#define BPF_MAIN_FUNC (-1)
static void init_func_state(struct bpf_verifier_env *env,
			    struct bpf_func_state *state,
			    int callsite, int frameno, int subprogno)
{
	state->callsite = callsite;
	state->frameno = frameno;
	state->subprogno = subprogno;
	state->callback_ret_range = tnum_range(0, 0);
	init_reg_state(env, state);
	mark_verifier_state_scratched(env);
}

/* Similar to push_stack(), but for async callbacks */
static struct bpf_verifier_state *push_async_cb(struct bpf_verifier_env *env,
						int insn_idx, int prev_insn_idx,
						int subprog)
{
	struct bpf_verifier_stack_elem *elem;
	struct bpf_func_state *frame;

	elem = kzalloc(sizeof(struct bpf_verifier_stack_elem), GFP_KERNEL);
	if (!elem)
		goto err;

	elem->insn_idx = insn_idx;
	elem->prev_insn_idx = prev_insn_idx;
	elem->next = env->head;
	elem->log_pos = env->log.len_used;
	env->head = elem;
	env->stack_size++;
	if (env->stack_size > BPF_COMPLEXITY_LIMIT_JMP_SEQ) {
		verbose(env,
			"The sequence of %d jumps is too complex for async cb.\n",
			env->stack_size);
		goto err;
	}
	/* Unlike push_stack() do not copy_verifier_state().
	 * The caller state doesn't matter.
	 * This is async callback. It starts in a fresh stack.
	 * Initialize it similar to do_check_common().
	 */
	elem->st.branches = 1;
	frame = kzalloc(sizeof(*frame), GFP_KERNEL);
	if (!frame)
		goto err;
	init_func_state(env, frame,
			BPF_MAIN_FUNC /* callsite */,
			0 /* frameno within this callchain */,
			subprog /* subprog number within this prog */);
	elem->st.frame[0] = frame;
	return &elem->st;
err:
	free_verifier_state(env->cur_state, true);
	env->cur_state = NULL;
	/* pop all elements and return */
	while (!pop_stack(env, NULL, NULL, false));
	return NULL;
}


enum reg_arg_type {
	SRC_OP,		/* register is used as source operand */
	DST_OP,		/* register is used as destination operand */
	DST_OP_NO_MARK	/* same as above, check only, don't mark */
};

static int cmp_subprogs(const void *a, const void *b)
{
	return ((struct bpf_subprog_info *)a)->start -
	       ((struct bpf_subprog_info *)b)->start;
}

static int find_subprog(struct bpf_verifier_env *env, int off)
{
	struct bpf_subprog_info *p;

	p = bsearch(&off, env->subprog_info, env->subprog_cnt,
		    sizeof(env->subprog_info[0]), cmp_subprogs);
	if (!p)
		return -ENOENT;
	return p - env->subprog_info;

}

static int add_subprog(struct bpf_verifier_env *env, int off)
{
	int insn_cnt = env->prog->len;
	int ret;

	if (off >= insn_cnt || off < 0) {
		verbose(env, "call to invalid destination\n");
		return -EINVAL;
	}
	ret = find_subprog(env, off);
	if (ret >= 0)
		return ret;
	if (env->subprog_cnt >= BPF_MAX_SUBPROGS) {
		verbose(env, "too many subprograms\n");
		return -E2BIG;
	}
	/* determine subprog starts. The end is one before the next starts */
	env->subprog_info[env->subprog_cnt++].start = off;
	sort(env->subprog_info, env->subprog_cnt,
	     sizeof(env->subprog_info[0]), cmp_subprogs, NULL);
	return env->subprog_cnt - 1;
}

#define MAX_KFUNC_DESCS 256
#define MAX_KFUNC_BTFS	256

struct bpf_kfunc_desc {
	struct btf_func_model func_model;
	u32 func_id;
	s32 imm;
	u16 offset;
};

struct bpf_kfunc_btf {
	struct btf *btf;
	struct module *module;
	u16 offset;
};

struct bpf_kfunc_desc_tab {
	struct bpf_kfunc_desc descs[MAX_KFUNC_DESCS];
	u32 nr_descs;
};

struct bpf_kfunc_btf_tab {
	struct bpf_kfunc_btf descs[MAX_KFUNC_BTFS];
	u32 nr_descs;
};

static int kfunc_desc_cmp_by_id_off(const void *a, const void *b)
{
	const struct bpf_kfunc_desc *d0 = a;
	const struct bpf_kfunc_desc *d1 = b;

	/* func_id is not greater than BTF_MAX_TYPE */
	return d0->func_id - d1->func_id ?: d0->offset - d1->offset;
}

static int kfunc_btf_cmp_by_off(const void *a, const void *b)
{
	const struct bpf_kfunc_btf *d0 = a;
	const struct bpf_kfunc_btf *d1 = b;

	return d0->offset - d1->offset;
}

static const struct bpf_kfunc_desc *
find_kfunc_desc(const struct bpf_prog *prog, u32 func_id, u16 offset)
{
	struct bpf_kfunc_desc desc = {
		.func_id = func_id,
		.offset = offset,
	};
	struct bpf_kfunc_desc_tab *tab;

	tab = prog->aux->kfunc_tab;
	return bsearch(&desc, tab->descs, tab->nr_descs,
		       sizeof(tab->descs[0]), kfunc_desc_cmp_by_id_off);
}

static struct btf *__find_kfunc_desc_btf(struct bpf_verifier_env *env,
					 s16 offset)
{
	struct bpf_kfunc_btf kf_btf = { .offset = offset };
	struct bpf_kfunc_btf_tab *tab;
	struct bpf_kfunc_btf *b;
	struct module *mod;
	struct btf *btf;
	int btf_fd;

	tab = env->prog->aux->kfunc_btf_tab;
	b = bsearch(&kf_btf, tab->descs, tab->nr_descs,
		    sizeof(tab->descs[0]), kfunc_btf_cmp_by_off);
	if (!b) {
		if (tab->nr_descs == MAX_KFUNC_BTFS) {
			verbose(env, "too many different module BTFs\n");
			return ERR_PTR(-E2BIG);
		}

		if (bpfptr_is_null(env->fd_array)) {
			verbose(env, "kfunc offset > 0 without fd_array is invalid\n");
			return ERR_PTR(-EPROTO);
		}

		if (copy_from_bpfptr_offset(&btf_fd, env->fd_array,
					    offset * sizeof(btf_fd),
					    sizeof(btf_fd)))
			return ERR_PTR(-EFAULT);

		btf = btf_get_by_fd(btf_fd);
		if (IS_ERR(btf)) {
			verbose(env, "invalid module BTF fd specified\n");
			return btf;
		}

		if (!btf_is_module(btf)) {
			verbose(env, "BTF fd for kfunc is not a module BTF\n");
			btf_put(btf);
			return ERR_PTR(-EINVAL);
		}

		mod = btf_try_get_module(btf);
		if (!mod) {
			btf_put(btf);
			return ERR_PTR(-ENXIO);
		}

		b = &tab->descs[tab->nr_descs++];
		b->btf = btf;
		b->module = mod;
		b->offset = offset;

		sort(tab->descs, tab->nr_descs, sizeof(tab->descs[0]),
		     kfunc_btf_cmp_by_off, NULL);
	}
	return b->btf;
}

void bpf_free_kfunc_btf_tab(struct bpf_kfunc_btf_tab *tab)
{
	if (!tab)
		return;

	while (tab->nr_descs--) {
		module_put(tab->descs[tab->nr_descs].module);
		btf_put(tab->descs[tab->nr_descs].btf);
	}
	kfree(tab);
}

static struct btf *find_kfunc_desc_btf(struct bpf_verifier_env *env, s16 offset)
{
	if (offset) {
		if (offset < 0) {
			/* In the future, this can be allowed to increase limit
			 * of fd index into fd_array, interpreted as u16.
			 */
			verbose(env, "negative offset disallowed for kernel module function call\n");
			return ERR_PTR(-EINVAL);
		}

		return __find_kfunc_desc_btf(env, offset);
	}
	return btf_vmlinux ?: ERR_PTR(-ENOENT);
}

static int add_kfunc_call(struct bpf_verifier_env *env, u32 func_id, s16 offset)
{
	const struct btf_type *func, *func_proto;
	struct bpf_kfunc_btf_tab *btf_tab;
	struct bpf_kfunc_desc_tab *tab;
	struct bpf_prog_aux *prog_aux;
	struct bpf_kfunc_desc *desc;
	const char *func_name;
	struct btf *desc_btf;
	unsigned long call_imm;
	unsigned long addr;
	int err;

	prog_aux = env->prog->aux;
	tab = prog_aux->kfunc_tab;
	btf_tab = prog_aux->kfunc_btf_tab;
	if (!tab) {
		if (!btf_vmlinux) {
			verbose(env, "calling kernel function is not supported without CONFIG_DEBUG_INFO_BTF\n");
			return -ENOTSUPP;
		}

		if (!env->prog->jit_requested) {
			verbose(env, "JIT is required for calling kernel function\n");
			return -ENOTSUPP;
		}

		if (!bpf_jit_supports_kfunc_call()) {
			verbose(env, "JIT does not support calling kernel function\n");
			return -ENOTSUPP;
		}

		if (!env->prog->gpl_compatible) {
			verbose(env, "cannot call kernel function from non-GPL compatible program\n");
			return -EINVAL;
		}

		tab = kzalloc(sizeof(*tab), GFP_KERNEL);
		if (!tab)
			return -ENOMEM;
		prog_aux->kfunc_tab = tab;
	}

	/* func_id == 0 is always invalid, but instead of returning an error, be
	 * conservative and wait until the code elimination pass before returning
	 * error, so that invalid calls that get pruned out can be in BPF programs
	 * loaded from userspace.  It is also required that offset be untouched
	 * for such calls.
	 */
	if (!func_id && !offset)
		return 0;

	if (!btf_tab && offset) {
		btf_tab = kzalloc(sizeof(*btf_tab), GFP_KERNEL);
		if (!btf_tab)
			return -ENOMEM;
		prog_aux->kfunc_btf_tab = btf_tab;
	}

	desc_btf = find_kfunc_desc_btf(env, offset);
	if (IS_ERR(desc_btf)) {
		verbose(env, "failed to find BTF for kernel function\n");
		return PTR_ERR(desc_btf);
	}

	if (find_kfunc_desc(env->prog, func_id, offset))
		return 0;

	if (tab->nr_descs == MAX_KFUNC_DESCS) {
		verbose(env, "too many different kernel function calls\n");
		return -E2BIG;
	}

	func = btf_type_by_id(desc_btf, func_id);
	if (!func || !btf_type_is_func(func)) {
		verbose(env, "kernel btf_id %u is not a function\n",
			func_id);
		return -EINVAL;
	}
	func_proto = btf_type_by_id(desc_btf, func->type);
	if (!func_proto || !btf_type_is_func_proto(func_proto)) {
		verbose(env, "kernel function btf_id %u does not have a valid func_proto\n",
			func_id);
		return -EINVAL;
	}

	func_name = btf_name_by_offset(desc_btf, func->name_off);
	addr = kallsyms_lookup_name(func_name);
	if (!addr) {
		verbose(env, "cannot find address for kernel function %s\n",
			func_name);
		return -EINVAL;
	}

	call_imm = BPF_CALL_IMM(addr);
	/* Check whether or not the relative offset overflows desc->imm */
	if ((unsigned long)(s32)call_imm != call_imm) {
		verbose(env, "address of kernel function %s is out of range\n",
			func_name);
		return -EINVAL;
	}

	desc = &tab->descs[tab->nr_descs++];
	desc->func_id = func_id;
	desc->imm = call_imm;
	desc->offset = offset;
	err = btf_distill_func_proto(&env->log, desc_btf,
				     func_proto, func_name,
				     &desc->func_model);
	if (!err)
		sort(tab->descs, tab->nr_descs, sizeof(tab->descs[0]),
		     kfunc_desc_cmp_by_id_off, NULL);
	return err;
}

static int kfunc_desc_cmp_by_imm(const void *a, const void *b)
{
	const struct bpf_kfunc_desc *d0 = a;
	const struct bpf_kfunc_desc *d1 = b;

	if (d0->imm > d1->imm)
		return 1;
	else if (d0->imm < d1->imm)
		return -1;
	return 0;
}

static void sort_kfunc_descs_by_imm(struct bpf_prog *prog)
{
	struct bpf_kfunc_desc_tab *tab;

	tab = prog->aux->kfunc_tab;
	if (!tab)
		return;

	sort(tab->descs, tab->nr_descs, sizeof(tab->descs[0]),
	     kfunc_desc_cmp_by_imm, NULL);
}

bool bpf_prog_has_kfunc_call(const struct bpf_prog *prog)
{
	return !!prog->aux->kfunc_tab;
}

const struct btf_func_model *
bpf_jit_find_kfunc_model(const struct bpf_prog *prog,
			 const struct bpf_insn *insn)
{
	const struct bpf_kfunc_desc desc = {
		.imm = insn->imm,
	};
	const struct bpf_kfunc_desc *res;
	struct bpf_kfunc_desc_tab *tab;

	tab = prog->aux->kfunc_tab;
	res = bsearch(&desc, tab->descs, tab->nr_descs,
		      sizeof(tab->descs[0]), kfunc_desc_cmp_by_imm);

	return res ? &res->func_model : NULL;
}

static int add_subprog_and_kfunc(struct bpf_verifier_env *env)
{
	struct bpf_subprog_info *subprog = env->subprog_info;
	struct bpf_insn *insn = env->prog->insnsi;
	int i, ret, insn_cnt = env->prog->len;

	/* Add entry function. */
	ret = add_subprog(env, 0);
	if (ret)
		return ret;

	for (i = 0; i < insn_cnt; i++, insn++) {
		if (!bpf_pseudo_func(insn) && !bpf_pseudo_call(insn) &&
		    !bpf_pseudo_kfunc_call(insn))
			continue;

		if (!env->bpf_capable) {
			verbose(env, "loading/calling other bpf or kernel functions are allowed for CAP_BPF and CAP_SYS_ADMIN\n");
			return -EPERM;
		}

		if (bpf_pseudo_func(insn) || bpf_pseudo_call(insn))
			ret = add_subprog(env, i + insn->imm + 1);
		else
			ret = add_kfunc_call(env, insn->imm, insn->off);

		if (ret < 0)
			return ret;
	}

	/* Add a fake 'exit' subprog which could simplify subprog iteration
	 * logic. 'subprog_cnt' should not be increased.
	 */
	subprog[env->subprog_cnt].start = insn_cnt;

	if (env->log.level & BPF_LOG_LEVEL2)
		for (i = 0; i < env->subprog_cnt; i++)
			verbose(env, "func#%d @%d\n", i, subprog[i].start);

	return 0;
}

static int check_subprogs(struct bpf_verifier_env *env)
{
	int i, subprog_start, subprog_end, off, cur_subprog = 0;
	struct bpf_subprog_info *subprog = env->subprog_info;
	struct bpf_insn *insn = env->prog->insnsi;
	int insn_cnt = env->prog->len;

	/* now check that all jumps are within the same subprog */
	subprog_start = subprog[cur_subprog].start;
	subprog_end = subprog[cur_subprog + 1].start;
	for (i = 0; i < insn_cnt; i++) {
		u8 code = insn[i].code;

		if (code == (BPF_JMP | BPF_CALL) &&
		    insn[i].imm == BPF_FUNC_tail_call &&
		    insn[i].src_reg != BPF_PSEUDO_CALL)
			subprog[cur_subprog].has_tail_call = true;
		if (BPF_CLASS(code) == BPF_LD &&
		    (BPF_MODE(code) == BPF_ABS || BPF_MODE(code) == BPF_IND))
			subprog[cur_subprog].has_ld_abs = true;
		if (BPF_CLASS(code) != BPF_JMP && BPF_CLASS(code) != BPF_JMP32)
			goto next;
		if (BPF_OP(code) == BPF_EXIT || BPF_OP(code) == BPF_CALL)
			goto next;
		off = i + insn[i].off + 1;
		if (off < subprog_start || off >= subprog_end) {
			verbose(env, "jump out of range from insn %d to %d\n", i, off);
			return -EINVAL;
		}
next:
		if (i == subprog_end - 1) {
			/* to avoid fall-through from one subprog into another
			 * the last insn of the subprog should be either exit
			 * or unconditional jump back
			 */
			if (code != (BPF_JMP | BPF_EXIT) &&
			    code != (BPF_JMP | BPF_JA)) {
				verbose(env, "last insn is not an exit or jmp\n");
				return -EINVAL;
			}
			subprog_start = subprog_end;
			cur_subprog++;
			if (cur_subprog < env->subprog_cnt)
				subprog_end = subprog[cur_subprog + 1].start;
		}
	}
	return 0;
}

/* Parentage chain of this register (or stack slot) should take care of all
 * issues like callee-saved registers, stack slot allocation time, etc.
 */
static int mark_reg_read(struct bpf_verifier_env *env,
			 const struct bpf_reg_state *state,
			 struct bpf_reg_state *parent, u8 flag)
{
	bool writes = parent == state->parent; /* Observe write marks */
	int cnt = 0;

	while (parent) {
		/* if read wasn't screened by an earlier write ... */
		if (writes && state->live & REG_LIVE_WRITTEN)
			break;
		if (parent->live & REG_LIVE_DONE) {
			verbose(env, "verifier BUG type %s var_off %lld off %d\n",
				reg_type_str(env, parent->type),
				parent->var_off.value, parent->off);
			return -EFAULT;
		}
		/* The first condition is more likely to be true than the
		 * second, checked it first.
		 */
		if ((parent->live & REG_LIVE_READ) == flag ||
		    parent->live & REG_LIVE_READ64)
			/* The parentage chain never changes and
			 * this parent was already marked as LIVE_READ.
			 * There is no need to keep walking the chain again and
			 * keep re-marking all parents as LIVE_READ.
			 * This case happens when the same register is read
			 * multiple times without writes into it in-between.
			 * Also, if parent has the stronger REG_LIVE_READ64 set,
			 * then no need to set the weak REG_LIVE_READ32.
			 */
			break;
		/* ... then we depend on parent's value */
		parent->live |= flag;
		/* REG_LIVE_READ64 overrides REG_LIVE_READ32. */
		if (flag == REG_LIVE_READ64)
			parent->live &= ~REG_LIVE_READ32;
		state = parent;
		parent = state->parent;
		writes = true;
		cnt++;
	}

	if (env->longest_mark_read_walk < cnt)
		env->longest_mark_read_walk = cnt;
	return 0;
}

/* This function is supposed to be used by the following 32-bit optimization
 * code only. It returns TRUE if the source or destination register operates
 * on 64-bit, otherwise return FALSE.
 */
static bool is_reg64(struct bpf_verifier_env *env, struct bpf_insn *insn,
		     u32 regno, struct bpf_reg_state *reg, enum reg_arg_type t)
{
	u8 code, class, op;

	code = insn->code;
	class = BPF_CLASS(code);
	op = BPF_OP(code);
	if (class == BPF_JMP) {
		/* BPF_EXIT for "main" will reach here. Return TRUE
		 * conservatively.
		 */
		if (op == BPF_EXIT)
			return true;
		if (op == BPF_CALL) {
			/* BPF to BPF call will reach here because of marking
			 * caller saved clobber with DST_OP_NO_MARK for which we
			 * don't care the register def because they are anyway
			 * marked as NOT_INIT already.
			 */
			if (insn->src_reg == BPF_PSEUDO_CALL)
				return false;
			/* Helper call will reach here because of arg type
			 * check, conservatively return TRUE.
			 */
			if (t == SRC_OP)
				return true;

			return false;
		}
	}

	if (class == BPF_ALU64 || class == BPF_JMP ||
	    /* BPF_END always use BPF_ALU class. */
	    (class == BPF_ALU && op == BPF_END && insn->imm == 64))
		return true;

	if (class == BPF_ALU || class == BPF_JMP32)
		return false;

	if (class == BPF_LDX) {
		if (t != SRC_OP)
			return BPF_SIZE(code) == BPF_DW;
		/* LDX source must be ptr. */
		return true;
	}

	if (class == BPF_STX) {
		/* BPF_STX (including atomic variants) has multiple source
		 * operands, one of which is a ptr. Check whether the caller is
		 * asking about it.
		 */
		if (t == SRC_OP && reg->type != SCALAR_VALUE)
			return true;
		return BPF_SIZE(code) == BPF_DW;
	}

	if (class == BPF_LD) {
		u8 mode = BPF_MODE(code);

		/* LD_IMM64 */
		if (mode == BPF_IMM)
			return true;

		/* Both LD_IND and LD_ABS return 32-bit data. */
		if (t != SRC_OP)
			return  false;

		/* Implicit ctx ptr. */
		if (regno == BPF_REG_6)
			return true;

		/* Explicit source could be any width. */
		return true;
	}

	if (class == BPF_ST)
		/* The only source register for BPF_ST is a ptr. */
		return true;

	/* Conservatively return true at default. */
	return true;
}

/* Return the regno defined by the insn, or -1. */
static int insn_def_regno(const struct bpf_insn *insn)
{
	switch (BPF_CLASS(insn->code)) {
	case BPF_JMP:
	case BPF_JMP32:
	case BPF_ST:
		return -1;
	case BPF_STX:
		if (BPF_MODE(insn->code) == BPF_ATOMIC &&
		    (insn->imm & BPF_FETCH)) {
			if (insn->imm == BPF_CMPXCHG)
				return BPF_REG_0;
			else
				return insn->src_reg;
		} else {
			return -1;
		}
	default:
		return insn->dst_reg;
	}
}

/* Return TRUE if INSN has defined any 32-bit value explicitly. */
static bool insn_has_def32(struct bpf_verifier_env *env, struct bpf_insn *insn)
{
	int dst_reg = insn_def_regno(insn);

	if (dst_reg == -1)
		return false;

	return !is_reg64(env, insn, dst_reg, NULL, DST_OP);
}

static void mark_insn_zext(struct bpf_verifier_env *env,
			   struct bpf_reg_state *reg)
{
	s32 def_idx = reg->subreg_def;

	if (def_idx == DEF_NOT_SUBREG)
		return;

	env->insn_aux_data[def_idx - 1].zext_dst = true;
	/* The dst will be zero extended, so won't be sub-register anymore. */
	reg->subreg_def = DEF_NOT_SUBREG;
}

static int check_reg_arg(struct bpf_verifier_env *env, u32 regno,
			 enum reg_arg_type t)
{
	struct bpf_verifier_state *vstate = env->cur_state;
	struct bpf_func_state *state = vstate->frame[vstate->curframe];
	struct bpf_insn *insn = env->prog->insnsi + env->insn_idx;
	struct bpf_reg_state *reg, *regs = state->regs;
	bool rw64;

	if (regno >= MAX_BPF_REG) {
		verbose(env, "R%d is invalid\n", regno);
		return -EINVAL;
	}

	mark_reg_scratched(env, regno);

	reg = &regs[regno];
	rw64 = is_reg64(env, insn, regno, reg, t);
	if (t == SRC_OP) {
		/* check whether register used as source operand can be read */
		if (reg->type == NOT_INIT) {
			verbose(env, "R%d !read_ok\n", regno);
			return -EACCES;
		}
		/* We don't need to worry about FP liveness because it's read-only */
		if (regno == BPF_REG_FP)
			return 0;

		if (rw64)
			mark_insn_zext(env, reg);

		return mark_reg_read(env, reg, reg->parent,
				     rw64 ? REG_LIVE_READ64 : REG_LIVE_READ32);
	} else {
		/* check whether register used as dest operand can be written to */
		if (regno == BPF_REG_FP) {
			verbose(env, "frame pointer is read only\n");
			return -EACCES;
		}
		reg->live |= REG_LIVE_WRITTEN;
		reg->subreg_def = rw64 ? DEF_NOT_SUBREG : env->insn_idx + 1;
		if (t == DST_OP)
			mark_reg_unknown(env, regs, regno);
	}
	return 0;
}

/* for any branch, call, exit record the history of jmps in the given state */
static int push_jmp_history(struct bpf_verifier_env *env,
			    struct bpf_verifier_state *cur)
{
	u32 cnt = cur->jmp_history_cnt;
	struct bpf_idx_pair *p;

	cnt++;
	p = krealloc(cur->jmp_history, cnt * sizeof(*p), GFP_USER);
	if (!p)
		return -ENOMEM;
	p[cnt - 1].idx = env->insn_idx;
	p[cnt - 1].prev_idx = env->prev_insn_idx;
	cur->jmp_history = p;
	cur->jmp_history_cnt = cnt;
	return 0;
}

/* Backtrack one insn at a time. If idx is not at the top of recorded
 * history then previous instruction came from straight line execution.
 */
static int get_prev_insn_idx(struct bpf_verifier_state *st, int i,
			     u32 *history)
{
	u32 cnt = *history;

	if (cnt && st->jmp_history[cnt - 1].idx == i) {
		i = st->jmp_history[cnt - 1].prev_idx;
		(*history)--;
	} else {
		i--;
	}
	return i;
}

static const char *disasm_kfunc_name(void *data, const struct bpf_insn *insn)
{
	const struct btf_type *func;
	struct btf *desc_btf;

	if (insn->src_reg != BPF_PSEUDO_KFUNC_CALL)
		return NULL;

	desc_btf = find_kfunc_desc_btf(data, insn->off);
	if (IS_ERR(desc_btf))
		return "<error>";

	func = btf_type_by_id(desc_btf, insn->imm);
	return btf_name_by_offset(desc_btf, func->name_off);
}

/* For given verifier state backtrack_insn() is called from the last insn to
 * the first insn. Its purpose is to compute a bitmask of registers and
 * stack slots that needs precision in the parent verifier state.
 */
static int backtrack_insn(struct bpf_verifier_env *env, int idx,
			  u32 *reg_mask, u64 *stack_mask)
{
	const struct bpf_insn_cbs cbs = {
		.cb_call	= disasm_kfunc_name,
		.cb_print	= verbose,
		.private_data	= env,
	};
	struct bpf_insn *insn = env->prog->insnsi + idx;
	u8 class = BPF_CLASS(insn->code);
	u8 opcode = BPF_OP(insn->code);
	u8 mode = BPF_MODE(insn->code);
	u32 dreg = 1u << insn->dst_reg;
	u32 sreg = 1u << insn->src_reg;
	u32 spi;

	if (insn->code == 0)
		return 0;
	if (env->log.level & BPF_LOG_LEVEL2) {
		verbose(env, "regs=%x stack=%llx before ", *reg_mask, *stack_mask);
		verbose(env, "%d: ", idx);
		print_bpf_insn(&cbs, insn, env->allow_ptr_leaks);
	}

	if (class == BPF_ALU || class == BPF_ALU64) {
		if (!(*reg_mask & dreg))
			return 0;
		if (opcode == BPF_MOV) {
			if (BPF_SRC(insn->code) == BPF_X) {
				/* dreg = sreg
				 * dreg needs precision after this insn
				 * sreg needs precision before this insn
				 */
				*reg_mask &= ~dreg;
				*reg_mask |= sreg;
			} else {
				/* dreg = K
				 * dreg needs precision after this insn.
				 * Corresponding register is already marked
				 * as precise=true in this verifier state.
				 * No further markings in parent are necessary
				 */
				*reg_mask &= ~dreg;
			}
		} else {
			if (BPF_SRC(insn->code) == BPF_X) {
				/* dreg += sreg
				 * both dreg and sreg need precision
				 * before this insn
				 */
				*reg_mask |= sreg;
			} /* else dreg += K
			   * dreg still needs precision before this insn
			   */
		}
	} else if (class == BPF_LDX) {
		if (!(*reg_mask & dreg))
			return 0;
		*reg_mask &= ~dreg;

		/* scalars can only be spilled into stack w/o losing precision.
		 * Load from any other memory can be zero extended.
		 * The desire to keep that precision is already indicated
		 * by 'precise' mark in corresponding register of this state.
		 * No further tracking necessary.
		 */
		if (insn->src_reg != BPF_REG_FP)
			return 0;

		/* dreg = *(u64 *)[fp - off] was a fill from the stack.
		 * that [fp - off] slot contains scalar that needs to be
		 * tracked with precision
		 */
		spi = (-insn->off - 1) / BPF_REG_SIZE;
		if (spi >= 64) {
			verbose(env, "BUG spi %d\n", spi);
			WARN_ONCE(1, "verifier backtracking bug");
			return -EFAULT;
		}
		*stack_mask |= 1ull << spi;
	} else if (class == BPF_STX || class == BPF_ST) {
		if (*reg_mask & dreg)
			/* stx & st shouldn't be using _scalar_ dst_reg
			 * to access memory. It means backtracking
			 * encountered a case of pointer subtraction.
			 */
			return -ENOTSUPP;
		/* scalars can only be spilled into stack */
		if (insn->dst_reg != BPF_REG_FP)
			return 0;
		spi = (-insn->off - 1) / BPF_REG_SIZE;
		if (spi >= 64) {
			verbose(env, "BUG spi %d\n", spi);
			WARN_ONCE(1, "verifier backtracking bug");
			return -EFAULT;
		}
		if (!(*stack_mask & (1ull << spi)))
			return 0;
		*stack_mask &= ~(1ull << spi);
		if (class == BPF_STX)
			*reg_mask |= sreg;
	} else if (class == BPF_JMP || class == BPF_JMP32) {
		if (opcode == BPF_CALL) {
			if (insn->src_reg == BPF_PSEUDO_CALL)
				return -ENOTSUPP;
			/* regular helper call sets R0 */
			*reg_mask &= ~1;
			if (*reg_mask & 0x3f) {
				/* if backtracing was looking for registers R1-R5
				 * they should have been found already.
				 */
				verbose(env, "BUG regs %x\n", *reg_mask);
				WARN_ONCE(1, "verifier backtracking bug");
				return -EFAULT;
			}
		} else if (opcode == BPF_EXIT) {
			return -ENOTSUPP;
		}
	} else if (class == BPF_LD) {
		if (!(*reg_mask & dreg))
			return 0;
		*reg_mask &= ~dreg;
		/* It's ld_imm64 or ld_abs or ld_ind.
		 * For ld_imm64 no further tracking of precision
		 * into parent is necessary
		 */
		if (mode == BPF_IND || mode == BPF_ABS)
			/* to be analyzed */
			return -ENOTSUPP;
	}
	return 0;
}

/* the scalar precision tracking algorithm:
 * . at the start all registers have precise=false.
 * . scalar ranges are tracked as normal through alu and jmp insns.
 * . once precise value of the scalar register is used in:
 *   .  ptr + scalar alu
 *   . if (scalar cond K|scalar)
 *   .  helper_call(.., scalar, ...) where ARG_CONST is expected
 *   backtrack through the verifier states and mark all registers and
 *   stack slots with spilled constants that these scalar regisers
 *   should be precise.
 * . during state pruning two registers (or spilled stack slots)
 *   are equivalent if both are not precise.
 *
 * Note the verifier cannot simply walk register parentage chain,
 * since many different registers and stack slots could have been
 * used to compute single precise scalar.
 *
 * The approach of starting with precise=true for all registers and then
 * backtrack to mark a register as not precise when the verifier detects
 * that program doesn't care about specific value (e.g., when helper
 * takes register as ARG_ANYTHING parameter) is not safe.
 *
 * It's ok to walk single parentage chain of the verifier states.
 * It's possible that this backtracking will go all the way till 1st insn.
 * All other branches will be explored for needing precision later.
 *
 * The backtracking needs to deal with cases like:
 *   R8=map_value(id=0,off=0,ks=4,vs=1952,imm=0) R9_w=map_value(id=0,off=40,ks=4,vs=1952,imm=0)
 * r9 -= r8
 * r5 = r9
 * if r5 > 0x79f goto pc+7
 *    R5_w=inv(id=0,umax_value=1951,var_off=(0x0; 0x7ff))
 * r5 += 1
 * ...
 * call bpf_perf_event_output#25
 *   where .arg5_type = ARG_CONST_SIZE_OR_ZERO
 *
 * and this case:
 * r6 = 1
 * call foo // uses callee's r6 inside to compute r0
 * r0 += r6
 * if r0 == 0 goto
 *
 * to track above reg_mask/stack_mask needs to be independent for each frame.
 *
 * Also if parent's curframe > frame where backtracking started,
 * the verifier need to mark registers in both frames, otherwise callees
 * may incorrectly prune callers. This is similar to
 * commit 7640ead93924 ("bpf: verifier: make sure callees don't prune with caller differences")
 *
 * For now backtracking falls back into conservative marking.
 */
static void mark_all_scalars_precise(struct bpf_verifier_env *env,
				     struct bpf_verifier_state *st)
{
	struct bpf_func_state *func;
	struct bpf_reg_state *reg;
	int i, j;

	/* big hammer: mark all scalars precise in this path.
	 * pop_stack may still get !precise scalars.
	 */
	for (; st; st = st->parent)
		for (i = 0; i <= st->curframe; i++) {
			func = st->frame[i];
			for (j = 0; j < BPF_REG_FP; j++) {
				reg = &func->regs[j];
				if (reg->type != SCALAR_VALUE)
					continue;
				reg->precise = true;
			}
			for (j = 0; j < func->allocated_stack / BPF_REG_SIZE; j++) {
				if (!is_spilled_reg(&func->stack[j]))
					continue;
				reg = &func->stack[j].spilled_ptr;
				if (reg->type != SCALAR_VALUE)
					continue;
				reg->precise = true;
			}
		}
}

static int __mark_chain_precision(struct bpf_verifier_env *env, int regno,
				  int spi)
{
	struct bpf_verifier_state *st = env->cur_state;
	int first_idx = st->first_insn_idx;
	int last_idx = env->insn_idx;
	struct bpf_func_state *func;
	struct bpf_reg_state *reg;
	u32 reg_mask = regno >= 0 ? 1u << regno : 0;
	u64 stack_mask = spi >= 0 ? 1ull << spi : 0;
	bool skip_first = true;
	bool new_marks = false;
	int i, err;

	if (!env->bpf_capable)
		return 0;

	func = st->frame[st->curframe];
	if (regno >= 0) {
		reg = &func->regs[regno];
		if (reg->type != SCALAR_VALUE) {
			WARN_ONCE(1, "backtracing misuse");
			return -EFAULT;
		}
		if (!reg->precise)
			new_marks = true;
		else
			reg_mask = 0;
		reg->precise = true;
	}

	while (spi >= 0) {
		if (!is_spilled_reg(&func->stack[spi])) {
			stack_mask = 0;
			break;
		}
		reg = &func->stack[spi].spilled_ptr;
		if (reg->type != SCALAR_VALUE) {
			stack_mask = 0;
			break;
		}
		if (!reg->precise)
			new_marks = true;
		else
			stack_mask = 0;
		reg->precise = true;
		break;
	}

	if (!new_marks)
		return 0;
	if (!reg_mask && !stack_mask)
		return 0;
	for (;;) {
		DECLARE_BITMAP(mask, 64);
		u32 history = st->jmp_history_cnt;

		if (env->log.level & BPF_LOG_LEVEL2)
			verbose(env, "last_idx %d first_idx %d\n", last_idx, first_idx);
		for (i = last_idx;;) {
			if (skip_first) {
				err = 0;
				skip_first = false;
			} else {
				err = backtrack_insn(env, i, &reg_mask, &stack_mask);
			}
			if (err == -ENOTSUPP) {
				mark_all_scalars_precise(env, st);
				return 0;
			} else if (err) {
				return err;
			}
			if (!reg_mask && !stack_mask)
				/* Found assignment(s) into tracked register in this state.
				 * Since this state is already marked, just return.
				 * Nothing to be tracked further in the parent state.
				 */
				return 0;
			if (i == first_idx)
				break;
			i = get_prev_insn_idx(st, i, &history);
			if (i >= env->prog->len) {
				/* This can happen if backtracking reached insn 0
				 * and there are still reg_mask or stack_mask
				 * to backtrack.
				 * It means the backtracking missed the spot where
				 * particular register was initialized with a constant.
				 */
				verbose(env, "BUG backtracking idx %d\n", i);
				WARN_ONCE(1, "verifier backtracking bug");
				return -EFAULT;
			}
		}
		st = st->parent;
		if (!st)
			break;

		new_marks = false;
		func = st->frame[st->curframe];
		bitmap_from_u64(mask, reg_mask);
		for_each_set_bit(i, mask, 32) {
			reg = &func->regs[i];
			if (reg->type != SCALAR_VALUE) {
				reg_mask &= ~(1u << i);
				continue;
			}
			if (!reg->precise)
				new_marks = true;
			reg->precise = true;
		}

		bitmap_from_u64(mask, stack_mask);
		for_each_set_bit(i, mask, 64) {
			if (i >= func->allocated_stack / BPF_REG_SIZE) {
				/* the sequence of instructions:
				 * 2: (bf) r3 = r10
				 * 3: (7b) *(u64 *)(r3 -8) = r0
				 * 4: (79) r4 = *(u64 *)(r10 -8)
				 * doesn't contain jmps. It's backtracked
				 * as a single block.
				 * During backtracking insn 3 is not recognized as
				 * stack access, so at the end of backtracking
				 * stack slot fp-8 is still marked in stack_mask.
				 * However the parent state may not have accessed
				 * fp-8 and it's "unallocated" stack space.
				 * In such case fallback to conservative.
				 */
				mark_all_scalars_precise(env, st);
				return 0;
			}

			if (!is_spilled_reg(&func->stack[i])) {
				stack_mask &= ~(1ull << i);
				continue;
			}
			reg = &func->stack[i].spilled_ptr;
			if (reg->type != SCALAR_VALUE) {
				stack_mask &= ~(1ull << i);
				continue;
			}
			if (!reg->precise)
				new_marks = true;
			reg->precise = true;
		}
		if (env->log.level & BPF_LOG_LEVEL2) {
			verbose(env, "parent %s regs=%x stack=%llx marks:",
				new_marks ? "didn't have" : "already had",
				reg_mask, stack_mask);
			print_verifier_state(env, func, true);
		}

		if (!reg_mask && !stack_mask)
			break;
		if (!new_marks)
			break;

		last_idx = st->last_insn_idx;
		first_idx = st->first_insn_idx;
	}
	return 0;
}

int mark_chain_precision(struct bpf_verifier_env *env, int regno)
{
	return __mark_chain_precision(env, regno, -1);
}

static int mark_chain_precision_stack(struct bpf_verifier_env *env, int spi)
{
	return __mark_chain_precision(env, -1, spi);
}

static bool is_spillable_regtype(enum bpf_reg_type type)
{
	switch (base_type(type)) {
	case PTR_TO_MAP_VALUE:
	case PTR_TO_STACK:
	case PTR_TO_CTX:
	case PTR_TO_PACKET:
	case PTR_TO_PACKET_META:
	case PTR_TO_PACKET_END:
	case PTR_TO_FLOW_KEYS:
	case CONST_PTR_TO_MAP:
	case PTR_TO_SOCKET:
	case PTR_TO_SOCK_COMMON:
	case PTR_TO_TCP_SOCK:
	case PTR_TO_XDP_SOCK:
	case PTR_TO_BTF_ID:
	case PTR_TO_BUF:
	case PTR_TO_MEM:
	case PTR_TO_FUNC:
	case PTR_TO_MAP_KEY:
		return true;
	default:
		return false;
	}
}

/* Does this register contain a constant zero? */
static bool register_is_null(struct bpf_reg_state *reg)
{
	return reg->type == SCALAR_VALUE && tnum_equals_const(reg->var_off, 0);
}

static bool register_is_const(struct bpf_reg_state *reg)
{
	return reg->type == SCALAR_VALUE && tnum_is_const(reg->var_off);
}

static bool __is_scalar_unbounded(struct bpf_reg_state *reg)
{
	return tnum_is_unknown(reg->var_off) &&
	       reg->smin_value == S64_MIN && reg->smax_value == S64_MAX &&
	       reg->umin_value == 0 && reg->umax_value == U64_MAX &&
	       reg->s32_min_value == S32_MIN && reg->s32_max_value == S32_MAX &&
	       reg->u32_min_value == 0 && reg->u32_max_value == U32_MAX;
}

static bool register_is_bounded(struct bpf_reg_state *reg)
{
	return reg->type == SCALAR_VALUE && !__is_scalar_unbounded(reg);
}

static bool __is_pointer_value(bool allow_ptr_leaks,
			       const struct bpf_reg_state *reg)
{
	if (allow_ptr_leaks)
		return false;

	return reg->type != SCALAR_VALUE;
}

static void save_register_state(struct bpf_func_state *state,
				int spi, struct bpf_reg_state *reg,
				int size)
{
	int i;

	state->stack[spi].spilled_ptr = *reg;
	if (size == BPF_REG_SIZE)
		state->stack[spi].spilled_ptr.live |= REG_LIVE_WRITTEN;

	for (i = BPF_REG_SIZE; i > BPF_REG_SIZE - size; i--)
		state->stack[spi].slot_type[i - 1] = STACK_SPILL;

	/* size < 8 bytes spill */
	for (; i; i--)
		scrub_spilled_slot(&state->stack[spi].slot_type[i - 1]);
}

/* check_stack_{read,write}_fixed_off functions track spill/fill of registers,
 * stack boundary and alignment are checked in check_mem_access()
 */
static int check_stack_write_fixed_off(struct bpf_verifier_env *env,
				       /* stack frame we're writing to */
				       struct bpf_func_state *state,
				       int off, int size, int value_regno,
				       int insn_idx)
{
	struct bpf_func_state *cur; /* state of the current function */
	int i, slot = -off - 1, spi = slot / BPF_REG_SIZE, err;
	u32 dst_reg = env->prog->insnsi[insn_idx].dst_reg;
	struct bpf_reg_state *reg = NULL;

	err = grow_stack_state(state, round_up(slot + 1, BPF_REG_SIZE));
	if (err)
		return err;
	/* caller checked that off % size == 0 and -MAX_BPF_STACK <= off < 0,
	 * so it's aligned access and [off, off + size) are within stack limits
	 */
	if (!env->allow_ptr_leaks &&
	    state->stack[spi].slot_type[0] == STACK_SPILL &&
	    size != BPF_REG_SIZE) {
		verbose(env, "attempt to corrupt spilled pointer on stack\n");
		return -EACCES;
	}

	cur = env->cur_state->frame[env->cur_state->curframe];
	if (value_regno >= 0)
		reg = &cur->regs[value_regno];
	if (!env->bypass_spec_v4) {
		bool sanitize = reg && is_spillable_regtype(reg->type);

		for (i = 0; i < size; i++) {
			if (state->stack[spi].slot_type[i] == STACK_INVALID) {
				sanitize = true;
				break;
			}
		}

		if (sanitize)
			env->insn_aux_data[insn_idx].sanitize_stack_spill = true;
	}

	mark_stack_slot_scratched(env, spi);
	if (reg && !(off % BPF_REG_SIZE) && register_is_bounded(reg) &&
	    !register_is_null(reg) && env->bpf_capable) {
		if (dst_reg != BPF_REG_FP) {
			/* The backtracking logic can only recognize explicit
			 * stack slot address like [fp - 8]. Other spill of
			 * scalar via different register has to be conservative.
			 * Backtrack from here and mark all registers as precise
			 * that contributed into 'reg' being a constant.
			 */
			err = mark_chain_precision(env, value_regno);
			if (err)
				return err;
		}
		save_register_state(state, spi, reg, size);
	} else if (reg && is_spillable_regtype(reg->type)) {
		/* register containing pointer is being spilled into stack */
		if (size != BPF_REG_SIZE) {
			verbose_linfo(env, insn_idx, "; ");
			verbose(env, "invalid size of register spill\n");
			return -EACCES;
		}
		if (state != cur && reg->type == PTR_TO_STACK) {
			verbose(env, "cannot spill pointers to stack into stack frame of the caller\n");
			return -EINVAL;
		}
		save_register_state(state, spi, reg, size);
	} else {
		u8 type = STACK_MISC;

		/* regular write of data into stack destroys any spilled ptr */
		state->stack[spi].spilled_ptr.type = NOT_INIT;
		/* Mark slots as STACK_MISC if they belonged to spilled ptr. */
		if (is_spilled_reg(&state->stack[spi]))
			for (i = 0; i < BPF_REG_SIZE; i++)
				scrub_spilled_slot(&state->stack[spi].slot_type[i]);

		/* only mark the slot as written if all 8 bytes were written
		 * otherwise read propagation may incorrectly stop too soon
		 * when stack slots are partially written.
		 * This heuristic means that read propagation will be
		 * conservative, since it will add reg_live_read marks
		 * to stack slots all the way to first state when programs
		 * writes+reads less than 8 bytes
		 */
		if (size == BPF_REG_SIZE)
			state->stack[spi].spilled_ptr.live |= REG_LIVE_WRITTEN;

		/* when we zero initialize stack slots mark them as such */
		if (reg && register_is_null(reg)) {
			/* backtracking doesn't work for STACK_ZERO yet. */
			err = mark_chain_precision(env, value_regno);
			if (err)
				return err;
			type = STACK_ZERO;
		}

		/* Mark slots affected by this stack write. */
		for (i = 0; i < size; i++)
			state->stack[spi].slot_type[(slot - i) % BPF_REG_SIZE] =
				type;
	}
	return 0;
}

/* Write the stack: 'stack[ptr_regno + off] = value_regno'. 'ptr_regno' is
 * known to contain a variable offset.
 * This function checks whether the write is permitted and conservatively
 * tracks the effects of the write, considering that each stack slot in the
 * dynamic range is potentially written to.
 *
 * 'off' includes 'regno->off'.
 * 'value_regno' can be -1, meaning that an unknown value is being written to
 * the stack.
 *
 * Spilled pointers in range are not marked as written because we don't know
 * what's going to be actually written. This means that read propagation for
 * future reads cannot be terminated by this write.
 *
 * For privileged programs, uninitialized stack slots are considered
 * initialized by this write (even though we don't know exactly what offsets
 * are going to be written to). The idea is that we don't want the verifier to
 * reject future reads that access slots written to through variable offsets.
 */
static int check_stack_write_var_off(struct bpf_verifier_env *env,
				     /* func where register points to */
				     struct bpf_func_state *state,
				     int ptr_regno, int off, int size,
				     int value_regno, int insn_idx)
{
	struct bpf_func_state *cur; /* state of the current function */
	int min_off, max_off;
	int i, err;
	struct bpf_reg_state *ptr_reg = NULL, *value_reg = NULL;
	bool writing_zero = false;
	/* set if the fact that we're writing a zero is used to let any
	 * stack slots remain STACK_ZERO
	 */
	bool zero_used = false;

	cur = env->cur_state->frame[env->cur_state->curframe];
	ptr_reg = &cur->regs[ptr_regno];
	min_off = ptr_reg->smin_value + off;
	max_off = ptr_reg->smax_value + off + size;
	if (value_regno >= 0)
		value_reg = &cur->regs[value_regno];
	if (value_reg && register_is_null(value_reg))
		writing_zero = true;

	err = grow_stack_state(state, round_up(-min_off, BPF_REG_SIZE));
	if (err)
		return err;


	/* Variable offset writes destroy any spilled pointers in range. */
	for (i = min_off; i < max_off; i++) {
		u8 new_type, *stype;
		int slot, spi;

		slot = -i - 1;
		spi = slot / BPF_REG_SIZE;
		stype = &state->stack[spi].slot_type[slot % BPF_REG_SIZE];
		mark_stack_slot_scratched(env, spi);

		if (!env->allow_ptr_leaks
				&& *stype != NOT_INIT
				&& *stype != SCALAR_VALUE) {
			/* Reject the write if there's are spilled pointers in
			 * range. If we didn't reject here, the ptr status
			 * would be erased below (even though not all slots are
			 * actually overwritten), possibly opening the door to
			 * leaks.
			 */
			verbose(env, "spilled ptr in range of var-offset stack write; insn %d, ptr off: %d",
				insn_idx, i);
			return -EINVAL;
		}

		/* Erase all spilled pointers. */
		state->stack[spi].spilled_ptr.type = NOT_INIT;

		/* Update the slot type. */
		new_type = STACK_MISC;
		if (writing_zero && *stype == STACK_ZERO) {
			new_type = STACK_ZERO;
			zero_used = true;
		}
		/* If the slot is STACK_INVALID, we check whether it's OK to
		 * pretend that it will be initialized by this write. The slot
		 * might not actually be written to, and so if we mark it as
		 * initialized future reads might leak uninitialized memory.
		 * For privileged programs, we will accept such reads to slots
		 * that may or may not be written because, if we're reject
		 * them, the error would be too confusing.
		 */
		if (*stype == STACK_INVALID && !env->allow_uninit_stack) {
			verbose(env, "uninit stack in range of var-offset write prohibited for !root; insn %d, off: %d",
					insn_idx, i);
			return -EINVAL;
		}
		*stype = new_type;
	}
	if (zero_used) {
		/* backtracking doesn't work for STACK_ZERO yet. */
		err = mark_chain_precision(env, value_regno);
		if (err)
			return err;
	}
	return 0;
}

/* When register 'dst_regno' is assigned some values from stack[min_off,
 * max_off), we set the register's type according to the types of the
 * respective stack slots. If all the stack values are known to be zeros, then
 * so is the destination reg. Otherwise, the register is considered to be
 * SCALAR. This function does not deal with register filling; the caller must
 * ensure that all spilled registers in the stack range have been marked as
 * read.
 */
static void mark_reg_stack_read(struct bpf_verifier_env *env,
				/* func where src register points to */
				struct bpf_func_state *ptr_state,
				int min_off, int max_off, int dst_regno)
{
	struct bpf_verifier_state *vstate = env->cur_state;
	struct bpf_func_state *state = vstate->frame[vstate->curframe];
	int i, slot, spi;
	u8 *stype;
	int zeros = 0;

	for (i = min_off; i < max_off; i++) {
		slot = -i - 1;
		spi = slot / BPF_REG_SIZE;
		stype = ptr_state->stack[spi].slot_type;
		if (stype[slot % BPF_REG_SIZE] != STACK_ZERO)
			break;
		zeros++;
	}
	if (zeros == max_off - min_off) {
		/* any access_size read into register is zero extended,
		 * so the whole register == const_zero
		 */
		__mark_reg_const_zero(&state->regs[dst_regno]);
		/* backtracking doesn't support STACK_ZERO yet,
		 * so mark it precise here, so that later
		 * backtracking can stop here.
		 * Backtracking may not need this if this register
		 * doesn't participate in pointer adjustment.
		 * Forward propagation of precise flag is not
		 * necessary either. This mark is only to stop
		 * backtracking. Any register that contributed
		 * to const 0 was marked precise before spill.
		 */
		state->regs[dst_regno].precise = true;
	} else {
		/* have read misc data from the stack */
		mark_reg_unknown(env, state->regs, dst_regno);
	}
	state->regs[dst_regno].live |= REG_LIVE_WRITTEN;
}

/* Read the stack at 'off' and put the results into the register indicated by
 * 'dst_regno'. It handles reg filling if the addressed stack slot is a
 * spilled reg.
 *
 * 'dst_regno' can be -1, meaning that the read value is not going to a
 * register.
 *
 * The access is assumed to be within the current stack bounds.
 */
static int check_stack_read_fixed_off(struct bpf_verifier_env *env,
				      /* func where src register points to */
				      struct bpf_func_state *reg_state,
				      int off, int size, int dst_regno)
{
	struct bpf_verifier_state *vstate = env->cur_state;
	struct bpf_func_state *state = vstate->frame[vstate->curframe];
	int i, slot = -off - 1, spi = slot / BPF_REG_SIZE;
	struct bpf_reg_state *reg;
	u8 *stype, type;

	stype = reg_state->stack[spi].slot_type;
	reg = &reg_state->stack[spi].spilled_ptr;

	if (is_spilled_reg(&reg_state->stack[spi])) {
		u8 spill_size = 1;

		for (i = BPF_REG_SIZE - 1; i > 0 && stype[i - 1] == STACK_SPILL; i--)
			spill_size++;

		if (size != BPF_REG_SIZE || spill_size != BPF_REG_SIZE) {
			if (reg->type != SCALAR_VALUE) {
				verbose_linfo(env, env->insn_idx, "; ");
				verbose(env, "invalid size of register fill\n");
				return -EACCES;
			}

			mark_reg_read(env, reg, reg->parent, REG_LIVE_READ64);
			if (dst_regno < 0)
				return 0;

			if (!(off % BPF_REG_SIZE) && size == spill_size) {
				/* The earlier check_reg_arg() has decided the
				 * subreg_def for this insn.  Save it first.
				 */
				s32 subreg_def = state->regs[dst_regno].subreg_def;

				state->regs[dst_regno] = *reg;
				state->regs[dst_regno].subreg_def = subreg_def;
			} else {
				for (i = 0; i < size; i++) {
					type = stype[(slot - i) % BPF_REG_SIZE];
					if (type == STACK_SPILL)
						continue;
					if (type == STACK_MISC)
						continue;
					verbose(env, "invalid read from stack off %d+%d size %d\n",
						off, i, size);
					return -EACCES;
				}
				mark_reg_unknown(env, state->regs, dst_regno);
			}
			state->regs[dst_regno].live |= REG_LIVE_WRITTEN;
			return 0;
		}

		if (dst_regno >= 0) {
			/* restore register state from stack */
			state->regs[dst_regno] = *reg;
			/* mark reg as written since spilled pointer state likely
			 * has its liveness marks cleared by is_state_visited()
			 * which resets stack/reg liveness for state transitions
			 */
			state->regs[dst_regno].live |= REG_LIVE_WRITTEN;
		} else if (__is_pointer_value(env->allow_ptr_leaks, reg)) {
			/* If dst_regno==-1, the caller is asking us whether
			 * it is acceptable to use this value as a SCALAR_VALUE
			 * (e.g. for XADD).
			 * We must not allow unprivileged callers to do that
			 * with spilled pointers.
			 */
			verbose(env, "leaking pointer from stack off %d\n",
				off);
			return -EACCES;
		}
		mark_reg_read(env, reg, reg->parent, REG_LIVE_READ64);
	} else {
		for (i = 0; i < size; i++) {
			type = stype[(slot - i) % BPF_REG_SIZE];
			if (type == STACK_MISC)
				continue;
			if (type == STACK_ZERO)
				continue;
			verbose(env, "invalid read from stack off %d+%d size %d\n",
				off, i, size);
			return -EACCES;
		}
		mark_reg_read(env, reg, reg->parent, REG_LIVE_READ64);
		if (dst_regno >= 0)
			mark_reg_stack_read(env, reg_state, off, off + size, dst_regno);
	}
	return 0;
}

enum bpf_access_src {
	ACCESS_DIRECT = 1,  /* the access is performed by an instruction */
	ACCESS_HELPER = 2,  /* the access is performed by a helper */
};

static int check_stack_range_initialized(struct bpf_verifier_env *env,
					 int regno, int off, int access_size,
					 bool zero_size_allowed,
					 enum bpf_access_src type,
					 struct bpf_call_arg_meta *meta);

static struct bpf_reg_state *reg_state(struct bpf_verifier_env *env, int regno)
{
	return cur_regs(env) + regno;
}

/* Read the stack at 'ptr_regno + off' and put the result into the register
 * 'dst_regno'.
 * 'off' includes the pointer register's fixed offset(i.e. 'ptr_regno.off'),
 * but not its variable offset.
 * 'size' is assumed to be <= reg size and the access is assumed to be aligned.
 *
 * As opposed to check_stack_read_fixed_off, this function doesn't deal with
 * filling registers (i.e. reads of spilled register cannot be detected when
 * the offset is not fixed). We conservatively mark 'dst_regno' as containing
 * SCALAR_VALUE. That's why we assert that the 'ptr_regno' has a variable
 * offset; for a fixed offset check_stack_read_fixed_off should be used
 * instead.
 */
static int check_stack_read_var_off(struct bpf_verifier_env *env,
				    int ptr_regno, int off, int size, int dst_regno)
{
	/* The state of the source register. */
	struct bpf_reg_state *reg = reg_state(env, ptr_regno);
	struct bpf_func_state *ptr_state = func(env, reg);
	int err;
	int min_off, max_off;

	/* Note that we pass a NULL meta, so raw access will not be permitted.
	 */
	err = check_stack_range_initialized(env, ptr_regno, off, size,
					    false, ACCESS_DIRECT, NULL);
	if (err)
		return err;

	min_off = reg->smin_value + off;
	max_off = reg->smax_value + off;
	mark_reg_stack_read(env, ptr_state, min_off, max_off + size, dst_regno);
	return 0;
}

/* check_stack_read dispatches to check_stack_read_fixed_off or
 * check_stack_read_var_off.
 *
 * The caller must ensure that the offset falls within the allocated stack
 * bounds.
 *
 * 'dst_regno' is a register which will receive the value from the stack. It
 * can be -1, meaning that the read value is not going to a register.
 */
static int check_stack_read(struct bpf_verifier_env *env,
			    int ptr_regno, int off, int size,
			    int dst_regno)
{
	struct bpf_reg_state *reg = reg_state(env, ptr_regno);
	struct bpf_func_state *state = func(env, reg);
	int err;
	/* Some accesses are only permitted with a static offset. */
	bool var_off = !tnum_is_const(reg->var_off);

	/* The offset is required to be static when reads don't go to a
	 * register, in order to not leak pointers (see
	 * check_stack_read_fixed_off).
	 */
	if (dst_regno < 0 && var_off) {
		char tn_buf[48];

		tnum_strn(tn_buf, sizeof(tn_buf), reg->var_off);
		verbose(env, "variable offset stack pointer cannot be passed into helper function; var_off=%s off=%d size=%d\n",
			tn_buf, off, size);
		return -EACCES;
	}
	/* Variable offset is prohibited for unprivileged mode for simplicity
	 * since it requires corresponding support in Spectre masking for stack
	 * ALU. See also retrieve_ptr_limit().
	 */
	if (!env->bypass_spec_v1 && var_off) {
		char tn_buf[48];

		tnum_strn(tn_buf, sizeof(tn_buf), reg->var_off);
		verbose(env, "R%d variable offset stack access prohibited for !root, var_off=%s\n",
				ptr_regno, tn_buf);
		return -EACCES;
	}

	if (!var_off) {
		off += reg->var_off.value;
		err = check_stack_read_fixed_off(env, state, off, size,
						 dst_regno);
	} else {
		/* Variable offset stack reads need more conservative handling
		 * than fixed offset ones. Note that dst_regno >= 0 on this
		 * branch.
		 */
		err = check_stack_read_var_off(env, ptr_regno, off, size,
					       dst_regno);
	}
	return err;
}


/* check_stack_write dispatches to check_stack_write_fixed_off or
 * check_stack_write_var_off.
 *
 * 'ptr_regno' is the register used as a pointer into the stack.
 * 'off' includes 'ptr_regno->off', but not its variable offset (if any).
 * 'value_regno' is the register whose value we're writing to the stack. It can
 * be -1, meaning that we're not writing from a register.
 *
 * The caller must ensure that the offset falls within the maximum stack size.
 */
static int check_stack_write(struct bpf_verifier_env *env,
			     int ptr_regno, int off, int size,
			     int value_regno, int insn_idx)
{
	struct bpf_reg_state *reg = reg_state(env, ptr_regno);
	struct bpf_func_state *state = func(env, reg);
	int err;

	if (tnum_is_const(reg->var_off)) {
		off += reg->var_off.value;
		err = check_stack_write_fixed_off(env, state, off, size,
						  value_regno, insn_idx);
	} else {
		/* Variable offset stack reads need more conservative handling
		 * than fixed offset ones.
		 */
		err = check_stack_write_var_off(env, state,
						ptr_regno, off, size,
						value_regno, insn_idx);
	}
	return err;
}

static int check_map_access_type(struct bpf_verifier_env *env, u32 regno,
				 int off, int size, enum bpf_access_type type)
{
	struct bpf_reg_state *regs = cur_regs(env);
	struct bpf_map *map = regs[regno].map_ptr;
	u32 cap = bpf_map_flags_to_cap(map);

	if (type == BPF_WRITE && !(cap & BPF_MAP_CAN_WRITE)) {
		verbose(env, "write into map forbidden, value_size=%d off=%d size=%d\n",
			map->value_size, off, size);
		return -EACCES;
	}

	if (type == BPF_READ && !(cap & BPF_MAP_CAN_READ)) {
		verbose(env, "read from map forbidden, value_size=%d off=%d size=%d\n",
			map->value_size, off, size);
		return -EACCES;
	}

	return 0;
}

/* check read/write into memory region (e.g., map value, ringbuf sample, etc) */
static int __check_mem_access(struct bpf_verifier_env *env, int regno,
			      int off, int size, u32 mem_size,
			      bool zero_size_allowed)
{
	bool size_ok = size > 0 || (size == 0 && zero_size_allowed);
	struct bpf_reg_state *reg;

	if (off >= 0 && size_ok && (u64)off + size <= mem_size)
		return 0;

	reg = &cur_regs(env)[regno];
	switch (reg->type) {
	case PTR_TO_MAP_KEY:
		verbose(env, "invalid access to map key, key_size=%d off=%d size=%d\n",
			mem_size, off, size);
		break;
	case PTR_TO_MAP_VALUE:
		verbose(env, "invalid access to map value, value_size=%d off=%d size=%d\n",
			mem_size, off, size);
		break;
	case PTR_TO_PACKET:
	case PTR_TO_PACKET_META:
	case PTR_TO_PACKET_END:
		verbose(env, "invalid access to packet, off=%d size=%d, R%d(id=%d,off=%d,r=%d)\n",
			off, size, regno, reg->id, off, mem_size);
		break;
	case PTR_TO_MEM:
	default:
		verbose(env, "invalid access to memory, mem_size=%u off=%d size=%d\n",
			mem_size, off, size);
	}

	return -EACCES;
}

/* check read/write into a memory region with possible variable offset */
static int check_mem_region_access(struct bpf_verifier_env *env, u32 regno,
				   int off, int size, u32 mem_size,
				   bool zero_size_allowed)
{
	struct bpf_verifier_state *vstate = env->cur_state;
	struct bpf_func_state *state = vstate->frame[vstate->curframe];
	struct bpf_reg_state *reg = &state->regs[regno];
	int err;

	/* We may have adjusted the register pointing to memory region, so we
	 * need to try adding each of min_value and max_value to off
	 * to make sure our theoretical access will be safe.
	 *
	 * The minimum value is only important with signed
	 * comparisons where we can't assume the floor of a
	 * value is 0.  If we are using signed variables for our
	 * index'es we need to make sure that whatever we use
	 * will have a set floor within our range.
	 */
	if (reg->smin_value < 0 &&
	    (reg->smin_value == S64_MIN ||
	     (off + reg->smin_value != (s64)(s32)(off + reg->smin_value)) ||
	      reg->smin_value + off < 0)) {
		verbose(env, "R%d min value is negative, either use unsigned index or do a if (index >=0) check.\n",
			regno);
		return -EACCES;
	}
	err = __check_mem_access(env, regno, reg->smin_value + off, size,
				 mem_size, zero_size_allowed);
	if (err) {
		verbose(env, "R%d min value is outside of the allowed memory range\n",
			regno);
		return err;
	}

	/* If we haven't set a max value then we need to bail since we can't be
	 * sure we won't do bad things.
	 * If reg->umax_value + off could overflow, treat that as unbounded too.
	 */
	if (reg->umax_value >= BPF_MAX_VAR_OFF) {
		verbose(env, "R%d unbounded memory access, make sure to bounds check any such access\n",
			regno);
		return -EACCES;
	}
	err = __check_mem_access(env, regno, reg->umax_value + off, size,
				 mem_size, zero_size_allowed);
	if (err) {
		verbose(env, "R%d max value is outside of the allowed memory range\n",
			regno);
		return err;
	}

	return 0;
}

static int __check_ptr_off_reg(struct bpf_verifier_env *env,
			       const struct bpf_reg_state *reg, int regno,
			       bool fixed_off_ok)
{
	/* Access to this pointer-typed register or passing it to a helper
	 * is only allowed in its original, unmodified form.
	 */

	if (reg->off < 0) {
		verbose(env, "negative offset %s ptr R%d off=%d disallowed\n",
			reg_type_str(env, reg->type), regno, reg->off);
		return -EACCES;
	}

	if (!fixed_off_ok && reg->off) {
		verbose(env, "dereference of modified %s ptr R%d off=%d disallowed\n",
			reg_type_str(env, reg->type), regno, reg->off);
		return -EACCES;
	}

	if (!tnum_is_const(reg->var_off) || reg->var_off.value) {
		char tn_buf[48];

		tnum_strn(tn_buf, sizeof(tn_buf), reg->var_off);
		verbose(env, "variable %s access var_off=%s disallowed\n",
			reg_type_str(env, reg->type), tn_buf);
		return -EACCES;
	}

	return 0;
}

int check_ptr_off_reg(struct bpf_verifier_env *env,
		      const struct bpf_reg_state *reg, int regno)
{
	return __check_ptr_off_reg(env, reg, regno, false);
}

static int map_kptr_match_type(struct bpf_verifier_env *env,
			       struct bpf_map_value_off_desc *off_desc,
			       struct bpf_reg_state *reg, u32 regno)
{
	const char *targ_name = kernel_type_name(off_desc->kptr.btf, off_desc->kptr.btf_id);
	int perm_flags = PTR_MAYBE_NULL;
	const char *reg_name = "";

	/* Only unreferenced case accepts untrusted pointers */
	if (off_desc->type == BPF_KPTR_UNREF)
		perm_flags |= PTR_UNTRUSTED;

	if (base_type(reg->type) != PTR_TO_BTF_ID || (type_flag(reg->type) & ~perm_flags))
		goto bad_type;

	if (!btf_is_kernel(reg->btf)) {
		verbose(env, "R%d must point to kernel BTF\n", regno);
		return -EINVAL;
	}
	/* We need to verify reg->type and reg->btf, before accessing reg->btf */
	reg_name = kernel_type_name(reg->btf, reg->btf_id);

	/* For ref_ptr case, release function check should ensure we get one
	 * referenced PTR_TO_BTF_ID, and that its fixed offset is 0. For the
	 * normal store of unreferenced kptr, we must ensure var_off is zero.
	 * Since ref_ptr cannot be accessed directly by BPF insns, checks for
	 * reg->off and reg->ref_obj_id are not needed here.
	 */
	if (__check_ptr_off_reg(env, reg, regno, true))
		return -EACCES;

	/* A full type match is needed, as BTF can be vmlinux or module BTF, and
	 * we also need to take into account the reg->off.
	 *
	 * We want to support cases like:
	 *
	 * struct foo {
	 *         struct bar br;
	 *         struct baz bz;
	 * };
	 *
	 * struct foo *v;
	 * v = func();	      // PTR_TO_BTF_ID
	 * val->foo = v;      // reg->off is zero, btf and btf_id match type
	 * val->bar = &v->br; // reg->off is still zero, but we need to retry with
	 *                    // first member type of struct after comparison fails
	 * val->baz = &v->bz; // reg->off is non-zero, so struct needs to be walked
	 *                    // to match type
	 *
	 * In the kptr_ref case, check_func_arg_reg_off already ensures reg->off
	 * is zero. We must also ensure that btf_struct_ids_match does not walk
	 * the struct to match type against first member of struct, i.e. reject
	 * second case from above. Hence, when type is BPF_KPTR_REF, we set
	 * strict mode to true for type match.
	 */
	if (!btf_struct_ids_match(&env->log, reg->btf, reg->btf_id, reg->off,
				  off_desc->kptr.btf, off_desc->kptr.btf_id,
				  off_desc->type == BPF_KPTR_REF))
		goto bad_type;
	return 0;
bad_type:
	verbose(env, "invalid kptr access, R%d type=%s%s ", regno,
		reg_type_str(env, reg->type), reg_name);
	verbose(env, "expected=%s%s", reg_type_str(env, PTR_TO_BTF_ID), targ_name);
	if (off_desc->type == BPF_KPTR_UNREF)
		verbose(env, " or %s%s\n", reg_type_str(env, PTR_TO_BTF_ID | PTR_UNTRUSTED),
			targ_name);
	else
		verbose(env, "\n");
	return -EINVAL;
}

static int check_map_kptr_access(struct bpf_verifier_env *env, u32 regno,
				 int value_regno, int insn_idx,
				 struct bpf_map_value_off_desc *off_desc)
{
	struct bpf_insn *insn = &env->prog->insnsi[insn_idx];
	int class = BPF_CLASS(insn->code);
	struct bpf_reg_state *val_reg;

	/* Things we already checked for in check_map_access and caller:
	 *  - Reject cases where variable offset may touch kptr
	 *  - size of access (must be BPF_DW)
	 *  - tnum_is_const(reg->var_off)
	 *  - off_desc->offset == off + reg->var_off.value
	 */
	/* Only BPF_[LDX,STX,ST] | BPF_MEM | BPF_DW is supported */
	if (BPF_MODE(insn->code) != BPF_MEM) {
		verbose(env, "kptr in map can only be accessed using BPF_MEM instruction mode\n");
		return -EACCES;
	}

	/* We only allow loading referenced kptr, since it will be marked as
	 * untrusted, similar to unreferenced kptr.
	 */
	if (class != BPF_LDX && off_desc->type == BPF_KPTR_REF) {
		verbose(env, "store to referenced kptr disallowed\n");
		return -EACCES;
	}

	if (class == BPF_LDX) {
		val_reg = reg_state(env, value_regno);
		/* We can simply mark the value_regno receiving the pointer
		 * value from map as PTR_TO_BTF_ID, with the correct type.
		 */
		mark_btf_ld_reg(env, cur_regs(env), value_regno, PTR_TO_BTF_ID, off_desc->kptr.btf,
				off_desc->kptr.btf_id, PTR_MAYBE_NULL | PTR_UNTRUSTED);
		/* For mark_ptr_or_null_reg */
		val_reg->id = ++env->id_gen;
	} else if (class == BPF_STX) {
		val_reg = reg_state(env, value_regno);
		if (!register_is_null(val_reg) &&
		    map_kptr_match_type(env, off_desc, val_reg, value_regno))
			return -EACCES;
	} else if (class == BPF_ST) {
		if (insn->imm) {
			verbose(env, "BPF_ST imm must be 0 when storing to kptr at off=%u\n",
				off_desc->offset);
			return -EACCES;
		}
	} else {
		verbose(env, "kptr in map can only be accessed using BPF_LDX/BPF_STX/BPF_ST\n");
		return -EACCES;
	}
	return 0;
}

/* check read/write into a map element with possible variable offset */
static int check_map_access(struct bpf_verifier_env *env, u32 regno,
			    int off, int size, bool zero_size_allowed,
			    enum bpf_access_src src)
{
	struct bpf_verifier_state *vstate = env->cur_state;
	struct bpf_func_state *state = vstate->frame[vstate->curframe];
	struct bpf_reg_state *reg = &state->regs[regno];
	struct bpf_map *map = reg->map_ptr;
	int err;

	err = check_mem_region_access(env, regno, off, size, map->value_size,
				      zero_size_allowed);
	if (err)
		return err;

	if (map_value_has_spin_lock(map)) {
		u32 lock = map->spin_lock_off;

		/* if any part of struct bpf_spin_lock can be touched by
		 * load/store reject this program.
		 * To check that [x1, x2) overlaps with [y1, y2)
		 * it is sufficient to check x1 < y2 && y1 < x2.
		 */
		if (reg->smin_value + off < lock + sizeof(struct bpf_spin_lock) &&
		     lock < reg->umax_value + off + size) {
			verbose(env, "bpf_spin_lock cannot be accessed directly by load/store\n");
			return -EACCES;
		}
	}
	if (map_value_has_timer(map)) {
		u32 t = map->timer_off;

		if (reg->smin_value + off < t + sizeof(struct bpf_timer) &&
		     t < reg->umax_value + off + size) {
			verbose(env, "bpf_timer cannot be accessed directly by load/store\n");
			return -EACCES;
		}
	}
	if (map_value_has_kptrs(map)) {
		struct bpf_map_value_off *tab = map->kptr_off_tab;
		int i;

		for (i = 0; i < tab->nr_off; i++) {
			u32 p = tab->off[i].offset;

			if (reg->smin_value + off < p + sizeof(u64) &&
			    p < reg->umax_value + off + size) {
				if (src != ACCESS_DIRECT) {
					verbose(env, "kptr cannot be accessed indirectly by helper\n");
					return -EACCES;
				}
				if (!tnum_is_const(reg->var_off)) {
					verbose(env, "kptr access cannot have variable offset\n");
					return -EACCES;
				}
				if (p != off + reg->var_off.value) {
					verbose(env, "kptr access misaligned expected=%u off=%llu\n",
						p, off + reg->var_off.value);
					return -EACCES;
				}
				if (size != bpf_size_to_bytes(BPF_DW)) {
					verbose(env, "kptr access size must be BPF_DW\n");
					return -EACCES;
				}
				break;
			}
		}
	}
	return err;
}

#define MAX_PACKET_OFF 0xffff

static bool may_access_direct_pkt_data(struct bpf_verifier_env *env,
				       const struct bpf_call_arg_meta *meta,
				       enum bpf_access_type t)
{
	enum bpf_prog_type prog_type = resolve_prog_type(env->prog);

	switch (prog_type) {
	/* Program types only with direct read access go here! */
	case BPF_PROG_TYPE_LWT_IN:
	case BPF_PROG_TYPE_LWT_OUT:
	case BPF_PROG_TYPE_LWT_SEG6LOCAL:
	case BPF_PROG_TYPE_SK_REUSEPORT:
	case BPF_PROG_TYPE_FLOW_DISSECTOR:
	case BPF_PROG_TYPE_CGROUP_SKB:
		if (t == BPF_WRITE)
			return false;
		fallthrough;

	/* Program types with direct read + write access go here! */
	case BPF_PROG_TYPE_SCHED_CLS:
	case BPF_PROG_TYPE_SCHED_ACT:
	case BPF_PROG_TYPE_XDP:
	case BPF_PROG_TYPE_LWT_XMIT:
	case BPF_PROG_TYPE_SK_SKB:
	case BPF_PROG_TYPE_SK_MSG:
		if (meta)
			return meta->pkt_access;

		env->seen_direct_write = true;
		return true;

	case BPF_PROG_TYPE_CGROUP_SOCKOPT:
		if (t == BPF_WRITE)
			env->seen_direct_write = true;

		return true;

	default:
		return false;
	}
}

static int check_packet_access(struct bpf_verifier_env *env, u32 regno, int off,
			       int size, bool zero_size_allowed)
{
	struct bpf_reg_state *regs = cur_regs(env);
	struct bpf_reg_state *reg = &regs[regno];
	int err;

	/* We may have added a variable offset to the packet pointer; but any
	 * reg->range we have comes after that.  We are only checking the fixed
	 * offset.
	 */

	/* We don't allow negative numbers, because we aren't tracking enough
	 * detail to prove they're safe.
	 */
	if (reg->smin_value < 0) {
		verbose(env, "R%d min value is negative, either use unsigned index or do a if (index >=0) check.\n",
			regno);
		return -EACCES;
	}

	err = reg->range < 0 ? -EINVAL :
	      __check_mem_access(env, regno, off, size, reg->range,
				 zero_size_allowed);
	if (err) {
		verbose(env, "R%d offset is outside of the packet\n", regno);
		return err;
	}

	/* __check_mem_access has made sure "off + size - 1" is within u16.
	 * reg->umax_value can't be bigger than MAX_PACKET_OFF which is 0xffff,
	 * otherwise find_good_pkt_pointers would have refused to set range info
	 * that __check_mem_access would have rejected this pkt access.
	 * Therefore, "off + reg->umax_value + size - 1" won't overflow u32.
	 */
	env->prog->aux->max_pkt_offset =
		max_t(u32, env->prog->aux->max_pkt_offset,
		      off + reg->umax_value + size - 1);

	return err;
}

/* check access to 'struct bpf_context' fields.  Supports fixed offsets only */
static int check_ctx_access(struct bpf_verifier_env *env, int insn_idx, int off, int size,
			    enum bpf_access_type t, enum bpf_reg_type *reg_type,
			    struct btf **btf, u32 *btf_id)
{
	struct bpf_insn_access_aux info = {
		.reg_type = *reg_type,
		.log = &env->log,
	};

	if (env->ops->is_valid_access &&
	    env->ops->is_valid_access(off, size, t, env->prog, &info)) {
		/* A non zero info.ctx_field_size indicates that this field is a
		 * candidate for later verifier transformation to load the whole
		 * field and then apply a mask when accessed with a narrower
		 * access than actual ctx access size. A zero info.ctx_field_size
		 * will only allow for whole field access and rejects any other
		 * type of narrower access.
		 */
		*reg_type = info.reg_type;

		if (base_type(*reg_type) == PTR_TO_BTF_ID) {
			*btf = info.btf;
			*btf_id = info.btf_id;
		} else {
			env->insn_aux_data[insn_idx].ctx_field_size = info.ctx_field_size;
		}
		/* remember the offset of last byte accessed in ctx */
		if (env->prog->aux->max_ctx_offset < off + size)
			env->prog->aux->max_ctx_offset = off + size;
		return 0;
	}

	verbose(env, "invalid bpf_context access off=%d size=%d\n", off, size);
	return -EACCES;
}

static int check_flow_keys_access(struct bpf_verifier_env *env, int off,
				  int size)
{
	if (size < 0 || off < 0 ||
	    (u64)off + size > sizeof(struct bpf_flow_keys)) {
		verbose(env, "invalid access to flow keys off=%d size=%d\n",
			off, size);
		return -EACCES;
	}
	return 0;
}

static int check_sock_access(struct bpf_verifier_env *env, int insn_idx,
			     u32 regno, int off, int size,
			     enum bpf_access_type t)
{
	struct bpf_reg_state *regs = cur_regs(env);
	struct bpf_reg_state *reg = &regs[regno];
	struct bpf_insn_access_aux info = {};
	bool valid;

	if (reg->smin_value < 0) {
		verbose(env, "R%d min value is negative, either use unsigned index or do a if (index >=0) check.\n",
			regno);
		return -EACCES;
	}

	switch (reg->type) {
	case PTR_TO_SOCK_COMMON:
		valid = bpf_sock_common_is_valid_access(off, size, t, &info);
		break;
	case PTR_TO_SOCKET:
		valid = bpf_sock_is_valid_access(off, size, t, &info);
		break;
	case PTR_TO_TCP_SOCK:
		valid = bpf_tcp_sock_is_valid_access(off, size, t, &info);
		break;
	case PTR_TO_XDP_SOCK:
		valid = bpf_xdp_sock_is_valid_access(off, size, t, &info);
		break;
	default:
		valid = false;
	}


	if (valid) {
		env->insn_aux_data[insn_idx].ctx_field_size =
			info.ctx_field_size;
		return 0;
	}

	verbose(env, "R%d invalid %s access off=%d size=%d\n",
		regno, reg_type_str(env, reg->type), off, size);

	return -EACCES;
}

static bool is_pointer_value(struct bpf_verifier_env *env, int regno)
{
	return __is_pointer_value(env->allow_ptr_leaks, reg_state(env, regno));
}

static bool is_ctx_reg(struct bpf_verifier_env *env, int regno)
{
	const struct bpf_reg_state *reg = reg_state(env, regno);

	return reg->type == PTR_TO_CTX;
}

static bool is_sk_reg(struct bpf_verifier_env *env, int regno)
{
	const struct bpf_reg_state *reg = reg_state(env, regno);

	return type_is_sk_pointer(reg->type);
}

static bool is_pkt_reg(struct bpf_verifier_env *env, int regno)
{
	const struct bpf_reg_state *reg = reg_state(env, regno);

	return type_is_pkt_pointer(reg->type);
}

static bool is_flow_key_reg(struct bpf_verifier_env *env, int regno)
{
	const struct bpf_reg_state *reg = reg_state(env, regno);

	/* Separate to is_ctx_reg() since we still want to allow BPF_ST here. */
	return reg->type == PTR_TO_FLOW_KEYS;
}

static int check_pkt_ptr_alignment(struct bpf_verifier_env *env,
				   const struct bpf_reg_state *reg,
				   int off, int size, bool strict)
{
	struct tnum reg_off;
	int ip_align;

	/* Byte size accesses are always allowed. */
	if (!strict || size == 1)
		return 0;

	/* For platforms that do not have a Kconfig enabling
	 * CONFIG_HAVE_EFFICIENT_UNALIGNED_ACCESS the value of
	 * NET_IP_ALIGN is universally set to '2'.  And on platforms
	 * that do set CONFIG_HAVE_EFFICIENT_UNALIGNED_ACCESS, we get
	 * to this code only in strict mode where we want to emulate
	 * the NET_IP_ALIGN==2 checking.  Therefore use an
	 * unconditional IP align value of '2'.
	 */
	ip_align = 2;

	reg_off = tnum_add(reg->var_off, tnum_const(ip_align + reg->off + off));
	if (!tnum_is_aligned(reg_off, size)) {
		char tn_buf[48];

		tnum_strn(tn_buf, sizeof(tn_buf), reg->var_off);
		verbose(env,
			"misaligned packet access off %d+%s+%d+%d size %d\n",
			ip_align, tn_buf, reg->off, off, size);
		return -EACCES;
	}

	return 0;
}

static int check_generic_ptr_alignment(struct bpf_verifier_env *env,
				       const struct bpf_reg_state *reg,
				       const char *pointer_desc,
				       int off, int size, bool strict)
{
	struct tnum reg_off;

	/* Byte size accesses are always allowed. */
	if (!strict || size == 1)
		return 0;

	reg_off = tnum_add(reg->var_off, tnum_const(reg->off + off));
	if (!tnum_is_aligned(reg_off, size)) {
		char tn_buf[48];

		tnum_strn(tn_buf, sizeof(tn_buf), reg->var_off);
		verbose(env, "misaligned %saccess off %s+%d+%d size %d\n",
			pointer_desc, tn_buf, reg->off, off, size);
		return -EACCES;
	}

	return 0;
}

static int check_ptr_alignment(struct bpf_verifier_env *env,
			       const struct bpf_reg_state *reg, int off,
			       int size, bool strict_alignment_once)
{
	bool strict = env->strict_alignment || strict_alignment_once;
	const char *pointer_desc = "";

	switch (reg->type) {
	case PTR_TO_PACKET:
	case PTR_TO_PACKET_META:
		/* Special case, because of NET_IP_ALIGN. Given metadata sits
		 * right in front, treat it the very same way.
		 */
		return check_pkt_ptr_alignment(env, reg, off, size, strict);
	case PTR_TO_FLOW_KEYS:
		pointer_desc = "flow keys ";
		break;
	case PTR_TO_MAP_KEY:
		pointer_desc = "key ";
		break;
	case PTR_TO_MAP_VALUE:
		pointer_desc = "value ";
		break;
	case PTR_TO_CTX:
		pointer_desc = "context ";
		break;
	case PTR_TO_STACK:
		pointer_desc = "stack ";
		/* The stack spill tracking logic in check_stack_write_fixed_off()
		 * and check_stack_read_fixed_off() relies on stack accesses being
		 * aligned.
		 */
		strict = true;
		break;
	case PTR_TO_SOCKET:
		pointer_desc = "sock ";
		break;
	case PTR_TO_SOCK_COMMON:
		pointer_desc = "sock_common ";
		break;
	case PTR_TO_TCP_SOCK:
		pointer_desc = "tcp_sock ";
		break;
	case PTR_TO_XDP_SOCK:
		pointer_desc = "xdp_sock ";
		break;
	default:
		break;
	}
	return check_generic_ptr_alignment(env, reg, pointer_desc, off, size,
					   strict);
}

static int update_stack_depth(struct bpf_verifier_env *env,
			      const struct bpf_func_state *func,
			      int off)
{
	u16 stack = env->subprog_info[func->subprogno].stack_depth;

	if (stack >= -off)
		return 0;

	/* update known max for given subprogram */
	env->subprog_info[func->subprogno].stack_depth = -off;
	return 0;
}

/* starting from main bpf function walk all instructions of the function
 * and recursively walk all callees that given function can call.
 * Ignore jump and exit insns.
 * Since recursion is prevented by check_cfg() this algorithm
 * only needs a local stack of MAX_CALL_FRAMES to remember callsites
 */
static int check_max_stack_depth(struct bpf_verifier_env *env)
{
	int depth = 0, frame = 0, idx = 0, i = 0, subprog_end;
	struct bpf_subprog_info *subprog = env->subprog_info;
	struct bpf_insn *insn = env->prog->insnsi;
	bool tail_call_reachable = false;
	int ret_insn[MAX_CALL_FRAMES];
	int ret_prog[MAX_CALL_FRAMES];
	int j;

process_func:
	/* protect against potential stack overflow that might happen when
	 * bpf2bpf calls get combined with tailcalls. Limit the caller's stack
	 * depth for such case down to 256 so that the worst case scenario
	 * would result in 8k stack size (32 which is tailcall limit * 256 =
	 * 8k).
	 *
	 * To get the idea what might happen, see an example:
	 * func1 -> sub rsp, 128
	 *  subfunc1 -> sub rsp, 256
	 *  tailcall1 -> add rsp, 256
	 *   func2 -> sub rsp, 192 (total stack size = 128 + 192 = 320)
	 *   subfunc2 -> sub rsp, 64
	 *   subfunc22 -> sub rsp, 128
	 *   tailcall2 -> add rsp, 128
	 *    func3 -> sub rsp, 32 (total stack size 128 + 192 + 64 + 32 = 416)
	 *
	 * tailcall will unwind the current stack frame but it will not get rid
	 * of caller's stack as shown on the example above.
	 */
	if (idx && subprog[idx].has_tail_call && depth >= 256) {
		verbose(env,
			"tail_calls are not allowed when call stack of previous frames is %d bytes. Too large\n",
			depth);
		return -EACCES;
	}
	/* round up to 32-bytes, since this is granularity
	 * of interpreter stack size
	 */
	depth += round_up(max_t(u32, subprog[idx].stack_depth, 1), 32);
	if (depth > MAX_BPF_STACK) {
		verbose(env, "combined stack size of %d calls is %d. Too large\n",
			frame + 1, depth);
		return -EACCES;
	}
continue_func:
	subprog_end = subprog[idx + 1].start;
	for (; i < subprog_end; i++) {
		int next_insn;

		if (!bpf_pseudo_call(insn + i) && !bpf_pseudo_func(insn + i))
			continue;
		/* remember insn and function to return to */
		ret_insn[frame] = i + 1;
		ret_prog[frame] = idx;

		/* find the callee */
		next_insn = i + insn[i].imm + 1;
		idx = find_subprog(env, next_insn);
		if (idx < 0) {
			WARN_ONCE(1, "verifier bug. No program starts at insn %d\n",
				  next_insn);
			return -EFAULT;
		}
		if (subprog[idx].is_async_cb) {
			if (subprog[idx].has_tail_call) {
				verbose(env, "verifier bug. subprog has tail_call and async cb\n");
				return -EFAULT;
			}
			 /* async callbacks don't increase bpf prog stack size */
			continue;
		}
		i = next_insn;

		if (subprog[idx].has_tail_call)
			tail_call_reachable = true;

		frame++;
		if (frame >= MAX_CALL_FRAMES) {
			verbose(env, "the call stack of %d frames is too deep !\n",
				frame);
			return -E2BIG;
		}
		goto process_func;
	}
	/* if tail call got detected across bpf2bpf calls then mark each of the
	 * currently present subprog frames as tail call reachable subprogs;
	 * this info will be utilized by JIT so that we will be preserving the
	 * tail call counter throughout bpf2bpf calls combined with tailcalls
	 */
	if (tail_call_reachable)
		for (j = 0; j < frame; j++)
			subprog[ret_prog[j]].tail_call_reachable = true;
	if (subprog[0].tail_call_reachable)
		env->prog->aux->tail_call_reachable = true;

	/* end of for() loop means the last insn of the 'subprog'
	 * was reached. Doesn't matter whether it was JA or EXIT
	 */
	if (frame == 0)
		return 0;
	depth -= round_up(max_t(u32, subprog[idx].stack_depth, 1), 32);
	frame--;
	i = ret_insn[frame];
	idx = ret_prog[frame];
	goto continue_func;
}

#ifndef CONFIG_BPF_JIT_ALWAYS_ON
static int get_callee_stack_depth(struct bpf_verifier_env *env,
				  const struct bpf_insn *insn, int idx)
{
	int start = idx + insn->imm + 1, subprog;

	subprog = find_subprog(env, start);
	if (subprog < 0) {
		WARN_ONCE(1, "verifier bug. No program starts at insn %d\n",
			  start);
		return -EFAULT;
	}
	return env->subprog_info[subprog].stack_depth;
}
#endif

static int __check_buffer_access(struct bpf_verifier_env *env,
				 const char *buf_info,
				 const struct bpf_reg_state *reg,
				 int regno, int off, int size)
{
	if (off < 0) {
		verbose(env,
			"R%d invalid %s buffer access: off=%d, size=%d\n",
			regno, buf_info, off, size);
		return -EACCES;
	}
	if (!tnum_is_const(reg->var_off) || reg->var_off.value) {
		char tn_buf[48];

		tnum_strn(tn_buf, sizeof(tn_buf), reg->var_off);
		verbose(env,
			"R%d invalid variable buffer offset: off=%d, var_off=%s\n",
			regno, off, tn_buf);
		return -EACCES;
	}

	return 0;
}

static int check_tp_buffer_access(struct bpf_verifier_env *env,
				  const struct bpf_reg_state *reg,
				  int regno, int off, int size)
{
	int err;

	err = __check_buffer_access(env, "tracepoint", reg, regno, off, size);
	if (err)
		return err;

	if (off + size > env->prog->aux->max_tp_access)
		env->prog->aux->max_tp_access = off + size;

	return 0;
}

static int check_buffer_access(struct bpf_verifier_env *env,
			       const struct bpf_reg_state *reg,
			       int regno, int off, int size,
			       bool zero_size_allowed,
			       u32 *max_access)
{
	const char *buf_info = type_is_rdonly_mem(reg->type) ? "rdonly" : "rdwr";
	int err;

	err = __check_buffer_access(env, buf_info, reg, regno, off, size);
	if (err)
		return err;

	if (off + size > *max_access)
		*max_access = off + size;

	return 0;
}

/* BPF architecture zero extends alu32 ops into 64-bit registesr */
static void zext_32_to_64(struct bpf_reg_state *reg)
{
	reg->var_off = tnum_subreg(reg->var_off);
	__reg_assign_32_into_64(reg);
}

/* truncate register to smaller size (in bytes)
 * must be called with size < BPF_REG_SIZE
 */
static void coerce_reg_to_size(struct bpf_reg_state *reg, int size)
{
	u64 mask;

	/* clear high bits in bit representation */
	reg->var_off = tnum_cast(reg->var_off, size);

	/* fix arithmetic bounds */
	mask = ((u64)1 << (size * 8)) - 1;
	if ((reg->umin_value & ~mask) == (reg->umax_value & ~mask)) {
		reg->umin_value &= mask;
		reg->umax_value &= mask;
	} else {
		reg->umin_value = 0;
		reg->umax_value = mask;
	}
	reg->smin_value = reg->umin_value;
	reg->smax_value = reg->umax_value;

	/* If size is smaller than 32bit register the 32bit register
	 * values are also truncated so we push 64-bit bounds into
	 * 32-bit bounds. Above were truncated < 32-bits already.
	 */
	if (size >= 4)
		return;
	__reg_combine_64_into_32(reg);
}

static bool bpf_map_is_rdonly(const struct bpf_map *map)
{
	/* A map is considered read-only if the following condition are true:
	 *
	 * 1) BPF program side cannot change any of the map content. The
	 *    BPF_F_RDONLY_PROG flag is throughout the lifetime of a map
	 *    and was set at map creation time.
	 * 2) The map value(s) have been initialized from user space by a
	 *    loader and then "frozen", such that no new map update/delete
	 *    operations from syscall side are possible for the rest of
	 *    the map's lifetime from that point onwards.
	 * 3) Any parallel/pending map update/delete operations from syscall
	 *    side have been completed. Only after that point, it's safe to
	 *    assume that map value(s) are immutable.
	 */
	return (map->map_flags & BPF_F_RDONLY_PROG) &&
	       READ_ONCE(map->frozen) &&
	       !bpf_map_write_active(map);
}

static int bpf_map_direct_read(struct bpf_map *map, int off, int size, u64 *val)
{
	void *ptr;
	u64 addr;
	int err;

	err = map->ops->map_direct_value_addr(map, &addr, off);
	if (err)
		return err;
	ptr = (void *)(long)addr + off;

	switch (size) {
	case sizeof(u8):
		*val = (u64)*(u8 *)ptr;
		break;
	case sizeof(u16):
		*val = (u64)*(u16 *)ptr;
		break;
	case sizeof(u32):
		*val = (u64)*(u32 *)ptr;
		break;
	case sizeof(u64):
		*val = *(u64 *)ptr;
		break;
	default:
		return -EINVAL;
	}
	return 0;
}

static int check_ptr_to_btf_access(struct bpf_verifier_env *env,
				   struct bpf_reg_state *regs,
				   int regno, int off, int size,
				   enum bpf_access_type atype,
				   int value_regno)
{
	struct bpf_reg_state *reg = regs + regno;
	const struct btf_type *t = btf_type_by_id(reg->btf, reg->btf_id);
	const char *tname = btf_name_by_offset(reg->btf, t->name_off);
	enum bpf_type_flag flag = 0;
	u32 btf_id;
	int ret;

	if (off < 0) {
		verbose(env,
			"R%d is ptr_%s invalid negative access: off=%d\n",
			regno, tname, off);
		return -EACCES;
	}
	if (!tnum_is_const(reg->var_off) || reg->var_off.value) {
		char tn_buf[48];

		tnum_strn(tn_buf, sizeof(tn_buf), reg->var_off);
		verbose(env,
			"R%d is ptr_%s invalid variable offset: off=%d, var_off=%s\n",
			regno, tname, off, tn_buf);
		return -EACCES;
	}

	if (reg->type & MEM_USER) {
		verbose(env,
			"R%d is ptr_%s access user memory: off=%d\n",
			regno, tname, off);
		return -EACCES;
	}

	if (reg->type & MEM_PERCPU) {
		verbose(env,
			"R%d is ptr_%s access percpu memory: off=%d\n",
			regno, tname, off);
		return -EACCES;
	}

	if (env->ops->btf_struct_access) {
		ret = env->ops->btf_struct_access(&env->log, reg->btf, t,
						  off, size, atype, &btf_id, &flag);
	} else {
		if (atype != BPF_READ) {
			verbose(env, "only read is supported\n");
			return -EACCES;
		}

		ret = btf_struct_access(&env->log, reg->btf, t, off, size,
					atype, &btf_id, &flag);
	}

	if (ret < 0)
		return ret;

	/* If this is an untrusted pointer, all pointers formed by walking it
	 * also inherit the untrusted flag.
	 */
	if (type_flag(reg->type) & PTR_UNTRUSTED)
		flag |= PTR_UNTRUSTED;

	if (atype == BPF_READ && value_regno >= 0)
		mark_btf_ld_reg(env, regs, value_regno, ret, reg->btf, btf_id, flag);

	return 0;
}

static int check_ptr_to_map_access(struct bpf_verifier_env *env,
				   struct bpf_reg_state *regs,
				   int regno, int off, int size,
				   enum bpf_access_type atype,
				   int value_regno)
{
	struct bpf_reg_state *reg = regs + regno;
	struct bpf_map *map = reg->map_ptr;
	enum bpf_type_flag flag = 0;
	const struct btf_type *t;
	const char *tname;
	u32 btf_id;
	int ret;

	if (!btf_vmlinux) {
		verbose(env, "map_ptr access not supported without CONFIG_DEBUG_INFO_BTF\n");
		return -ENOTSUPP;
	}

	if (!map->ops->map_btf_id || !*map->ops->map_btf_id) {
		verbose(env, "map_ptr access not supported for map type %d\n",
			map->map_type);
		return -ENOTSUPP;
	}

	t = btf_type_by_id(btf_vmlinux, *map->ops->map_btf_id);
	tname = btf_name_by_offset(btf_vmlinux, t->name_off);

	if (!env->allow_ptr_to_map_access) {
		verbose(env,
			"%s access is allowed only to CAP_PERFMON and CAP_SYS_ADMIN\n",
			tname);
		return -EPERM;
	}

	if (off < 0) {
		verbose(env, "R%d is %s invalid negative access: off=%d\n",
			regno, tname, off);
		return -EACCES;
	}

	if (atype != BPF_READ) {
		verbose(env, "only read from %s is supported\n", tname);
		return -EACCES;
	}

	ret = btf_struct_access(&env->log, btf_vmlinux, t, off, size, atype, &btf_id, &flag);
	if (ret < 0)
		return ret;

	if (value_regno >= 0)
		mark_btf_ld_reg(env, regs, value_regno, ret, btf_vmlinux, btf_id, flag);

	return 0;
}

/* Check that the stack access at the given offset is within bounds. The
 * maximum valid offset is -1.
 *
 * The minimum valid offset is -MAX_BPF_STACK for writes, and
 * -state->allocated_stack for reads.
 */
static int check_stack_slot_within_bounds(int off,
					  struct bpf_func_state *state,
					  enum bpf_access_type t)
{
	int min_valid_off;

	if (t == BPF_WRITE)
		min_valid_off = -MAX_BPF_STACK;
	else
		min_valid_off = -state->allocated_stack;

	if (off < min_valid_off || off > -1)
		return -EACCES;
	return 0;
}

/* Check that the stack access at 'regno + off' falls within the maximum stack
 * bounds.
 *
 * 'off' includes `regno->offset`, but not its dynamic part (if any).
 */
static int check_stack_access_within_bounds(
		struct bpf_verifier_env *env,
		int regno, int off, int access_size,
		enum bpf_access_src src, enum bpf_access_type type)
{
	struct bpf_reg_state *regs = cur_regs(env);
	struct bpf_reg_state *reg = regs + regno;
	struct bpf_func_state *state = func(env, reg);
	int min_off, max_off;
	int err;
	char *err_extra;

	if (src == ACCESS_HELPER)
		/* We don't know if helpers are reading or writing (or both). */
		err_extra = " indirect access to";
	else if (type == BPF_READ)
		err_extra = " read from";
	else
		err_extra = " write to";

	if (tnum_is_const(reg->var_off)) {
		min_off = reg->var_off.value + off;
		if (access_size > 0)
			max_off = min_off + access_size - 1;
		else
			max_off = min_off;
	} else {
		if (reg->smax_value >= BPF_MAX_VAR_OFF ||
		    reg->smin_value <= -BPF_MAX_VAR_OFF) {
			verbose(env, "invalid unbounded variable-offset%s stack R%d\n",
				err_extra, regno);
			return -EACCES;
		}
		min_off = reg->smin_value + off;
		if (access_size > 0)
			max_off = reg->smax_value + off + access_size - 1;
		else
			max_off = min_off;
	}

	err = check_stack_slot_within_bounds(min_off, state, type);
	if (!err)
		err = check_stack_slot_within_bounds(max_off, state, type);

	if (err) {
		if (tnum_is_const(reg->var_off)) {
			verbose(env, "invalid%s stack R%d off=%d size=%d\n",
				err_extra, regno, off, access_size);
		} else {
			char tn_buf[48];

			tnum_strn(tn_buf, sizeof(tn_buf), reg->var_off);
			verbose(env, "invalid variable-offset%s stack R%d var_off=%s size=%d\n",
				err_extra, regno, tn_buf, access_size);
		}
	}
	return err;
}

/* check whether memory at (regno + off) is accessible for t = (read | write)
 * if t==write, value_regno is a register which value is stored into memory
 * if t==read, value_regno is a register which will receive the value from memory
 * if t==write && value_regno==-1, some unknown value is stored into memory
 * if t==read && value_regno==-1, don't care what we read from memory
 */
static int check_mem_access(struct bpf_verifier_env *env, int insn_idx, u32 regno,
			    int off, int bpf_size, enum bpf_access_type t,
			    int value_regno, bool strict_alignment_once)
{
	struct bpf_reg_state *regs = cur_regs(env);
	struct bpf_reg_state *reg = regs + regno;
	struct bpf_func_state *state;
	int size, err = 0;

	size = bpf_size_to_bytes(bpf_size);
	if (size < 0)
		return size;

	/* alignment checks will add in reg->off themselves */
	err = check_ptr_alignment(env, reg, off, size, strict_alignment_once);
	if (err)
		return err;

	/* for access checks, reg->off is just part of off */
	off += reg->off;

	if (reg->type == PTR_TO_MAP_KEY) {
		if (t == BPF_WRITE) {
			verbose(env, "write to change key R%d not allowed\n", regno);
			return -EACCES;
		}

		err = check_mem_region_access(env, regno, off, size,
					      reg->map_ptr->key_size, false);
		if (err)
			return err;
		if (value_regno >= 0)
			mark_reg_unknown(env, regs, value_regno);
	} else if (reg->type == PTR_TO_MAP_VALUE) {
		struct bpf_map_value_off_desc *kptr_off_desc = NULL;

		if (t == BPF_WRITE && value_regno >= 0 &&
		    is_pointer_value(env, value_regno)) {
			verbose(env, "R%d leaks addr into map\n", value_regno);
			return -EACCES;
		}
		err = check_map_access_type(env, regno, off, size, t);
		if (err)
			return err;
		err = check_map_access(env, regno, off, size, false, ACCESS_DIRECT);
		if (err)
			return err;
		if (tnum_is_const(reg->var_off))
			kptr_off_desc = bpf_map_kptr_off_contains(reg->map_ptr,
								  off + reg->var_off.value);
		if (kptr_off_desc) {
			err = check_map_kptr_access(env, regno, value_regno, insn_idx,
						    kptr_off_desc);
		} else if (t == BPF_READ && value_regno >= 0) {
			struct bpf_map *map = reg->map_ptr;

			/* if map is read-only, track its contents as scalars */
			if (tnum_is_const(reg->var_off) &&
			    bpf_map_is_rdonly(map) &&
			    map->ops->map_direct_value_addr) {
				int map_off = off + reg->var_off.value;
				u64 val = 0;

				err = bpf_map_direct_read(map, map_off, size,
							  &val);
				if (err)
					return err;

				regs[value_regno].type = SCALAR_VALUE;
				__mark_reg_known(&regs[value_regno], val);
			} else {
				mark_reg_unknown(env, regs, value_regno);
			}
		}
	} else if (base_type(reg->type) == PTR_TO_MEM) {
		bool rdonly_mem = type_is_rdonly_mem(reg->type);

		if (type_may_be_null(reg->type)) {
			verbose(env, "R%d invalid mem access '%s'\n", regno,
				reg_type_str(env, reg->type));
			return -EACCES;
		}

		if (t == BPF_WRITE && rdonly_mem) {
			verbose(env, "R%d cannot write into %s\n",
				regno, reg_type_str(env, reg->type));
			return -EACCES;
		}

		if (t == BPF_WRITE && value_regno >= 0 &&
		    is_pointer_value(env, value_regno)) {
			verbose(env, "R%d leaks addr into mem\n", value_regno);
			return -EACCES;
		}

		err = check_mem_region_access(env, regno, off, size,
					      reg->mem_size, false);
		if (!err && value_regno >= 0 && (t == BPF_READ || rdonly_mem))
			mark_reg_unknown(env, regs, value_regno);
	} else if (reg->type == PTR_TO_CTX) {
		enum bpf_reg_type reg_type = SCALAR_VALUE;
		struct btf *btf = NULL;
		u32 btf_id = 0;

		if (t == BPF_WRITE && value_regno >= 0 &&
		    is_pointer_value(env, value_regno)) {
			verbose(env, "R%d leaks addr into ctx\n", value_regno);
			return -EACCES;
		}

		err = check_ptr_off_reg(env, reg, regno);
		if (err < 0)
			return err;

		err = check_ctx_access(env, insn_idx, off, size, t, &reg_type, &btf,
				       &btf_id);
		if (err)
			verbose_linfo(env, insn_idx, "; ");
		if (!err && t == BPF_READ && value_regno >= 0) {
			/* ctx access returns either a scalar, or a
			 * PTR_TO_PACKET[_META,_END]. In the latter
			 * case, we know the offset is zero.
			 */
			if (reg_type == SCALAR_VALUE) {
				mark_reg_unknown(env, regs, value_regno);
			} else {
				mark_reg_known_zero(env, regs,
						    value_regno);
				if (type_may_be_null(reg_type))
					regs[value_regno].id = ++env->id_gen;
				/* A load of ctx field could have different
				 * actual load size with the one encoded in the
				 * insn. When the dst is PTR, it is for sure not
				 * a sub-register.
				 */
				regs[value_regno].subreg_def = DEF_NOT_SUBREG;
				if (base_type(reg_type) == PTR_TO_BTF_ID) {
					regs[value_regno].btf = btf;
					regs[value_regno].btf_id = btf_id;
				}
			}
			regs[value_regno].type = reg_type;
		}

	} else if (reg->type == PTR_TO_STACK) {
		/* Basic bounds checks. */
		err = check_stack_access_within_bounds(env, regno, off, size, ACCESS_DIRECT, t);
		if (err)
			return err;

		state = func(env, reg);
		err = update_stack_depth(env, state, off);
		if (err)
			return err;

		if (t == BPF_READ)
			err = check_stack_read(env, regno, off, size,
					       value_regno);
		else
			err = check_stack_write(env, regno, off, size,
						value_regno, insn_idx);
	} else if (reg_is_pkt_pointer(reg)) {
		if (t == BPF_WRITE && !may_access_direct_pkt_data(env, NULL, t)) {
			verbose(env, "cannot write into packet\n");
			return -EACCES;
		}
		if (t == BPF_WRITE && value_regno >= 0 &&
		    is_pointer_value(env, value_regno)) {
			verbose(env, "R%d leaks addr into packet\n",
				value_regno);
			return -EACCES;
		}
		err = check_packet_access(env, regno, off, size, false);
		if (!err && t == BPF_READ && value_regno >= 0)
			mark_reg_unknown(env, regs, value_regno);
	} else if (reg->type == PTR_TO_FLOW_KEYS) {
		if (t == BPF_WRITE && value_regno >= 0 &&
		    is_pointer_value(env, value_regno)) {
			verbose(env, "R%d leaks addr into flow keys\n",
				value_regno);
			return -EACCES;
		}

		err = check_flow_keys_access(env, off, size);
		if (!err && t == BPF_READ && value_regno >= 0)
			mark_reg_unknown(env, regs, value_regno);
	} else if (type_is_sk_pointer(reg->type)) {
		if (t == BPF_WRITE) {
			verbose(env, "R%d cannot write into %s\n",
				regno, reg_type_str(env, reg->type));
			return -EACCES;
		}
		err = check_sock_access(env, insn_idx, regno, off, size, t);
		if (!err && value_regno >= 0)
			mark_reg_unknown(env, regs, value_regno);
	} else if (reg->type == PTR_TO_TP_BUFFER) {
		err = check_tp_buffer_access(env, reg, regno, off, size);
		if (!err && t == BPF_READ && value_regno >= 0)
			mark_reg_unknown(env, regs, value_regno);
	} else if (base_type(reg->type) == PTR_TO_BTF_ID &&
		   !type_may_be_null(reg->type)) {
		err = check_ptr_to_btf_access(env, regs, regno, off, size, t,
					      value_regno);
	} else if (reg->type == CONST_PTR_TO_MAP) {
		err = check_ptr_to_map_access(env, regs, regno, off, size, t,
					      value_regno);
	} else if (base_type(reg->type) == PTR_TO_BUF) {
		bool rdonly_mem = type_is_rdonly_mem(reg->type);
		u32 *max_access;

		if (rdonly_mem) {
			if (t == BPF_WRITE) {
				verbose(env, "R%d cannot write into %s\n",
					regno, reg_type_str(env, reg->type));
				return -EACCES;
			}
			max_access = &env->prog->aux->max_rdonly_access;
		} else {
			max_access = &env->prog->aux->max_rdwr_access;
		}

		err = check_buffer_access(env, reg, regno, off, size, false,
					  max_access);

		if (!err && value_regno >= 0 && (rdonly_mem || t == BPF_READ))
			mark_reg_unknown(env, regs, value_regno);
	} else {
		verbose(env, "R%d invalid mem access '%s'\n", regno,
			reg_type_str(env, reg->type));
		return -EACCES;
	}

	if (!err && size < BPF_REG_SIZE && value_regno >= 0 && t == BPF_READ &&
	    regs[value_regno].type == SCALAR_VALUE) {
		/* b/h/w load zero-extends, mark upper bits as known 0 */
		coerce_reg_to_size(&regs[value_regno], size);
	}
	return err;
}

static int check_atomic(struct bpf_verifier_env *env, int insn_idx, struct bpf_insn *insn)
{
	int load_reg;
	int err;

	switch (insn->imm) {
	case BPF_ADD:
	case BPF_ADD | BPF_FETCH:
	case BPF_AND:
	case BPF_AND | BPF_FETCH:
	case BPF_OR:
	case BPF_OR | BPF_FETCH:
	case BPF_XOR:
	case BPF_XOR | BPF_FETCH:
	case BPF_XCHG:
	case BPF_CMPXCHG:
		break;
	default:
		verbose(env, "BPF_ATOMIC uses invalid atomic opcode %02x\n", insn->imm);
		return -EINVAL;
	}

	if (BPF_SIZE(insn->code) != BPF_W && BPF_SIZE(insn->code) != BPF_DW) {
		verbose(env, "invalid atomic operand size\n");
		return -EINVAL;
	}

	/* check src1 operand */
	err = check_reg_arg(env, insn->src_reg, SRC_OP);
	if (err)
		return err;

	/* check src2 operand */
	err = check_reg_arg(env, insn->dst_reg, SRC_OP);
	if (err)
		return err;

	if (insn->imm == BPF_CMPXCHG) {
		/* Check comparison of R0 with memory location */
		const u32 aux_reg = BPF_REG_0;

		err = check_reg_arg(env, aux_reg, SRC_OP);
		if (err)
			return err;

		if (is_pointer_value(env, aux_reg)) {
			verbose(env, "R%d leaks addr into mem\n", aux_reg);
			return -EACCES;
		}
	}

	if (is_pointer_value(env, insn->src_reg)) {
		verbose(env, "R%d leaks addr into mem\n", insn->src_reg);
		return -EACCES;
	}

	if (is_ctx_reg(env, insn->dst_reg) ||
	    is_pkt_reg(env, insn->dst_reg) ||
	    is_flow_key_reg(env, insn->dst_reg) ||
	    is_sk_reg(env, insn->dst_reg)) {
		verbose(env, "BPF_ATOMIC stores into R%d %s is not allowed\n",
			insn->dst_reg,
			reg_type_str(env, reg_state(env, insn->dst_reg)->type));
		return -EACCES;
	}

	if (insn->imm & BPF_FETCH) {
		if (insn->imm == BPF_CMPXCHG)
			load_reg = BPF_REG_0;
		else
			load_reg = insn->src_reg;

		/* check and record load of old value */
		err = check_reg_arg(env, load_reg, DST_OP);
		if (err)
			return err;
	} else {
		/* This instruction accesses a memory location but doesn't
		 * actually load it into a register.
		 */
		load_reg = -1;
	}

	/* Check whether we can read the memory, with second call for fetch
	 * case to simulate the register fill.
	 */
	err = check_mem_access(env, insn_idx, insn->dst_reg, insn->off,
			       BPF_SIZE(insn->code), BPF_READ, -1, true);
	if (!err && load_reg >= 0)
		err = check_mem_access(env, insn_idx, insn->dst_reg, insn->off,
				       BPF_SIZE(insn->code), BPF_READ, load_reg,
				       true);
	if (err)
		return err;

	/* Check whether we can write into the same memory. */
	err = check_mem_access(env, insn_idx, insn->dst_reg, insn->off,
			       BPF_SIZE(insn->code), BPF_WRITE, -1, true);
	if (err)
		return err;

	return 0;
}

/* When register 'regno' is used to read the stack (either directly or through
 * a helper function) make sure that it's within stack boundary and, depending
 * on the access type, that all elements of the stack are initialized.
 *
 * 'off' includes 'regno->off', but not its dynamic part (if any).
 *
 * All registers that have been spilled on the stack in the slots within the
 * read offsets are marked as read.
 */
static int check_stack_range_initialized(
		struct bpf_verifier_env *env, int regno, int off,
		int access_size, bool zero_size_allowed,
		enum bpf_access_src type, struct bpf_call_arg_meta *meta)
{
	struct bpf_reg_state *reg = reg_state(env, regno);
	struct bpf_func_state *state = func(env, reg);
	int err, min_off, max_off, i, j, slot, spi;
	char *err_extra = type == ACCESS_HELPER ? " indirect" : "";
	enum bpf_access_type bounds_check_type;
	/* Some accesses can write anything into the stack, others are
	 * read-only.
	 */
	bool clobber = false;

	if (access_size == 0 && !zero_size_allowed) {
		verbose(env, "invalid zero-sized read\n");
		return -EACCES;
	}

	if (type == ACCESS_HELPER) {
		/* The bounds checks for writes are more permissive than for
		 * reads. However, if raw_mode is not set, we'll do extra
		 * checks below.
		 */
		bounds_check_type = BPF_WRITE;
		clobber = true;
	} else {
		bounds_check_type = BPF_READ;
	}
	err = check_stack_access_within_bounds(env, regno, off, access_size,
					       type, bounds_check_type);
	if (err)
		return err;


	if (tnum_is_const(reg->var_off)) {
		min_off = max_off = reg->var_off.value + off;
	} else {
		/* Variable offset is prohibited for unprivileged mode for
		 * simplicity since it requires corresponding support in
		 * Spectre masking for stack ALU.
		 * See also retrieve_ptr_limit().
		 */
		if (!env->bypass_spec_v1) {
			char tn_buf[48];

			tnum_strn(tn_buf, sizeof(tn_buf), reg->var_off);
			verbose(env, "R%d%s variable offset stack access prohibited for !root, var_off=%s\n",
				regno, err_extra, tn_buf);
			return -EACCES;
		}
		/* Only initialized buffer on stack is allowed to be accessed
		 * with variable offset. With uninitialized buffer it's hard to
		 * guarantee that whole memory is marked as initialized on
		 * helper return since specific bounds are unknown what may
		 * cause uninitialized stack leaking.
		 */
		if (meta && meta->raw_mode)
			meta = NULL;

		min_off = reg->smin_value + off;
		max_off = reg->smax_value + off;
	}

	if (meta && meta->raw_mode) {
		meta->access_size = access_size;
		meta->regno = regno;
		return 0;
	}

	for (i = min_off; i < max_off + access_size; i++) {
		u8 *stype;

		slot = -i - 1;
		spi = slot / BPF_REG_SIZE;
		if (state->allocated_stack <= slot)
			goto err;
		stype = &state->stack[spi].slot_type[slot % BPF_REG_SIZE];
		if (*stype == STACK_MISC)
			goto mark;
		if (*stype == STACK_ZERO) {
			if (clobber) {
				/* helper can write anything into the stack */
				*stype = STACK_MISC;
			}
			goto mark;
		}

		if (is_spilled_reg(&state->stack[spi]) &&
		    base_type(state->stack[spi].spilled_ptr.type) == PTR_TO_BTF_ID)
			goto mark;

		if (is_spilled_reg(&state->stack[spi]) &&
		    (state->stack[spi].spilled_ptr.type == SCALAR_VALUE ||
		     env->allow_ptr_leaks)) {
			if (clobber) {
				__mark_reg_unknown(env, &state->stack[spi].spilled_ptr);
				for (j = 0; j < BPF_REG_SIZE; j++)
					scrub_spilled_slot(&state->stack[spi].slot_type[j]);
			}
			goto mark;
		}

err:
		if (tnum_is_const(reg->var_off)) {
			verbose(env, "invalid%s read from stack R%d off %d+%d size %d\n",
				err_extra, regno, min_off, i - min_off, access_size);
		} else {
			char tn_buf[48];

			tnum_strn(tn_buf, sizeof(tn_buf), reg->var_off);
			verbose(env, "invalid%s read from stack R%d var_off %s+%d size %d\n",
				err_extra, regno, tn_buf, i - min_off, access_size);
		}
		return -EACCES;
mark:
		/* reading any byte out of 8-byte 'spill_slot' will cause
		 * the whole slot to be marked as 'read'
		 */
		mark_reg_read(env, &state->stack[spi].spilled_ptr,
			      state->stack[spi].spilled_ptr.parent,
			      REG_LIVE_READ64);
	}
	return update_stack_depth(env, state, min_off);
}

static int check_helper_mem_access(struct bpf_verifier_env *env, int regno,
				   int access_size, bool zero_size_allowed,
				   struct bpf_call_arg_meta *meta)
{
	struct bpf_reg_state *regs = cur_regs(env), *reg = &regs[regno];
	u32 *max_access;

	switch (base_type(reg->type)) {
	case PTR_TO_PACKET:
	case PTR_TO_PACKET_META:
		return check_packet_access(env, regno, reg->off, access_size,
					   zero_size_allowed);
	case PTR_TO_MAP_KEY:
		if (meta && meta->raw_mode) {
			verbose(env, "R%d cannot write into %s\n", regno,
				reg_type_str(env, reg->type));
			return -EACCES;
		}
		return check_mem_region_access(env, regno, reg->off, access_size,
					       reg->map_ptr->key_size, false);
	case PTR_TO_MAP_VALUE:
		if (check_map_access_type(env, regno, reg->off, access_size,
					  meta && meta->raw_mode ? BPF_WRITE :
					  BPF_READ))
			return -EACCES;
		return check_map_access(env, regno, reg->off, access_size,
					zero_size_allowed, ACCESS_HELPER);
	case PTR_TO_MEM:
		if (type_is_rdonly_mem(reg->type)) {
			if (meta && meta->raw_mode) {
				verbose(env, "R%d cannot write into %s\n", regno,
					reg_type_str(env, reg->type));
				return -EACCES;
			}
		}
		return check_mem_region_access(env, regno, reg->off,
					       access_size, reg->mem_size,
					       zero_size_allowed);
	case PTR_TO_BUF:
		if (type_is_rdonly_mem(reg->type)) {
			if (meta && meta->raw_mode) {
				verbose(env, "R%d cannot write into %s\n", regno,
					reg_type_str(env, reg->type));
				return -EACCES;
			}

			max_access = &env->prog->aux->max_rdonly_access;
		} else {
			max_access = &env->prog->aux->max_rdwr_access;
		}
		return check_buffer_access(env, reg, regno, reg->off,
					   access_size, zero_size_allowed,
					   max_access);
	case PTR_TO_STACK:
		return check_stack_range_initialized(
				env,
				regno, reg->off, access_size,
				zero_size_allowed, ACCESS_HELPER, meta);
	case PTR_TO_CTX:
		/* in case the function doesn't know how to access the context,
		 * (because we are in a program of type SYSCALL for example), we
		 * can not statically check its size.
		 * Dynamically check it now.
		 */
		if (!env->ops->convert_ctx_access) {
			enum bpf_access_type atype = meta && meta->raw_mode ? BPF_WRITE : BPF_READ;
			int offset = access_size - 1;

			/* Allow zero-byte read from PTR_TO_CTX */
			if (access_size == 0)
				return zero_size_allowed ? 0 : -EACCES;

			return check_mem_access(env, env->insn_idx, regno, offset, BPF_B,
						atype, -1, false);
		}

		fallthrough;
	default: /* scalar_value or invalid ptr */
		/* Allow zero-byte read from NULL, regardless of pointer type */
		if (zero_size_allowed && access_size == 0 &&
		    register_is_null(reg))
			return 0;

		verbose(env, "R%d type=%s ", regno,
			reg_type_str(env, reg->type));
		verbose(env, "expected=%s\n", reg_type_str(env, PTR_TO_STACK));
		return -EACCES;
	}
}

static int check_mem_size_reg(struct bpf_verifier_env *env,
			      struct bpf_reg_state *reg, u32 regno,
			      bool zero_size_allowed,
			      struct bpf_call_arg_meta *meta)
{
	int err;

	/* This is used to refine r0 return value bounds for helpers
	 * that enforce this value as an upper bound on return values.
	 * See do_refine_retval_range() for helpers that can refine
	 * the return value. C type of helper is u32 so we pull register
	 * bound from umax_value however, if negative verifier errors
	 * out. Only upper bounds can be learned because retval is an
	 * int type and negative retvals are allowed.
	 */
	meta->msize_max_value = reg->umax_value;

	/* The register is SCALAR_VALUE; the access check
	 * happens using its boundaries.
	 */
	if (!tnum_is_const(reg->var_off))
		/* For unprivileged variable accesses, disable raw
		 * mode so that the program is required to
		 * initialize all the memory that the helper could
		 * just partially fill up.
		 */
		meta = NULL;

	if (reg->smin_value < 0) {
		verbose(env, "R%d min value is negative, either use unsigned or 'var &= const'\n",
			regno);
		return -EACCES;
	}

	if (reg->umin_value == 0) {
		err = check_helper_mem_access(env, regno - 1, 0,
					      zero_size_allowed,
					      meta);
		if (err)
			return err;
	}

	if (reg->umax_value >= BPF_MAX_VAR_SIZ) {
		verbose(env, "R%d unbounded memory access, use 'var &= const' or 'if (var < const)'\n",
			regno);
		return -EACCES;
	}
	err = check_helper_mem_access(env, regno - 1,
				      reg->umax_value,
				      zero_size_allowed, meta);
	if (!err)
		err = mark_chain_precision(env, regno);
	return err;
}

int check_mem_reg(struct bpf_verifier_env *env, struct bpf_reg_state *reg,
		   u32 regno, u32 mem_size)
{
	bool may_be_null = type_may_be_null(reg->type);
	struct bpf_reg_state saved_reg;
	struct bpf_call_arg_meta meta;
	int err;

	if (register_is_null(reg))
		return 0;

	memset(&meta, 0, sizeof(meta));
	/* Assuming that the register contains a value check if the memory
	 * access is safe. Temporarily save and restore the register's state as
	 * the conversion shouldn't be visible to a caller.
	 */
	if (may_be_null) {
		saved_reg = *reg;
		mark_ptr_not_null_reg(reg);
	}

	err = check_helper_mem_access(env, regno, mem_size, true, &meta);
	/* Check access for BPF_WRITE */
	meta.raw_mode = true;
	err = err ?: check_helper_mem_access(env, regno, mem_size, true, &meta);

	if (may_be_null)
		*reg = saved_reg;

	return err;
}

int check_kfunc_mem_size_reg(struct bpf_verifier_env *env, struct bpf_reg_state *reg,
			     u32 regno)
{
	struct bpf_reg_state *mem_reg = &cur_regs(env)[regno - 1];
	bool may_be_null = type_may_be_null(mem_reg->type);
	struct bpf_reg_state saved_reg;
	struct bpf_call_arg_meta meta;
	int err;

	WARN_ON_ONCE(regno < BPF_REG_2 || regno > BPF_REG_5);

	memset(&meta, 0, sizeof(meta));

	if (may_be_null) {
		saved_reg = *mem_reg;
		mark_ptr_not_null_reg(mem_reg);
	}

	err = check_mem_size_reg(env, reg, regno, true, &meta);
	/* Check access for BPF_WRITE */
	meta.raw_mode = true;
	err = err ?: check_mem_size_reg(env, reg, regno, true, &meta);

	if (may_be_null)
		*mem_reg = saved_reg;
	return err;
}

/* Implementation details:
 * bpf_map_lookup returns PTR_TO_MAP_VALUE_OR_NULL
 * Two bpf_map_lookups (even with the same key) will have different reg->id.
 * For traditional PTR_TO_MAP_VALUE the verifier clears reg->id after
 * value_or_null->value transition, since the verifier only cares about
 * the range of access to valid map value pointer and doesn't care about actual
 * address of the map element.
 * For maps with 'struct bpf_spin_lock' inside map value the verifier keeps
 * reg->id > 0 after value_or_null->value transition. By doing so
 * two bpf_map_lookups will be considered two different pointers that
 * point to different bpf_spin_locks.
 * The verifier allows taking only one bpf_spin_lock at a time to avoid
 * dead-locks.
 * Since only one bpf_spin_lock is allowed the checks are simpler than
 * reg_is_refcounted() logic. The verifier needs to remember only
 * one spin_lock instead of array of acquired_refs.
 * cur_state->active_spin_lock remembers which map value element got locked
 * and clears it after bpf_spin_unlock.
 */
static int process_spin_lock(struct bpf_verifier_env *env, int regno,
			     bool is_lock)
{
	struct bpf_reg_state *regs = cur_regs(env), *reg = &regs[regno];
	struct bpf_verifier_state *cur = env->cur_state;
	bool is_const = tnum_is_const(reg->var_off);
	struct bpf_map *map = reg->map_ptr;
	u64 val = reg->var_off.value;

	if (!is_const) {
		verbose(env,
			"R%d doesn't have constant offset. bpf_spin_lock has to be at the constant offset\n",
			regno);
		return -EINVAL;
	}
	if (!map->btf) {
		verbose(env,
			"map '%s' has to have BTF in order to use bpf_spin_lock\n",
			map->name);
		return -EINVAL;
	}
	if (!map_value_has_spin_lock(map)) {
		if (map->spin_lock_off == -E2BIG)
			verbose(env,
				"map '%s' has more than one 'struct bpf_spin_lock'\n",
				map->name);
		else if (map->spin_lock_off == -ENOENT)
			verbose(env,
				"map '%s' doesn't have 'struct bpf_spin_lock'\n",
				map->name);
		else
			verbose(env,
				"map '%s' is not a struct type or bpf_spin_lock is mangled\n",
				map->name);
		return -EINVAL;
	}
	if (map->spin_lock_off != val + reg->off) {
		verbose(env, "off %lld doesn't point to 'struct bpf_spin_lock'\n",
			val + reg->off);
		return -EINVAL;
	}
	if (is_lock) {
		if (cur->active_spin_lock) {
			verbose(env,
				"Locking two bpf_spin_locks are not allowed\n");
			return -EINVAL;
		}
		cur->active_spin_lock = reg->id;
	} else {
		if (!cur->active_spin_lock) {
			verbose(env, "bpf_spin_unlock without taking a lock\n");
			return -EINVAL;
		}
		if (cur->active_spin_lock != reg->id) {
			verbose(env, "bpf_spin_unlock of different lock\n");
			return -EINVAL;
		}
		cur->active_spin_lock = 0;
	}
	return 0;
}

static int process_timer_func(struct bpf_verifier_env *env, int regno,
			      struct bpf_call_arg_meta *meta)
{
	struct bpf_reg_state *regs = cur_regs(env), *reg = &regs[regno];
	bool is_const = tnum_is_const(reg->var_off);
	struct bpf_map *map = reg->map_ptr;
	u64 val = reg->var_off.value;

	if (!is_const) {
		verbose(env,
			"R%d doesn't have constant offset. bpf_timer has to be at the constant offset\n",
			regno);
		return -EINVAL;
	}
	if (!map->btf) {
		verbose(env, "map '%s' has to have BTF in order to use bpf_timer\n",
			map->name);
		return -EINVAL;
	}
	if (!map_value_has_timer(map)) {
		if (map->timer_off == -E2BIG)
			verbose(env,
				"map '%s' has more than one 'struct bpf_timer'\n",
				map->name);
		else if (map->timer_off == -ENOENT)
			verbose(env,
				"map '%s' doesn't have 'struct bpf_timer'\n",
				map->name);
		else
			verbose(env,
				"map '%s' is not a struct type or bpf_timer is mangled\n",
				map->name);
		return -EINVAL;
	}
	if (map->timer_off != val + reg->off) {
		verbose(env, "off %lld doesn't point to 'struct bpf_timer' that is at %d\n",
			val + reg->off, map->timer_off);
		return -EINVAL;
	}
	if (meta->map_ptr) {
		verbose(env, "verifier bug. Two map pointers in a timer helper\n");
		return -EFAULT;
	}
	meta->map_uid = reg->map_uid;
	meta->map_ptr = map;
	return 0;
}

static int process_kptr_func(struct bpf_verifier_env *env, int regno,
			     struct bpf_call_arg_meta *meta)
{
	struct bpf_reg_state *regs = cur_regs(env), *reg = &regs[regno];
	struct bpf_map_value_off_desc *off_desc;
	struct bpf_map *map_ptr = reg->map_ptr;
	u32 kptr_off;
	int ret;

	if (!tnum_is_const(reg->var_off)) {
		verbose(env,
			"R%d doesn't have constant offset. kptr has to be at the constant offset\n",
			regno);
		return -EINVAL;
	}
	if (!map_ptr->btf) {
		verbose(env, "map '%s' has to have BTF in order to use bpf_kptr_xchg\n",
			map_ptr->name);
		return -EINVAL;
	}
	if (!map_value_has_kptrs(map_ptr)) {
		ret = PTR_ERR_OR_ZERO(map_ptr->kptr_off_tab);
		if (ret == -E2BIG)
			verbose(env, "map '%s' has more than %d kptr\n", map_ptr->name,
				BPF_MAP_VALUE_OFF_MAX);
		else if (ret == -EEXIST)
			verbose(env, "map '%s' has repeating kptr BTF tags\n", map_ptr->name);
		else
			verbose(env, "map '%s' has no valid kptr\n", map_ptr->name);
		return -EINVAL;
	}

	meta->map_ptr = map_ptr;
	kptr_off = reg->off + reg->var_off.value;
	off_desc = bpf_map_kptr_off_contains(map_ptr, kptr_off);
	if (!off_desc) {
		verbose(env, "off=%d doesn't point to kptr\n", kptr_off);
		return -EACCES;
	}
	if (off_desc->type != BPF_KPTR_REF) {
		verbose(env, "off=%d kptr isn't referenced kptr\n", kptr_off);
		return -EACCES;
	}
	meta->kptr_off_desc = off_desc;
	return 0;
}

static bool arg_type_is_mem_size(enum bpf_arg_type type)
{
	return type == ARG_CONST_SIZE ||
	       type == ARG_CONST_SIZE_OR_ZERO;
}

static bool arg_type_is_release(enum bpf_arg_type type)
{
	return type & OBJ_RELEASE;
}

static bool arg_type_is_dynptr(enum bpf_arg_type type)
{
	return base_type(type) == ARG_PTR_TO_DYNPTR;
}

static int int_ptr_type_to_size(enum bpf_arg_type type)
{
	if (type == ARG_PTR_TO_INT)
		return sizeof(u32);
	else if (type == ARG_PTR_TO_LONG)
		return sizeof(u64);

	return -EINVAL;
}

static int resolve_map_arg_type(struct bpf_verifier_env *env,
				 const struct bpf_call_arg_meta *meta,
				 enum bpf_arg_type *arg_type)
{
	if (!meta->map_ptr) {
		/* kernel subsystem misconfigured verifier */
		verbose(env, "invalid map_ptr to access map->type\n");
		return -EACCES;
	}

	switch (meta->map_ptr->map_type) {
	case BPF_MAP_TYPE_SOCKMAP:
	case BPF_MAP_TYPE_SOCKHASH:
		if (*arg_type == ARG_PTR_TO_MAP_VALUE) {
			*arg_type = ARG_PTR_TO_BTF_ID_SOCK_COMMON;
		} else {
			verbose(env, "invalid arg_type for sockmap/sockhash\n");
			return -EINVAL;
		}
		break;
	case BPF_MAP_TYPE_BLOOM_FILTER:
		if (meta->func_id == BPF_FUNC_map_peek_elem)
			*arg_type = ARG_PTR_TO_MAP_VALUE;
		break;
	default:
		break;
	}
	return 0;
}

struct bpf_reg_types {
	const enum bpf_reg_type types[10];
	u32 *btf_id;
};

static const struct bpf_reg_types map_key_value_types = {
	.types = {
		PTR_TO_STACK,
		PTR_TO_PACKET,
		PTR_TO_PACKET_META,
		PTR_TO_MAP_KEY,
		PTR_TO_MAP_VALUE,
	},
};

static const struct bpf_reg_types sock_types = {
	.types = {
		PTR_TO_SOCK_COMMON,
		PTR_TO_SOCKET,
		PTR_TO_TCP_SOCK,
		PTR_TO_XDP_SOCK,
	},
};

#ifdef CONFIG_NET
static const struct bpf_reg_types btf_id_sock_common_types = {
	.types = {
		PTR_TO_SOCK_COMMON,
		PTR_TO_SOCKET,
		PTR_TO_TCP_SOCK,
		PTR_TO_XDP_SOCK,
		PTR_TO_BTF_ID,
	},
	.btf_id = &btf_sock_ids[BTF_SOCK_TYPE_SOCK_COMMON],
};
#endif

static const struct bpf_reg_types mem_types = {
	.types = {
		PTR_TO_STACK,
		PTR_TO_PACKET,
		PTR_TO_PACKET_META,
		PTR_TO_MAP_KEY,
		PTR_TO_MAP_VALUE,
		PTR_TO_MEM,
		PTR_TO_MEM | MEM_ALLOC,
		PTR_TO_BUF,
	},
};

static const struct bpf_reg_types int_ptr_types = {
	.types = {
		PTR_TO_STACK,
		PTR_TO_PACKET,
		PTR_TO_PACKET_META,
		PTR_TO_MAP_KEY,
		PTR_TO_MAP_VALUE,
	},
};

static const struct bpf_reg_types fullsock_types = { .types = { PTR_TO_SOCKET } };
static const struct bpf_reg_types scalar_types = { .types = { SCALAR_VALUE } };
static const struct bpf_reg_types context_types = { .types = { PTR_TO_CTX } };
static const struct bpf_reg_types alloc_mem_types = { .types = { PTR_TO_MEM | MEM_ALLOC } };
static const struct bpf_reg_types const_map_ptr_types = { .types = { CONST_PTR_TO_MAP } };
static const struct bpf_reg_types btf_ptr_types = { .types = { PTR_TO_BTF_ID } };
static const struct bpf_reg_types spin_lock_types = { .types = { PTR_TO_MAP_VALUE } };
static const struct bpf_reg_types percpu_btf_ptr_types = { .types = { PTR_TO_BTF_ID | MEM_PERCPU } };
static const struct bpf_reg_types func_ptr_types = { .types = { PTR_TO_FUNC } };
static const struct bpf_reg_types stack_ptr_types = { .types = { PTR_TO_STACK } };
static const struct bpf_reg_types const_str_ptr_types = { .types = { PTR_TO_MAP_VALUE } };
static const struct bpf_reg_types timer_types = { .types = { PTR_TO_MAP_VALUE } };
static const struct bpf_reg_types kptr_types = { .types = { PTR_TO_MAP_VALUE } };
static const struct bpf_reg_types dynptr_types = {
	.types = {
		PTR_TO_STACK,
		PTR_TO_DYNPTR | DYNPTR_TYPE_LOCAL,
	}
};

static const struct bpf_reg_types *compatible_reg_types[__BPF_ARG_TYPE_MAX] = {
	[ARG_PTR_TO_MAP_KEY]		= &map_key_value_types,
	[ARG_PTR_TO_MAP_VALUE]		= &map_key_value_types,
	[ARG_CONST_SIZE]		= &scalar_types,
	[ARG_CONST_SIZE_OR_ZERO]	= &scalar_types,
	[ARG_CONST_ALLOC_SIZE_OR_ZERO]	= &scalar_types,
	[ARG_CONST_MAP_PTR]		= &const_map_ptr_types,
	[ARG_PTR_TO_CTX]		= &context_types,
	[ARG_PTR_TO_SOCK_COMMON]	= &sock_types,
#ifdef CONFIG_NET
	[ARG_PTR_TO_BTF_ID_SOCK_COMMON]	= &btf_id_sock_common_types,
#endif
	[ARG_PTR_TO_SOCKET]		= &fullsock_types,
	[ARG_PTR_TO_BTF_ID]		= &btf_ptr_types,
	[ARG_PTR_TO_SPIN_LOCK]		= &spin_lock_types,
	[ARG_PTR_TO_MEM]		= &mem_types,
	[ARG_PTR_TO_ALLOC_MEM]		= &alloc_mem_types,
	[ARG_PTR_TO_INT]		= &int_ptr_types,
	[ARG_PTR_TO_LONG]		= &int_ptr_types,
	[ARG_PTR_TO_PERCPU_BTF_ID]	= &percpu_btf_ptr_types,
	[ARG_PTR_TO_FUNC]		= &func_ptr_types,
	[ARG_PTR_TO_STACK]		= &stack_ptr_types,
	[ARG_PTR_TO_CONST_STR]		= &const_str_ptr_types,
	[ARG_PTR_TO_TIMER]		= &timer_types,
	[ARG_PTR_TO_KPTR]		= &kptr_types,
	[ARG_PTR_TO_DYNPTR]		= &dynptr_types,
};

static int check_reg_type(struct bpf_verifier_env *env, u32 regno,
			  enum bpf_arg_type arg_type,
			  const u32 *arg_btf_id,
			  struct bpf_call_arg_meta *meta)
{
	struct bpf_reg_state *regs = cur_regs(env), *reg = &regs[regno];
	enum bpf_reg_type expected, type = reg->type;
	const struct bpf_reg_types *compatible;
	int i, j;

	compatible = compatible_reg_types[base_type(arg_type)];
	if (!compatible) {
		verbose(env, "verifier internal error: unsupported arg type %d\n", arg_type);
		return -EFAULT;
	}

	/* ARG_PTR_TO_MEM + RDONLY is compatible with PTR_TO_MEM and PTR_TO_MEM + RDONLY,
	 * but ARG_PTR_TO_MEM is compatible only with PTR_TO_MEM and NOT with PTR_TO_MEM + RDONLY
	 *
	 * Same for MAYBE_NULL:
	 *
	 * ARG_PTR_TO_MEM + MAYBE_NULL is compatible with PTR_TO_MEM and PTR_TO_MEM + MAYBE_NULL,
	 * but ARG_PTR_TO_MEM is compatible only with PTR_TO_MEM but NOT with PTR_TO_MEM + MAYBE_NULL
	 *
	 * Therefore we fold these flags depending on the arg_type before comparison.
	 */
	if (arg_type & MEM_RDONLY)
		type &= ~MEM_RDONLY;
	if (arg_type & PTR_MAYBE_NULL)
		type &= ~PTR_MAYBE_NULL;

	for (i = 0; i < ARRAY_SIZE(compatible->types); i++) {
		expected = compatible->types[i];
		if (expected == NOT_INIT)
			break;

		if (type == expected)
			goto found;
	}

	verbose(env, "R%d type=%s expected=", regno, reg_type_str(env, reg->type));
	for (j = 0; j + 1 < i; j++)
		verbose(env, "%s, ", reg_type_str(env, compatible->types[j]));
	verbose(env, "%s\n", reg_type_str(env, compatible->types[j]));
	return -EACCES;

found:
	if (reg->type == PTR_TO_BTF_ID) {
		/* For bpf_sk_release, it needs to match against first member
		 * 'struct sock_common', hence make an exception for it. This
		 * allows bpf_sk_release to work for multiple socket types.
		 */
		bool strict_type_match = arg_type_is_release(arg_type) &&
					 meta->func_id != BPF_FUNC_sk_release;

		if (!arg_btf_id) {
			if (!compatible->btf_id) {
				verbose(env, "verifier internal error: missing arg compatible BTF ID\n");
				return -EFAULT;
			}
			arg_btf_id = compatible->btf_id;
		}

		if (meta->func_id == BPF_FUNC_kptr_xchg) {
			if (map_kptr_match_type(env, meta->kptr_off_desc, reg, regno))
				return -EACCES;
		} else {
			if (arg_btf_id == BPF_PTR_POISON) {
				verbose(env, "verifier internal error:");
				verbose(env, "R%d has non-overwritten BPF_PTR_POISON type\n",
					regno);
				return -EACCES;
			}

			if (!btf_struct_ids_match(&env->log, reg->btf, reg->btf_id, reg->off,
						  btf_vmlinux, *arg_btf_id,
						  strict_type_match)) {
				verbose(env, "R%d is of type %s but %s is expected\n",
					regno, kernel_type_name(reg->btf, reg->btf_id),
					kernel_type_name(btf_vmlinux, *arg_btf_id));
				return -EACCES;
			}
		}
	}

	return 0;
}

int check_func_arg_reg_off(struct bpf_verifier_env *env,
			   const struct bpf_reg_state *reg, int regno,
			   enum bpf_arg_type arg_type)
{
	enum bpf_reg_type type = reg->type;
	bool fixed_off_ok = false;

	switch ((u32)type) {
	/* Pointer types where reg offset is explicitly allowed: */
	case PTR_TO_STACK:
		if (arg_type_is_dynptr(arg_type) && reg->off % BPF_REG_SIZE) {
			verbose(env, "cannot pass in dynptr at an offset\n");
			return -EINVAL;
		}
		fallthrough;
	case PTR_TO_PACKET:
	case PTR_TO_PACKET_META:
	case PTR_TO_MAP_KEY:
	case PTR_TO_MAP_VALUE:
	case PTR_TO_MEM:
	case PTR_TO_MEM | MEM_RDONLY:
	case PTR_TO_MEM | MEM_ALLOC:
	case PTR_TO_BUF:
	case PTR_TO_BUF | MEM_RDONLY:
	case SCALAR_VALUE:
		/* Some of the argument types nevertheless require a
		 * zero register offset.
		 */
		if (base_type(arg_type) != ARG_PTR_TO_ALLOC_MEM)
			return 0;
		break;
	/* All the rest must be rejected, except PTR_TO_BTF_ID which allows
	 * fixed offset.
	 */
	case PTR_TO_BTF_ID:
		/* When referenced PTR_TO_BTF_ID is passed to release function,
		 * it's fixed offset must be 0.	In the other cases, fixed offset
		 * can be non-zero.
		 */
		if (arg_type_is_release(arg_type) && reg->off) {
			verbose(env, "R%d must have zero offset when passed to release func\n",
				regno);
			return -EINVAL;
		}
		/* For arg is release pointer, fixed_off_ok must be false, but
		 * we already checked and rejected reg->off != 0 above, so set
		 * to true to allow fixed offset for all other cases.
		 */
		fixed_off_ok = true;
		break;
	default:
		break;
	}
	return __check_ptr_off_reg(env, reg, regno, fixed_off_ok);
}

static u32 stack_slot_get_id(struct bpf_verifier_env *env, struct bpf_reg_state *reg)
{
	struct bpf_func_state *state = func(env, reg);
	int spi = get_spi(reg->off);

	return state->stack[spi].spilled_ptr.id;
}

static int check_func_arg(struct bpf_verifier_env *env, u32 arg,
			  struct bpf_call_arg_meta *meta,
			  const struct bpf_func_proto *fn)
{
	u32 regno = BPF_REG_1 + arg;
	struct bpf_reg_state *regs = cur_regs(env), *reg = &regs[regno];
	enum bpf_arg_type arg_type = fn->arg_type[arg];
	enum bpf_reg_type type = reg->type;
	u32 *arg_btf_id = NULL;
	int err = 0;

	if (arg_type == ARG_DONTCARE)
		return 0;

	err = check_reg_arg(env, regno, SRC_OP);
	if (err)
		return err;

	if (arg_type == ARG_ANYTHING) {
		if (is_pointer_value(env, regno)) {
			verbose(env, "R%d leaks addr into helper function\n",
				regno);
			return -EACCES;
		}
		return 0;
	}

	if (type_is_pkt_pointer(type) &&
	    !may_access_direct_pkt_data(env, meta, BPF_READ)) {
		verbose(env, "helper access to the packet is not allowed\n");
		return -EACCES;
	}

	if (base_type(arg_type) == ARG_PTR_TO_MAP_VALUE) {
		err = resolve_map_arg_type(env, meta, &arg_type);
		if (err)
			return err;
	}

	if (register_is_null(reg) && type_may_be_null(arg_type))
		/* A NULL register has a SCALAR_VALUE type, so skip
		 * type checking.
		 */
		goto skip_type_check;

	/* arg_btf_id and arg_size are in a union. */
	if (base_type(arg_type) == ARG_PTR_TO_BTF_ID)
		arg_btf_id = fn->arg_btf_id[arg];

	err = check_reg_type(env, regno, arg_type, arg_btf_id, meta);
	if (err)
		return err;

	err = check_func_arg_reg_off(env, reg, regno, arg_type);
	if (err)
		return err;

skip_type_check:
	if (arg_type_is_release(arg_type)) {
		if (arg_type_is_dynptr(arg_type)) {
			struct bpf_func_state *state = func(env, reg);
			int spi = get_spi(reg->off);

			if (!is_spi_bounds_valid(state, spi, BPF_DYNPTR_NR_SLOTS) ||
			    !state->stack[spi].spilled_ptr.id) {
				verbose(env, "arg %d is an unacquired reference\n", regno);
				return -EINVAL;
			}
		} else if (!reg->ref_obj_id && !register_is_null(reg)) {
			verbose(env, "R%d must be referenced when passed to release function\n",
				regno);
			return -EINVAL;
		}
		if (meta->release_regno) {
			verbose(env, "verifier internal error: more than one release argument\n");
			return -EFAULT;
		}
		meta->release_regno = regno;
	}

	if (reg->ref_obj_id) {
		if (meta->ref_obj_id) {
			verbose(env, "verifier internal error: more than one arg with ref_obj_id R%d %u %u\n",
				regno, reg->ref_obj_id,
				meta->ref_obj_id);
			return -EFAULT;
		}
		meta->ref_obj_id = reg->ref_obj_id;
	}

	switch (base_type(arg_type)) {
	case ARG_CONST_MAP_PTR:
		/* bpf_map_xxx(map_ptr) call: remember that map_ptr */
		if (meta->map_ptr) {
			/* Use map_uid (which is unique id of inner map) to reject:
			 * inner_map1 = bpf_map_lookup_elem(outer_map, key1)
			 * inner_map2 = bpf_map_lookup_elem(outer_map, key2)
			 * if (inner_map1 && inner_map2) {
			 *     timer = bpf_map_lookup_elem(inner_map1);
			 *     if (timer)
			 *         // mismatch would have been allowed
			 *         bpf_timer_init(timer, inner_map2);
			 * }
			 *
			 * Comparing map_ptr is enough to distinguish normal and outer maps.
			 */
			if (meta->map_ptr != reg->map_ptr ||
			    meta->map_uid != reg->map_uid) {
				verbose(env,
					"timer pointer in R1 map_uid=%d doesn't match map pointer in R2 map_uid=%d\n",
					meta->map_uid, reg->map_uid);
				return -EINVAL;
			}
		}
		meta->map_ptr = reg->map_ptr;
		meta->map_uid = reg->map_uid;
		break;
	case ARG_PTR_TO_MAP_KEY:
		/* bpf_map_xxx(..., map_ptr, ..., key) call:
		 * check that [key, key + map->key_size) are within
		 * stack limits and initialized
		 */
		if (!meta->map_ptr) {
			/* in function declaration map_ptr must come before
			 * map_key, so that it's verified and known before
			 * we have to check map_key here. Otherwise it means
			 * that kernel subsystem misconfigured verifier
			 */
			verbose(env, "invalid map_ptr to access map->key\n");
			return -EACCES;
		}
		err = check_helper_mem_access(env, regno,
					      meta->map_ptr->key_size, false,
					      NULL);
		break;
	case ARG_PTR_TO_MAP_VALUE:
		if (type_may_be_null(arg_type) && register_is_null(reg))
			return 0;

		/* bpf_map_xxx(..., map_ptr, ..., value) call:
		 * check [value, value + map->value_size) validity
		 */
		if (!meta->map_ptr) {
			/* kernel subsystem misconfigured verifier */
			verbose(env, "invalid map_ptr to access map->value\n");
			return -EACCES;
		}
		meta->raw_mode = arg_type & MEM_UNINIT;
		err = check_helper_mem_access(env, regno,
					      meta->map_ptr->value_size, false,
					      meta);
		break;
	case ARG_PTR_TO_PERCPU_BTF_ID:
		if (!reg->btf_id) {
			verbose(env, "Helper has invalid btf_id in R%d\n", regno);
			return -EACCES;
		}
		meta->ret_btf = reg->btf;
		meta->ret_btf_id = reg->btf_id;
		break;
	case ARG_PTR_TO_SPIN_LOCK:
		if (meta->func_id == BPF_FUNC_spin_lock) {
			if (process_spin_lock(env, regno, true))
				return -EACCES;
		} else if (meta->func_id == BPF_FUNC_spin_unlock) {
			if (process_spin_lock(env, regno, false))
				return -EACCES;
		} else {
			verbose(env, "verifier internal error\n");
			return -EFAULT;
		}
		break;
	case ARG_PTR_TO_TIMER:
		if (process_timer_func(env, regno, meta))
			return -EACCES;
		break;
	case ARG_PTR_TO_FUNC:
		meta->subprogno = reg->subprogno;
		break;
	case ARG_PTR_TO_MEM:
		/* The access to this pointer is only checked when we hit the
		 * next is_mem_size argument below.
		 */
		meta->raw_mode = arg_type & MEM_UNINIT;
		if (arg_type & MEM_FIXED_SIZE) {
			err = check_helper_mem_access(env, regno,
						      fn->arg_size[arg], false,
						      meta);
		}
		break;
	case ARG_CONST_SIZE:
		err = check_mem_size_reg(env, reg, regno, false, meta);
		break;
	case ARG_CONST_SIZE_OR_ZERO:
		err = check_mem_size_reg(env, reg, regno, true, meta);
		break;
	case ARG_PTR_TO_DYNPTR:
		/* We only need to check for initialized / uninitialized helper
		 * dynptr args if the dynptr is not PTR_TO_DYNPTR, as the
		 * assumption is that if it is, that a helper function
		 * initialized the dynptr on behalf of the BPF program.
		 */
		if (base_type(reg->type) == PTR_TO_DYNPTR)
			break;
		if (arg_type & MEM_UNINIT) {
			if (!is_dynptr_reg_valid_uninit(env, reg)) {
				verbose(env, "Dynptr has to be an uninitialized dynptr\n");
				return -EINVAL;
			}

			/* We only support one dynptr being uninitialized at the moment,
			 * which is sufficient for the helper functions we have right now.
			 */
			if (meta->uninit_dynptr_regno) {
				verbose(env, "verifier internal error: multiple uninitialized dynptr args\n");
				return -EFAULT;
			}

			meta->uninit_dynptr_regno = regno;
		} else if (!is_dynptr_reg_valid_init(env, reg)) {
			verbose(env,
				"Expected an initialized dynptr as arg #%d\n",
				arg + 1);
			return -EINVAL;
		} else if (!is_dynptr_type_expected(env, reg, arg_type)) {
			const char *err_extra = "";

			switch (arg_type & DYNPTR_TYPE_FLAG_MASK) {
			case DYNPTR_TYPE_LOCAL:
				err_extra = "local";
				break;
			case DYNPTR_TYPE_RINGBUF:
				err_extra = "ringbuf";
				break;
			default:
				err_extra = "<unknown>";
				break;
			}
			verbose(env,
				"Expected a dynptr of type %s as arg #%d\n",
				err_extra, arg + 1);
			return -EINVAL;
		}
		break;
	case ARG_CONST_ALLOC_SIZE_OR_ZERO:
		if (!tnum_is_const(reg->var_off)) {
			verbose(env, "R%d is not a known constant'\n",
				regno);
			return -EACCES;
		}
		meta->mem_size = reg->var_off.value;
		err = mark_chain_precision(env, regno);
		if (err)
			return err;
		break;
	case ARG_PTR_TO_INT:
	case ARG_PTR_TO_LONG:
	{
		int size = int_ptr_type_to_size(arg_type);

		err = check_helper_mem_access(env, regno, size, false, meta);
		if (err)
			return err;
		err = check_ptr_alignment(env, reg, 0, size, true);
		break;
	}
	case ARG_PTR_TO_CONST_STR:
	{
		struct bpf_map *map = reg->map_ptr;
		int map_off;
		u64 map_addr;
		char *str_ptr;

		if (!bpf_map_is_rdonly(map)) {
			verbose(env, "R%d does not point to a readonly map'\n", regno);
			return -EACCES;
		}

		if (!tnum_is_const(reg->var_off)) {
			verbose(env, "R%d is not a constant address'\n", regno);
			return -EACCES;
		}

		if (!map->ops->map_direct_value_addr) {
			verbose(env, "no direct value access support for this map type\n");
			return -EACCES;
		}

		err = check_map_access(env, regno, reg->off,
				       map->value_size - reg->off, false,
				       ACCESS_HELPER);
		if (err)
			return err;

		map_off = reg->off + reg->var_off.value;
		err = map->ops->map_direct_value_addr(map, &map_addr, map_off);
		if (err) {
			verbose(env, "direct value access on string failed\n");
			return err;
		}

		str_ptr = (char *)(long)(map_addr);
		if (!strnchr(str_ptr + map_off, map->value_size - map_off, 0)) {
			verbose(env, "string is not zero-terminated\n");
			return -EINVAL;
		}
		break;
	}
	case ARG_PTR_TO_KPTR:
		if (process_kptr_func(env, regno, meta))
			return -EACCES;
		break;
	}

	return err;
}

static bool may_update_sockmap(struct bpf_verifier_env *env, int func_id)
{
	enum bpf_attach_type eatype = env->prog->expected_attach_type;
	enum bpf_prog_type type = resolve_prog_type(env->prog);

	if (func_id != BPF_FUNC_map_update_elem)
		return false;

	/* It's not possible to get access to a locked struct sock in these
	 * contexts, so updating is safe.
	 */
	switch (type) {
	case BPF_PROG_TYPE_TRACING:
		if (eatype == BPF_TRACE_ITER)
			return true;
		break;
	case BPF_PROG_TYPE_SOCKET_FILTER:
	case BPF_PROG_TYPE_SCHED_CLS:
	case BPF_PROG_TYPE_SCHED_ACT:
	case BPF_PROG_TYPE_XDP:
	case BPF_PROG_TYPE_SK_REUSEPORT:
	case BPF_PROG_TYPE_FLOW_DISSECTOR:
	case BPF_PROG_TYPE_SK_LOOKUP:
		return true;
	default:
		break;
	}

	verbose(env, "cannot update sockmap in this context\n");
	return false;
}

static bool allow_tail_call_in_subprogs(struct bpf_verifier_env *env)
{
	return env->prog->jit_requested &&
	       bpf_jit_supports_subprog_tailcalls();
}

static int check_map_func_compatibility(struct bpf_verifier_env *env,
					struct bpf_map *map, int func_id)
{
	if (!map)
		return 0;

	/* We need a two way check, first is from map perspective ... */
	switch (map->map_type) {
	case BPF_MAP_TYPE_PROG_ARRAY:
		if (func_id != BPF_FUNC_tail_call)
			goto error;
		break;
	case BPF_MAP_TYPE_PERF_EVENT_ARRAY:
		if (func_id != BPF_FUNC_perf_event_read &&
		    func_id != BPF_FUNC_perf_event_output &&
		    func_id != BPF_FUNC_skb_output &&
		    func_id != BPF_FUNC_perf_event_read_value &&
		    func_id != BPF_FUNC_xdp_output)
			goto error;
		break;
	case BPF_MAP_TYPE_RINGBUF:
		if (func_id != BPF_FUNC_ringbuf_output &&
		    func_id != BPF_FUNC_ringbuf_reserve &&
		    func_id != BPF_FUNC_ringbuf_query &&
		    func_id != BPF_FUNC_ringbuf_reserve_dynptr &&
		    func_id != BPF_FUNC_ringbuf_submit_dynptr &&
		    func_id != BPF_FUNC_ringbuf_discard_dynptr)
			goto error;
		break;
	case BPF_MAP_TYPE_USER_RINGBUF:
		if (func_id != BPF_FUNC_user_ringbuf_drain)
			goto error;
		break;
	case BPF_MAP_TYPE_STACK_TRACE:
		if (func_id != BPF_FUNC_get_stackid)
			goto error;
		break;
	case BPF_MAP_TYPE_CGROUP_ARRAY:
		if (func_id != BPF_FUNC_skb_under_cgroup &&
		    func_id != BPF_FUNC_current_task_under_cgroup)
			goto error;
		break;
	case BPF_MAP_TYPE_CGROUP_STORAGE:
	case BPF_MAP_TYPE_PERCPU_CGROUP_STORAGE:
		if (func_id != BPF_FUNC_get_local_storage)
			goto error;
		break;
	case BPF_MAP_TYPE_DEVMAP:
	case BPF_MAP_TYPE_DEVMAP_HASH:
		if (func_id != BPF_FUNC_redirect_map &&
		    func_id != BPF_FUNC_map_lookup_elem)
			goto error;
		break;
	/* Restrict bpf side of cpumap and xskmap, open when use-cases
	 * appear.
	 */
	case BPF_MAP_TYPE_CPUMAP:
		if (func_id != BPF_FUNC_redirect_map)
			goto error;
		break;
	case BPF_MAP_TYPE_XSKMAP:
		if (func_id != BPF_FUNC_redirect_map &&
		    func_id != BPF_FUNC_map_lookup_elem)
			goto error;
		break;
	case BPF_MAP_TYPE_ARRAY_OF_MAPS:
	case BPF_MAP_TYPE_HASH_OF_MAPS:
		if (func_id != BPF_FUNC_map_lookup_elem)
			goto error;
		break;
	case BPF_MAP_TYPE_SOCKMAP:
		if (func_id != BPF_FUNC_sk_redirect_map &&
		    func_id != BPF_FUNC_sock_map_update &&
		    func_id != BPF_FUNC_map_delete_elem &&
		    func_id != BPF_FUNC_msg_redirect_map &&
		    func_id != BPF_FUNC_sk_select_reuseport &&
		    func_id != BPF_FUNC_map_lookup_elem &&
		    !may_update_sockmap(env, func_id))
			goto error;
		break;
	case BPF_MAP_TYPE_SOCKHASH:
		if (func_id != BPF_FUNC_sk_redirect_hash &&
		    func_id != BPF_FUNC_sock_hash_update &&
		    func_id != BPF_FUNC_map_delete_elem &&
		    func_id != BPF_FUNC_msg_redirect_hash &&
		    func_id != BPF_FUNC_sk_select_reuseport &&
		    func_id != BPF_FUNC_map_lookup_elem &&
		    !may_update_sockmap(env, func_id))
			goto error;
		break;
	case BPF_MAP_TYPE_REUSEPORT_SOCKARRAY:
		if (func_id != BPF_FUNC_sk_select_reuseport)
			goto error;
		break;
	case BPF_MAP_TYPE_QUEUE:
	case BPF_MAP_TYPE_STACK:
		if (func_id != BPF_FUNC_map_peek_elem &&
		    func_id != BPF_FUNC_map_pop_elem &&
		    func_id != BPF_FUNC_map_push_elem)
			goto error;
		break;
	case BPF_MAP_TYPE_SK_STORAGE:
		if (func_id != BPF_FUNC_sk_storage_get &&
		    func_id != BPF_FUNC_sk_storage_delete)
			goto error;
		break;
	case BPF_MAP_TYPE_INODE_STORAGE:
		if (func_id != BPF_FUNC_inode_storage_get &&
		    func_id != BPF_FUNC_inode_storage_delete)
			goto error;
		break;
	case BPF_MAP_TYPE_TASK_STORAGE:
		if (func_id != BPF_FUNC_task_storage_get &&
		    func_id != BPF_FUNC_task_storage_delete)
			goto error;
		break;
	case BPF_MAP_TYPE_BLOOM_FILTER:
		if (func_id != BPF_FUNC_map_peek_elem &&
		    func_id != BPF_FUNC_map_push_elem)
			goto error;
		break;
	default:
		break;
	}

	/* ... and second from the function itself. */
	switch (func_id) {
	case BPF_FUNC_tail_call:
		if (map->map_type != BPF_MAP_TYPE_PROG_ARRAY)
			goto error;
		if (env->subprog_cnt > 1 && !allow_tail_call_in_subprogs(env)) {
			verbose(env, "tail_calls are not allowed in non-JITed programs with bpf-to-bpf calls\n");
			return -EINVAL;
		}
		break;
	case BPF_FUNC_perf_event_read:
	case BPF_FUNC_perf_event_output:
	case BPF_FUNC_perf_event_read_value:
	case BPF_FUNC_skb_output:
	case BPF_FUNC_xdp_output:
		if (map->map_type != BPF_MAP_TYPE_PERF_EVENT_ARRAY)
			goto error;
		break;
	case BPF_FUNC_ringbuf_output:
	case BPF_FUNC_ringbuf_reserve:
	case BPF_FUNC_ringbuf_query:
	case BPF_FUNC_ringbuf_reserve_dynptr:
	case BPF_FUNC_ringbuf_submit_dynptr:
	case BPF_FUNC_ringbuf_discard_dynptr:
		if (map->map_type != BPF_MAP_TYPE_RINGBUF)
			goto error;
		break;
	case BPF_FUNC_user_ringbuf_drain:
		if (map->map_type != BPF_MAP_TYPE_USER_RINGBUF)
			goto error;
		break;
	case BPF_FUNC_get_stackid:
		if (map->map_type != BPF_MAP_TYPE_STACK_TRACE)
			goto error;
		break;
	case BPF_FUNC_current_task_under_cgroup:
	case BPF_FUNC_skb_under_cgroup:
		if (map->map_type != BPF_MAP_TYPE_CGROUP_ARRAY)
			goto error;
		break;
	case BPF_FUNC_redirect_map:
		if (map->map_type != BPF_MAP_TYPE_DEVMAP &&
		    map->map_type != BPF_MAP_TYPE_DEVMAP_HASH &&
		    map->map_type != BPF_MAP_TYPE_CPUMAP &&
		    map->map_type != BPF_MAP_TYPE_XSKMAP)
			goto error;
		break;
	case BPF_FUNC_sk_redirect_map:
	case BPF_FUNC_msg_redirect_map:
	case BPF_FUNC_sock_map_update:
		if (map->map_type != BPF_MAP_TYPE_SOCKMAP)
			goto error;
		break;
	case BPF_FUNC_sk_redirect_hash:
	case BPF_FUNC_msg_redirect_hash:
	case BPF_FUNC_sock_hash_update:
		if (map->map_type != BPF_MAP_TYPE_SOCKHASH)
			goto error;
		break;
	case BPF_FUNC_get_local_storage:
		if (map->map_type != BPF_MAP_TYPE_CGROUP_STORAGE &&
		    map->map_type != BPF_MAP_TYPE_PERCPU_CGROUP_STORAGE)
			goto error;
		break;
	case BPF_FUNC_sk_select_reuseport:
		if (map->map_type != BPF_MAP_TYPE_REUSEPORT_SOCKARRAY &&
		    map->map_type != BPF_MAP_TYPE_SOCKMAP &&
		    map->map_type != BPF_MAP_TYPE_SOCKHASH)
			goto error;
		break;
	case BPF_FUNC_map_pop_elem:
		if (map->map_type != BPF_MAP_TYPE_QUEUE &&
		    map->map_type != BPF_MAP_TYPE_STACK)
			goto error;
		break;
	case BPF_FUNC_map_peek_elem:
	case BPF_FUNC_map_push_elem:
		if (map->map_type != BPF_MAP_TYPE_QUEUE &&
		    map->map_type != BPF_MAP_TYPE_STACK &&
		    map->map_type != BPF_MAP_TYPE_BLOOM_FILTER)
			goto error;
		break;
	case BPF_FUNC_map_lookup_percpu_elem:
		if (map->map_type != BPF_MAP_TYPE_PERCPU_ARRAY &&
		    map->map_type != BPF_MAP_TYPE_PERCPU_HASH &&
		    map->map_type != BPF_MAP_TYPE_LRU_PERCPU_HASH)
			goto error;
		break;
	case BPF_FUNC_sk_storage_get:
	case BPF_FUNC_sk_storage_delete:
		if (map->map_type != BPF_MAP_TYPE_SK_STORAGE)
			goto error;
		break;
	case BPF_FUNC_inode_storage_get:
	case BPF_FUNC_inode_storage_delete:
		if (map->map_type != BPF_MAP_TYPE_INODE_STORAGE)
			goto error;
		break;
	case BPF_FUNC_task_storage_get:
	case BPF_FUNC_task_storage_delete:
		if (map->map_type != BPF_MAP_TYPE_TASK_STORAGE)
			goto error;
		break;
	default:
		break;
	}

	return 0;
error:
	verbose(env, "cannot pass map_type %d into func %s#%d\n",
		map->map_type, func_id_name(func_id), func_id);
	return -EINVAL;
}

static bool check_raw_mode_ok(const struct bpf_func_proto *fn)
{
	int count = 0;

	if (fn->arg1_type == ARG_PTR_TO_UNINIT_MEM)
		count++;
	if (fn->arg2_type == ARG_PTR_TO_UNINIT_MEM)
		count++;
	if (fn->arg3_type == ARG_PTR_TO_UNINIT_MEM)
		count++;
	if (fn->arg4_type == ARG_PTR_TO_UNINIT_MEM)
		count++;
	if (fn->arg5_type == ARG_PTR_TO_UNINIT_MEM)
		count++;

	/* We only support one arg being in raw mode at the moment,
	 * which is sufficient for the helper functions we have
	 * right now.
	 */
	return count <= 1;
}

static bool check_args_pair_invalid(const struct bpf_func_proto *fn, int arg)
{
	bool is_fixed = fn->arg_type[arg] & MEM_FIXED_SIZE;
	bool has_size = fn->arg_size[arg] != 0;
	bool is_next_size = false;

	if (arg + 1 < ARRAY_SIZE(fn->arg_type))
		is_next_size = arg_type_is_mem_size(fn->arg_type[arg + 1]);

	if (base_type(fn->arg_type[arg]) != ARG_PTR_TO_MEM)
		return is_next_size;

	return has_size == is_next_size || is_next_size == is_fixed;
}

static bool check_arg_pair_ok(const struct bpf_func_proto *fn)
{
	/* bpf_xxx(..., buf, len) call will access 'len'
	 * bytes from memory 'buf'. Both arg types need
	 * to be paired, so make sure there's no buggy
	 * helper function specification.
	 */
	if (arg_type_is_mem_size(fn->arg1_type) ||
	    check_args_pair_invalid(fn, 0) ||
	    check_args_pair_invalid(fn, 1) ||
	    check_args_pair_invalid(fn, 2) ||
	    check_args_pair_invalid(fn, 3) ||
	    check_args_pair_invalid(fn, 4))
		return false;

	return true;
}

static bool check_btf_id_ok(const struct bpf_func_proto *fn)
{
	int i;

	for (i = 0; i < ARRAY_SIZE(fn->arg_type); i++) {
		if (base_type(fn->arg_type[i]) == ARG_PTR_TO_BTF_ID && !fn->arg_btf_id[i])
			return false;

		if (base_type(fn->arg_type[i]) != ARG_PTR_TO_BTF_ID && fn->arg_btf_id[i] &&
		    /* arg_btf_id and arg_size are in a union. */
		    (base_type(fn->arg_type[i]) != ARG_PTR_TO_MEM ||
		     !(fn->arg_type[i] & MEM_FIXED_SIZE)))
			return false;
	}

	return true;
}

static int check_func_proto(const struct bpf_func_proto *fn, int func_id)
{
	return check_raw_mode_ok(fn) &&
	       check_arg_pair_ok(fn) &&
	       check_btf_id_ok(fn) ? 0 : -EINVAL;
}

/* Packet data might have moved, any old PTR_TO_PACKET[_META,_END]
 * are now invalid, so turn them into unknown SCALAR_VALUE.
 */
static void clear_all_pkt_pointers(struct bpf_verifier_env *env)
{
	struct bpf_func_state *state;
	struct bpf_reg_state *reg;

	bpf_for_each_reg_in_vstate(env->cur_state, state, reg, ({
		if (reg_is_pkt_pointer_any(reg))
			__mark_reg_unknown(env, reg);
	}));
}

enum {
	AT_PKT_END = -1,
	BEYOND_PKT_END = -2,
};

static void mark_pkt_end(struct bpf_verifier_state *vstate, int regn, bool range_open)
{
	struct bpf_func_state *state = vstate->frame[vstate->curframe];
	struct bpf_reg_state *reg = &state->regs[regn];

	if (reg->type != PTR_TO_PACKET)
		/* PTR_TO_PACKET_META is not supported yet */
		return;

	/* The 'reg' is pkt > pkt_end or pkt >= pkt_end.
	 * How far beyond pkt_end it goes is unknown.
	 * if (!range_open) it's the case of pkt >= pkt_end
	 * if (range_open) it's the case of pkt > pkt_end
	 * hence this pointer is at least 1 byte bigger than pkt_end
	 */
	if (range_open)
		reg->range = BEYOND_PKT_END;
	else
		reg->range = AT_PKT_END;
}

/* The pointer with the specified id has released its reference to kernel
 * resources. Identify all copies of the same pointer and clear the reference.
 */
static int release_reference(struct bpf_verifier_env *env,
			     int ref_obj_id)
{
	struct bpf_func_state *state;
	struct bpf_reg_state *reg;
	int err;

	err = release_reference_state(cur_func(env), ref_obj_id);
	if (err)
		return err;

	bpf_for_each_reg_in_vstate(env->cur_state, state, reg, ({
		if (reg->ref_obj_id == ref_obj_id) {
			if (!env->allow_ptr_leaks)
				__mark_reg_not_init(env, reg);
			else
				__mark_reg_unknown(env, reg);
		}
	}));

	return 0;
}

static void clear_caller_saved_regs(struct bpf_verifier_env *env,
				    struct bpf_reg_state *regs)
{
	int i;

	/* after the call registers r0 - r5 were scratched */
	for (i = 0; i < CALLER_SAVED_REGS; i++) {
		mark_reg_not_init(env, regs, caller_saved[i]);
		check_reg_arg(env, caller_saved[i], DST_OP_NO_MARK);
	}
}

typedef int (*set_callee_state_fn)(struct bpf_verifier_env *env,
				   struct bpf_func_state *caller,
				   struct bpf_func_state *callee,
				   int insn_idx);

static int __check_func_call(struct bpf_verifier_env *env, struct bpf_insn *insn,
			     int *insn_idx, int subprog,
			     set_callee_state_fn set_callee_state_cb)
{
	struct bpf_verifier_state *state = env->cur_state;
	struct bpf_func_info_aux *func_info_aux;
	struct bpf_func_state *caller, *callee;
	int err;
	bool is_global = false;

	if (state->curframe + 1 >= MAX_CALL_FRAMES) {
		verbose(env, "the call stack of %d frames is too deep\n",
			state->curframe + 2);
		return -E2BIG;
	}

	caller = state->frame[state->curframe];
	if (state->frame[state->curframe + 1]) {
		verbose(env, "verifier bug. Frame %d already allocated\n",
			state->curframe + 1);
		return -EFAULT;
	}

	func_info_aux = env->prog->aux->func_info_aux;
	if (func_info_aux)
		is_global = func_info_aux[subprog].linkage == BTF_FUNC_GLOBAL;
	err = btf_check_subprog_call(env, subprog, caller->regs);
	if (err == -EFAULT)
		return err;
	if (is_global) {
		if (err) {
			verbose(env, "Caller passes invalid args into func#%d\n",
				subprog);
			return err;
		} else {
			if (env->log.level & BPF_LOG_LEVEL)
				verbose(env,
					"Func#%d is global and valid. Skipping.\n",
					subprog);
			clear_caller_saved_regs(env, caller->regs);

			/* All global functions return a 64-bit SCALAR_VALUE */
			mark_reg_unknown(env, caller->regs, BPF_REG_0);
			caller->regs[BPF_REG_0].subreg_def = DEF_NOT_SUBREG;

			/* continue with next insn after call */
			return 0;
		}
	}

	if (insn->code == (BPF_JMP | BPF_CALL) &&
	    insn->src_reg == 0 &&
	    insn->imm == BPF_FUNC_timer_set_callback) {
		struct bpf_verifier_state *async_cb;

		/* there is no real recursion here. timer callbacks are async */
		env->subprog_info[subprog].is_async_cb = true;
		async_cb = push_async_cb(env, env->subprog_info[subprog].start,
					 *insn_idx, subprog);
		if (!async_cb)
			return -EFAULT;
		callee = async_cb->frame[0];
		callee->async_entry_cnt = caller->async_entry_cnt + 1;

		/* Convert bpf_timer_set_callback() args into timer callback args */
		err = set_callee_state_cb(env, caller, callee, *insn_idx);
		if (err)
			return err;

		clear_caller_saved_regs(env, caller->regs);
		mark_reg_unknown(env, caller->regs, BPF_REG_0);
		caller->regs[BPF_REG_0].subreg_def = DEF_NOT_SUBREG;
		/* continue with next insn after call */
		return 0;
	}

	callee = kzalloc(sizeof(*callee), GFP_KERNEL);
	if (!callee)
		return -ENOMEM;
	state->frame[state->curframe + 1] = callee;

	/* callee cannot access r0, r6 - r9 for reading and has to write
	 * into its own stack before reading from it.
	 * callee can read/write into caller's stack
	 */
	init_func_state(env, callee,
			/* remember the callsite, it will be used by bpf_exit */
			*insn_idx /* callsite */,
			state->curframe + 1 /* frameno within this callchain */,
			subprog /* subprog number within this prog */);

	/* Transfer references to the callee */
	err = copy_reference_state(callee, caller);
	if (err)
		goto err_out;

	err = set_callee_state_cb(env, caller, callee, *insn_idx);
	if (err)
		goto err_out;

	clear_caller_saved_regs(env, caller->regs);

	/* only increment it after check_reg_arg() finished */
	state->curframe++;

	/* and go analyze first insn of the callee */
	*insn_idx = env->subprog_info[subprog].start - 1;

	if (env->log.level & BPF_LOG_LEVEL) {
		verbose(env, "caller:\n");
		print_verifier_state(env, caller, true);
		verbose(env, "callee:\n");
		print_verifier_state(env, callee, true);
	}
	return 0;

err_out:
	free_func_state(callee);
	state->frame[state->curframe + 1] = NULL;
	return err;
}

int map_set_for_each_callback_args(struct bpf_verifier_env *env,
				   struct bpf_func_state *caller,
				   struct bpf_func_state *callee)
{
	/* bpf_for_each_map_elem(struct bpf_map *map, void *callback_fn,
	 *      void *callback_ctx, u64 flags);
	 * callback_fn(struct bpf_map *map, void *key, void *value,
	 *      void *callback_ctx);
	 */
	callee->regs[BPF_REG_1] = caller->regs[BPF_REG_1];

	callee->regs[BPF_REG_2].type = PTR_TO_MAP_KEY;
	__mark_reg_known_zero(&callee->regs[BPF_REG_2]);
	callee->regs[BPF_REG_2].map_ptr = caller->regs[BPF_REG_1].map_ptr;

	callee->regs[BPF_REG_3].type = PTR_TO_MAP_VALUE;
	__mark_reg_known_zero(&callee->regs[BPF_REG_3]);
	callee->regs[BPF_REG_3].map_ptr = caller->regs[BPF_REG_1].map_ptr;

	/* pointer to stack or null */
	callee->regs[BPF_REG_4] = caller->regs[BPF_REG_3];

	/* unused */
	__mark_reg_not_init(env, &callee->regs[BPF_REG_5]);
	return 0;
}

static int set_callee_state(struct bpf_verifier_env *env,
			    struct bpf_func_state *caller,
			    struct bpf_func_state *callee, int insn_idx)
{
	int i;

	/* copy r1 - r5 args that callee can access.  The copy includes parent
	 * pointers, which connects us up to the liveness chain
	 */
	for (i = BPF_REG_1; i <= BPF_REG_5; i++)
		callee->regs[i] = caller->regs[i];
	return 0;
}

static int check_func_call(struct bpf_verifier_env *env, struct bpf_insn *insn,
			   int *insn_idx)
{
	int subprog, target_insn;

	target_insn = *insn_idx + insn->imm + 1;
	subprog = find_subprog(env, target_insn);
	if (subprog < 0) {
		verbose(env, "verifier bug. No program starts at insn %d\n",
			target_insn);
		return -EFAULT;
	}

	return __check_func_call(env, insn, insn_idx, subprog, set_callee_state);
}

static int set_map_elem_callback_state(struct bpf_verifier_env *env,
				       struct bpf_func_state *caller,
				       struct bpf_func_state *callee,
				       int insn_idx)
{
	struct bpf_insn_aux_data *insn_aux = &env->insn_aux_data[insn_idx];
	struct bpf_map *map;
	int err;

	if (bpf_map_ptr_poisoned(insn_aux)) {
		verbose(env, "tail_call abusing map_ptr\n");
		return -EINVAL;
	}

	map = BPF_MAP_PTR(insn_aux->map_ptr_state);
	if (!map->ops->map_set_for_each_callback_args ||
	    !map->ops->map_for_each_callback) {
		verbose(env, "callback function not allowed for map\n");
		return -ENOTSUPP;
	}

	err = map->ops->map_set_for_each_callback_args(env, caller, callee);
	if (err)
		return err;

	callee->in_callback_fn = true;
	callee->callback_ret_range = tnum_range(0, 1);
	return 0;
}

static int set_loop_callback_state(struct bpf_verifier_env *env,
				   struct bpf_func_state *caller,
				   struct bpf_func_state *callee,
				   int insn_idx)
{
	/* bpf_loop(u32 nr_loops, void *callback_fn, void *callback_ctx,
	 *	    u64 flags);
	 * callback_fn(u32 index, void *callback_ctx);
	 */
	callee->regs[BPF_REG_1].type = SCALAR_VALUE;
	callee->regs[BPF_REG_2] = caller->regs[BPF_REG_3];

	/* unused */
	__mark_reg_not_init(env, &callee->regs[BPF_REG_3]);
	__mark_reg_not_init(env, &callee->regs[BPF_REG_4]);
	__mark_reg_not_init(env, &callee->regs[BPF_REG_5]);

	callee->in_callback_fn = true;
	callee->callback_ret_range = tnum_range(0, 1);
	return 0;
}

static int set_timer_callback_state(struct bpf_verifier_env *env,
				    struct bpf_func_state *caller,
				    struct bpf_func_state *callee,
				    int insn_idx)
{
	struct bpf_map *map_ptr = caller->regs[BPF_REG_1].map_ptr;

	/* bpf_timer_set_callback(struct bpf_timer *timer, void *callback_fn);
	 * callback_fn(struct bpf_map *map, void *key, void *value);
	 */
	callee->regs[BPF_REG_1].type = CONST_PTR_TO_MAP;
	__mark_reg_known_zero(&callee->regs[BPF_REG_1]);
	callee->regs[BPF_REG_1].map_ptr = map_ptr;

	callee->regs[BPF_REG_2].type = PTR_TO_MAP_KEY;
	__mark_reg_known_zero(&callee->regs[BPF_REG_2]);
	callee->regs[BPF_REG_2].map_ptr = map_ptr;

	callee->regs[BPF_REG_3].type = PTR_TO_MAP_VALUE;
	__mark_reg_known_zero(&callee->regs[BPF_REG_3]);
	callee->regs[BPF_REG_3].map_ptr = map_ptr;

	/* unused */
	__mark_reg_not_init(env, &callee->regs[BPF_REG_4]);
	__mark_reg_not_init(env, &callee->regs[BPF_REG_5]);
	callee->in_async_callback_fn = true;
	callee->callback_ret_range = tnum_range(0, 1);
	return 0;
}

static int set_find_vma_callback_state(struct bpf_verifier_env *env,
				       struct bpf_func_state *caller,
				       struct bpf_func_state *callee,
				       int insn_idx)
{
	/* bpf_find_vma(struct task_struct *task, u64 addr,
	 *               void *callback_fn, void *callback_ctx, u64 flags)
	 * (callback_fn)(struct task_struct *task,
	 *               struct vm_area_struct *vma, void *callback_ctx);
	 */
	callee->regs[BPF_REG_1] = caller->regs[BPF_REG_1];

	callee->regs[BPF_REG_2].type = PTR_TO_BTF_ID;
	__mark_reg_known_zero(&callee->regs[BPF_REG_2]);
	callee->regs[BPF_REG_2].btf =  btf_vmlinux;
	callee->regs[BPF_REG_2].btf_id = btf_tracing_ids[BTF_TRACING_TYPE_VMA],

	/* pointer to stack or null */
	callee->regs[BPF_REG_3] = caller->regs[BPF_REG_4];

	/* unused */
	__mark_reg_not_init(env, &callee->regs[BPF_REG_4]);
	__mark_reg_not_init(env, &callee->regs[BPF_REG_5]);
	callee->in_callback_fn = true;
	callee->callback_ret_range = tnum_range(0, 1);
	return 0;
}

static int set_user_ringbuf_callback_state(struct bpf_verifier_env *env,
					   struct bpf_func_state *caller,
					   struct bpf_func_state *callee,
					   int insn_idx)
{
	/* bpf_user_ringbuf_drain(struct bpf_map *map, void *callback_fn, void
	 *			  callback_ctx, u64 flags);
	 * callback_fn(struct bpf_dynptr_t* dynptr, void *callback_ctx);
	 */
	__mark_reg_not_init(env, &callee->regs[BPF_REG_0]);
	callee->regs[BPF_REG_1].type = PTR_TO_DYNPTR | DYNPTR_TYPE_LOCAL;
	__mark_reg_known_zero(&callee->regs[BPF_REG_1]);
	callee->regs[BPF_REG_2] = caller->regs[BPF_REG_3];

	/* unused */
	__mark_reg_not_init(env, &callee->regs[BPF_REG_3]);
	__mark_reg_not_init(env, &callee->regs[BPF_REG_4]);
	__mark_reg_not_init(env, &callee->regs[BPF_REG_5]);

	callee->in_callback_fn = true;
	callee->callback_ret_range = tnum_range(0, 1);
	return 0;
}

static int prepare_func_exit(struct bpf_verifier_env *env, int *insn_idx)
{
	struct bpf_verifier_state *state = env->cur_state;
	struct bpf_func_state *caller, *callee;
	struct bpf_reg_state *r0;
	int err;

	callee = state->frame[state->curframe];
	r0 = &callee->regs[BPF_REG_0];
	if (r0->type == PTR_TO_STACK) {
		/* technically it's ok to return caller's stack pointer
		 * (or caller's caller's pointer) back to the caller,
		 * since these pointers are valid. Only current stack
		 * pointer will be invalid as soon as function exits,
		 * but let's be conservative
		 */
		verbose(env, "cannot return stack pointer to the caller\n");
		return -EINVAL;
	}

	caller = state->frame[state->curframe - 1];
	if (callee->in_callback_fn) {
		/* enforce R0 return value range [0, 1]. */
		struct tnum range = callee->callback_ret_range;

		if (r0->type != SCALAR_VALUE) {
			verbose(env, "R0 not a scalar value\n");
			return -EACCES;
		}
		if (!tnum_in(range, r0->var_off)) {
			verbose_invalid_scalar(env, r0, &range, "callback return", "R0");
			return -EINVAL;
		}
	} else {
		/* return to the caller whatever r0 had in the callee */
		caller->regs[BPF_REG_0] = *r0;
	}

	/* callback_fn frame should have released its own additions to parent's
	 * reference state at this point, or check_reference_leak would
	 * complain, hence it must be the same as the caller. There is no need
	 * to copy it back.
	 */
	if (!callee->in_callback_fn) {
		/* Transfer references to the caller */
		err = copy_reference_state(caller, callee);
		if (err)
			return err;
	}

	*insn_idx = callee->callsite + 1;
	if (env->log.level & BPF_LOG_LEVEL) {
		verbose(env, "returning from callee:\n");
		print_verifier_state(env, callee, true);
		verbose(env, "to caller at %d:\n", *insn_idx);
		print_verifier_state(env, caller, true);
	}
	/* clear everything in the callee */
	free_func_state(callee);
	state->frame[state->curframe--] = NULL;
	return 0;
}

static void do_refine_retval_range(struct bpf_reg_state *regs, int ret_type,
				   int func_id,
				   struct bpf_call_arg_meta *meta)
{
	struct bpf_reg_state *ret_reg = &regs[BPF_REG_0];

	if (ret_type != RET_INTEGER ||
	    (func_id != BPF_FUNC_get_stack &&
	     func_id != BPF_FUNC_get_task_stack &&
	     func_id != BPF_FUNC_probe_read_str &&
	     func_id != BPF_FUNC_probe_read_kernel_str &&
	     func_id != BPF_FUNC_probe_read_user_str))
		return;

	ret_reg->smax_value = meta->msize_max_value;
	ret_reg->s32_max_value = meta->msize_max_value;
	ret_reg->smin_value = -MAX_ERRNO;
	ret_reg->s32_min_value = -MAX_ERRNO;
	reg_bounds_sync(ret_reg);
}

static int
record_func_map(struct bpf_verifier_env *env, struct bpf_call_arg_meta *meta,
		int func_id, int insn_idx)
{
	struct bpf_insn_aux_data *aux = &env->insn_aux_data[insn_idx];
	struct bpf_map *map = meta->map_ptr;

	if (func_id != BPF_FUNC_tail_call &&
	    func_id != BPF_FUNC_map_lookup_elem &&
	    func_id != BPF_FUNC_map_update_elem &&
	    func_id != BPF_FUNC_map_delete_elem &&
	    func_id != BPF_FUNC_map_push_elem &&
	    func_id != BPF_FUNC_map_pop_elem &&
	    func_id != BPF_FUNC_map_peek_elem &&
	    func_id != BPF_FUNC_for_each_map_elem &&
	    func_id != BPF_FUNC_redirect_map &&
	    func_id != BPF_FUNC_map_lookup_percpu_elem)
		return 0;

	if (map == NULL) {
		verbose(env, "kernel subsystem misconfigured verifier\n");
		return -EINVAL;
	}

	/* In case of read-only, some additional restrictions
	 * need to be applied in order to prevent altering the
	 * state of the map from program side.
	 */
	if ((map->map_flags & BPF_F_RDONLY_PROG) &&
	    (func_id == BPF_FUNC_map_delete_elem ||
	     func_id == BPF_FUNC_map_update_elem ||
	     func_id == BPF_FUNC_map_push_elem ||
	     func_id == BPF_FUNC_map_pop_elem)) {
		verbose(env, "write into map forbidden\n");
		return -EACCES;
	}

	if (!BPF_MAP_PTR(aux->map_ptr_state))
		bpf_map_ptr_store(aux, meta->map_ptr,
				  !meta->map_ptr->bypass_spec_v1);
	else if (BPF_MAP_PTR(aux->map_ptr_state) != meta->map_ptr)
		bpf_map_ptr_store(aux, BPF_MAP_PTR_POISON,
				  !meta->map_ptr->bypass_spec_v1);
	return 0;
}

static int
record_func_key(struct bpf_verifier_env *env, struct bpf_call_arg_meta *meta,
		int func_id, int insn_idx)
{
	struct bpf_insn_aux_data *aux = &env->insn_aux_data[insn_idx];
	struct bpf_reg_state *regs = cur_regs(env), *reg;
	struct bpf_map *map = meta->map_ptr;
	u64 val, max;
	int err;

	if (func_id != BPF_FUNC_tail_call)
		return 0;
	if (!map || map->map_type != BPF_MAP_TYPE_PROG_ARRAY) {
		verbose(env, "kernel subsystem misconfigured verifier\n");
		return -EINVAL;
	}

	reg = &regs[BPF_REG_3];
	val = reg->var_off.value;
	max = map->max_entries;

	if (!(register_is_const(reg) && val < max)) {
		bpf_map_key_store(aux, BPF_MAP_KEY_POISON);
		return 0;
	}

	err = mark_chain_precision(env, BPF_REG_3);
	if (err)
		return err;
	if (bpf_map_key_unseen(aux))
		bpf_map_key_store(aux, val);
	else if (!bpf_map_key_poisoned(aux) &&
		  bpf_map_key_immediate(aux) != val)
		bpf_map_key_store(aux, BPF_MAP_KEY_POISON);
	return 0;
}

static int check_reference_leak(struct bpf_verifier_env *env)
{
	struct bpf_func_state *state = cur_func(env);
	bool refs_lingering = false;
	int i;

	if (state->frameno && !state->in_callback_fn)
		return 0;

	for (i = 0; i < state->acquired_refs; i++) {
		if (state->in_callback_fn && state->refs[i].callback_ref != state->frameno)
			continue;
		verbose(env, "Unreleased reference id=%d alloc_insn=%d\n",
			state->refs[i].id, state->refs[i].insn_idx);
		refs_lingering = true;
	}
	return refs_lingering ? -EINVAL : 0;
}

static int check_bpf_snprintf_call(struct bpf_verifier_env *env,
				   struct bpf_reg_state *regs)
{
	struct bpf_reg_state *fmt_reg = &regs[BPF_REG_3];
	struct bpf_reg_state *data_len_reg = &regs[BPF_REG_5];
	struct bpf_map *fmt_map = fmt_reg->map_ptr;
	int err, fmt_map_off, num_args;
	u64 fmt_addr;
	char *fmt;

	/* data must be an array of u64 */
	if (data_len_reg->var_off.value % 8)
		return -EINVAL;
	num_args = data_len_reg->var_off.value / 8;

	/* fmt being ARG_PTR_TO_CONST_STR guarantees that var_off is const
	 * and map_direct_value_addr is set.
	 */
	fmt_map_off = fmt_reg->off + fmt_reg->var_off.value;
	err = fmt_map->ops->map_direct_value_addr(fmt_map, &fmt_addr,
						  fmt_map_off);
	if (err) {
		verbose(env, "verifier bug\n");
		return -EFAULT;
	}
	fmt = (char *)(long)fmt_addr + fmt_map_off;

	/* We are also guaranteed that fmt+fmt_map_off is NULL terminated, we
	 * can focus on validating the format specifiers.
	 */
	err = bpf_bprintf_prepare(fmt, UINT_MAX, NULL, NULL, num_args);
	if (err < 0)
		verbose(env, "Invalid format string\n");

	return err;
}

static int check_get_func_ip(struct bpf_verifier_env *env)
{
	enum bpf_prog_type type = resolve_prog_type(env->prog);
	int func_id = BPF_FUNC_get_func_ip;

	if (type == BPF_PROG_TYPE_TRACING) {
		if (!bpf_prog_has_trampoline(env->prog)) {
			verbose(env, "func %s#%d supported only for fentry/fexit/fmod_ret programs\n",
				func_id_name(func_id), func_id);
			return -ENOTSUPP;
		}
		return 0;
	} else if (type == BPF_PROG_TYPE_KPROBE) {
		return 0;
	}

	verbose(env, "func %s#%d not supported for program type %d\n",
		func_id_name(func_id), func_id, type);
	return -ENOTSUPP;
}

static struct bpf_insn_aux_data *cur_aux(struct bpf_verifier_env *env)
{
	return &env->insn_aux_data[env->insn_idx];
}

static bool loop_flag_is_zero(struct bpf_verifier_env *env)
{
	struct bpf_reg_state *regs = cur_regs(env);
	struct bpf_reg_state *reg = &regs[BPF_REG_4];
	bool reg_is_null = register_is_null(reg);

	if (reg_is_null)
		mark_chain_precision(env, BPF_REG_4);

	return reg_is_null;
}

static void update_loop_inline_state(struct bpf_verifier_env *env, u32 subprogno)
{
	struct bpf_loop_inline_state *state = &cur_aux(env)->loop_inline_state;

	if (!state->initialized) {
		state->initialized = 1;
		state->fit_for_inline = loop_flag_is_zero(env);
		state->callback_subprogno = subprogno;
		return;
	}

	if (!state->fit_for_inline)
		return;

	state->fit_for_inline = (loop_flag_is_zero(env) &&
				 state->callback_subprogno == subprogno);
}

static int check_helper_call(struct bpf_verifier_env *env, struct bpf_insn *insn,
			     int *insn_idx_p)
{
	enum bpf_prog_type prog_type = resolve_prog_type(env->prog);
	const struct bpf_func_proto *fn = NULL;
	enum bpf_return_type ret_type;
	enum bpf_type_flag ret_flag;
	struct bpf_reg_state *regs;
	struct bpf_call_arg_meta meta;
	int insn_idx = *insn_idx_p;
	bool changes_data;
	int i, err, func_id;

	/* find function prototype */
	func_id = insn->imm;
	if (func_id < 0 || func_id >= __BPF_FUNC_MAX_ID) {
		verbose(env, "invalid func %s#%d\n", func_id_name(func_id),
			func_id);
		return -EINVAL;
	}

	if (env->ops->get_func_proto)
		fn = env->ops->get_func_proto(func_id, env->prog);
	if (!fn) {
		verbose(env, "unknown func %s#%d\n", func_id_name(func_id),
			func_id);
		return -EINVAL;
	}

	/* eBPF programs must be GPL compatible to use GPL-ed functions */
	if (!env->prog->gpl_compatible && fn->gpl_only) {
		verbose(env, "cannot call GPL-restricted function from non-GPL compatible program\n");
		return -EINVAL;
	}

	if (fn->allowed && !fn->allowed(env->prog)) {
		verbose(env, "helper call is not allowed in probe\n");
		return -EINVAL;
	}

	/* With LD_ABS/IND some JITs save/restore skb from r1. */
	changes_data = bpf_helper_changes_pkt_data(fn->func);
	if (changes_data && fn->arg1_type != ARG_PTR_TO_CTX) {
		verbose(env, "kernel subsystem misconfigured func %s#%d: r1 != ctx\n",
			func_id_name(func_id), func_id);
		return -EINVAL;
	}

	memset(&meta, 0, sizeof(meta));
	meta.pkt_access = fn->pkt_access;

	err = check_func_proto(fn, func_id);
	if (err) {
		verbose(env, "kernel subsystem misconfigured func %s#%d\n",
			func_id_name(func_id), func_id);
		return err;
	}

	meta.func_id = func_id;
	/* check args */
	for (i = 0; i < MAX_BPF_FUNC_REG_ARGS; i++) {
		err = check_func_arg(env, i, &meta, fn);
		if (err)
			return err;
	}

	err = record_func_map(env, &meta, func_id, insn_idx);
	if (err)
		return err;

	err = record_func_key(env, &meta, func_id, insn_idx);
	if (err)
		return err;

	/* Mark slots with STACK_MISC in case of raw mode, stack offset
	 * is inferred from register state.
	 */
	for (i = 0; i < meta.access_size; i++) {
		err = check_mem_access(env, insn_idx, meta.regno, i, BPF_B,
				       BPF_WRITE, -1, false);
		if (err)
			return err;
	}

	regs = cur_regs(env);

	if (meta.uninit_dynptr_regno) {
		/* we write BPF_DW bits (8 bytes) at a time */
		for (i = 0; i < BPF_DYNPTR_SIZE; i += 8) {
			err = check_mem_access(env, insn_idx, meta.uninit_dynptr_regno,
					       i, BPF_DW, BPF_WRITE, -1, false);
			if (err)
				return err;
		}

		err = mark_stack_slots_dynptr(env, &regs[meta.uninit_dynptr_regno],
					      fn->arg_type[meta.uninit_dynptr_regno - BPF_REG_1],
					      insn_idx);
		if (err)
			return err;
	}

	if (meta.release_regno) {
		err = -EINVAL;
		if (arg_type_is_dynptr(fn->arg_type[meta.release_regno - BPF_REG_1]))
			err = unmark_stack_slots_dynptr(env, &regs[meta.release_regno]);
		else if (meta.ref_obj_id)
			err = release_reference(env, meta.ref_obj_id);
		/* meta.ref_obj_id can only be 0 if register that is meant to be
		 * released is NULL, which must be > R0.
		 */
		else if (register_is_null(&regs[meta.release_regno]))
			err = 0;
		if (err) {
			verbose(env, "func %s#%d reference has not been acquired before\n",
				func_id_name(func_id), func_id);
			return err;
		}
	}

	switch (func_id) {
	case BPF_FUNC_tail_call:
		err = check_reference_leak(env);
		if (err) {
			verbose(env, "tail_call would lead to reference leak\n");
			return err;
		}
		break;
	case BPF_FUNC_get_local_storage:
		/* check that flags argument in get_local_storage(map, flags) is 0,
		 * this is required because get_local_storage() can't return an error.
		 */
		if (!register_is_null(&regs[BPF_REG_2])) {
			verbose(env, "get_local_storage() doesn't support non-zero flags\n");
			return -EINVAL;
		}
		break;
	case BPF_FUNC_for_each_map_elem:
		err = __check_func_call(env, insn, insn_idx_p, meta.subprogno,
					set_map_elem_callback_state);
		break;
	case BPF_FUNC_timer_set_callback:
		err = __check_func_call(env, insn, insn_idx_p, meta.subprogno,
					set_timer_callback_state);
		break;
	case BPF_FUNC_find_vma:
		err = __check_func_call(env, insn, insn_idx_p, meta.subprogno,
					set_find_vma_callback_state);
		break;
	case BPF_FUNC_snprintf:
		err = check_bpf_snprintf_call(env, regs);
		break;
	case BPF_FUNC_loop:
		update_loop_inline_state(env, meta.subprogno);
		err = __check_func_call(env, insn, insn_idx_p, meta.subprogno,
					set_loop_callback_state);
		break;
	case BPF_FUNC_dynptr_from_mem:
		if (regs[BPF_REG_1].type != PTR_TO_MAP_VALUE) {
			verbose(env, "Unsupported reg type %s for bpf_dynptr_from_mem data\n",
				reg_type_str(env, regs[BPF_REG_1].type));
			return -EACCES;
		}
		break;
	case BPF_FUNC_set_retval:
		if (prog_type == BPF_PROG_TYPE_LSM &&
		    env->prog->expected_attach_type == BPF_LSM_CGROUP) {
			if (!env->prog->aux->attach_func_proto->type) {
				/* Make sure programs that attach to void
				 * hooks don't try to modify return value.
				 */
				verbose(env, "BPF_LSM_CGROUP that attach to void LSM hooks can't modify return value!\n");
				return -EINVAL;
			}
		}
		break;
	case BPF_FUNC_dynptr_data:
		for (i = 0; i < MAX_BPF_FUNC_REG_ARGS; i++) {
			if (arg_type_is_dynptr(fn->arg_type[i])) {
<<<<<<< HEAD
=======
				struct bpf_reg_state *reg = &regs[BPF_REG_1 + i];

>>>>>>> 7dd250ec
				if (meta.ref_obj_id) {
					verbose(env, "verifier internal error: meta.ref_obj_id already set\n");
					return -EFAULT;
				}
<<<<<<< HEAD
				/* Find the id of the dynptr we're tracking the reference of */
				meta.ref_obj_id = stack_slot_get_id(env, &regs[BPF_REG_1 + i]);
=======

				if (base_type(reg->type) != PTR_TO_DYNPTR)
					/* Find the id of the dynptr we're
					 * tracking the reference of
					 */
					meta.ref_obj_id = stack_slot_get_id(env, reg);
>>>>>>> 7dd250ec
				break;
			}
		}
		if (i == MAX_BPF_FUNC_REG_ARGS) {
			verbose(env, "verifier internal error: no dynptr in bpf_dynptr_data()\n");
			return -EFAULT;
		}
		break;
<<<<<<< HEAD
=======
	case BPF_FUNC_user_ringbuf_drain:
		err = __check_func_call(env, insn, insn_idx_p, meta.subprogno,
					set_user_ringbuf_callback_state);
		break;
>>>>>>> 7dd250ec
	}

	if (err)
		return err;

	/* reset caller saved regs */
	for (i = 0; i < CALLER_SAVED_REGS; i++) {
		mark_reg_not_init(env, regs, caller_saved[i]);
		check_reg_arg(env, caller_saved[i], DST_OP_NO_MARK);
	}

	/* helper call returns 64-bit value. */
	regs[BPF_REG_0].subreg_def = DEF_NOT_SUBREG;

	/* update return register (already marked as written above) */
	ret_type = fn->ret_type;
	ret_flag = type_flag(ret_type);

	switch (base_type(ret_type)) {
	case RET_INTEGER:
		/* sets type to SCALAR_VALUE */
		mark_reg_unknown(env, regs, BPF_REG_0);
		break;
	case RET_VOID:
		regs[BPF_REG_0].type = NOT_INIT;
		break;
	case RET_PTR_TO_MAP_VALUE:
		/* There is no offset yet applied, variable or fixed */
		mark_reg_known_zero(env, regs, BPF_REG_0);
		/* remember map_ptr, so that check_map_access()
		 * can check 'value_size' boundary of memory access
		 * to map element returned from bpf_map_lookup_elem()
		 */
		if (meta.map_ptr == NULL) {
			verbose(env,
				"kernel subsystem misconfigured verifier\n");
			return -EINVAL;
		}
		regs[BPF_REG_0].map_ptr = meta.map_ptr;
		regs[BPF_REG_0].map_uid = meta.map_uid;
		regs[BPF_REG_0].type = PTR_TO_MAP_VALUE | ret_flag;
		if (!type_may_be_null(ret_type) &&
		    map_value_has_spin_lock(meta.map_ptr)) {
			regs[BPF_REG_0].id = ++env->id_gen;
		}
		break;
	case RET_PTR_TO_SOCKET:
		mark_reg_known_zero(env, regs, BPF_REG_0);
		regs[BPF_REG_0].type = PTR_TO_SOCKET | ret_flag;
		break;
	case RET_PTR_TO_SOCK_COMMON:
		mark_reg_known_zero(env, regs, BPF_REG_0);
		regs[BPF_REG_0].type = PTR_TO_SOCK_COMMON | ret_flag;
		break;
	case RET_PTR_TO_TCP_SOCK:
		mark_reg_known_zero(env, regs, BPF_REG_0);
		regs[BPF_REG_0].type = PTR_TO_TCP_SOCK | ret_flag;
		break;
	case RET_PTR_TO_ALLOC_MEM:
		mark_reg_known_zero(env, regs, BPF_REG_0);
		regs[BPF_REG_0].type = PTR_TO_MEM | ret_flag;
		regs[BPF_REG_0].mem_size = meta.mem_size;
		break;
	case RET_PTR_TO_MEM_OR_BTF_ID:
	{
		const struct btf_type *t;

		mark_reg_known_zero(env, regs, BPF_REG_0);
		t = btf_type_skip_modifiers(meta.ret_btf, meta.ret_btf_id, NULL);
		if (!btf_type_is_struct(t)) {
			u32 tsize;
			const struct btf_type *ret;
			const char *tname;

			/* resolve the type size of ksym. */
			ret = btf_resolve_size(meta.ret_btf, t, &tsize);
			if (IS_ERR(ret)) {
				tname = btf_name_by_offset(meta.ret_btf, t->name_off);
				verbose(env, "unable to resolve the size of type '%s': %ld\n",
					tname, PTR_ERR(ret));
				return -EINVAL;
			}
			regs[BPF_REG_0].type = PTR_TO_MEM | ret_flag;
			regs[BPF_REG_0].mem_size = tsize;
		} else {
			/* MEM_RDONLY may be carried from ret_flag, but it
			 * doesn't apply on PTR_TO_BTF_ID. Fold it, otherwise
			 * it will confuse the check of PTR_TO_BTF_ID in
			 * check_mem_access().
			 */
			ret_flag &= ~MEM_RDONLY;

			regs[BPF_REG_0].type = PTR_TO_BTF_ID | ret_flag;
			regs[BPF_REG_0].btf = meta.ret_btf;
			regs[BPF_REG_0].btf_id = meta.ret_btf_id;
		}
		break;
	}
	case RET_PTR_TO_BTF_ID:
	{
		struct btf *ret_btf;
		int ret_btf_id;

		mark_reg_known_zero(env, regs, BPF_REG_0);
		regs[BPF_REG_0].type = PTR_TO_BTF_ID | ret_flag;
		if (func_id == BPF_FUNC_kptr_xchg) {
			ret_btf = meta.kptr_off_desc->kptr.btf;
			ret_btf_id = meta.kptr_off_desc->kptr.btf_id;
		} else {
			if (fn->ret_btf_id == BPF_PTR_POISON) {
				verbose(env, "verifier internal error:");
				verbose(env, "func %s has non-overwritten BPF_PTR_POISON return type\n",
					func_id_name(func_id));
				return -EINVAL;
			}
			ret_btf = btf_vmlinux;
			ret_btf_id = *fn->ret_btf_id;
		}
		if (ret_btf_id == 0) {
			verbose(env, "invalid return type %u of func %s#%d\n",
				base_type(ret_type), func_id_name(func_id),
				func_id);
			return -EINVAL;
		}
		regs[BPF_REG_0].btf = ret_btf;
		regs[BPF_REG_0].btf_id = ret_btf_id;
		break;
	}
	default:
		verbose(env, "unknown return type %u of func %s#%d\n",
			base_type(ret_type), func_id_name(func_id), func_id);
		return -EINVAL;
	}

	if (type_may_be_null(regs[BPF_REG_0].type))
		regs[BPF_REG_0].id = ++env->id_gen;

	if (helper_multiple_ref_obj_use(func_id, meta.map_ptr)) {
		verbose(env, "verifier internal error: func %s#%d sets ref_obj_id more than once\n",
			func_id_name(func_id), func_id);
		return -EFAULT;
	}

	if (is_ptr_cast_function(func_id) || is_dynptr_ref_function(func_id)) {
		/* For release_reference() */
		regs[BPF_REG_0].ref_obj_id = meta.ref_obj_id;
	} else if (is_acquire_function(func_id, meta.map_ptr)) {
		int id = acquire_reference_state(env, insn_idx);

		if (id < 0)
			return id;
		/* For mark_ptr_or_null_reg() */
		regs[BPF_REG_0].id = id;
		/* For release_reference() */
		regs[BPF_REG_0].ref_obj_id = id;
	}

	do_refine_retval_range(regs, fn->ret_type, func_id, &meta);

	err = check_map_func_compatibility(env, meta.map_ptr, func_id);
	if (err)
		return err;

	if ((func_id == BPF_FUNC_get_stack ||
	     func_id == BPF_FUNC_get_task_stack) &&
	    !env->prog->has_callchain_buf) {
		const char *err_str;

#ifdef CONFIG_PERF_EVENTS
		err = get_callchain_buffers(sysctl_perf_event_max_stack);
		err_str = "cannot get callchain buffer for func %s#%d\n";
#else
		err = -ENOTSUPP;
		err_str = "func %s#%d not supported without CONFIG_PERF_EVENTS\n";
#endif
		if (err) {
			verbose(env, err_str, func_id_name(func_id), func_id);
			return err;
		}

		env->prog->has_callchain_buf = true;
	}

	if (func_id == BPF_FUNC_get_stackid || func_id == BPF_FUNC_get_stack)
		env->prog->call_get_stack = true;

	if (func_id == BPF_FUNC_get_func_ip) {
		if (check_get_func_ip(env))
			return -ENOTSUPP;
		env->prog->call_get_func_ip = true;
	}

	if (changes_data)
		clear_all_pkt_pointers(env);
	return 0;
}

/* mark_btf_func_reg_size() is used when the reg size is determined by
 * the BTF func_proto's return value size and argument.
 */
static void mark_btf_func_reg_size(struct bpf_verifier_env *env, u32 regno,
				   size_t reg_size)
{
	struct bpf_reg_state *reg = &cur_regs(env)[regno];

	if (regno == BPF_REG_0) {
		/* Function return value */
		reg->live |= REG_LIVE_WRITTEN;
		reg->subreg_def = reg_size == sizeof(u64) ?
			DEF_NOT_SUBREG : env->insn_idx + 1;
	} else {
		/* Function argument */
		if (reg_size == sizeof(u64)) {
			mark_insn_zext(env, reg);
			mark_reg_read(env, reg, reg->parent, REG_LIVE_READ64);
		} else {
			mark_reg_read(env, reg, reg->parent, REG_LIVE_READ32);
		}
	}
}

static int check_kfunc_call(struct bpf_verifier_env *env, struct bpf_insn *insn,
			    int *insn_idx_p)
{
	const struct btf_type *t, *func, *func_proto, *ptr_type;
	struct bpf_reg_state *regs = cur_regs(env);
	struct bpf_kfunc_arg_meta meta = { 0 };
	const char *func_name, *ptr_type_name;
	u32 i, nargs, func_id, ptr_type_id;
	int err, insn_idx = *insn_idx_p;
	const struct btf_param *args;
	struct btf *desc_btf;
	u32 *kfunc_flags;
	bool acq;

	/* skip for now, but return error when we find this in fixup_kfunc_call */
	if (!insn->imm)
		return 0;

	desc_btf = find_kfunc_desc_btf(env, insn->off);
	if (IS_ERR(desc_btf))
		return PTR_ERR(desc_btf);

	func_id = insn->imm;
	func = btf_type_by_id(desc_btf, func_id);
	func_name = btf_name_by_offset(desc_btf, func->name_off);
	func_proto = btf_type_by_id(desc_btf, func->type);

	kfunc_flags = btf_kfunc_id_set_contains(desc_btf, resolve_prog_type(env->prog), func_id);
	if (!kfunc_flags) {
		verbose(env, "calling kernel function %s is not allowed\n",
			func_name);
		return -EACCES;
	}
	if (*kfunc_flags & KF_DESTRUCTIVE && !capable(CAP_SYS_BOOT)) {
		verbose(env, "destructive kfunc calls require CAP_SYS_BOOT capabilities\n");
		return -EACCES;
	}

	acq = *kfunc_flags & KF_ACQUIRE;

	meta.flags = *kfunc_flags;

	/* Check the arguments */
	err = btf_check_kfunc_arg_match(env, desc_btf, func_id, regs, &meta);
	if (err < 0)
		return err;
	/* In case of release function, we get register number of refcounted
	 * PTR_TO_BTF_ID back from btf_check_kfunc_arg_match, do the release now
	 */
	if (err) {
		err = release_reference(env, regs[err].ref_obj_id);
		if (err) {
			verbose(env, "kfunc %s#%d reference has not been acquired before\n",
				func_name, func_id);
			return err;
		}
	}

	for (i = 0; i < CALLER_SAVED_REGS; i++)
		mark_reg_not_init(env, regs, caller_saved[i]);

	/* Check return type */
	t = btf_type_skip_modifiers(desc_btf, func_proto->type, NULL);

	if (acq && !btf_type_is_struct_ptr(desc_btf, t)) {
		verbose(env, "acquire kernel function does not return PTR_TO_BTF_ID\n");
		return -EINVAL;
	}

	if (btf_type_is_scalar(t)) {
		mark_reg_unknown(env, regs, BPF_REG_0);
		mark_btf_func_reg_size(env, BPF_REG_0, t->size);
	} else if (btf_type_is_ptr(t)) {
		ptr_type = btf_type_skip_modifiers(desc_btf, t->type,
						   &ptr_type_id);
		if (!btf_type_is_struct(ptr_type)) {
			if (!meta.r0_size) {
				ptr_type_name = btf_name_by_offset(desc_btf,
								   ptr_type->name_off);
				verbose(env,
					"kernel function %s returns pointer type %s %s is not supported\n",
					func_name,
					btf_type_str(ptr_type),
					ptr_type_name);
				return -EINVAL;
			}

			mark_reg_known_zero(env, regs, BPF_REG_0);
			regs[BPF_REG_0].type = PTR_TO_MEM;
			regs[BPF_REG_0].mem_size = meta.r0_size;

			if (meta.r0_rdonly)
				regs[BPF_REG_0].type |= MEM_RDONLY;

			/* Ensures we don't access the memory after a release_reference() */
			if (meta.ref_obj_id)
				regs[BPF_REG_0].ref_obj_id = meta.ref_obj_id;
		} else {
			mark_reg_known_zero(env, regs, BPF_REG_0);
			regs[BPF_REG_0].btf = desc_btf;
			regs[BPF_REG_0].type = PTR_TO_BTF_ID;
			regs[BPF_REG_0].btf_id = ptr_type_id;
		}
		if (*kfunc_flags & KF_RET_NULL) {
			regs[BPF_REG_0].type |= PTR_MAYBE_NULL;
			/* For mark_ptr_or_null_reg, see 93c230e3f5bd6 */
			regs[BPF_REG_0].id = ++env->id_gen;
		}
		mark_btf_func_reg_size(env, BPF_REG_0, sizeof(void *));
		if (acq) {
			int id = acquire_reference_state(env, insn_idx);

			if (id < 0)
				return id;
			regs[BPF_REG_0].id = id;
			regs[BPF_REG_0].ref_obj_id = id;
		}
	} /* else { add_kfunc_call() ensures it is btf_type_is_void(t) } */

	nargs = btf_type_vlen(func_proto);
	args = (const struct btf_param *)(func_proto + 1);
	for (i = 0; i < nargs; i++) {
		u32 regno = i + 1;

		t = btf_type_skip_modifiers(desc_btf, args[i].type, NULL);
		if (btf_type_is_ptr(t))
			mark_btf_func_reg_size(env, regno, sizeof(void *));
		else
			/* scalar. ensured by btf_check_kfunc_arg_match() */
			mark_btf_func_reg_size(env, regno, t->size);
	}

	return 0;
}

static bool signed_add_overflows(s64 a, s64 b)
{
	/* Do the add in u64, where overflow is well-defined */
	s64 res = (s64)((u64)a + (u64)b);

	if (b < 0)
		return res > a;
	return res < a;
}

static bool signed_add32_overflows(s32 a, s32 b)
{
	/* Do the add in u32, where overflow is well-defined */
	s32 res = (s32)((u32)a + (u32)b);

	if (b < 0)
		return res > a;
	return res < a;
}

static bool signed_sub_overflows(s64 a, s64 b)
{
	/* Do the sub in u64, where overflow is well-defined */
	s64 res = (s64)((u64)a - (u64)b);

	if (b < 0)
		return res < a;
	return res > a;
}

static bool signed_sub32_overflows(s32 a, s32 b)
{
	/* Do the sub in u32, where overflow is well-defined */
	s32 res = (s32)((u32)a - (u32)b);

	if (b < 0)
		return res < a;
	return res > a;
}

static bool check_reg_sane_offset(struct bpf_verifier_env *env,
				  const struct bpf_reg_state *reg,
				  enum bpf_reg_type type)
{
	bool known = tnum_is_const(reg->var_off);
	s64 val = reg->var_off.value;
	s64 smin = reg->smin_value;

	if (known && (val >= BPF_MAX_VAR_OFF || val <= -BPF_MAX_VAR_OFF)) {
		verbose(env, "math between %s pointer and %lld is not allowed\n",
			reg_type_str(env, type), val);
		return false;
	}

	if (reg->off >= BPF_MAX_VAR_OFF || reg->off <= -BPF_MAX_VAR_OFF) {
		verbose(env, "%s pointer offset %d is not allowed\n",
			reg_type_str(env, type), reg->off);
		return false;
	}

	if (smin == S64_MIN) {
		verbose(env, "math between %s pointer and register with unbounded min value is not allowed\n",
			reg_type_str(env, type));
		return false;
	}

	if (smin >= BPF_MAX_VAR_OFF || smin <= -BPF_MAX_VAR_OFF) {
		verbose(env, "value %lld makes %s pointer be out of bounds\n",
			smin, reg_type_str(env, type));
		return false;
	}

	return true;
}

enum {
	REASON_BOUNDS	= -1,
	REASON_TYPE	= -2,
	REASON_PATHS	= -3,
	REASON_LIMIT	= -4,
	REASON_STACK	= -5,
};

static int retrieve_ptr_limit(const struct bpf_reg_state *ptr_reg,
			      u32 *alu_limit, bool mask_to_left)
{
	u32 max = 0, ptr_limit = 0;

	switch (ptr_reg->type) {
	case PTR_TO_STACK:
		/* Offset 0 is out-of-bounds, but acceptable start for the
		 * left direction, see BPF_REG_FP. Also, unknown scalar
		 * offset where we would need to deal with min/max bounds is
		 * currently prohibited for unprivileged.
		 */
		max = MAX_BPF_STACK + mask_to_left;
		ptr_limit = -(ptr_reg->var_off.value + ptr_reg->off);
		break;
	case PTR_TO_MAP_VALUE:
		max = ptr_reg->map_ptr->value_size;
		ptr_limit = (mask_to_left ?
			     ptr_reg->smin_value :
			     ptr_reg->umax_value) + ptr_reg->off;
		break;
	default:
		return REASON_TYPE;
	}

	if (ptr_limit >= max)
		return REASON_LIMIT;
	*alu_limit = ptr_limit;
	return 0;
}

static bool can_skip_alu_sanitation(const struct bpf_verifier_env *env,
				    const struct bpf_insn *insn)
{
	return env->bypass_spec_v1 || BPF_SRC(insn->code) == BPF_K;
}

static int update_alu_sanitation_state(struct bpf_insn_aux_data *aux,
				       u32 alu_state, u32 alu_limit)
{
	/* If we arrived here from different branches with different
	 * state or limits to sanitize, then this won't work.
	 */
	if (aux->alu_state &&
	    (aux->alu_state != alu_state ||
	     aux->alu_limit != alu_limit))
		return REASON_PATHS;

	/* Corresponding fixup done in do_misc_fixups(). */
	aux->alu_state = alu_state;
	aux->alu_limit = alu_limit;
	return 0;
}

static int sanitize_val_alu(struct bpf_verifier_env *env,
			    struct bpf_insn *insn)
{
	struct bpf_insn_aux_data *aux = cur_aux(env);

	if (can_skip_alu_sanitation(env, insn))
		return 0;

	return update_alu_sanitation_state(aux, BPF_ALU_NON_POINTER, 0);
}

static bool sanitize_needed(u8 opcode)
{
	return opcode == BPF_ADD || opcode == BPF_SUB;
}

struct bpf_sanitize_info {
	struct bpf_insn_aux_data aux;
	bool mask_to_left;
};

static struct bpf_verifier_state *
sanitize_speculative_path(struct bpf_verifier_env *env,
			  const struct bpf_insn *insn,
			  u32 next_idx, u32 curr_idx)
{
	struct bpf_verifier_state *branch;
	struct bpf_reg_state *regs;

	branch = push_stack(env, next_idx, curr_idx, true);
	if (branch && insn) {
		regs = branch->frame[branch->curframe]->regs;
		if (BPF_SRC(insn->code) == BPF_K) {
			mark_reg_unknown(env, regs, insn->dst_reg);
		} else if (BPF_SRC(insn->code) == BPF_X) {
			mark_reg_unknown(env, regs, insn->dst_reg);
			mark_reg_unknown(env, regs, insn->src_reg);
		}
	}
	return branch;
}

static int sanitize_ptr_alu(struct bpf_verifier_env *env,
			    struct bpf_insn *insn,
			    const struct bpf_reg_state *ptr_reg,
			    const struct bpf_reg_state *off_reg,
			    struct bpf_reg_state *dst_reg,
			    struct bpf_sanitize_info *info,
			    const bool commit_window)
{
	struct bpf_insn_aux_data *aux = commit_window ? cur_aux(env) : &info->aux;
	struct bpf_verifier_state *vstate = env->cur_state;
	bool off_is_imm = tnum_is_const(off_reg->var_off);
	bool off_is_neg = off_reg->smin_value < 0;
	bool ptr_is_dst_reg = ptr_reg == dst_reg;
	u8 opcode = BPF_OP(insn->code);
	u32 alu_state, alu_limit;
	struct bpf_reg_state tmp;
	bool ret;
	int err;

	if (can_skip_alu_sanitation(env, insn))
		return 0;

	/* We already marked aux for masking from non-speculative
	 * paths, thus we got here in the first place. We only care
	 * to explore bad access from here.
	 */
	if (vstate->speculative)
		goto do_sim;

	if (!commit_window) {
		if (!tnum_is_const(off_reg->var_off) &&
		    (off_reg->smin_value < 0) != (off_reg->smax_value < 0))
			return REASON_BOUNDS;

		info->mask_to_left = (opcode == BPF_ADD &&  off_is_neg) ||
				     (opcode == BPF_SUB && !off_is_neg);
	}

	err = retrieve_ptr_limit(ptr_reg, &alu_limit, info->mask_to_left);
	if (err < 0)
		return err;

	if (commit_window) {
		/* In commit phase we narrow the masking window based on
		 * the observed pointer move after the simulated operation.
		 */
		alu_state = info->aux.alu_state;
		alu_limit = abs(info->aux.alu_limit - alu_limit);
	} else {
		alu_state  = off_is_neg ? BPF_ALU_NEG_VALUE : 0;
		alu_state |= off_is_imm ? BPF_ALU_IMMEDIATE : 0;
		alu_state |= ptr_is_dst_reg ?
			     BPF_ALU_SANITIZE_SRC : BPF_ALU_SANITIZE_DST;

		/* Limit pruning on unknown scalars to enable deep search for
		 * potential masking differences from other program paths.
		 */
		if (!off_is_imm)
			env->explore_alu_limits = true;
	}

	err = update_alu_sanitation_state(aux, alu_state, alu_limit);
	if (err < 0)
		return err;
do_sim:
	/* If we're in commit phase, we're done here given we already
	 * pushed the truncated dst_reg into the speculative verification
	 * stack.
	 *
	 * Also, when register is a known constant, we rewrite register-based
	 * operation to immediate-based, and thus do not need masking (and as
	 * a consequence, do not need to simulate the zero-truncation either).
	 */
	if (commit_window || off_is_imm)
		return 0;

	/* Simulate and find potential out-of-bounds access under
	 * speculative execution from truncation as a result of
	 * masking when off was not within expected range. If off
	 * sits in dst, then we temporarily need to move ptr there
	 * to simulate dst (== 0) +/-= ptr. Needed, for example,
	 * for cases where we use K-based arithmetic in one direction
	 * and truncated reg-based in the other in order to explore
	 * bad access.
	 */
	if (!ptr_is_dst_reg) {
		tmp = *dst_reg;
		*dst_reg = *ptr_reg;
	}
	ret = sanitize_speculative_path(env, NULL, env->insn_idx + 1,
					env->insn_idx);
	if (!ptr_is_dst_reg && ret)
		*dst_reg = tmp;
	return !ret ? REASON_STACK : 0;
}

static void sanitize_mark_insn_seen(struct bpf_verifier_env *env)
{
	struct bpf_verifier_state *vstate = env->cur_state;

	/* If we simulate paths under speculation, we don't update the
	 * insn as 'seen' such that when we verify unreachable paths in
	 * the non-speculative domain, sanitize_dead_code() can still
	 * rewrite/sanitize them.
	 */
	if (!vstate->speculative)
		env->insn_aux_data[env->insn_idx].seen = env->pass_cnt;
}

static int sanitize_err(struct bpf_verifier_env *env,
			const struct bpf_insn *insn, int reason,
			const struct bpf_reg_state *off_reg,
			const struct bpf_reg_state *dst_reg)
{
	static const char *err = "pointer arithmetic with it prohibited for !root";
	const char *op = BPF_OP(insn->code) == BPF_ADD ? "add" : "sub";
	u32 dst = insn->dst_reg, src = insn->src_reg;

	switch (reason) {
	case REASON_BOUNDS:
		verbose(env, "R%d has unknown scalar with mixed signed bounds, %s\n",
			off_reg == dst_reg ? dst : src, err);
		break;
	case REASON_TYPE:
		verbose(env, "R%d has pointer with unsupported alu operation, %s\n",
			off_reg == dst_reg ? src : dst, err);
		break;
	case REASON_PATHS:
		verbose(env, "R%d tried to %s from different maps, paths or scalars, %s\n",
			dst, op, err);
		break;
	case REASON_LIMIT:
		verbose(env, "R%d tried to %s beyond pointer bounds, %s\n",
			dst, op, err);
		break;
	case REASON_STACK:
		verbose(env, "R%d could not be pushed for speculative verification, %s\n",
			dst, err);
		break;
	default:
		verbose(env, "verifier internal error: unknown reason (%d)\n",
			reason);
		break;
	}

	return -EACCES;
}

/* check that stack access falls within stack limits and that 'reg' doesn't
 * have a variable offset.
 *
 * Variable offset is prohibited for unprivileged mode for simplicity since it
 * requires corresponding support in Spectre masking for stack ALU.  See also
 * retrieve_ptr_limit().
 *
 *
 * 'off' includes 'reg->off'.
 */
static int check_stack_access_for_ptr_arithmetic(
				struct bpf_verifier_env *env,
				int regno,
				const struct bpf_reg_state *reg,
				int off)
{
	if (!tnum_is_const(reg->var_off)) {
		char tn_buf[48];

		tnum_strn(tn_buf, sizeof(tn_buf), reg->var_off);
		verbose(env, "R%d variable stack access prohibited for !root, var_off=%s off=%d\n",
			regno, tn_buf, off);
		return -EACCES;
	}

	if (off >= 0 || off < -MAX_BPF_STACK) {
		verbose(env, "R%d stack pointer arithmetic goes out of range, "
			"prohibited for !root; off=%d\n", regno, off);
		return -EACCES;
	}

	return 0;
}

static int sanitize_check_bounds(struct bpf_verifier_env *env,
				 const struct bpf_insn *insn,
				 const struct bpf_reg_state *dst_reg)
{
	u32 dst = insn->dst_reg;

	/* For unprivileged we require that resulting offset must be in bounds
	 * in order to be able to sanitize access later on.
	 */
	if (env->bypass_spec_v1)
		return 0;

	switch (dst_reg->type) {
	case PTR_TO_STACK:
		if (check_stack_access_for_ptr_arithmetic(env, dst, dst_reg,
					dst_reg->off + dst_reg->var_off.value))
			return -EACCES;
		break;
	case PTR_TO_MAP_VALUE:
		if (check_map_access(env, dst, dst_reg->off, 1, false, ACCESS_HELPER)) {
			verbose(env, "R%d pointer arithmetic of map value goes out of range, "
				"prohibited for !root\n", dst);
			return -EACCES;
		}
		break;
	default:
		break;
	}

	return 0;
}

/* Handles arithmetic on a pointer and a scalar: computes new min/max and var_off.
 * Caller should also handle BPF_MOV case separately.
 * If we return -EACCES, caller may want to try again treating pointer as a
 * scalar.  So we only emit a diagnostic if !env->allow_ptr_leaks.
 */
static int adjust_ptr_min_max_vals(struct bpf_verifier_env *env,
				   struct bpf_insn *insn,
				   const struct bpf_reg_state *ptr_reg,
				   const struct bpf_reg_state *off_reg)
{
	struct bpf_verifier_state *vstate = env->cur_state;
	struct bpf_func_state *state = vstate->frame[vstate->curframe];
	struct bpf_reg_state *regs = state->regs, *dst_reg;
	bool known = tnum_is_const(off_reg->var_off);
	s64 smin_val = off_reg->smin_value, smax_val = off_reg->smax_value,
	    smin_ptr = ptr_reg->smin_value, smax_ptr = ptr_reg->smax_value;
	u64 umin_val = off_reg->umin_value, umax_val = off_reg->umax_value,
	    umin_ptr = ptr_reg->umin_value, umax_ptr = ptr_reg->umax_value;
	struct bpf_sanitize_info info = {};
	u8 opcode = BPF_OP(insn->code);
	u32 dst = insn->dst_reg;
	int ret;

	dst_reg = &regs[dst];

	if ((known && (smin_val != smax_val || umin_val != umax_val)) ||
	    smin_val > smax_val || umin_val > umax_val) {
		/* Taint dst register if offset had invalid bounds derived from
		 * e.g. dead branches.
		 */
		__mark_reg_unknown(env, dst_reg);
		return 0;
	}

	if (BPF_CLASS(insn->code) != BPF_ALU64) {
		/* 32-bit ALU ops on pointers produce (meaningless) scalars */
		if (opcode == BPF_SUB && env->allow_ptr_leaks) {
			__mark_reg_unknown(env, dst_reg);
			return 0;
		}

		verbose(env,
			"R%d 32-bit pointer arithmetic prohibited\n",
			dst);
		return -EACCES;
	}

	if (ptr_reg->type & PTR_MAYBE_NULL) {
		verbose(env, "R%d pointer arithmetic on %s prohibited, null-check it first\n",
			dst, reg_type_str(env, ptr_reg->type));
		return -EACCES;
	}

	switch (base_type(ptr_reg->type)) {
	case CONST_PTR_TO_MAP:
		/* smin_val represents the known value */
		if (known && smin_val == 0 && opcode == BPF_ADD)
			break;
		fallthrough;
	case PTR_TO_PACKET_END:
	case PTR_TO_SOCKET:
	case PTR_TO_SOCK_COMMON:
	case PTR_TO_TCP_SOCK:
	case PTR_TO_XDP_SOCK:
		verbose(env, "R%d pointer arithmetic on %s prohibited\n",
			dst, reg_type_str(env, ptr_reg->type));
		return -EACCES;
	default:
		break;
	}

	/* In case of 'scalar += pointer', dst_reg inherits pointer type and id.
	 * The id may be overwritten later if we create a new variable offset.
	 */
	dst_reg->type = ptr_reg->type;
	dst_reg->id = ptr_reg->id;

	if (!check_reg_sane_offset(env, off_reg, ptr_reg->type) ||
	    !check_reg_sane_offset(env, ptr_reg, ptr_reg->type))
		return -EINVAL;

	/* pointer types do not carry 32-bit bounds at the moment. */
	__mark_reg32_unbounded(dst_reg);

	if (sanitize_needed(opcode)) {
		ret = sanitize_ptr_alu(env, insn, ptr_reg, off_reg, dst_reg,
				       &info, false);
		if (ret < 0)
			return sanitize_err(env, insn, ret, off_reg, dst_reg);
	}

	switch (opcode) {
	case BPF_ADD:
		/* We can take a fixed offset as long as it doesn't overflow
		 * the s32 'off' field
		 */
		if (known && (ptr_reg->off + smin_val ==
			      (s64)(s32)(ptr_reg->off + smin_val))) {
			/* pointer += K.  Accumulate it into fixed offset */
			dst_reg->smin_value = smin_ptr;
			dst_reg->smax_value = smax_ptr;
			dst_reg->umin_value = umin_ptr;
			dst_reg->umax_value = umax_ptr;
			dst_reg->var_off = ptr_reg->var_off;
			dst_reg->off = ptr_reg->off + smin_val;
			dst_reg->raw = ptr_reg->raw;
			break;
		}
		/* A new variable offset is created.  Note that off_reg->off
		 * == 0, since it's a scalar.
		 * dst_reg gets the pointer type and since some positive
		 * integer value was added to the pointer, give it a new 'id'
		 * if it's a PTR_TO_PACKET.
		 * this creates a new 'base' pointer, off_reg (variable) gets
		 * added into the variable offset, and we copy the fixed offset
		 * from ptr_reg.
		 */
		if (signed_add_overflows(smin_ptr, smin_val) ||
		    signed_add_overflows(smax_ptr, smax_val)) {
			dst_reg->smin_value = S64_MIN;
			dst_reg->smax_value = S64_MAX;
		} else {
			dst_reg->smin_value = smin_ptr + smin_val;
			dst_reg->smax_value = smax_ptr + smax_val;
		}
		if (umin_ptr + umin_val < umin_ptr ||
		    umax_ptr + umax_val < umax_ptr) {
			dst_reg->umin_value = 0;
			dst_reg->umax_value = U64_MAX;
		} else {
			dst_reg->umin_value = umin_ptr + umin_val;
			dst_reg->umax_value = umax_ptr + umax_val;
		}
		dst_reg->var_off = tnum_add(ptr_reg->var_off, off_reg->var_off);
		dst_reg->off = ptr_reg->off;
		dst_reg->raw = ptr_reg->raw;
		if (reg_is_pkt_pointer(ptr_reg)) {
			dst_reg->id = ++env->id_gen;
			/* something was added to pkt_ptr, set range to zero */
			memset(&dst_reg->raw, 0, sizeof(dst_reg->raw));
		}
		break;
	case BPF_SUB:
		if (dst_reg == off_reg) {
			/* scalar -= pointer.  Creates an unknown scalar */
			verbose(env, "R%d tried to subtract pointer from scalar\n",
				dst);
			return -EACCES;
		}
		/* We don't allow subtraction from FP, because (according to
		 * test_verifier.c test "invalid fp arithmetic", JITs might not
		 * be able to deal with it.
		 */
		if (ptr_reg->type == PTR_TO_STACK) {
			verbose(env, "R%d subtraction from stack pointer prohibited\n",
				dst);
			return -EACCES;
		}
		if (known && (ptr_reg->off - smin_val ==
			      (s64)(s32)(ptr_reg->off - smin_val))) {
			/* pointer -= K.  Subtract it from fixed offset */
			dst_reg->smin_value = smin_ptr;
			dst_reg->smax_value = smax_ptr;
			dst_reg->umin_value = umin_ptr;
			dst_reg->umax_value = umax_ptr;
			dst_reg->var_off = ptr_reg->var_off;
			dst_reg->id = ptr_reg->id;
			dst_reg->off = ptr_reg->off - smin_val;
			dst_reg->raw = ptr_reg->raw;
			break;
		}
		/* A new variable offset is created.  If the subtrahend is known
		 * nonnegative, then any reg->range we had before is still good.
		 */
		if (signed_sub_overflows(smin_ptr, smax_val) ||
		    signed_sub_overflows(smax_ptr, smin_val)) {
			/* Overflow possible, we know nothing */
			dst_reg->smin_value = S64_MIN;
			dst_reg->smax_value = S64_MAX;
		} else {
			dst_reg->smin_value = smin_ptr - smax_val;
			dst_reg->smax_value = smax_ptr - smin_val;
		}
		if (umin_ptr < umax_val) {
			/* Overflow possible, we know nothing */
			dst_reg->umin_value = 0;
			dst_reg->umax_value = U64_MAX;
		} else {
			/* Cannot overflow (as long as bounds are consistent) */
			dst_reg->umin_value = umin_ptr - umax_val;
			dst_reg->umax_value = umax_ptr - umin_val;
		}
		dst_reg->var_off = tnum_sub(ptr_reg->var_off, off_reg->var_off);
		dst_reg->off = ptr_reg->off;
		dst_reg->raw = ptr_reg->raw;
		if (reg_is_pkt_pointer(ptr_reg)) {
			dst_reg->id = ++env->id_gen;
			/* something was added to pkt_ptr, set range to zero */
			if (smin_val < 0)
				memset(&dst_reg->raw, 0, sizeof(dst_reg->raw));
		}
		break;
	case BPF_AND:
	case BPF_OR:
	case BPF_XOR:
		/* bitwise ops on pointers are troublesome, prohibit. */
		verbose(env, "R%d bitwise operator %s on pointer prohibited\n",
			dst, bpf_alu_string[opcode >> 4]);
		return -EACCES;
	default:
		/* other operators (e.g. MUL,LSH) produce non-pointer results */
		verbose(env, "R%d pointer arithmetic with %s operator prohibited\n",
			dst, bpf_alu_string[opcode >> 4]);
		return -EACCES;
	}

	if (!check_reg_sane_offset(env, dst_reg, ptr_reg->type))
		return -EINVAL;
	reg_bounds_sync(dst_reg);
	if (sanitize_check_bounds(env, insn, dst_reg) < 0)
		return -EACCES;
	if (sanitize_needed(opcode)) {
		ret = sanitize_ptr_alu(env, insn, dst_reg, off_reg, dst_reg,
				       &info, true);
		if (ret < 0)
			return sanitize_err(env, insn, ret, off_reg, dst_reg);
	}

	return 0;
}

static void scalar32_min_max_add(struct bpf_reg_state *dst_reg,
				 struct bpf_reg_state *src_reg)
{
	s32 smin_val = src_reg->s32_min_value;
	s32 smax_val = src_reg->s32_max_value;
	u32 umin_val = src_reg->u32_min_value;
	u32 umax_val = src_reg->u32_max_value;

	if (signed_add32_overflows(dst_reg->s32_min_value, smin_val) ||
	    signed_add32_overflows(dst_reg->s32_max_value, smax_val)) {
		dst_reg->s32_min_value = S32_MIN;
		dst_reg->s32_max_value = S32_MAX;
	} else {
		dst_reg->s32_min_value += smin_val;
		dst_reg->s32_max_value += smax_val;
	}
	if (dst_reg->u32_min_value + umin_val < umin_val ||
	    dst_reg->u32_max_value + umax_val < umax_val) {
		dst_reg->u32_min_value = 0;
		dst_reg->u32_max_value = U32_MAX;
	} else {
		dst_reg->u32_min_value += umin_val;
		dst_reg->u32_max_value += umax_val;
	}
}

static void scalar_min_max_add(struct bpf_reg_state *dst_reg,
			       struct bpf_reg_state *src_reg)
{
	s64 smin_val = src_reg->smin_value;
	s64 smax_val = src_reg->smax_value;
	u64 umin_val = src_reg->umin_value;
	u64 umax_val = src_reg->umax_value;

	if (signed_add_overflows(dst_reg->smin_value, smin_val) ||
	    signed_add_overflows(dst_reg->smax_value, smax_val)) {
		dst_reg->smin_value = S64_MIN;
		dst_reg->smax_value = S64_MAX;
	} else {
		dst_reg->smin_value += smin_val;
		dst_reg->smax_value += smax_val;
	}
	if (dst_reg->umin_value + umin_val < umin_val ||
	    dst_reg->umax_value + umax_val < umax_val) {
		dst_reg->umin_value = 0;
		dst_reg->umax_value = U64_MAX;
	} else {
		dst_reg->umin_value += umin_val;
		dst_reg->umax_value += umax_val;
	}
}

static void scalar32_min_max_sub(struct bpf_reg_state *dst_reg,
				 struct bpf_reg_state *src_reg)
{
	s32 smin_val = src_reg->s32_min_value;
	s32 smax_val = src_reg->s32_max_value;
	u32 umin_val = src_reg->u32_min_value;
	u32 umax_val = src_reg->u32_max_value;

	if (signed_sub32_overflows(dst_reg->s32_min_value, smax_val) ||
	    signed_sub32_overflows(dst_reg->s32_max_value, smin_val)) {
		/* Overflow possible, we know nothing */
		dst_reg->s32_min_value = S32_MIN;
		dst_reg->s32_max_value = S32_MAX;
	} else {
		dst_reg->s32_min_value -= smax_val;
		dst_reg->s32_max_value -= smin_val;
	}
	if (dst_reg->u32_min_value < umax_val) {
		/* Overflow possible, we know nothing */
		dst_reg->u32_min_value = 0;
		dst_reg->u32_max_value = U32_MAX;
	} else {
		/* Cannot overflow (as long as bounds are consistent) */
		dst_reg->u32_min_value -= umax_val;
		dst_reg->u32_max_value -= umin_val;
	}
}

static void scalar_min_max_sub(struct bpf_reg_state *dst_reg,
			       struct bpf_reg_state *src_reg)
{
	s64 smin_val = src_reg->smin_value;
	s64 smax_val = src_reg->smax_value;
	u64 umin_val = src_reg->umin_value;
	u64 umax_val = src_reg->umax_value;

	if (signed_sub_overflows(dst_reg->smin_value, smax_val) ||
	    signed_sub_overflows(dst_reg->smax_value, smin_val)) {
		/* Overflow possible, we know nothing */
		dst_reg->smin_value = S64_MIN;
		dst_reg->smax_value = S64_MAX;
	} else {
		dst_reg->smin_value -= smax_val;
		dst_reg->smax_value -= smin_val;
	}
	if (dst_reg->umin_value < umax_val) {
		/* Overflow possible, we know nothing */
		dst_reg->umin_value = 0;
		dst_reg->umax_value = U64_MAX;
	} else {
		/* Cannot overflow (as long as bounds are consistent) */
		dst_reg->umin_value -= umax_val;
		dst_reg->umax_value -= umin_val;
	}
}

static void scalar32_min_max_mul(struct bpf_reg_state *dst_reg,
				 struct bpf_reg_state *src_reg)
{
	s32 smin_val = src_reg->s32_min_value;
	u32 umin_val = src_reg->u32_min_value;
	u32 umax_val = src_reg->u32_max_value;

	if (smin_val < 0 || dst_reg->s32_min_value < 0) {
		/* Ain't nobody got time to multiply that sign */
		__mark_reg32_unbounded(dst_reg);
		return;
	}
	/* Both values are positive, so we can work with unsigned and
	 * copy the result to signed (unless it exceeds S32_MAX).
	 */
	if (umax_val > U16_MAX || dst_reg->u32_max_value > U16_MAX) {
		/* Potential overflow, we know nothing */
		__mark_reg32_unbounded(dst_reg);
		return;
	}
	dst_reg->u32_min_value *= umin_val;
	dst_reg->u32_max_value *= umax_val;
	if (dst_reg->u32_max_value > S32_MAX) {
		/* Overflow possible, we know nothing */
		dst_reg->s32_min_value = S32_MIN;
		dst_reg->s32_max_value = S32_MAX;
	} else {
		dst_reg->s32_min_value = dst_reg->u32_min_value;
		dst_reg->s32_max_value = dst_reg->u32_max_value;
	}
}

static void scalar_min_max_mul(struct bpf_reg_state *dst_reg,
			       struct bpf_reg_state *src_reg)
{
	s64 smin_val = src_reg->smin_value;
	u64 umin_val = src_reg->umin_value;
	u64 umax_val = src_reg->umax_value;

	if (smin_val < 0 || dst_reg->smin_value < 0) {
		/* Ain't nobody got time to multiply that sign */
		__mark_reg64_unbounded(dst_reg);
		return;
	}
	/* Both values are positive, so we can work with unsigned and
	 * copy the result to signed (unless it exceeds S64_MAX).
	 */
	if (umax_val > U32_MAX || dst_reg->umax_value > U32_MAX) {
		/* Potential overflow, we know nothing */
		__mark_reg64_unbounded(dst_reg);
		return;
	}
	dst_reg->umin_value *= umin_val;
	dst_reg->umax_value *= umax_val;
	if (dst_reg->umax_value > S64_MAX) {
		/* Overflow possible, we know nothing */
		dst_reg->smin_value = S64_MIN;
		dst_reg->smax_value = S64_MAX;
	} else {
		dst_reg->smin_value = dst_reg->umin_value;
		dst_reg->smax_value = dst_reg->umax_value;
	}
}

static void scalar32_min_max_and(struct bpf_reg_state *dst_reg,
				 struct bpf_reg_state *src_reg)
{
	bool src_known = tnum_subreg_is_const(src_reg->var_off);
	bool dst_known = tnum_subreg_is_const(dst_reg->var_off);
	struct tnum var32_off = tnum_subreg(dst_reg->var_off);
	s32 smin_val = src_reg->s32_min_value;
	u32 umax_val = src_reg->u32_max_value;

	if (src_known && dst_known) {
		__mark_reg32_known(dst_reg, var32_off.value);
		return;
	}

	/* We get our minimum from the var_off, since that's inherently
	 * bitwise.  Our maximum is the minimum of the operands' maxima.
	 */
	dst_reg->u32_min_value = var32_off.value;
	dst_reg->u32_max_value = min(dst_reg->u32_max_value, umax_val);
	if (dst_reg->s32_min_value < 0 || smin_val < 0) {
		/* Lose signed bounds when ANDing negative numbers,
		 * ain't nobody got time for that.
		 */
		dst_reg->s32_min_value = S32_MIN;
		dst_reg->s32_max_value = S32_MAX;
	} else {
		/* ANDing two positives gives a positive, so safe to
		 * cast result into s64.
		 */
		dst_reg->s32_min_value = dst_reg->u32_min_value;
		dst_reg->s32_max_value = dst_reg->u32_max_value;
	}
}

static void scalar_min_max_and(struct bpf_reg_state *dst_reg,
			       struct bpf_reg_state *src_reg)
{
	bool src_known = tnum_is_const(src_reg->var_off);
	bool dst_known = tnum_is_const(dst_reg->var_off);
	s64 smin_val = src_reg->smin_value;
	u64 umax_val = src_reg->umax_value;

	if (src_known && dst_known) {
		__mark_reg_known(dst_reg, dst_reg->var_off.value);
		return;
	}

	/* We get our minimum from the var_off, since that's inherently
	 * bitwise.  Our maximum is the minimum of the operands' maxima.
	 */
	dst_reg->umin_value = dst_reg->var_off.value;
	dst_reg->umax_value = min(dst_reg->umax_value, umax_val);
	if (dst_reg->smin_value < 0 || smin_val < 0) {
		/* Lose signed bounds when ANDing negative numbers,
		 * ain't nobody got time for that.
		 */
		dst_reg->smin_value = S64_MIN;
		dst_reg->smax_value = S64_MAX;
	} else {
		/* ANDing two positives gives a positive, so safe to
		 * cast result into s64.
		 */
		dst_reg->smin_value = dst_reg->umin_value;
		dst_reg->smax_value = dst_reg->umax_value;
	}
	/* We may learn something more from the var_off */
	__update_reg_bounds(dst_reg);
}

static void scalar32_min_max_or(struct bpf_reg_state *dst_reg,
				struct bpf_reg_state *src_reg)
{
	bool src_known = tnum_subreg_is_const(src_reg->var_off);
	bool dst_known = tnum_subreg_is_const(dst_reg->var_off);
	struct tnum var32_off = tnum_subreg(dst_reg->var_off);
	s32 smin_val = src_reg->s32_min_value;
	u32 umin_val = src_reg->u32_min_value;

	if (src_known && dst_known) {
		__mark_reg32_known(dst_reg, var32_off.value);
		return;
	}

	/* We get our maximum from the var_off, and our minimum is the
	 * maximum of the operands' minima
	 */
	dst_reg->u32_min_value = max(dst_reg->u32_min_value, umin_val);
	dst_reg->u32_max_value = var32_off.value | var32_off.mask;
	if (dst_reg->s32_min_value < 0 || smin_val < 0) {
		/* Lose signed bounds when ORing negative numbers,
		 * ain't nobody got time for that.
		 */
		dst_reg->s32_min_value = S32_MIN;
		dst_reg->s32_max_value = S32_MAX;
	} else {
		/* ORing two positives gives a positive, so safe to
		 * cast result into s64.
		 */
		dst_reg->s32_min_value = dst_reg->u32_min_value;
		dst_reg->s32_max_value = dst_reg->u32_max_value;
	}
}

static void scalar_min_max_or(struct bpf_reg_state *dst_reg,
			      struct bpf_reg_state *src_reg)
{
	bool src_known = tnum_is_const(src_reg->var_off);
	bool dst_known = tnum_is_const(dst_reg->var_off);
	s64 smin_val = src_reg->smin_value;
	u64 umin_val = src_reg->umin_value;

	if (src_known && dst_known) {
		__mark_reg_known(dst_reg, dst_reg->var_off.value);
		return;
	}

	/* We get our maximum from the var_off, and our minimum is the
	 * maximum of the operands' minima
	 */
	dst_reg->umin_value = max(dst_reg->umin_value, umin_val);
	dst_reg->umax_value = dst_reg->var_off.value | dst_reg->var_off.mask;
	if (dst_reg->smin_value < 0 || smin_val < 0) {
		/* Lose signed bounds when ORing negative numbers,
		 * ain't nobody got time for that.
		 */
		dst_reg->smin_value = S64_MIN;
		dst_reg->smax_value = S64_MAX;
	} else {
		/* ORing two positives gives a positive, so safe to
		 * cast result into s64.
		 */
		dst_reg->smin_value = dst_reg->umin_value;
		dst_reg->smax_value = dst_reg->umax_value;
	}
	/* We may learn something more from the var_off */
	__update_reg_bounds(dst_reg);
}

static void scalar32_min_max_xor(struct bpf_reg_state *dst_reg,
				 struct bpf_reg_state *src_reg)
{
	bool src_known = tnum_subreg_is_const(src_reg->var_off);
	bool dst_known = tnum_subreg_is_const(dst_reg->var_off);
	struct tnum var32_off = tnum_subreg(dst_reg->var_off);
	s32 smin_val = src_reg->s32_min_value;

	if (src_known && dst_known) {
		__mark_reg32_known(dst_reg, var32_off.value);
		return;
	}

	/* We get both minimum and maximum from the var32_off. */
	dst_reg->u32_min_value = var32_off.value;
	dst_reg->u32_max_value = var32_off.value | var32_off.mask;

	if (dst_reg->s32_min_value >= 0 && smin_val >= 0) {
		/* XORing two positive sign numbers gives a positive,
		 * so safe to cast u32 result into s32.
		 */
		dst_reg->s32_min_value = dst_reg->u32_min_value;
		dst_reg->s32_max_value = dst_reg->u32_max_value;
	} else {
		dst_reg->s32_min_value = S32_MIN;
		dst_reg->s32_max_value = S32_MAX;
	}
}

static void scalar_min_max_xor(struct bpf_reg_state *dst_reg,
			       struct bpf_reg_state *src_reg)
{
	bool src_known = tnum_is_const(src_reg->var_off);
	bool dst_known = tnum_is_const(dst_reg->var_off);
	s64 smin_val = src_reg->smin_value;

	if (src_known && dst_known) {
		/* dst_reg->var_off.value has been updated earlier */
		__mark_reg_known(dst_reg, dst_reg->var_off.value);
		return;
	}

	/* We get both minimum and maximum from the var_off. */
	dst_reg->umin_value = dst_reg->var_off.value;
	dst_reg->umax_value = dst_reg->var_off.value | dst_reg->var_off.mask;

	if (dst_reg->smin_value >= 0 && smin_val >= 0) {
		/* XORing two positive sign numbers gives a positive,
		 * so safe to cast u64 result into s64.
		 */
		dst_reg->smin_value = dst_reg->umin_value;
		dst_reg->smax_value = dst_reg->umax_value;
	} else {
		dst_reg->smin_value = S64_MIN;
		dst_reg->smax_value = S64_MAX;
	}

	__update_reg_bounds(dst_reg);
}

static void __scalar32_min_max_lsh(struct bpf_reg_state *dst_reg,
				   u64 umin_val, u64 umax_val)
{
	/* We lose all sign bit information (except what we can pick
	 * up from var_off)
	 */
	dst_reg->s32_min_value = S32_MIN;
	dst_reg->s32_max_value = S32_MAX;
	/* If we might shift our top bit out, then we know nothing */
	if (umax_val > 31 || dst_reg->u32_max_value > 1ULL << (31 - umax_val)) {
		dst_reg->u32_min_value = 0;
		dst_reg->u32_max_value = U32_MAX;
	} else {
		dst_reg->u32_min_value <<= umin_val;
		dst_reg->u32_max_value <<= umax_val;
	}
}

static void scalar32_min_max_lsh(struct bpf_reg_state *dst_reg,
				 struct bpf_reg_state *src_reg)
{
	u32 umax_val = src_reg->u32_max_value;
	u32 umin_val = src_reg->u32_min_value;
	/* u32 alu operation will zext upper bits */
	struct tnum subreg = tnum_subreg(dst_reg->var_off);

	__scalar32_min_max_lsh(dst_reg, umin_val, umax_val);
	dst_reg->var_off = tnum_subreg(tnum_lshift(subreg, umin_val));
	/* Not required but being careful mark reg64 bounds as unknown so
	 * that we are forced to pick them up from tnum and zext later and
	 * if some path skips this step we are still safe.
	 */
	__mark_reg64_unbounded(dst_reg);
	__update_reg32_bounds(dst_reg);
}

static void __scalar64_min_max_lsh(struct bpf_reg_state *dst_reg,
				   u64 umin_val, u64 umax_val)
{
	/* Special case <<32 because it is a common compiler pattern to sign
	 * extend subreg by doing <<32 s>>32. In this case if 32bit bounds are
	 * positive we know this shift will also be positive so we can track
	 * bounds correctly. Otherwise we lose all sign bit information except
	 * what we can pick up from var_off. Perhaps we can generalize this
	 * later to shifts of any length.
	 */
	if (umin_val == 32 && umax_val == 32 && dst_reg->s32_max_value >= 0)
		dst_reg->smax_value = (s64)dst_reg->s32_max_value << 32;
	else
		dst_reg->smax_value = S64_MAX;

	if (umin_val == 32 && umax_val == 32 && dst_reg->s32_min_value >= 0)
		dst_reg->smin_value = (s64)dst_reg->s32_min_value << 32;
	else
		dst_reg->smin_value = S64_MIN;

	/* If we might shift our top bit out, then we know nothing */
	if (dst_reg->umax_value > 1ULL << (63 - umax_val)) {
		dst_reg->umin_value = 0;
		dst_reg->umax_value = U64_MAX;
	} else {
		dst_reg->umin_value <<= umin_val;
		dst_reg->umax_value <<= umax_val;
	}
}

static void scalar_min_max_lsh(struct bpf_reg_state *dst_reg,
			       struct bpf_reg_state *src_reg)
{
	u64 umax_val = src_reg->umax_value;
	u64 umin_val = src_reg->umin_value;

	/* scalar64 calc uses 32bit unshifted bounds so must be called first */
	__scalar64_min_max_lsh(dst_reg, umin_val, umax_val);
	__scalar32_min_max_lsh(dst_reg, umin_val, umax_val);

	dst_reg->var_off = tnum_lshift(dst_reg->var_off, umin_val);
	/* We may learn something more from the var_off */
	__update_reg_bounds(dst_reg);
}

static void scalar32_min_max_rsh(struct bpf_reg_state *dst_reg,
				 struct bpf_reg_state *src_reg)
{
	struct tnum subreg = tnum_subreg(dst_reg->var_off);
	u32 umax_val = src_reg->u32_max_value;
	u32 umin_val = src_reg->u32_min_value;

	/* BPF_RSH is an unsigned shift.  If the value in dst_reg might
	 * be negative, then either:
	 * 1) src_reg might be zero, so the sign bit of the result is
	 *    unknown, so we lose our signed bounds
	 * 2) it's known negative, thus the unsigned bounds capture the
	 *    signed bounds
	 * 3) the signed bounds cross zero, so they tell us nothing
	 *    about the result
	 * If the value in dst_reg is known nonnegative, then again the
	 * unsigned bounds capture the signed bounds.
	 * Thus, in all cases it suffices to blow away our signed bounds
	 * and rely on inferring new ones from the unsigned bounds and
	 * var_off of the result.
	 */
	dst_reg->s32_min_value = S32_MIN;
	dst_reg->s32_max_value = S32_MAX;

	dst_reg->var_off = tnum_rshift(subreg, umin_val);
	dst_reg->u32_min_value >>= umax_val;
	dst_reg->u32_max_value >>= umin_val;

	__mark_reg64_unbounded(dst_reg);
	__update_reg32_bounds(dst_reg);
}

static void scalar_min_max_rsh(struct bpf_reg_state *dst_reg,
			       struct bpf_reg_state *src_reg)
{
	u64 umax_val = src_reg->umax_value;
	u64 umin_val = src_reg->umin_value;

	/* BPF_RSH is an unsigned shift.  If the value in dst_reg might
	 * be negative, then either:
	 * 1) src_reg might be zero, so the sign bit of the result is
	 *    unknown, so we lose our signed bounds
	 * 2) it's known negative, thus the unsigned bounds capture the
	 *    signed bounds
	 * 3) the signed bounds cross zero, so they tell us nothing
	 *    about the result
	 * If the value in dst_reg is known nonnegative, then again the
	 * unsigned bounds capture the signed bounds.
	 * Thus, in all cases it suffices to blow away our signed bounds
	 * and rely on inferring new ones from the unsigned bounds and
	 * var_off of the result.
	 */
	dst_reg->smin_value = S64_MIN;
	dst_reg->smax_value = S64_MAX;
	dst_reg->var_off = tnum_rshift(dst_reg->var_off, umin_val);
	dst_reg->umin_value >>= umax_val;
	dst_reg->umax_value >>= umin_val;

	/* Its not easy to operate on alu32 bounds here because it depends
	 * on bits being shifted in. Take easy way out and mark unbounded
	 * so we can recalculate later from tnum.
	 */
	__mark_reg32_unbounded(dst_reg);
	__update_reg_bounds(dst_reg);
}

static void scalar32_min_max_arsh(struct bpf_reg_state *dst_reg,
				  struct bpf_reg_state *src_reg)
{
	u64 umin_val = src_reg->u32_min_value;

	/* Upon reaching here, src_known is true and
	 * umax_val is equal to umin_val.
	 */
	dst_reg->s32_min_value = (u32)(((s32)dst_reg->s32_min_value) >> umin_val);
	dst_reg->s32_max_value = (u32)(((s32)dst_reg->s32_max_value) >> umin_val);

	dst_reg->var_off = tnum_arshift(tnum_subreg(dst_reg->var_off), umin_val, 32);

	/* blow away the dst_reg umin_value/umax_value and rely on
	 * dst_reg var_off to refine the result.
	 */
	dst_reg->u32_min_value = 0;
	dst_reg->u32_max_value = U32_MAX;

	__mark_reg64_unbounded(dst_reg);
	__update_reg32_bounds(dst_reg);
}

static void scalar_min_max_arsh(struct bpf_reg_state *dst_reg,
				struct bpf_reg_state *src_reg)
{
	u64 umin_val = src_reg->umin_value;

	/* Upon reaching here, src_known is true and umax_val is equal
	 * to umin_val.
	 */
	dst_reg->smin_value >>= umin_val;
	dst_reg->smax_value >>= umin_val;

	dst_reg->var_off = tnum_arshift(dst_reg->var_off, umin_val, 64);

	/* blow away the dst_reg umin_value/umax_value and rely on
	 * dst_reg var_off to refine the result.
	 */
	dst_reg->umin_value = 0;
	dst_reg->umax_value = U64_MAX;

	/* Its not easy to operate on alu32 bounds here because it depends
	 * on bits being shifted in from upper 32-bits. Take easy way out
	 * and mark unbounded so we can recalculate later from tnum.
	 */
	__mark_reg32_unbounded(dst_reg);
	__update_reg_bounds(dst_reg);
}

/* WARNING: This function does calculations on 64-bit values, but the actual
 * execution may occur on 32-bit values. Therefore, things like bitshifts
 * need extra checks in the 32-bit case.
 */
static int adjust_scalar_min_max_vals(struct bpf_verifier_env *env,
				      struct bpf_insn *insn,
				      struct bpf_reg_state *dst_reg,
				      struct bpf_reg_state src_reg)
{
	struct bpf_reg_state *regs = cur_regs(env);
	u8 opcode = BPF_OP(insn->code);
	bool src_known;
	s64 smin_val, smax_val;
	u64 umin_val, umax_val;
	s32 s32_min_val, s32_max_val;
	u32 u32_min_val, u32_max_val;
	u64 insn_bitness = (BPF_CLASS(insn->code) == BPF_ALU64) ? 64 : 32;
	bool alu32 = (BPF_CLASS(insn->code) != BPF_ALU64);
	int ret;

	smin_val = src_reg.smin_value;
	smax_val = src_reg.smax_value;
	umin_val = src_reg.umin_value;
	umax_val = src_reg.umax_value;

	s32_min_val = src_reg.s32_min_value;
	s32_max_val = src_reg.s32_max_value;
	u32_min_val = src_reg.u32_min_value;
	u32_max_val = src_reg.u32_max_value;

	if (alu32) {
		src_known = tnum_subreg_is_const(src_reg.var_off);
		if ((src_known &&
		     (s32_min_val != s32_max_val || u32_min_val != u32_max_val)) ||
		    s32_min_val > s32_max_val || u32_min_val > u32_max_val) {
			/* Taint dst register if offset had invalid bounds
			 * derived from e.g. dead branches.
			 */
			__mark_reg_unknown(env, dst_reg);
			return 0;
		}
	} else {
		src_known = tnum_is_const(src_reg.var_off);
		if ((src_known &&
		     (smin_val != smax_val || umin_val != umax_val)) ||
		    smin_val > smax_val || umin_val > umax_val) {
			/* Taint dst register if offset had invalid bounds
			 * derived from e.g. dead branches.
			 */
			__mark_reg_unknown(env, dst_reg);
			return 0;
		}
	}

	if (!src_known &&
	    opcode != BPF_ADD && opcode != BPF_SUB && opcode != BPF_AND) {
		__mark_reg_unknown(env, dst_reg);
		return 0;
	}

	if (sanitize_needed(opcode)) {
		ret = sanitize_val_alu(env, insn);
		if (ret < 0)
			return sanitize_err(env, insn, ret, NULL, NULL);
	}

	/* Calculate sign/unsigned bounds and tnum for alu32 and alu64 bit ops.
	 * There are two classes of instructions: The first class we track both
	 * alu32 and alu64 sign/unsigned bounds independently this provides the
	 * greatest amount of precision when alu operations are mixed with jmp32
	 * operations. These operations are BPF_ADD, BPF_SUB, BPF_MUL, BPF_ADD,
	 * and BPF_OR. This is possible because these ops have fairly easy to
	 * understand and calculate behavior in both 32-bit and 64-bit alu ops.
	 * See alu32 verifier tests for examples. The second class of
	 * operations, BPF_LSH, BPF_RSH, and BPF_ARSH, however are not so easy
	 * with regards to tracking sign/unsigned bounds because the bits may
	 * cross subreg boundaries in the alu64 case. When this happens we mark
	 * the reg unbounded in the subreg bound space and use the resulting
	 * tnum to calculate an approximation of the sign/unsigned bounds.
	 */
	switch (opcode) {
	case BPF_ADD:
		scalar32_min_max_add(dst_reg, &src_reg);
		scalar_min_max_add(dst_reg, &src_reg);
		dst_reg->var_off = tnum_add(dst_reg->var_off, src_reg.var_off);
		break;
	case BPF_SUB:
		scalar32_min_max_sub(dst_reg, &src_reg);
		scalar_min_max_sub(dst_reg, &src_reg);
		dst_reg->var_off = tnum_sub(dst_reg->var_off, src_reg.var_off);
		break;
	case BPF_MUL:
		dst_reg->var_off = tnum_mul(dst_reg->var_off, src_reg.var_off);
		scalar32_min_max_mul(dst_reg, &src_reg);
		scalar_min_max_mul(dst_reg, &src_reg);
		break;
	case BPF_AND:
		dst_reg->var_off = tnum_and(dst_reg->var_off, src_reg.var_off);
		scalar32_min_max_and(dst_reg, &src_reg);
		scalar_min_max_and(dst_reg, &src_reg);
		break;
	case BPF_OR:
		dst_reg->var_off = tnum_or(dst_reg->var_off, src_reg.var_off);
		scalar32_min_max_or(dst_reg, &src_reg);
		scalar_min_max_or(dst_reg, &src_reg);
		break;
	case BPF_XOR:
		dst_reg->var_off = tnum_xor(dst_reg->var_off, src_reg.var_off);
		scalar32_min_max_xor(dst_reg, &src_reg);
		scalar_min_max_xor(dst_reg, &src_reg);
		break;
	case BPF_LSH:
		if (umax_val >= insn_bitness) {
			/* Shifts greater than 31 or 63 are undefined.
			 * This includes shifts by a negative number.
			 */
			mark_reg_unknown(env, regs, insn->dst_reg);
			break;
		}
		if (alu32)
			scalar32_min_max_lsh(dst_reg, &src_reg);
		else
			scalar_min_max_lsh(dst_reg, &src_reg);
		break;
	case BPF_RSH:
		if (umax_val >= insn_bitness) {
			/* Shifts greater than 31 or 63 are undefined.
			 * This includes shifts by a negative number.
			 */
			mark_reg_unknown(env, regs, insn->dst_reg);
			break;
		}
		if (alu32)
			scalar32_min_max_rsh(dst_reg, &src_reg);
		else
			scalar_min_max_rsh(dst_reg, &src_reg);
		break;
	case BPF_ARSH:
		if (umax_val >= insn_bitness) {
			/* Shifts greater than 31 or 63 are undefined.
			 * This includes shifts by a negative number.
			 */
			mark_reg_unknown(env, regs, insn->dst_reg);
			break;
		}
		if (alu32)
			scalar32_min_max_arsh(dst_reg, &src_reg);
		else
			scalar_min_max_arsh(dst_reg, &src_reg);
		break;
	default:
		mark_reg_unknown(env, regs, insn->dst_reg);
		break;
	}

	/* ALU32 ops are zero extended into 64bit register */
	if (alu32)
		zext_32_to_64(dst_reg);
	reg_bounds_sync(dst_reg);
	return 0;
}

/* Handles ALU ops other than BPF_END, BPF_NEG and BPF_MOV: computes new min/max
 * and var_off.
 */
static int adjust_reg_min_max_vals(struct bpf_verifier_env *env,
				   struct bpf_insn *insn)
{
	struct bpf_verifier_state *vstate = env->cur_state;
	struct bpf_func_state *state = vstate->frame[vstate->curframe];
	struct bpf_reg_state *regs = state->regs, *dst_reg, *src_reg;
	struct bpf_reg_state *ptr_reg = NULL, off_reg = {0};
	u8 opcode = BPF_OP(insn->code);
	int err;

	dst_reg = &regs[insn->dst_reg];
	src_reg = NULL;
	if (dst_reg->type != SCALAR_VALUE)
		ptr_reg = dst_reg;
	else
		/* Make sure ID is cleared otherwise dst_reg min/max could be
		 * incorrectly propagated into other registers by find_equal_scalars()
		 */
		dst_reg->id = 0;
	if (BPF_SRC(insn->code) == BPF_X) {
		src_reg = &regs[insn->src_reg];
		if (src_reg->type != SCALAR_VALUE) {
			if (dst_reg->type != SCALAR_VALUE) {
				/* Combining two pointers by any ALU op yields
				 * an arbitrary scalar. Disallow all math except
				 * pointer subtraction
				 */
				if (opcode == BPF_SUB && env->allow_ptr_leaks) {
					mark_reg_unknown(env, regs, insn->dst_reg);
					return 0;
				}
				verbose(env, "R%d pointer %s pointer prohibited\n",
					insn->dst_reg,
					bpf_alu_string[opcode >> 4]);
				return -EACCES;
			} else {
				/* scalar += pointer
				 * This is legal, but we have to reverse our
				 * src/dest handling in computing the range
				 */
				err = mark_chain_precision(env, insn->dst_reg);
				if (err)
					return err;
				return adjust_ptr_min_max_vals(env, insn,
							       src_reg, dst_reg);
			}
		} else if (ptr_reg) {
			/* pointer += scalar */
			err = mark_chain_precision(env, insn->src_reg);
			if (err)
				return err;
			return adjust_ptr_min_max_vals(env, insn,
						       dst_reg, src_reg);
		}
	} else {
		/* Pretend the src is a reg with a known value, since we only
		 * need to be able to read from this state.
		 */
		off_reg.type = SCALAR_VALUE;
		__mark_reg_known(&off_reg, insn->imm);
		src_reg = &off_reg;
		if (ptr_reg) /* pointer += K */
			return adjust_ptr_min_max_vals(env, insn,
						       ptr_reg, src_reg);
	}

	/* Got here implies adding two SCALAR_VALUEs */
	if (WARN_ON_ONCE(ptr_reg)) {
		print_verifier_state(env, state, true);
		verbose(env, "verifier internal error: unexpected ptr_reg\n");
		return -EINVAL;
	}
	if (WARN_ON(!src_reg)) {
		print_verifier_state(env, state, true);
		verbose(env, "verifier internal error: no src_reg\n");
		return -EINVAL;
	}
	return adjust_scalar_min_max_vals(env, insn, dst_reg, *src_reg);
}

/* check validity of 32-bit and 64-bit arithmetic operations */
static int check_alu_op(struct bpf_verifier_env *env, struct bpf_insn *insn)
{
	struct bpf_reg_state *regs = cur_regs(env);
	u8 opcode = BPF_OP(insn->code);
	int err;

	if (opcode == BPF_END || opcode == BPF_NEG) {
		if (opcode == BPF_NEG) {
			if (BPF_SRC(insn->code) != BPF_K ||
			    insn->src_reg != BPF_REG_0 ||
			    insn->off != 0 || insn->imm != 0) {
				verbose(env, "BPF_NEG uses reserved fields\n");
				return -EINVAL;
			}
		} else {
			if (insn->src_reg != BPF_REG_0 || insn->off != 0 ||
			    (insn->imm != 16 && insn->imm != 32 && insn->imm != 64) ||
			    BPF_CLASS(insn->code) == BPF_ALU64) {
				verbose(env, "BPF_END uses reserved fields\n");
				return -EINVAL;
			}
		}

		/* check src operand */
		err = check_reg_arg(env, insn->dst_reg, SRC_OP);
		if (err)
			return err;

		if (is_pointer_value(env, insn->dst_reg)) {
			verbose(env, "R%d pointer arithmetic prohibited\n",
				insn->dst_reg);
			return -EACCES;
		}

		/* check dest operand */
		err = check_reg_arg(env, insn->dst_reg, DST_OP);
		if (err)
			return err;

	} else if (opcode == BPF_MOV) {

		if (BPF_SRC(insn->code) == BPF_X) {
			if (insn->imm != 0 || insn->off != 0) {
				verbose(env, "BPF_MOV uses reserved fields\n");
				return -EINVAL;
			}

			/* check src operand */
			err = check_reg_arg(env, insn->src_reg, SRC_OP);
			if (err)
				return err;
		} else {
			if (insn->src_reg != BPF_REG_0 || insn->off != 0) {
				verbose(env, "BPF_MOV uses reserved fields\n");
				return -EINVAL;
			}
		}

		/* check dest operand, mark as required later */
		err = check_reg_arg(env, insn->dst_reg, DST_OP_NO_MARK);
		if (err)
			return err;

		if (BPF_SRC(insn->code) == BPF_X) {
			struct bpf_reg_state *src_reg = regs + insn->src_reg;
			struct bpf_reg_state *dst_reg = regs + insn->dst_reg;

			if (BPF_CLASS(insn->code) == BPF_ALU64) {
				/* case: R1 = R2
				 * copy register state to dest reg
				 */
				if (src_reg->type == SCALAR_VALUE && !src_reg->id)
					/* Assign src and dst registers the same ID
					 * that will be used by find_equal_scalars()
					 * to propagate min/max range.
					 */
					src_reg->id = ++env->id_gen;
				*dst_reg = *src_reg;
				dst_reg->live |= REG_LIVE_WRITTEN;
				dst_reg->subreg_def = DEF_NOT_SUBREG;
			} else {
				/* R1 = (u32) R2 */
				if (is_pointer_value(env, insn->src_reg)) {
					verbose(env,
						"R%d partial copy of pointer\n",
						insn->src_reg);
					return -EACCES;
				} else if (src_reg->type == SCALAR_VALUE) {
					*dst_reg = *src_reg;
					/* Make sure ID is cleared otherwise
					 * dst_reg min/max could be incorrectly
					 * propagated into src_reg by find_equal_scalars()
					 */
					dst_reg->id = 0;
					dst_reg->live |= REG_LIVE_WRITTEN;
					dst_reg->subreg_def = env->insn_idx + 1;
				} else {
					mark_reg_unknown(env, regs,
							 insn->dst_reg);
				}
				zext_32_to_64(dst_reg);
				reg_bounds_sync(dst_reg);
			}
		} else {
			/* case: R = imm
			 * remember the value we stored into this reg
			 */
			/* clear any state __mark_reg_known doesn't set */
			mark_reg_unknown(env, regs, insn->dst_reg);
			regs[insn->dst_reg].type = SCALAR_VALUE;
			if (BPF_CLASS(insn->code) == BPF_ALU64) {
				__mark_reg_known(regs + insn->dst_reg,
						 insn->imm);
			} else {
				__mark_reg_known(regs + insn->dst_reg,
						 (u32)insn->imm);
			}
		}

	} else if (opcode > BPF_END) {
		verbose(env, "invalid BPF_ALU opcode %x\n", opcode);
		return -EINVAL;

	} else {	/* all other ALU ops: and, sub, xor, add, ... */

		if (BPF_SRC(insn->code) == BPF_X) {
			if (insn->imm != 0 || insn->off != 0) {
				verbose(env, "BPF_ALU uses reserved fields\n");
				return -EINVAL;
			}
			/* check src1 operand */
			err = check_reg_arg(env, insn->src_reg, SRC_OP);
			if (err)
				return err;
		} else {
			if (insn->src_reg != BPF_REG_0 || insn->off != 0) {
				verbose(env, "BPF_ALU uses reserved fields\n");
				return -EINVAL;
			}
		}

		/* check src2 operand */
		err = check_reg_arg(env, insn->dst_reg, SRC_OP);
		if (err)
			return err;

		if ((opcode == BPF_MOD || opcode == BPF_DIV) &&
		    BPF_SRC(insn->code) == BPF_K && insn->imm == 0) {
			verbose(env, "div by zero\n");
			return -EINVAL;
		}

		if ((opcode == BPF_LSH || opcode == BPF_RSH ||
		     opcode == BPF_ARSH) && BPF_SRC(insn->code) == BPF_K) {
			int size = BPF_CLASS(insn->code) == BPF_ALU64 ? 64 : 32;

			if (insn->imm < 0 || insn->imm >= size) {
				verbose(env, "invalid shift %d\n", insn->imm);
				return -EINVAL;
			}
		}

		/* check dest operand */
		err = check_reg_arg(env, insn->dst_reg, DST_OP_NO_MARK);
		if (err)
			return err;

		return adjust_reg_min_max_vals(env, insn);
	}

	return 0;
}

static void find_good_pkt_pointers(struct bpf_verifier_state *vstate,
				   struct bpf_reg_state *dst_reg,
				   enum bpf_reg_type type,
				   bool range_right_open)
{
	struct bpf_func_state *state;
	struct bpf_reg_state *reg;
	int new_range;

	if (dst_reg->off < 0 ||
	    (dst_reg->off == 0 && range_right_open))
		/* This doesn't give us any range */
		return;

	if (dst_reg->umax_value > MAX_PACKET_OFF ||
	    dst_reg->umax_value + dst_reg->off > MAX_PACKET_OFF)
		/* Risk of overflow.  For instance, ptr + (1<<63) may be less
		 * than pkt_end, but that's because it's also less than pkt.
		 */
		return;

	new_range = dst_reg->off;
	if (range_right_open)
		new_range++;

	/* Examples for register markings:
	 *
	 * pkt_data in dst register:
	 *
	 *   r2 = r3;
	 *   r2 += 8;
	 *   if (r2 > pkt_end) goto <handle exception>
	 *   <access okay>
	 *
	 *   r2 = r3;
	 *   r2 += 8;
	 *   if (r2 < pkt_end) goto <access okay>
	 *   <handle exception>
	 *
	 *   Where:
	 *     r2 == dst_reg, pkt_end == src_reg
	 *     r2=pkt(id=n,off=8,r=0)
	 *     r3=pkt(id=n,off=0,r=0)
	 *
	 * pkt_data in src register:
	 *
	 *   r2 = r3;
	 *   r2 += 8;
	 *   if (pkt_end >= r2) goto <access okay>
	 *   <handle exception>
	 *
	 *   r2 = r3;
	 *   r2 += 8;
	 *   if (pkt_end <= r2) goto <handle exception>
	 *   <access okay>
	 *
	 *   Where:
	 *     pkt_end == dst_reg, r2 == src_reg
	 *     r2=pkt(id=n,off=8,r=0)
	 *     r3=pkt(id=n,off=0,r=0)
	 *
	 * Find register r3 and mark its range as r3=pkt(id=n,off=0,r=8)
	 * or r3=pkt(id=n,off=0,r=8-1), so that range of bytes [r3, r3 + 8)
	 * and [r3, r3 + 8-1) respectively is safe to access depending on
	 * the check.
	 */

	/* If our ids match, then we must have the same max_value.  And we
	 * don't care about the other reg's fixed offset, since if it's too big
	 * the range won't allow anything.
	 * dst_reg->off is known < MAX_PACKET_OFF, therefore it fits in a u16.
	 */
	bpf_for_each_reg_in_vstate(vstate, state, reg, ({
		if (reg->type == type && reg->id == dst_reg->id)
			/* keep the maximum range already checked */
			reg->range = max(reg->range, new_range);
	}));
}

static int is_branch32_taken(struct bpf_reg_state *reg, u32 val, u8 opcode)
{
	struct tnum subreg = tnum_subreg(reg->var_off);
	s32 sval = (s32)val;

	switch (opcode) {
	case BPF_JEQ:
		if (tnum_is_const(subreg))
			return !!tnum_equals_const(subreg, val);
		break;
	case BPF_JNE:
		if (tnum_is_const(subreg))
			return !tnum_equals_const(subreg, val);
		break;
	case BPF_JSET:
		if ((~subreg.mask & subreg.value) & val)
			return 1;
		if (!((subreg.mask | subreg.value) & val))
			return 0;
		break;
	case BPF_JGT:
		if (reg->u32_min_value > val)
			return 1;
		else if (reg->u32_max_value <= val)
			return 0;
		break;
	case BPF_JSGT:
		if (reg->s32_min_value > sval)
			return 1;
		else if (reg->s32_max_value <= sval)
			return 0;
		break;
	case BPF_JLT:
		if (reg->u32_max_value < val)
			return 1;
		else if (reg->u32_min_value >= val)
			return 0;
		break;
	case BPF_JSLT:
		if (reg->s32_max_value < sval)
			return 1;
		else if (reg->s32_min_value >= sval)
			return 0;
		break;
	case BPF_JGE:
		if (reg->u32_min_value >= val)
			return 1;
		else if (reg->u32_max_value < val)
			return 0;
		break;
	case BPF_JSGE:
		if (reg->s32_min_value >= sval)
			return 1;
		else if (reg->s32_max_value < sval)
			return 0;
		break;
	case BPF_JLE:
		if (reg->u32_max_value <= val)
			return 1;
		else if (reg->u32_min_value > val)
			return 0;
		break;
	case BPF_JSLE:
		if (reg->s32_max_value <= sval)
			return 1;
		else if (reg->s32_min_value > sval)
			return 0;
		break;
	}

	return -1;
}


static int is_branch64_taken(struct bpf_reg_state *reg, u64 val, u8 opcode)
{
	s64 sval = (s64)val;

	switch (opcode) {
	case BPF_JEQ:
		if (tnum_is_const(reg->var_off))
			return !!tnum_equals_const(reg->var_off, val);
		break;
	case BPF_JNE:
		if (tnum_is_const(reg->var_off))
			return !tnum_equals_const(reg->var_off, val);
		break;
	case BPF_JSET:
		if ((~reg->var_off.mask & reg->var_off.value) & val)
			return 1;
		if (!((reg->var_off.mask | reg->var_off.value) & val))
			return 0;
		break;
	case BPF_JGT:
		if (reg->umin_value > val)
			return 1;
		else if (reg->umax_value <= val)
			return 0;
		break;
	case BPF_JSGT:
		if (reg->smin_value > sval)
			return 1;
		else if (reg->smax_value <= sval)
			return 0;
		break;
	case BPF_JLT:
		if (reg->umax_value < val)
			return 1;
		else if (reg->umin_value >= val)
			return 0;
		break;
	case BPF_JSLT:
		if (reg->smax_value < sval)
			return 1;
		else if (reg->smin_value >= sval)
			return 0;
		break;
	case BPF_JGE:
		if (reg->umin_value >= val)
			return 1;
		else if (reg->umax_value < val)
			return 0;
		break;
	case BPF_JSGE:
		if (reg->smin_value >= sval)
			return 1;
		else if (reg->smax_value < sval)
			return 0;
		break;
	case BPF_JLE:
		if (reg->umax_value <= val)
			return 1;
		else if (reg->umin_value > val)
			return 0;
		break;
	case BPF_JSLE:
		if (reg->smax_value <= sval)
			return 1;
		else if (reg->smin_value > sval)
			return 0;
		break;
	}

	return -1;
}

/* compute branch direction of the expression "if (reg opcode val) goto target;"
 * and return:
 *  1 - branch will be taken and "goto target" will be executed
 *  0 - branch will not be taken and fall-through to next insn
 * -1 - unknown. Example: "if (reg < 5)" is unknown when register value
 *      range [0,10]
 */
static int is_branch_taken(struct bpf_reg_state *reg, u64 val, u8 opcode,
			   bool is_jmp32)
{
	if (__is_pointer_value(false, reg)) {
		if (!reg_type_not_null(reg->type))
			return -1;

		/* If pointer is valid tests against zero will fail so we can
		 * use this to direct branch taken.
		 */
		if (val != 0)
			return -1;

		switch (opcode) {
		case BPF_JEQ:
			return 0;
		case BPF_JNE:
			return 1;
		default:
			return -1;
		}
	}

	if (is_jmp32)
		return is_branch32_taken(reg, val, opcode);
	return is_branch64_taken(reg, val, opcode);
}

static int flip_opcode(u32 opcode)
{
	/* How can we transform "a <op> b" into "b <op> a"? */
	static const u8 opcode_flip[16] = {
		/* these stay the same */
		[BPF_JEQ  >> 4] = BPF_JEQ,
		[BPF_JNE  >> 4] = BPF_JNE,
		[BPF_JSET >> 4] = BPF_JSET,
		/* these swap "lesser" and "greater" (L and G in the opcodes) */
		[BPF_JGE  >> 4] = BPF_JLE,
		[BPF_JGT  >> 4] = BPF_JLT,
		[BPF_JLE  >> 4] = BPF_JGE,
		[BPF_JLT  >> 4] = BPF_JGT,
		[BPF_JSGE >> 4] = BPF_JSLE,
		[BPF_JSGT >> 4] = BPF_JSLT,
		[BPF_JSLE >> 4] = BPF_JSGE,
		[BPF_JSLT >> 4] = BPF_JSGT
	};
	return opcode_flip[opcode >> 4];
}

static int is_pkt_ptr_branch_taken(struct bpf_reg_state *dst_reg,
				   struct bpf_reg_state *src_reg,
				   u8 opcode)
{
	struct bpf_reg_state *pkt;

	if (src_reg->type == PTR_TO_PACKET_END) {
		pkt = dst_reg;
	} else if (dst_reg->type == PTR_TO_PACKET_END) {
		pkt = src_reg;
		opcode = flip_opcode(opcode);
	} else {
		return -1;
	}

	if (pkt->range >= 0)
		return -1;

	switch (opcode) {
	case BPF_JLE:
		/* pkt <= pkt_end */
		fallthrough;
	case BPF_JGT:
		/* pkt > pkt_end */
		if (pkt->range == BEYOND_PKT_END)
			/* pkt has at last one extra byte beyond pkt_end */
			return opcode == BPF_JGT;
		break;
	case BPF_JLT:
		/* pkt < pkt_end */
		fallthrough;
	case BPF_JGE:
		/* pkt >= pkt_end */
		if (pkt->range == BEYOND_PKT_END || pkt->range == AT_PKT_END)
			return opcode == BPF_JGE;
		break;
	}
	return -1;
}

/* Adjusts the register min/max values in the case that the dst_reg is the
 * variable register that we are working on, and src_reg is a constant or we're
 * simply doing a BPF_K check.
 * In JEQ/JNE cases we also adjust the var_off values.
 */
static void reg_set_min_max(struct bpf_reg_state *true_reg,
			    struct bpf_reg_state *false_reg,
			    u64 val, u32 val32,
			    u8 opcode, bool is_jmp32)
{
	struct tnum false_32off = tnum_subreg(false_reg->var_off);
	struct tnum false_64off = false_reg->var_off;
	struct tnum true_32off = tnum_subreg(true_reg->var_off);
	struct tnum true_64off = true_reg->var_off;
	s64 sval = (s64)val;
	s32 sval32 = (s32)val32;

	/* If the dst_reg is a pointer, we can't learn anything about its
	 * variable offset from the compare (unless src_reg were a pointer into
	 * the same object, but we don't bother with that.
	 * Since false_reg and true_reg have the same type by construction, we
	 * only need to check one of them for pointerness.
	 */
	if (__is_pointer_value(false, false_reg))
		return;

	switch (opcode) {
	/* JEQ/JNE comparison doesn't change the register equivalence.
	 *
	 * r1 = r2;
	 * if (r1 == 42) goto label;
	 * ...
	 * label: // here both r1 and r2 are known to be 42.
	 *
	 * Hence when marking register as known preserve it's ID.
	 */
	case BPF_JEQ:
		if (is_jmp32) {
			__mark_reg32_known(true_reg, val32);
			true_32off = tnum_subreg(true_reg->var_off);
		} else {
			___mark_reg_known(true_reg, val);
			true_64off = true_reg->var_off;
		}
		break;
	case BPF_JNE:
		if (is_jmp32) {
			__mark_reg32_known(false_reg, val32);
			false_32off = tnum_subreg(false_reg->var_off);
		} else {
			___mark_reg_known(false_reg, val);
			false_64off = false_reg->var_off;
		}
		break;
	case BPF_JSET:
		if (is_jmp32) {
			false_32off = tnum_and(false_32off, tnum_const(~val32));
			if (is_power_of_2(val32))
				true_32off = tnum_or(true_32off,
						     tnum_const(val32));
		} else {
			false_64off = tnum_and(false_64off, tnum_const(~val));
			if (is_power_of_2(val))
				true_64off = tnum_or(true_64off,
						     tnum_const(val));
		}
		break;
	case BPF_JGE:
	case BPF_JGT:
	{
		if (is_jmp32) {
			u32 false_umax = opcode == BPF_JGT ? val32  : val32 - 1;
			u32 true_umin = opcode == BPF_JGT ? val32 + 1 : val32;

			false_reg->u32_max_value = min(false_reg->u32_max_value,
						       false_umax);
			true_reg->u32_min_value = max(true_reg->u32_min_value,
						      true_umin);
		} else {
			u64 false_umax = opcode == BPF_JGT ? val    : val - 1;
			u64 true_umin = opcode == BPF_JGT ? val + 1 : val;

			false_reg->umax_value = min(false_reg->umax_value, false_umax);
			true_reg->umin_value = max(true_reg->umin_value, true_umin);
		}
		break;
	}
	case BPF_JSGE:
	case BPF_JSGT:
	{
		if (is_jmp32) {
			s32 false_smax = opcode == BPF_JSGT ? sval32    : sval32 - 1;
			s32 true_smin = opcode == BPF_JSGT ? sval32 + 1 : sval32;

			false_reg->s32_max_value = min(false_reg->s32_max_value, false_smax);
			true_reg->s32_min_value = max(true_reg->s32_min_value, true_smin);
		} else {
			s64 false_smax = opcode == BPF_JSGT ? sval    : sval - 1;
			s64 true_smin = opcode == BPF_JSGT ? sval + 1 : sval;

			false_reg->smax_value = min(false_reg->smax_value, false_smax);
			true_reg->smin_value = max(true_reg->smin_value, true_smin);
		}
		break;
	}
	case BPF_JLE:
	case BPF_JLT:
	{
		if (is_jmp32) {
			u32 false_umin = opcode == BPF_JLT ? val32  : val32 + 1;
			u32 true_umax = opcode == BPF_JLT ? val32 - 1 : val32;

			false_reg->u32_min_value = max(false_reg->u32_min_value,
						       false_umin);
			true_reg->u32_max_value = min(true_reg->u32_max_value,
						      true_umax);
		} else {
			u64 false_umin = opcode == BPF_JLT ? val    : val + 1;
			u64 true_umax = opcode == BPF_JLT ? val - 1 : val;

			false_reg->umin_value = max(false_reg->umin_value, false_umin);
			true_reg->umax_value = min(true_reg->umax_value, true_umax);
		}
		break;
	}
	case BPF_JSLE:
	case BPF_JSLT:
	{
		if (is_jmp32) {
			s32 false_smin = opcode == BPF_JSLT ? sval32    : sval32 + 1;
			s32 true_smax = opcode == BPF_JSLT ? sval32 - 1 : sval32;

			false_reg->s32_min_value = max(false_reg->s32_min_value, false_smin);
			true_reg->s32_max_value = min(true_reg->s32_max_value, true_smax);
		} else {
			s64 false_smin = opcode == BPF_JSLT ? sval    : sval + 1;
			s64 true_smax = opcode == BPF_JSLT ? sval - 1 : sval;

			false_reg->smin_value = max(false_reg->smin_value, false_smin);
			true_reg->smax_value = min(true_reg->smax_value, true_smax);
		}
		break;
	}
	default:
		return;
	}

	if (is_jmp32) {
		false_reg->var_off = tnum_or(tnum_clear_subreg(false_64off),
					     tnum_subreg(false_32off));
		true_reg->var_off = tnum_or(tnum_clear_subreg(true_64off),
					    tnum_subreg(true_32off));
		__reg_combine_32_into_64(false_reg);
		__reg_combine_32_into_64(true_reg);
	} else {
		false_reg->var_off = false_64off;
		true_reg->var_off = true_64off;
		__reg_combine_64_into_32(false_reg);
		__reg_combine_64_into_32(true_reg);
	}
}

/* Same as above, but for the case that dst_reg holds a constant and src_reg is
 * the variable reg.
 */
static void reg_set_min_max_inv(struct bpf_reg_state *true_reg,
				struct bpf_reg_state *false_reg,
				u64 val, u32 val32,
				u8 opcode, bool is_jmp32)
{
	opcode = flip_opcode(opcode);
	/* This uses zero as "not present in table"; luckily the zero opcode,
	 * BPF_JA, can't get here.
	 */
	if (opcode)
		reg_set_min_max(true_reg, false_reg, val, val32, opcode, is_jmp32);
}

/* Regs are known to be equal, so intersect their min/max/var_off */
static void __reg_combine_min_max(struct bpf_reg_state *src_reg,
				  struct bpf_reg_state *dst_reg)
{
	src_reg->umin_value = dst_reg->umin_value = max(src_reg->umin_value,
							dst_reg->umin_value);
	src_reg->umax_value = dst_reg->umax_value = min(src_reg->umax_value,
							dst_reg->umax_value);
	src_reg->smin_value = dst_reg->smin_value = max(src_reg->smin_value,
							dst_reg->smin_value);
	src_reg->smax_value = dst_reg->smax_value = min(src_reg->smax_value,
							dst_reg->smax_value);
	src_reg->var_off = dst_reg->var_off = tnum_intersect(src_reg->var_off,
							     dst_reg->var_off);
	reg_bounds_sync(src_reg);
	reg_bounds_sync(dst_reg);
}

static void reg_combine_min_max(struct bpf_reg_state *true_src,
				struct bpf_reg_state *true_dst,
				struct bpf_reg_state *false_src,
				struct bpf_reg_state *false_dst,
				u8 opcode)
{
	switch (opcode) {
	case BPF_JEQ:
		__reg_combine_min_max(true_src, true_dst);
		break;
	case BPF_JNE:
		__reg_combine_min_max(false_src, false_dst);
		break;
	}
}

static void mark_ptr_or_null_reg(struct bpf_func_state *state,
				 struct bpf_reg_state *reg, u32 id,
				 bool is_null)
{
	if (type_may_be_null(reg->type) && reg->id == id &&
	    !WARN_ON_ONCE(!reg->id)) {
		if (WARN_ON_ONCE(reg->smin_value || reg->smax_value ||
				 !tnum_equals_const(reg->var_off, 0) ||
				 reg->off)) {
			/* Old offset (both fixed and variable parts) should
			 * have been known-zero, because we don't allow pointer
			 * arithmetic on pointers that might be NULL. If we
			 * see this happening, don't convert the register.
			 */
			return;
		}
		if (is_null) {
			reg->type = SCALAR_VALUE;
			/* We don't need id and ref_obj_id from this point
			 * onwards anymore, thus we should better reset it,
			 * so that state pruning has chances to take effect.
			 */
			reg->id = 0;
			reg->ref_obj_id = 0;

			return;
		}

		mark_ptr_not_null_reg(reg);

		if (!reg_may_point_to_spin_lock(reg)) {
			/* For not-NULL ptr, reg->ref_obj_id will be reset
			 * in release_reference().
			 *
			 * reg->id is still used by spin_lock ptr. Other
			 * than spin_lock ptr type, reg->id can be reset.
			 */
			reg->id = 0;
		}
	}
}

/* The logic is similar to find_good_pkt_pointers(), both could eventually
 * be folded together at some point.
 */
static void mark_ptr_or_null_regs(struct bpf_verifier_state *vstate, u32 regno,
				  bool is_null)
{
	struct bpf_func_state *state = vstate->frame[vstate->curframe];
	struct bpf_reg_state *regs = state->regs, *reg;
	u32 ref_obj_id = regs[regno].ref_obj_id;
	u32 id = regs[regno].id;

	if (ref_obj_id && ref_obj_id == id && is_null)
		/* regs[regno] is in the " == NULL" branch.
		 * No one could have freed the reference state before
		 * doing the NULL check.
		 */
		WARN_ON_ONCE(release_reference_state(state, id));

	bpf_for_each_reg_in_vstate(vstate, state, reg, ({
		mark_ptr_or_null_reg(state, reg, id, is_null);
	}));
}

static bool try_match_pkt_pointers(const struct bpf_insn *insn,
				   struct bpf_reg_state *dst_reg,
				   struct bpf_reg_state *src_reg,
				   struct bpf_verifier_state *this_branch,
				   struct bpf_verifier_state *other_branch)
{
	if (BPF_SRC(insn->code) != BPF_X)
		return false;

	/* Pointers are always 64-bit. */
	if (BPF_CLASS(insn->code) == BPF_JMP32)
		return false;

	switch (BPF_OP(insn->code)) {
	case BPF_JGT:
		if ((dst_reg->type == PTR_TO_PACKET &&
		     src_reg->type == PTR_TO_PACKET_END) ||
		    (dst_reg->type == PTR_TO_PACKET_META &&
		     reg_is_init_pkt_pointer(src_reg, PTR_TO_PACKET))) {
			/* pkt_data' > pkt_end, pkt_meta' > pkt_data */
			find_good_pkt_pointers(this_branch, dst_reg,
					       dst_reg->type, false);
			mark_pkt_end(other_branch, insn->dst_reg, true);
		} else if ((dst_reg->type == PTR_TO_PACKET_END &&
			    src_reg->type == PTR_TO_PACKET) ||
			   (reg_is_init_pkt_pointer(dst_reg, PTR_TO_PACKET) &&
			    src_reg->type == PTR_TO_PACKET_META)) {
			/* pkt_end > pkt_data', pkt_data > pkt_meta' */
			find_good_pkt_pointers(other_branch, src_reg,
					       src_reg->type, true);
			mark_pkt_end(this_branch, insn->src_reg, false);
		} else {
			return false;
		}
		break;
	case BPF_JLT:
		if ((dst_reg->type == PTR_TO_PACKET &&
		     src_reg->type == PTR_TO_PACKET_END) ||
		    (dst_reg->type == PTR_TO_PACKET_META &&
		     reg_is_init_pkt_pointer(src_reg, PTR_TO_PACKET))) {
			/* pkt_data' < pkt_end, pkt_meta' < pkt_data */
			find_good_pkt_pointers(other_branch, dst_reg,
					       dst_reg->type, true);
			mark_pkt_end(this_branch, insn->dst_reg, false);
		} else if ((dst_reg->type == PTR_TO_PACKET_END &&
			    src_reg->type == PTR_TO_PACKET) ||
			   (reg_is_init_pkt_pointer(dst_reg, PTR_TO_PACKET) &&
			    src_reg->type == PTR_TO_PACKET_META)) {
			/* pkt_end < pkt_data', pkt_data > pkt_meta' */
			find_good_pkt_pointers(this_branch, src_reg,
					       src_reg->type, false);
			mark_pkt_end(other_branch, insn->src_reg, true);
		} else {
			return false;
		}
		break;
	case BPF_JGE:
		if ((dst_reg->type == PTR_TO_PACKET &&
		     src_reg->type == PTR_TO_PACKET_END) ||
		    (dst_reg->type == PTR_TO_PACKET_META &&
		     reg_is_init_pkt_pointer(src_reg, PTR_TO_PACKET))) {
			/* pkt_data' >= pkt_end, pkt_meta' >= pkt_data */
			find_good_pkt_pointers(this_branch, dst_reg,
					       dst_reg->type, true);
			mark_pkt_end(other_branch, insn->dst_reg, false);
		} else if ((dst_reg->type == PTR_TO_PACKET_END &&
			    src_reg->type == PTR_TO_PACKET) ||
			   (reg_is_init_pkt_pointer(dst_reg, PTR_TO_PACKET) &&
			    src_reg->type == PTR_TO_PACKET_META)) {
			/* pkt_end >= pkt_data', pkt_data >= pkt_meta' */
			find_good_pkt_pointers(other_branch, src_reg,
					       src_reg->type, false);
			mark_pkt_end(this_branch, insn->src_reg, true);
		} else {
			return false;
		}
		break;
	case BPF_JLE:
		if ((dst_reg->type == PTR_TO_PACKET &&
		     src_reg->type == PTR_TO_PACKET_END) ||
		    (dst_reg->type == PTR_TO_PACKET_META &&
		     reg_is_init_pkt_pointer(src_reg, PTR_TO_PACKET))) {
			/* pkt_data' <= pkt_end, pkt_meta' <= pkt_data */
			find_good_pkt_pointers(other_branch, dst_reg,
					       dst_reg->type, false);
			mark_pkt_end(this_branch, insn->dst_reg, true);
		} else if ((dst_reg->type == PTR_TO_PACKET_END &&
			    src_reg->type == PTR_TO_PACKET) ||
			   (reg_is_init_pkt_pointer(dst_reg, PTR_TO_PACKET) &&
			    src_reg->type == PTR_TO_PACKET_META)) {
			/* pkt_end <= pkt_data', pkt_data <= pkt_meta' */
			find_good_pkt_pointers(this_branch, src_reg,
					       src_reg->type, true);
			mark_pkt_end(other_branch, insn->src_reg, false);
		} else {
			return false;
		}
		break;
	default:
		return false;
	}

	return true;
}

static void find_equal_scalars(struct bpf_verifier_state *vstate,
			       struct bpf_reg_state *known_reg)
{
	struct bpf_func_state *state;
	struct bpf_reg_state *reg;

	bpf_for_each_reg_in_vstate(vstate, state, reg, ({
		if (reg->type == SCALAR_VALUE && reg->id == known_reg->id)
			*reg = *known_reg;
	}));
}

static int check_cond_jmp_op(struct bpf_verifier_env *env,
			     struct bpf_insn *insn, int *insn_idx)
{
	struct bpf_verifier_state *this_branch = env->cur_state;
	struct bpf_verifier_state *other_branch;
	struct bpf_reg_state *regs = this_branch->frame[this_branch->curframe]->regs;
	struct bpf_reg_state *dst_reg, *other_branch_regs, *src_reg = NULL;
	u8 opcode = BPF_OP(insn->code);
	bool is_jmp32;
	int pred = -1;
	int err;

	/* Only conditional jumps are expected to reach here. */
	if (opcode == BPF_JA || opcode > BPF_JSLE) {
		verbose(env, "invalid BPF_JMP/JMP32 opcode %x\n", opcode);
		return -EINVAL;
	}

	if (BPF_SRC(insn->code) == BPF_X) {
		if (insn->imm != 0) {
			verbose(env, "BPF_JMP/JMP32 uses reserved fields\n");
			return -EINVAL;
		}

		/* check src1 operand */
		err = check_reg_arg(env, insn->src_reg, SRC_OP);
		if (err)
			return err;

		if (is_pointer_value(env, insn->src_reg)) {
			verbose(env, "R%d pointer comparison prohibited\n",
				insn->src_reg);
			return -EACCES;
		}
		src_reg = &regs[insn->src_reg];
	} else {
		if (insn->src_reg != BPF_REG_0) {
			verbose(env, "BPF_JMP/JMP32 uses reserved fields\n");
			return -EINVAL;
		}
	}

	/* check src2 operand */
	err = check_reg_arg(env, insn->dst_reg, SRC_OP);
	if (err)
		return err;

	dst_reg = &regs[insn->dst_reg];
	is_jmp32 = BPF_CLASS(insn->code) == BPF_JMP32;

	if (BPF_SRC(insn->code) == BPF_K) {
		pred = is_branch_taken(dst_reg, insn->imm, opcode, is_jmp32);
	} else if (src_reg->type == SCALAR_VALUE &&
		   is_jmp32 && tnum_is_const(tnum_subreg(src_reg->var_off))) {
		pred = is_branch_taken(dst_reg,
				       tnum_subreg(src_reg->var_off).value,
				       opcode,
				       is_jmp32);
	} else if (src_reg->type == SCALAR_VALUE &&
		   !is_jmp32 && tnum_is_const(src_reg->var_off)) {
		pred = is_branch_taken(dst_reg,
				       src_reg->var_off.value,
				       opcode,
				       is_jmp32);
	} else if (reg_is_pkt_pointer_any(dst_reg) &&
		   reg_is_pkt_pointer_any(src_reg) &&
		   !is_jmp32) {
		pred = is_pkt_ptr_branch_taken(dst_reg, src_reg, opcode);
	}

	if (pred >= 0) {
		/* If we get here with a dst_reg pointer type it is because
		 * above is_branch_taken() special cased the 0 comparison.
		 */
		if (!__is_pointer_value(false, dst_reg))
			err = mark_chain_precision(env, insn->dst_reg);
		if (BPF_SRC(insn->code) == BPF_X && !err &&
		    !__is_pointer_value(false, src_reg))
			err = mark_chain_precision(env, insn->src_reg);
		if (err)
			return err;
	}

	if (pred == 1) {
		/* Only follow the goto, ignore fall-through. If needed, push
		 * the fall-through branch for simulation under speculative
		 * execution.
		 */
		if (!env->bypass_spec_v1 &&
		    !sanitize_speculative_path(env, insn, *insn_idx + 1,
					       *insn_idx))
			return -EFAULT;
		*insn_idx += insn->off;
		return 0;
	} else if (pred == 0) {
		/* Only follow the fall-through branch, since that's where the
		 * program will go. If needed, push the goto branch for
		 * simulation under speculative execution.
		 */
		if (!env->bypass_spec_v1 &&
		    !sanitize_speculative_path(env, insn,
					       *insn_idx + insn->off + 1,
					       *insn_idx))
			return -EFAULT;
		return 0;
	}

	other_branch = push_stack(env, *insn_idx + insn->off + 1, *insn_idx,
				  false);
	if (!other_branch)
		return -EFAULT;
	other_branch_regs = other_branch->frame[other_branch->curframe]->regs;

	/* detect if we are comparing against a constant value so we can adjust
	 * our min/max values for our dst register.
	 * this is only legit if both are scalars (or pointers to the same
	 * object, I suppose, but we don't support that right now), because
	 * otherwise the different base pointers mean the offsets aren't
	 * comparable.
	 */
	if (BPF_SRC(insn->code) == BPF_X) {
		struct bpf_reg_state *src_reg = &regs[insn->src_reg];

		if (dst_reg->type == SCALAR_VALUE &&
		    src_reg->type == SCALAR_VALUE) {
			if (tnum_is_const(src_reg->var_off) ||
			    (is_jmp32 &&
			     tnum_is_const(tnum_subreg(src_reg->var_off))))
				reg_set_min_max(&other_branch_regs[insn->dst_reg],
						dst_reg,
						src_reg->var_off.value,
						tnum_subreg(src_reg->var_off).value,
						opcode, is_jmp32);
			else if (tnum_is_const(dst_reg->var_off) ||
				 (is_jmp32 &&
				  tnum_is_const(tnum_subreg(dst_reg->var_off))))
				reg_set_min_max_inv(&other_branch_regs[insn->src_reg],
						    src_reg,
						    dst_reg->var_off.value,
						    tnum_subreg(dst_reg->var_off).value,
						    opcode, is_jmp32);
			else if (!is_jmp32 &&
				 (opcode == BPF_JEQ || opcode == BPF_JNE))
				/* Comparing for equality, we can combine knowledge */
				reg_combine_min_max(&other_branch_regs[insn->src_reg],
						    &other_branch_regs[insn->dst_reg],
						    src_reg, dst_reg, opcode);
			if (src_reg->id &&
			    !WARN_ON_ONCE(src_reg->id != other_branch_regs[insn->src_reg].id)) {
				find_equal_scalars(this_branch, src_reg);
				find_equal_scalars(other_branch, &other_branch_regs[insn->src_reg]);
			}

		}
	} else if (dst_reg->type == SCALAR_VALUE) {
		reg_set_min_max(&other_branch_regs[insn->dst_reg],
					dst_reg, insn->imm, (u32)insn->imm,
					opcode, is_jmp32);
	}

	if (dst_reg->type == SCALAR_VALUE && dst_reg->id &&
	    !WARN_ON_ONCE(dst_reg->id != other_branch_regs[insn->dst_reg].id)) {
		find_equal_scalars(this_branch, dst_reg);
		find_equal_scalars(other_branch, &other_branch_regs[insn->dst_reg]);
	}

	/* detect if R == 0 where R is returned from bpf_map_lookup_elem().
	 * NOTE: these optimizations below are related with pointer comparison
	 *       which will never be JMP32.
	 */
	if (!is_jmp32 && BPF_SRC(insn->code) == BPF_K &&
	    insn->imm == 0 && (opcode == BPF_JEQ || opcode == BPF_JNE) &&
	    type_may_be_null(dst_reg->type)) {
		/* Mark all identical registers in each branch as either
		 * safe or unknown depending R == 0 or R != 0 conditional.
		 */
		mark_ptr_or_null_regs(this_branch, insn->dst_reg,
				      opcode == BPF_JNE);
		mark_ptr_or_null_regs(other_branch, insn->dst_reg,
				      opcode == BPF_JEQ);
	} else if (!try_match_pkt_pointers(insn, dst_reg, &regs[insn->src_reg],
					   this_branch, other_branch) &&
		   is_pointer_value(env, insn->dst_reg)) {
		verbose(env, "R%d pointer comparison prohibited\n",
			insn->dst_reg);
		return -EACCES;
	}
	if (env->log.level & BPF_LOG_LEVEL)
		print_insn_state(env, this_branch->frame[this_branch->curframe]);
	return 0;
}

/* verify BPF_LD_IMM64 instruction */
static int check_ld_imm(struct bpf_verifier_env *env, struct bpf_insn *insn)
{
	struct bpf_insn_aux_data *aux = cur_aux(env);
	struct bpf_reg_state *regs = cur_regs(env);
	struct bpf_reg_state *dst_reg;
	struct bpf_map *map;
	int err;

	if (BPF_SIZE(insn->code) != BPF_DW) {
		verbose(env, "invalid BPF_LD_IMM insn\n");
		return -EINVAL;
	}
	if (insn->off != 0) {
		verbose(env, "BPF_LD_IMM64 uses reserved fields\n");
		return -EINVAL;
	}

	err = check_reg_arg(env, insn->dst_reg, DST_OP);
	if (err)
		return err;

	dst_reg = &regs[insn->dst_reg];
	if (insn->src_reg == 0) {
		u64 imm = ((u64)(insn + 1)->imm << 32) | (u32)insn->imm;

		dst_reg->type = SCALAR_VALUE;
		__mark_reg_known(&regs[insn->dst_reg], imm);
		return 0;
	}

	/* All special src_reg cases are listed below. From this point onwards
	 * we either succeed and assign a corresponding dst_reg->type after
	 * zeroing the offset, or fail and reject the program.
	 */
	mark_reg_known_zero(env, regs, insn->dst_reg);

	if (insn->src_reg == BPF_PSEUDO_BTF_ID) {
		dst_reg->type = aux->btf_var.reg_type;
		switch (base_type(dst_reg->type)) {
		case PTR_TO_MEM:
			dst_reg->mem_size = aux->btf_var.mem_size;
			break;
		case PTR_TO_BTF_ID:
			dst_reg->btf = aux->btf_var.btf;
			dst_reg->btf_id = aux->btf_var.btf_id;
			break;
		default:
			verbose(env, "bpf verifier is misconfigured\n");
			return -EFAULT;
		}
		return 0;
	}

	if (insn->src_reg == BPF_PSEUDO_FUNC) {
		struct bpf_prog_aux *aux = env->prog->aux;
		u32 subprogno = find_subprog(env,
					     env->insn_idx + insn->imm + 1);

		if (!aux->func_info) {
			verbose(env, "missing btf func_info\n");
			return -EINVAL;
		}
		if (aux->func_info_aux[subprogno].linkage != BTF_FUNC_STATIC) {
			verbose(env, "callback function not static\n");
			return -EINVAL;
		}

		dst_reg->type = PTR_TO_FUNC;
		dst_reg->subprogno = subprogno;
		return 0;
	}

	map = env->used_maps[aux->map_index];
	dst_reg->map_ptr = map;

	if (insn->src_reg == BPF_PSEUDO_MAP_VALUE ||
	    insn->src_reg == BPF_PSEUDO_MAP_IDX_VALUE) {
		dst_reg->type = PTR_TO_MAP_VALUE;
		dst_reg->off = aux->map_off;
		if (map_value_has_spin_lock(map))
			dst_reg->id = ++env->id_gen;
	} else if (insn->src_reg == BPF_PSEUDO_MAP_FD ||
		   insn->src_reg == BPF_PSEUDO_MAP_IDX) {
		dst_reg->type = CONST_PTR_TO_MAP;
	} else {
		verbose(env, "bpf verifier is misconfigured\n");
		return -EINVAL;
	}

	return 0;
}

static bool may_access_skb(enum bpf_prog_type type)
{
	switch (type) {
	case BPF_PROG_TYPE_SOCKET_FILTER:
	case BPF_PROG_TYPE_SCHED_CLS:
	case BPF_PROG_TYPE_SCHED_ACT:
		return true;
	default:
		return false;
	}
}

/* verify safety of LD_ABS|LD_IND instructions:
 * - they can only appear in the programs where ctx == skb
 * - since they are wrappers of function calls, they scratch R1-R5 registers,
 *   preserve R6-R9, and store return value into R0
 *
 * Implicit input:
 *   ctx == skb == R6 == CTX
 *
 * Explicit input:
 *   SRC == any register
 *   IMM == 32-bit immediate
 *
 * Output:
 *   R0 - 8/16/32-bit skb data converted to cpu endianness
 */
static int check_ld_abs(struct bpf_verifier_env *env, struct bpf_insn *insn)
{
	struct bpf_reg_state *regs = cur_regs(env);
	static const int ctx_reg = BPF_REG_6;
	u8 mode = BPF_MODE(insn->code);
	int i, err;

	if (!may_access_skb(resolve_prog_type(env->prog))) {
		verbose(env, "BPF_LD_[ABS|IND] instructions not allowed for this program type\n");
		return -EINVAL;
	}

	if (!env->ops->gen_ld_abs) {
		verbose(env, "bpf verifier is misconfigured\n");
		return -EINVAL;
	}

	if (insn->dst_reg != BPF_REG_0 || insn->off != 0 ||
	    BPF_SIZE(insn->code) == BPF_DW ||
	    (mode == BPF_ABS && insn->src_reg != BPF_REG_0)) {
		verbose(env, "BPF_LD_[ABS|IND] uses reserved fields\n");
		return -EINVAL;
	}

	/* check whether implicit source operand (register R6) is readable */
	err = check_reg_arg(env, ctx_reg, SRC_OP);
	if (err)
		return err;

	/* Disallow usage of BPF_LD_[ABS|IND] with reference tracking, as
	 * gen_ld_abs() may terminate the program at runtime, leading to
	 * reference leak.
	 */
	err = check_reference_leak(env);
	if (err) {
		verbose(env, "BPF_LD_[ABS|IND] cannot be mixed with socket references\n");
		return err;
	}

	if (env->cur_state->active_spin_lock) {
		verbose(env, "BPF_LD_[ABS|IND] cannot be used inside bpf_spin_lock-ed region\n");
		return -EINVAL;
	}

	if (regs[ctx_reg].type != PTR_TO_CTX) {
		verbose(env,
			"at the time of BPF_LD_ABS|IND R6 != pointer to skb\n");
		return -EINVAL;
	}

	if (mode == BPF_IND) {
		/* check explicit source operand */
		err = check_reg_arg(env, insn->src_reg, SRC_OP);
		if (err)
			return err;
	}

	err = check_ptr_off_reg(env, &regs[ctx_reg], ctx_reg);
	if (err < 0)
		return err;

	/* reset caller saved regs to unreadable */
	for (i = 0; i < CALLER_SAVED_REGS; i++) {
		mark_reg_not_init(env, regs, caller_saved[i]);
		check_reg_arg(env, caller_saved[i], DST_OP_NO_MARK);
	}

	/* mark destination R0 register as readable, since it contains
	 * the value fetched from the packet.
	 * Already marked as written above.
	 */
	mark_reg_unknown(env, regs, BPF_REG_0);
	/* ld_abs load up to 32-bit skb data. */
	regs[BPF_REG_0].subreg_def = env->insn_idx + 1;
	return 0;
}

static int check_return_code(struct bpf_verifier_env *env)
{
	struct tnum enforce_attach_type_range = tnum_unknown;
	const struct bpf_prog *prog = env->prog;
	struct bpf_reg_state *reg;
	struct tnum range = tnum_range(0, 1);
	enum bpf_prog_type prog_type = resolve_prog_type(env->prog);
	int err;
	struct bpf_func_state *frame = env->cur_state->frame[0];
	const bool is_subprog = frame->subprogno;

	/* LSM and struct_ops func-ptr's return type could be "void" */
	if (!is_subprog) {
		switch (prog_type) {
		case BPF_PROG_TYPE_LSM:
			if (prog->expected_attach_type == BPF_LSM_CGROUP)
				/* See below, can be 0 or 0-1 depending on hook. */
				break;
			fallthrough;
		case BPF_PROG_TYPE_STRUCT_OPS:
			if (!prog->aux->attach_func_proto->type)
				return 0;
			break;
		default:
			break;
		}
	}

	/* eBPF calling convention is such that R0 is used
	 * to return the value from eBPF program.
	 * Make sure that it's readable at this time
	 * of bpf_exit, which means that program wrote
	 * something into it earlier
	 */
	err = check_reg_arg(env, BPF_REG_0, SRC_OP);
	if (err)
		return err;

	if (is_pointer_value(env, BPF_REG_0)) {
		verbose(env, "R0 leaks addr as return value\n");
		return -EACCES;
	}

	reg = cur_regs(env) + BPF_REG_0;

	if (frame->in_async_callback_fn) {
		/* enforce return zero from async callbacks like timer */
		if (reg->type != SCALAR_VALUE) {
			verbose(env, "In async callback the register R0 is not a known value (%s)\n",
				reg_type_str(env, reg->type));
			return -EINVAL;
		}

		if (!tnum_in(tnum_const(0), reg->var_off)) {
			verbose_invalid_scalar(env, reg, &range, "async callback", "R0");
			return -EINVAL;
		}
		return 0;
	}

	if (is_subprog) {
		if (reg->type != SCALAR_VALUE) {
			verbose(env, "At subprogram exit the register R0 is not a scalar value (%s)\n",
				reg_type_str(env, reg->type));
			return -EINVAL;
		}
		return 0;
	}

	switch (prog_type) {
	case BPF_PROG_TYPE_CGROUP_SOCK_ADDR:
		if (env->prog->expected_attach_type == BPF_CGROUP_UDP4_RECVMSG ||
		    env->prog->expected_attach_type == BPF_CGROUP_UDP6_RECVMSG ||
		    env->prog->expected_attach_type == BPF_CGROUP_INET4_GETPEERNAME ||
		    env->prog->expected_attach_type == BPF_CGROUP_INET6_GETPEERNAME ||
		    env->prog->expected_attach_type == BPF_CGROUP_INET4_GETSOCKNAME ||
		    env->prog->expected_attach_type == BPF_CGROUP_INET6_GETSOCKNAME)
			range = tnum_range(1, 1);
		if (env->prog->expected_attach_type == BPF_CGROUP_INET4_BIND ||
		    env->prog->expected_attach_type == BPF_CGROUP_INET6_BIND)
			range = tnum_range(0, 3);
		break;
	case BPF_PROG_TYPE_CGROUP_SKB:
		if (env->prog->expected_attach_type == BPF_CGROUP_INET_EGRESS) {
			range = tnum_range(0, 3);
			enforce_attach_type_range = tnum_range(2, 3);
		}
		break;
	case BPF_PROG_TYPE_CGROUP_SOCK:
	case BPF_PROG_TYPE_SOCK_OPS:
	case BPF_PROG_TYPE_CGROUP_DEVICE:
	case BPF_PROG_TYPE_CGROUP_SYSCTL:
	case BPF_PROG_TYPE_CGROUP_SOCKOPT:
		break;
	case BPF_PROG_TYPE_RAW_TRACEPOINT:
		if (!env->prog->aux->attach_btf_id)
			return 0;
		range = tnum_const(0);
		break;
	case BPF_PROG_TYPE_TRACING:
		switch (env->prog->expected_attach_type) {
		case BPF_TRACE_FENTRY:
		case BPF_TRACE_FEXIT:
			range = tnum_const(0);
			break;
		case BPF_TRACE_RAW_TP:
		case BPF_MODIFY_RETURN:
			return 0;
		case BPF_TRACE_ITER:
			break;
		default:
			return -ENOTSUPP;
		}
		break;
	case BPF_PROG_TYPE_SK_LOOKUP:
		range = tnum_range(SK_DROP, SK_PASS);
		break;

	case BPF_PROG_TYPE_LSM:
		if (env->prog->expected_attach_type != BPF_LSM_CGROUP) {
			/* Regular BPF_PROG_TYPE_LSM programs can return
			 * any value.
			 */
			return 0;
		}
		if (!env->prog->aux->attach_func_proto->type) {
			/* Make sure programs that attach to void
			 * hooks don't try to modify return value.
			 */
			range = tnum_range(1, 1);
		}
		break;

	case BPF_PROG_TYPE_EXT:
		/* freplace program can return anything as its return value
		 * depends on the to-be-replaced kernel func or bpf program.
		 */
	default:
		return 0;
	}

	if (reg->type != SCALAR_VALUE) {
		verbose(env, "At program exit the register R0 is not a known value (%s)\n",
			reg_type_str(env, reg->type));
		return -EINVAL;
	}

	if (!tnum_in(range, reg->var_off)) {
		verbose_invalid_scalar(env, reg, &range, "program exit", "R0");
		if (prog->expected_attach_type == BPF_LSM_CGROUP &&
		    prog_type == BPF_PROG_TYPE_LSM &&
		    !prog->aux->attach_func_proto->type)
			verbose(env, "Note, BPF_LSM_CGROUP that attach to void LSM hooks can't modify return value!\n");
		return -EINVAL;
	}

	if (!tnum_is_unknown(enforce_attach_type_range) &&
	    tnum_in(enforce_attach_type_range, reg->var_off))
		env->prog->enforce_expected_attach_type = 1;
	return 0;
}

/* non-recursive DFS pseudo code
 * 1  procedure DFS-iterative(G,v):
 * 2      label v as discovered
 * 3      let S be a stack
 * 4      S.push(v)
 * 5      while S is not empty
 * 6            t <- S.pop()
 * 7            if t is what we're looking for:
 * 8                return t
 * 9            for all edges e in G.adjacentEdges(t) do
 * 10               if edge e is already labelled
 * 11                   continue with the next edge
 * 12               w <- G.adjacentVertex(t,e)
 * 13               if vertex w is not discovered and not explored
 * 14                   label e as tree-edge
 * 15                   label w as discovered
 * 16                   S.push(w)
 * 17                   continue at 5
 * 18               else if vertex w is discovered
 * 19                   label e as back-edge
 * 20               else
 * 21                   // vertex w is explored
 * 22                   label e as forward- or cross-edge
 * 23           label t as explored
 * 24           S.pop()
 *
 * convention:
 * 0x10 - discovered
 * 0x11 - discovered and fall-through edge labelled
 * 0x12 - discovered and fall-through and branch edges labelled
 * 0x20 - explored
 */

enum {
	DISCOVERED = 0x10,
	EXPLORED = 0x20,
	FALLTHROUGH = 1,
	BRANCH = 2,
};

static u32 state_htab_size(struct bpf_verifier_env *env)
{
	return env->prog->len;
}

static struct bpf_verifier_state_list **explored_state(
					struct bpf_verifier_env *env,
					int idx)
{
	struct bpf_verifier_state *cur = env->cur_state;
	struct bpf_func_state *state = cur->frame[cur->curframe];

	return &env->explored_states[(idx ^ state->callsite) % state_htab_size(env)];
}

static void init_explored_state(struct bpf_verifier_env *env, int idx)
{
	env->insn_aux_data[idx].prune_point = true;
}

enum {
	DONE_EXPLORING = 0,
	KEEP_EXPLORING = 1,
};

/* t, w, e - match pseudo-code above:
 * t - index of current instruction
 * w - next instruction
 * e - edge
 */
static int push_insn(int t, int w, int e, struct bpf_verifier_env *env,
		     bool loop_ok)
{
	int *insn_stack = env->cfg.insn_stack;
	int *insn_state = env->cfg.insn_state;

	if (e == FALLTHROUGH && insn_state[t] >= (DISCOVERED | FALLTHROUGH))
		return DONE_EXPLORING;

	if (e == BRANCH && insn_state[t] >= (DISCOVERED | BRANCH))
		return DONE_EXPLORING;

	if (w < 0 || w >= env->prog->len) {
		verbose_linfo(env, t, "%d: ", t);
		verbose(env, "jump out of range from insn %d to %d\n", t, w);
		return -EINVAL;
	}

	if (e == BRANCH)
		/* mark branch target for state pruning */
		init_explored_state(env, w);

	if (insn_state[w] == 0) {
		/* tree-edge */
		insn_state[t] = DISCOVERED | e;
		insn_state[w] = DISCOVERED;
		if (env->cfg.cur_stack >= env->prog->len)
			return -E2BIG;
		insn_stack[env->cfg.cur_stack++] = w;
		return KEEP_EXPLORING;
	} else if ((insn_state[w] & 0xF0) == DISCOVERED) {
		if (loop_ok && env->bpf_capable)
			return DONE_EXPLORING;
		verbose_linfo(env, t, "%d: ", t);
		verbose_linfo(env, w, "%d: ", w);
		verbose(env, "back-edge from insn %d to %d\n", t, w);
		return -EINVAL;
	} else if (insn_state[w] == EXPLORED) {
		/* forward- or cross-edge */
		insn_state[t] = DISCOVERED | e;
	} else {
		verbose(env, "insn state internal bug\n");
		return -EFAULT;
	}
	return DONE_EXPLORING;
}

static int visit_func_call_insn(int t, int insn_cnt,
				struct bpf_insn *insns,
				struct bpf_verifier_env *env,
				bool visit_callee)
{
	int ret;

	ret = push_insn(t, t + 1, FALLTHROUGH, env, false);
	if (ret)
		return ret;

	if (t + 1 < insn_cnt)
		init_explored_state(env, t + 1);
	if (visit_callee) {
		init_explored_state(env, t);
		ret = push_insn(t, t + insns[t].imm + 1, BRANCH, env,
				/* It's ok to allow recursion from CFG point of
				 * view. __check_func_call() will do the actual
				 * check.
				 */
				bpf_pseudo_func(insns + t));
	}
	return ret;
}

/* Visits the instruction at index t and returns one of the following:
 *  < 0 - an error occurred
 *  DONE_EXPLORING - the instruction was fully explored
 *  KEEP_EXPLORING - there is still work to be done before it is fully explored
 */
static int visit_insn(int t, int insn_cnt, struct bpf_verifier_env *env)
{
	struct bpf_insn *insns = env->prog->insnsi;
	int ret;

	if (bpf_pseudo_func(insns + t))
		return visit_func_call_insn(t, insn_cnt, insns, env, true);

	/* All non-branch instructions have a single fall-through edge. */
	if (BPF_CLASS(insns[t].code) != BPF_JMP &&
	    BPF_CLASS(insns[t].code) != BPF_JMP32)
		return push_insn(t, t + 1, FALLTHROUGH, env, false);

	switch (BPF_OP(insns[t].code)) {
	case BPF_EXIT:
		return DONE_EXPLORING;

	case BPF_CALL:
		if (insns[t].imm == BPF_FUNC_timer_set_callback)
			/* Mark this call insn to trigger is_state_visited() check
			 * before call itself is processed by __check_func_call().
			 * Otherwise new async state will be pushed for further
			 * exploration.
			 */
			init_explored_state(env, t);
		return visit_func_call_insn(t, insn_cnt, insns, env,
					    insns[t].src_reg == BPF_PSEUDO_CALL);

	case BPF_JA:
		if (BPF_SRC(insns[t].code) != BPF_K)
			return -EINVAL;

		/* unconditional jump with single edge */
		ret = push_insn(t, t + insns[t].off + 1, FALLTHROUGH, env,
				true);
		if (ret)
			return ret;

		/* unconditional jmp is not a good pruning point,
		 * but it's marked, since backtracking needs
		 * to record jmp history in is_state_visited().
		 */
		init_explored_state(env, t + insns[t].off + 1);
		/* tell verifier to check for equivalent states
		 * after every call and jump
		 */
		if (t + 1 < insn_cnt)
			init_explored_state(env, t + 1);

		return ret;

	default:
		/* conditional jump with two edges */
		init_explored_state(env, t);
		ret = push_insn(t, t + 1, FALLTHROUGH, env, true);
		if (ret)
			return ret;

		return push_insn(t, t + insns[t].off + 1, BRANCH, env, true);
	}
}

/* non-recursive depth-first-search to detect loops in BPF program
 * loop == back-edge in directed graph
 */
static int check_cfg(struct bpf_verifier_env *env)
{
	int insn_cnt = env->prog->len;
	int *insn_stack, *insn_state;
	int ret = 0;
	int i;

	insn_state = env->cfg.insn_state = kvcalloc(insn_cnt, sizeof(int), GFP_KERNEL);
	if (!insn_state)
		return -ENOMEM;

	insn_stack = env->cfg.insn_stack = kvcalloc(insn_cnt, sizeof(int), GFP_KERNEL);
	if (!insn_stack) {
		kvfree(insn_state);
		return -ENOMEM;
	}

	insn_state[0] = DISCOVERED; /* mark 1st insn as discovered */
	insn_stack[0] = 0; /* 0 is the first instruction */
	env->cfg.cur_stack = 1;

	while (env->cfg.cur_stack > 0) {
		int t = insn_stack[env->cfg.cur_stack - 1];

		ret = visit_insn(t, insn_cnt, env);
		switch (ret) {
		case DONE_EXPLORING:
			insn_state[t] = EXPLORED;
			env->cfg.cur_stack--;
			break;
		case KEEP_EXPLORING:
			break;
		default:
			if (ret > 0) {
				verbose(env, "visit_insn internal bug\n");
				ret = -EFAULT;
			}
			goto err_free;
		}
	}

	if (env->cfg.cur_stack < 0) {
		verbose(env, "pop stack internal bug\n");
		ret = -EFAULT;
		goto err_free;
	}

	for (i = 0; i < insn_cnt; i++) {
		if (insn_state[i] != EXPLORED) {
			verbose(env, "unreachable insn %d\n", i);
			ret = -EINVAL;
			goto err_free;
		}
	}
	ret = 0; /* cfg looks good */

err_free:
	kvfree(insn_state);
	kvfree(insn_stack);
	env->cfg.insn_state = env->cfg.insn_stack = NULL;
	return ret;
}

static int check_abnormal_return(struct bpf_verifier_env *env)
{
	int i;

	for (i = 1; i < env->subprog_cnt; i++) {
		if (env->subprog_info[i].has_ld_abs) {
			verbose(env, "LD_ABS is not allowed in subprogs without BTF\n");
			return -EINVAL;
		}
		if (env->subprog_info[i].has_tail_call) {
			verbose(env, "tail_call is not allowed in subprogs without BTF\n");
			return -EINVAL;
		}
	}
	return 0;
}

/* The minimum supported BTF func info size */
#define MIN_BPF_FUNCINFO_SIZE	8
#define MAX_FUNCINFO_REC_SIZE	252

static int check_btf_func(struct bpf_verifier_env *env,
			  const union bpf_attr *attr,
			  bpfptr_t uattr)
{
	const struct btf_type *type, *func_proto, *ret_type;
	u32 i, nfuncs, urec_size, min_size;
	u32 krec_size = sizeof(struct bpf_func_info);
	struct bpf_func_info *krecord;
	struct bpf_func_info_aux *info_aux = NULL;
	struct bpf_prog *prog;
	const struct btf *btf;
	bpfptr_t urecord;
	u32 prev_offset = 0;
	bool scalar_return;
	int ret = -ENOMEM;

	nfuncs = attr->func_info_cnt;
	if (!nfuncs) {
		if (check_abnormal_return(env))
			return -EINVAL;
		return 0;
	}

	if (nfuncs != env->subprog_cnt) {
		verbose(env, "number of funcs in func_info doesn't match number of subprogs\n");
		return -EINVAL;
	}

	urec_size = attr->func_info_rec_size;
	if (urec_size < MIN_BPF_FUNCINFO_SIZE ||
	    urec_size > MAX_FUNCINFO_REC_SIZE ||
	    urec_size % sizeof(u32)) {
		verbose(env, "invalid func info rec size %u\n", urec_size);
		return -EINVAL;
	}

	prog = env->prog;
	btf = prog->aux->btf;

	urecord = make_bpfptr(attr->func_info, uattr.is_kernel);
	min_size = min_t(u32, krec_size, urec_size);

	krecord = kvcalloc(nfuncs, krec_size, GFP_KERNEL | __GFP_NOWARN);
	if (!krecord)
		return -ENOMEM;
	info_aux = kcalloc(nfuncs, sizeof(*info_aux), GFP_KERNEL | __GFP_NOWARN);
	if (!info_aux)
		goto err_free;

	for (i = 0; i < nfuncs; i++) {
		ret = bpf_check_uarg_tail_zero(urecord, krec_size, urec_size);
		if (ret) {
			if (ret == -E2BIG) {
				verbose(env, "nonzero tailing record in func info");
				/* set the size kernel expects so loader can zero
				 * out the rest of the record.
				 */
				if (copy_to_bpfptr_offset(uattr,
							  offsetof(union bpf_attr, func_info_rec_size),
							  &min_size, sizeof(min_size)))
					ret = -EFAULT;
			}
			goto err_free;
		}

		if (copy_from_bpfptr(&krecord[i], urecord, min_size)) {
			ret = -EFAULT;
			goto err_free;
		}

		/* check insn_off */
		ret = -EINVAL;
		if (i == 0) {
			if (krecord[i].insn_off) {
				verbose(env,
					"nonzero insn_off %u for the first func info record",
					krecord[i].insn_off);
				goto err_free;
			}
		} else if (krecord[i].insn_off <= prev_offset) {
			verbose(env,
				"same or smaller insn offset (%u) than previous func info record (%u)",
				krecord[i].insn_off, prev_offset);
			goto err_free;
		}

		if (env->subprog_info[i].start != krecord[i].insn_off) {
			verbose(env, "func_info BTF section doesn't match subprog layout in BPF program\n");
			goto err_free;
		}

		/* check type_id */
		type = btf_type_by_id(btf, krecord[i].type_id);
		if (!type || !btf_type_is_func(type)) {
			verbose(env, "invalid type id %d in func info",
				krecord[i].type_id);
			goto err_free;
		}
		info_aux[i].linkage = BTF_INFO_VLEN(type->info);

		func_proto = btf_type_by_id(btf, type->type);
		if (unlikely(!func_proto || !btf_type_is_func_proto(func_proto)))
			/* btf_func_check() already verified it during BTF load */
			goto err_free;
		ret_type = btf_type_skip_modifiers(btf, func_proto->type, NULL);
		scalar_return =
			btf_type_is_small_int(ret_type) || btf_is_any_enum(ret_type);
		if (i && !scalar_return && env->subprog_info[i].has_ld_abs) {
			verbose(env, "LD_ABS is only allowed in functions that return 'int'.\n");
			goto err_free;
		}
		if (i && !scalar_return && env->subprog_info[i].has_tail_call) {
			verbose(env, "tail_call is only allowed in functions that return 'int'.\n");
			goto err_free;
		}

		prev_offset = krecord[i].insn_off;
		bpfptr_add(&urecord, urec_size);
	}

	prog->aux->func_info = krecord;
	prog->aux->func_info_cnt = nfuncs;
	prog->aux->func_info_aux = info_aux;
	return 0;

err_free:
	kvfree(krecord);
	kfree(info_aux);
	return ret;
}

static void adjust_btf_func(struct bpf_verifier_env *env)
{
	struct bpf_prog_aux *aux = env->prog->aux;
	int i;

	if (!aux->func_info)
		return;

	for (i = 0; i < env->subprog_cnt; i++)
		aux->func_info[i].insn_off = env->subprog_info[i].start;
}

#define MIN_BPF_LINEINFO_SIZE	offsetofend(struct bpf_line_info, line_col)
#define MAX_LINEINFO_REC_SIZE	MAX_FUNCINFO_REC_SIZE

static int check_btf_line(struct bpf_verifier_env *env,
			  const union bpf_attr *attr,
			  bpfptr_t uattr)
{
	u32 i, s, nr_linfo, ncopy, expected_size, rec_size, prev_offset = 0;
	struct bpf_subprog_info *sub;
	struct bpf_line_info *linfo;
	struct bpf_prog *prog;
	const struct btf *btf;
	bpfptr_t ulinfo;
	int err;

	nr_linfo = attr->line_info_cnt;
	if (!nr_linfo)
		return 0;
	if (nr_linfo > INT_MAX / sizeof(struct bpf_line_info))
		return -EINVAL;

	rec_size = attr->line_info_rec_size;
	if (rec_size < MIN_BPF_LINEINFO_SIZE ||
	    rec_size > MAX_LINEINFO_REC_SIZE ||
	    rec_size & (sizeof(u32) - 1))
		return -EINVAL;

	/* Need to zero it in case the userspace may
	 * pass in a smaller bpf_line_info object.
	 */
	linfo = kvcalloc(nr_linfo, sizeof(struct bpf_line_info),
			 GFP_KERNEL | __GFP_NOWARN);
	if (!linfo)
		return -ENOMEM;

	prog = env->prog;
	btf = prog->aux->btf;

	s = 0;
	sub = env->subprog_info;
	ulinfo = make_bpfptr(attr->line_info, uattr.is_kernel);
	expected_size = sizeof(struct bpf_line_info);
	ncopy = min_t(u32, expected_size, rec_size);
	for (i = 0; i < nr_linfo; i++) {
		err = bpf_check_uarg_tail_zero(ulinfo, expected_size, rec_size);
		if (err) {
			if (err == -E2BIG) {
				verbose(env, "nonzero tailing record in line_info");
				if (copy_to_bpfptr_offset(uattr,
							  offsetof(union bpf_attr, line_info_rec_size),
							  &expected_size, sizeof(expected_size)))
					err = -EFAULT;
			}
			goto err_free;
		}

		if (copy_from_bpfptr(&linfo[i], ulinfo, ncopy)) {
			err = -EFAULT;
			goto err_free;
		}

		/*
		 * Check insn_off to ensure
		 * 1) strictly increasing AND
		 * 2) bounded by prog->len
		 *
		 * The linfo[0].insn_off == 0 check logically falls into
		 * the later "missing bpf_line_info for func..." case
		 * because the first linfo[0].insn_off must be the
		 * first sub also and the first sub must have
		 * subprog_info[0].start == 0.
		 */
		if ((i && linfo[i].insn_off <= prev_offset) ||
		    linfo[i].insn_off >= prog->len) {
			verbose(env, "Invalid line_info[%u].insn_off:%u (prev_offset:%u prog->len:%u)\n",
				i, linfo[i].insn_off, prev_offset,
				prog->len);
			err = -EINVAL;
			goto err_free;
		}

		if (!prog->insnsi[linfo[i].insn_off].code) {
			verbose(env,
				"Invalid insn code at line_info[%u].insn_off\n",
				i);
			err = -EINVAL;
			goto err_free;
		}

		if (!btf_name_by_offset(btf, linfo[i].line_off) ||
		    !btf_name_by_offset(btf, linfo[i].file_name_off)) {
			verbose(env, "Invalid line_info[%u].line_off or .file_name_off\n", i);
			err = -EINVAL;
			goto err_free;
		}

		if (s != env->subprog_cnt) {
			if (linfo[i].insn_off == sub[s].start) {
				sub[s].linfo_idx = i;
				s++;
			} else if (sub[s].start < linfo[i].insn_off) {
				verbose(env, "missing bpf_line_info for func#%u\n", s);
				err = -EINVAL;
				goto err_free;
			}
		}

		prev_offset = linfo[i].insn_off;
		bpfptr_add(&ulinfo, rec_size);
	}

	if (s != env->subprog_cnt) {
		verbose(env, "missing bpf_line_info for %u funcs starting from func#%u\n",
			env->subprog_cnt - s, s);
		err = -EINVAL;
		goto err_free;
	}

	prog->aux->linfo = linfo;
	prog->aux->nr_linfo = nr_linfo;

	return 0;

err_free:
	kvfree(linfo);
	return err;
}

#define MIN_CORE_RELO_SIZE	sizeof(struct bpf_core_relo)
#define MAX_CORE_RELO_SIZE	MAX_FUNCINFO_REC_SIZE

static int check_core_relo(struct bpf_verifier_env *env,
			   const union bpf_attr *attr,
			   bpfptr_t uattr)
{
	u32 i, nr_core_relo, ncopy, expected_size, rec_size;
	struct bpf_core_relo core_relo = {};
	struct bpf_prog *prog = env->prog;
	const struct btf *btf = prog->aux->btf;
	struct bpf_core_ctx ctx = {
		.log = &env->log,
		.btf = btf,
	};
	bpfptr_t u_core_relo;
	int err;

	nr_core_relo = attr->core_relo_cnt;
	if (!nr_core_relo)
		return 0;
	if (nr_core_relo > INT_MAX / sizeof(struct bpf_core_relo))
		return -EINVAL;

	rec_size = attr->core_relo_rec_size;
	if (rec_size < MIN_CORE_RELO_SIZE ||
	    rec_size > MAX_CORE_RELO_SIZE ||
	    rec_size % sizeof(u32))
		return -EINVAL;

	u_core_relo = make_bpfptr(attr->core_relos, uattr.is_kernel);
	expected_size = sizeof(struct bpf_core_relo);
	ncopy = min_t(u32, expected_size, rec_size);

	/* Unlike func_info and line_info, copy and apply each CO-RE
	 * relocation record one at a time.
	 */
	for (i = 0; i < nr_core_relo; i++) {
		/* future proofing when sizeof(bpf_core_relo) changes */
		err = bpf_check_uarg_tail_zero(u_core_relo, expected_size, rec_size);
		if (err) {
			if (err == -E2BIG) {
				verbose(env, "nonzero tailing record in core_relo");
				if (copy_to_bpfptr_offset(uattr,
							  offsetof(union bpf_attr, core_relo_rec_size),
							  &expected_size, sizeof(expected_size)))
					err = -EFAULT;
			}
			break;
		}

		if (copy_from_bpfptr(&core_relo, u_core_relo, ncopy)) {
			err = -EFAULT;
			break;
		}

		if (core_relo.insn_off % 8 || core_relo.insn_off / 8 >= prog->len) {
			verbose(env, "Invalid core_relo[%u].insn_off:%u prog->len:%u\n",
				i, core_relo.insn_off, prog->len);
			err = -EINVAL;
			break;
		}

		err = bpf_core_apply(&ctx, &core_relo, i,
				     &prog->insnsi[core_relo.insn_off / 8]);
		if (err)
			break;
		bpfptr_add(&u_core_relo, rec_size);
	}
	return err;
}

static int check_btf_info(struct bpf_verifier_env *env,
			  const union bpf_attr *attr,
			  bpfptr_t uattr)
{
	struct btf *btf;
	int err;

	if (!attr->func_info_cnt && !attr->line_info_cnt) {
		if (check_abnormal_return(env))
			return -EINVAL;
		return 0;
	}

	btf = btf_get_by_fd(attr->prog_btf_fd);
	if (IS_ERR(btf))
		return PTR_ERR(btf);
	if (btf_is_kernel(btf)) {
		btf_put(btf);
		return -EACCES;
	}
	env->prog->aux->btf = btf;

	err = check_btf_func(env, attr, uattr);
	if (err)
		return err;

	err = check_btf_line(env, attr, uattr);
	if (err)
		return err;

	err = check_core_relo(env, attr, uattr);
	if (err)
		return err;

	return 0;
}

/* check %cur's range satisfies %old's */
static bool range_within(struct bpf_reg_state *old,
			 struct bpf_reg_state *cur)
{
	return old->umin_value <= cur->umin_value &&
	       old->umax_value >= cur->umax_value &&
	       old->smin_value <= cur->smin_value &&
	       old->smax_value >= cur->smax_value &&
	       old->u32_min_value <= cur->u32_min_value &&
	       old->u32_max_value >= cur->u32_max_value &&
	       old->s32_min_value <= cur->s32_min_value &&
	       old->s32_max_value >= cur->s32_max_value;
}

/* If in the old state two registers had the same id, then they need to have
 * the same id in the new state as well.  But that id could be different from
 * the old state, so we need to track the mapping from old to new ids.
 * Once we have seen that, say, a reg with old id 5 had new id 9, any subsequent
 * regs with old id 5 must also have new id 9 for the new state to be safe.  But
 * regs with a different old id could still have new id 9, we don't care about
 * that.
 * So we look through our idmap to see if this old id has been seen before.  If
 * so, we require the new id to match; otherwise, we add the id pair to the map.
 */
static bool check_ids(u32 old_id, u32 cur_id, struct bpf_id_pair *idmap)
{
	unsigned int i;

	for (i = 0; i < BPF_ID_MAP_SIZE; i++) {
		if (!idmap[i].old) {
			/* Reached an empty slot; haven't seen this id before */
			idmap[i].old = old_id;
			idmap[i].cur = cur_id;
			return true;
		}
		if (idmap[i].old == old_id)
			return idmap[i].cur == cur_id;
	}
	/* We ran out of idmap slots, which should be impossible */
	WARN_ON_ONCE(1);
	return false;
}

static void clean_func_state(struct bpf_verifier_env *env,
			     struct bpf_func_state *st)
{
	enum bpf_reg_liveness live;
	int i, j;

	for (i = 0; i < BPF_REG_FP; i++) {
		live = st->regs[i].live;
		/* liveness must not touch this register anymore */
		st->regs[i].live |= REG_LIVE_DONE;
		if (!(live & REG_LIVE_READ))
			/* since the register is unused, clear its state
			 * to make further comparison simpler
			 */
			__mark_reg_not_init(env, &st->regs[i]);
	}

	for (i = 0; i < st->allocated_stack / BPF_REG_SIZE; i++) {
		live = st->stack[i].spilled_ptr.live;
		/* liveness must not touch this stack slot anymore */
		st->stack[i].spilled_ptr.live |= REG_LIVE_DONE;
		if (!(live & REG_LIVE_READ)) {
			__mark_reg_not_init(env, &st->stack[i].spilled_ptr);
			for (j = 0; j < BPF_REG_SIZE; j++)
				st->stack[i].slot_type[j] = STACK_INVALID;
		}
	}
}

static void clean_verifier_state(struct bpf_verifier_env *env,
				 struct bpf_verifier_state *st)
{
	int i;

	if (st->frame[0]->regs[0].live & REG_LIVE_DONE)
		/* all regs in this state in all frames were already marked */
		return;

	for (i = 0; i <= st->curframe; i++)
		clean_func_state(env, st->frame[i]);
}

/* the parentage chains form a tree.
 * the verifier states are added to state lists at given insn and
 * pushed into state stack for future exploration.
 * when the verifier reaches bpf_exit insn some of the verifer states
 * stored in the state lists have their final liveness state already,
 * but a lot of states will get revised from liveness point of view when
 * the verifier explores other branches.
 * Example:
 * 1: r0 = 1
 * 2: if r1 == 100 goto pc+1
 * 3: r0 = 2
 * 4: exit
 * when the verifier reaches exit insn the register r0 in the state list of
 * insn 2 will be seen as !REG_LIVE_READ. Then the verifier pops the other_branch
 * of insn 2 and goes exploring further. At the insn 4 it will walk the
 * parentage chain from insn 4 into insn 2 and will mark r0 as REG_LIVE_READ.
 *
 * Since the verifier pushes the branch states as it sees them while exploring
 * the program the condition of walking the branch instruction for the second
 * time means that all states below this branch were already explored and
 * their final liveness marks are already propagated.
 * Hence when the verifier completes the search of state list in is_state_visited()
 * we can call this clean_live_states() function to mark all liveness states
 * as REG_LIVE_DONE to indicate that 'parent' pointers of 'struct bpf_reg_state'
 * will not be used.
 * This function also clears the registers and stack for states that !READ
 * to simplify state merging.
 *
 * Important note here that walking the same branch instruction in the callee
 * doesn't meant that the states are DONE. The verifier has to compare
 * the callsites
 */
static void clean_live_states(struct bpf_verifier_env *env, int insn,
			      struct bpf_verifier_state *cur)
{
	struct bpf_verifier_state_list *sl;
	int i;

	sl = *explored_state(env, insn);
	while (sl) {
		if (sl->state.branches)
			goto next;
		if (sl->state.insn_idx != insn ||
		    sl->state.curframe != cur->curframe)
			goto next;
		for (i = 0; i <= cur->curframe; i++)
			if (sl->state.frame[i]->callsite != cur->frame[i]->callsite)
				goto next;
		clean_verifier_state(env, &sl->state);
next:
		sl = sl->next;
	}
}

/* Returns true if (rold safe implies rcur safe) */
static bool regsafe(struct bpf_verifier_env *env, struct bpf_reg_state *rold,
		    struct bpf_reg_state *rcur, struct bpf_id_pair *idmap)
{
	bool equal;

	if (!(rold->live & REG_LIVE_READ))
		/* explored state didn't use this */
		return true;

	equal = memcmp(rold, rcur, offsetof(struct bpf_reg_state, parent)) == 0;

	if (rold->type == PTR_TO_STACK)
		/* two stack pointers are equal only if they're pointing to
		 * the same stack frame, since fp-8 in foo != fp-8 in bar
		 */
		return equal && rold->frameno == rcur->frameno;

	if (equal)
		return true;

	if (rold->type == NOT_INIT)
		/* explored state can't have used this */
		return true;
	if (rcur->type == NOT_INIT)
		return false;
	switch (base_type(rold->type)) {
	case SCALAR_VALUE:
		if (env->explore_alu_limits)
			return false;
		if (rcur->type == SCALAR_VALUE) {
			if (!rold->precise && !rcur->precise)
				return true;
			/* new val must satisfy old val knowledge */
			return range_within(rold, rcur) &&
			       tnum_in(rold->var_off, rcur->var_off);
		} else {
			/* We're trying to use a pointer in place of a scalar.
			 * Even if the scalar was unbounded, this could lead to
			 * pointer leaks because scalars are allowed to leak
			 * while pointers are not. We could make this safe in
			 * special cases if root is calling us, but it's
			 * probably not worth the hassle.
			 */
			return false;
		}
	case PTR_TO_MAP_KEY:
	case PTR_TO_MAP_VALUE:
		/* a PTR_TO_MAP_VALUE could be safe to use as a
		 * PTR_TO_MAP_VALUE_OR_NULL into the same map.
		 * However, if the old PTR_TO_MAP_VALUE_OR_NULL then got NULL-
		 * checked, doing so could have affected others with the same
		 * id, and we can't check for that because we lost the id when
		 * we converted to a PTR_TO_MAP_VALUE.
		 */
		if (type_may_be_null(rold->type)) {
			if (!type_may_be_null(rcur->type))
				return false;
			if (memcmp(rold, rcur, offsetof(struct bpf_reg_state, id)))
				return false;
			/* Check our ids match any regs they're supposed to */
			return check_ids(rold->id, rcur->id, idmap);
		}

		/* If the new min/max/var_off satisfy the old ones and
		 * everything else matches, we are OK.
		 * 'id' is not compared, since it's only used for maps with
		 * bpf_spin_lock inside map element and in such cases if
		 * the rest of the prog is valid for one map element then
		 * it's valid for all map elements regardless of the key
		 * used in bpf_map_lookup()
		 */
		return memcmp(rold, rcur, offsetof(struct bpf_reg_state, id)) == 0 &&
		       range_within(rold, rcur) &&
		       tnum_in(rold->var_off, rcur->var_off);
	case PTR_TO_PACKET_META:
	case PTR_TO_PACKET:
		if (rcur->type != rold->type)
			return false;
		/* We must have at least as much range as the old ptr
		 * did, so that any accesses which were safe before are
		 * still safe.  This is true even if old range < old off,
		 * since someone could have accessed through (ptr - k), or
		 * even done ptr -= k in a register, to get a safe access.
		 */
		if (rold->range > rcur->range)
			return false;
		/* If the offsets don't match, we can't trust our alignment;
		 * nor can we be sure that we won't fall out of range.
		 */
		if (rold->off != rcur->off)
			return false;
		/* id relations must be preserved */
		if (rold->id && !check_ids(rold->id, rcur->id, idmap))
			return false;
		/* new val must satisfy old val knowledge */
		return range_within(rold, rcur) &&
		       tnum_in(rold->var_off, rcur->var_off);
	case PTR_TO_CTX:
	case CONST_PTR_TO_MAP:
	case PTR_TO_PACKET_END:
	case PTR_TO_FLOW_KEYS:
	case PTR_TO_SOCKET:
	case PTR_TO_SOCK_COMMON:
	case PTR_TO_TCP_SOCK:
	case PTR_TO_XDP_SOCK:
		/* Only valid matches are exact, which memcmp() above
		 * would have accepted
		 */
	default:
		/* Don't know what's going on, just say it's not safe */
		return false;
	}

	/* Shouldn't get here; if we do, say it's not safe */
	WARN_ON_ONCE(1);
	return false;
}

static bool stacksafe(struct bpf_verifier_env *env, struct bpf_func_state *old,
		      struct bpf_func_state *cur, struct bpf_id_pair *idmap)
{
	int i, spi;

	/* walk slots of the explored stack and ignore any additional
	 * slots in the current stack, since explored(safe) state
	 * didn't use them
	 */
	for (i = 0; i < old->allocated_stack; i++) {
		spi = i / BPF_REG_SIZE;

		if (!(old->stack[spi].spilled_ptr.live & REG_LIVE_READ)) {
			i += BPF_REG_SIZE - 1;
			/* explored state didn't use this */
			continue;
		}

		if (old->stack[spi].slot_type[i % BPF_REG_SIZE] == STACK_INVALID)
			continue;

		/* explored stack has more populated slots than current stack
		 * and these slots were used
		 */
		if (i >= cur->allocated_stack)
			return false;

		/* if old state was safe with misc data in the stack
		 * it will be safe with zero-initialized stack.
		 * The opposite is not true
		 */
		if (old->stack[spi].slot_type[i % BPF_REG_SIZE] == STACK_MISC &&
		    cur->stack[spi].slot_type[i % BPF_REG_SIZE] == STACK_ZERO)
			continue;
		if (old->stack[spi].slot_type[i % BPF_REG_SIZE] !=
		    cur->stack[spi].slot_type[i % BPF_REG_SIZE])
			/* Ex: old explored (safe) state has STACK_SPILL in
			 * this stack slot, but current has STACK_MISC ->
			 * this verifier states are not equivalent,
			 * return false to continue verification of this path
			 */
			return false;
		if (i % BPF_REG_SIZE != BPF_REG_SIZE - 1)
			continue;
		if (!is_spilled_reg(&old->stack[spi]))
			continue;
		if (!regsafe(env, &old->stack[spi].spilled_ptr,
			     &cur->stack[spi].spilled_ptr, idmap))
			/* when explored and current stack slot are both storing
			 * spilled registers, check that stored pointers types
			 * are the same as well.
			 * Ex: explored safe path could have stored
			 * (bpf_reg_state) {.type = PTR_TO_STACK, .off = -8}
			 * but current path has stored:
			 * (bpf_reg_state) {.type = PTR_TO_STACK, .off = -16}
			 * such verifier states are not equivalent.
			 * return false to continue verification of this path
			 */
			return false;
	}
	return true;
}

static bool refsafe(struct bpf_func_state *old, struct bpf_func_state *cur)
{
	if (old->acquired_refs != cur->acquired_refs)
		return false;
	return !memcmp(old->refs, cur->refs,
		       sizeof(*old->refs) * old->acquired_refs);
}

/* compare two verifier states
 *
 * all states stored in state_list are known to be valid, since
 * verifier reached 'bpf_exit' instruction through them
 *
 * this function is called when verifier exploring different branches of
 * execution popped from the state stack. If it sees an old state that has
 * more strict register state and more strict stack state then this execution
 * branch doesn't need to be explored further, since verifier already
 * concluded that more strict state leads to valid finish.
 *
 * Therefore two states are equivalent if register state is more conservative
 * and explored stack state is more conservative than the current one.
 * Example:
 *       explored                   current
 * (slot1=INV slot2=MISC) == (slot1=MISC slot2=MISC)
 * (slot1=MISC slot2=MISC) != (slot1=INV slot2=MISC)
 *
 * In other words if current stack state (one being explored) has more
 * valid slots than old one that already passed validation, it means
 * the verifier can stop exploring and conclude that current state is valid too
 *
 * Similarly with registers. If explored state has register type as invalid
 * whereas register type in current state is meaningful, it means that
 * the current state will reach 'bpf_exit' instruction safely
 */
static bool func_states_equal(struct bpf_verifier_env *env, struct bpf_func_state *old,
			      struct bpf_func_state *cur)
{
	int i;

	memset(env->idmap_scratch, 0, sizeof(env->idmap_scratch));
	for (i = 0; i < MAX_BPF_REG; i++)
		if (!regsafe(env, &old->regs[i], &cur->regs[i],
			     env->idmap_scratch))
			return false;

	if (!stacksafe(env, old, cur, env->idmap_scratch))
		return false;

	if (!refsafe(old, cur))
		return false;

	return true;
}

static bool states_equal(struct bpf_verifier_env *env,
			 struct bpf_verifier_state *old,
			 struct bpf_verifier_state *cur)
{
	int i;

	if (old->curframe != cur->curframe)
		return false;

	/* Verification state from speculative execution simulation
	 * must never prune a non-speculative execution one.
	 */
	if (old->speculative && !cur->speculative)
		return false;

	if (old->active_spin_lock != cur->active_spin_lock)
		return false;

	/* for states to be equal callsites have to be the same
	 * and all frame states need to be equivalent
	 */
	for (i = 0; i <= old->curframe; i++) {
		if (old->frame[i]->callsite != cur->frame[i]->callsite)
			return false;
		if (!func_states_equal(env, old->frame[i], cur->frame[i]))
			return false;
	}
	return true;
}

/* Return 0 if no propagation happened. Return negative error code if error
 * happened. Otherwise, return the propagated bit.
 */
static int propagate_liveness_reg(struct bpf_verifier_env *env,
				  struct bpf_reg_state *reg,
				  struct bpf_reg_state *parent_reg)
{
	u8 parent_flag = parent_reg->live & REG_LIVE_READ;
	u8 flag = reg->live & REG_LIVE_READ;
	int err;

	/* When comes here, read flags of PARENT_REG or REG could be any of
	 * REG_LIVE_READ64, REG_LIVE_READ32, REG_LIVE_NONE. There is no need
	 * of propagation if PARENT_REG has strongest REG_LIVE_READ64.
	 */
	if (parent_flag == REG_LIVE_READ64 ||
	    /* Or if there is no read flag from REG. */
	    !flag ||
	    /* Or if the read flag from REG is the same as PARENT_REG. */
	    parent_flag == flag)
		return 0;

	err = mark_reg_read(env, reg, parent_reg, flag);
	if (err)
		return err;

	return flag;
}

/* A write screens off any subsequent reads; but write marks come from the
 * straight-line code between a state and its parent.  When we arrive at an
 * equivalent state (jump target or such) we didn't arrive by the straight-line
 * code, so read marks in the state must propagate to the parent regardless
 * of the state's write marks. That's what 'parent == state->parent' comparison
 * in mark_reg_read() is for.
 */
static int propagate_liveness(struct bpf_verifier_env *env,
			      const struct bpf_verifier_state *vstate,
			      struct bpf_verifier_state *vparent)
{
	struct bpf_reg_state *state_reg, *parent_reg;
	struct bpf_func_state *state, *parent;
	int i, frame, err = 0;

	if (vparent->curframe != vstate->curframe) {
		WARN(1, "propagate_live: parent frame %d current frame %d\n",
		     vparent->curframe, vstate->curframe);
		return -EFAULT;
	}
	/* Propagate read liveness of registers... */
	BUILD_BUG_ON(BPF_REG_FP + 1 != MAX_BPF_REG);
	for (frame = 0; frame <= vstate->curframe; frame++) {
		parent = vparent->frame[frame];
		state = vstate->frame[frame];
		parent_reg = parent->regs;
		state_reg = state->regs;
		/* We don't need to worry about FP liveness, it's read-only */
		for (i = frame < vstate->curframe ? BPF_REG_6 : 0; i < BPF_REG_FP; i++) {
			err = propagate_liveness_reg(env, &state_reg[i],
						     &parent_reg[i]);
			if (err < 0)
				return err;
			if (err == REG_LIVE_READ64)
				mark_insn_zext(env, &parent_reg[i]);
		}

		/* Propagate stack slots. */
		for (i = 0; i < state->allocated_stack / BPF_REG_SIZE &&
			    i < parent->allocated_stack / BPF_REG_SIZE; i++) {
			parent_reg = &parent->stack[i].spilled_ptr;
			state_reg = &state->stack[i].spilled_ptr;
			err = propagate_liveness_reg(env, state_reg,
						     parent_reg);
			if (err < 0)
				return err;
		}
	}
	return 0;
}

/* find precise scalars in the previous equivalent state and
 * propagate them into the current state
 */
static int propagate_precision(struct bpf_verifier_env *env,
			       const struct bpf_verifier_state *old)
{
	struct bpf_reg_state *state_reg;
	struct bpf_func_state *state;
	int i, err = 0;

	state = old->frame[old->curframe];
	state_reg = state->regs;
	for (i = 0; i < BPF_REG_FP; i++, state_reg++) {
		if (state_reg->type != SCALAR_VALUE ||
		    !state_reg->precise)
			continue;
		if (env->log.level & BPF_LOG_LEVEL2)
			verbose(env, "propagating r%d\n", i);
		err = mark_chain_precision(env, i);
		if (err < 0)
			return err;
	}

	for (i = 0; i < state->allocated_stack / BPF_REG_SIZE; i++) {
		if (!is_spilled_reg(&state->stack[i]))
			continue;
		state_reg = &state->stack[i].spilled_ptr;
		if (state_reg->type != SCALAR_VALUE ||
		    !state_reg->precise)
			continue;
		if (env->log.level & BPF_LOG_LEVEL2)
			verbose(env, "propagating fp%d\n",
				(-i - 1) * BPF_REG_SIZE);
		err = mark_chain_precision_stack(env, i);
		if (err < 0)
			return err;
	}
	return 0;
}

static bool states_maybe_looping(struct bpf_verifier_state *old,
				 struct bpf_verifier_state *cur)
{
	struct bpf_func_state *fold, *fcur;
	int i, fr = cur->curframe;

	if (old->curframe != fr)
		return false;

	fold = old->frame[fr];
	fcur = cur->frame[fr];
	for (i = 0; i < MAX_BPF_REG; i++)
		if (memcmp(&fold->regs[i], &fcur->regs[i],
			   offsetof(struct bpf_reg_state, parent)))
			return false;
	return true;
}


static int is_state_visited(struct bpf_verifier_env *env, int insn_idx)
{
	struct bpf_verifier_state_list *new_sl;
	struct bpf_verifier_state_list *sl, **pprev;
	struct bpf_verifier_state *cur = env->cur_state, *new;
	int i, j, err, states_cnt = 0;
	bool add_new_state = env->test_state_freq ? true : false;

	cur->last_insn_idx = env->prev_insn_idx;
	if (!env->insn_aux_data[insn_idx].prune_point)
		/* this 'insn_idx' instruction wasn't marked, so we will not
		 * be doing state search here
		 */
		return 0;

	/* bpf progs typically have pruning point every 4 instructions
	 * http://vger.kernel.org/bpfconf2019.html#session-1
	 * Do not add new state for future pruning if the verifier hasn't seen
	 * at least 2 jumps and at least 8 instructions.
	 * This heuristics helps decrease 'total_states' and 'peak_states' metric.
	 * In tests that amounts to up to 50% reduction into total verifier
	 * memory consumption and 20% verifier time speedup.
	 */
	if (env->jmps_processed - env->prev_jmps_processed >= 2 &&
	    env->insn_processed - env->prev_insn_processed >= 8)
		add_new_state = true;

	pprev = explored_state(env, insn_idx);
	sl = *pprev;

	clean_live_states(env, insn_idx, cur);

	while (sl) {
		states_cnt++;
		if (sl->state.insn_idx != insn_idx)
			goto next;

		if (sl->state.branches) {
			struct bpf_func_state *frame = sl->state.frame[sl->state.curframe];

			if (frame->in_async_callback_fn &&
			    frame->async_entry_cnt != cur->frame[cur->curframe]->async_entry_cnt) {
				/* Different async_entry_cnt means that the verifier is
				 * processing another entry into async callback.
				 * Seeing the same state is not an indication of infinite
				 * loop or infinite recursion.
				 * But finding the same state doesn't mean that it's safe
				 * to stop processing the current state. The previous state
				 * hasn't yet reached bpf_exit, since state.branches > 0.
				 * Checking in_async_callback_fn alone is not enough either.
				 * Since the verifier still needs to catch infinite loops
				 * inside async callbacks.
				 */
			} else if (states_maybe_looping(&sl->state, cur) &&
				   states_equal(env, &sl->state, cur)) {
				verbose_linfo(env, insn_idx, "; ");
				verbose(env, "infinite loop detected at insn %d\n", insn_idx);
				return -EINVAL;
			}
			/* if the verifier is processing a loop, avoid adding new state
			 * too often, since different loop iterations have distinct
			 * states and may not help future pruning.
			 * This threshold shouldn't be too low to make sure that
			 * a loop with large bound will be rejected quickly.
			 * The most abusive loop will be:
			 * r1 += 1
			 * if r1 < 1000000 goto pc-2
			 * 1M insn_procssed limit / 100 == 10k peak states.
			 * This threshold shouldn't be too high either, since states
			 * at the end of the loop are likely to be useful in pruning.
			 */
			if (env->jmps_processed - env->prev_jmps_processed < 20 &&
			    env->insn_processed - env->prev_insn_processed < 100)
				add_new_state = false;
			goto miss;
		}
		if (states_equal(env, &sl->state, cur)) {
			sl->hit_cnt++;
			/* reached equivalent register/stack state,
			 * prune the search.
			 * Registers read by the continuation are read by us.
			 * If we have any write marks in env->cur_state, they
			 * will prevent corresponding reads in the continuation
			 * from reaching our parent (an explored_state).  Our
			 * own state will get the read marks recorded, but
			 * they'll be immediately forgotten as we're pruning
			 * this state and will pop a new one.
			 */
			err = propagate_liveness(env, &sl->state, cur);

			/* if previous state reached the exit with precision and
			 * current state is equivalent to it (except precsion marks)
			 * the precision needs to be propagated back in
			 * the current state.
			 */
			err = err ? : push_jmp_history(env, cur);
			err = err ? : propagate_precision(env, &sl->state);
			if (err)
				return err;
			return 1;
		}
miss:
		/* when new state is not going to be added do not increase miss count.
		 * Otherwise several loop iterations will remove the state
		 * recorded earlier. The goal of these heuristics is to have
		 * states from some iterations of the loop (some in the beginning
		 * and some at the end) to help pruning.
		 */
		if (add_new_state)
			sl->miss_cnt++;
		/* heuristic to determine whether this state is beneficial
		 * to keep checking from state equivalence point of view.
		 * Higher numbers increase max_states_per_insn and verification time,
		 * but do not meaningfully decrease insn_processed.
		 */
		if (sl->miss_cnt > sl->hit_cnt * 3 + 3) {
			/* the state is unlikely to be useful. Remove it to
			 * speed up verification
			 */
			*pprev = sl->next;
			if (sl->state.frame[0]->regs[0].live & REG_LIVE_DONE) {
				u32 br = sl->state.branches;

				WARN_ONCE(br,
					  "BUG live_done but branches_to_explore %d\n",
					  br);
				free_verifier_state(&sl->state, false);
				kfree(sl);
				env->peak_states--;
			} else {
				/* cannot free this state, since parentage chain may
				 * walk it later. Add it for free_list instead to
				 * be freed at the end of verification
				 */
				sl->next = env->free_list;
				env->free_list = sl;
			}
			sl = *pprev;
			continue;
		}
next:
		pprev = &sl->next;
		sl = *pprev;
	}

	if (env->max_states_per_insn < states_cnt)
		env->max_states_per_insn = states_cnt;

	if (!env->bpf_capable && states_cnt > BPF_COMPLEXITY_LIMIT_STATES)
		return push_jmp_history(env, cur);

	if (!add_new_state)
		return push_jmp_history(env, cur);

	/* There were no equivalent states, remember the current one.
	 * Technically the current state is not proven to be safe yet,
	 * but it will either reach outer most bpf_exit (which means it's safe)
	 * or it will be rejected. When there are no loops the verifier won't be
	 * seeing this tuple (frame[0].callsite, frame[1].callsite, .. insn_idx)
	 * again on the way to bpf_exit.
	 * When looping the sl->state.branches will be > 0 and this state
	 * will not be considered for equivalence until branches == 0.
	 */
	new_sl = kzalloc(sizeof(struct bpf_verifier_state_list), GFP_KERNEL);
	if (!new_sl)
		return -ENOMEM;
	env->total_states++;
	env->peak_states++;
	env->prev_jmps_processed = env->jmps_processed;
	env->prev_insn_processed = env->insn_processed;

	/* add new state to the head of linked list */
	new = &new_sl->state;
	err = copy_verifier_state(new, cur);
	if (err) {
		free_verifier_state(new, false);
		kfree(new_sl);
		return err;
	}
	new->insn_idx = insn_idx;
	WARN_ONCE(new->branches != 1,
		  "BUG is_state_visited:branches_to_explore=%d insn %d\n", new->branches, insn_idx);

	cur->parent = new;
	cur->first_insn_idx = insn_idx;
	clear_jmp_history(cur);
	new_sl->next = *explored_state(env, insn_idx);
	*explored_state(env, insn_idx) = new_sl;
	/* connect new state to parentage chain. Current frame needs all
	 * registers connected. Only r6 - r9 of the callers are alive (pushed
	 * to the stack implicitly by JITs) so in callers' frames connect just
	 * r6 - r9 as an optimization. Callers will have r1 - r5 connected to
	 * the state of the call instruction (with WRITTEN set), and r0 comes
	 * from callee with its full parentage chain, anyway.
	 */
	/* clear write marks in current state: the writes we did are not writes
	 * our child did, so they don't screen off its reads from us.
	 * (There are no read marks in current state, because reads always mark
	 * their parent and current state never has children yet.  Only
	 * explored_states can get read marks.)
	 */
	for (j = 0; j <= cur->curframe; j++) {
		for (i = j < cur->curframe ? BPF_REG_6 : 0; i < BPF_REG_FP; i++)
			cur->frame[j]->regs[i].parent = &new->frame[j]->regs[i];
		for (i = 0; i < BPF_REG_FP; i++)
			cur->frame[j]->regs[i].live = REG_LIVE_NONE;
	}

	/* all stack frames are accessible from callee, clear them all */
	for (j = 0; j <= cur->curframe; j++) {
		struct bpf_func_state *frame = cur->frame[j];
		struct bpf_func_state *newframe = new->frame[j];

		for (i = 0; i < frame->allocated_stack / BPF_REG_SIZE; i++) {
			frame->stack[i].spilled_ptr.live = REG_LIVE_NONE;
			frame->stack[i].spilled_ptr.parent =
						&newframe->stack[i].spilled_ptr;
		}
	}
	return 0;
}

/* Return true if it's OK to have the same insn return a different type. */
static bool reg_type_mismatch_ok(enum bpf_reg_type type)
{
	switch (base_type(type)) {
	case PTR_TO_CTX:
	case PTR_TO_SOCKET:
	case PTR_TO_SOCK_COMMON:
	case PTR_TO_TCP_SOCK:
	case PTR_TO_XDP_SOCK:
	case PTR_TO_BTF_ID:
		return false;
	default:
		return true;
	}
}

/* If an instruction was previously used with particular pointer types, then we
 * need to be careful to avoid cases such as the below, where it may be ok
 * for one branch accessing the pointer, but not ok for the other branch:
 *
 * R1 = sock_ptr
 * goto X;
 * ...
 * R1 = some_other_valid_ptr;
 * goto X;
 * ...
 * R2 = *(u32 *)(R1 + 0);
 */
static bool reg_type_mismatch(enum bpf_reg_type src, enum bpf_reg_type prev)
{
	return src != prev && (!reg_type_mismatch_ok(src) ||
			       !reg_type_mismatch_ok(prev));
}

static int do_check(struct bpf_verifier_env *env)
{
	bool pop_log = !(env->log.level & BPF_LOG_LEVEL2);
	struct bpf_verifier_state *state = env->cur_state;
	struct bpf_insn *insns = env->prog->insnsi;
	struct bpf_reg_state *regs;
	int insn_cnt = env->prog->len;
	bool do_print_state = false;
	int prev_insn_idx = -1;

	for (;;) {
		struct bpf_insn *insn;
		u8 class;
		int err;

		env->prev_insn_idx = prev_insn_idx;
		if (env->insn_idx >= insn_cnt) {
			verbose(env, "invalid insn idx %d insn_cnt %d\n",
				env->insn_idx, insn_cnt);
			return -EFAULT;
		}

		insn = &insns[env->insn_idx];
		class = BPF_CLASS(insn->code);

		if (++env->insn_processed > BPF_COMPLEXITY_LIMIT_INSNS) {
			verbose(env,
				"BPF program is too large. Processed %d insn\n",
				env->insn_processed);
			return -E2BIG;
		}

		err = is_state_visited(env, env->insn_idx);
		if (err < 0)
			return err;
		if (err == 1) {
			/* found equivalent state, can prune the search */
			if (env->log.level & BPF_LOG_LEVEL) {
				if (do_print_state)
					verbose(env, "\nfrom %d to %d%s: safe\n",
						env->prev_insn_idx, env->insn_idx,
						env->cur_state->speculative ?
						" (speculative execution)" : "");
				else
					verbose(env, "%d: safe\n", env->insn_idx);
			}
			goto process_bpf_exit;
		}

		if (signal_pending(current))
			return -EAGAIN;

		if (need_resched())
			cond_resched();

		if (env->log.level & BPF_LOG_LEVEL2 && do_print_state) {
			verbose(env, "\nfrom %d to %d%s:",
				env->prev_insn_idx, env->insn_idx,
				env->cur_state->speculative ?
				" (speculative execution)" : "");
			print_verifier_state(env, state->frame[state->curframe], true);
			do_print_state = false;
		}

		if (env->log.level & BPF_LOG_LEVEL) {
			const struct bpf_insn_cbs cbs = {
				.cb_call	= disasm_kfunc_name,
				.cb_print	= verbose,
				.private_data	= env,
			};

			if (verifier_state_scratched(env))
				print_insn_state(env, state->frame[state->curframe]);

			verbose_linfo(env, env->insn_idx, "; ");
			env->prev_log_len = env->log.len_used;
			verbose(env, "%d: ", env->insn_idx);
			print_bpf_insn(&cbs, insn, env->allow_ptr_leaks);
			env->prev_insn_print_len = env->log.len_used - env->prev_log_len;
			env->prev_log_len = env->log.len_used;
		}

		if (bpf_prog_is_dev_bound(env->prog->aux)) {
			err = bpf_prog_offload_verify_insn(env, env->insn_idx,
							   env->prev_insn_idx);
			if (err)
				return err;
		}

		regs = cur_regs(env);
		sanitize_mark_insn_seen(env);
		prev_insn_idx = env->insn_idx;

		if (class == BPF_ALU || class == BPF_ALU64) {
			err = check_alu_op(env, insn);
			if (err)
				return err;

		} else if (class == BPF_LDX) {
			enum bpf_reg_type *prev_src_type, src_reg_type;

			/* check for reserved fields is already done */

			/* check src operand */
			err = check_reg_arg(env, insn->src_reg, SRC_OP);
			if (err)
				return err;

			err = check_reg_arg(env, insn->dst_reg, DST_OP_NO_MARK);
			if (err)
				return err;

			src_reg_type = regs[insn->src_reg].type;

			/* check that memory (src_reg + off) is readable,
			 * the state of dst_reg will be updated by this func
			 */
			err = check_mem_access(env, env->insn_idx, insn->src_reg,
					       insn->off, BPF_SIZE(insn->code),
					       BPF_READ, insn->dst_reg, false);
			if (err)
				return err;

			prev_src_type = &env->insn_aux_data[env->insn_idx].ptr_type;

			if (*prev_src_type == NOT_INIT) {
				/* saw a valid insn
				 * dst_reg = *(u32 *)(src_reg + off)
				 * save type to validate intersecting paths
				 */
				*prev_src_type = src_reg_type;

			} else if (reg_type_mismatch(src_reg_type, *prev_src_type)) {
				/* ABuser program is trying to use the same insn
				 * dst_reg = *(u32*) (src_reg + off)
				 * with different pointer types:
				 * src_reg == ctx in one branch and
				 * src_reg == stack|map in some other branch.
				 * Reject it.
				 */
				verbose(env, "same insn cannot be used with different pointers\n");
				return -EINVAL;
			}

		} else if (class == BPF_STX) {
			enum bpf_reg_type *prev_dst_type, dst_reg_type;

			if (BPF_MODE(insn->code) == BPF_ATOMIC) {
				err = check_atomic(env, env->insn_idx, insn);
				if (err)
					return err;
				env->insn_idx++;
				continue;
			}

			if (BPF_MODE(insn->code) != BPF_MEM || insn->imm != 0) {
				verbose(env, "BPF_STX uses reserved fields\n");
				return -EINVAL;
			}

			/* check src1 operand */
			err = check_reg_arg(env, insn->src_reg, SRC_OP);
			if (err)
				return err;
			/* check src2 operand */
			err = check_reg_arg(env, insn->dst_reg, SRC_OP);
			if (err)
				return err;

			dst_reg_type = regs[insn->dst_reg].type;

			/* check that memory (dst_reg + off) is writeable */
			err = check_mem_access(env, env->insn_idx, insn->dst_reg,
					       insn->off, BPF_SIZE(insn->code),
					       BPF_WRITE, insn->src_reg, false);
			if (err)
				return err;

			prev_dst_type = &env->insn_aux_data[env->insn_idx].ptr_type;

			if (*prev_dst_type == NOT_INIT) {
				*prev_dst_type = dst_reg_type;
			} else if (reg_type_mismatch(dst_reg_type, *prev_dst_type)) {
				verbose(env, "same insn cannot be used with different pointers\n");
				return -EINVAL;
			}

		} else if (class == BPF_ST) {
			if (BPF_MODE(insn->code) != BPF_MEM ||
			    insn->src_reg != BPF_REG_0) {
				verbose(env, "BPF_ST uses reserved fields\n");
				return -EINVAL;
			}
			/* check src operand */
			err = check_reg_arg(env, insn->dst_reg, SRC_OP);
			if (err)
				return err;

			if (is_ctx_reg(env, insn->dst_reg)) {
				verbose(env, "BPF_ST stores into R%d %s is not allowed\n",
					insn->dst_reg,
					reg_type_str(env, reg_state(env, insn->dst_reg)->type));
				return -EACCES;
			}

			/* check that memory (dst_reg + off) is writeable */
			err = check_mem_access(env, env->insn_idx, insn->dst_reg,
					       insn->off, BPF_SIZE(insn->code),
					       BPF_WRITE, -1, false);
			if (err)
				return err;

		} else if (class == BPF_JMP || class == BPF_JMP32) {
			u8 opcode = BPF_OP(insn->code);

			env->jmps_processed++;
			if (opcode == BPF_CALL) {
				if (BPF_SRC(insn->code) != BPF_K ||
				    (insn->src_reg != BPF_PSEUDO_KFUNC_CALL
				     && insn->off != 0) ||
				    (insn->src_reg != BPF_REG_0 &&
				     insn->src_reg != BPF_PSEUDO_CALL &&
				     insn->src_reg != BPF_PSEUDO_KFUNC_CALL) ||
				    insn->dst_reg != BPF_REG_0 ||
				    class == BPF_JMP32) {
					verbose(env, "BPF_CALL uses reserved fields\n");
					return -EINVAL;
				}

				if (env->cur_state->active_spin_lock &&
				    (insn->src_reg == BPF_PSEUDO_CALL ||
				     insn->imm != BPF_FUNC_spin_unlock)) {
					verbose(env, "function calls are not allowed while holding a lock\n");
					return -EINVAL;
				}
				if (insn->src_reg == BPF_PSEUDO_CALL)
					err = check_func_call(env, insn, &env->insn_idx);
				else if (insn->src_reg == BPF_PSEUDO_KFUNC_CALL)
					err = check_kfunc_call(env, insn, &env->insn_idx);
				else
					err = check_helper_call(env, insn, &env->insn_idx);
				if (err)
					return err;
			} else if (opcode == BPF_JA) {
				if (BPF_SRC(insn->code) != BPF_K ||
				    insn->imm != 0 ||
				    insn->src_reg != BPF_REG_0 ||
				    insn->dst_reg != BPF_REG_0 ||
				    class == BPF_JMP32) {
					verbose(env, "BPF_JA uses reserved fields\n");
					return -EINVAL;
				}

				env->insn_idx += insn->off + 1;
				continue;

			} else if (opcode == BPF_EXIT) {
				if (BPF_SRC(insn->code) != BPF_K ||
				    insn->imm != 0 ||
				    insn->src_reg != BPF_REG_0 ||
				    insn->dst_reg != BPF_REG_0 ||
				    class == BPF_JMP32) {
					verbose(env, "BPF_EXIT uses reserved fields\n");
					return -EINVAL;
				}

				if (env->cur_state->active_spin_lock) {
					verbose(env, "bpf_spin_unlock is missing\n");
					return -EINVAL;
				}

				/* We must do check_reference_leak here before
				 * prepare_func_exit to handle the case when
				 * state->curframe > 0, it may be a callback
				 * function, for which reference_state must
				 * match caller reference state when it exits.
				 */
				err = check_reference_leak(env);
				if (err)
					return err;

				if (state->curframe) {
					/* exit from nested function */
					err = prepare_func_exit(env, &env->insn_idx);
					if (err)
						return err;
					do_print_state = true;
					continue;
				}

				err = check_return_code(env);
				if (err)
					return err;
process_bpf_exit:
				mark_verifier_state_scratched(env);
				update_branch_counts(env, env->cur_state);
				err = pop_stack(env, &prev_insn_idx,
						&env->insn_idx, pop_log);
				if (err < 0) {
					if (err != -ENOENT)
						return err;
					break;
				} else {
					do_print_state = true;
					continue;
				}
			} else {
				err = check_cond_jmp_op(env, insn, &env->insn_idx);
				if (err)
					return err;
			}
		} else if (class == BPF_LD) {
			u8 mode = BPF_MODE(insn->code);

			if (mode == BPF_ABS || mode == BPF_IND) {
				err = check_ld_abs(env, insn);
				if (err)
					return err;

			} else if (mode == BPF_IMM) {
				err = check_ld_imm(env, insn);
				if (err)
					return err;

				env->insn_idx++;
				sanitize_mark_insn_seen(env);
			} else {
				verbose(env, "invalid BPF_LD mode\n");
				return -EINVAL;
			}
		} else {
			verbose(env, "unknown insn class %d\n", class);
			return -EINVAL;
		}

		env->insn_idx++;
	}

	return 0;
}

static int find_btf_percpu_datasec(struct btf *btf)
{
	const struct btf_type *t;
	const char *tname;
	int i, n;

	/*
	 * Both vmlinux and module each have their own ".data..percpu"
	 * DATASECs in BTF. So for module's case, we need to skip vmlinux BTF
	 * types to look at only module's own BTF types.
	 */
	n = btf_nr_types(btf);
	if (btf_is_module(btf))
		i = btf_nr_types(btf_vmlinux);
	else
		i = 1;

	for(; i < n; i++) {
		t = btf_type_by_id(btf, i);
		if (BTF_INFO_KIND(t->info) != BTF_KIND_DATASEC)
			continue;

		tname = btf_name_by_offset(btf, t->name_off);
		if (!strcmp(tname, ".data..percpu"))
			return i;
	}

	return -ENOENT;
}

/* replace pseudo btf_id with kernel symbol address */
static int check_pseudo_btf_id(struct bpf_verifier_env *env,
			       struct bpf_insn *insn,
			       struct bpf_insn_aux_data *aux)
{
	const struct btf_var_secinfo *vsi;
	const struct btf_type *datasec;
	struct btf_mod_pair *btf_mod;
	const struct btf_type *t;
	const char *sym_name;
	bool percpu = false;
	u32 type, id = insn->imm;
	struct btf *btf;
	s32 datasec_id;
	u64 addr;
	int i, btf_fd, err;

	btf_fd = insn[1].imm;
	if (btf_fd) {
		btf = btf_get_by_fd(btf_fd);
		if (IS_ERR(btf)) {
			verbose(env, "invalid module BTF object FD specified.\n");
			return -EINVAL;
		}
	} else {
		if (!btf_vmlinux) {
			verbose(env, "kernel is missing BTF, make sure CONFIG_DEBUG_INFO_BTF=y is specified in Kconfig.\n");
			return -EINVAL;
		}
		btf = btf_vmlinux;
		btf_get(btf);
	}

	t = btf_type_by_id(btf, id);
	if (!t) {
		verbose(env, "ldimm64 insn specifies invalid btf_id %d.\n", id);
		err = -ENOENT;
		goto err_put;
	}

	if (!btf_type_is_var(t)) {
		verbose(env, "pseudo btf_id %d in ldimm64 isn't KIND_VAR.\n", id);
		err = -EINVAL;
		goto err_put;
	}

	sym_name = btf_name_by_offset(btf, t->name_off);
	addr = kallsyms_lookup_name(sym_name);
	if (!addr) {
		verbose(env, "ldimm64 failed to find the address for kernel symbol '%s'.\n",
			sym_name);
		err = -ENOENT;
		goto err_put;
	}

	datasec_id = find_btf_percpu_datasec(btf);
	if (datasec_id > 0) {
		datasec = btf_type_by_id(btf, datasec_id);
		for_each_vsi(i, datasec, vsi) {
			if (vsi->type == id) {
				percpu = true;
				break;
			}
		}
	}

	insn[0].imm = (u32)addr;
	insn[1].imm = addr >> 32;

	type = t->type;
	t = btf_type_skip_modifiers(btf, type, NULL);
	if (percpu) {
		aux->btf_var.reg_type = PTR_TO_BTF_ID | MEM_PERCPU;
		aux->btf_var.btf = btf;
		aux->btf_var.btf_id = type;
	} else if (!btf_type_is_struct(t)) {
		const struct btf_type *ret;
		const char *tname;
		u32 tsize;

		/* resolve the type size of ksym. */
		ret = btf_resolve_size(btf, t, &tsize);
		if (IS_ERR(ret)) {
			tname = btf_name_by_offset(btf, t->name_off);
			verbose(env, "ldimm64 unable to resolve the size of type '%s': %ld\n",
				tname, PTR_ERR(ret));
			err = -EINVAL;
			goto err_put;
		}
		aux->btf_var.reg_type = PTR_TO_MEM | MEM_RDONLY;
		aux->btf_var.mem_size = tsize;
	} else {
		aux->btf_var.reg_type = PTR_TO_BTF_ID;
		aux->btf_var.btf = btf;
		aux->btf_var.btf_id = type;
	}

	/* check whether we recorded this BTF (and maybe module) already */
	for (i = 0; i < env->used_btf_cnt; i++) {
		if (env->used_btfs[i].btf == btf) {
			btf_put(btf);
			return 0;
		}
	}

	if (env->used_btf_cnt >= MAX_USED_BTFS) {
		err = -E2BIG;
		goto err_put;
	}

	btf_mod = &env->used_btfs[env->used_btf_cnt];
	btf_mod->btf = btf;
	btf_mod->module = NULL;

	/* if we reference variables from kernel module, bump its refcount */
	if (btf_is_module(btf)) {
		btf_mod->module = btf_try_get_module(btf);
		if (!btf_mod->module) {
			err = -ENXIO;
			goto err_put;
		}
	}

	env->used_btf_cnt++;

	return 0;
err_put:
	btf_put(btf);
	return err;
}

static bool is_tracing_prog_type(enum bpf_prog_type type)
{
	switch (type) {
	case BPF_PROG_TYPE_KPROBE:
	case BPF_PROG_TYPE_TRACEPOINT:
	case BPF_PROG_TYPE_PERF_EVENT:
	case BPF_PROG_TYPE_RAW_TRACEPOINT:
	case BPF_PROG_TYPE_RAW_TRACEPOINT_WRITABLE:
		return true;
	default:
		return false;
	}
}

static int check_map_prog_compatibility(struct bpf_verifier_env *env,
					struct bpf_map *map,
					struct bpf_prog *prog)

{
	enum bpf_prog_type prog_type = resolve_prog_type(prog);

	if (map_value_has_spin_lock(map)) {
		if (prog_type == BPF_PROG_TYPE_SOCKET_FILTER) {
			verbose(env, "socket filter progs cannot use bpf_spin_lock yet\n");
			return -EINVAL;
		}

		if (is_tracing_prog_type(prog_type)) {
			verbose(env, "tracing progs cannot use bpf_spin_lock yet\n");
			return -EINVAL;
		}

		if (prog->aux->sleepable) {
			verbose(env, "sleepable progs cannot use bpf_spin_lock yet\n");
			return -EINVAL;
		}
	}

	if (map_value_has_timer(map)) {
		if (is_tracing_prog_type(prog_type)) {
			verbose(env, "tracing progs cannot use bpf_timer yet\n");
			return -EINVAL;
		}
	}

	if ((bpf_prog_is_dev_bound(prog->aux) || bpf_map_is_dev_bound(map)) &&
	    !bpf_offload_prog_map_match(prog, map)) {
		verbose(env, "offload device mismatch between prog and map\n");
		return -EINVAL;
	}

	if (map->map_type == BPF_MAP_TYPE_STRUCT_OPS) {
		verbose(env, "bpf_struct_ops map cannot be used in prog\n");
		return -EINVAL;
	}

	if (prog->aux->sleepable)
		switch (map->map_type) {
		case BPF_MAP_TYPE_HASH:
		case BPF_MAP_TYPE_LRU_HASH:
		case BPF_MAP_TYPE_ARRAY:
		case BPF_MAP_TYPE_PERCPU_HASH:
		case BPF_MAP_TYPE_PERCPU_ARRAY:
		case BPF_MAP_TYPE_LRU_PERCPU_HASH:
		case BPF_MAP_TYPE_ARRAY_OF_MAPS:
		case BPF_MAP_TYPE_HASH_OF_MAPS:
		case BPF_MAP_TYPE_RINGBUF:
		case BPF_MAP_TYPE_USER_RINGBUF:
		case BPF_MAP_TYPE_INODE_STORAGE:
		case BPF_MAP_TYPE_SK_STORAGE:
		case BPF_MAP_TYPE_TASK_STORAGE:
			break;
		default:
			verbose(env,
				"Sleepable programs can only use array, hash, and ringbuf maps\n");
			return -EINVAL;
		}

	return 0;
}

static bool bpf_map_is_cgroup_storage(struct bpf_map *map)
{
	return (map->map_type == BPF_MAP_TYPE_CGROUP_STORAGE ||
		map->map_type == BPF_MAP_TYPE_PERCPU_CGROUP_STORAGE);
}

/* find and rewrite pseudo imm in ld_imm64 instructions:
 *
 * 1. if it accesses map FD, replace it with actual map pointer.
 * 2. if it accesses btf_id of a VAR, replace it with pointer to the var.
 *
 * NOTE: btf_vmlinux is required for converting pseudo btf_id.
 */
static int resolve_pseudo_ldimm64(struct bpf_verifier_env *env)
{
	struct bpf_insn *insn = env->prog->insnsi;
	int insn_cnt = env->prog->len;
	int i, j, err;

	err = bpf_prog_calc_tag(env->prog);
	if (err)
		return err;

	for (i = 0; i < insn_cnt; i++, insn++) {
		if (BPF_CLASS(insn->code) == BPF_LDX &&
		    (BPF_MODE(insn->code) != BPF_MEM || insn->imm != 0)) {
			verbose(env, "BPF_LDX uses reserved fields\n");
			return -EINVAL;
		}

		if (insn[0].code == (BPF_LD | BPF_IMM | BPF_DW)) {
			struct bpf_insn_aux_data *aux;
			struct bpf_map *map;
			struct fd f;
			u64 addr;
			u32 fd;

			if (i == insn_cnt - 1 || insn[1].code != 0 ||
			    insn[1].dst_reg != 0 || insn[1].src_reg != 0 ||
			    insn[1].off != 0) {
				verbose(env, "invalid bpf_ld_imm64 insn\n");
				return -EINVAL;
			}

			if (insn[0].src_reg == 0)
				/* valid generic load 64-bit imm */
				goto next_insn;

			if (insn[0].src_reg == BPF_PSEUDO_BTF_ID) {
				aux = &env->insn_aux_data[i];
				err = check_pseudo_btf_id(env, insn, aux);
				if (err)
					return err;
				goto next_insn;
			}

			if (insn[0].src_reg == BPF_PSEUDO_FUNC) {
				aux = &env->insn_aux_data[i];
				aux->ptr_type = PTR_TO_FUNC;
				goto next_insn;
			}

			/* In final convert_pseudo_ld_imm64() step, this is
			 * converted into regular 64-bit imm load insn.
			 */
			switch (insn[0].src_reg) {
			case BPF_PSEUDO_MAP_VALUE:
			case BPF_PSEUDO_MAP_IDX_VALUE:
				break;
			case BPF_PSEUDO_MAP_FD:
			case BPF_PSEUDO_MAP_IDX:
				if (insn[1].imm == 0)
					break;
				fallthrough;
			default:
				verbose(env, "unrecognized bpf_ld_imm64 insn\n");
				return -EINVAL;
			}

			switch (insn[0].src_reg) {
			case BPF_PSEUDO_MAP_IDX_VALUE:
			case BPF_PSEUDO_MAP_IDX:
				if (bpfptr_is_null(env->fd_array)) {
					verbose(env, "fd_idx without fd_array is invalid\n");
					return -EPROTO;
				}
				if (copy_from_bpfptr_offset(&fd, env->fd_array,
							    insn[0].imm * sizeof(fd),
							    sizeof(fd)))
					return -EFAULT;
				break;
			default:
				fd = insn[0].imm;
				break;
			}

			f = fdget(fd);
			map = __bpf_map_get(f);
			if (IS_ERR(map)) {
				verbose(env, "fd %d is not pointing to valid bpf_map\n",
					insn[0].imm);
				return PTR_ERR(map);
			}

			err = check_map_prog_compatibility(env, map, env->prog);
			if (err) {
				fdput(f);
				return err;
			}

			aux = &env->insn_aux_data[i];
			if (insn[0].src_reg == BPF_PSEUDO_MAP_FD ||
			    insn[0].src_reg == BPF_PSEUDO_MAP_IDX) {
				addr = (unsigned long)map;
			} else {
				u32 off = insn[1].imm;

				if (off >= BPF_MAX_VAR_OFF) {
					verbose(env, "direct value offset of %u is not allowed\n", off);
					fdput(f);
					return -EINVAL;
				}

				if (!map->ops->map_direct_value_addr) {
					verbose(env, "no direct value access support for this map type\n");
					fdput(f);
					return -EINVAL;
				}

				err = map->ops->map_direct_value_addr(map, &addr, off);
				if (err) {
					verbose(env, "invalid access to map value pointer, value_size=%u off=%u\n",
						map->value_size, off);
					fdput(f);
					return err;
				}

				aux->map_off = off;
				addr += off;
			}

			insn[0].imm = (u32)addr;
			insn[1].imm = addr >> 32;

			/* check whether we recorded this map already */
			for (j = 0; j < env->used_map_cnt; j++) {
				if (env->used_maps[j] == map) {
					aux->map_index = j;
					fdput(f);
					goto next_insn;
				}
			}

			if (env->used_map_cnt >= MAX_USED_MAPS) {
				fdput(f);
				return -E2BIG;
			}

			/* hold the map. If the program is rejected by verifier,
			 * the map will be released by release_maps() or it
			 * will be used by the valid program until it's unloaded
			 * and all maps are released in free_used_maps()
			 */
			bpf_map_inc(map);

			aux->map_index = env->used_map_cnt;
			env->used_maps[env->used_map_cnt++] = map;

			if (bpf_map_is_cgroup_storage(map) &&
			    bpf_cgroup_storage_assign(env->prog->aux, map)) {
				verbose(env, "only one cgroup storage of each type is allowed\n");
				fdput(f);
				return -EBUSY;
			}

			fdput(f);
next_insn:
			insn++;
			i++;
			continue;
		}

		/* Basic sanity check before we invest more work here. */
		if (!bpf_opcode_in_insntable(insn->code)) {
			verbose(env, "unknown opcode %02x\n", insn->code);
			return -EINVAL;
		}
	}

	/* now all pseudo BPF_LD_IMM64 instructions load valid
	 * 'struct bpf_map *' into a register instead of user map_fd.
	 * These pointers will be used later by verifier to validate map access.
	 */
	return 0;
}

/* drop refcnt of maps used by the rejected program */
static void release_maps(struct bpf_verifier_env *env)
{
	__bpf_free_used_maps(env->prog->aux, env->used_maps,
			     env->used_map_cnt);
}

/* drop refcnt of maps used by the rejected program */
static void release_btfs(struct bpf_verifier_env *env)
{
	__bpf_free_used_btfs(env->prog->aux, env->used_btfs,
			     env->used_btf_cnt);
}

/* convert pseudo BPF_LD_IMM64 into generic BPF_LD_IMM64 */
static void convert_pseudo_ld_imm64(struct bpf_verifier_env *env)
{
	struct bpf_insn *insn = env->prog->insnsi;
	int insn_cnt = env->prog->len;
	int i;

	for (i = 0; i < insn_cnt; i++, insn++) {
		if (insn->code != (BPF_LD | BPF_IMM | BPF_DW))
			continue;
		if (insn->src_reg == BPF_PSEUDO_FUNC)
			continue;
		insn->src_reg = 0;
	}
}

/* single env->prog->insni[off] instruction was replaced with the range
 * insni[off, off + cnt).  Adjust corresponding insn_aux_data by copying
 * [0, off) and [off, end) to new locations, so the patched range stays zero
 */
static void adjust_insn_aux_data(struct bpf_verifier_env *env,
				 struct bpf_insn_aux_data *new_data,
				 struct bpf_prog *new_prog, u32 off, u32 cnt)
{
	struct bpf_insn_aux_data *old_data = env->insn_aux_data;
	struct bpf_insn *insn = new_prog->insnsi;
	u32 old_seen = old_data[off].seen;
	u32 prog_len;
	int i;

	/* aux info at OFF always needs adjustment, no matter fast path
	 * (cnt == 1) is taken or not. There is no guarantee INSN at OFF is the
	 * original insn at old prog.
	 */
	old_data[off].zext_dst = insn_has_def32(env, insn + off + cnt - 1);

	if (cnt == 1)
		return;
	prog_len = new_prog->len;

	memcpy(new_data, old_data, sizeof(struct bpf_insn_aux_data) * off);
	memcpy(new_data + off + cnt - 1, old_data + off,
	       sizeof(struct bpf_insn_aux_data) * (prog_len - off - cnt + 1));
	for (i = off; i < off + cnt - 1; i++) {
		/* Expand insni[off]'s seen count to the patched range. */
		new_data[i].seen = old_seen;
		new_data[i].zext_dst = insn_has_def32(env, insn + i);
	}
	env->insn_aux_data = new_data;
	vfree(old_data);
}

static void adjust_subprog_starts(struct bpf_verifier_env *env, u32 off, u32 len)
{
	int i;

	if (len == 1)
		return;
	/* NOTE: fake 'exit' subprog should be updated as well. */
	for (i = 0; i <= env->subprog_cnt; i++) {
		if (env->subprog_info[i].start <= off)
			continue;
		env->subprog_info[i].start += len - 1;
	}
}

static void adjust_poke_descs(struct bpf_prog *prog, u32 off, u32 len)
{
	struct bpf_jit_poke_descriptor *tab = prog->aux->poke_tab;
	int i, sz = prog->aux->size_poke_tab;
	struct bpf_jit_poke_descriptor *desc;

	for (i = 0; i < sz; i++) {
		desc = &tab[i];
		if (desc->insn_idx <= off)
			continue;
		desc->insn_idx += len - 1;
	}
}

static struct bpf_prog *bpf_patch_insn_data(struct bpf_verifier_env *env, u32 off,
					    const struct bpf_insn *patch, u32 len)
{
	struct bpf_prog *new_prog;
	struct bpf_insn_aux_data *new_data = NULL;

	if (len > 1) {
		new_data = vzalloc(array_size(env->prog->len + len - 1,
					      sizeof(struct bpf_insn_aux_data)));
		if (!new_data)
			return NULL;
	}

	new_prog = bpf_patch_insn_single(env->prog, off, patch, len);
	if (IS_ERR(new_prog)) {
		if (PTR_ERR(new_prog) == -ERANGE)
			verbose(env,
				"insn %d cannot be patched due to 16-bit range\n",
				env->insn_aux_data[off].orig_idx);
		vfree(new_data);
		return NULL;
	}
	adjust_insn_aux_data(env, new_data, new_prog, off, len);
	adjust_subprog_starts(env, off, len);
	adjust_poke_descs(new_prog, off, len);
	return new_prog;
}

static int adjust_subprog_starts_after_remove(struct bpf_verifier_env *env,
					      u32 off, u32 cnt)
{
	int i, j;

	/* find first prog starting at or after off (first to remove) */
	for (i = 0; i < env->subprog_cnt; i++)
		if (env->subprog_info[i].start >= off)
			break;
	/* find first prog starting at or after off + cnt (first to stay) */
	for (j = i; j < env->subprog_cnt; j++)
		if (env->subprog_info[j].start >= off + cnt)
			break;
	/* if j doesn't start exactly at off + cnt, we are just removing
	 * the front of previous prog
	 */
	if (env->subprog_info[j].start != off + cnt)
		j--;

	if (j > i) {
		struct bpf_prog_aux *aux = env->prog->aux;
		int move;

		/* move fake 'exit' subprog as well */
		move = env->subprog_cnt + 1 - j;

		memmove(env->subprog_info + i,
			env->subprog_info + j,
			sizeof(*env->subprog_info) * move);
		env->subprog_cnt -= j - i;

		/* remove func_info */
		if (aux->func_info) {
			move = aux->func_info_cnt - j;

			memmove(aux->func_info + i,
				aux->func_info + j,
				sizeof(*aux->func_info) * move);
			aux->func_info_cnt -= j - i;
			/* func_info->insn_off is set after all code rewrites,
			 * in adjust_btf_func() - no need to adjust
			 */
		}
	} else {
		/* convert i from "first prog to remove" to "first to adjust" */
		if (env->subprog_info[i].start == off)
			i++;
	}

	/* update fake 'exit' subprog as well */
	for (; i <= env->subprog_cnt; i++)
		env->subprog_info[i].start -= cnt;

	return 0;
}

static int bpf_adj_linfo_after_remove(struct bpf_verifier_env *env, u32 off,
				      u32 cnt)
{
	struct bpf_prog *prog = env->prog;
	u32 i, l_off, l_cnt, nr_linfo;
	struct bpf_line_info *linfo;

	nr_linfo = prog->aux->nr_linfo;
	if (!nr_linfo)
		return 0;

	linfo = prog->aux->linfo;

	/* find first line info to remove, count lines to be removed */
	for (i = 0; i < nr_linfo; i++)
		if (linfo[i].insn_off >= off)
			break;

	l_off = i;
	l_cnt = 0;
	for (; i < nr_linfo; i++)
		if (linfo[i].insn_off < off + cnt)
			l_cnt++;
		else
			break;

	/* First live insn doesn't match first live linfo, it needs to "inherit"
	 * last removed linfo.  prog is already modified, so prog->len == off
	 * means no live instructions after (tail of the program was removed).
	 */
	if (prog->len != off && l_cnt &&
	    (i == nr_linfo || linfo[i].insn_off != off + cnt)) {
		l_cnt--;
		linfo[--i].insn_off = off + cnt;
	}

	/* remove the line info which refer to the removed instructions */
	if (l_cnt) {
		memmove(linfo + l_off, linfo + i,
			sizeof(*linfo) * (nr_linfo - i));

		prog->aux->nr_linfo -= l_cnt;
		nr_linfo = prog->aux->nr_linfo;
	}

	/* pull all linfo[i].insn_off >= off + cnt in by cnt */
	for (i = l_off; i < nr_linfo; i++)
		linfo[i].insn_off -= cnt;

	/* fix up all subprogs (incl. 'exit') which start >= off */
	for (i = 0; i <= env->subprog_cnt; i++)
		if (env->subprog_info[i].linfo_idx > l_off) {
			/* program may have started in the removed region but
			 * may not be fully removed
			 */
			if (env->subprog_info[i].linfo_idx >= l_off + l_cnt)
				env->subprog_info[i].linfo_idx -= l_cnt;
			else
				env->subprog_info[i].linfo_idx = l_off;
		}

	return 0;
}

static int verifier_remove_insns(struct bpf_verifier_env *env, u32 off, u32 cnt)
{
	struct bpf_insn_aux_data *aux_data = env->insn_aux_data;
	unsigned int orig_prog_len = env->prog->len;
	int err;

	if (bpf_prog_is_dev_bound(env->prog->aux))
		bpf_prog_offload_remove_insns(env, off, cnt);

	err = bpf_remove_insns(env->prog, off, cnt);
	if (err)
		return err;

	err = adjust_subprog_starts_after_remove(env, off, cnt);
	if (err)
		return err;

	err = bpf_adj_linfo_after_remove(env, off, cnt);
	if (err)
		return err;

	memmove(aux_data + off,	aux_data + off + cnt,
		sizeof(*aux_data) * (orig_prog_len - off - cnt));

	return 0;
}

/* The verifier does more data flow analysis than llvm and will not
 * explore branches that are dead at run time. Malicious programs can
 * have dead code too. Therefore replace all dead at-run-time code
 * with 'ja -1'.
 *
 * Just nops are not optimal, e.g. if they would sit at the end of the
 * program and through another bug we would manage to jump there, then
 * we'd execute beyond program memory otherwise. Returning exception
 * code also wouldn't work since we can have subprogs where the dead
 * code could be located.
 */
static void sanitize_dead_code(struct bpf_verifier_env *env)
{
	struct bpf_insn_aux_data *aux_data = env->insn_aux_data;
	struct bpf_insn trap = BPF_JMP_IMM(BPF_JA, 0, 0, -1);
	struct bpf_insn *insn = env->prog->insnsi;
	const int insn_cnt = env->prog->len;
	int i;

	for (i = 0; i < insn_cnt; i++) {
		if (aux_data[i].seen)
			continue;
		memcpy(insn + i, &trap, sizeof(trap));
		aux_data[i].zext_dst = false;
	}
}

static bool insn_is_cond_jump(u8 code)
{
	u8 op;

	if (BPF_CLASS(code) == BPF_JMP32)
		return true;

	if (BPF_CLASS(code) != BPF_JMP)
		return false;

	op = BPF_OP(code);
	return op != BPF_JA && op != BPF_EXIT && op != BPF_CALL;
}

static void opt_hard_wire_dead_code_branches(struct bpf_verifier_env *env)
{
	struct bpf_insn_aux_data *aux_data = env->insn_aux_data;
	struct bpf_insn ja = BPF_JMP_IMM(BPF_JA, 0, 0, 0);
	struct bpf_insn *insn = env->prog->insnsi;
	const int insn_cnt = env->prog->len;
	int i;

	for (i = 0; i < insn_cnt; i++, insn++) {
		if (!insn_is_cond_jump(insn->code))
			continue;

		if (!aux_data[i + 1].seen)
			ja.off = insn->off;
		else if (!aux_data[i + 1 + insn->off].seen)
			ja.off = 0;
		else
			continue;

		if (bpf_prog_is_dev_bound(env->prog->aux))
			bpf_prog_offload_replace_insn(env, i, &ja);

		memcpy(insn, &ja, sizeof(ja));
	}
}

static int opt_remove_dead_code(struct bpf_verifier_env *env)
{
	struct bpf_insn_aux_data *aux_data = env->insn_aux_data;
	int insn_cnt = env->prog->len;
	int i, err;

	for (i = 0; i < insn_cnt; i++) {
		int j;

		j = 0;
		while (i + j < insn_cnt && !aux_data[i + j].seen)
			j++;
		if (!j)
			continue;

		err = verifier_remove_insns(env, i, j);
		if (err)
			return err;
		insn_cnt = env->prog->len;
	}

	return 0;
}

static int opt_remove_nops(struct bpf_verifier_env *env)
{
	const struct bpf_insn ja = BPF_JMP_IMM(BPF_JA, 0, 0, 0);
	struct bpf_insn *insn = env->prog->insnsi;
	int insn_cnt = env->prog->len;
	int i, err;

	for (i = 0; i < insn_cnt; i++) {
		if (memcmp(&insn[i], &ja, sizeof(ja)))
			continue;

		err = verifier_remove_insns(env, i, 1);
		if (err)
			return err;
		insn_cnt--;
		i--;
	}

	return 0;
}

static int opt_subreg_zext_lo32_rnd_hi32(struct bpf_verifier_env *env,
					 const union bpf_attr *attr)
{
	struct bpf_insn *patch, zext_patch[2], rnd_hi32_patch[4];
	struct bpf_insn_aux_data *aux = env->insn_aux_data;
	int i, patch_len, delta = 0, len = env->prog->len;
	struct bpf_insn *insns = env->prog->insnsi;
	struct bpf_prog *new_prog;
	bool rnd_hi32;

	rnd_hi32 = attr->prog_flags & BPF_F_TEST_RND_HI32;
	zext_patch[1] = BPF_ZEXT_REG(0);
	rnd_hi32_patch[1] = BPF_ALU64_IMM(BPF_MOV, BPF_REG_AX, 0);
	rnd_hi32_patch[2] = BPF_ALU64_IMM(BPF_LSH, BPF_REG_AX, 32);
	rnd_hi32_patch[3] = BPF_ALU64_REG(BPF_OR, 0, BPF_REG_AX);
	for (i = 0; i < len; i++) {
		int adj_idx = i + delta;
		struct bpf_insn insn;
		int load_reg;

		insn = insns[adj_idx];
		load_reg = insn_def_regno(&insn);
		if (!aux[adj_idx].zext_dst) {
			u8 code, class;
			u32 imm_rnd;

			if (!rnd_hi32)
				continue;

			code = insn.code;
			class = BPF_CLASS(code);
			if (load_reg == -1)
				continue;

			/* NOTE: arg "reg" (the fourth one) is only used for
			 *       BPF_STX + SRC_OP, so it is safe to pass NULL
			 *       here.
			 */
			if (is_reg64(env, &insn, load_reg, NULL, DST_OP)) {
				if (class == BPF_LD &&
				    BPF_MODE(code) == BPF_IMM)
					i++;
				continue;
			}

			/* ctx load could be transformed into wider load. */
			if (class == BPF_LDX &&
			    aux[adj_idx].ptr_type == PTR_TO_CTX)
				continue;

			imm_rnd = get_random_u32();
			rnd_hi32_patch[0] = insn;
			rnd_hi32_patch[1].imm = imm_rnd;
			rnd_hi32_patch[3].dst_reg = load_reg;
			patch = rnd_hi32_patch;
			patch_len = 4;
			goto apply_patch_buffer;
		}

		/* Add in an zero-extend instruction if a) the JIT has requested
		 * it or b) it's a CMPXCHG.
		 *
		 * The latter is because: BPF_CMPXCHG always loads a value into
		 * R0, therefore always zero-extends. However some archs'
		 * equivalent instruction only does this load when the
		 * comparison is successful. This detail of CMPXCHG is
		 * orthogonal to the general zero-extension behaviour of the
		 * CPU, so it's treated independently of bpf_jit_needs_zext.
		 */
		if (!bpf_jit_needs_zext() && !is_cmpxchg_insn(&insn))
			continue;

		if (WARN_ON(load_reg == -1)) {
			verbose(env, "verifier bug. zext_dst is set, but no reg is defined\n");
			return -EFAULT;
		}

		zext_patch[0] = insn;
		zext_patch[1].dst_reg = load_reg;
		zext_patch[1].src_reg = load_reg;
		patch = zext_patch;
		patch_len = 2;
apply_patch_buffer:
		new_prog = bpf_patch_insn_data(env, adj_idx, patch, patch_len);
		if (!new_prog)
			return -ENOMEM;
		env->prog = new_prog;
		insns = new_prog->insnsi;
		aux = env->insn_aux_data;
		delta += patch_len - 1;
	}

	return 0;
}

/* convert load instructions that access fields of a context type into a
 * sequence of instructions that access fields of the underlying structure:
 *     struct __sk_buff    -> struct sk_buff
 *     struct bpf_sock_ops -> struct sock
 */
static int convert_ctx_accesses(struct bpf_verifier_env *env)
{
	const struct bpf_verifier_ops *ops = env->ops;
	int i, cnt, size, ctx_field_size, delta = 0;
	const int insn_cnt = env->prog->len;
	struct bpf_insn insn_buf[16], *insn;
	u32 target_size, size_default, off;
	struct bpf_prog *new_prog;
	enum bpf_access_type type;
	bool is_narrower_load;

	if (ops->gen_prologue || env->seen_direct_write) {
		if (!ops->gen_prologue) {
			verbose(env, "bpf verifier is misconfigured\n");
			return -EINVAL;
		}
		cnt = ops->gen_prologue(insn_buf, env->seen_direct_write,
					env->prog);
		if (cnt >= ARRAY_SIZE(insn_buf)) {
			verbose(env, "bpf verifier is misconfigured\n");
			return -EINVAL;
		} else if (cnt) {
			new_prog = bpf_patch_insn_data(env, 0, insn_buf, cnt);
			if (!new_prog)
				return -ENOMEM;

			env->prog = new_prog;
			delta += cnt - 1;
		}
	}

	if (bpf_prog_is_dev_bound(env->prog->aux))
		return 0;

	insn = env->prog->insnsi + delta;

	for (i = 0; i < insn_cnt; i++, insn++) {
		bpf_convert_ctx_access_t convert_ctx_access;
		bool ctx_access;

		if (insn->code == (BPF_LDX | BPF_MEM | BPF_B) ||
		    insn->code == (BPF_LDX | BPF_MEM | BPF_H) ||
		    insn->code == (BPF_LDX | BPF_MEM | BPF_W) ||
		    insn->code == (BPF_LDX | BPF_MEM | BPF_DW)) {
			type = BPF_READ;
			ctx_access = true;
		} else if (insn->code == (BPF_STX | BPF_MEM | BPF_B) ||
			   insn->code == (BPF_STX | BPF_MEM | BPF_H) ||
			   insn->code == (BPF_STX | BPF_MEM | BPF_W) ||
			   insn->code == (BPF_STX | BPF_MEM | BPF_DW) ||
			   insn->code == (BPF_ST | BPF_MEM | BPF_B) ||
			   insn->code == (BPF_ST | BPF_MEM | BPF_H) ||
			   insn->code == (BPF_ST | BPF_MEM | BPF_W) ||
			   insn->code == (BPF_ST | BPF_MEM | BPF_DW)) {
			type = BPF_WRITE;
			ctx_access = BPF_CLASS(insn->code) == BPF_STX;
		} else {
			continue;
		}

		if (type == BPF_WRITE &&
		    env->insn_aux_data[i + delta].sanitize_stack_spill) {
			struct bpf_insn patch[] = {
				*insn,
				BPF_ST_NOSPEC(),
			};

			cnt = ARRAY_SIZE(patch);
			new_prog = bpf_patch_insn_data(env, i + delta, patch, cnt);
			if (!new_prog)
				return -ENOMEM;

			delta    += cnt - 1;
			env->prog = new_prog;
			insn      = new_prog->insnsi + i + delta;
			continue;
		}

		if (!ctx_access)
			continue;

		switch ((int)env->insn_aux_data[i + delta].ptr_type) {
		case PTR_TO_CTX:
			if (!ops->convert_ctx_access)
				continue;
			convert_ctx_access = ops->convert_ctx_access;
			break;
		case PTR_TO_SOCKET:
		case PTR_TO_SOCK_COMMON:
			convert_ctx_access = bpf_sock_convert_ctx_access;
			break;
		case PTR_TO_TCP_SOCK:
			convert_ctx_access = bpf_tcp_sock_convert_ctx_access;
			break;
		case PTR_TO_XDP_SOCK:
			convert_ctx_access = bpf_xdp_sock_convert_ctx_access;
			break;
		case PTR_TO_BTF_ID:
		case PTR_TO_BTF_ID | PTR_UNTRUSTED:
			if (type == BPF_READ) {
				insn->code = BPF_LDX | BPF_PROBE_MEM |
					BPF_SIZE((insn)->code);
				env->prog->aux->num_exentries++;
			}
			continue;
		default:
			continue;
		}

		ctx_field_size = env->insn_aux_data[i + delta].ctx_field_size;
		size = BPF_LDST_BYTES(insn);

		/* If the read access is a narrower load of the field,
		 * convert to a 4/8-byte load, to minimum program type specific
		 * convert_ctx_access changes. If conversion is successful,
		 * we will apply proper mask to the result.
		 */
		is_narrower_load = size < ctx_field_size;
		size_default = bpf_ctx_off_adjust_machine(ctx_field_size);
		off = insn->off;
		if (is_narrower_load) {
			u8 size_code;

			if (type == BPF_WRITE) {
				verbose(env, "bpf verifier narrow ctx access misconfigured\n");
				return -EINVAL;
			}

			size_code = BPF_H;
			if (ctx_field_size == 4)
				size_code = BPF_W;
			else if (ctx_field_size == 8)
				size_code = BPF_DW;

			insn->off = off & ~(size_default - 1);
			insn->code = BPF_LDX | BPF_MEM | size_code;
		}

		target_size = 0;
		cnt = convert_ctx_access(type, insn, insn_buf, env->prog,
					 &target_size);
		if (cnt == 0 || cnt >= ARRAY_SIZE(insn_buf) ||
		    (ctx_field_size && !target_size)) {
			verbose(env, "bpf verifier is misconfigured\n");
			return -EINVAL;
		}

		if (is_narrower_load && size < target_size) {
			u8 shift = bpf_ctx_narrow_access_offset(
				off, size, size_default) * 8;
			if (shift && cnt + 1 >= ARRAY_SIZE(insn_buf)) {
				verbose(env, "bpf verifier narrow ctx load misconfigured\n");
				return -EINVAL;
			}
			if (ctx_field_size <= 4) {
				if (shift)
					insn_buf[cnt++] = BPF_ALU32_IMM(BPF_RSH,
									insn->dst_reg,
									shift);
				insn_buf[cnt++] = BPF_ALU32_IMM(BPF_AND, insn->dst_reg,
								(1 << size * 8) - 1);
			} else {
				if (shift)
					insn_buf[cnt++] = BPF_ALU64_IMM(BPF_RSH,
									insn->dst_reg,
									shift);
				insn_buf[cnt++] = BPF_ALU64_IMM(BPF_AND, insn->dst_reg,
								(1ULL << size * 8) - 1);
			}
		}

		new_prog = bpf_patch_insn_data(env, i + delta, insn_buf, cnt);
		if (!new_prog)
			return -ENOMEM;

		delta += cnt - 1;

		/* keep walking new program and skip insns we just inserted */
		env->prog = new_prog;
		insn      = new_prog->insnsi + i + delta;
	}

	return 0;
}

static int jit_subprogs(struct bpf_verifier_env *env)
{
	struct bpf_prog *prog = env->prog, **func, *tmp;
	int i, j, subprog_start, subprog_end = 0, len, subprog;
	struct bpf_map *map_ptr;
	struct bpf_insn *insn;
	void *old_bpf_func;
	int err, num_exentries;

	if (env->subprog_cnt <= 1)
		return 0;

	for (i = 0, insn = prog->insnsi; i < prog->len; i++, insn++) {
		if (!bpf_pseudo_func(insn) && !bpf_pseudo_call(insn))
			continue;

		/* Upon error here we cannot fall back to interpreter but
		 * need a hard reject of the program. Thus -EFAULT is
		 * propagated in any case.
		 */
		subprog = find_subprog(env, i + insn->imm + 1);
		if (subprog < 0) {
			WARN_ONCE(1, "verifier bug. No program starts at insn %d\n",
				  i + insn->imm + 1);
			return -EFAULT;
		}
		/* temporarily remember subprog id inside insn instead of
		 * aux_data, since next loop will split up all insns into funcs
		 */
		insn->off = subprog;
		/* remember original imm in case JIT fails and fallback
		 * to interpreter will be needed
		 */
		env->insn_aux_data[i].call_imm = insn->imm;
		/* point imm to __bpf_call_base+1 from JITs point of view */
		insn->imm = 1;
		if (bpf_pseudo_func(insn))
			/* jit (e.g. x86_64) may emit fewer instructions
			 * if it learns a u32 imm is the same as a u64 imm.
			 * Force a non zero here.
			 */
			insn[1].imm = 1;
	}

	err = bpf_prog_alloc_jited_linfo(prog);
	if (err)
		goto out_undo_insn;

	err = -ENOMEM;
	func = kcalloc(env->subprog_cnt, sizeof(prog), GFP_KERNEL);
	if (!func)
		goto out_undo_insn;

	for (i = 0; i < env->subprog_cnt; i++) {
		subprog_start = subprog_end;
		subprog_end = env->subprog_info[i + 1].start;

		len = subprog_end - subprog_start;
		/* bpf_prog_run() doesn't call subprogs directly,
		 * hence main prog stats include the runtime of subprogs.
		 * subprogs don't have IDs and not reachable via prog_get_next_id
		 * func[i]->stats will never be accessed and stays NULL
		 */
		func[i] = bpf_prog_alloc_no_stats(bpf_prog_size(len), GFP_USER);
		if (!func[i])
			goto out_free;
		memcpy(func[i]->insnsi, &prog->insnsi[subprog_start],
		       len * sizeof(struct bpf_insn));
		func[i]->type = prog->type;
		func[i]->len = len;
		if (bpf_prog_calc_tag(func[i]))
			goto out_free;
		func[i]->is_func = 1;
		func[i]->aux->func_idx = i;
		/* Below members will be freed only at prog->aux */
		func[i]->aux->btf = prog->aux->btf;
		func[i]->aux->func_info = prog->aux->func_info;
		func[i]->aux->func_info_cnt = prog->aux->func_info_cnt;
		func[i]->aux->poke_tab = prog->aux->poke_tab;
		func[i]->aux->size_poke_tab = prog->aux->size_poke_tab;

		for (j = 0; j < prog->aux->size_poke_tab; j++) {
			struct bpf_jit_poke_descriptor *poke;

			poke = &prog->aux->poke_tab[j];
			if (poke->insn_idx < subprog_end &&
			    poke->insn_idx >= subprog_start)
				poke->aux = func[i]->aux;
		}

		func[i]->aux->name[0] = 'F';
		func[i]->aux->stack_depth = env->subprog_info[i].stack_depth;
		func[i]->jit_requested = 1;
		func[i]->blinding_requested = prog->blinding_requested;
		func[i]->aux->kfunc_tab = prog->aux->kfunc_tab;
		func[i]->aux->kfunc_btf_tab = prog->aux->kfunc_btf_tab;
		func[i]->aux->linfo = prog->aux->linfo;
		func[i]->aux->nr_linfo = prog->aux->nr_linfo;
		func[i]->aux->jited_linfo = prog->aux->jited_linfo;
		func[i]->aux->linfo_idx = env->subprog_info[i].linfo_idx;
		num_exentries = 0;
		insn = func[i]->insnsi;
		for (j = 0; j < func[i]->len; j++, insn++) {
			if (BPF_CLASS(insn->code) == BPF_LDX &&
			    BPF_MODE(insn->code) == BPF_PROBE_MEM)
				num_exentries++;
		}
		func[i]->aux->num_exentries = num_exentries;
		func[i]->aux->tail_call_reachable = env->subprog_info[i].tail_call_reachable;
		func[i] = bpf_int_jit_compile(func[i]);
		if (!func[i]->jited) {
			err = -ENOTSUPP;
			goto out_free;
		}
		cond_resched();
	}

	/* at this point all bpf functions were successfully JITed
	 * now populate all bpf_calls with correct addresses and
	 * run last pass of JIT
	 */
	for (i = 0; i < env->subprog_cnt; i++) {
		insn = func[i]->insnsi;
		for (j = 0; j < func[i]->len; j++, insn++) {
			if (bpf_pseudo_func(insn)) {
				subprog = insn->off;
				insn[0].imm = (u32)(long)func[subprog]->bpf_func;
				insn[1].imm = ((u64)(long)func[subprog]->bpf_func) >> 32;
				continue;
			}
			if (!bpf_pseudo_call(insn))
				continue;
			subprog = insn->off;
			insn->imm = BPF_CALL_IMM(func[subprog]->bpf_func);
		}

		/* we use the aux data to keep a list of the start addresses
		 * of the JITed images for each function in the program
		 *
		 * for some architectures, such as powerpc64, the imm field
		 * might not be large enough to hold the offset of the start
		 * address of the callee's JITed image from __bpf_call_base
		 *
		 * in such cases, we can lookup the start address of a callee
		 * by using its subprog id, available from the off field of
		 * the call instruction, as an index for this list
		 */
		func[i]->aux->func = func;
		func[i]->aux->func_cnt = env->subprog_cnt;
	}
	for (i = 0; i < env->subprog_cnt; i++) {
		old_bpf_func = func[i]->bpf_func;
		tmp = bpf_int_jit_compile(func[i]);
		if (tmp != func[i] || func[i]->bpf_func != old_bpf_func) {
			verbose(env, "JIT doesn't support bpf-to-bpf calls\n");
			err = -ENOTSUPP;
			goto out_free;
		}
		cond_resched();
	}

	/* finally lock prog and jit images for all functions and
	 * populate kallsysm
	 */
	for (i = 0; i < env->subprog_cnt; i++) {
		bpf_prog_lock_ro(func[i]);
		bpf_prog_kallsyms_add(func[i]);
	}

	/* Last step: make now unused interpreter insns from main
	 * prog consistent for later dump requests, so they can
	 * later look the same as if they were interpreted only.
	 */
	for (i = 0, insn = prog->insnsi; i < prog->len; i++, insn++) {
		if (bpf_pseudo_func(insn)) {
			insn[0].imm = env->insn_aux_data[i].call_imm;
			insn[1].imm = insn->off;
			insn->off = 0;
			continue;
		}
		if (!bpf_pseudo_call(insn))
			continue;
		insn->off = env->insn_aux_data[i].call_imm;
		subprog = find_subprog(env, i + insn->off + 1);
		insn->imm = subprog;
	}

	prog->jited = 1;
	prog->bpf_func = func[0]->bpf_func;
	prog->jited_len = func[0]->jited_len;
	prog->aux->func = func;
	prog->aux->func_cnt = env->subprog_cnt;
	bpf_prog_jit_attempt_done(prog);
	return 0;
out_free:
	/* We failed JIT'ing, so at this point we need to unregister poke
	 * descriptors from subprogs, so that kernel is not attempting to
	 * patch it anymore as we're freeing the subprog JIT memory.
	 */
	for (i = 0; i < prog->aux->size_poke_tab; i++) {
		map_ptr = prog->aux->poke_tab[i].tail_call.map;
		map_ptr->ops->map_poke_untrack(map_ptr, prog->aux);
	}
	/* At this point we're guaranteed that poke descriptors are not
	 * live anymore. We can just unlink its descriptor table as it's
	 * released with the main prog.
	 */
	for (i = 0; i < env->subprog_cnt; i++) {
		if (!func[i])
			continue;
		func[i]->aux->poke_tab = NULL;
		bpf_jit_free(func[i]);
	}
	kfree(func);
out_undo_insn:
	/* cleanup main prog to be interpreted */
	prog->jit_requested = 0;
	prog->blinding_requested = 0;
	for (i = 0, insn = prog->insnsi; i < prog->len; i++, insn++) {
		if (!bpf_pseudo_call(insn))
			continue;
		insn->off = 0;
		insn->imm = env->insn_aux_data[i].call_imm;
	}
	bpf_prog_jit_attempt_done(prog);
	return err;
}

static int fixup_call_args(struct bpf_verifier_env *env)
{
#ifndef CONFIG_BPF_JIT_ALWAYS_ON
	struct bpf_prog *prog = env->prog;
	struct bpf_insn *insn = prog->insnsi;
	bool has_kfunc_call = bpf_prog_has_kfunc_call(prog);
	int i, depth;
#endif
	int err = 0;

	if (env->prog->jit_requested &&
	    !bpf_prog_is_dev_bound(env->prog->aux)) {
		err = jit_subprogs(env);
		if (err == 0)
			return 0;
		if (err == -EFAULT)
			return err;
	}
#ifndef CONFIG_BPF_JIT_ALWAYS_ON
	if (has_kfunc_call) {
		verbose(env, "calling kernel functions are not allowed in non-JITed programs\n");
		return -EINVAL;
	}
	if (env->subprog_cnt > 1 && env->prog->aux->tail_call_reachable) {
		/* When JIT fails the progs with bpf2bpf calls and tail_calls
		 * have to be rejected, since interpreter doesn't support them yet.
		 */
		verbose(env, "tail_calls are not allowed in non-JITed programs with bpf-to-bpf calls\n");
		return -EINVAL;
	}
	for (i = 0; i < prog->len; i++, insn++) {
		if (bpf_pseudo_func(insn)) {
			/* When JIT fails the progs with callback calls
			 * have to be rejected, since interpreter doesn't support them yet.
			 */
			verbose(env, "callbacks are not allowed in non-JITed programs\n");
			return -EINVAL;
		}

		if (!bpf_pseudo_call(insn))
			continue;
		depth = get_callee_stack_depth(env, insn, i);
		if (depth < 0)
			return depth;
		bpf_patch_call_args(insn, depth);
	}
	err = 0;
#endif
	return err;
}

static int fixup_kfunc_call(struct bpf_verifier_env *env,
			    struct bpf_insn *insn)
{
	const struct bpf_kfunc_desc *desc;

	if (!insn->imm) {
		verbose(env, "invalid kernel function call not eliminated in verifier pass\n");
		return -EINVAL;
	}

	/* insn->imm has the btf func_id. Replace it with
	 * an address (relative to __bpf_base_call).
	 */
	desc = find_kfunc_desc(env->prog, insn->imm, insn->off);
	if (!desc) {
		verbose(env, "verifier internal error: kernel function descriptor not found for func_id %u\n",
			insn->imm);
		return -EFAULT;
	}

	insn->imm = desc->imm;

	return 0;
}

/* Do various post-verification rewrites in a single program pass.
 * These rewrites simplify JIT and interpreter implementations.
 */
static int do_misc_fixups(struct bpf_verifier_env *env)
{
	struct bpf_prog *prog = env->prog;
	enum bpf_attach_type eatype = prog->expected_attach_type;
	enum bpf_prog_type prog_type = resolve_prog_type(prog);
	struct bpf_insn *insn = prog->insnsi;
	const struct bpf_func_proto *fn;
	const int insn_cnt = prog->len;
	const struct bpf_map_ops *ops;
	struct bpf_insn_aux_data *aux;
	struct bpf_insn insn_buf[16];
	struct bpf_prog *new_prog;
	struct bpf_map *map_ptr;
	int i, ret, cnt, delta = 0;

	for (i = 0; i < insn_cnt; i++, insn++) {
		/* Make divide-by-zero exceptions impossible. */
		if (insn->code == (BPF_ALU64 | BPF_MOD | BPF_X) ||
		    insn->code == (BPF_ALU64 | BPF_DIV | BPF_X) ||
		    insn->code == (BPF_ALU | BPF_MOD | BPF_X) ||
		    insn->code == (BPF_ALU | BPF_DIV | BPF_X)) {
			bool is64 = BPF_CLASS(insn->code) == BPF_ALU64;
			bool isdiv = BPF_OP(insn->code) == BPF_DIV;
			struct bpf_insn *patchlet;
			struct bpf_insn chk_and_div[] = {
				/* [R,W]x div 0 -> 0 */
				BPF_RAW_INSN((is64 ? BPF_JMP : BPF_JMP32) |
					     BPF_JNE | BPF_K, insn->src_reg,
					     0, 2, 0),
				BPF_ALU32_REG(BPF_XOR, insn->dst_reg, insn->dst_reg),
				BPF_JMP_IMM(BPF_JA, 0, 0, 1),
				*insn,
			};
			struct bpf_insn chk_and_mod[] = {
				/* [R,W]x mod 0 -> [R,W]x */
				BPF_RAW_INSN((is64 ? BPF_JMP : BPF_JMP32) |
					     BPF_JEQ | BPF_K, insn->src_reg,
					     0, 1 + (is64 ? 0 : 1), 0),
				*insn,
				BPF_JMP_IMM(BPF_JA, 0, 0, 1),
				BPF_MOV32_REG(insn->dst_reg, insn->dst_reg),
			};

			patchlet = isdiv ? chk_and_div : chk_and_mod;
			cnt = isdiv ? ARRAY_SIZE(chk_and_div) :
				      ARRAY_SIZE(chk_and_mod) - (is64 ? 2 : 0);

			new_prog = bpf_patch_insn_data(env, i + delta, patchlet, cnt);
			if (!new_prog)
				return -ENOMEM;

			delta    += cnt - 1;
			env->prog = prog = new_prog;
			insn      = new_prog->insnsi + i + delta;
			continue;
		}

		/* Implement LD_ABS and LD_IND with a rewrite, if supported by the program type. */
		if (BPF_CLASS(insn->code) == BPF_LD &&
		    (BPF_MODE(insn->code) == BPF_ABS ||
		     BPF_MODE(insn->code) == BPF_IND)) {
			cnt = env->ops->gen_ld_abs(insn, insn_buf);
			if (cnt == 0 || cnt >= ARRAY_SIZE(insn_buf)) {
				verbose(env, "bpf verifier is misconfigured\n");
				return -EINVAL;
			}

			new_prog = bpf_patch_insn_data(env, i + delta, insn_buf, cnt);
			if (!new_prog)
				return -ENOMEM;

			delta    += cnt - 1;
			env->prog = prog = new_prog;
			insn      = new_prog->insnsi + i + delta;
			continue;
		}

		/* Rewrite pointer arithmetic to mitigate speculation attacks. */
		if (insn->code == (BPF_ALU64 | BPF_ADD | BPF_X) ||
		    insn->code == (BPF_ALU64 | BPF_SUB | BPF_X)) {
			const u8 code_add = BPF_ALU64 | BPF_ADD | BPF_X;
			const u8 code_sub = BPF_ALU64 | BPF_SUB | BPF_X;
			struct bpf_insn *patch = &insn_buf[0];
			bool issrc, isneg, isimm;
			u32 off_reg;

			aux = &env->insn_aux_data[i + delta];
			if (!aux->alu_state ||
			    aux->alu_state == BPF_ALU_NON_POINTER)
				continue;

			isneg = aux->alu_state & BPF_ALU_NEG_VALUE;
			issrc = (aux->alu_state & BPF_ALU_SANITIZE) ==
				BPF_ALU_SANITIZE_SRC;
			isimm = aux->alu_state & BPF_ALU_IMMEDIATE;

			off_reg = issrc ? insn->src_reg : insn->dst_reg;
			if (isimm) {
				*patch++ = BPF_MOV32_IMM(BPF_REG_AX, aux->alu_limit);
			} else {
				if (isneg)
					*patch++ = BPF_ALU64_IMM(BPF_MUL, off_reg, -1);
				*patch++ = BPF_MOV32_IMM(BPF_REG_AX, aux->alu_limit);
				*patch++ = BPF_ALU64_REG(BPF_SUB, BPF_REG_AX, off_reg);
				*patch++ = BPF_ALU64_REG(BPF_OR, BPF_REG_AX, off_reg);
				*patch++ = BPF_ALU64_IMM(BPF_NEG, BPF_REG_AX, 0);
				*patch++ = BPF_ALU64_IMM(BPF_ARSH, BPF_REG_AX, 63);
				*patch++ = BPF_ALU64_REG(BPF_AND, BPF_REG_AX, off_reg);
			}
			if (!issrc)
				*patch++ = BPF_MOV64_REG(insn->dst_reg, insn->src_reg);
			insn->src_reg = BPF_REG_AX;
			if (isneg)
				insn->code = insn->code == code_add ?
					     code_sub : code_add;
			*patch++ = *insn;
			if (issrc && isneg && !isimm)
				*patch++ = BPF_ALU64_IMM(BPF_MUL, off_reg, -1);
			cnt = patch - insn_buf;

			new_prog = bpf_patch_insn_data(env, i + delta, insn_buf, cnt);
			if (!new_prog)
				return -ENOMEM;

			delta    += cnt - 1;
			env->prog = prog = new_prog;
			insn      = new_prog->insnsi + i + delta;
			continue;
		}

		if (insn->code != (BPF_JMP | BPF_CALL))
			continue;
		if (insn->src_reg == BPF_PSEUDO_CALL)
			continue;
		if (insn->src_reg == BPF_PSEUDO_KFUNC_CALL) {
			ret = fixup_kfunc_call(env, insn);
			if (ret)
				return ret;
			continue;
		}

		if (insn->imm == BPF_FUNC_get_route_realm)
			prog->dst_needed = 1;
		if (insn->imm == BPF_FUNC_get_prandom_u32)
			bpf_user_rnd_init_once();
		if (insn->imm == BPF_FUNC_override_return)
			prog->kprobe_override = 1;
		if (insn->imm == BPF_FUNC_tail_call) {
			/* If we tail call into other programs, we
			 * cannot make any assumptions since they can
			 * be replaced dynamically during runtime in
			 * the program array.
			 */
			prog->cb_access = 1;
			if (!allow_tail_call_in_subprogs(env))
				prog->aux->stack_depth = MAX_BPF_STACK;
			prog->aux->max_pkt_offset = MAX_PACKET_OFF;

			/* mark bpf_tail_call as different opcode to avoid
			 * conditional branch in the interpreter for every normal
			 * call and to prevent accidental JITing by JIT compiler
			 * that doesn't support bpf_tail_call yet
			 */
			insn->imm = 0;
			insn->code = BPF_JMP | BPF_TAIL_CALL;

			aux = &env->insn_aux_data[i + delta];
			if (env->bpf_capable && !prog->blinding_requested &&
			    prog->jit_requested &&
			    !bpf_map_key_poisoned(aux) &&
			    !bpf_map_ptr_poisoned(aux) &&
			    !bpf_map_ptr_unpriv(aux)) {
				struct bpf_jit_poke_descriptor desc = {
					.reason = BPF_POKE_REASON_TAIL_CALL,
					.tail_call.map = BPF_MAP_PTR(aux->map_ptr_state),
					.tail_call.key = bpf_map_key_immediate(aux),
					.insn_idx = i + delta,
				};

				ret = bpf_jit_add_poke_descriptor(prog, &desc);
				if (ret < 0) {
					verbose(env, "adding tail call poke descriptor failed\n");
					return ret;
				}

				insn->imm = ret + 1;
				continue;
			}

			if (!bpf_map_ptr_unpriv(aux))
				continue;

			/* instead of changing every JIT dealing with tail_call
			 * emit two extra insns:
			 * if (index >= max_entries) goto out;
			 * index &= array->index_mask;
			 * to avoid out-of-bounds cpu speculation
			 */
			if (bpf_map_ptr_poisoned(aux)) {
				verbose(env, "tail_call abusing map_ptr\n");
				return -EINVAL;
			}

			map_ptr = BPF_MAP_PTR(aux->map_ptr_state);
			insn_buf[0] = BPF_JMP_IMM(BPF_JGE, BPF_REG_3,
						  map_ptr->max_entries, 2);
			insn_buf[1] = BPF_ALU32_IMM(BPF_AND, BPF_REG_3,
						    container_of(map_ptr,
								 struct bpf_array,
								 map)->index_mask);
			insn_buf[2] = *insn;
			cnt = 3;
			new_prog = bpf_patch_insn_data(env, i + delta, insn_buf, cnt);
			if (!new_prog)
				return -ENOMEM;

			delta    += cnt - 1;
			env->prog = prog = new_prog;
			insn      = new_prog->insnsi + i + delta;
			continue;
		}

		if (insn->imm == BPF_FUNC_timer_set_callback) {
			/* The verifier will process callback_fn as many times as necessary
			 * with different maps and the register states prepared by
			 * set_timer_callback_state will be accurate.
			 *
			 * The following use case is valid:
			 *   map1 is shared by prog1, prog2, prog3.
			 *   prog1 calls bpf_timer_init for some map1 elements
			 *   prog2 calls bpf_timer_set_callback for some map1 elements.
			 *     Those that were not bpf_timer_init-ed will return -EINVAL.
			 *   prog3 calls bpf_timer_start for some map1 elements.
			 *     Those that were not both bpf_timer_init-ed and
			 *     bpf_timer_set_callback-ed will return -EINVAL.
			 */
			struct bpf_insn ld_addrs[2] = {
				BPF_LD_IMM64(BPF_REG_3, (long)prog->aux),
			};

			insn_buf[0] = ld_addrs[0];
			insn_buf[1] = ld_addrs[1];
			insn_buf[2] = *insn;
			cnt = 3;

			new_prog = bpf_patch_insn_data(env, i + delta, insn_buf, cnt);
			if (!new_prog)
				return -ENOMEM;

			delta    += cnt - 1;
			env->prog = prog = new_prog;
			insn      = new_prog->insnsi + i + delta;
			goto patch_call_imm;
		}

		if (insn->imm == BPF_FUNC_task_storage_get ||
		    insn->imm == BPF_FUNC_sk_storage_get ||
		    insn->imm == BPF_FUNC_inode_storage_get) {
			if (env->prog->aux->sleepable)
				insn_buf[0] = BPF_MOV64_IMM(BPF_REG_5, (__force __s32)GFP_KERNEL);
			else
				insn_buf[0] = BPF_MOV64_IMM(BPF_REG_5, (__force __s32)GFP_ATOMIC);
			insn_buf[1] = *insn;
			cnt = 2;

			new_prog = bpf_patch_insn_data(env, i + delta, insn_buf, cnt);
			if (!new_prog)
				return -ENOMEM;

			delta += cnt - 1;
			env->prog = prog = new_prog;
			insn = new_prog->insnsi + i + delta;
			goto patch_call_imm;
		}

		/* BPF_EMIT_CALL() assumptions in some of the map_gen_lookup
		 * and other inlining handlers are currently limited to 64 bit
		 * only.
		 */
		if (prog->jit_requested && BITS_PER_LONG == 64 &&
		    (insn->imm == BPF_FUNC_map_lookup_elem ||
		     insn->imm == BPF_FUNC_map_update_elem ||
		     insn->imm == BPF_FUNC_map_delete_elem ||
		     insn->imm == BPF_FUNC_map_push_elem   ||
		     insn->imm == BPF_FUNC_map_pop_elem    ||
		     insn->imm == BPF_FUNC_map_peek_elem   ||
		     insn->imm == BPF_FUNC_redirect_map    ||
		     insn->imm == BPF_FUNC_for_each_map_elem ||
		     insn->imm == BPF_FUNC_map_lookup_percpu_elem)) {
			aux = &env->insn_aux_data[i + delta];
			if (bpf_map_ptr_poisoned(aux))
				goto patch_call_imm;

			map_ptr = BPF_MAP_PTR(aux->map_ptr_state);
			ops = map_ptr->ops;
			if (insn->imm == BPF_FUNC_map_lookup_elem &&
			    ops->map_gen_lookup) {
				cnt = ops->map_gen_lookup(map_ptr, insn_buf);
				if (cnt == -EOPNOTSUPP)
					goto patch_map_ops_generic;
				if (cnt <= 0 || cnt >= ARRAY_SIZE(insn_buf)) {
					verbose(env, "bpf verifier is misconfigured\n");
					return -EINVAL;
				}

				new_prog = bpf_patch_insn_data(env, i + delta,
							       insn_buf, cnt);
				if (!new_prog)
					return -ENOMEM;

				delta    += cnt - 1;
				env->prog = prog = new_prog;
				insn      = new_prog->insnsi + i + delta;
				continue;
			}

			BUILD_BUG_ON(!__same_type(ops->map_lookup_elem,
				     (void *(*)(struct bpf_map *map, void *key))NULL));
			BUILD_BUG_ON(!__same_type(ops->map_delete_elem,
				     (int (*)(struct bpf_map *map, void *key))NULL));
			BUILD_BUG_ON(!__same_type(ops->map_update_elem,
				     (int (*)(struct bpf_map *map, void *key, void *value,
					      u64 flags))NULL));
			BUILD_BUG_ON(!__same_type(ops->map_push_elem,
				     (int (*)(struct bpf_map *map, void *value,
					      u64 flags))NULL));
			BUILD_BUG_ON(!__same_type(ops->map_pop_elem,
				     (int (*)(struct bpf_map *map, void *value))NULL));
			BUILD_BUG_ON(!__same_type(ops->map_peek_elem,
				     (int (*)(struct bpf_map *map, void *value))NULL));
			BUILD_BUG_ON(!__same_type(ops->map_redirect,
				     (int (*)(struct bpf_map *map, u32 ifindex, u64 flags))NULL));
			BUILD_BUG_ON(!__same_type(ops->map_for_each_callback,
				     (int (*)(struct bpf_map *map,
					      bpf_callback_t callback_fn,
					      void *callback_ctx,
					      u64 flags))NULL));
			BUILD_BUG_ON(!__same_type(ops->map_lookup_percpu_elem,
				     (void *(*)(struct bpf_map *map, void *key, u32 cpu))NULL));

patch_map_ops_generic:
			switch (insn->imm) {
			case BPF_FUNC_map_lookup_elem:
				insn->imm = BPF_CALL_IMM(ops->map_lookup_elem);
				continue;
			case BPF_FUNC_map_update_elem:
				insn->imm = BPF_CALL_IMM(ops->map_update_elem);
				continue;
			case BPF_FUNC_map_delete_elem:
				insn->imm = BPF_CALL_IMM(ops->map_delete_elem);
				continue;
			case BPF_FUNC_map_push_elem:
				insn->imm = BPF_CALL_IMM(ops->map_push_elem);
				continue;
			case BPF_FUNC_map_pop_elem:
				insn->imm = BPF_CALL_IMM(ops->map_pop_elem);
				continue;
			case BPF_FUNC_map_peek_elem:
				insn->imm = BPF_CALL_IMM(ops->map_peek_elem);
				continue;
			case BPF_FUNC_redirect_map:
				insn->imm = BPF_CALL_IMM(ops->map_redirect);
				continue;
			case BPF_FUNC_for_each_map_elem:
				insn->imm = BPF_CALL_IMM(ops->map_for_each_callback);
				continue;
			case BPF_FUNC_map_lookup_percpu_elem:
				insn->imm = BPF_CALL_IMM(ops->map_lookup_percpu_elem);
				continue;
			}

			goto patch_call_imm;
		}

		/* Implement bpf_jiffies64 inline. */
		if (prog->jit_requested && BITS_PER_LONG == 64 &&
		    insn->imm == BPF_FUNC_jiffies64) {
			struct bpf_insn ld_jiffies_addr[2] = {
				BPF_LD_IMM64(BPF_REG_0,
					     (unsigned long)&jiffies),
			};

			insn_buf[0] = ld_jiffies_addr[0];
			insn_buf[1] = ld_jiffies_addr[1];
			insn_buf[2] = BPF_LDX_MEM(BPF_DW, BPF_REG_0,
						  BPF_REG_0, 0);
			cnt = 3;

			new_prog = bpf_patch_insn_data(env, i + delta, insn_buf,
						       cnt);
			if (!new_prog)
				return -ENOMEM;

			delta    += cnt - 1;
			env->prog = prog = new_prog;
			insn      = new_prog->insnsi + i + delta;
			continue;
		}

		/* Implement bpf_get_func_arg inline. */
		if (prog_type == BPF_PROG_TYPE_TRACING &&
		    insn->imm == BPF_FUNC_get_func_arg) {
			/* Load nr_args from ctx - 8 */
			insn_buf[0] = BPF_LDX_MEM(BPF_DW, BPF_REG_0, BPF_REG_1, -8);
			insn_buf[1] = BPF_JMP32_REG(BPF_JGE, BPF_REG_2, BPF_REG_0, 6);
			insn_buf[2] = BPF_ALU64_IMM(BPF_LSH, BPF_REG_2, 3);
			insn_buf[3] = BPF_ALU64_REG(BPF_ADD, BPF_REG_2, BPF_REG_1);
			insn_buf[4] = BPF_LDX_MEM(BPF_DW, BPF_REG_0, BPF_REG_2, 0);
			insn_buf[5] = BPF_STX_MEM(BPF_DW, BPF_REG_3, BPF_REG_0, 0);
			insn_buf[6] = BPF_MOV64_IMM(BPF_REG_0, 0);
			insn_buf[7] = BPF_JMP_A(1);
			insn_buf[8] = BPF_MOV64_IMM(BPF_REG_0, -EINVAL);
			cnt = 9;

			new_prog = bpf_patch_insn_data(env, i + delta, insn_buf, cnt);
			if (!new_prog)
				return -ENOMEM;

			delta    += cnt - 1;
			env->prog = prog = new_prog;
			insn      = new_prog->insnsi + i + delta;
			continue;
		}

		/* Implement bpf_get_func_ret inline. */
		if (prog_type == BPF_PROG_TYPE_TRACING &&
		    insn->imm == BPF_FUNC_get_func_ret) {
			if (eatype == BPF_TRACE_FEXIT ||
			    eatype == BPF_MODIFY_RETURN) {
				/* Load nr_args from ctx - 8 */
				insn_buf[0] = BPF_LDX_MEM(BPF_DW, BPF_REG_0, BPF_REG_1, -8);
				insn_buf[1] = BPF_ALU64_IMM(BPF_LSH, BPF_REG_0, 3);
				insn_buf[2] = BPF_ALU64_REG(BPF_ADD, BPF_REG_0, BPF_REG_1);
				insn_buf[3] = BPF_LDX_MEM(BPF_DW, BPF_REG_3, BPF_REG_0, 0);
				insn_buf[4] = BPF_STX_MEM(BPF_DW, BPF_REG_2, BPF_REG_3, 0);
				insn_buf[5] = BPF_MOV64_IMM(BPF_REG_0, 0);
				cnt = 6;
			} else {
				insn_buf[0] = BPF_MOV64_IMM(BPF_REG_0, -EOPNOTSUPP);
				cnt = 1;
			}

			new_prog = bpf_patch_insn_data(env, i + delta, insn_buf, cnt);
			if (!new_prog)
				return -ENOMEM;

			delta    += cnt - 1;
			env->prog = prog = new_prog;
			insn      = new_prog->insnsi + i + delta;
			continue;
		}

		/* Implement get_func_arg_cnt inline. */
		if (prog_type == BPF_PROG_TYPE_TRACING &&
		    insn->imm == BPF_FUNC_get_func_arg_cnt) {
			/* Load nr_args from ctx - 8 */
			insn_buf[0] = BPF_LDX_MEM(BPF_DW, BPF_REG_0, BPF_REG_1, -8);

			new_prog = bpf_patch_insn_data(env, i + delta, insn_buf, 1);
			if (!new_prog)
				return -ENOMEM;

			env->prog = prog = new_prog;
			insn      = new_prog->insnsi + i + delta;
			continue;
		}

		/* Implement bpf_get_func_ip inline. */
		if (prog_type == BPF_PROG_TYPE_TRACING &&
		    insn->imm == BPF_FUNC_get_func_ip) {
			/* Load IP address from ctx - 16 */
			insn_buf[0] = BPF_LDX_MEM(BPF_DW, BPF_REG_0, BPF_REG_1, -16);

			new_prog = bpf_patch_insn_data(env, i + delta, insn_buf, 1);
			if (!new_prog)
				return -ENOMEM;

			env->prog = prog = new_prog;
			insn      = new_prog->insnsi + i + delta;
			continue;
		}

patch_call_imm:
		fn = env->ops->get_func_proto(insn->imm, env->prog);
		/* all functions that have prototype and verifier allowed
		 * programs to call them, must be real in-kernel functions
		 */
		if (!fn->func) {
			verbose(env,
				"kernel subsystem misconfigured func %s#%d\n",
				func_id_name(insn->imm), insn->imm);
			return -EFAULT;
		}
		insn->imm = fn->func - __bpf_call_base;
	}

	/* Since poke tab is now finalized, publish aux to tracker. */
	for (i = 0; i < prog->aux->size_poke_tab; i++) {
		map_ptr = prog->aux->poke_tab[i].tail_call.map;
		if (!map_ptr->ops->map_poke_track ||
		    !map_ptr->ops->map_poke_untrack ||
		    !map_ptr->ops->map_poke_run) {
			verbose(env, "bpf verifier is misconfigured\n");
			return -EINVAL;
		}

		ret = map_ptr->ops->map_poke_track(map_ptr, prog->aux);
		if (ret < 0) {
			verbose(env, "tracking tail call prog failed\n");
			return ret;
		}
	}

	sort_kfunc_descs_by_imm(env->prog);

	return 0;
}

static struct bpf_prog *inline_bpf_loop(struct bpf_verifier_env *env,
					int position,
					s32 stack_base,
					u32 callback_subprogno,
					u32 *cnt)
{
	s32 r6_offset = stack_base + 0 * BPF_REG_SIZE;
	s32 r7_offset = stack_base + 1 * BPF_REG_SIZE;
	s32 r8_offset = stack_base + 2 * BPF_REG_SIZE;
	int reg_loop_max = BPF_REG_6;
	int reg_loop_cnt = BPF_REG_7;
	int reg_loop_ctx = BPF_REG_8;

	struct bpf_prog *new_prog;
	u32 callback_start;
	u32 call_insn_offset;
	s32 callback_offset;

	/* This represents an inlined version of bpf_iter.c:bpf_loop,
	 * be careful to modify this code in sync.
	 */
	struct bpf_insn insn_buf[] = {
		/* Return error and jump to the end of the patch if
		 * expected number of iterations is too big.
		 */
		BPF_JMP_IMM(BPF_JLE, BPF_REG_1, BPF_MAX_LOOPS, 2),
		BPF_MOV32_IMM(BPF_REG_0, -E2BIG),
		BPF_JMP_IMM(BPF_JA, 0, 0, 16),
		/* spill R6, R7, R8 to use these as loop vars */
		BPF_STX_MEM(BPF_DW, BPF_REG_10, BPF_REG_6, r6_offset),
		BPF_STX_MEM(BPF_DW, BPF_REG_10, BPF_REG_7, r7_offset),
		BPF_STX_MEM(BPF_DW, BPF_REG_10, BPF_REG_8, r8_offset),
		/* initialize loop vars */
		BPF_MOV64_REG(reg_loop_max, BPF_REG_1),
		BPF_MOV32_IMM(reg_loop_cnt, 0),
		BPF_MOV64_REG(reg_loop_ctx, BPF_REG_3),
		/* loop header,
		 * if reg_loop_cnt >= reg_loop_max skip the loop body
		 */
		BPF_JMP_REG(BPF_JGE, reg_loop_cnt, reg_loop_max, 5),
		/* callback call,
		 * correct callback offset would be set after patching
		 */
		BPF_MOV64_REG(BPF_REG_1, reg_loop_cnt),
		BPF_MOV64_REG(BPF_REG_2, reg_loop_ctx),
		BPF_CALL_REL(0),
		/* increment loop counter */
		BPF_ALU64_IMM(BPF_ADD, reg_loop_cnt, 1),
		/* jump to loop header if callback returned 0 */
		BPF_JMP_IMM(BPF_JEQ, BPF_REG_0, 0, -6),
		/* return value of bpf_loop,
		 * set R0 to the number of iterations
		 */
		BPF_MOV64_REG(BPF_REG_0, reg_loop_cnt),
		/* restore original values of R6, R7, R8 */
		BPF_LDX_MEM(BPF_DW, BPF_REG_6, BPF_REG_10, r6_offset),
		BPF_LDX_MEM(BPF_DW, BPF_REG_7, BPF_REG_10, r7_offset),
		BPF_LDX_MEM(BPF_DW, BPF_REG_8, BPF_REG_10, r8_offset),
	};

	*cnt = ARRAY_SIZE(insn_buf);
	new_prog = bpf_patch_insn_data(env, position, insn_buf, *cnt);
	if (!new_prog)
		return new_prog;

	/* callback start is known only after patching */
	callback_start = env->subprog_info[callback_subprogno].start;
	/* Note: insn_buf[12] is an offset of BPF_CALL_REL instruction */
	call_insn_offset = position + 12;
	callback_offset = callback_start - call_insn_offset - 1;
	new_prog->insnsi[call_insn_offset].imm = callback_offset;

	return new_prog;
}

static bool is_bpf_loop_call(struct bpf_insn *insn)
{
	return insn->code == (BPF_JMP | BPF_CALL) &&
		insn->src_reg == 0 &&
		insn->imm == BPF_FUNC_loop;
}

/* For all sub-programs in the program (including main) check
 * insn_aux_data to see if there are bpf_loop calls that require
 * inlining. If such calls are found the calls are replaced with a
 * sequence of instructions produced by `inline_bpf_loop` function and
 * subprog stack_depth is increased by the size of 3 registers.
 * This stack space is used to spill values of the R6, R7, R8.  These
 * registers are used to store the loop bound, counter and context
 * variables.
 */
static int optimize_bpf_loop(struct bpf_verifier_env *env)
{
	struct bpf_subprog_info *subprogs = env->subprog_info;
	int i, cur_subprog = 0, cnt, delta = 0;
	struct bpf_insn *insn = env->prog->insnsi;
	int insn_cnt = env->prog->len;
	u16 stack_depth = subprogs[cur_subprog].stack_depth;
	u16 stack_depth_roundup = round_up(stack_depth, 8) - stack_depth;
	u16 stack_depth_extra = 0;

	for (i = 0; i < insn_cnt; i++, insn++) {
		struct bpf_loop_inline_state *inline_state =
			&env->insn_aux_data[i + delta].loop_inline_state;

		if (is_bpf_loop_call(insn) && inline_state->fit_for_inline) {
			struct bpf_prog *new_prog;

			stack_depth_extra = BPF_REG_SIZE * 3 + stack_depth_roundup;
			new_prog = inline_bpf_loop(env,
						   i + delta,
						   -(stack_depth + stack_depth_extra),
						   inline_state->callback_subprogno,
						   &cnt);
			if (!new_prog)
				return -ENOMEM;

			delta     += cnt - 1;
			env->prog  = new_prog;
			insn       = new_prog->insnsi + i + delta;
		}

		if (subprogs[cur_subprog + 1].start == i + delta + 1) {
			subprogs[cur_subprog].stack_depth += stack_depth_extra;
			cur_subprog++;
			stack_depth = subprogs[cur_subprog].stack_depth;
			stack_depth_roundup = round_up(stack_depth, 8) - stack_depth;
			stack_depth_extra = 0;
		}
	}

	env->prog->aux->stack_depth = env->subprog_info[0].stack_depth;

	return 0;
}

static void free_states(struct bpf_verifier_env *env)
{
	struct bpf_verifier_state_list *sl, *sln;
	int i;

	sl = env->free_list;
	while (sl) {
		sln = sl->next;
		free_verifier_state(&sl->state, false);
		kfree(sl);
		sl = sln;
	}
	env->free_list = NULL;

	if (!env->explored_states)
		return;

	for (i = 0; i < state_htab_size(env); i++) {
		sl = env->explored_states[i];

		while (sl) {
			sln = sl->next;
			free_verifier_state(&sl->state, false);
			kfree(sl);
			sl = sln;
		}
		env->explored_states[i] = NULL;
	}
}

static int do_check_common(struct bpf_verifier_env *env, int subprog)
{
	bool pop_log = !(env->log.level & BPF_LOG_LEVEL2);
	struct bpf_verifier_state *state;
	struct bpf_reg_state *regs;
	int ret, i;

	env->prev_linfo = NULL;
	env->pass_cnt++;

	state = kzalloc(sizeof(struct bpf_verifier_state), GFP_KERNEL);
	if (!state)
		return -ENOMEM;
	state->curframe = 0;
	state->speculative = false;
	state->branches = 1;
	state->frame[0] = kzalloc(sizeof(struct bpf_func_state), GFP_KERNEL);
	if (!state->frame[0]) {
		kfree(state);
		return -ENOMEM;
	}
	env->cur_state = state;
	init_func_state(env, state->frame[0],
			BPF_MAIN_FUNC /* callsite */,
			0 /* frameno */,
			subprog);

	regs = state->frame[state->curframe]->regs;
	if (subprog || env->prog->type == BPF_PROG_TYPE_EXT) {
		ret = btf_prepare_func_args(env, subprog, regs);
		if (ret)
			goto out;
		for (i = BPF_REG_1; i <= BPF_REG_5; i++) {
			if (regs[i].type == PTR_TO_CTX)
				mark_reg_known_zero(env, regs, i);
			else if (regs[i].type == SCALAR_VALUE)
				mark_reg_unknown(env, regs, i);
			else if (base_type(regs[i].type) == PTR_TO_MEM) {
				const u32 mem_size = regs[i].mem_size;

				mark_reg_known_zero(env, regs, i);
				regs[i].mem_size = mem_size;
				regs[i].id = ++env->id_gen;
			}
		}
	} else {
		/* 1st arg to a function */
		regs[BPF_REG_1].type = PTR_TO_CTX;
		mark_reg_known_zero(env, regs, BPF_REG_1);
		ret = btf_check_subprog_arg_match(env, subprog, regs);
		if (ret == -EFAULT)
			/* unlikely verifier bug. abort.
			 * ret == 0 and ret < 0 are sadly acceptable for
			 * main() function due to backward compatibility.
			 * Like socket filter program may be written as:
			 * int bpf_prog(struct pt_regs *ctx)
			 * and never dereference that ctx in the program.
			 * 'struct pt_regs' is a type mismatch for socket
			 * filter that should be using 'struct __sk_buff'.
			 */
			goto out;
	}

	ret = do_check(env);
out:
	/* check for NULL is necessary, since cur_state can be freed inside
	 * do_check() under memory pressure.
	 */
	if (env->cur_state) {
		free_verifier_state(env->cur_state, true);
		env->cur_state = NULL;
	}
	while (!pop_stack(env, NULL, NULL, false));
	if (!ret && pop_log)
		bpf_vlog_reset(&env->log, 0);
	free_states(env);
	return ret;
}

/* Verify all global functions in a BPF program one by one based on their BTF.
 * All global functions must pass verification. Otherwise the whole program is rejected.
 * Consider:
 * int bar(int);
 * int foo(int f)
 * {
 *    return bar(f);
 * }
 * int bar(int b)
 * {
 *    ...
 * }
 * foo() will be verified first for R1=any_scalar_value. During verification it
 * will be assumed that bar() already verified successfully and call to bar()
 * from foo() will be checked for type match only. Later bar() will be verified
 * independently to check that it's safe for R1=any_scalar_value.
 */
static int do_check_subprogs(struct bpf_verifier_env *env)
{
	struct bpf_prog_aux *aux = env->prog->aux;
	int i, ret;

	if (!aux->func_info)
		return 0;

	for (i = 1; i < env->subprog_cnt; i++) {
		if (aux->func_info_aux[i].linkage != BTF_FUNC_GLOBAL)
			continue;
		env->insn_idx = env->subprog_info[i].start;
		WARN_ON_ONCE(env->insn_idx == 0);
		ret = do_check_common(env, i);
		if (ret) {
			return ret;
		} else if (env->log.level & BPF_LOG_LEVEL) {
			verbose(env,
				"Func#%d is safe for any args that match its prototype\n",
				i);
		}
	}
	return 0;
}

static int do_check_main(struct bpf_verifier_env *env)
{
	int ret;

	env->insn_idx = 0;
	ret = do_check_common(env, 0);
	if (!ret)
		env->prog->aux->stack_depth = env->subprog_info[0].stack_depth;
	return ret;
}


static void print_verification_stats(struct bpf_verifier_env *env)
{
	int i;

	if (env->log.level & BPF_LOG_STATS) {
		verbose(env, "verification time %lld usec\n",
			div_u64(env->verification_time, 1000));
		verbose(env, "stack depth ");
		for (i = 0; i < env->subprog_cnt; i++) {
			u32 depth = env->subprog_info[i].stack_depth;

			verbose(env, "%d", depth);
			if (i + 1 < env->subprog_cnt)
				verbose(env, "+");
		}
		verbose(env, "\n");
	}
	verbose(env, "processed %d insns (limit %d) max_states_per_insn %d "
		"total_states %d peak_states %d mark_read %d\n",
		env->insn_processed, BPF_COMPLEXITY_LIMIT_INSNS,
		env->max_states_per_insn, env->total_states,
		env->peak_states, env->longest_mark_read_walk);
}

static int check_struct_ops_btf_id(struct bpf_verifier_env *env)
{
	const struct btf_type *t, *func_proto;
	const struct bpf_struct_ops *st_ops;
	const struct btf_member *member;
	struct bpf_prog *prog = env->prog;
	u32 btf_id, member_idx;
	const char *mname;

	if (!prog->gpl_compatible) {
		verbose(env, "struct ops programs must have a GPL compatible license\n");
		return -EINVAL;
	}

	btf_id = prog->aux->attach_btf_id;
	st_ops = bpf_struct_ops_find(btf_id);
	if (!st_ops) {
		verbose(env, "attach_btf_id %u is not a supported struct\n",
			btf_id);
		return -ENOTSUPP;
	}

	t = st_ops->type;
	member_idx = prog->expected_attach_type;
	if (member_idx >= btf_type_vlen(t)) {
		verbose(env, "attach to invalid member idx %u of struct %s\n",
			member_idx, st_ops->name);
		return -EINVAL;
	}

	member = &btf_type_member(t)[member_idx];
	mname = btf_name_by_offset(btf_vmlinux, member->name_off);
	func_proto = btf_type_resolve_func_ptr(btf_vmlinux, member->type,
					       NULL);
	if (!func_proto) {
		verbose(env, "attach to invalid member %s(@idx %u) of struct %s\n",
			mname, member_idx, st_ops->name);
		return -EINVAL;
	}

	if (st_ops->check_member) {
		int err = st_ops->check_member(t, member);

		if (err) {
			verbose(env, "attach to unsupported member %s of struct %s\n",
				mname, st_ops->name);
			return err;
		}
	}

	prog->aux->attach_func_proto = func_proto;
	prog->aux->attach_func_name = mname;
	env->ops = st_ops->verifier_ops;

	return 0;
}
#define SECURITY_PREFIX "security_"

static int check_attach_modify_return(unsigned long addr, const char *func_name)
{
	if (within_error_injection_list(addr) ||
	    !strncmp(SECURITY_PREFIX, func_name, sizeof(SECURITY_PREFIX) - 1))
		return 0;

	return -EINVAL;
}

/* list of non-sleepable functions that are otherwise on
 * ALLOW_ERROR_INJECTION list
 */
BTF_SET_START(btf_non_sleepable_error_inject)
/* Three functions below can be called from sleepable and non-sleepable context.
 * Assume non-sleepable from bpf safety point of view.
 */
BTF_ID(func, __filemap_add_folio)
BTF_ID(func, should_fail_alloc_page)
BTF_ID(func, should_failslab)
BTF_SET_END(btf_non_sleepable_error_inject)

static int check_non_sleepable_error_inject(u32 btf_id)
{
	return btf_id_set_contains(&btf_non_sleepable_error_inject, btf_id);
}

int bpf_check_attach_target(struct bpf_verifier_log *log,
			    const struct bpf_prog *prog,
			    const struct bpf_prog *tgt_prog,
			    u32 btf_id,
			    struct bpf_attach_target_info *tgt_info)
{
	bool prog_extension = prog->type == BPF_PROG_TYPE_EXT;
	const char prefix[] = "btf_trace_";
	int ret = 0, subprog = -1, i;
	const struct btf_type *t;
	bool conservative = true;
	const char *tname;
	struct btf *btf;
	long addr = 0;

	if (!btf_id) {
		bpf_log(log, "Tracing programs must provide btf_id\n");
		return -EINVAL;
	}
	btf = tgt_prog ? tgt_prog->aux->btf : prog->aux->attach_btf;
	if (!btf) {
		bpf_log(log,
			"FENTRY/FEXIT program can only be attached to another program annotated with BTF\n");
		return -EINVAL;
	}
	t = btf_type_by_id(btf, btf_id);
	if (!t) {
		bpf_log(log, "attach_btf_id %u is invalid\n", btf_id);
		return -EINVAL;
	}
	tname = btf_name_by_offset(btf, t->name_off);
	if (!tname) {
		bpf_log(log, "attach_btf_id %u doesn't have a name\n", btf_id);
		return -EINVAL;
	}
	if (tgt_prog) {
		struct bpf_prog_aux *aux = tgt_prog->aux;

		for (i = 0; i < aux->func_info_cnt; i++)
			if (aux->func_info[i].type_id == btf_id) {
				subprog = i;
				break;
			}
		if (subprog == -1) {
			bpf_log(log, "Subprog %s doesn't exist\n", tname);
			return -EINVAL;
		}
		conservative = aux->func_info_aux[subprog].unreliable;
		if (prog_extension) {
			if (conservative) {
				bpf_log(log,
					"Cannot replace static functions\n");
				return -EINVAL;
			}
			if (!prog->jit_requested) {
				bpf_log(log,
					"Extension programs should be JITed\n");
				return -EINVAL;
			}
		}
		if (!tgt_prog->jited) {
			bpf_log(log, "Can attach to only JITed progs\n");
			return -EINVAL;
		}
		if (tgt_prog->type == prog->type) {
			/* Cannot fentry/fexit another fentry/fexit program.
			 * Cannot attach program extension to another extension.
			 * It's ok to attach fentry/fexit to extension program.
			 */
			bpf_log(log, "Cannot recursively attach\n");
			return -EINVAL;
		}
		if (tgt_prog->type == BPF_PROG_TYPE_TRACING &&
		    prog_extension &&
		    (tgt_prog->expected_attach_type == BPF_TRACE_FENTRY ||
		     tgt_prog->expected_attach_type == BPF_TRACE_FEXIT)) {
			/* Program extensions can extend all program types
			 * except fentry/fexit. The reason is the following.
			 * The fentry/fexit programs are used for performance
			 * analysis, stats and can be attached to any program
			 * type except themselves. When extension program is
			 * replacing XDP function it is necessary to allow
			 * performance analysis of all functions. Both original
			 * XDP program and its program extension. Hence
			 * attaching fentry/fexit to BPF_PROG_TYPE_EXT is
			 * allowed. If extending of fentry/fexit was allowed it
			 * would be possible to create long call chain
			 * fentry->extension->fentry->extension beyond
			 * reasonable stack size. Hence extending fentry is not
			 * allowed.
			 */
			bpf_log(log, "Cannot extend fentry/fexit\n");
			return -EINVAL;
		}
	} else {
		if (prog_extension) {
			bpf_log(log, "Cannot replace kernel functions\n");
			return -EINVAL;
		}
	}

	switch (prog->expected_attach_type) {
	case BPF_TRACE_RAW_TP:
		if (tgt_prog) {
			bpf_log(log,
				"Only FENTRY/FEXIT progs are attachable to another BPF prog\n");
			return -EINVAL;
		}
		if (!btf_type_is_typedef(t)) {
			bpf_log(log, "attach_btf_id %u is not a typedef\n",
				btf_id);
			return -EINVAL;
		}
		if (strncmp(prefix, tname, sizeof(prefix) - 1)) {
			bpf_log(log, "attach_btf_id %u points to wrong type name %s\n",
				btf_id, tname);
			return -EINVAL;
		}
		tname += sizeof(prefix) - 1;
		t = btf_type_by_id(btf, t->type);
		if (!btf_type_is_ptr(t))
			/* should never happen in valid vmlinux build */
			return -EINVAL;
		t = btf_type_by_id(btf, t->type);
		if (!btf_type_is_func_proto(t))
			/* should never happen in valid vmlinux build */
			return -EINVAL;

		break;
	case BPF_TRACE_ITER:
		if (!btf_type_is_func(t)) {
			bpf_log(log, "attach_btf_id %u is not a function\n",
				btf_id);
			return -EINVAL;
		}
		t = btf_type_by_id(btf, t->type);
		if (!btf_type_is_func_proto(t))
			return -EINVAL;
		ret = btf_distill_func_proto(log, btf, t, tname, &tgt_info->fmodel);
		if (ret)
			return ret;
		break;
	default:
		if (!prog_extension)
			return -EINVAL;
		fallthrough;
	case BPF_MODIFY_RETURN:
	case BPF_LSM_MAC:
	case BPF_LSM_CGROUP:
	case BPF_TRACE_FENTRY:
	case BPF_TRACE_FEXIT:
		if (!btf_type_is_func(t)) {
			bpf_log(log, "attach_btf_id %u is not a function\n",
				btf_id);
			return -EINVAL;
		}
		if (prog_extension &&
		    btf_check_type_match(log, prog, btf, t))
			return -EINVAL;
		t = btf_type_by_id(btf, t->type);
		if (!btf_type_is_func_proto(t))
			return -EINVAL;

		if ((prog->aux->saved_dst_prog_type || prog->aux->saved_dst_attach_type) &&
		    (!tgt_prog || prog->aux->saved_dst_prog_type != tgt_prog->type ||
		     prog->aux->saved_dst_attach_type != tgt_prog->expected_attach_type))
			return -EINVAL;

		if (tgt_prog && conservative)
			t = NULL;

		ret = btf_distill_func_proto(log, btf, t, tname, &tgt_info->fmodel);
		if (ret < 0)
			return ret;

		if (tgt_prog) {
			if (subprog == 0)
				addr = (long) tgt_prog->bpf_func;
			else
				addr = (long) tgt_prog->aux->func[subprog]->bpf_func;
		} else {
			addr = kallsyms_lookup_name(tname);
			if (!addr) {
				bpf_log(log,
					"The address of function %s cannot be found\n",
					tname);
				return -ENOENT;
			}
		}

		if (prog->aux->sleepable) {
			ret = -EINVAL;
			switch (prog->type) {
			case BPF_PROG_TYPE_TRACING:
				/* fentry/fexit/fmod_ret progs can be sleepable only if they are
				 * attached to ALLOW_ERROR_INJECTION and are not in denylist.
				 */
				if (!check_non_sleepable_error_inject(btf_id) &&
				    within_error_injection_list(addr))
					ret = 0;
				break;
			case BPF_PROG_TYPE_LSM:
				/* LSM progs check that they are attached to bpf_lsm_*() funcs.
				 * Only some of them are sleepable.
				 */
				if (bpf_lsm_is_sleepable_hook(btf_id))
					ret = 0;
				break;
			default:
				break;
			}
			if (ret) {
				bpf_log(log, "%s is not sleepable\n", tname);
				return ret;
			}
		} else if (prog->expected_attach_type == BPF_MODIFY_RETURN) {
			if (tgt_prog) {
				bpf_log(log, "can't modify return codes of BPF programs\n");
				return -EINVAL;
			}
			ret = check_attach_modify_return(addr, tname);
			if (ret) {
				bpf_log(log, "%s() is not modifiable\n", tname);
				return ret;
			}
		}

		break;
	}
	tgt_info->tgt_addr = addr;
	tgt_info->tgt_name = tname;
	tgt_info->tgt_type = t;
	return 0;
}

BTF_SET_START(btf_id_deny)
BTF_ID_UNUSED
#ifdef CONFIG_SMP
BTF_ID(func, migrate_disable)
BTF_ID(func, migrate_enable)
#endif
#if !defined CONFIG_PREEMPT_RCU && !defined CONFIG_TINY_RCU
BTF_ID(func, rcu_read_unlock_strict)
#endif
BTF_SET_END(btf_id_deny)

static int check_attach_btf_id(struct bpf_verifier_env *env)
{
	struct bpf_prog *prog = env->prog;
	struct bpf_prog *tgt_prog = prog->aux->dst_prog;
	struct bpf_attach_target_info tgt_info = {};
	u32 btf_id = prog->aux->attach_btf_id;
	struct bpf_trampoline *tr;
	int ret;
	u64 key;

	if (prog->type == BPF_PROG_TYPE_SYSCALL) {
		if (prog->aux->sleepable)
			/* attach_btf_id checked to be zero already */
			return 0;
		verbose(env, "Syscall programs can only be sleepable\n");
		return -EINVAL;
	}

	if (prog->aux->sleepable && prog->type != BPF_PROG_TYPE_TRACING &&
	    prog->type != BPF_PROG_TYPE_LSM && prog->type != BPF_PROG_TYPE_KPROBE) {
		verbose(env, "Only fentry/fexit/fmod_ret, lsm, and kprobe/uprobe programs can be sleepable\n");
		return -EINVAL;
	}

	if (prog->type == BPF_PROG_TYPE_STRUCT_OPS)
		return check_struct_ops_btf_id(env);

	if (prog->type != BPF_PROG_TYPE_TRACING &&
	    prog->type != BPF_PROG_TYPE_LSM &&
	    prog->type != BPF_PROG_TYPE_EXT)
		return 0;

	ret = bpf_check_attach_target(&env->log, prog, tgt_prog, btf_id, &tgt_info);
	if (ret)
		return ret;

	if (tgt_prog && prog->type == BPF_PROG_TYPE_EXT) {
		/* to make freplace equivalent to their targets, they need to
		 * inherit env->ops and expected_attach_type for the rest of the
		 * verification
		 */
		env->ops = bpf_verifier_ops[tgt_prog->type];
		prog->expected_attach_type = tgt_prog->expected_attach_type;
	}

	/* store info about the attachment target that will be used later */
	prog->aux->attach_func_proto = tgt_info.tgt_type;
	prog->aux->attach_func_name = tgt_info.tgt_name;

	if (tgt_prog) {
		prog->aux->saved_dst_prog_type = tgt_prog->type;
		prog->aux->saved_dst_attach_type = tgt_prog->expected_attach_type;
	}

	if (prog->expected_attach_type == BPF_TRACE_RAW_TP) {
		prog->aux->attach_btf_trace = true;
		return 0;
	} else if (prog->expected_attach_type == BPF_TRACE_ITER) {
		if (!bpf_iter_prog_supported(prog))
			return -EINVAL;
		return 0;
	}

	if (prog->type == BPF_PROG_TYPE_LSM) {
		ret = bpf_lsm_verify_prog(&env->log, prog);
		if (ret < 0)
			return ret;
	} else if (prog->type == BPF_PROG_TYPE_TRACING &&
		   btf_id_set_contains(&btf_id_deny, btf_id)) {
		return -EINVAL;
	}

	key = bpf_trampoline_compute_key(tgt_prog, prog->aux->attach_btf, btf_id);
	tr = bpf_trampoline_get(key, &tgt_info);
	if (!tr)
		return -ENOMEM;

	prog->aux->dst_trampoline = tr;
	return 0;
}

struct btf *bpf_get_btf_vmlinux(void)
{
	if (!btf_vmlinux && IS_ENABLED(CONFIG_DEBUG_INFO_BTF)) {
		mutex_lock(&bpf_verifier_lock);
		if (!btf_vmlinux)
			btf_vmlinux = btf_parse_vmlinux();
		mutex_unlock(&bpf_verifier_lock);
	}
	return btf_vmlinux;
}

int bpf_check(struct bpf_prog **prog, union bpf_attr *attr, bpfptr_t uattr)
{
	u64 start_time = ktime_get_ns();
	struct bpf_verifier_env *env;
	struct bpf_verifier_log *log;
	int i, len, ret = -EINVAL;
	bool is_priv;

	/* no program is valid */
	if (ARRAY_SIZE(bpf_verifier_ops) == 0)
		return -EINVAL;

	/* 'struct bpf_verifier_env' can be global, but since it's not small,
	 * allocate/free it every time bpf_check() is called
	 */
	env = kzalloc(sizeof(struct bpf_verifier_env), GFP_KERNEL);
	if (!env)
		return -ENOMEM;
	log = &env->log;

	len = (*prog)->len;
	env->insn_aux_data =
		vzalloc(array_size(sizeof(struct bpf_insn_aux_data), len));
	ret = -ENOMEM;
	if (!env->insn_aux_data)
		goto err_free_env;
	for (i = 0; i < len; i++)
		env->insn_aux_data[i].orig_idx = i;
	env->prog = *prog;
	env->ops = bpf_verifier_ops[env->prog->type];
	env->fd_array = make_bpfptr(attr->fd_array, uattr.is_kernel);
	is_priv = bpf_capable();

	bpf_get_btf_vmlinux();

	/* grab the mutex to protect few globals used by verifier */
	if (!is_priv)
		mutex_lock(&bpf_verifier_lock);

	if (attr->log_level || attr->log_buf || attr->log_size) {
		/* user requested verbose verifier output
		 * and supplied buffer to store the verification trace
		 */
		log->level = attr->log_level;
		log->ubuf = (char __user *) (unsigned long) attr->log_buf;
		log->len_total = attr->log_size;

		/* log attributes have to be sane */
		if (!bpf_verifier_log_attr_valid(log)) {
			ret = -EINVAL;
			goto err_unlock;
		}
	}

	mark_verifier_state_clean(env);

	if (IS_ERR(btf_vmlinux)) {
		/* Either gcc or pahole or kernel are broken. */
		verbose(env, "in-kernel BTF is malformed\n");
		ret = PTR_ERR(btf_vmlinux);
		goto skip_full_check;
	}

	env->strict_alignment = !!(attr->prog_flags & BPF_F_STRICT_ALIGNMENT);
	if (!IS_ENABLED(CONFIG_HAVE_EFFICIENT_UNALIGNED_ACCESS))
		env->strict_alignment = true;
	if (attr->prog_flags & BPF_F_ANY_ALIGNMENT)
		env->strict_alignment = false;

	env->allow_ptr_leaks = bpf_allow_ptr_leaks();
	env->allow_uninit_stack = bpf_allow_uninit_stack();
	env->allow_ptr_to_map_access = bpf_allow_ptr_to_map_access();
	env->bypass_spec_v1 = bpf_bypass_spec_v1();
	env->bypass_spec_v4 = bpf_bypass_spec_v4();
	env->bpf_capable = bpf_capable();

	if (is_priv)
		env->test_state_freq = attr->prog_flags & BPF_F_TEST_STATE_FREQ;

	env->explored_states = kvcalloc(state_htab_size(env),
				       sizeof(struct bpf_verifier_state_list *),
				       GFP_USER);
	ret = -ENOMEM;
	if (!env->explored_states)
		goto skip_full_check;

	ret = add_subprog_and_kfunc(env);
	if (ret < 0)
		goto skip_full_check;

	ret = check_subprogs(env);
	if (ret < 0)
		goto skip_full_check;

	ret = check_btf_info(env, attr, uattr);
	if (ret < 0)
		goto skip_full_check;

	ret = check_attach_btf_id(env);
	if (ret)
		goto skip_full_check;

	ret = resolve_pseudo_ldimm64(env);
	if (ret < 0)
		goto skip_full_check;

	if (bpf_prog_is_dev_bound(env->prog->aux)) {
		ret = bpf_prog_offload_verifier_prep(env->prog);
		if (ret)
			goto skip_full_check;
	}

	ret = check_cfg(env);
	if (ret < 0)
		goto skip_full_check;

	ret = do_check_subprogs(env);
	ret = ret ?: do_check_main(env);

	if (ret == 0 && bpf_prog_is_dev_bound(env->prog->aux))
		ret = bpf_prog_offload_finalize(env);

skip_full_check:
	kvfree(env->explored_states);

	if (ret == 0)
		ret = check_max_stack_depth(env);

	/* instruction rewrites happen after this point */
	if (ret == 0)
		ret = optimize_bpf_loop(env);

	if (is_priv) {
		if (ret == 0)
			opt_hard_wire_dead_code_branches(env);
		if (ret == 0)
			ret = opt_remove_dead_code(env);
		if (ret == 0)
			ret = opt_remove_nops(env);
	} else {
		if (ret == 0)
			sanitize_dead_code(env);
	}

	if (ret == 0)
		/* program is valid, convert *(u32*)(ctx + off) accesses */
		ret = convert_ctx_accesses(env);

	if (ret == 0)
		ret = do_misc_fixups(env);

	/* do 32-bit optimization after insn patching has done so those patched
	 * insns could be handled correctly.
	 */
	if (ret == 0 && !bpf_prog_is_dev_bound(env->prog->aux)) {
		ret = opt_subreg_zext_lo32_rnd_hi32(env, attr);
		env->prog->aux->verifier_zext = bpf_jit_needs_zext() ? !ret
								     : false;
	}

	if (ret == 0)
		ret = fixup_call_args(env);

	env->verification_time = ktime_get_ns() - start_time;
	print_verification_stats(env);
	env->prog->aux->verified_insns = env->insn_processed;

	if (log->level && bpf_verifier_log_full(log))
		ret = -ENOSPC;
	if (log->level && !log->ubuf) {
		ret = -EFAULT;
		goto err_release_maps;
	}

	if (ret)
		goto err_release_maps;

	if (env->used_map_cnt) {
		/* if program passed verifier, update used_maps in bpf_prog_info */
		env->prog->aux->used_maps = kmalloc_array(env->used_map_cnt,
							  sizeof(env->used_maps[0]),
							  GFP_KERNEL);

		if (!env->prog->aux->used_maps) {
			ret = -ENOMEM;
			goto err_release_maps;
		}

		memcpy(env->prog->aux->used_maps, env->used_maps,
		       sizeof(env->used_maps[0]) * env->used_map_cnt);
		env->prog->aux->used_map_cnt = env->used_map_cnt;
	}
	if (env->used_btf_cnt) {
		/* if program passed verifier, update used_btfs in bpf_prog_aux */
		env->prog->aux->used_btfs = kmalloc_array(env->used_btf_cnt,
							  sizeof(env->used_btfs[0]),
							  GFP_KERNEL);
		if (!env->prog->aux->used_btfs) {
			ret = -ENOMEM;
			goto err_release_maps;
		}

		memcpy(env->prog->aux->used_btfs, env->used_btfs,
		       sizeof(env->used_btfs[0]) * env->used_btf_cnt);
		env->prog->aux->used_btf_cnt = env->used_btf_cnt;
	}
	if (env->used_map_cnt || env->used_btf_cnt) {
		/* program is valid. Convert pseudo bpf_ld_imm64 into generic
		 * bpf_ld_imm64 instructions
		 */
		convert_pseudo_ld_imm64(env);
	}

	adjust_btf_func(env);

err_release_maps:
	if (!env->prog->aux->used_maps)
		/* if we didn't copy map pointers into bpf_prog_info, release
		 * them now. Otherwise free_used_maps() will release them.
		 */
		release_maps(env);
	if (!env->prog->aux->used_btfs)
		release_btfs(env);

	/* extension progs temporarily inherit the attach_type of their targets
	   for verification purposes, so set it back to zero before returning
	 */
	if (env->prog->type == BPF_PROG_TYPE_EXT)
		env->prog->expected_attach_type = 0;

	*prog = env->prog;
err_unlock:
	if (!is_priv)
		mutex_unlock(&bpf_verifier_lock);
	vfree(env->insn_aux_data);
err_free_env:
	kfree(env);
	return ret;
}<|MERGE_RESOLUTION|>--- conflicted
+++ resolved
@@ -7422,26 +7422,18 @@
 	case BPF_FUNC_dynptr_data:
 		for (i = 0; i < MAX_BPF_FUNC_REG_ARGS; i++) {
 			if (arg_type_is_dynptr(fn->arg_type[i])) {
-<<<<<<< HEAD
-=======
 				struct bpf_reg_state *reg = &regs[BPF_REG_1 + i];
 
->>>>>>> 7dd250ec
 				if (meta.ref_obj_id) {
 					verbose(env, "verifier internal error: meta.ref_obj_id already set\n");
 					return -EFAULT;
 				}
-<<<<<<< HEAD
-				/* Find the id of the dynptr we're tracking the reference of */
-				meta.ref_obj_id = stack_slot_get_id(env, &regs[BPF_REG_1 + i]);
-=======
 
 				if (base_type(reg->type) != PTR_TO_DYNPTR)
 					/* Find the id of the dynptr we're
 					 * tracking the reference of
 					 */
 					meta.ref_obj_id = stack_slot_get_id(env, reg);
->>>>>>> 7dd250ec
 				break;
 			}
 		}
@@ -7450,13 +7442,10 @@
 			return -EFAULT;
 		}
 		break;
-<<<<<<< HEAD
-=======
 	case BPF_FUNC_user_ringbuf_drain:
 		err = __check_func_call(env, insn, insn_idx_p, meta.subprogno,
 					set_user_ringbuf_callback_state);
 		break;
->>>>>>> 7dd250ec
 	}
 
 	if (err)
