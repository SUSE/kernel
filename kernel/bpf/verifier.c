--- conflicted
+++ resolved
@@ -1102,29 +1102,6 @@
 	reg->smax_value = reg->umax_value;
 }
 
-/* truncate register to smaller size (in bytes)
- * must be called with size < BPF_REG_SIZE
- */
-static void coerce_reg_to_size(struct bpf_reg_state *reg, int size)
-{
-	u64 mask;
-
-	/* clear high bits in bit representation */
-	reg->var_off = tnum_cast(reg->var_off, size);
-
-	/* fix arithmetic bounds */
-	mask = ((u64)1 << (size * 8)) - 1;
-	if ((reg->umin_value & ~mask) == (reg->umax_value & ~mask)) {
-		reg->umin_value &= mask;
-		reg->umax_value &= mask;
-	} else {
-		reg->umin_value = 0;
-		reg->umax_value = mask;
-	}
-	reg->smin_value = reg->umin_value;
-	reg->smax_value = reg->umax_value;
-}
-
 /* check whether memory at (regno + off) is accessible for t = (read | write)
  * if t==write, value_regno is a register which value is stored into memory
  * if t==read, value_regno is a register which will receive the value from memory
@@ -1258,11 +1235,7 @@
 	if (!err && size < BPF_REG_SIZE && value_regno >= 0 && t == BPF_READ &&
 	    regs[value_regno].type == SCALAR_VALUE) {
 		/* b/h/w load zero-extends, mark upper bits as known 0 */
-<<<<<<< HEAD
-		coerce_reg_to_size(&state->regs[value_regno], size);
-=======
 		coerce_reg_to_size(&regs[value_regno], size);
->>>>>>> 0186f2dc
 	}
 	return err;
 }
@@ -1771,11 +1744,7 @@
 		return err;
 	if (func_id == BPF_FUNC_tail_call) {
 		if (meta.map_ptr == NULL) {
-<<<<<<< HEAD
-			verbose("verifier bug\n");
-=======
 			verbose(env, "verifier bug\n");
->>>>>>> 0186f2dc
 			return -EINVAL;
 		}
 		env->insn_aux_data[insn_idx].map_ptr = meta.map_ptr;
@@ -1879,41 +1848,25 @@
 	s64 smin = reg->smin_value;
 
 	if (known && (val >= BPF_MAX_VAR_OFF || val <= -BPF_MAX_VAR_OFF)) {
-<<<<<<< HEAD
-		verbose("math between %s pointer and %lld is not allowed\n",
-=======
 		verbose(env, "math between %s pointer and %lld is not allowed\n",
->>>>>>> 0186f2dc
 			reg_type_str[type], val);
 		return false;
 	}
 
 	if (reg->off >= BPF_MAX_VAR_OFF || reg->off <= -BPF_MAX_VAR_OFF) {
-<<<<<<< HEAD
-		verbose("%s pointer offset %d is not allowed\n",
-=======
 		verbose(env, "%s pointer offset %d is not allowed\n",
->>>>>>> 0186f2dc
 			reg_type_str[type], reg->off);
 		return false;
 	}
 
 	if (smin == S64_MIN) {
-<<<<<<< HEAD
-		verbose("math between %s pointer and register with unbounded min value is not allowed\n",
-=======
 		verbose(env, "math between %s pointer and register with unbounded min value is not allowed\n",
->>>>>>> 0186f2dc
 			reg_type_str[type]);
 		return false;
 	}
 
 	if (smin >= BPF_MAX_VAR_OFF || smin <= -BPF_MAX_VAR_OFF) {
-<<<<<<< HEAD
-		verbose("value %lld makes %s pointer be out of bounds\n",
-=======
 		verbose(env, "value %lld makes %s pointer be out of bounds\n",
->>>>>>> 0186f2dc
 			smin, reg_type_str[type]);
 		return false;
 	}
@@ -2140,8 +2093,6 @@
 	src_known = tnum_is_const(src_reg.var_off);
 	dst_known = tnum_is_const(dst_reg->var_off);
 
-<<<<<<< HEAD
-=======
 	if ((src_known && (smin_val != smax_val || umin_val != umax_val)) ||
 	    smin_val > smax_val || umin_val > umax_val) {
 		/* Taint dst register if offset had invalid bounds derived from
@@ -2151,7 +2102,6 @@
 		return 0;
 	}
 
->>>>>>> 0186f2dc
 	if (!src_known &&
 	    opcode != BPF_ADD && opcode != BPF_SUB && opcode != BPF_AND) {
 		__mark_reg_unknown(dst_reg);
@@ -2511,11 +2461,7 @@
 						insn->src_reg);
 					return -EACCES;
 				}
-<<<<<<< HEAD
-				mark_reg_unknown(regs, insn->dst_reg);
-=======
 				mark_reg_unknown(env, regs, insn->dst_reg);
->>>>>>> 0186f2dc
 				coerce_reg_to_size(&regs[insn->dst_reg], 4);
 			}
 		} else {
@@ -2567,11 +2513,6 @@
 
 		if (opcode == BPF_ARSH && BPF_CLASS(insn->code) != BPF_ALU64) {
 			verbose(env, "BPF_ARSH not supported for 32 bit ALU\n");
-			return -EINVAL;
-		}
-
-		if (opcode == BPF_ARSH && BPF_CLASS(insn->code) != BPF_ALU64) {
-			verbose("BPF_ARSH not supported for 32 bit ALU\n");
 			return -EINVAL;
 		}
 
@@ -3964,10 +3905,7 @@
 		if (err)
 			return err;
 
-<<<<<<< HEAD
-=======
 		regs = cur_regs(env);
->>>>>>> 0186f2dc
 		env->insn_aux_data[insn_idx].seen = true;
 		if (class == BPF_ALU || class == BPF_ALU64) {
 			err = check_alu_op(env, insn);
@@ -4581,11 +4519,7 @@
 			 */
 			map_ptr = env->insn_aux_data[i + delta].map_ptr;
 			if (map_ptr == BPF_MAP_PTR_POISON) {
-<<<<<<< HEAD
-				verbose("tail_call obusing map_ptr\n");
-=======
 				verbose(env, "tail_call abusing map_ptr\n");
->>>>>>> 0186f2dc
 				return -EINVAL;
 			}
 			if (!map_ptr->unpriv_array)
