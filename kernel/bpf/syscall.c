--- conflicted
+++ resolved
@@ -616,10 +616,7 @@
 
 static void bpf_map_free_rcu_gp(struct rcu_head *rcu)
 {
-<<<<<<< HEAD
-
-=======
->>>>>>> 6c98fbf6
+
 	bpf_map_free_in_work(container_of(rcu, struct bpf_map, rcu));
 }
 
