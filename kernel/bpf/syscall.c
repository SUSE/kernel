// SPDX-License-Identifier: GPL-2.0-only
/* Copyright (c) 2011-2014 PLUMgrid, http://plumgrid.com
 */
#include <linux/bpf.h>
#include <linux/bpf_trace.h>
#include <linux/bpf_lirc.h>
#include <linux/btf.h>
#include <linux/syscalls.h>
#include <linux/slab.h>
#include <linux/sched/signal.h>
#include <linux/vmalloc.h>
#include <linux/mmzone.h>
#include <linux/anon_inodes.h>
#include <linux/fdtable.h>
#include <linux/file.h>
#include <linux/fs.h>
#include <linux/license.h>
#include <linux/filter.h>
#include <linux/version.h>
#include <linux/kernel.h>
#include <linux/idr.h>
#include <linux/cred.h>
#include <linux/timekeeping.h>
#include <linux/ctype.h>
#include <linux/nospec.h>
#include <linux/audit.h>
#include <uapi/linux/btf.h>
#include <linux/bpf_lsm.h>
#include <linux/poll.h>
#include <linux/bpf-netns.h>

#define IS_FD_ARRAY(map) ((map)->map_type == BPF_MAP_TYPE_PERF_EVENT_ARRAY || \
			  (map)->map_type == BPF_MAP_TYPE_CGROUP_ARRAY || \
			  (map)->map_type == BPF_MAP_TYPE_ARRAY_OF_MAPS)
#define IS_FD_PROG_ARRAY(map) ((map)->map_type == BPF_MAP_TYPE_PROG_ARRAY)
#define IS_FD_HASH(map) ((map)->map_type == BPF_MAP_TYPE_HASH_OF_MAPS)
#define IS_FD_MAP(map) (IS_FD_ARRAY(map) || IS_FD_PROG_ARRAY(map) || \
			IS_FD_HASH(map))

#define BPF_OBJ_FLAG_MASK   (BPF_F_RDONLY | BPF_F_WRONLY)

DEFINE_PER_CPU(int, bpf_prog_active);
static DEFINE_IDR(prog_idr);
static DEFINE_SPINLOCK(prog_idr_lock);
static DEFINE_IDR(map_idr);
static DEFINE_SPINLOCK(map_idr_lock);
static DEFINE_IDR(link_idr);
static DEFINE_SPINLOCK(link_idr_lock);

int sysctl_unprivileged_bpf_disabled __read_mostly =
	IS_BUILTIN(CONFIG_BPF_UNPRIV_DEFAULT_OFF) ? 2 : 0;

static const struct bpf_map_ops * const bpf_map_types[] = {
#define BPF_PROG_TYPE(_id, _name, prog_ctx_type, kern_ctx_type)
#define BPF_MAP_TYPE(_id, _ops) \
	[_id] = &_ops,
#define BPF_LINK_TYPE(_id, _name)
#include <linux/bpf_types.h>
#undef BPF_PROG_TYPE
#undef BPF_MAP_TYPE
#undef BPF_LINK_TYPE
};

/*
 * If we're handed a bigger struct than we know of, ensure all the unknown bits
 * are 0 - i.e. new user-space does not rely on any kernel feature extensions
 * we don't know about yet.
 *
 * There is a ToCToU between this function call and the following
 * copy_from_user() call. However, this is not a concern since this function is
 * meant to be a future-proofing of bits.
 */
int bpf_check_uarg_tail_zero(void __user *uaddr,
			     size_t expected_size,
			     size_t actual_size)
{
	unsigned char __user *addr = uaddr + expected_size;
	int res;

	if (unlikely(actual_size > PAGE_SIZE))	/* silly large */
		return -E2BIG;

	if (actual_size <= expected_size)
		return 0;

	res = check_zeroed_user(addr, actual_size - expected_size);
	if (res < 0)
		return res;
	return res ? 0 : -E2BIG;
}

const struct bpf_map_ops bpf_map_offload_ops = {
	.map_alloc = bpf_map_offload_map_alloc,
	.map_free = bpf_map_offload_map_free,
	.map_check_btf = map_check_no_btf,
};

static struct bpf_map *find_and_alloc_map(union bpf_attr *attr)
{
	const struct bpf_map_ops *ops;
	u32 type = attr->map_type;
	struct bpf_map *map;
	int err;

	if (type >= ARRAY_SIZE(bpf_map_types))
		return ERR_PTR(-EINVAL);
	type = array_index_nospec(type, ARRAY_SIZE(bpf_map_types));
	ops = bpf_map_types[type];
	if (!ops)
		return ERR_PTR(-EINVAL);

	if (ops->map_alloc_check) {
		err = ops->map_alloc_check(attr);
		if (err)
			return ERR_PTR(err);
	}
	if (attr->map_ifindex)
		ops = &bpf_map_offload_ops;
	map = ops->map_alloc(attr);
	if (IS_ERR(map))
		return map;
	map->ops = ops;
	map->map_type = type;
	return map;
}

<<<<<<< HEAD
static u32 bpf_map_value_size(struct bpf_map *map)
{
	if (map->map_type == BPF_MAP_TYPE_PERCPU_HASH ||
	    map->map_type == BPF_MAP_TYPE_LRU_PERCPU_HASH ||
	    map->map_type == BPF_MAP_TYPE_PERCPU_ARRAY ||
	    map->map_type == BPF_MAP_TYPE_PERCPU_CGROUP_STORAGE)
		return round_up(map->value_size, 8) * num_possible_cpus();
	else if (IS_FD_MAP(map))
		return sizeof(u32);
	else
		return  map->value_size;
}

static void maybe_wait_bpf_programs(struct bpf_map *map)
{
	/* Wait for any running BPF programs to complete so that
	 * userspace, when we return to it, knows that all programs
	 * that could be running use the new map value.
	 */
	if (map->map_type == BPF_MAP_TYPE_HASH_OF_MAPS ||
	    map->map_type == BPF_MAP_TYPE_ARRAY_OF_MAPS)
		synchronize_rcu();
}

static int bpf_map_update_value(struct bpf_map *map, struct fd f, void *key,
				void *value, __u64 flags)
{
	int err;

	/* Need to create a kthread, thus must support schedule */
	if (bpf_map_is_dev_bound(map)) {
		return bpf_map_offload_update_elem(map, key, value, flags);
	} else if (map->map_type == BPF_MAP_TYPE_CPUMAP ||
		   map->map_type == BPF_MAP_TYPE_STRUCT_OPS) {
		return map->ops->map_update_elem(map, key, value, flags);
	} else if (map->map_type == BPF_MAP_TYPE_SOCKHASH ||
		   map->map_type == BPF_MAP_TYPE_SOCKMAP) {
		return sock_map_update_elem_sys(map, key, value, flags);
	} else if (IS_FD_PROG_ARRAY(map)) {
		return bpf_fd_array_map_update_elem(map, f.file, key, value,
						    flags);
	}

	bpf_disable_instrumentation();
	if (map->map_type == BPF_MAP_TYPE_PERCPU_HASH ||
	    map->map_type == BPF_MAP_TYPE_LRU_PERCPU_HASH) {
		err = bpf_percpu_hash_update(map, key, value, flags);
	} else if (map->map_type == BPF_MAP_TYPE_PERCPU_ARRAY) {
		err = bpf_percpu_array_update(map, key, value, flags);
	} else if (map->map_type == BPF_MAP_TYPE_PERCPU_CGROUP_STORAGE) {
		err = bpf_percpu_cgroup_storage_update(map, key, value,
						       flags);
	} else if (IS_FD_ARRAY(map)) {
		rcu_read_lock();
		err = bpf_fd_array_map_update_elem(map, f.file, key, value,
						   flags);
		rcu_read_unlock();
	} else if (map->map_type == BPF_MAP_TYPE_HASH_OF_MAPS) {
		rcu_read_lock();
		err = bpf_fd_htab_map_update_elem(map, f.file, key, value,
						  flags);
		rcu_read_unlock();
	} else if (map->map_type == BPF_MAP_TYPE_REUSEPORT_SOCKARRAY) {
		/* rcu_read_lock() is not needed */
		err = bpf_fd_reuseport_array_update_elem(map, key, value,
							 flags);
	} else if (map->map_type == BPF_MAP_TYPE_QUEUE ||
		   map->map_type == BPF_MAP_TYPE_STACK) {
		err = map->ops->map_push_elem(map, value, flags);
	} else {
		rcu_read_lock();
		err = map->ops->map_update_elem(map, key, value, flags);
		rcu_read_unlock();
	}
	bpf_enable_instrumentation();
	maybe_wait_bpf_programs(map);

	return err;
}

static int bpf_map_copy_value(struct bpf_map *map, void *key, void *value,
			      __u64 flags)
{
	void *ptr;
	int err;

	if (bpf_map_is_dev_bound(map))
		return bpf_map_offload_lookup_elem(map, key, value);

	bpf_disable_instrumentation();
	if (map->map_type == BPF_MAP_TYPE_PERCPU_HASH ||
	    map->map_type == BPF_MAP_TYPE_LRU_PERCPU_HASH) {
		err = bpf_percpu_hash_copy(map, key, value);
	} else if (map->map_type == BPF_MAP_TYPE_PERCPU_ARRAY) {
		err = bpf_percpu_array_copy(map, key, value);
	} else if (map->map_type == BPF_MAP_TYPE_PERCPU_CGROUP_STORAGE) {
		err = bpf_percpu_cgroup_storage_copy(map, key, value);
	} else if (map->map_type == BPF_MAP_TYPE_STACK_TRACE) {
		err = bpf_stackmap_copy(map, key, value);
	} else if (IS_FD_ARRAY(map) || IS_FD_PROG_ARRAY(map)) {
		err = bpf_fd_array_map_lookup_elem(map, key, value);
	} else if (IS_FD_HASH(map)) {
		err = bpf_fd_htab_map_lookup_elem(map, key, value);
	} else if (map->map_type == BPF_MAP_TYPE_REUSEPORT_SOCKARRAY) {
		err = bpf_fd_reuseport_array_lookup_elem(map, key, value);
	} else if (map->map_type == BPF_MAP_TYPE_QUEUE ||
		   map->map_type == BPF_MAP_TYPE_STACK) {
		err = map->ops->map_peek_elem(map, value);
	} else if (map->map_type == BPF_MAP_TYPE_STRUCT_OPS) {
		/* struct_ops map requires directly updating "value" */
		err = bpf_struct_ops_map_sys_lookup_elem(map, key, value);
	} else {
		rcu_read_lock();
		if (map->ops->map_lookup_elem_sys_only)
			ptr = map->ops->map_lookup_elem_sys_only(map, key);
		else
			ptr = map->ops->map_lookup_elem(map, key);
		if (IS_ERR(ptr)) {
			err = PTR_ERR(ptr);
		} else if (!ptr) {
			err = -ENOENT;
		} else {
			err = 0;
			if (flags & BPF_F_LOCK)
				/* lock 'ptr' and copy everything but lock */
				copy_map_value_locked(map, value, ptr, true);
			else
				copy_map_value(map, value, ptr);
			/* mask lock, since value wasn't zero inited */
			check_and_init_map_lock(map, value);
		}
		rcu_read_unlock();
	}

	bpf_enable_instrumentation();
	maybe_wait_bpf_programs(map);

	return err;
=======
static void bpf_map_write_active_inc(struct bpf_map *map)
{
	atomic64_inc(&map->writecnt);
}

static void bpf_map_write_active_dec(struct bpf_map *map)
{
	atomic64_dec(&map->writecnt);
}

bool bpf_map_write_active(const struct bpf_map *map)
{
	return atomic64_read(&map->writecnt) != 0;
>>>>>>> 6e54e17c
}

static void *__bpf_map_area_alloc(u64 size, int numa_node, bool mmapable)
{
	/* We really just want to fail instead of triggering OOM killer
	 * under memory pressure, therefore we set __GFP_NORETRY to kmalloc,
	 * which is used for lower order allocation requests.
	 *
	 * It has been observed that higher order allocation requests done by
	 * vmalloc with __GFP_NORETRY being set might fail due to not trying
	 * to reclaim memory from the page cache, thus we set
	 * __GFP_RETRY_MAYFAIL to avoid such situations.
	 */

	const gfp_t flags = __GFP_NOWARN | __GFP_ZERO;
	void *area;

	if (size >= SIZE_MAX)
		return NULL;

	/* kmalloc()'ed memory can't be mmap()'ed */
	if (!mmapable && size <= (PAGE_SIZE << PAGE_ALLOC_COSTLY_ORDER)) {
		area = kmalloc_node(size, GFP_USER | __GFP_NORETRY | flags,
				    numa_node);
		if (area != NULL)
			return area;
	}
	if (mmapable) {
		BUG_ON(!PAGE_ALIGNED(size));
		return vmalloc_user_node_flags(size, numa_node, GFP_KERNEL |
					       __GFP_RETRY_MAYFAIL | flags);
	}
	return __vmalloc_node_flags_caller(size, numa_node,
					   GFP_KERNEL | __GFP_RETRY_MAYFAIL |
					   flags, __builtin_return_address(0));
}

void *bpf_map_area_alloc(u64 size, int numa_node)
{
	return __bpf_map_area_alloc(size, numa_node, false);
}

void *bpf_map_area_mmapable_alloc(u64 size, int numa_node)
{
	return __bpf_map_area_alloc(size, numa_node, true);
}

void bpf_map_area_free(void *area)
{
	kvfree(area);
}

static u32 bpf_map_flags_retain_permanent(u32 flags)
{
	/* Some map creation flags are not tied to the map object but
	 * rather to the map fd instead, so they have no meaning upon
	 * map object inspection since multiple file descriptors with
	 * different (access) properties can exist here. Thus, given
	 * this has zero meaning for the map itself, lets clear these
	 * from here.
	 */
	return flags & ~(BPF_F_RDONLY | BPF_F_WRONLY);
}

void bpf_map_init_from_attr(struct bpf_map *map, union bpf_attr *attr)
{
	map->map_type = attr->map_type;
	map->key_size = attr->key_size;
	map->value_size = attr->value_size;
	map->max_entries = attr->max_entries;
	map->map_flags = bpf_map_flags_retain_permanent(attr->map_flags);
	map->numa_node = bpf_map_attr_numa_node(attr);
}

static int bpf_charge_memlock(struct user_struct *user, u32 pages)
{
	unsigned long memlock_limit = rlimit(RLIMIT_MEMLOCK) >> PAGE_SHIFT;

	if (atomic_long_add_return(pages, &user->locked_vm) > memlock_limit) {
		atomic_long_sub(pages, &user->locked_vm);
		return -EPERM;
	}
	return 0;
}

static void bpf_uncharge_memlock(struct user_struct *user, u32 pages)
{
	if (user)
		atomic_long_sub(pages, &user->locked_vm);
}

int bpf_map_charge_init(struct bpf_map_memory *mem, u64 size)
{
	u32 pages = round_up(size, PAGE_SIZE) >> PAGE_SHIFT;
	struct user_struct *user;
	int ret;

	if (size >= U32_MAX - PAGE_SIZE)
		return -E2BIG;

	user = get_current_user();
	ret = bpf_charge_memlock(user, pages);
	if (ret) {
		free_uid(user);
		return ret;
	}

	mem->pages = pages;
	mem->user = user;

	return 0;
}

void bpf_map_charge_finish(struct bpf_map_memory *mem)
{
	bpf_uncharge_memlock(mem->user, mem->pages);
	free_uid(mem->user);
}

void bpf_map_charge_move(struct bpf_map_memory *dst,
			 struct bpf_map_memory *src)
{
	*dst = *src;

	/* Make sure src will not be used for the redundant uncharging. */
	memset(src, 0, sizeof(struct bpf_map_memory));
}

int bpf_map_charge_memlock(struct bpf_map *map, u32 pages)
{
	int ret;

	ret = bpf_charge_memlock(map->memory.user, pages);
	if (ret)
		return ret;
	map->memory.pages += pages;
	return ret;
}

void bpf_map_uncharge_memlock(struct bpf_map *map, u32 pages)
{
	bpf_uncharge_memlock(map->memory.user, pages);
	map->memory.pages -= pages;
}

static int bpf_map_alloc_id(struct bpf_map *map)
{
	int id;

	idr_preload(GFP_KERNEL);
	spin_lock_bh(&map_idr_lock);
	id = idr_alloc_cyclic(&map_idr, map, 1, INT_MAX, GFP_ATOMIC);
	if (id > 0)
		map->id = id;
	spin_unlock_bh(&map_idr_lock);
	idr_preload_end();

	if (WARN_ON_ONCE(!id))
		return -ENOSPC;

	return id > 0 ? 0 : id;
}

void bpf_map_free_id(struct bpf_map *map, bool do_idr_lock)
{
	unsigned long flags;

	/* Offloaded maps are removed from the IDR store when their device
	 * disappears - even if someone holds an fd to them they are unusable,
	 * the memory is gone, all ops will fail; they are simply waiting for
	 * refcnt to drop to be freed.
	 */
	if (!map->id)
		return;

	if (do_idr_lock)
		spin_lock_irqsave(&map_idr_lock, flags);
	else
		__acquire(&map_idr_lock);

	idr_remove(&map_idr, map->id);
	map->id = 0;

	if (do_idr_lock)
		spin_unlock_irqrestore(&map_idr_lock, flags);
	else
		__release(&map_idr_lock);
}

/* called from workqueue */
static void bpf_map_free_deferred(struct work_struct *work)
{
	struct bpf_map *map = container_of(work, struct bpf_map, work);
	struct bpf_map_memory mem;

	bpf_map_charge_move(&mem, &map->memory);
	security_bpf_map_free(map);
	/* implementation dependent freeing */
	map->ops->map_free(map);
	bpf_map_charge_finish(&mem);
}

static void bpf_map_put_uref(struct bpf_map *map)
{
	if (atomic64_dec_and_test(&map->usercnt)) {
		if (map->ops->map_release_uref)
			map->ops->map_release_uref(map);
	}
}

/* decrement map refcnt and schedule it for freeing via workqueue
 * (unrelying map implementation ops->map_free() might sleep)
 */
static void __bpf_map_put(struct bpf_map *map, bool do_idr_lock)
{
	if (atomic64_dec_and_test(&map->refcnt)) {
		/* bpf_map_free_id() must be called first */
		bpf_map_free_id(map, do_idr_lock);
		btf_put(map->btf);
		INIT_WORK(&map->work, bpf_map_free_deferred);
		schedule_work(&map->work);
	}
}

void bpf_map_put(struct bpf_map *map)
{
	__bpf_map_put(map, true);
}
EXPORT_SYMBOL_GPL(bpf_map_put);

void bpf_map_put_with_uref(struct bpf_map *map)
{
	bpf_map_put_uref(map);
	bpf_map_put(map);
}

static int bpf_map_release(struct inode *inode, struct file *filp)
{
	struct bpf_map *map = filp->private_data;

	if (map->ops->map_release)
		map->ops->map_release(map, filp);

	bpf_map_put_with_uref(map);
	return 0;
}

static fmode_t map_get_sys_perms(struct bpf_map *map, struct fd f)
{
	fmode_t mode = f.file->f_mode;

	/* Our file permissions may have been overridden by global
	 * map permissions facing syscall side.
	 */
	if (READ_ONCE(map->frozen))
		mode &= ~FMODE_CAN_WRITE;
	return mode;
}

#ifdef CONFIG_PROC_FS
static void bpf_map_show_fdinfo(struct seq_file *m, struct file *filp)
{
	const struct bpf_map *map = filp->private_data;
	const struct bpf_array *array;
	u32 type = 0, jited = 0;

	if (map->map_type == BPF_MAP_TYPE_PROG_ARRAY) {
		array = container_of(map, struct bpf_array, map);
		spin_lock(&array->aux->owner.lock);
		type  = array->aux->owner.type;
		jited = array->aux->owner.jited;
		spin_unlock(&array->aux->owner.lock);
	}

	seq_printf(m,
		   "map_type:\t%u\n"
		   "key_size:\t%u\n"
		   "value_size:\t%u\n"
		   "max_entries:\t%u\n"
		   "map_flags:\t%#x\n"
		   "memlock:\t%llu\n"
		   "map_id:\t%u\n"
		   "frozen:\t%u\n",
		   map->map_type,
		   map->key_size,
		   map->value_size,
		   map->max_entries,
		   map->map_flags,
		   map->memory.pages * 1ULL << PAGE_SHIFT,
		   map->id,
		   READ_ONCE(map->frozen));
	if (type) {
		seq_printf(m, "owner_prog_type:\t%u\n", type);
		seq_printf(m, "owner_jited:\t%u\n", jited);
	}
}
#endif

static ssize_t bpf_dummy_read(struct file *filp, char __user *buf, size_t siz,
			      loff_t *ppos)
{
	/* We need this handler such that alloc_file() enables
	 * f_mode with FMODE_CAN_READ.
	 */
	return -EINVAL;
}

static ssize_t bpf_dummy_write(struct file *filp, const char __user *buf,
			       size_t siz, loff_t *ppos)
{
	/* We need this handler such that alloc_file() enables
	 * f_mode with FMODE_CAN_WRITE.
	 */
	return -EINVAL;
}

/* called for any extra memory-mapped regions (except initial) */
static void bpf_map_mmap_open(struct vm_area_struct *vma)
{
	struct bpf_map *map = vma->vm_file->private_data;

	if (vma->vm_flags & VM_MAYWRITE)
		bpf_map_write_active_inc(map);
}

/* called for all unmapped memory region (including initial) */
static void bpf_map_mmap_close(struct vm_area_struct *vma)
{
	struct bpf_map *map = vma->vm_file->private_data;

	if (vma->vm_flags & VM_MAYWRITE)
		bpf_map_write_active_dec(map);
}

static const struct vm_operations_struct bpf_map_default_vmops = {
	.open		= bpf_map_mmap_open,
	.close		= bpf_map_mmap_close,
};

static int bpf_map_mmap(struct file *filp, struct vm_area_struct *vma)
{
	struct bpf_map *map = filp->private_data;
	int err;

	if (!map->ops->map_mmap || map_value_has_spin_lock(map))
		return -ENOTSUPP;

	if (!(vma->vm_flags & VM_SHARED))
		return -EINVAL;

	mutex_lock(&map->freeze_mutex);

	if (vma->vm_flags & VM_WRITE) {
		if (map->frozen) {
			err = -EPERM;
			goto out;
		}
		/* map is meant to be read-only, so do not allow mapping as
		 * writable, because it's possible to leak a writable page
		 * reference and allows user-space to still modify it after
		 * freezing, while verifier will assume contents do not change
		 */
		if (map->map_flags & BPF_F_RDONLY_PROG) {
			err = -EACCES;
			goto out;
		}
	}

	/* set default open/close callbacks */
	vma->vm_ops = &bpf_map_default_vmops;
	vma->vm_private_data = map;
	vma->vm_flags &= ~VM_MAYEXEC;
	if (!(vma->vm_flags & VM_WRITE))
		/* disallow re-mapping with PROT_WRITE */
		vma->vm_flags &= ~VM_MAYWRITE;

	err = map->ops->map_mmap(map, vma);
	if (err)
		goto out;

	if (vma->vm_flags & VM_MAYWRITE)
		bpf_map_write_active_inc(map);
out:
	mutex_unlock(&map->freeze_mutex);
	return err;
}

static __poll_t bpf_map_poll(struct file *filp, struct poll_table_struct *pts)
{
	struct bpf_map *map = filp->private_data;

	if (map->ops->map_poll)
		return map->ops->map_poll(map, filp, pts);

	return EPOLLERR;
}

const struct file_operations bpf_map_fops = {
#ifdef CONFIG_PROC_FS
	.show_fdinfo	= bpf_map_show_fdinfo,
#endif
	.release	= bpf_map_release,
	.read		= bpf_dummy_read,
	.write		= bpf_dummy_write,
	.mmap		= bpf_map_mmap,
	.poll		= bpf_map_poll,
};

int bpf_map_new_fd(struct bpf_map *map, int flags)
{
	int ret;

	ret = security_bpf_map(map, OPEN_FMODE(flags));
	if (ret < 0)
		return ret;

	return anon_inode_getfd("bpf-map", &bpf_map_fops, map,
				flags | O_CLOEXEC);
}

int bpf_get_file_flag(int flags)
{
	if ((flags & BPF_F_RDONLY) && (flags & BPF_F_WRONLY))
		return -EINVAL;
	if (flags & BPF_F_RDONLY)
		return O_RDONLY;
	if (flags & BPF_F_WRONLY)
		return O_WRONLY;
	return O_RDWR;
}

/* helper macro to check that unused fields 'union bpf_attr' are zero */
#define CHECK_ATTR(CMD) \
	memchr_inv((void *) &attr->CMD##_LAST_FIELD + \
		   sizeof(attr->CMD##_LAST_FIELD), 0, \
		   sizeof(*attr) - \
		   offsetof(union bpf_attr, CMD##_LAST_FIELD) - \
		   sizeof(attr->CMD##_LAST_FIELD)) != NULL

/* dst and src must have at least "size" number of bytes.
 * Return strlen on success and < 0 on error.
 */
int bpf_obj_name_cpy(char *dst, const char *src, unsigned int size)
{
	const char *end = src + size;
	const char *orig_src = src;

	memset(dst, 0, size);
	/* Copy all isalnum(), '_' and '.' chars. */
	while (src < end && *src) {
		if (!isalnum(*src) &&
		    *src != '_' && *src != '.')
			return -EINVAL;
		*dst++ = *src++;
	}

	/* No '\0' found in "size" number of bytes */
	if (src == end)
		return -EINVAL;

	return src - orig_src;
}

int map_check_no_btf(const struct bpf_map *map,
		     const struct btf *btf,
		     const struct btf_type *key_type,
		     const struct btf_type *value_type)
{
	return -ENOTSUPP;
}

static int map_check_btf(struct bpf_map *map, const struct btf *btf,
			 u32 btf_key_id, u32 btf_value_id)
{
	const struct btf_type *key_type, *value_type;
	u32 key_size, value_size;
	int ret = 0;

	/* Some maps allow key to be unspecified. */
	if (btf_key_id) {
		key_type = btf_type_id_size(btf, &btf_key_id, &key_size);
		if (!key_type || key_size != map->key_size)
			return -EINVAL;
	} else {
		key_type = btf_type_by_id(btf, 0);
		if (!map->ops->map_check_btf)
			return -EINVAL;
	}

	value_type = btf_type_id_size(btf, &btf_value_id, &value_size);
	if (!value_type || value_size != map->value_size)
		return -EINVAL;

	map->spin_lock_off = btf_find_spin_lock(btf, value_type);

	if (map_value_has_spin_lock(map)) {
		if (map->map_flags & BPF_F_RDONLY_PROG)
			return -EACCES;
		if (map->map_type != BPF_MAP_TYPE_HASH &&
		    map->map_type != BPF_MAP_TYPE_ARRAY &&
		    map->map_type != BPF_MAP_TYPE_CGROUP_STORAGE &&
		    map->map_type != BPF_MAP_TYPE_SK_STORAGE)
			return -ENOTSUPP;
		if (map->spin_lock_off + sizeof(struct bpf_spin_lock) >
		    map->value_size) {
			WARN_ONCE(1,
				  "verifier bug spin_lock_off %d value_size %d\n",
				  map->spin_lock_off, map->value_size);
			return -EFAULT;
		}
	}

	if (map->ops->map_check_btf)
		ret = map->ops->map_check_btf(map, btf, key_type, value_type);

	return ret;
}

#define BPF_MAP_CREATE_LAST_FIELD btf_vmlinux_value_type_id
/* called via syscall */
static int map_create(union bpf_attr *attr)
{
	int numa_node = bpf_map_attr_numa_node(attr);
	struct bpf_map_memory mem;
	struct bpf_map *map;
	int f_flags;
	int err;

	err = CHECK_ATTR(BPF_MAP_CREATE);
	if (err)
		return -EINVAL;

	if (attr->btf_vmlinux_value_type_id) {
		if (attr->map_type != BPF_MAP_TYPE_STRUCT_OPS ||
		    attr->btf_key_type_id || attr->btf_value_type_id)
			return -EINVAL;
	} else if (attr->btf_key_type_id && !attr->btf_value_type_id) {
		return -EINVAL;
	}

	f_flags = bpf_get_file_flag(attr->map_flags);
	if (f_flags < 0)
		return f_flags;

	if (numa_node != NUMA_NO_NODE &&
	    ((unsigned int)numa_node >= nr_node_ids ||
	     !node_online(numa_node)))
		return -EINVAL;

	/* find map type and init map: hashtable vs rbtree vs bloom vs ... */
	map = find_and_alloc_map(attr);
	if (IS_ERR(map))
		return PTR_ERR(map);

	err = bpf_obj_name_cpy(map->name, attr->map_name,
			       sizeof(attr->map_name));
	if (err < 0)
		goto free_map;

	atomic64_set(&map->refcnt, 1);
	atomic64_set(&map->usercnt, 1);
	mutex_init(&map->freeze_mutex);

	map->spin_lock_off = -EINVAL;
	if (attr->btf_key_type_id || attr->btf_value_type_id ||
	    /* Even the map's value is a kernel's struct,
	     * the bpf_prog.o must have BTF to begin with
	     * to figure out the corresponding kernel's
	     * counter part.  Thus, attr->btf_fd has
	     * to be valid also.
	     */
	    attr->btf_vmlinux_value_type_id) {
		struct btf *btf;

		btf = btf_get_by_fd(attr->btf_fd);
		if (IS_ERR(btf)) {
			err = PTR_ERR(btf);
			goto free_map;
		}
		map->btf = btf;

		if (attr->btf_value_type_id) {
			err = map_check_btf(map, btf, attr->btf_key_type_id,
					    attr->btf_value_type_id);
			if (err)
				goto free_map;
		}

		map->btf_key_type_id = attr->btf_key_type_id;
		map->btf_value_type_id = attr->btf_value_type_id;
		map->btf_vmlinux_value_type_id =
			attr->btf_vmlinux_value_type_id;
	}

	err = security_bpf_map_alloc(map);
	if (err)
		goto free_map;

	err = bpf_map_alloc_id(map);
	if (err)
		goto free_map_sec;

	err = bpf_map_new_fd(map, f_flags);
	if (err < 0) {
		/* failed to allocate fd.
		 * bpf_map_put_with_uref() is needed because the above
		 * bpf_map_alloc_id() has published the map
		 * to the userspace and the userspace may
		 * have refcnt-ed it through BPF_MAP_GET_FD_BY_ID.
		 */
		bpf_map_put_with_uref(map);
		return err;
	}

	return err;

free_map_sec:
	security_bpf_map_free(map);
free_map:
	btf_put(map->btf);
	bpf_map_charge_move(&mem, &map->memory);
	map->ops->map_free(map);
	bpf_map_charge_finish(&mem);
	return err;
}

/* if error is returned, fd is released.
 * On success caller should complete fd access with matching fdput()
 */
struct bpf_map *__bpf_map_get(struct fd f)
{
	if (!f.file)
		return ERR_PTR(-EBADF);
	if (f.file->f_op != &bpf_map_fops) {
		fdput(f);
		return ERR_PTR(-EINVAL);
	}

	return f.file->private_data;
}

void bpf_map_inc(struct bpf_map *map)
{
	atomic64_inc(&map->refcnt);
}
EXPORT_SYMBOL_GPL(bpf_map_inc);

void bpf_map_inc_with_uref(struct bpf_map *map)
{
	atomic64_inc(&map->refcnt);
	atomic64_inc(&map->usercnt);
}
EXPORT_SYMBOL_GPL(bpf_map_inc_with_uref);

struct bpf_map *bpf_map_get(u32 ufd)
{
	struct fd f = fdget(ufd);
	struct bpf_map *map;

	map = __bpf_map_get(f);
	if (IS_ERR(map))
		return map;

	bpf_map_inc(map);
	fdput(f);

	return map;
}

struct bpf_map *bpf_map_get_with_uref(u32 ufd)
{
	struct fd f = fdget(ufd);
	struct bpf_map *map;

	map = __bpf_map_get(f);
	if (IS_ERR(map))
		return map;

	bpf_map_inc_with_uref(map);
	fdput(f);

	return map;
}

/* map_idr_lock should have been held */
static struct bpf_map *__bpf_map_inc_not_zero(struct bpf_map *map, bool uref)
{
	int refold;

	refold = atomic64_fetch_add_unless(&map->refcnt, 1, 0);
	if (!refold)
		return ERR_PTR(-ENOENT);
	if (uref)
		atomic64_inc(&map->usercnt);

	return map;
}

struct bpf_map *bpf_map_inc_not_zero(struct bpf_map *map)
{
	spin_lock_bh(&map_idr_lock);
	map = __bpf_map_inc_not_zero(map, false);
	spin_unlock_bh(&map_idr_lock);

	return map;
}
EXPORT_SYMBOL_GPL(bpf_map_inc_not_zero);

int __weak bpf_stackmap_copy(struct bpf_map *map, void *key, void *value)
{
	return -ENOTSUPP;
}

static void *__bpf_copy_key(void __user *ukey, u64 key_size)
{
	if (key_size)
		return memdup_user(ukey, key_size);

	if (ukey)
		return ERR_PTR(-EINVAL);

	return NULL;
}

/* last field in 'union bpf_attr' used by this command */
#define BPF_MAP_LOOKUP_ELEM_LAST_FIELD flags

static int map_lookup_elem(union bpf_attr *attr)
{
	void __user *ukey = u64_to_user_ptr(attr->key);
	void __user *uvalue = u64_to_user_ptr(attr->value);
	int ufd = attr->map_fd;
	struct bpf_map *map;
	void *key, *value;
	u32 value_size;
	struct fd f;
	int err;

	if (CHECK_ATTR(BPF_MAP_LOOKUP_ELEM))
		return -EINVAL;

	if (attr->flags & ~BPF_F_LOCK)
		return -EINVAL;

	f = fdget(ufd);
	map = __bpf_map_get(f);
	if (IS_ERR(map))
		return PTR_ERR(map);
	if (!(map_get_sys_perms(map, f) & FMODE_CAN_READ)) {
		err = -EPERM;
		goto err_put;
	}

	if ((attr->flags & BPF_F_LOCK) &&
	    !map_value_has_spin_lock(map)) {
		err = -EINVAL;
		goto err_put;
	}

	key = __bpf_copy_key(ukey, map->key_size);
	if (IS_ERR(key)) {
		err = PTR_ERR(key);
		goto err_put;
	}

	value_size = bpf_map_value_size(map);

	err = -ENOMEM;
	value = kmalloc(value_size, GFP_USER | __GFP_NOWARN);
	if (!value)
		goto free_key;

	err = bpf_map_copy_value(map, key, value, attr->flags);
	if (err)
		goto free_value;

	err = -EFAULT;
	if (copy_to_user(uvalue, value, value_size) != 0)
		goto free_value;

	err = 0;

free_value:
	kfree(value);
free_key:
	kfree(key);
err_put:
	fdput(f);
	return err;
}


#define BPF_MAP_UPDATE_ELEM_LAST_FIELD flags

static int map_update_elem(union bpf_attr *attr)
{
	void __user *ukey = u64_to_user_ptr(attr->key);
	void __user *uvalue = u64_to_user_ptr(attr->value);
	int ufd = attr->map_fd;
	struct bpf_map *map;
	void *key, *value;
	u32 value_size;
	struct fd f;
	int err;

	if (CHECK_ATTR(BPF_MAP_UPDATE_ELEM))
		return -EINVAL;

	f = fdget(ufd);
	map = __bpf_map_get(f);
	if (IS_ERR(map))
		return PTR_ERR(map);
	bpf_map_write_active_inc(map);
	if (!(map_get_sys_perms(map, f) & FMODE_CAN_WRITE)) {
		err = -EPERM;
		goto err_put;
	}

	if ((attr->flags & BPF_F_LOCK) &&
	    !map_value_has_spin_lock(map)) {
		err = -EINVAL;
		goto err_put;
	}

	key = __bpf_copy_key(ukey, map->key_size);
	if (IS_ERR(key)) {
		err = PTR_ERR(key);
		goto err_put;
	}

	if (map->map_type == BPF_MAP_TYPE_PERCPU_HASH ||
	    map->map_type == BPF_MAP_TYPE_LRU_PERCPU_HASH ||
	    map->map_type == BPF_MAP_TYPE_PERCPU_ARRAY ||
	    map->map_type == BPF_MAP_TYPE_PERCPU_CGROUP_STORAGE)
		value_size = round_up(map->value_size, 8) * num_possible_cpus();
	else
		value_size = map->value_size;

	err = -ENOMEM;
	value = kmalloc(value_size, GFP_USER | __GFP_NOWARN);
	if (!value)
		goto free_key;

	err = -EFAULT;
	if (copy_from_user(value, uvalue, value_size) != 0)
		goto free_value;

	err = bpf_map_update_value(map, f, key, value, attr->flags);

free_value:
	kfree(value);
free_key:
	kfree(key);
err_put:
	bpf_map_write_active_dec(map);
	fdput(f);
	return err;
}

#define BPF_MAP_DELETE_ELEM_LAST_FIELD key

static int map_delete_elem(union bpf_attr *attr)
{
	void __user *ukey = u64_to_user_ptr(attr->key);
	int ufd = attr->map_fd;
	struct bpf_map *map;
	struct fd f;
	void *key;
	int err;

	if (CHECK_ATTR(BPF_MAP_DELETE_ELEM))
		return -EINVAL;

	f = fdget(ufd);
	map = __bpf_map_get(f);
	if (IS_ERR(map))
		return PTR_ERR(map);
	bpf_map_write_active_inc(map);
	if (!(map_get_sys_perms(map, f) & FMODE_CAN_WRITE)) {
		err = -EPERM;
		goto err_put;
	}

	key = __bpf_copy_key(ukey, map->key_size);
	if (IS_ERR(key)) {
		err = PTR_ERR(key);
		goto err_put;
	}

	if (bpf_map_is_dev_bound(map)) {
		err = bpf_map_offload_delete_elem(map, key);
		goto out;
	} else if (IS_FD_PROG_ARRAY(map) ||
		   map->map_type == BPF_MAP_TYPE_STRUCT_OPS) {
		/* These maps require sleepable context */
		err = map->ops->map_delete_elem(map, key);
		goto out;
	}

	bpf_disable_instrumentation();
	rcu_read_lock();
	err = map->ops->map_delete_elem(map, key);
	rcu_read_unlock();
	bpf_enable_instrumentation();
	maybe_wait_bpf_programs(map);
out:
	kfree(key);
err_put:
	bpf_map_write_active_dec(map);
	fdput(f);
	return err;
}

/* last field in 'union bpf_attr' used by this command */
#define BPF_MAP_GET_NEXT_KEY_LAST_FIELD next_key

static int map_get_next_key(union bpf_attr *attr)
{
	void __user *ukey = u64_to_user_ptr(attr->key);
	void __user *unext_key = u64_to_user_ptr(attr->next_key);
	int ufd = attr->map_fd;
	struct bpf_map *map;
	void *key, *next_key;
	struct fd f;
	int err;

	if (CHECK_ATTR(BPF_MAP_GET_NEXT_KEY))
		return -EINVAL;

	f = fdget(ufd);
	map = __bpf_map_get(f);
	if (IS_ERR(map))
		return PTR_ERR(map);
	if (!(map_get_sys_perms(map, f) & FMODE_CAN_READ)) {
		err = -EPERM;
		goto err_put;
	}

	if (ukey) {
		key = __bpf_copy_key(ukey, map->key_size);
		if (IS_ERR(key)) {
			err = PTR_ERR(key);
			goto err_put;
		}
	} else {
		key = NULL;
	}

	err = -ENOMEM;
	next_key = kmalloc(map->key_size, GFP_USER);
	if (!next_key)
		goto free_key;

	if (bpf_map_is_dev_bound(map)) {
		err = bpf_map_offload_get_next_key(map, key, next_key);
		goto out;
	}

	rcu_read_lock();
	err = map->ops->map_get_next_key(map, key, next_key);
	rcu_read_unlock();
out:
	if (err)
		goto free_next_key;

	err = -EFAULT;
	if (copy_to_user(unext_key, next_key, map->key_size) != 0)
		goto free_next_key;

	err = 0;

free_next_key:
	kfree(next_key);
free_key:
	kfree(key);
err_put:
	fdput(f);
	return err;
}

int generic_map_delete_batch(struct bpf_map *map,
			     const union bpf_attr *attr,
			     union bpf_attr __user *uattr)
{
	void __user *keys = u64_to_user_ptr(attr->batch.keys);
	u32 cp, max_count;
	int err = 0;
	void *key;

	if (attr->batch.elem_flags & ~BPF_F_LOCK)
		return -EINVAL;

	if ((attr->batch.elem_flags & BPF_F_LOCK) &&
	    !map_value_has_spin_lock(map)) {
		return -EINVAL;
	}

	max_count = attr->batch.count;
	if (!max_count)
		return 0;

	key = kmalloc(map->key_size, GFP_USER | __GFP_NOWARN);
	if (!key)
		return -ENOMEM;

	for (cp = 0; cp < max_count; cp++) {
		err = -EFAULT;
		if (copy_from_user(key, keys + cp * map->key_size,
				   map->key_size))
			break;

		if (bpf_map_is_dev_bound(map)) {
			err = bpf_map_offload_delete_elem(map, key);
			break;
		}

		bpf_disable_instrumentation();
		rcu_read_lock();
		err = map->ops->map_delete_elem(map, key);
		rcu_read_unlock();
		bpf_enable_instrumentation();
		maybe_wait_bpf_programs(map);
		if (err)
			break;
	}
	if (copy_to_user(&uattr->batch.count, &cp, sizeof(cp)))
		err = -EFAULT;

	kfree(key);
	return err;
}

int generic_map_update_batch(struct bpf_map *map,
			     const union bpf_attr *attr,
			     union bpf_attr __user *uattr)
{
	void __user *values = u64_to_user_ptr(attr->batch.values);
	void __user *keys = u64_to_user_ptr(attr->batch.keys);
	u32 value_size, cp, max_count;
	int ufd = attr->map_fd;
	void *key, *value;
	struct fd f;
	int err = 0;

	f = fdget(ufd);
	if (attr->batch.elem_flags & ~BPF_F_LOCK)
		return -EINVAL;

	if ((attr->batch.elem_flags & BPF_F_LOCK) &&
	    !map_value_has_spin_lock(map)) {
		return -EINVAL;
	}

	value_size = bpf_map_value_size(map);

	max_count = attr->batch.count;
	if (!max_count)
		return 0;

	key = kmalloc(map->key_size, GFP_USER | __GFP_NOWARN);
	if (!key)
		return -ENOMEM;

	value = kmalloc(value_size, GFP_USER | __GFP_NOWARN);
	if (!value) {
		kfree(key);
		return -ENOMEM;
	}

	for (cp = 0; cp < max_count; cp++) {
		err = -EFAULT;
		if (copy_from_user(key, keys + cp * map->key_size,
		    map->key_size) ||
		    copy_from_user(value, values + cp * value_size, value_size))
			break;

		err = bpf_map_update_value(map, f, key, value,
					   attr->batch.elem_flags);

		if (err)
			break;
	}

	if (copy_to_user(&uattr->batch.count, &cp, sizeof(cp)))
		err = -EFAULT;

	kfree(value);
	kfree(key);
	return err;
}

#define MAP_LOOKUP_RETRIES 3

int generic_map_lookup_batch(struct bpf_map *map,
				    const union bpf_attr *attr,
				    union bpf_attr __user *uattr)
{
	void __user *uobatch = u64_to_user_ptr(attr->batch.out_batch);
	void __user *ubatch = u64_to_user_ptr(attr->batch.in_batch);
	void __user *values = u64_to_user_ptr(attr->batch.values);
	void __user *keys = u64_to_user_ptr(attr->batch.keys);
	void *buf, *buf_prevkey, *prev_key, *key, *value;
	int err, retry = MAP_LOOKUP_RETRIES;
	u32 value_size, cp, max_count;

	if (attr->batch.elem_flags & ~BPF_F_LOCK)
		return -EINVAL;

	if ((attr->batch.elem_flags & BPF_F_LOCK) &&
	    !map_value_has_spin_lock(map))
		return -EINVAL;

	value_size = bpf_map_value_size(map);

	max_count = attr->batch.count;
	if (!max_count)
		return 0;

	if (put_user(0, &uattr->batch.count))
		return -EFAULT;

	buf_prevkey = kmalloc(map->key_size, GFP_USER | __GFP_NOWARN);
	if (!buf_prevkey)
		return -ENOMEM;

	buf = kmalloc(map->key_size + value_size, GFP_USER | __GFP_NOWARN);
	if (!buf) {
		kfree(buf_prevkey);
		return -ENOMEM;
	}

	err = -EFAULT;
	prev_key = NULL;
	if (ubatch && copy_from_user(buf_prevkey, ubatch, map->key_size))
		goto free_buf;
	key = buf;
	value = key + map->key_size;
	if (ubatch)
		prev_key = buf_prevkey;

	for (cp = 0; cp < max_count;) {
		rcu_read_lock();
		err = map->ops->map_get_next_key(map, prev_key, key);
		rcu_read_unlock();
		if (err)
			break;
		err = bpf_map_copy_value(map, key, value,
					 attr->batch.elem_flags);

		if (err == -ENOENT) {
			if (retry) {
				retry--;
				continue;
			}
			err = -EINTR;
			break;
		}

		if (err)
			goto free_buf;

		if (copy_to_user(keys + cp * map->key_size, key,
				 map->key_size)) {
			err = -EFAULT;
			goto free_buf;
		}
		if (copy_to_user(values + cp * value_size, value, value_size)) {
			err = -EFAULT;
			goto free_buf;
		}

		if (!prev_key)
			prev_key = buf_prevkey;

		swap(prev_key, key);
		retry = MAP_LOOKUP_RETRIES;
		cp++;
	}

	if (err == -EFAULT)
		goto free_buf;

	if ((copy_to_user(&uattr->batch.count, &cp, sizeof(cp)) ||
		    (cp && copy_to_user(uobatch, prev_key, map->key_size))))
		err = -EFAULT;

free_buf:
	kfree(buf_prevkey);
	kfree(buf);
	return err;
}

#define BPF_MAP_LOOKUP_AND_DELETE_ELEM_LAST_FIELD value

static int map_lookup_and_delete_elem(union bpf_attr *attr)
{
	void __user *ukey = u64_to_user_ptr(attr->key);
	void __user *uvalue = u64_to_user_ptr(attr->value);
	int ufd = attr->map_fd;
	struct bpf_map *map;
	void *key, *value;
	u32 value_size;
	struct fd f;
	int err;

	if (CHECK_ATTR(BPF_MAP_LOOKUP_AND_DELETE_ELEM))
		return -EINVAL;

	f = fdget(ufd);
	map = __bpf_map_get(f);
	if (IS_ERR(map))
		return PTR_ERR(map);
	bpf_map_write_active_inc(map);
	if (!(map_get_sys_perms(map, f) & FMODE_CAN_READ) ||
	    !(map_get_sys_perms(map, f) & FMODE_CAN_WRITE)) {
		err = -EPERM;
		goto err_put;
	}

	key = __bpf_copy_key(ukey, map->key_size);
	if (IS_ERR(key)) {
		err = PTR_ERR(key);
		goto err_put;
	}

	value_size = map->value_size;

	err = -ENOMEM;
	value = kmalloc(value_size, GFP_USER | __GFP_NOWARN);
	if (!value)
		goto free_key;

	if (map->map_type == BPF_MAP_TYPE_QUEUE ||
	    map->map_type == BPF_MAP_TYPE_STACK) {
		err = map->ops->map_pop_elem(map, value);
	} else {
		err = -ENOTSUPP;
	}

	if (err)
		goto free_value;

	if (copy_to_user(uvalue, value, value_size) != 0) {
		err = -EFAULT;
		goto free_value;
	}

	err = 0;

free_value:
	kfree(value);
free_key:
	kfree(key);
err_put:
	bpf_map_write_active_dec(map);
	fdput(f);
	return err;
}

#define BPF_MAP_FREEZE_LAST_FIELD map_fd

static int map_freeze(const union bpf_attr *attr)
{
	int err = 0, ufd = attr->map_fd;
	struct bpf_map *map;
	struct fd f;

	if (CHECK_ATTR(BPF_MAP_FREEZE))
		return -EINVAL;

	f = fdget(ufd);
	map = __bpf_map_get(f);
	if (IS_ERR(map))
		return PTR_ERR(map);

	if (map->map_type == BPF_MAP_TYPE_STRUCT_OPS) {
		fdput(f);
		return -ENOTSUPP;
	}

	mutex_lock(&map->freeze_mutex);
	if (bpf_map_write_active(map)) {
		err = -EBUSY;
		goto err_put;
	}
	if (READ_ONCE(map->frozen)) {
		err = -EBUSY;
		goto err_put;
	}
	if (!bpf_capable()) {
		err = -EPERM;
		goto err_put;
	}

	WRITE_ONCE(map->frozen, true);
err_put:
	mutex_unlock(&map->freeze_mutex);
	fdput(f);
	return err;
}

static const struct bpf_prog_ops * const bpf_prog_types[] = {
#define BPF_PROG_TYPE(_id, _name, prog_ctx_type, kern_ctx_type) \
	[_id] = & _name ## _prog_ops,
#define BPF_MAP_TYPE(_id, _ops)
#define BPF_LINK_TYPE(_id, _name)
#include <linux/bpf_types.h>
#undef BPF_PROG_TYPE
#undef BPF_MAP_TYPE
#undef BPF_LINK_TYPE
};

static int find_prog_type(enum bpf_prog_type type, struct bpf_prog *prog)
{
	const struct bpf_prog_ops *ops;

	if (type >= ARRAY_SIZE(bpf_prog_types))
		return -EINVAL;
	type = array_index_nospec(type, ARRAY_SIZE(bpf_prog_types));
	ops = bpf_prog_types[type];
	if (!ops)
		return -EINVAL;

	if (!bpf_prog_is_dev_bound(prog->aux))
		prog->aux->ops = ops;
	else
		prog->aux->ops = &bpf_offload_prog_ops;
	prog->type = type;
	return 0;
}

enum bpf_audit {
	BPF_AUDIT_LOAD,
	BPF_AUDIT_UNLOAD,
	BPF_AUDIT_MAX,
};

static const char * const bpf_audit_str[BPF_AUDIT_MAX] = {
	[BPF_AUDIT_LOAD]   = "LOAD",
	[BPF_AUDIT_UNLOAD] = "UNLOAD",
};

static void bpf_audit_prog(const struct bpf_prog *prog, unsigned int op)
{
	struct audit_context *ctx = NULL;
	struct audit_buffer *ab;

	if (WARN_ON_ONCE(op >= BPF_AUDIT_MAX))
		return;
	if (audit_enabled == AUDIT_OFF)
		return;
	if (op == BPF_AUDIT_LOAD)
		ctx = audit_context();
	ab = audit_log_start(ctx, GFP_ATOMIC, AUDIT_BPF);
	if (unlikely(!ab))
		return;
	audit_log_format(ab, "prog-id=%u op=%s",
			 prog->aux->id, bpf_audit_str[op]);
	audit_log_end(ab);
}

int __bpf_prog_charge(struct user_struct *user, u32 pages)
{
	unsigned long memlock_limit = rlimit(RLIMIT_MEMLOCK) >> PAGE_SHIFT;
	unsigned long user_bufs;

	if (user) {
		user_bufs = atomic_long_add_return(pages, &user->locked_vm);
		if (user_bufs > memlock_limit) {
			atomic_long_sub(pages, &user->locked_vm);
			return -EPERM;
		}
	}

	return 0;
}

void __bpf_prog_uncharge(struct user_struct *user, u32 pages)
{
	if (user)
		atomic_long_sub(pages, &user->locked_vm);
}

static int bpf_prog_charge_memlock(struct bpf_prog *prog)
{
	struct user_struct *user = get_current_user();
	int ret;

	ret = __bpf_prog_charge(user, prog->pages);
	if (ret) {
		free_uid(user);
		return ret;
	}

	prog->aux->user = user;
	return 0;
}

static void bpf_prog_uncharge_memlock(struct bpf_prog *prog)
{
	struct user_struct *user = prog->aux->user;

	__bpf_prog_uncharge(user, prog->pages);
	free_uid(user);
}

static int bpf_prog_alloc_id(struct bpf_prog *prog)
{
	int id;

	idr_preload(GFP_KERNEL);
	spin_lock_bh(&prog_idr_lock);
	id = idr_alloc_cyclic(&prog_idr, prog, 1, INT_MAX, GFP_ATOMIC);
	if (id > 0)
		prog->aux->id = id;
	spin_unlock_bh(&prog_idr_lock);
	idr_preload_end();

	/* id is in [1, INT_MAX) */
	if (WARN_ON_ONCE(!id))
		return -ENOSPC;

	return id > 0 ? 0 : id;
}

void bpf_prog_free_id(struct bpf_prog *prog, bool do_idr_lock)
{
	/* cBPF to eBPF migrations are currently not in the idr store.
	 * Offloaded programs are removed from the store when their device
	 * disappears - even if someone grabs an fd to them they are unusable,
	 * simply waiting for refcnt to drop to be freed.
	 */
	if (!prog->aux->id)
		return;

	if (do_idr_lock)
		spin_lock_bh(&prog_idr_lock);
	else
		__acquire(&prog_idr_lock);

	idr_remove(&prog_idr, prog->aux->id);
	prog->aux->id = 0;

	if (do_idr_lock)
		spin_unlock_bh(&prog_idr_lock);
	else
		__release(&prog_idr_lock);
}

static void __bpf_prog_put_rcu(struct rcu_head *rcu)
{
	struct bpf_prog_aux *aux = container_of(rcu, struct bpf_prog_aux, rcu);

	kvfree(aux->func_info);
	kfree(aux->func_info_aux);
	bpf_prog_uncharge_memlock(aux->prog);
	security_bpf_prog_free(aux);
	bpf_prog_free(aux->prog);
}

static void __bpf_prog_put_noref(struct bpf_prog *prog, bool deferred)
{
	bpf_prog_kallsyms_del_all(prog);
	btf_put(prog->aux->btf);
	bpf_prog_free_linfo(prog);

	if (deferred)
		call_rcu(&prog->aux->rcu, __bpf_prog_put_rcu);
	else
		__bpf_prog_put_rcu(&prog->aux->rcu);
}

static void __bpf_prog_put(struct bpf_prog *prog, bool do_idr_lock)
{
	if (atomic64_dec_and_test(&prog->aux->refcnt)) {
		perf_event_bpf_event(prog, PERF_BPF_EVENT_PROG_UNLOAD, 0);
		bpf_audit_prog(prog, BPF_AUDIT_UNLOAD);
		/* bpf_prog_free_id() must be called first */
		bpf_prog_free_id(prog, do_idr_lock);
		__bpf_prog_put_noref(prog, true);
	}
}

void bpf_prog_put(struct bpf_prog *prog)
{
	__bpf_prog_put(prog, true);
}
EXPORT_SYMBOL_GPL(bpf_prog_put);

static int bpf_prog_release(struct inode *inode, struct file *filp)
{
	struct bpf_prog *prog = filp->private_data;

	bpf_prog_put(prog);
	return 0;
}

static void bpf_prog_get_stats(const struct bpf_prog *prog,
			       struct bpf_prog_stats *stats)
{
	u64 nsecs = 0, cnt = 0;
	int cpu;

	for_each_possible_cpu(cpu) {
		const struct bpf_prog_stats *st;
		unsigned int start;
		u64 tnsecs, tcnt;

		st = per_cpu_ptr(prog->aux->stats, cpu);
		do {
			start = u64_stats_fetch_begin_irq(&st->syncp);
			tnsecs = st->nsecs;
			tcnt = st->cnt;
		} while (u64_stats_fetch_retry_irq(&st->syncp, start));
		nsecs += tnsecs;
		cnt += tcnt;
	}
	stats->nsecs = nsecs;
	stats->cnt = cnt;
}

#ifdef CONFIG_PROC_FS
static void bpf_prog_show_fdinfo(struct seq_file *m, struct file *filp)
{
	const struct bpf_prog *prog = filp->private_data;
	char prog_tag[sizeof(prog->tag) * 2 + 1] = { };
	struct bpf_prog_stats stats;

	bpf_prog_get_stats(prog, &stats);
	bin2hex(prog_tag, prog->tag, sizeof(prog->tag));
	seq_printf(m,
		   "prog_type:\t%u\n"
		   "prog_jited:\t%u\n"
		   "prog_tag:\t%s\n"
		   "memlock:\t%llu\n"
		   "prog_id:\t%u\n"
		   "run_time_ns:\t%llu\n"
		   "run_cnt:\t%llu\n",
		   prog->type,
		   prog->jited,
		   prog_tag,
		   prog->pages * 1ULL << PAGE_SHIFT,
		   prog->aux->id,
		   stats.nsecs,
		   stats.cnt);
}
#endif

const struct file_operations bpf_prog_fops = {
#ifdef CONFIG_PROC_FS
	.show_fdinfo	= bpf_prog_show_fdinfo,
#endif
	.release	= bpf_prog_release,
	.read		= bpf_dummy_read,
	.write		= bpf_dummy_write,
};

int bpf_prog_new_fd(struct bpf_prog *prog)
{
	int ret;

	ret = security_bpf_prog(prog);
	if (ret < 0)
		return ret;

	return anon_inode_getfd("bpf-prog", &bpf_prog_fops, prog,
				O_RDWR | O_CLOEXEC);
}

static struct bpf_prog *____bpf_prog_get(struct fd f)
{
	if (!f.file)
		return ERR_PTR(-EBADF);
	if (f.file->f_op != &bpf_prog_fops) {
		fdput(f);
		return ERR_PTR(-EINVAL);
	}

	return f.file->private_data;
}

void bpf_prog_add(struct bpf_prog *prog, int i)
{
	atomic64_add(i, &prog->aux->refcnt);
}
EXPORT_SYMBOL_GPL(bpf_prog_add);

void bpf_prog_sub(struct bpf_prog *prog, int i)
{
	/* Only to be used for undoing previous bpf_prog_add() in some
	 * error path. We still know that another entity in our call
	 * path holds a reference to the program, thus atomic_sub() can
	 * be safely used in such cases!
	 */
	WARN_ON(atomic64_sub_return(i, &prog->aux->refcnt) == 0);
}
EXPORT_SYMBOL_GPL(bpf_prog_sub);

void bpf_prog_inc(struct bpf_prog *prog)
{
	atomic64_inc(&prog->aux->refcnt);
}
EXPORT_SYMBOL_GPL(bpf_prog_inc);

/* prog_idr_lock should have been held */
struct bpf_prog *bpf_prog_inc_not_zero(struct bpf_prog *prog)
{
	int refold;

	refold = atomic64_fetch_add_unless(&prog->aux->refcnt, 1, 0);

	if (!refold)
		return ERR_PTR(-ENOENT);

	return prog;
}
EXPORT_SYMBOL_GPL(bpf_prog_inc_not_zero);

bool bpf_prog_get_ok(struct bpf_prog *prog,
			    enum bpf_prog_type *attach_type, bool attach_drv)
{
	/* not an attachment, just a refcount inc, always allow */
	if (!attach_type)
		return true;

	if (prog->type != *attach_type)
		return false;
	if (bpf_prog_is_dev_bound(prog->aux) && !attach_drv)
		return false;

	return true;
}

static struct bpf_prog *__bpf_prog_get(u32 ufd, enum bpf_prog_type *attach_type,
				       bool attach_drv)
{
	struct fd f = fdget(ufd);
	struct bpf_prog *prog;

	prog = ____bpf_prog_get(f);
	if (IS_ERR(prog))
		return prog;
	if (!bpf_prog_get_ok(prog, attach_type, attach_drv)) {
		prog = ERR_PTR(-EINVAL);
		goto out;
	}

	bpf_prog_inc(prog);
out:
	fdput(f);
	return prog;
}

struct bpf_prog *bpf_prog_get(u32 ufd)
{
	return __bpf_prog_get(ufd, NULL, false);
}

struct bpf_prog *bpf_prog_get_type_dev(u32 ufd, enum bpf_prog_type type,
				       bool attach_drv)
{
	return __bpf_prog_get(ufd, &type, attach_drv);
}
EXPORT_SYMBOL_GPL(bpf_prog_get_type_dev);

/* Initially all BPF programs could be loaded w/o specifying
 * expected_attach_type. Later for some of them specifying expected_attach_type
 * at load time became required so that program could be validated properly.
 * Programs of types that are allowed to be loaded both w/ and w/o (for
 * backward compatibility) expected_attach_type, should have the default attach
 * type assigned to expected_attach_type for the latter case, so that it can be
 * validated later at attach time.
 *
 * bpf_prog_load_fixup_attach_type() sets expected_attach_type in @attr if
 * prog type requires it but has some attach types that have to be backward
 * compatible.
 */
static void bpf_prog_load_fixup_attach_type(union bpf_attr *attr)
{
	switch (attr->prog_type) {
	case BPF_PROG_TYPE_CGROUP_SOCK:
		/* Unfortunately BPF_ATTACH_TYPE_UNSPEC enumeration doesn't
		 * exist so checking for non-zero is the way to go here.
		 */
		if (!attr->expected_attach_type)
			attr->expected_attach_type =
				BPF_CGROUP_INET_SOCK_CREATE;
		break;
	}
}

static int
bpf_prog_load_check_attach(enum bpf_prog_type prog_type,
			   enum bpf_attach_type expected_attach_type,
			   u32 btf_id, u32 prog_fd)
{
	if (btf_id) {
		if (btf_id > BTF_MAX_TYPE)
			return -EINVAL;

		switch (prog_type) {
		case BPF_PROG_TYPE_TRACING:
		case BPF_PROG_TYPE_LSM:
		case BPF_PROG_TYPE_STRUCT_OPS:
		case BPF_PROG_TYPE_EXT:
			break;
		default:
			return -EINVAL;
		}
	}

	if (prog_fd && prog_type != BPF_PROG_TYPE_TRACING &&
	    prog_type != BPF_PROG_TYPE_EXT)
		return -EINVAL;

	switch (prog_type) {
	case BPF_PROG_TYPE_CGROUP_SOCK:
		switch (expected_attach_type) {
		case BPF_CGROUP_INET_SOCK_CREATE:
		case BPF_CGROUP_INET_SOCK_RELEASE:
		case BPF_CGROUP_INET4_POST_BIND:
		case BPF_CGROUP_INET6_POST_BIND:
			return 0;
		default:
			return -EINVAL;
		}
	case BPF_PROG_TYPE_CGROUP_SOCK_ADDR:
		switch (expected_attach_type) {
		case BPF_CGROUP_INET4_BIND:
		case BPF_CGROUP_INET6_BIND:
		case BPF_CGROUP_INET4_CONNECT:
		case BPF_CGROUP_INET6_CONNECT:
		case BPF_CGROUP_INET4_GETPEERNAME:
		case BPF_CGROUP_INET6_GETPEERNAME:
		case BPF_CGROUP_INET4_GETSOCKNAME:
		case BPF_CGROUP_INET6_GETSOCKNAME:
		case BPF_CGROUP_UDP4_SENDMSG:
		case BPF_CGROUP_UDP6_SENDMSG:
		case BPF_CGROUP_UDP4_RECVMSG:
		case BPF_CGROUP_UDP6_RECVMSG:
			return 0;
		default:
			return -EINVAL;
		}
	case BPF_PROG_TYPE_CGROUP_SKB:
		switch (expected_attach_type) {
		case BPF_CGROUP_INET_INGRESS:
		case BPF_CGROUP_INET_EGRESS:
			return 0;
		default:
			return -EINVAL;
		}
	case BPF_PROG_TYPE_CGROUP_SOCKOPT:
		switch (expected_attach_type) {
		case BPF_CGROUP_SETSOCKOPT:
		case BPF_CGROUP_GETSOCKOPT:
			return 0;
		default:
			return -EINVAL;
		}
	case BPF_PROG_TYPE_SK_LOOKUP:
		if (expected_attach_type == BPF_SK_LOOKUP)
			return 0;
		return -EINVAL;
	case BPF_PROG_TYPE_EXT:
		if (expected_attach_type)
			return -EINVAL;
		/* fallthrough */
	default:
		return 0;
	}
}

static bool is_net_admin_prog_type(enum bpf_prog_type prog_type)
{
	switch (prog_type) {
	case BPF_PROG_TYPE_SCHED_CLS:
	case BPF_PROG_TYPE_SCHED_ACT:
	case BPF_PROG_TYPE_XDP:
	case BPF_PROG_TYPE_LWT_IN:
	case BPF_PROG_TYPE_LWT_OUT:
	case BPF_PROG_TYPE_LWT_XMIT:
	case BPF_PROG_TYPE_LWT_SEG6LOCAL:
	case BPF_PROG_TYPE_SK_SKB:
	case BPF_PROG_TYPE_SK_MSG:
	case BPF_PROG_TYPE_LIRC_MODE2:
	case BPF_PROG_TYPE_FLOW_DISSECTOR:
	case BPF_PROG_TYPE_CGROUP_DEVICE:
	case BPF_PROG_TYPE_CGROUP_SOCK:
	case BPF_PROG_TYPE_CGROUP_SOCK_ADDR:
	case BPF_PROG_TYPE_CGROUP_SOCKOPT:
	case BPF_PROG_TYPE_CGROUP_SYSCTL:
	case BPF_PROG_TYPE_SOCK_OPS:
	case BPF_PROG_TYPE_EXT: /* extends any prog */
		return true;
	case BPF_PROG_TYPE_CGROUP_SKB:
		/* always unpriv */
	case BPF_PROG_TYPE_SK_REUSEPORT:
		/* equivalent to SOCKET_FILTER. need CAP_BPF only */
	default:
		return false;
	}
}

static bool is_perfmon_prog_type(enum bpf_prog_type prog_type)
{
	switch (prog_type) {
	case BPF_PROG_TYPE_KPROBE:
	case BPF_PROG_TYPE_TRACEPOINT:
	case BPF_PROG_TYPE_PERF_EVENT:
	case BPF_PROG_TYPE_RAW_TRACEPOINT:
	case BPF_PROG_TYPE_RAW_TRACEPOINT_WRITABLE:
	case BPF_PROG_TYPE_TRACING:
	case BPF_PROG_TYPE_LSM:
	case BPF_PROG_TYPE_STRUCT_OPS: /* has access to struct sock */
	case BPF_PROG_TYPE_EXT: /* extends any prog */
		return true;
	default:
		return false;
	}
}

/* last field in 'union bpf_attr' used by this command */
#define	BPF_PROG_LOAD_LAST_FIELD attach_prog_fd

static int bpf_prog_load(union bpf_attr *attr, union bpf_attr __user *uattr)
{
	enum bpf_prog_type type = attr->prog_type;
	struct bpf_prog *prog;
	int err;
	char license[128];
	bool is_gpl;

	if (CHECK_ATTR(BPF_PROG_LOAD))
		return -EINVAL;

	if (attr->prog_flags & ~(BPF_F_STRICT_ALIGNMENT |
				 BPF_F_ANY_ALIGNMENT |
				 BPF_F_TEST_STATE_FREQ |
				 BPF_F_TEST_RND_HI32))
		return -EINVAL;

	if (!IS_ENABLED(CONFIG_HAVE_EFFICIENT_UNALIGNED_ACCESS) &&
	    (attr->prog_flags & BPF_F_ANY_ALIGNMENT) &&
	    !bpf_capable())
		return -EPERM;

	/* copy eBPF program license from user space */
	if (strncpy_from_user(license, u64_to_user_ptr(attr->license),
			      sizeof(license) - 1) < 0)
		return -EFAULT;
	license[sizeof(license) - 1] = 0;

	/* eBPF programs must be GPL compatible to use GPL-ed functions */
	is_gpl = license_is_gpl_compatible(license);

	if (attr->insn_cnt == 0 ||
	    attr->insn_cnt > (bpf_capable() ? BPF_COMPLEXITY_LIMIT_INSNS : BPF_MAXINSNS))
		return -E2BIG;
	if (type != BPF_PROG_TYPE_SOCKET_FILTER &&
	    type != BPF_PROG_TYPE_CGROUP_SKB &&
	    !bpf_capable())
		return -EPERM;

	if (is_net_admin_prog_type(type) && !capable(CAP_NET_ADMIN) && !capable(CAP_SYS_ADMIN))
		return -EPERM;
	if (is_perfmon_prog_type(type) && !perfmon_capable())
		return -EPERM;

	bpf_prog_load_fixup_attach_type(attr);
	if (bpf_prog_load_check_attach(type, attr->expected_attach_type,
				       attr->attach_btf_id,
				       attr->attach_prog_fd))
		return -EINVAL;

	/* plain bpf_prog allocation */
	prog = bpf_prog_alloc(bpf_prog_size(attr->insn_cnt), GFP_USER);
	if (!prog)
		return -ENOMEM;

	prog->expected_attach_type = attr->expected_attach_type;
	prog->aux->attach_btf_id = attr->attach_btf_id;
	if (attr->attach_prog_fd) {
		struct bpf_prog *tgt_prog;

		tgt_prog = bpf_prog_get(attr->attach_prog_fd);
		if (IS_ERR(tgt_prog)) {
			err = PTR_ERR(tgt_prog);
			goto free_prog_nouncharge;
		}
		prog->aux->linked_prog = tgt_prog;
	}

	prog->aux->offload_requested = !!attr->prog_ifindex;

	err = security_bpf_prog_alloc(prog->aux);
	if (err)
		goto free_prog_nouncharge;

	err = bpf_prog_charge_memlock(prog);
	if (err)
		goto free_prog_sec;

	prog->len = attr->insn_cnt;

	err = -EFAULT;
	if (copy_from_user(prog->insns, u64_to_user_ptr(attr->insns),
			   bpf_prog_insn_size(prog)) != 0)
		goto free_prog;

	prog->orig_prog = NULL;
	prog->jited = 0;

	atomic64_set(&prog->aux->refcnt, 1);
	prog->gpl_compatible = is_gpl ? 1 : 0;

	if (bpf_prog_is_dev_bound(prog->aux)) {
		err = bpf_prog_offload_init(prog, attr);
		if (err)
			goto free_prog;
	}

	/* find program type: socket_filter vs tracing_filter */
	err = find_prog_type(type, prog);
	if (err < 0)
		goto free_prog;

	prog->aux->load_time = ktime_get_boottime_ns();
	err = bpf_obj_name_cpy(prog->aux->name, attr->prog_name,
			       sizeof(attr->prog_name));
	if (err < 0)
		goto free_prog;

	/* run eBPF verifier */
	err = bpf_check(&prog, attr, uattr);
	if (err < 0)
		goto free_used_maps;

	prog = bpf_prog_select_runtime(prog, &err);
	if (err < 0)
		goto free_used_maps;

	err = bpf_prog_alloc_id(prog);
	if (err)
		goto free_used_maps;

	/* Upon success of bpf_prog_alloc_id(), the BPF prog is
	 * effectively publicly exposed. However, retrieving via
	 * bpf_prog_get_fd_by_id() will take another reference,
	 * therefore it cannot be gone underneath us.
	 *
	 * Only for the time /after/ successful bpf_prog_new_fd()
	 * and before returning to userspace, we might just hold
	 * one reference and any parallel close on that fd could
	 * rip everything out. Hence, below notifications must
	 * happen before bpf_prog_new_fd().
	 *
	 * Also, any failure handling from this point onwards must
	 * be using bpf_prog_put() given the program is exposed.
	 */
	bpf_prog_kallsyms_add(prog);
	perf_event_bpf_event(prog, PERF_BPF_EVENT_PROG_LOAD, 0);
	bpf_audit_prog(prog, BPF_AUDIT_LOAD);

	err = bpf_prog_new_fd(prog);
	if (err < 0)
		bpf_prog_put(prog);
	return err;

free_used_maps:
	/* In case we have subprogs, we need to wait for a grace
	 * period before we can tear down JIT memory since symbols
	 * are already exposed under kallsyms.
	 */
	__bpf_prog_put_noref(prog, prog->aux->func_cnt);
	return err;
free_prog:
	bpf_prog_uncharge_memlock(prog);
free_prog_sec:
	security_bpf_prog_free(prog->aux);
free_prog_nouncharge:
	bpf_prog_free(prog);
	return err;
}

#define BPF_OBJ_LAST_FIELD file_flags

static int bpf_obj_pin(const union bpf_attr *attr)
{
	if (CHECK_ATTR(BPF_OBJ) || attr->file_flags != 0)
		return -EINVAL;

	return bpf_obj_pin_user(attr->bpf_fd, u64_to_user_ptr(attr->pathname));
}

static int bpf_obj_get(const union bpf_attr *attr)
{
	if (CHECK_ATTR(BPF_OBJ) || attr->bpf_fd != 0 ||
	    attr->file_flags & ~BPF_OBJ_FLAG_MASK)
		return -EINVAL;

	return bpf_obj_get_user(u64_to_user_ptr(attr->pathname),
				attr->file_flags);
}

void bpf_link_init(struct bpf_link *link, enum bpf_link_type type,
		   const struct bpf_link_ops *ops, struct bpf_prog *prog)
{
	atomic64_set(&link->refcnt, 1);
	link->type = type;
	link->id = 0;
	link->ops = ops;
	link->prog = prog;
}

static void bpf_link_free_id(int id)
{
	if (!id)
		return;

	spin_lock_bh(&link_idr_lock);
	idr_remove(&link_idr, id);
	spin_unlock_bh(&link_idr_lock);
}

/* Clean up bpf_link and corresponding anon_inode file and FD. After
 * anon_inode is created, bpf_link can't be just kfree()'d due to deferred
 * anon_inode's release() call. This helper marksbpf_link as
 * defunct, releases anon_inode file and puts reserved FD. bpf_prog's refcnt
 * is not decremented, it's the responsibility of a calling code that failed
 * to complete bpf_link initialization.
 */
void bpf_link_cleanup(struct bpf_link_primer *primer)
{
	primer->link->prog = NULL;
	bpf_link_free_id(primer->id);
	fput(primer->file);
	put_unused_fd(primer->fd);
}

void bpf_link_inc(struct bpf_link *link)
{
	atomic64_inc(&link->refcnt);
}

/* bpf_link_free is guaranteed to be called from process context */
static void bpf_link_free(struct bpf_link *link)
{
	bpf_link_free_id(link->id);
	if (link->prog) {
		/* detach BPF program, clean up used resources */
		link->ops->release(link);
		bpf_prog_put(link->prog);
	}
	/* free bpf_link and its containing memory */
	link->ops->dealloc(link);
}

static void bpf_link_put_deferred(struct work_struct *work)
{
	struct bpf_link *link = container_of(work, struct bpf_link, work);

	bpf_link_free(link);
}

/* bpf_link_put can be called from atomic context, but ensures that resources
 * are freed from process context
 */
void bpf_link_put(struct bpf_link *link)
{
	if (!atomic64_dec_and_test(&link->refcnt))
		return;

	if (in_atomic()) {
		INIT_WORK(&link->work, bpf_link_put_deferred);
		schedule_work(&link->work);
	} else {
		bpf_link_free(link);
	}
}

static int bpf_link_release(struct inode *inode, struct file *filp)
{
	struct bpf_link *link = filp->private_data;

	bpf_link_put(link);
	return 0;
}

#ifdef CONFIG_PROC_FS
#define BPF_PROG_TYPE(_id, _name, prog_ctx_type, kern_ctx_type)
#define BPF_MAP_TYPE(_id, _ops)
#define BPF_LINK_TYPE(_id, _name) [_id] = #_name,
static const char *bpf_link_type_strs[] = {
	[BPF_LINK_TYPE_UNSPEC] = "<invalid>",
#include <linux/bpf_types.h>
};
#undef BPF_PROG_TYPE
#undef BPF_MAP_TYPE
#undef BPF_LINK_TYPE

static void bpf_link_show_fdinfo(struct seq_file *m, struct file *filp)
{
	const struct bpf_link *link = filp->private_data;
	const struct bpf_prog *prog = link->prog;
	char prog_tag[sizeof(prog->tag) * 2 + 1] = { };

	bin2hex(prog_tag, prog->tag, sizeof(prog->tag));
	seq_printf(m,
		   "link_type:\t%s\n"
		   "link_id:\t%u\n"
		   "prog_tag:\t%s\n"
		   "prog_id:\t%u\n",
		   bpf_link_type_strs[link->type],
		   link->id,
		   prog_tag,
		   prog->aux->id);
	if (link->ops->show_fdinfo)
		link->ops->show_fdinfo(link, m);
}
#endif

static const struct file_operations bpf_link_fops = {
#ifdef CONFIG_PROC_FS
	.show_fdinfo	= bpf_link_show_fdinfo,
#endif
	.release	= bpf_link_release,
	.read		= bpf_dummy_read,
	.write		= bpf_dummy_write,
};

static int bpf_link_alloc_id(struct bpf_link *link)
{
	int id;

	idr_preload(GFP_KERNEL);
	spin_lock_bh(&link_idr_lock);
	id = idr_alloc_cyclic(&link_idr, link, 1, INT_MAX, GFP_ATOMIC);
	spin_unlock_bh(&link_idr_lock);
	idr_preload_end();

	return id;
}

/* Prepare bpf_link to be exposed to user-space by allocating anon_inode file,
 * reserving unused FD and allocating ID from link_idr. This is to be paired
 * with bpf_link_settle() to install FD and ID and expose bpf_link to
 * user-space, if bpf_link is successfully attached. If not, bpf_link and
 * pre-allocated resources are to be freed with bpf_cleanup() call. All the
 * transient state is passed around in struct bpf_link_primer.
 * This is preferred way to create and initialize bpf_link, especially when
 * there are complicated and expensive operations inbetween creating bpf_link
 * itself and attaching it to BPF hook. By using bpf_link_prime() and
 * bpf_link_settle() kernel code using bpf_link doesn't have to perform
 * expensive (and potentially failing) roll back operations in a rare case
 * that file, FD, or ID can't be allocated.
 */
int bpf_link_prime(struct bpf_link *link, struct bpf_link_primer *primer)
{
	struct file *file;
	int fd, id;

	fd = get_unused_fd_flags(O_CLOEXEC);
	if (fd < 0)
		return fd;


	id = bpf_link_alloc_id(link);
	if (id < 0) {
		put_unused_fd(fd);
		return id;
	}

	file = anon_inode_getfile("bpf_link", &bpf_link_fops, link, O_CLOEXEC);
	if (IS_ERR(file)) {
		bpf_link_free_id(id);
		put_unused_fd(fd);
		return PTR_ERR(file);
	}

	primer->link = link;
	primer->file = file;
	primer->fd = fd;
	primer->id = id;
	return 0;
}

int bpf_link_settle(struct bpf_link_primer *primer)
{
	/* make bpf_link fetchable by ID */
	spin_lock_bh(&link_idr_lock);
	primer->link->id = primer->id;
	spin_unlock_bh(&link_idr_lock);
	/* make bpf_link fetchable by FD */
	fd_install(primer->fd, primer->file);
	/* pass through installed FD */
	return primer->fd;
}

int bpf_link_new_fd(struct bpf_link *link)
{
	return anon_inode_getfd("bpf-link", &bpf_link_fops, link, O_CLOEXEC);
}

struct bpf_link *bpf_link_get_from_fd(u32 ufd)
{
	struct fd f = fdget(ufd);
	struct bpf_link *link;

	if (!f.file)
		return ERR_PTR(-EBADF);
	if (f.file->f_op != &bpf_link_fops) {
		fdput(f);
		return ERR_PTR(-EINVAL);
	}

	link = f.file->private_data;
	bpf_link_inc(link);
	fdput(f);

	return link;
}

struct bpf_tracing_link {
	struct bpf_link link;
	enum bpf_attach_type attach_type;
};

static void bpf_tracing_link_release(struct bpf_link *link)
{
	WARN_ON_ONCE(bpf_trampoline_unlink_prog(link->prog));
}

static void bpf_tracing_link_dealloc(struct bpf_link *link)
{
	struct bpf_tracing_link *tr_link =
		container_of(link, struct bpf_tracing_link, link);

	kfree(tr_link);
}

static void bpf_tracing_link_show_fdinfo(const struct bpf_link *link,
					 struct seq_file *seq)
{
	struct bpf_tracing_link *tr_link =
		container_of(link, struct bpf_tracing_link, link);

	seq_printf(seq,
		   "attach_type:\t%d\n",
		   tr_link->attach_type);
}

static int bpf_tracing_link_fill_link_info(const struct bpf_link *link,
					   struct bpf_link_info *info)
{
	struct bpf_tracing_link *tr_link =
		container_of(link, struct bpf_tracing_link, link);

	info->tracing.attach_type = tr_link->attach_type;

	return 0;
}

static const struct bpf_link_ops bpf_tracing_link_lops = {
	.release = bpf_tracing_link_release,
	.dealloc = bpf_tracing_link_dealloc,
	.show_fdinfo = bpf_tracing_link_show_fdinfo,
	.fill_link_info = bpf_tracing_link_fill_link_info,
};

static int bpf_tracing_prog_attach(struct bpf_prog *prog)
{
	struct bpf_link_primer link_primer;
	struct bpf_tracing_link *link;
	int err;

	switch (prog->type) {
	case BPF_PROG_TYPE_TRACING:
		if (prog->expected_attach_type != BPF_TRACE_FENTRY &&
		    prog->expected_attach_type != BPF_TRACE_FEXIT &&
		    prog->expected_attach_type != BPF_MODIFY_RETURN) {
			err = -EINVAL;
			goto out_put_prog;
		}
		break;
	case BPF_PROG_TYPE_EXT:
		if (prog->expected_attach_type != 0) {
			err = -EINVAL;
			goto out_put_prog;
		}
		break;
	case BPF_PROG_TYPE_LSM:
		if (prog->expected_attach_type != BPF_LSM_MAC) {
			err = -EINVAL;
			goto out_put_prog;
		}
		break;
	default:
		err = -EINVAL;
		goto out_put_prog;
	}

	link = kzalloc(sizeof(*link), GFP_USER);
	if (!link) {
		err = -ENOMEM;
		goto out_put_prog;
	}
	bpf_link_init(&link->link, BPF_LINK_TYPE_TRACING,
		      &bpf_tracing_link_lops, prog);
	link->attach_type = prog->expected_attach_type;

	err = bpf_link_prime(&link->link, &link_primer);
	if (err) {
		kfree(link);
		goto out_put_prog;
	}

	err = bpf_trampoline_link_prog(prog);
	if (err) {
		bpf_link_cleanup(&link_primer);
		goto out_put_prog;
	}

	return bpf_link_settle(&link_primer);
out_put_prog:
	bpf_prog_put(prog);
	return err;
}

struct bpf_raw_tp_link {
	struct bpf_link link;
	struct bpf_raw_event_map *btp;
};

static void bpf_raw_tp_link_release(struct bpf_link *link)
{
	struct bpf_raw_tp_link *raw_tp =
		container_of(link, struct bpf_raw_tp_link, link);

	bpf_probe_unregister(raw_tp->btp, raw_tp->link.prog);
	bpf_put_raw_tracepoint(raw_tp->btp);
}

static void bpf_raw_tp_link_dealloc(struct bpf_link *link)
{
	struct bpf_raw_tp_link *raw_tp =
		container_of(link, struct bpf_raw_tp_link, link);

	kfree(raw_tp);
}

static void bpf_raw_tp_link_show_fdinfo(const struct bpf_link *link,
					struct seq_file *seq)
{
	struct bpf_raw_tp_link *raw_tp_link =
		container_of(link, struct bpf_raw_tp_link, link);

	seq_printf(seq,
		   "tp_name:\t%s\n",
		   raw_tp_link->btp->tp->name);
}

static int bpf_raw_tp_link_fill_link_info(const struct bpf_link *link,
					  struct bpf_link_info *info)
{
	struct bpf_raw_tp_link *raw_tp_link =
		container_of(link, struct bpf_raw_tp_link, link);
	char __user *ubuf = u64_to_user_ptr(info->raw_tracepoint.tp_name);
	const char *tp_name = raw_tp_link->btp->tp->name;
	u32 ulen = info->raw_tracepoint.tp_name_len;
	size_t tp_len = strlen(tp_name);

	if (!ulen ^ !ubuf)
		return -EINVAL;

	info->raw_tracepoint.tp_name_len = tp_len + 1;

	if (!ubuf)
		return 0;

	if (ulen >= tp_len + 1) {
		if (copy_to_user(ubuf, tp_name, tp_len + 1))
			return -EFAULT;
	} else {
		char zero = '\0';

		if (copy_to_user(ubuf, tp_name, ulen - 1))
			return -EFAULT;
		if (put_user(zero, ubuf + ulen - 1))
			return -EFAULT;
		return -ENOSPC;
	}

	return 0;
}

static const struct bpf_link_ops bpf_raw_tp_link_lops = {
	.release = bpf_raw_tp_link_release,
	.dealloc = bpf_raw_tp_link_dealloc,
	.show_fdinfo = bpf_raw_tp_link_show_fdinfo,
	.fill_link_info = bpf_raw_tp_link_fill_link_info,
};

#define BPF_RAW_TRACEPOINT_OPEN_LAST_FIELD raw_tracepoint.prog_fd

static int bpf_raw_tracepoint_open(const union bpf_attr *attr)
{
	struct bpf_link_primer link_primer;
	struct bpf_raw_tp_link *link;
	struct bpf_raw_event_map *btp;
	struct bpf_prog *prog;
	const char *tp_name;
	char buf[128];
	int err;

	if (CHECK_ATTR(BPF_RAW_TRACEPOINT_OPEN))
		return -EINVAL;

	prog = bpf_prog_get(attr->raw_tracepoint.prog_fd);
	if (IS_ERR(prog))
		return PTR_ERR(prog);

	switch (prog->type) {
	case BPF_PROG_TYPE_TRACING:
	case BPF_PROG_TYPE_EXT:
	case BPF_PROG_TYPE_LSM:
		if (attr->raw_tracepoint.name) {
			/* The attach point for this category of programs
			 * should be specified via btf_id during program load.
			 */
			err = -EINVAL;
			goto out_put_prog;
		}
		if (prog->type == BPF_PROG_TYPE_TRACING &&
		    prog->expected_attach_type == BPF_TRACE_RAW_TP) {
			tp_name = prog->aux->attach_func_name;
			break;
		}
		return bpf_tracing_prog_attach(prog);
	case BPF_PROG_TYPE_RAW_TRACEPOINT:
	case BPF_PROG_TYPE_RAW_TRACEPOINT_WRITABLE:
		if (strncpy_from_user(buf,
				      u64_to_user_ptr(attr->raw_tracepoint.name),
				      sizeof(buf) - 1) < 0) {
			err = -EFAULT;
			goto out_put_prog;
		}
		buf[sizeof(buf) - 1] = 0;
		tp_name = buf;
		break;
	default:
		err = -EINVAL;
		goto out_put_prog;
	}

	btp = bpf_get_raw_tracepoint(tp_name);
	if (!btp) {
		err = -ENOENT;
		goto out_put_prog;
	}

	link = kzalloc(sizeof(*link), GFP_USER);
	if (!link) {
		err = -ENOMEM;
		goto out_put_btp;
	}
	bpf_link_init(&link->link, BPF_LINK_TYPE_RAW_TRACEPOINT,
		      &bpf_raw_tp_link_lops, prog);
	link->btp = btp;

	err = bpf_link_prime(&link->link, &link_primer);
	if (err) {
		kfree(link);
		goto out_put_btp;
	}

	err = bpf_probe_register(link->btp, prog);
	if (err) {
		bpf_link_cleanup(&link_primer);
		goto out_put_btp;
	}

	return bpf_link_settle(&link_primer);

out_put_btp:
	bpf_put_raw_tracepoint(btp);
out_put_prog:
	bpf_prog_put(prog);
	return err;
}

static int bpf_prog_attach_check_attach_type(const struct bpf_prog *prog,
					     enum bpf_attach_type attach_type)
{
	switch (prog->type) {
	case BPF_PROG_TYPE_CGROUP_SOCK:
	case BPF_PROG_TYPE_CGROUP_SOCK_ADDR:
	case BPF_PROG_TYPE_CGROUP_SOCKOPT:
	case BPF_PROG_TYPE_SK_LOOKUP:
		return attach_type == prog->expected_attach_type ? 0 : -EINVAL;
	case BPF_PROG_TYPE_CGROUP_SKB:
		if (!capable(CAP_NET_ADMIN))
			/* cg-skb progs can be loaded by unpriv user.
			 * check permissions at attach time.
			 */
			return -EPERM;
		return prog->enforce_expected_attach_type &&
			prog->expected_attach_type != attach_type ?
			-EINVAL : 0;
	default:
		return 0;
	}
}

static enum bpf_prog_type
attach_type_to_prog_type(enum bpf_attach_type attach_type)
{
	switch (attach_type) {
	case BPF_CGROUP_INET_INGRESS:
	case BPF_CGROUP_INET_EGRESS:
		return BPF_PROG_TYPE_CGROUP_SKB;
		break;
	case BPF_CGROUP_INET_SOCK_CREATE:
	case BPF_CGROUP_INET_SOCK_RELEASE:
	case BPF_CGROUP_INET4_POST_BIND:
	case BPF_CGROUP_INET6_POST_BIND:
		return BPF_PROG_TYPE_CGROUP_SOCK;
	case BPF_CGROUP_INET4_BIND:
	case BPF_CGROUP_INET6_BIND:
	case BPF_CGROUP_INET4_CONNECT:
	case BPF_CGROUP_INET6_CONNECT:
	case BPF_CGROUP_INET4_GETPEERNAME:
	case BPF_CGROUP_INET6_GETPEERNAME:
	case BPF_CGROUP_INET4_GETSOCKNAME:
	case BPF_CGROUP_INET6_GETSOCKNAME:
	case BPF_CGROUP_UDP4_SENDMSG:
	case BPF_CGROUP_UDP6_SENDMSG:
	case BPF_CGROUP_UDP4_RECVMSG:
	case BPF_CGROUP_UDP6_RECVMSG:
		return BPF_PROG_TYPE_CGROUP_SOCK_ADDR;
	case BPF_CGROUP_SOCK_OPS:
		return BPF_PROG_TYPE_SOCK_OPS;
	case BPF_CGROUP_DEVICE:
		return BPF_PROG_TYPE_CGROUP_DEVICE;
	case BPF_SK_MSG_VERDICT:
		return BPF_PROG_TYPE_SK_MSG;
	case BPF_SK_SKB_STREAM_PARSER:
	case BPF_SK_SKB_STREAM_VERDICT:
		return BPF_PROG_TYPE_SK_SKB;
	case BPF_LIRC_MODE2:
		return BPF_PROG_TYPE_LIRC_MODE2;
	case BPF_FLOW_DISSECTOR:
		return BPF_PROG_TYPE_FLOW_DISSECTOR;
	case BPF_CGROUP_SYSCTL:
		return BPF_PROG_TYPE_CGROUP_SYSCTL;
	case BPF_CGROUP_GETSOCKOPT:
	case BPF_CGROUP_SETSOCKOPT:
		return BPF_PROG_TYPE_CGROUP_SOCKOPT;
	case BPF_TRACE_ITER:
		return BPF_PROG_TYPE_TRACING;
	case BPF_SK_LOOKUP:
		return BPF_PROG_TYPE_SK_LOOKUP;
	case BPF_XDP:
		return BPF_PROG_TYPE_XDP;
	default:
		return BPF_PROG_TYPE_UNSPEC;
	}
}

#define BPF_PROG_ATTACH_LAST_FIELD replace_bpf_fd

#define BPF_F_ATTACH_MASK \
	(BPF_F_ALLOW_OVERRIDE | BPF_F_ALLOW_MULTI | BPF_F_REPLACE)

static int bpf_prog_attach(const union bpf_attr *attr)
{
	enum bpf_prog_type ptype;
	struct bpf_prog *prog;
	int ret;

	if (CHECK_ATTR(BPF_PROG_ATTACH))
		return -EINVAL;

	if (attr->attach_flags & ~BPF_F_ATTACH_MASK)
		return -EINVAL;

	ptype = attach_type_to_prog_type(attr->attach_type);
	if (ptype == BPF_PROG_TYPE_UNSPEC)
		return -EINVAL;

	prog = bpf_prog_get_type(attr->attach_bpf_fd, ptype);
	if (IS_ERR(prog))
		return PTR_ERR(prog);

	if (bpf_prog_attach_check_attach_type(prog, attr->attach_type)) {
		bpf_prog_put(prog);
		return -EINVAL;
	}

	switch (ptype) {
	case BPF_PROG_TYPE_SK_SKB:
	case BPF_PROG_TYPE_SK_MSG:
		ret = sock_map_get_from_fd(attr, prog);
		break;
	case BPF_PROG_TYPE_LIRC_MODE2:
		ret = lirc_prog_attach(attr, prog);
		break;
	case BPF_PROG_TYPE_FLOW_DISSECTOR:
		ret = netns_bpf_prog_attach(attr, prog);
		break;
	case BPF_PROG_TYPE_CGROUP_DEVICE:
	case BPF_PROG_TYPE_CGROUP_SKB:
	case BPF_PROG_TYPE_CGROUP_SOCK:
	case BPF_PROG_TYPE_CGROUP_SOCK_ADDR:
	case BPF_PROG_TYPE_CGROUP_SOCKOPT:
	case BPF_PROG_TYPE_CGROUP_SYSCTL:
	case BPF_PROG_TYPE_SOCK_OPS:
		ret = cgroup_bpf_prog_attach(attr, ptype, prog);
		break;
	default:
		ret = -EINVAL;
	}

	if (ret)
		bpf_prog_put(prog);
	return ret;
}

#define BPF_PROG_DETACH_LAST_FIELD attach_type

static int bpf_prog_detach(const union bpf_attr *attr)
{
	enum bpf_prog_type ptype;

	if (CHECK_ATTR(BPF_PROG_DETACH))
		return -EINVAL;

	ptype = attach_type_to_prog_type(attr->attach_type);

	switch (ptype) {
	case BPF_PROG_TYPE_SK_MSG:
	case BPF_PROG_TYPE_SK_SKB:
		return sock_map_prog_detach(attr, ptype);
	case BPF_PROG_TYPE_LIRC_MODE2:
		return lirc_prog_detach(attr);
	case BPF_PROG_TYPE_FLOW_DISSECTOR:
		return netns_bpf_prog_detach(attr, ptype);
	case BPF_PROG_TYPE_CGROUP_DEVICE:
	case BPF_PROG_TYPE_CGROUP_SKB:
	case BPF_PROG_TYPE_CGROUP_SOCK:
	case BPF_PROG_TYPE_CGROUP_SOCK_ADDR:
	case BPF_PROG_TYPE_CGROUP_SOCKOPT:
	case BPF_PROG_TYPE_CGROUP_SYSCTL:
	case BPF_PROG_TYPE_SOCK_OPS:
		return cgroup_bpf_prog_detach(attr, ptype);
	default:
		return -EINVAL;
	}
}

#define BPF_PROG_QUERY_LAST_FIELD query.prog_cnt

static int bpf_prog_query(const union bpf_attr *attr,
			  union bpf_attr __user *uattr)
{
	if (!capable(CAP_NET_ADMIN))
		return -EPERM;
	if (CHECK_ATTR(BPF_PROG_QUERY))
		return -EINVAL;
	if (attr->query.query_flags & ~BPF_F_QUERY_EFFECTIVE)
		return -EINVAL;

	switch (attr->query.attach_type) {
	case BPF_CGROUP_INET_INGRESS:
	case BPF_CGROUP_INET_EGRESS:
	case BPF_CGROUP_INET_SOCK_CREATE:
	case BPF_CGROUP_INET_SOCK_RELEASE:
	case BPF_CGROUP_INET4_BIND:
	case BPF_CGROUP_INET6_BIND:
	case BPF_CGROUP_INET4_POST_BIND:
	case BPF_CGROUP_INET6_POST_BIND:
	case BPF_CGROUP_INET4_CONNECT:
	case BPF_CGROUP_INET6_CONNECT:
	case BPF_CGROUP_INET4_GETPEERNAME:
	case BPF_CGROUP_INET6_GETPEERNAME:
	case BPF_CGROUP_INET4_GETSOCKNAME:
	case BPF_CGROUP_INET6_GETSOCKNAME:
	case BPF_CGROUP_UDP4_SENDMSG:
	case BPF_CGROUP_UDP6_SENDMSG:
	case BPF_CGROUP_UDP4_RECVMSG:
	case BPF_CGROUP_UDP6_RECVMSG:
	case BPF_CGROUP_SOCK_OPS:
	case BPF_CGROUP_DEVICE:
	case BPF_CGROUP_SYSCTL:
	case BPF_CGROUP_GETSOCKOPT:
	case BPF_CGROUP_SETSOCKOPT:
		return cgroup_bpf_prog_query(attr, uattr);
	case BPF_LIRC_MODE2:
		return lirc_prog_query(attr, uattr);
	case BPF_FLOW_DISSECTOR:
	case BPF_SK_LOOKUP:
		return netns_bpf_prog_query(attr, uattr);
	default:
		return -EINVAL;
	}
}

#define BPF_PROG_TEST_RUN_LAST_FIELD test.ctx_out

static int bpf_prog_test_run(const union bpf_attr *attr,
			     union bpf_attr __user *uattr)
{
	struct bpf_prog *prog;
	int ret = -ENOTSUPP;

	if (CHECK_ATTR(BPF_PROG_TEST_RUN))
		return -EINVAL;

	if ((attr->test.ctx_size_in && !attr->test.ctx_in) ||
	    (!attr->test.ctx_size_in && attr->test.ctx_in))
		return -EINVAL;

	if ((attr->test.ctx_size_out && !attr->test.ctx_out) ||
	    (!attr->test.ctx_size_out && attr->test.ctx_out))
		return -EINVAL;

	prog = bpf_prog_get(attr->test.prog_fd);
	if (IS_ERR(prog))
		return PTR_ERR(prog);

	if (prog->aux->ops->test_run)
		ret = prog->aux->ops->test_run(prog, attr, uattr);

	bpf_prog_put(prog);
	return ret;
}

#define BPF_OBJ_GET_NEXT_ID_LAST_FIELD next_id

static int bpf_obj_get_next_id(const union bpf_attr *attr,
			       union bpf_attr __user *uattr,
			       struct idr *idr,
			       spinlock_t *lock)
{
	u32 next_id = attr->start_id;
	int err = 0;

	if (CHECK_ATTR(BPF_OBJ_GET_NEXT_ID) || next_id >= INT_MAX)
		return -EINVAL;

	if (!capable(CAP_SYS_ADMIN))
		return -EPERM;

	next_id++;
	spin_lock_bh(lock);
	if (!idr_get_next(idr, &next_id))
		err = -ENOENT;
	spin_unlock_bh(lock);

	if (!err)
		err = put_user(next_id, &uattr->next_id);

	return err;
}

struct bpf_map *bpf_map_get_curr_or_next(u32 *id)
{
	struct bpf_map *map;

	spin_lock_bh(&map_idr_lock);
again:
	map = idr_get_next(&map_idr, id);
	if (map) {
		map = __bpf_map_inc_not_zero(map, false);
		if (IS_ERR(map)) {
			(*id)++;
			goto again;
		}
	}
	spin_unlock_bh(&map_idr_lock);

	return map;
}

struct bpf_prog *bpf_prog_get_curr_or_next(u32 *id)
{
	struct bpf_prog *prog;

	spin_lock_bh(&prog_idr_lock);
again:
	prog = idr_get_next(&prog_idr, id);
	if (prog) {
		prog = bpf_prog_inc_not_zero(prog);
		if (IS_ERR(prog)) {
			(*id)++;
			goto again;
		}
	}
	spin_unlock_bh(&prog_idr_lock);

	return prog;
}

#define BPF_PROG_GET_FD_BY_ID_LAST_FIELD prog_id

struct bpf_prog *bpf_prog_by_id(u32 id)
{
	struct bpf_prog *prog;

	if (!id)
		return ERR_PTR(-ENOENT);

	spin_lock_bh(&prog_idr_lock);
	prog = idr_find(&prog_idr, id);
	if (prog)
		prog = bpf_prog_inc_not_zero(prog);
	else
		prog = ERR_PTR(-ENOENT);
	spin_unlock_bh(&prog_idr_lock);
	return prog;
}

static int bpf_prog_get_fd_by_id(const union bpf_attr *attr)
{
	struct bpf_prog *prog;
	u32 id = attr->prog_id;
	int fd;

	if (CHECK_ATTR(BPF_PROG_GET_FD_BY_ID))
		return -EINVAL;

	if (!capable(CAP_SYS_ADMIN))
		return -EPERM;

	prog = bpf_prog_by_id(id);
	if (IS_ERR(prog))
		return PTR_ERR(prog);

	fd = bpf_prog_new_fd(prog);
	if (fd < 0)
		bpf_prog_put(prog);

	return fd;
}

#define BPF_MAP_GET_FD_BY_ID_LAST_FIELD open_flags

static int bpf_map_get_fd_by_id(const union bpf_attr *attr)
{
	struct bpf_map *map;
	u32 id = attr->map_id;
	int f_flags;
	int fd;

	if (CHECK_ATTR(BPF_MAP_GET_FD_BY_ID) ||
	    attr->open_flags & ~BPF_OBJ_FLAG_MASK)
		return -EINVAL;

	if (!capable(CAP_SYS_ADMIN))
		return -EPERM;

	f_flags = bpf_get_file_flag(attr->open_flags);
	if (f_flags < 0)
		return f_flags;

	spin_lock_bh(&map_idr_lock);
	map = idr_find(&map_idr, id);
	if (map)
		map = __bpf_map_inc_not_zero(map, true);
	else
		map = ERR_PTR(-ENOENT);
	spin_unlock_bh(&map_idr_lock);

	if (IS_ERR(map))
		return PTR_ERR(map);

	fd = bpf_map_new_fd(map, f_flags);
	if (fd < 0)
		bpf_map_put_with_uref(map);

	return fd;
}

static const struct bpf_map *bpf_map_from_imm(const struct bpf_prog *prog,
					      unsigned long addr, u32 *off,
					      u32 *type)
{
	const struct bpf_map *map;
	int i;

	for (i = 0, *off = 0; i < prog->aux->used_map_cnt; i++) {
		map = prog->aux->used_maps[i];
		if (map == (void *)addr) {
			*type = BPF_PSEUDO_MAP_FD;
			return map;
		}
		if (!map->ops->map_direct_value_meta)
			continue;
		if (!map->ops->map_direct_value_meta(map, addr, off)) {
			*type = BPF_PSEUDO_MAP_VALUE;
			return map;
		}
	}

	return NULL;
}

static struct bpf_insn *bpf_insn_prepare_dump(const struct bpf_prog *prog,
					      const struct cred *f_cred)
{
	const struct bpf_map *map;
	struct bpf_insn *insns;
	u32 off, type;
	u64 imm;
	u8 code;
	int i;

	insns = kmemdup(prog->insnsi, bpf_prog_insn_size(prog),
			GFP_USER);
	if (!insns)
		return insns;

	for (i = 0; i < prog->len; i++) {
		code = insns[i].code;

		if (code == (BPF_JMP | BPF_TAIL_CALL)) {
			insns[i].code = BPF_JMP | BPF_CALL;
			insns[i].imm = BPF_FUNC_tail_call;
			/* fall-through */
		}
		if (code == (BPF_JMP | BPF_CALL) ||
		    code == (BPF_JMP | BPF_CALL_ARGS)) {
			if (code == (BPF_JMP | BPF_CALL_ARGS))
				insns[i].code = BPF_JMP | BPF_CALL;
			if (!bpf_dump_raw_ok(f_cred))
				insns[i].imm = 0;
			continue;
		}
		if (BPF_CLASS(code) == BPF_LDX && BPF_MODE(code) == BPF_PROBE_MEM) {
			insns[i].code = BPF_LDX | BPF_SIZE(code) | BPF_MEM;
			continue;
		}

		if (code != (BPF_LD | BPF_IMM | BPF_DW))
			continue;

		imm = ((u64)insns[i + 1].imm << 32) | (u32)insns[i].imm;
		map = bpf_map_from_imm(prog, imm, &off, &type);
		if (map) {
			insns[i].src_reg = type;
			insns[i].imm = map->id;
			insns[i + 1].imm = off;
			continue;
		}
	}

	return insns;
}

static int set_info_rec_size(struct bpf_prog_info *info)
{
	/*
	 * Ensure info.*_rec_size is the same as kernel expected size
	 *
	 * or
	 *
	 * Only allow zero *_rec_size if both _rec_size and _cnt are
	 * zero.  In this case, the kernel will set the expected
	 * _rec_size back to the info.
	 */

	if ((info->nr_func_info || info->func_info_rec_size) &&
	    info->func_info_rec_size != sizeof(struct bpf_func_info))
		return -EINVAL;

	if ((info->nr_line_info || info->line_info_rec_size) &&
	    info->line_info_rec_size != sizeof(struct bpf_line_info))
		return -EINVAL;

	if ((info->nr_jited_line_info || info->jited_line_info_rec_size) &&
	    info->jited_line_info_rec_size != sizeof(__u64))
		return -EINVAL;

	info->func_info_rec_size = sizeof(struct bpf_func_info);
	info->line_info_rec_size = sizeof(struct bpf_line_info);
	info->jited_line_info_rec_size = sizeof(__u64);

	return 0;
}

static int bpf_prog_get_info_by_fd(struct file *file,
				   struct bpf_prog *prog,
				   const union bpf_attr *attr,
				   union bpf_attr __user *uattr)
{
	struct bpf_prog_info __user *uinfo = u64_to_user_ptr(attr->info.info);
	struct bpf_prog_info info;
	u32 info_len = attr->info.info_len;
	struct bpf_prog_stats stats;
	char __user *uinsns;
	u32 ulen;
	int err;

	err = bpf_check_uarg_tail_zero(uinfo, sizeof(info), info_len);
	if (err)
		return err;
	info_len = min_t(u32, sizeof(info), info_len);

	memset(&info, 0, sizeof(info));
	if (copy_from_user(&info, uinfo, info_len))
		return -EFAULT;

	info.type = prog->type;
	info.id = prog->aux->id;
	info.load_time = prog->aux->load_time;
	info.created_by_uid = from_kuid_munged(current_user_ns(),
					       prog->aux->user->uid);
	info.gpl_compatible = prog->gpl_compatible;

	memcpy(info.tag, prog->tag, sizeof(prog->tag));
	memcpy(info.name, prog->aux->name, sizeof(prog->aux->name));

	ulen = info.nr_map_ids;
	info.nr_map_ids = prog->aux->used_map_cnt;
	ulen = min_t(u32, info.nr_map_ids, ulen);
	if (ulen) {
		u32 __user *user_map_ids = u64_to_user_ptr(info.map_ids);
		u32 i;

		for (i = 0; i < ulen; i++)
			if (put_user(prog->aux->used_maps[i]->id,
				     &user_map_ids[i]))
				return -EFAULT;
	}

	err = set_info_rec_size(&info);
	if (err)
		return err;

	bpf_prog_get_stats(prog, &stats);
	info.run_time_ns = stats.nsecs;
	info.run_cnt = stats.cnt;

	if (!bpf_capable()) {
		info.jited_prog_len = 0;
		info.xlated_prog_len = 0;
		info.nr_jited_ksyms = 0;
		info.nr_jited_func_lens = 0;
		info.nr_func_info = 0;
		info.nr_line_info = 0;
		info.nr_jited_line_info = 0;
		goto done;
	}

	ulen = info.xlated_prog_len;
	info.xlated_prog_len = bpf_prog_insn_size(prog);
	if (info.xlated_prog_len && ulen) {
		struct bpf_insn *insns_sanitized;
		bool fault;

		if (prog->blinded && !bpf_dump_raw_ok(file->f_cred)) {
			info.xlated_prog_insns = 0;
			goto done;
		}
		insns_sanitized = bpf_insn_prepare_dump(prog, file->f_cred);
		if (!insns_sanitized)
			return -ENOMEM;
		uinsns = u64_to_user_ptr(info.xlated_prog_insns);
		ulen = min_t(u32, info.xlated_prog_len, ulen);
		fault = copy_to_user(uinsns, insns_sanitized, ulen);
		kfree(insns_sanitized);
		if (fault)
			return -EFAULT;
	}

	if (bpf_prog_is_dev_bound(prog->aux)) {
		err = bpf_prog_offload_info_fill(&info, prog);
		if (err)
			return err;
		goto done;
	}

	/* NOTE: the following code is supposed to be skipped for offload.
	 * bpf_prog_offload_info_fill() is the place to fill similar fields
	 * for offload.
	 */
	ulen = info.jited_prog_len;
	if (prog->aux->func_cnt) {
		u32 i;

		info.jited_prog_len = 0;
		for (i = 0; i < prog->aux->func_cnt; i++)
			info.jited_prog_len += prog->aux->func[i]->jited_len;
	} else {
		info.jited_prog_len = prog->jited_len;
	}

	if (info.jited_prog_len && ulen) {
		if (bpf_dump_raw_ok(file->f_cred)) {
			uinsns = u64_to_user_ptr(info.jited_prog_insns);
			ulen = min_t(u32, info.jited_prog_len, ulen);

			/* for multi-function programs, copy the JITed
			 * instructions for all the functions
			 */
			if (prog->aux->func_cnt) {
				u32 len, free, i;
				u8 *img;

				free = ulen;
				for (i = 0; i < prog->aux->func_cnt; i++) {
					len = prog->aux->func[i]->jited_len;
					len = min_t(u32, len, free);
					img = (u8 *) prog->aux->func[i]->bpf_func;
					if (copy_to_user(uinsns, img, len))
						return -EFAULT;
					uinsns += len;
					free -= len;
					if (!free)
						break;
				}
			} else {
				if (copy_to_user(uinsns, prog->bpf_func, ulen))
					return -EFAULT;
			}
		} else {
			info.jited_prog_insns = 0;
		}
	}

	ulen = info.nr_jited_ksyms;
	info.nr_jited_ksyms = prog->aux->func_cnt ? : 1;
	if (ulen) {
		if (bpf_dump_raw_ok(file->f_cred)) {
			unsigned long ksym_addr;
			u64 __user *user_ksyms;
			u32 i;

			/* copy the address of the kernel symbol
			 * corresponding to each function
			 */
			ulen = min_t(u32, info.nr_jited_ksyms, ulen);
			user_ksyms = u64_to_user_ptr(info.jited_ksyms);
			if (prog->aux->func_cnt) {
				for (i = 0; i < ulen; i++) {
					ksym_addr = (unsigned long)
						prog->aux->func[i]->bpf_func;
					if (put_user((u64) ksym_addr,
						     &user_ksyms[i]))
						return -EFAULT;
				}
			} else {
				ksym_addr = (unsigned long) prog->bpf_func;
				if (put_user((u64) ksym_addr, &user_ksyms[0]))
					return -EFAULT;
			}
		} else {
			info.jited_ksyms = 0;
		}
	}

	ulen = info.nr_jited_func_lens;
	info.nr_jited_func_lens = prog->aux->func_cnt ? : 1;
	if (ulen) {
		if (bpf_dump_raw_ok(file->f_cred)) {
			u32 __user *user_lens;
			u32 func_len, i;

			/* copy the JITed image lengths for each function */
			ulen = min_t(u32, info.nr_jited_func_lens, ulen);
			user_lens = u64_to_user_ptr(info.jited_func_lens);
			if (prog->aux->func_cnt) {
				for (i = 0; i < ulen; i++) {
					func_len =
						prog->aux->func[i]->jited_len;
					if (put_user(func_len, &user_lens[i]))
						return -EFAULT;
				}
			} else {
				func_len = prog->jited_len;
				if (put_user(func_len, &user_lens[0]))
					return -EFAULT;
			}
		} else {
			info.jited_func_lens = 0;
		}
	}

	if (prog->aux->btf)
		info.btf_id = btf_id(prog->aux->btf);

	ulen = info.nr_func_info;
	info.nr_func_info = prog->aux->func_info_cnt;
	if (info.nr_func_info && ulen) {
		char __user *user_finfo;

		user_finfo = u64_to_user_ptr(info.func_info);
		ulen = min_t(u32, info.nr_func_info, ulen);
		if (copy_to_user(user_finfo, prog->aux->func_info,
				 info.func_info_rec_size * ulen))
			return -EFAULT;
	}

	ulen = info.nr_line_info;
	info.nr_line_info = prog->aux->nr_linfo;
	if (info.nr_line_info && ulen) {
		__u8 __user *user_linfo;

		user_linfo = u64_to_user_ptr(info.line_info);
		ulen = min_t(u32, info.nr_line_info, ulen);
		if (copy_to_user(user_linfo, prog->aux->linfo,
				 info.line_info_rec_size * ulen))
			return -EFAULT;
	}

	ulen = info.nr_jited_line_info;
	if (prog->aux->jited_linfo)
		info.nr_jited_line_info = prog->aux->nr_linfo;
	else
		info.nr_jited_line_info = 0;
	if (info.nr_jited_line_info && ulen) {
		if (bpf_dump_raw_ok(file->f_cred)) {
			__u64 __user *user_linfo;
			u32 i;

			user_linfo = u64_to_user_ptr(info.jited_line_info);
			ulen = min_t(u32, info.nr_jited_line_info, ulen);
			for (i = 0; i < ulen; i++) {
				if (put_user((__u64)(long)prog->aux->jited_linfo[i],
					     &user_linfo[i]))
					return -EFAULT;
			}
		} else {
			info.jited_line_info = 0;
		}
	}

	ulen = info.nr_prog_tags;
	info.nr_prog_tags = prog->aux->func_cnt ? : 1;
	if (ulen) {
		__u8 __user (*user_prog_tags)[BPF_TAG_SIZE];
		u32 i;

		user_prog_tags = u64_to_user_ptr(info.prog_tags);
		ulen = min_t(u32, info.nr_prog_tags, ulen);
		if (prog->aux->func_cnt) {
			for (i = 0; i < ulen; i++) {
				if (copy_to_user(user_prog_tags[i],
						 prog->aux->func[i]->tag,
						 BPF_TAG_SIZE))
					return -EFAULT;
			}
		} else {
			if (copy_to_user(user_prog_tags[0],
					 prog->tag, BPF_TAG_SIZE))
				return -EFAULT;
		}
	}

done:
	if (copy_to_user(uinfo, &info, info_len) ||
	    put_user(info_len, &uattr->info.info_len))
		return -EFAULT;

	return 0;
}

static int bpf_map_get_info_by_fd(struct file *file,
				  struct bpf_map *map,
				  const union bpf_attr *attr,
				  union bpf_attr __user *uattr)
{
	struct bpf_map_info __user *uinfo = u64_to_user_ptr(attr->info.info);
	struct bpf_map_info info;
	u32 info_len = attr->info.info_len;
	int err;

	err = bpf_check_uarg_tail_zero(uinfo, sizeof(info), info_len);
	if (err)
		return err;
	info_len = min_t(u32, sizeof(info), info_len);

	memset(&info, 0, sizeof(info));
	info.type = map->map_type;
	info.id = map->id;
	info.key_size = map->key_size;
	info.value_size = map->value_size;
	info.max_entries = map->max_entries;
	info.map_flags = map->map_flags;
	memcpy(info.name, map->name, sizeof(map->name));

	if (map->btf) {
		info.btf_id = btf_id(map->btf);
		info.btf_key_type_id = map->btf_key_type_id;
		info.btf_value_type_id = map->btf_value_type_id;
	}
	info.btf_vmlinux_value_type_id = map->btf_vmlinux_value_type_id;

	if (bpf_map_is_dev_bound(map)) {
		err = bpf_map_offload_info_fill(&info, map);
		if (err)
			return err;
	}

	if (copy_to_user(uinfo, &info, info_len) ||
	    put_user(info_len, &uattr->info.info_len))
		return -EFAULT;

	return 0;
}

static int bpf_btf_get_info_by_fd(struct file *file,
				  struct btf *btf,
				  const union bpf_attr *attr,
				  union bpf_attr __user *uattr)
{
	struct bpf_btf_info __user *uinfo = u64_to_user_ptr(attr->info.info);
	u32 info_len = attr->info.info_len;
	int err;

	err = bpf_check_uarg_tail_zero(uinfo, sizeof(*uinfo), info_len);
	if (err)
		return err;

	return btf_get_info_by_fd(btf, attr, uattr);
}

static int bpf_link_get_info_by_fd(struct file *file,
				  struct bpf_link *link,
				  const union bpf_attr *attr,
				  union bpf_attr __user *uattr)
{
	struct bpf_link_info __user *uinfo = u64_to_user_ptr(attr->info.info);
	struct bpf_link_info info;
	u32 info_len = attr->info.info_len;
	int err;

	err = bpf_check_uarg_tail_zero(uinfo, sizeof(info), info_len);
	if (err)
		return err;
	info_len = min_t(u32, sizeof(info), info_len);

	memset(&info, 0, sizeof(info));
	if (copy_from_user(&info, uinfo, info_len))
		return -EFAULT;

	info.type = link->type;
	info.id = link->id;
	info.prog_id = link->prog->aux->id;

	if (link->ops->fill_link_info) {
		err = link->ops->fill_link_info(link, &info);
		if (err)
			return err;
	}

	if (copy_to_user(uinfo, &info, info_len) ||
	    put_user(info_len, &uattr->info.info_len))
		return -EFAULT;

	return 0;
}


#define BPF_OBJ_GET_INFO_BY_FD_LAST_FIELD info.info

static int bpf_obj_get_info_by_fd(const union bpf_attr *attr,
				  union bpf_attr __user *uattr)
{
	int ufd = attr->info.bpf_fd;
	struct fd f;
	int err;

	if (CHECK_ATTR(BPF_OBJ_GET_INFO_BY_FD))
		return -EINVAL;

	f = fdget(ufd);
	if (!f.file)
		return -EBADFD;

	if (f.file->f_op == &bpf_prog_fops)
		err = bpf_prog_get_info_by_fd(f.file, f.file->private_data, attr,
					      uattr);
	else if (f.file->f_op == &bpf_map_fops)
		err = bpf_map_get_info_by_fd(f.file, f.file->private_data, attr,
					     uattr);
	else if (f.file->f_op == &btf_fops)
		err = bpf_btf_get_info_by_fd(f.file, f.file->private_data, attr, uattr);
	else if (f.file->f_op == &bpf_link_fops)
		err = bpf_link_get_info_by_fd(f.file, f.file->private_data,
					      attr, uattr);
	else
		err = -EINVAL;

	fdput(f);
	return err;
}

#define BPF_BTF_LOAD_LAST_FIELD btf_log_level

static int bpf_btf_load(const union bpf_attr *attr)
{
	if (CHECK_ATTR(BPF_BTF_LOAD))
		return -EINVAL;

	if (!bpf_capable())
		return -EPERM;

	return btf_new_fd(attr);
}

#define BPF_BTF_GET_FD_BY_ID_LAST_FIELD btf_id

static int bpf_btf_get_fd_by_id(const union bpf_attr *attr)
{
	if (CHECK_ATTR(BPF_BTF_GET_FD_BY_ID))
		return -EINVAL;

	if (!capable(CAP_SYS_ADMIN))
		return -EPERM;

	return btf_get_fd_by_id(attr->btf_id);
}

static int bpf_task_fd_query_copy(const union bpf_attr *attr,
				    union bpf_attr __user *uattr,
				    u32 prog_id, u32 fd_type,
				    const char *buf, u64 probe_offset,
				    u64 probe_addr)
{
	char __user *ubuf = u64_to_user_ptr(attr->task_fd_query.buf);
	u32 len = buf ? strlen(buf) : 0, input_len;
	int err = 0;

	if (put_user(len, &uattr->task_fd_query.buf_len))
		return -EFAULT;
	input_len = attr->task_fd_query.buf_len;
	if (input_len && ubuf) {
		if (!len) {
			/* nothing to copy, just make ubuf NULL terminated */
			char zero = '\0';

			if (put_user(zero, ubuf))
				return -EFAULT;
		} else if (input_len >= len + 1) {
			/* ubuf can hold the string with NULL terminator */
			if (copy_to_user(ubuf, buf, len + 1))
				return -EFAULT;
		} else {
			/* ubuf cannot hold the string with NULL terminator,
			 * do a partial copy with NULL terminator.
			 */
			char zero = '\0';

			err = -ENOSPC;
			if (copy_to_user(ubuf, buf, input_len - 1))
				return -EFAULT;
			if (put_user(zero, ubuf + input_len - 1))
				return -EFAULT;
		}
	}

	if (put_user(prog_id, &uattr->task_fd_query.prog_id) ||
	    put_user(fd_type, &uattr->task_fd_query.fd_type) ||
	    put_user(probe_offset, &uattr->task_fd_query.probe_offset) ||
	    put_user(probe_addr, &uattr->task_fd_query.probe_addr))
		return -EFAULT;

	return err;
}

#define BPF_TASK_FD_QUERY_LAST_FIELD task_fd_query.probe_addr

static int bpf_task_fd_query(const union bpf_attr *attr,
			     union bpf_attr __user *uattr)
{
	pid_t pid = attr->task_fd_query.pid;
	u32 fd = attr->task_fd_query.fd;
	const struct perf_event *event;
	struct files_struct *files;
	struct task_struct *task;
	struct file *file;
	int err;

	if (CHECK_ATTR(BPF_TASK_FD_QUERY))
		return -EINVAL;

	if (!capable(CAP_SYS_ADMIN))
		return -EPERM;

	if (attr->task_fd_query.flags != 0)
		return -EINVAL;

	task = get_pid_task(find_vpid(pid), PIDTYPE_PID);
	if (!task)
		return -ENOENT;

	files = get_files_struct(task);
	put_task_struct(task);
	if (!files)
		return -ENOENT;

	err = 0;
	spin_lock(&files->file_lock);
	file = fcheck_files(files, fd);
	if (!file)
		err = -EBADF;
	else
		get_file(file);
	spin_unlock(&files->file_lock);
	put_files_struct(files);

	if (err)
		goto out;

	if (file->f_op == &bpf_link_fops) {
		struct bpf_link *link = file->private_data;

		if (link->ops == &bpf_raw_tp_link_lops) {
			struct bpf_raw_tp_link *raw_tp =
				container_of(link, struct bpf_raw_tp_link, link);
			struct bpf_raw_event_map *btp = raw_tp->btp;

			err = bpf_task_fd_query_copy(attr, uattr,
						     raw_tp->link.prog->aux->id,
						     BPF_FD_TYPE_RAW_TRACEPOINT,
						     btp->tp->name, 0, 0);
			goto put_file;
		}
		goto out_not_supp;
	}

	event = perf_get_event(file);
	if (!IS_ERR(event)) {
		u64 probe_offset, probe_addr;
		u32 prog_id, fd_type;
		const char *buf;

		err = bpf_get_perf_event_info(event, &prog_id, &fd_type,
					      &buf, &probe_offset,
					      &probe_addr);
		if (!err)
			err = bpf_task_fd_query_copy(attr, uattr, prog_id,
						     fd_type, buf,
						     probe_offset,
						     probe_addr);
		goto put_file;
	}

out_not_supp:
	err = -ENOTSUPP;
put_file:
	fput(file);
out:
	return err;
}

#define BPF_MAP_BATCH_LAST_FIELD batch.flags

#define BPF_DO_BATCH(fn)			\
	do {					\
		if (!fn) {			\
			err = -ENOTSUPP;	\
			goto err_put;		\
		}				\
		err = fn(map, attr, uattr);	\
	} while (0)

static int bpf_map_do_batch(const union bpf_attr *attr,
			    union bpf_attr __user *uattr,
			    int cmd)
{
	struct bpf_map *map;
	int err, ufd;
	struct fd f;

	if (CHECK_ATTR(BPF_MAP_BATCH))
		return -EINVAL;

	ufd = attr->batch.map_fd;
	f = fdget(ufd);
	map = __bpf_map_get(f);
	if (IS_ERR(map))
		return PTR_ERR(map);

	if ((cmd == BPF_MAP_LOOKUP_BATCH ||
	     cmd == BPF_MAP_LOOKUP_AND_DELETE_BATCH) &&
	    !(map_get_sys_perms(map, f) & FMODE_CAN_READ)) {
		err = -EPERM;
		goto err_put;
	}

	if (cmd != BPF_MAP_LOOKUP_BATCH &&
	    !(map_get_sys_perms(map, f) & FMODE_CAN_WRITE)) {
		err = -EPERM;
		goto err_put;
	}

	if (cmd == BPF_MAP_LOOKUP_BATCH)
		BPF_DO_BATCH(map->ops->map_lookup_batch);
	else if (cmd == BPF_MAP_LOOKUP_AND_DELETE_BATCH)
		BPF_DO_BATCH(map->ops->map_lookup_and_delete_batch);
	else if (cmd == BPF_MAP_UPDATE_BATCH)
		BPF_DO_BATCH(map->ops->map_update_batch);
	else
		BPF_DO_BATCH(map->ops->map_delete_batch);

err_put:
	fdput(f);
	return err;
}

static int tracing_bpf_link_attach(const union bpf_attr *attr, struct bpf_prog *prog)
{
	if (attr->link_create.attach_type == BPF_TRACE_ITER &&
	    prog->expected_attach_type == BPF_TRACE_ITER)
		return bpf_iter_link_attach(attr, prog);

	return -EINVAL;
}

#define BPF_LINK_CREATE_LAST_FIELD link_create.iter_info_len
static int link_create(union bpf_attr *attr)
{
	enum bpf_prog_type ptype;
	struct bpf_prog *prog;
	int ret;

	if (CHECK_ATTR(BPF_LINK_CREATE))
		return -EINVAL;

	ptype = attach_type_to_prog_type(attr->link_create.attach_type);
	if (ptype == BPF_PROG_TYPE_UNSPEC)
		return -EINVAL;

	prog = bpf_prog_get_type(attr->link_create.prog_fd, ptype);
	if (IS_ERR(prog))
		return PTR_ERR(prog);

	ret = bpf_prog_attach_check_attach_type(prog,
						attr->link_create.attach_type);
	if (ret)
		goto err_out;

	switch (ptype) {
	case BPF_PROG_TYPE_CGROUP_SKB:
	case BPF_PROG_TYPE_CGROUP_SOCK:
	case BPF_PROG_TYPE_CGROUP_SOCK_ADDR:
	case BPF_PROG_TYPE_SOCK_OPS:
	case BPF_PROG_TYPE_CGROUP_DEVICE:
	case BPF_PROG_TYPE_CGROUP_SYSCTL:
	case BPF_PROG_TYPE_CGROUP_SOCKOPT:
		ret = cgroup_bpf_link_attach(attr, prog);
		break;
	case BPF_PROG_TYPE_TRACING:
		ret = tracing_bpf_link_attach(attr, prog);
		break;
	case BPF_PROG_TYPE_FLOW_DISSECTOR:
	case BPF_PROG_TYPE_SK_LOOKUP:
		ret = netns_bpf_link_create(attr, prog);
		break;
#ifdef CONFIG_NET
	case BPF_PROG_TYPE_XDP:
		ret = bpf_xdp_link_attach(attr, prog);
		break;
#endif
	default:
		ret = -EINVAL;
	}

err_out:
	if (ret < 0)
		bpf_prog_put(prog);
	return ret;
}

#define BPF_LINK_UPDATE_LAST_FIELD link_update.old_prog_fd

static int link_update(union bpf_attr *attr)
{
	struct bpf_prog *old_prog = NULL, *new_prog;
	struct bpf_link *link;
	u32 flags;
	int ret;

	if (CHECK_ATTR(BPF_LINK_UPDATE))
		return -EINVAL;

	flags = attr->link_update.flags;
	if (flags & ~BPF_F_REPLACE)
		return -EINVAL;

	link = bpf_link_get_from_fd(attr->link_update.link_fd);
	if (IS_ERR(link))
		return PTR_ERR(link);

	new_prog = bpf_prog_get(attr->link_update.new_prog_fd);
	if (IS_ERR(new_prog)) {
		ret = PTR_ERR(new_prog);
		goto out_put_link;
	}

	if (flags & BPF_F_REPLACE) {
		old_prog = bpf_prog_get(attr->link_update.old_prog_fd);
		if (IS_ERR(old_prog)) {
			ret = PTR_ERR(old_prog);
			old_prog = NULL;
			goto out_put_progs;
		}
	} else if (attr->link_update.old_prog_fd) {
		ret = -EINVAL;
		goto out_put_progs;
	}

	if (link->ops->update_prog)
		ret = link->ops->update_prog(link, new_prog, old_prog);
	else
		ret = -EINVAL;

out_put_progs:
	if (old_prog)
		bpf_prog_put(old_prog);
	if (ret)
		bpf_prog_put(new_prog);
out_put_link:
	bpf_link_put(link);
	return ret;
}

#define BPF_LINK_DETACH_LAST_FIELD link_detach.link_fd

static int link_detach(union bpf_attr *attr)
{
	struct bpf_link *link;
	int ret;

	if (CHECK_ATTR(BPF_LINK_DETACH))
		return -EINVAL;

	link = bpf_link_get_from_fd(attr->link_detach.link_fd);
	if (IS_ERR(link))
		return PTR_ERR(link);

	if (link->ops->detach)
		ret = link->ops->detach(link);
	else
		ret = -EOPNOTSUPP;

	bpf_link_put(link);
	return ret;
}

static int bpf_link_inc_not_zero(struct bpf_link *link)
{
	return atomic64_fetch_add_unless(&link->refcnt, 1, 0) ? 0 : -ENOENT;
}

#define BPF_LINK_GET_FD_BY_ID_LAST_FIELD link_id

static int bpf_link_get_fd_by_id(const union bpf_attr *attr)
{
	struct bpf_link *link;
	u32 id = attr->link_id;
	int fd, err;

	if (CHECK_ATTR(BPF_LINK_GET_FD_BY_ID))
		return -EINVAL;

	if (!capable(CAP_SYS_ADMIN))
		return -EPERM;

	spin_lock_bh(&link_idr_lock);
	link = idr_find(&link_idr, id);
	/* before link is "settled", ID is 0, pretend it doesn't exist yet */
	if (link) {
		if (link->id)
			err = bpf_link_inc_not_zero(link);
		else
			err = -EAGAIN;
	} else {
		err = -ENOENT;
	}
	spin_unlock_bh(&link_idr_lock);

	if (err)
		return err;

	fd = bpf_link_new_fd(link);
	if (fd < 0)
		bpf_link_put(link);

	return fd;
}

DEFINE_MUTEX(bpf_stats_enabled_mutex);

static int bpf_stats_release(struct inode *inode, struct file *file)
{
	mutex_lock(&bpf_stats_enabled_mutex);
	static_key_slow_dec(&bpf_stats_enabled_key.key);
	mutex_unlock(&bpf_stats_enabled_mutex);
	return 0;
}

static const struct file_operations bpf_stats_fops = {
	.release = bpf_stats_release,
};

static int bpf_enable_runtime_stats(void)
{
	int fd;

	mutex_lock(&bpf_stats_enabled_mutex);

	/* Set a very high limit to avoid overflow */
	if (static_key_count(&bpf_stats_enabled_key.key) > INT_MAX / 2) {
		mutex_unlock(&bpf_stats_enabled_mutex);
		return -EBUSY;
	}

	fd = anon_inode_getfd("bpf-stats", &bpf_stats_fops, NULL, O_CLOEXEC);
	if (fd >= 0)
		static_key_slow_inc(&bpf_stats_enabled_key.key);

	mutex_unlock(&bpf_stats_enabled_mutex);
	return fd;
}

#define BPF_ENABLE_STATS_LAST_FIELD enable_stats.type

static int bpf_enable_stats(union bpf_attr *attr)
{

	if (CHECK_ATTR(BPF_ENABLE_STATS))
		return -EINVAL;

	if (!capable(CAP_SYS_ADMIN))
		return -EPERM;

	switch (attr->enable_stats.type) {
	case BPF_STATS_RUN_TIME:
		return bpf_enable_runtime_stats();
	default:
		break;
	}
	return -EINVAL;
}

#define BPF_ITER_CREATE_LAST_FIELD iter_create.flags

static int bpf_iter_create(union bpf_attr *attr)
{
	struct bpf_link *link;
	int err;

	if (CHECK_ATTR(BPF_ITER_CREATE))
		return -EINVAL;

	if (attr->iter_create.flags)
		return -EINVAL;

	link = bpf_link_get_from_fd(attr->iter_create.link_fd);
	if (IS_ERR(link))
		return PTR_ERR(link);

	err = bpf_iter_new_fd(link);
	bpf_link_put(link);

	return err;
}

SYSCALL_DEFINE3(bpf, int, cmd, union bpf_attr __user *, uattr, unsigned int, size)
{
	union bpf_attr attr;
	int err;

	if (sysctl_unprivileged_bpf_disabled && !bpf_capable())
		return -EPERM;

	err = bpf_check_uarg_tail_zero(uattr, sizeof(attr), size);
	if (err)
		return err;
	size = min_t(u32, size, sizeof(attr));

	/* copy attributes from user space, may be less than sizeof(bpf_attr) */
	memset(&attr, 0, sizeof(attr));
	if (copy_from_user(&attr, uattr, size) != 0)
		return -EFAULT;

	err = security_bpf(cmd, &attr, size);
	if (err < 0)
		return err;

	switch (cmd) {
	case BPF_MAP_CREATE:
		err = map_create(&attr);
		break;
	case BPF_MAP_LOOKUP_ELEM:
		err = map_lookup_elem(&attr);
		break;
	case BPF_MAP_UPDATE_ELEM:
		err = map_update_elem(&attr);
		break;
	case BPF_MAP_DELETE_ELEM:
		err = map_delete_elem(&attr);
		break;
	case BPF_MAP_GET_NEXT_KEY:
		err = map_get_next_key(&attr);
		break;
	case BPF_MAP_FREEZE:
		err = map_freeze(&attr);
		break;
	case BPF_PROG_LOAD:
		err = bpf_prog_load(&attr, uattr);
		break;
	case BPF_OBJ_PIN:
		err = bpf_obj_pin(&attr);
		break;
	case BPF_OBJ_GET:
		err = bpf_obj_get(&attr);
		break;
	case BPF_PROG_ATTACH:
		err = bpf_prog_attach(&attr);
		break;
	case BPF_PROG_DETACH:
		err = bpf_prog_detach(&attr);
		break;
	case BPF_PROG_QUERY:
		err = bpf_prog_query(&attr, uattr);
		break;
	case BPF_PROG_TEST_RUN:
		err = bpf_prog_test_run(&attr, uattr);
		break;
	case BPF_PROG_GET_NEXT_ID:
		err = bpf_obj_get_next_id(&attr, uattr,
					  &prog_idr, &prog_idr_lock);
		break;
	case BPF_MAP_GET_NEXT_ID:
		err = bpf_obj_get_next_id(&attr, uattr,
					  &map_idr, &map_idr_lock);
		break;
	case BPF_BTF_GET_NEXT_ID:
		err = bpf_obj_get_next_id(&attr, uattr,
					  &btf_idr, &btf_idr_lock);
		break;
	case BPF_PROG_GET_FD_BY_ID:
		err = bpf_prog_get_fd_by_id(&attr);
		break;
	case BPF_MAP_GET_FD_BY_ID:
		err = bpf_map_get_fd_by_id(&attr);
		break;
	case BPF_OBJ_GET_INFO_BY_FD:
		err = bpf_obj_get_info_by_fd(&attr, uattr);
		break;
	case BPF_RAW_TRACEPOINT_OPEN:
		err = bpf_raw_tracepoint_open(&attr);
		break;
	case BPF_BTF_LOAD:
		err = bpf_btf_load(&attr);
		break;
	case BPF_BTF_GET_FD_BY_ID:
		err = bpf_btf_get_fd_by_id(&attr);
		break;
	case BPF_TASK_FD_QUERY:
		err = bpf_task_fd_query(&attr, uattr);
		break;
	case BPF_MAP_LOOKUP_AND_DELETE_ELEM:
		err = map_lookup_and_delete_elem(&attr);
		break;
	case BPF_MAP_LOOKUP_BATCH:
		err = bpf_map_do_batch(&attr, uattr, BPF_MAP_LOOKUP_BATCH);
		break;
	case BPF_MAP_LOOKUP_AND_DELETE_BATCH:
		err = bpf_map_do_batch(&attr, uattr,
				       BPF_MAP_LOOKUP_AND_DELETE_BATCH);
		break;
	case BPF_MAP_UPDATE_BATCH:
		err = bpf_map_do_batch(&attr, uattr, BPF_MAP_UPDATE_BATCH);
		break;
	case BPF_MAP_DELETE_BATCH:
		err = bpf_map_do_batch(&attr, uattr, BPF_MAP_DELETE_BATCH);
		break;
	case BPF_LINK_CREATE:
		err = link_create(&attr);
		break;
	case BPF_LINK_UPDATE:
		err = link_update(&attr);
		break;
	case BPF_LINK_GET_FD_BY_ID:
		err = bpf_link_get_fd_by_id(&attr);
		break;
	case BPF_LINK_GET_NEXT_ID:
		err = bpf_obj_get_next_id(&attr, uattr,
					  &link_idr, &link_idr_lock);
		break;
	case BPF_ENABLE_STATS:
		err = bpf_enable_stats(&attr);
		break;
	case BPF_ITER_CREATE:
		err = bpf_iter_create(&attr);
		break;
	case BPF_LINK_DETACH:
		err = link_detach(&attr);
		break;
	default:
		err = -EINVAL;
		break;
	}

	return err;
}<|MERGE_RESOLUTION|>--- conflicted
+++ resolved
@@ -124,7 +124,6 @@
 	return map;
 }
 
-<<<<<<< HEAD
 static u32 bpf_map_value_size(struct bpf_map *map)
 {
 	if (map->map_type == BPF_MAP_TYPE_PERCPU_HASH ||
@@ -263,7 +262,8 @@
 	maybe_wait_bpf_programs(map);
 
 	return err;
-=======
+}
+
 static void bpf_map_write_active_inc(struct bpf_map *map)
 {
 	atomic64_inc(&map->writecnt);
@@ -277,7 +277,6 @@
 bool bpf_map_write_active(const struct bpf_map *map)
 {
 	return atomic64_read(&map->writecnt) != 0;
->>>>>>> 6e54e17c
 }
 
 static void *__bpf_map_area_alloc(u64 size, int numa_node, bool mmapable)
