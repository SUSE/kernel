// SPDX-License-Identifier: GPL-2.0
/*
 * Copyright (c) 2018 Facebook
 */
#include <linux/bpf.h>
#include <linux/err.h>
#include <linux/sock_diag.h>
#include <net/sock_reuseport.h>
#include <linux/btf_ids.h>

struct reuseport_array {
	struct bpf_map map;
	struct sock __rcu *ptrs[];
};

static struct reuseport_array *reuseport_array(struct bpf_map *map)
{
	return (struct reuseport_array *)map;
}

/* The caller must hold the reuseport_lock */
void bpf_sk_reuseport_detach(struct sock *sk)
{
	struct sock __rcu **socks;

	write_lock_bh(&sk->sk_callback_lock);
	socks = __locked_read_sk_user_data_with_flags(sk, SK_USER_DATA_BPF);
	if (socks) {
		WRITE_ONCE(sk->sk_user_data, NULL);
		/*
		 * Do not move this NULL assignment outside of
		 * sk->sk_callback_lock because there is
		 * a race with reuseport_array_free()
		 * which does not hold the reuseport_lock.
		 */
		RCU_INIT_POINTER(*socks, NULL);
	}
	write_unlock_bh(&sk->sk_callback_lock);
}

static int reuseport_array_alloc_check(union bpf_attr *attr)
{
	if (attr->value_size != sizeof(u32) &&
	    attr->value_size != sizeof(u64))
		return -EINVAL;

	return array_map_alloc_check(attr);
}

static void *reuseport_array_lookup_elem(struct bpf_map *map, void *key)
{
	struct reuseport_array *array = reuseport_array(map);
	u32 index = *(u32 *)key;

	if (unlikely(index >= array->map.max_entries))
		return NULL;

	return rcu_dereference(array->ptrs[index]);
}

/* Called from syscall only */
static long reuseport_array_delete_elem(struct bpf_map *map, void *key)
{
	struct reuseport_array *array = reuseport_array(map);
	u32 index = *(u32 *)key;
	struct sock *sk;
	int err;

	if (index >= map->max_entries)
		return -E2BIG;

	if (!rcu_access_pointer(array->ptrs[index]))
		return -ENOENT;

	spin_lock_bh(&reuseport_lock);

	sk = rcu_dereference_protected(array->ptrs[index],
				       lockdep_is_held(&reuseport_lock));
	if (sk) {
		write_lock_bh(&sk->sk_callback_lock);
		WRITE_ONCE(sk->sk_user_data, NULL);
		RCU_INIT_POINTER(array->ptrs[index], NULL);
		write_unlock_bh(&sk->sk_callback_lock);
		err = 0;
	} else {
		err = -ENOENT;
	}

	spin_unlock_bh(&reuseport_lock);

	return err;
}

static void reuseport_array_free(struct bpf_map *map)
{
	struct reuseport_array *array = reuseport_array(map);
	struct sock *sk;
	u32 i;

	/*
	 * ops->map_*_elem() will not be able to access this
	 * array now. Hence, this function only races with
	 * bpf_sk_reuseport_detach() which was triggered by
	 * close() or disconnect().
	 *
	 * This function and bpf_sk_reuseport_detach() are
	 * both removing sk from "array".  Who removes it
	 * first does not matter.
	 *
	 * The only concern here is bpf_sk_reuseport_detach()
	 * may access "array" which is being freed here.
	 * bpf_sk_reuseport_detach() access this "array"
	 * through sk->sk_user_data _and_ with sk->sk_callback_lock
	 * held which is enough because this "array" is not freed
	 * until all sk->sk_user_data has stopped referencing this "array".
	 *
	 * Hence, due to the above, taking "reuseport_lock" is not
	 * needed here.
	 */

	/*
	 * Since reuseport_lock is not taken, sk is accessed under
	 * rcu_read_lock()
	 */
	rcu_read_lock();
	for (i = 0; i < map->max_entries; i++) {
		sk = rcu_dereference(array->ptrs[i]);
		if (sk) {
			write_lock_bh(&sk->sk_callback_lock);
			/*
			 * No need for WRITE_ONCE(). At this point,
			 * no one is reading it without taking the
			 * sk->sk_callback_lock.
			 */
			sk->sk_user_data = NULL;
			write_unlock_bh(&sk->sk_callback_lock);
			RCU_INIT_POINTER(array->ptrs[i], NULL);
		}
	}
	rcu_read_unlock();

	/*
	 * Once reaching here, all sk->sk_user_data is not
	 * referencing this "array". "array" can be freed now.
	 */
	bpf_map_area_free(array);
}

static struct bpf_map *reuseport_array_alloc(union bpf_attr *attr)
{
	int numa_node = bpf_map_attr_numa_node(attr);
	struct reuseport_array *array;

<<<<<<< HEAD
	if (!bpf_capable())
		return ERR_PTR(-EPERM);

=======
>>>>>>> eb3cdb58
	/* allocate all map elements and zero-initialize them */
	array = bpf_map_area_alloc(struct_size(array, ptrs, attr->max_entries), numa_node);
	if (!array)
		return ERR_PTR(-ENOMEM);

	/* copy mandatory map attributes */
	bpf_map_init_from_attr(&array->map, attr);

	return &array->map;
}

int bpf_fd_reuseport_array_lookup_elem(struct bpf_map *map, void *key,
				       void *value)
{
	struct sock *sk;
	int err;

	if (map->value_size != sizeof(u64))
		return -ENOSPC;

	rcu_read_lock();
	sk = reuseport_array_lookup_elem(map, key);
	if (sk) {
		*(u64 *)value = __sock_gen_cookie(sk);
		err = 0;
	} else {
		err = -ENOENT;
	}
	rcu_read_unlock();

	return err;
}

static int
reuseport_array_update_check(const struct reuseport_array *array,
			     const struct sock *nsk,
			     const struct sock *osk,
			     const struct sock_reuseport *nsk_reuse,
			     u32 map_flags)
{
	if (osk && map_flags == BPF_NOEXIST)
		return -EEXIST;

	if (!osk && map_flags == BPF_EXIST)
		return -ENOENT;

	if (nsk->sk_protocol != IPPROTO_UDP && nsk->sk_protocol != IPPROTO_TCP)
		return -ENOTSUPP;

	if (nsk->sk_family != AF_INET && nsk->sk_family != AF_INET6)
		return -ENOTSUPP;

	if (nsk->sk_type != SOCK_STREAM && nsk->sk_type != SOCK_DGRAM)
		return -ENOTSUPP;

	/*
	 * sk must be hashed (i.e. listening in the TCP case or binded
	 * in the UDP case) and
	 * it must also be a SO_REUSEPORT sk (i.e. reuse cannot be NULL).
	 *
	 * Also, sk will be used in bpf helper that is protected by
	 * rcu_read_lock().
	 */
	if (!sock_flag(nsk, SOCK_RCU_FREE) || !sk_hashed(nsk) || !nsk_reuse)
		return -EINVAL;

	/* READ_ONCE because the sk->sk_callback_lock may not be held here */
	if (READ_ONCE(nsk->sk_user_data))
		return -EBUSY;

	return 0;
}

/*
 * Called from syscall only.
 * The "nsk" in the fd refcnt.
 * The "osk" and "reuse" are protected by reuseport_lock.
 */
int bpf_fd_reuseport_array_update_elem(struct bpf_map *map, void *key,
				       void *value, u64 map_flags)
{
	struct reuseport_array *array = reuseport_array(map);
	struct sock *free_osk = NULL, *osk, *nsk;
	struct sock_reuseport *reuse;
	u32 index = *(u32 *)key;
	uintptr_t sk_user_data;
	struct socket *socket;
	int err, fd;

	if (map_flags > BPF_EXIST)
		return -EINVAL;

	if (index >= map->max_entries)
		return -E2BIG;

	if (map->value_size == sizeof(u64)) {
		u64 fd64 = *(u64 *)value;

		if (fd64 > S32_MAX)
			return -EINVAL;
		fd = fd64;
	} else {
		fd = *(int *)value;
	}

	socket = sockfd_lookup(fd, &err);
	if (!socket)
		return err;

	nsk = socket->sk;
	if (!nsk) {
		err = -EINVAL;
		goto put_file;
	}

	/* Quick checks before taking reuseport_lock */
	err = reuseport_array_update_check(array, nsk,
					   rcu_access_pointer(array->ptrs[index]),
					   rcu_access_pointer(nsk->sk_reuseport_cb),
					   map_flags);
	if (err)
		goto put_file;

	spin_lock_bh(&reuseport_lock);
	/*
	 * Some of the checks only need reuseport_lock
	 * but it is done under sk_callback_lock also
	 * for simplicity reason.
	 */
	write_lock_bh(&nsk->sk_callback_lock);

	osk = rcu_dereference_protected(array->ptrs[index],
					lockdep_is_held(&reuseport_lock));
	reuse = rcu_dereference_protected(nsk->sk_reuseport_cb,
					  lockdep_is_held(&reuseport_lock));
	err = reuseport_array_update_check(array, nsk, osk, reuse, map_flags);
	if (err)
		goto put_file_unlock;

	sk_user_data = (uintptr_t)&array->ptrs[index] | SK_USER_DATA_NOCOPY |
		SK_USER_DATA_BPF;
	WRITE_ONCE(nsk->sk_user_data, (void *)sk_user_data);
	rcu_assign_pointer(array->ptrs[index], nsk);
	free_osk = osk;
	err = 0;

put_file_unlock:
	write_unlock_bh(&nsk->sk_callback_lock);

	if (free_osk) {
		write_lock_bh(&free_osk->sk_callback_lock);
		WRITE_ONCE(free_osk->sk_user_data, NULL);
		write_unlock_bh(&free_osk->sk_callback_lock);
	}

	spin_unlock_bh(&reuseport_lock);
put_file:
	fput(socket->file);
	return err;
}

/* Called from syscall */
static int reuseport_array_get_next_key(struct bpf_map *map, void *key,
					void *next_key)
{
	struct reuseport_array *array = reuseport_array(map);
	u32 index = key ? *(u32 *)key : U32_MAX;
	u32 *next = (u32 *)next_key;

	if (index >= array->map.max_entries) {
		*next = 0;
		return 0;
	}

	if (index == array->map.max_entries - 1)
		return -ENOENT;

	*next = index + 1;
	return 0;
}

<<<<<<< HEAD
=======
static u64 reuseport_array_mem_usage(const struct bpf_map *map)
{
	struct reuseport_array *array;

	return struct_size(array, ptrs, map->max_entries);
}

>>>>>>> eb3cdb58
BTF_ID_LIST_SINGLE(reuseport_array_map_btf_ids, struct, reuseport_array)
const struct bpf_map_ops reuseport_array_ops = {
	.map_meta_equal = bpf_map_meta_equal,
	.map_alloc_check = reuseport_array_alloc_check,
	.map_alloc = reuseport_array_alloc,
	.map_free = reuseport_array_free,
	.map_lookup_elem = reuseport_array_lookup_elem,
	.map_get_next_key = reuseport_array_get_next_key,
	.map_delete_elem = reuseport_array_delete_elem,
<<<<<<< HEAD
=======
	.map_mem_usage = reuseport_array_mem_usage,
>>>>>>> eb3cdb58
	.map_btf_id = &reuseport_array_map_btf_ids[0],
};<|MERGE_RESOLUTION|>--- conflicted
+++ resolved
@@ -151,12 +151,6 @@
 	int numa_node = bpf_map_attr_numa_node(attr);
 	struct reuseport_array *array;
 
-<<<<<<< HEAD
-	if (!bpf_capable())
-		return ERR_PTR(-EPERM);
-
-=======
->>>>>>> eb3cdb58
 	/* allocate all map elements and zero-initialize them */
 	array = bpf_map_area_alloc(struct_size(array, ptrs, attr->max_entries), numa_node);
 	if (!array)
@@ -338,8 +332,6 @@
 	return 0;
 }
 
-<<<<<<< HEAD
-=======
 static u64 reuseport_array_mem_usage(const struct bpf_map *map)
 {
 	struct reuseport_array *array;
@@ -347,7 +339,6 @@
 	return struct_size(array, ptrs, map->max_entries);
 }
 
->>>>>>> eb3cdb58
 BTF_ID_LIST_SINGLE(reuseport_array_map_btf_ids, struct, reuseport_array)
 const struct bpf_map_ops reuseport_array_ops = {
 	.map_meta_equal = bpf_map_meta_equal,
@@ -357,9 +348,6 @@
 	.map_lookup_elem = reuseport_array_lookup_elem,
 	.map_get_next_key = reuseport_array_get_next_key,
 	.map_delete_elem = reuseport_array_delete_elem,
-<<<<<<< HEAD
-=======
 	.map_mem_usage = reuseport_array_mem_usage,
->>>>>>> eb3cdb58
 	.map_btf_id = &reuseport_array_map_btf_ids[0],
 };