// SPDX-License-Identifier: GPL-2.0-only
/* Copyright (c) 2020 Facebook */

#include <linux/fs.h>
#include <linux/anon_inodes.h>
#include <linux/filter.h>
#include <linux/bpf.h>
#include <linux/rcupdate_trace.h>

struct bpf_iter_target_info {
	struct list_head list;
	const struct bpf_iter_reg *reg_info;
	u32 btf_id;	/* cached value */
};

struct bpf_iter_link {
	struct bpf_link link;
	struct bpf_iter_aux_info aux;
	struct bpf_iter_target_info *tinfo;
};

struct bpf_iter_priv_data {
	struct bpf_iter_target_info *tinfo;
	const struct bpf_iter_seq_info *seq_info;
	struct bpf_prog *prog;
	u64 session_id;
	u64 seq_num;
	bool done_stop;
	u8 target_private[] __aligned(8);
};

static struct list_head targets = LIST_HEAD_INIT(targets);
static DEFINE_MUTEX(targets_mutex);

/* protect bpf_iter_link changes */
static DEFINE_MUTEX(link_mutex);

/* incremented on every opened seq_file */
static atomic64_t session_id;

static int prepare_seq_file(struct file *file, struct bpf_iter_link *link,
			    const struct bpf_iter_seq_info *seq_info);

static void bpf_iter_inc_seq_num(struct seq_file *seq)
{
	struct bpf_iter_priv_data *iter_priv;

	iter_priv = container_of(seq->private, struct bpf_iter_priv_data,
				 target_private);
	iter_priv->seq_num++;
}

static void bpf_iter_dec_seq_num(struct seq_file *seq)
{
	struct bpf_iter_priv_data *iter_priv;

	iter_priv = container_of(seq->private, struct bpf_iter_priv_data,
				 target_private);
	iter_priv->seq_num--;
}

static void bpf_iter_done_stop(struct seq_file *seq)
{
	struct bpf_iter_priv_data *iter_priv;

	iter_priv = container_of(seq->private, struct bpf_iter_priv_data,
				 target_private);
	iter_priv->done_stop = true;
}

static inline bool bpf_iter_target_support_resched(const struct bpf_iter_target_info *tinfo)
{
	return tinfo->reg_info->feature & BPF_ITER_RESCHED;
}

static bool bpf_iter_support_resched(struct seq_file *seq)
{
	struct bpf_iter_priv_data *iter_priv;

	iter_priv = container_of(seq->private, struct bpf_iter_priv_data,
				 target_private);
	return bpf_iter_target_support_resched(iter_priv->tinfo);
}

/* maximum visited objects before bailing out */
#define MAX_ITER_OBJECTS	1000000

/* bpf_seq_read, a customized and simpler version for bpf iterator.
 * The following are differences from seq_read():
 *  . fixed buffer size (PAGE_SIZE)
 *  . assuming NULL ->llseek()
 *  . stop() may call bpf program, handling potential overflow there
 */
static ssize_t bpf_seq_read(struct file *file, char __user *buf, size_t size,
			    loff_t *ppos)
{
	struct seq_file *seq = file->private_data;
	size_t n, offs, copied = 0;
	int err = 0, num_objs = 0;
	bool can_resched;
	void *p;

	mutex_lock(&seq->lock);

	if (!seq->buf) {
		seq->size = PAGE_SIZE << 3;
		seq->buf = kvmalloc(seq->size, GFP_KERNEL);
		if (!seq->buf) {
			err = -ENOMEM;
			goto done;
		}
	}

	if (seq->count) {
		n = min(seq->count, size);
		err = copy_to_user(buf, seq->buf + seq->from, n);
		if (err) {
			err = -EFAULT;
			goto done;
		}
		seq->count -= n;
		seq->from += n;
		copied = n;
		goto done;
	}

	seq->from = 0;
	p = seq->op->start(seq, &seq->index);
	if (!p)
		goto stop;
	if (IS_ERR(p)) {
		err = PTR_ERR(p);
		seq->op->stop(seq, p);
		seq->count = 0;
		goto done;
	}

	err = seq->op->show(seq, p);
	if (err > 0) {
		/* object is skipped, decrease seq_num, so next
		 * valid object can reuse the same seq_num.
		 */
		bpf_iter_dec_seq_num(seq);
		seq->count = 0;
	} else if (err < 0 || seq_has_overflowed(seq)) {
		if (!err)
			err = -E2BIG;
		seq->op->stop(seq, p);
		seq->count = 0;
		goto done;
	}

	can_resched = bpf_iter_support_resched(seq);
	while (1) {
		loff_t pos = seq->index;

		num_objs++;
		offs = seq->count;
		p = seq->op->next(seq, p, &seq->index);
		if (pos == seq->index) {
			pr_info_ratelimited("buggy seq_file .next function %ps "
				"did not updated position index\n",
				seq->op->next);
			seq->index++;
		}

		if (IS_ERR_OR_NULL(p))
			break;

		/* got a valid next object, increase seq_num */
		bpf_iter_inc_seq_num(seq);

		if (seq->count >= size)
			break;

		if (num_objs >= MAX_ITER_OBJECTS) {
			if (offs == 0) {
				err = -EAGAIN;
				seq->op->stop(seq, p);
				goto done;
			}
			break;
		}

		err = seq->op->show(seq, p);
		if (err > 0) {
			bpf_iter_dec_seq_num(seq);
			seq->count = offs;
		} else if (err < 0 || seq_has_overflowed(seq)) {
			seq->count = offs;
			if (offs == 0) {
				if (!err)
					err = -E2BIG;
				seq->op->stop(seq, p);
				goto done;
			}
			break;
		}

		if (can_resched)
			cond_resched();
	}
stop:
	offs = seq->count;
	if (IS_ERR(p)) {
		seq->op->stop(seq, NULL);
		err = PTR_ERR(p);
		goto done;
	}
	/* bpf program called if !p */
	seq->op->stop(seq, p);
	if (!p) {
		if (!seq_has_overflowed(seq)) {
			bpf_iter_done_stop(seq);
		} else {
			seq->count = offs;
			if (offs == 0) {
				err = -E2BIG;
				goto done;
			}
		}
	}

	n = min(seq->count, size);
	err = copy_to_user(buf, seq->buf, n);
	if (err) {
		err = -EFAULT;
		goto done;
	}
	copied = n;
	seq->count -= n;
	seq->from = n;
done:
	if (!copied)
		copied = err;
	else
		*ppos += copied;
	mutex_unlock(&seq->lock);
	return copied;
}

static const struct bpf_iter_seq_info *
__get_seq_info(struct bpf_iter_link *link)
{
	const struct bpf_iter_seq_info *seq_info;

	if (link->aux.map) {
		seq_info = link->aux.map->ops->iter_seq_info;
		if (seq_info)
			return seq_info;
	}

	return link->tinfo->reg_info->seq_info;
}

static int iter_open(struct inode *inode, struct file *file)
{
	struct bpf_iter_link *link = inode->i_private;

	return prepare_seq_file(file, link, __get_seq_info(link));
}

static int iter_release(struct inode *inode, struct file *file)
{
	struct bpf_iter_priv_data *iter_priv;
	struct seq_file *seq;

	seq = file->private_data;
	if (!seq)
		return 0;

	iter_priv = container_of(seq->private, struct bpf_iter_priv_data,
				 target_private);

	if (iter_priv->seq_info->fini_seq_private)
		iter_priv->seq_info->fini_seq_private(seq->private);

	bpf_prog_put(iter_priv->prog);
	seq->private = iter_priv;

	return seq_release_private(inode, file);
}

const struct file_operations bpf_iter_fops = {
	.open		= iter_open,
	.llseek		= no_llseek,
	.read		= bpf_seq_read,
	.release	= iter_release,
};

/* The argument reg_info will be cached in bpf_iter_target_info.
 * The common practice is to declare target reg_info as
 * a const static variable and passed as an argument to
 * bpf_iter_reg_target().
 */
int bpf_iter_reg_target(const struct bpf_iter_reg *reg_info)
{
	struct bpf_iter_target_info *tinfo;

	tinfo = kzalloc(sizeof(*tinfo), GFP_KERNEL);
	if (!tinfo)
		return -ENOMEM;

	tinfo->reg_info = reg_info;
	INIT_LIST_HEAD(&tinfo->list);

	mutex_lock(&targets_mutex);
	list_add(&tinfo->list, &targets);
	mutex_unlock(&targets_mutex);

	return 0;
}

void bpf_iter_unreg_target(const struct bpf_iter_reg *reg_info)
{
	struct bpf_iter_target_info *tinfo;
	bool found = false;

	mutex_lock(&targets_mutex);
	list_for_each_entry(tinfo, &targets, list) {
		if (reg_info == tinfo->reg_info) {
			list_del(&tinfo->list);
			kfree(tinfo);
			found = true;
			break;
		}
	}
	mutex_unlock(&targets_mutex);

	WARN_ON(found == false);
}

static void cache_btf_id(struct bpf_iter_target_info *tinfo,
			 struct bpf_prog *prog)
{
	tinfo->btf_id = prog->aux->attach_btf_id;
}

bool bpf_iter_prog_supported(struct bpf_prog *prog)
{
	const char *attach_fname = prog->aux->attach_func_name;
	struct bpf_iter_target_info *tinfo = NULL, *iter;
	u32 prog_btf_id = prog->aux->attach_btf_id;
	const char *prefix = BPF_ITER_FUNC_PREFIX;
	int prefix_len = strlen(prefix);

	if (strncmp(attach_fname, prefix, prefix_len))
		return false;

	mutex_lock(&targets_mutex);
	list_for_each_entry(iter, &targets, list) {
		if (iter->btf_id && iter->btf_id == prog_btf_id) {
			tinfo = iter;
			break;
		}
		if (!strcmp(attach_fname + prefix_len, iter->reg_info->target)) {
			cache_btf_id(iter, prog);
			tinfo = iter;
			break;
		}
	}
	mutex_unlock(&targets_mutex);

	if (tinfo) {
		prog->aux->ctx_arg_info_size = tinfo->reg_info->ctx_arg_info_size;
		prog->aux->ctx_arg_info = tinfo->reg_info->ctx_arg_info;
	}

	return tinfo != NULL;
}

const struct bpf_func_proto *
bpf_iter_get_func_proto(enum bpf_func_id func_id, const struct bpf_prog *prog)
{
	const struct bpf_iter_target_info *tinfo;
	const struct bpf_func_proto *fn = NULL;

	mutex_lock(&targets_mutex);
	list_for_each_entry(tinfo, &targets, list) {
		if (tinfo->btf_id == prog->aux->attach_btf_id) {
			const struct bpf_iter_reg *reg_info;

			reg_info = tinfo->reg_info;
			if (reg_info->get_func_proto)
				fn = reg_info->get_func_proto(func_id, prog);
			break;
		}
	}
	mutex_unlock(&targets_mutex);

	return fn;
}

static void bpf_iter_link_release(struct bpf_link *link)
{
	struct bpf_iter_link *iter_link =
		container_of(link, struct bpf_iter_link, link);

	if (iter_link->tinfo->reg_info->detach_target)
		iter_link->tinfo->reg_info->detach_target(&iter_link->aux);
}

static void bpf_iter_link_dealloc(struct bpf_link *link)
{
	struct bpf_iter_link *iter_link =
		container_of(link, struct bpf_iter_link, link);

	kfree(iter_link);
}

static int bpf_iter_link_replace(struct bpf_link *link,
				 struct bpf_prog *new_prog,
				 struct bpf_prog *old_prog)
{
	int ret = 0;

	mutex_lock(&link_mutex);
	if (old_prog && link->prog != old_prog) {
		ret = -EPERM;
		goto out_unlock;
	}

	if (link->prog->type != new_prog->type ||
	    link->prog->expected_attach_type != new_prog->expected_attach_type ||
	    link->prog->aux->attach_btf_id != new_prog->aux->attach_btf_id) {
		ret = -EINVAL;
		goto out_unlock;
	}

	old_prog = xchg(&link->prog, new_prog);
	bpf_prog_put(old_prog);

out_unlock:
	mutex_unlock(&link_mutex);
	return ret;
}

static void bpf_iter_link_show_fdinfo(const struct bpf_link *link,
				      struct seq_file *seq)
{
	struct bpf_iter_link *iter_link =
		container_of(link, struct bpf_iter_link, link);
	bpf_iter_show_fdinfo_t show_fdinfo;

	seq_printf(seq,
		   "target_name:\t%s\n",
		   iter_link->tinfo->reg_info->target);

	show_fdinfo = iter_link->tinfo->reg_info->show_fdinfo;
	if (show_fdinfo)
		show_fdinfo(&iter_link->aux, seq);
}

static int bpf_iter_link_fill_link_info(const struct bpf_link *link,
					struct bpf_link_info *info)
{
	struct bpf_iter_link *iter_link =
		container_of(link, struct bpf_iter_link, link);
	char __user *ubuf = u64_to_user_ptr(info->iter.target_name);
	bpf_iter_fill_link_info_t fill_link_info;
	u32 ulen = info->iter.target_name_len;
	const char *target_name;
	u32 target_len;

	if (!ulen ^ !ubuf)
		return -EINVAL;

	target_name = iter_link->tinfo->reg_info->target;
	target_len =  strlen(target_name);
	info->iter.target_name_len = target_len + 1;

	if (ubuf) {
		if (ulen >= target_len + 1) {
			if (copy_to_user(ubuf, target_name, target_len + 1))
				return -EFAULT;
		} else {
			char zero = '\0';

			if (copy_to_user(ubuf, target_name, ulen - 1))
				return -EFAULT;
			if (put_user(zero, ubuf + ulen - 1))
				return -EFAULT;
			return -ENOSPC;
		}
	}

	fill_link_info = iter_link->tinfo->reg_info->fill_link_info;
	if (fill_link_info)
		return fill_link_info(&iter_link->aux, info);

	return 0;
}

static const struct bpf_link_ops bpf_iter_link_lops = {
	.release = bpf_iter_link_release,
	.dealloc = bpf_iter_link_dealloc,
	.update_prog = bpf_iter_link_replace,
	.show_fdinfo = bpf_iter_link_show_fdinfo,
	.fill_link_info = bpf_iter_link_fill_link_info,
};

bool bpf_link_is_iter(struct bpf_link *link)
{
	return link->ops == &bpf_iter_link_lops;
}

int bpf_iter_link_attach(const union bpf_attr *attr, bpfptr_t uattr,
			 struct bpf_prog *prog)
{
	struct bpf_iter_target_info *tinfo = NULL, *iter;
	struct bpf_link_primer link_primer;
	union bpf_iter_link_info linfo;
	struct bpf_iter_link *link;
	u32 prog_btf_id, linfo_len;
	bpfptr_t ulinfo;
	int err;

	if (attr->link_create.target_fd || attr->link_create.flags)
		return -EINVAL;

	memset(&linfo, 0, sizeof(union bpf_iter_link_info));

	ulinfo = make_bpfptr(attr->link_create.iter_info, uattr.is_kernel);
	linfo_len = attr->link_create.iter_info_len;
	if (bpfptr_is_null(ulinfo) ^ !linfo_len)
		return -EINVAL;

	if (!bpfptr_is_null(ulinfo)) {
		err = bpf_check_uarg_tail_zero(ulinfo, sizeof(linfo),
					       linfo_len);
		if (err)
			return err;
		linfo_len = min_t(u32, linfo_len, sizeof(linfo));
		if (copy_from_bpfptr(&linfo, ulinfo, linfo_len))
			return -EFAULT;
	}

	prog_btf_id = prog->aux->attach_btf_id;
	mutex_lock(&targets_mutex);
	list_for_each_entry(iter, &targets, list) {
		if (iter->btf_id == prog_btf_id) {
			tinfo = iter;
			break;
		}
	}
	mutex_unlock(&targets_mutex);
	if (!tinfo)
		return -ENOENT;

	/* Only allow sleepable program for resched-able iterator */
	if (prog->aux->sleepable && !bpf_iter_target_support_resched(tinfo))
		return -EINVAL;

	link = kzalloc(sizeof(*link), GFP_USER | __GFP_NOWARN);
	if (!link)
		return -ENOMEM;

	bpf_link_init(&link->link, BPF_LINK_TYPE_ITER, &bpf_iter_link_lops, prog);
	link->tinfo = tinfo;

	err = bpf_link_prime(&link->link, &link_primer);
	if (err) {
		kfree(link);
		return err;
	}

	if (tinfo->reg_info->attach_target) {
		err = tinfo->reg_info->attach_target(prog, &linfo, &link->aux);
		if (err) {
			bpf_link_cleanup(&link_primer);
			return err;
		}
	}

	return bpf_link_settle(&link_primer);
}

static void init_seq_meta(struct bpf_iter_priv_data *priv_data,
			  struct bpf_iter_target_info *tinfo,
			  const struct bpf_iter_seq_info *seq_info,
			  struct bpf_prog *prog)
{
	priv_data->tinfo = tinfo;
	priv_data->seq_info = seq_info;
	priv_data->prog = prog;
	priv_data->session_id = atomic64_inc_return(&session_id);
	priv_data->seq_num = 0;
	priv_data->done_stop = false;
}

static int prepare_seq_file(struct file *file, struct bpf_iter_link *link,
			    const struct bpf_iter_seq_info *seq_info)
{
	struct bpf_iter_priv_data *priv_data;
	struct bpf_iter_target_info *tinfo;
	struct bpf_prog *prog;
	u32 total_priv_dsize;
	struct seq_file *seq;
	int err = 0;

	mutex_lock(&link_mutex);
	prog = link->link.prog;
	bpf_prog_inc(prog);
	mutex_unlock(&link_mutex);

	tinfo = link->tinfo;
	total_priv_dsize = offsetof(struct bpf_iter_priv_data, target_private) +
			   seq_info->seq_priv_size;
	priv_data = __seq_open_private(file, seq_info->seq_ops,
				       total_priv_dsize);
	if (!priv_data) {
		err = -ENOMEM;
		goto release_prog;
	}

	if (seq_info->init_seq_private) {
		err = seq_info->init_seq_private(priv_data->target_private, &link->aux);
		if (err)
			goto release_seq_file;
	}

	init_seq_meta(priv_data, tinfo, seq_info, prog);
	seq = file->private_data;
	seq->private = priv_data->target_private;

	return 0;

release_seq_file:
	seq_release_private(file->f_inode, file);
	file->private_data = NULL;
release_prog:
	bpf_prog_put(prog);
	return err;
}

int bpf_iter_new_fd(struct bpf_link *link)
{
	struct bpf_iter_link *iter_link;
	struct file *file;
	unsigned int flags;
	int err, fd;

	if (link->ops != &bpf_iter_link_lops)
		return -EINVAL;

	flags = O_RDONLY | O_CLOEXEC;
	fd = get_unused_fd_flags(flags);
	if (fd < 0)
		return fd;

	file = anon_inode_getfile("bpf_iter", &bpf_iter_fops, NULL, flags);
	if (IS_ERR(file)) {
		err = PTR_ERR(file);
		goto free_fd;
	}

	iter_link = container_of(link, struct bpf_iter_link, link);
	err = prepare_seq_file(file, iter_link, __get_seq_info(iter_link));
	if (err)
		goto free_file;

	fd_install(fd, file);
	return fd;

free_file:
	fput(file);
free_fd:
	put_unused_fd(fd);
	return err;
}

struct bpf_prog *bpf_iter_get_info(struct bpf_iter_meta *meta, bool in_stop)
{
	struct bpf_iter_priv_data *iter_priv;
	struct seq_file *seq;
	void *seq_priv;

	seq = meta->seq;
	if (seq->file->f_op != &bpf_iter_fops)
		return NULL;

	seq_priv = seq->private;
	iter_priv = container_of(seq_priv, struct bpf_iter_priv_data,
				 target_private);

	if (in_stop && iter_priv->done_stop)
		return NULL;

	meta->session_id = iter_priv->session_id;
	meta->seq_num = iter_priv->seq_num;

	return iter_priv->prog;
}

int bpf_iter_run_prog(struct bpf_prog *prog, void *ctx)
{
	struct bpf_run_ctx run_ctx, *old_run_ctx;
	int ret;

	if (prog->aux->sleepable) {
		rcu_read_lock_trace();
		migrate_disable();
		might_fault();
<<<<<<< HEAD
		ret = bpf_prog_run(prog, ctx);
=======
		old_run_ctx = bpf_set_run_ctx(&run_ctx);
		ret = bpf_prog_run(prog, ctx);
		bpf_reset_run_ctx(old_run_ctx);
>>>>>>> eb3cdb58
		migrate_enable();
		rcu_read_unlock_trace();
	} else {
		rcu_read_lock();
		migrate_disable();
<<<<<<< HEAD
		ret = bpf_prog_run(prog, ctx);
=======
		old_run_ctx = bpf_set_run_ctx(&run_ctx);
		ret = bpf_prog_run(prog, ctx);
		bpf_reset_run_ctx(old_run_ctx);
>>>>>>> eb3cdb58
		migrate_enable();
		rcu_read_unlock();
	}

	/* bpf program can only return 0 or 1:
	 *  0 : okay
	 *  1 : retry the same object
	 * The bpf_iter_run_prog() return value
	 * will be seq_ops->show() return value.
	 */
	return ret == 0 ? 0 : -EAGAIN;
}

BPF_CALL_4(bpf_for_each_map_elem, struct bpf_map *, map, void *, callback_fn,
	   void *, callback_ctx, u64, flags)
{
	return map->ops->map_for_each_callback(map, callback_fn, callback_ctx, flags);
}

const struct bpf_func_proto bpf_for_each_map_elem_proto = {
	.func		= bpf_for_each_map_elem,
	.gpl_only	= false,
	.ret_type	= RET_INTEGER,
	.arg1_type	= ARG_CONST_MAP_PTR,
	.arg2_type	= ARG_PTR_TO_FUNC,
	.arg3_type	= ARG_PTR_TO_STACK_OR_NULL,
	.arg4_type	= ARG_ANYTHING,
};

<<<<<<< HEAD
/* maximum number of loops */
#define MAX_LOOPS	BIT(23)

=======
>>>>>>> eb3cdb58
BPF_CALL_4(bpf_loop, u32, nr_loops, void *, callback_fn, void *, callback_ctx,
	   u64, flags)
{
	bpf_callback_t callback = (bpf_callback_t)callback_fn;
	u64 ret;
	u32 i;

<<<<<<< HEAD
	if (flags)
		return -EINVAL;
	if (nr_loops > MAX_LOOPS)
=======
	/* Note: these safety checks are also verified when bpf_loop
	 * is inlined, be careful to modify this code in sync. See
	 * function verifier.c:inline_bpf_loop.
	 */
	if (flags)
		return -EINVAL;
	if (nr_loops > BPF_MAX_LOOPS)
>>>>>>> eb3cdb58
		return -E2BIG;

	for (i = 0; i < nr_loops; i++) {
		ret = callback((u64)i, (u64)(long)callback_ctx, 0, 0, 0);
		/* return value: 0 - continue, 1 - stop and return */
		if (ret)
			return i + 1;
	}

	return i;
}

const struct bpf_func_proto bpf_loop_proto = {
	.func		= bpf_loop,
	.gpl_only	= false,
	.ret_type	= RET_INTEGER,
	.arg1_type	= ARG_ANYTHING,
	.arg2_type	= ARG_PTR_TO_FUNC,
	.arg3_type	= ARG_PTR_TO_STACK_OR_NULL,
	.arg4_type	= ARG_ANYTHING,
<<<<<<< HEAD
};
=======
};

struct bpf_iter_num_kern {
	int cur; /* current value, inclusive */
	int end; /* final value, exclusive */
} __aligned(8);

__diag_push();
__diag_ignore_all("-Wmissing-prototypes",
		  "Global functions as their definitions will be in vmlinux BTF");

__bpf_kfunc int bpf_iter_num_new(struct bpf_iter_num *it, int start, int end)
{
	struct bpf_iter_num_kern *s = (void *)it;

	BUILD_BUG_ON(sizeof(struct bpf_iter_num_kern) != sizeof(struct bpf_iter_num));
	BUILD_BUG_ON(__alignof__(struct bpf_iter_num_kern) != __alignof__(struct bpf_iter_num));

	BTF_TYPE_EMIT(struct btf_iter_num);

	/* start == end is legit, it's an empty range and we'll just get NULL
	 * on first (and any subsequent) bpf_iter_num_next() call
	 */
	if (start > end) {
		s->cur = s->end = 0;
		return -EINVAL;
	}

	/* avoid overflows, e.g., if start == INT_MIN and end == INT_MAX */
	if ((s64)end - (s64)start > BPF_MAX_LOOPS) {
		s->cur = s->end = 0;
		return -E2BIG;
	}

	/* user will call bpf_iter_num_next() first,
	 * which will set s->cur to exactly start value;
	 * underflow shouldn't matter
	 */
	s->cur = start - 1;
	s->end = end;

	return 0;
}

__bpf_kfunc int *bpf_iter_num_next(struct bpf_iter_num* it)
{
	struct bpf_iter_num_kern *s = (void *)it;

	/* check failed initialization or if we are done (same behavior);
	 * need to be careful about overflow, so convert to s64 for checks,
	 * e.g., if s->cur == s->end == INT_MAX, we can't just do
	 * s->cur + 1 >= s->end
	 */
	if ((s64)(s->cur + 1) >= s->end) {
		s->cur = s->end = 0;
		return NULL;
	}

	s->cur++;

	return &s->cur;
}

__bpf_kfunc void bpf_iter_num_destroy(struct bpf_iter_num *it)
{
	struct bpf_iter_num_kern *s = (void *)it;

	s->cur = s->end = 0;
}

__diag_pop();
>>>>>>> eb3cdb58
<|MERGE_RESOLUTION|>--- conflicted
+++ resolved
@@ -701,25 +701,17 @@
 		rcu_read_lock_trace();
 		migrate_disable();
 		might_fault();
-<<<<<<< HEAD
-		ret = bpf_prog_run(prog, ctx);
-=======
 		old_run_ctx = bpf_set_run_ctx(&run_ctx);
 		ret = bpf_prog_run(prog, ctx);
 		bpf_reset_run_ctx(old_run_ctx);
->>>>>>> eb3cdb58
 		migrate_enable();
 		rcu_read_unlock_trace();
 	} else {
 		rcu_read_lock();
 		migrate_disable();
-<<<<<<< HEAD
-		ret = bpf_prog_run(prog, ctx);
-=======
 		old_run_ctx = bpf_set_run_ctx(&run_ctx);
 		ret = bpf_prog_run(prog, ctx);
 		bpf_reset_run_ctx(old_run_ctx);
->>>>>>> eb3cdb58
 		migrate_enable();
 		rcu_read_unlock();
 	}
@@ -749,12 +741,6 @@
 	.arg4_type	= ARG_ANYTHING,
 };
 
-<<<<<<< HEAD
-/* maximum number of loops */
-#define MAX_LOOPS	BIT(23)
-
-=======
->>>>>>> eb3cdb58
 BPF_CALL_4(bpf_loop, u32, nr_loops, void *, callback_fn, void *, callback_ctx,
 	   u64, flags)
 {
@@ -762,11 +748,6 @@
 	u64 ret;
 	u32 i;
 
-<<<<<<< HEAD
-	if (flags)
-		return -EINVAL;
-	if (nr_loops > MAX_LOOPS)
-=======
 	/* Note: these safety checks are also verified when bpf_loop
 	 * is inlined, be careful to modify this code in sync. See
 	 * function verifier.c:inline_bpf_loop.
@@ -774,7 +755,6 @@
 	if (flags)
 		return -EINVAL;
 	if (nr_loops > BPF_MAX_LOOPS)
->>>>>>> eb3cdb58
 		return -E2BIG;
 
 	for (i = 0; i < nr_loops; i++) {
@@ -795,9 +775,6 @@
 	.arg2_type	= ARG_PTR_TO_FUNC,
 	.arg3_type	= ARG_PTR_TO_STACK_OR_NULL,
 	.arg4_type	= ARG_ANYTHING,
-<<<<<<< HEAD
-};
-=======
 };
 
 struct bpf_iter_num_kern {
@@ -868,5 +845,4 @@
 	s->cur = s->end = 0;
 }
 
-__diag_pop();
->>>>>>> eb3cdb58
+__diag_pop();