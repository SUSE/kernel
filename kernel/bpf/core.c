--- conflicted
+++ resolved
@@ -748,11 +748,7 @@
 		unsigned long symbol_start = ksym->start;
 		unsigned long symbol_end = ksym->end;
 
-<<<<<<< HEAD
-		strscpy(sym, ksym->name, KSYM_NAME_LEN);
-=======
 		ret = strscpy(sym, ksym->name, KSYM_NAME_LEN);
->>>>>>> 2d5404ca
 
 		if (size)
 			*size = symbol_end - symbol_start;
@@ -919,15 +915,8 @@
 	if (!pack)
 		return NULL;
 	pack->ptr = bpf_jit_alloc_exec(BPF_PROG_PACK_SIZE);
-<<<<<<< HEAD
-	if (!pack->ptr) {
-		kfree(pack);
-		return NULL;
-	}
-=======
 	if (!pack->ptr)
 		goto out;
->>>>>>> 2d5404ca
 	bpf_fill_ill_insns(pack->ptr, BPF_PROG_PACK_SIZE);
 	bitmap_zero(pack->bitmap, BPF_PROG_PACK_SIZE / BPF_PROG_CHUNK_SIZE);
 
@@ -999,13 +988,8 @@
 	unsigned long pos;
 
 	mutex_lock(&pack_mutex);
-<<<<<<< HEAD
-	if (hdr->size > BPF_PROG_PACK_SIZE) {
-		bpf_jit_free_exec(hdr);
-=======
 	if (size > BPF_PROG_PACK_SIZE) {
 		bpf_jit_free_exec(ptr);
->>>>>>> 2d5404ca
 		goto out;
 	}
 
@@ -2339,22 +2323,14 @@
 		map->owner.type  = prog_type;
 		map->owner.jited = fp->jited;
 		map->owner.xdp_has_frags = aux->xdp_has_frags;
-<<<<<<< HEAD
-		map->owner_attach_func_proto = aux->attach_func_proto;
-=======
 		map->owner.attach_func_proto = aux->attach_func_proto;
->>>>>>> 2d5404ca
 		ret = true;
 	} else {
 		ret = map->owner.type  == prog_type &&
 		      map->owner.jited == fp->jited &&
 		      map->owner.xdp_has_frags == aux->xdp_has_frags;
 		if (ret &&
-<<<<<<< HEAD
-		    map->owner_attach_func_proto != aux->attach_func_proto) {
-=======
 		    map->owner.attach_func_proto != aux->attach_func_proto) {
->>>>>>> 2d5404ca
 			switch (prog_type) {
 			case BPF_PROG_TYPE_TRACING:
 			case BPF_PROG_TYPE_LSM:
@@ -2763,11 +2739,7 @@
 	bool sleepable;
 	u32 i;
 
-<<<<<<< HEAD
-	sleepable = aux->sleepable;
-=======
 	sleepable = aux->prog->sleepable;
->>>>>>> 2d5404ca
 	for (i = 0; i < len; i++) {
 		map = used_maps[i];
 		if (map->ops->map_poke_untrack)
