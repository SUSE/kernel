--- conflicted
+++ resolved
@@ -771,29 +771,4 @@
 		/* If already running, costs spin_lock_irqsave + smb_mb */
 		wake_up_process(bq->obj->kthread);
 	}
-<<<<<<< HEAD
-}
-
-#ifdef CONFIG_DEBUG_NET
-bool cpu_map_check_flush(void)
-{
-	if (list_empty(this_cpu_ptr(&cpu_map_flush_list)))
-		return false;
-	__cpu_map_flush();
-	return true;
-}
-#endif
-
-static int __init cpu_map_init(void)
-{
-	int cpu;
-
-	for_each_possible_cpu(cpu)
-		INIT_LIST_HEAD(&per_cpu(cpu_map_flush_list, cpu));
-	return 0;
-}
-
-subsys_initcall(cpu_map_init);
-=======
-}
->>>>>>> 2d5404ca
+}