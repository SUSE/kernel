--- conflicted
+++ resolved
@@ -157,8 +157,6 @@
 	}
 }
 
-<<<<<<< HEAD
-=======
 /* called from workqueue, to workaround syscall using preempt_disable */
 static void cpu_map_kthread_stop(struct work_struct *work)
 {
@@ -175,7 +173,6 @@
 	kthread_stop(rcpu->kthread);
 }
 
->>>>>>> eb3cdb58
 static void cpu_map_bpf_prog_run_skb(struct bpf_cpu_map_entry *rcpu,
 				     struct list_head *listp,
 				     struct xdp_cpumap_stats *stats)
@@ -301,10 +298,6 @@
 	return nframes;
 }
 
-<<<<<<< HEAD
-
-=======
->>>>>>> eb3cdb58
 static int cpu_map_kthread_run(void *data)
 {
 	struct bpf_cpu_map_entry *rcpu = data;
@@ -691,8 +684,6 @@
 				      __cpu_map_lookup_elem);
 }
 
-<<<<<<< HEAD
-=======
 static u64 cpu_map_mem_usage(const struct bpf_map *map)
 {
 	u64 usage = sizeof(struct bpf_cpu_map);
@@ -702,7 +693,6 @@
 	return usage;
 }
 
->>>>>>> eb3cdb58
 BTF_ID_LIST_SINGLE(cpu_map_btf_ids, struct, bpf_cpu_map)
 const struct bpf_map_ops cpu_map_ops = {
 	.map_meta_equal		= bpf_map_meta_equal,
@@ -713,10 +703,7 @@
 	.map_lookup_elem	= cpu_map_lookup_elem,
 	.map_get_next_key	= cpu_map_get_next_key,
 	.map_check_btf		= map_check_no_btf,
-<<<<<<< HEAD
-=======
 	.map_mem_usage		= cpu_map_mem_usage,
->>>>>>> eb3cdb58
 	.map_btf_id		= &cpu_map_btf_ids[0],
 	.map_redirect		= cpu_map_redirect,
 };
