--- conflicted
+++ resolved
@@ -9,15 +9,12 @@
 #include <linux/filter.h>
 #include <linux/btf_ids.h>
 #include "mmap_unlock_work.h"
-<<<<<<< HEAD
-=======
 
 static const char * const iter_task_type_names[] = {
 	"ALL",
 	"TID",
 	"PID",
 };
->>>>>>> eb3cdb58
 
 struct bpf_iter_seq_task_common {
 	struct pid_namespace *ns;
