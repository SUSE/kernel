// SPDX-License-Identifier: GPL-2.0-or-later
/*
 * Copyright (C) 2002 Richard Henderson
 * Copyright (C) 2001 Rusty Russell, 2002, 2010 Rusty Russell IBM.
 * Copyright (C) 2023 Luis Chamberlain <mcgrof@kernel.org>
 */

#define INCLUDE_VERMAGIC

#include <linux/export.h>
#include <linux/extable.h>
#include <linux/moduleloader.h>
#include <linux/module_signature.h>
#include <linux/trace_events.h>
#include <linux/init.h>
#include <linux/kallsyms.h>
#include <linux/buildid.h>
#include <linux/fs.h>
#include <linux/kernel.h>
#include <linux/kernel_read_file.h>
#include <linux/kstrtox.h>
#include <linux/slab.h>
#include <linux/vmalloc.h>
#include <linux/elf.h>
#include <linux/seq_file.h>
#include <linux/syscalls.h>
#include <linux/fcntl.h>
#include <linux/rcupdate.h>
#include <linux/capability.h>
#include <linux/cpu.h>
#include <linux/moduleparam.h>
#include <linux/errno.h>
#include <linux/err.h>
#include <linux/vermagic.h>
#include <linux/notifier.h>
#include <linux/sched.h>
#include <linux/device.h>
#include <linux/string.h>
#include <linux/mutex.h>
#include <linux/rculist.h>
#include <linux/uaccess.h>
#include <asm/cacheflush.h>
#include <linux/set_memory.h>
#include <asm/mmu_context.h>
#include <linux/license.h>
#include <asm/sections.h>
#include <linux/tracepoint.h>
#include <linux/ftrace.h>
#include <linux/livepatch.h>
#include <linux/async.h>
#include <linux/percpu.h>
#include <linux/kmemleak.h>
#include <linux/jump_label.h>
#include <linux/pfn.h>
#include <linux/bsearch.h>
#include <linux/dynamic_debug.h>
#include <linux/audit.h>
#include <linux/cfi.h>
#include <linux/codetag.h>
#include <linux/debugfs.h>
#include <linux/execmem.h>
#include <uapi/linux/module.h>
#include "internal.h"

#define CREATE_TRACE_POINTS
#include <trace/events/module.h>

/*
 * Mutex protects:
 * 1) List of modules (also safely readable with preempt_disable),
 * 2) module_use links,
 * 3) mod_tree.addr_min/mod_tree.addr_max.
 * (delete and add uses RCU list operations).
 */
DEFINE_MUTEX(module_mutex);
LIST_HEAD(modules);

/* Work queue for freeing init sections in success case */
static void do_free_init(struct work_struct *w);
static DECLARE_WORK(init_free_wq, do_free_init);
static LLIST_HEAD(init_free_list);

struct mod_tree_root mod_tree __cacheline_aligned = {
	.addr_min = -1UL,
};

struct symsearch {
	const struct kernel_symbol *start, *stop;
	const u32 *crcs;
	enum mod_license license;
};

#ifdef CONFIG_SUSE_KERNEL_SUPPORTED
/* Allow unsupported modules switch. */
#ifdef UNSUPPORTED_MODULES
int suse_unsupported = UNSUPPORTED_MODULES;
#else
int suse_unsupported = 2;  /* don't warn when loading unsupported modules. */
#endif

static int __init unsupported_setup(char *str)
{
	get_option(&str, &suse_unsupported);
	return 1;
}
__setup("unsupported=", unsupported_setup);
#endif

/*
 * Bounds of module memory, for speeding up __module_address.
 * Protected by module_mutex.
 */
static void __mod_update_bounds(enum mod_mem_type type __maybe_unused, void *base,
				unsigned int size, struct mod_tree_root *tree)
{
	unsigned long min = (unsigned long)base;
	unsigned long max = min + size;

#ifdef CONFIG_ARCH_WANTS_MODULES_DATA_IN_VMALLOC
	if (mod_mem_type_is_core_data(type)) {
		if (min < tree->data_addr_min)
			tree->data_addr_min = min;
		if (max > tree->data_addr_max)
			tree->data_addr_max = max;
		return;
	}
#endif
	if (min < tree->addr_min)
		tree->addr_min = min;
	if (max > tree->addr_max)
		tree->addr_max = max;
}

static void mod_update_bounds(struct module *mod)
{
	for_each_mod_mem_type(type) {
		struct module_memory *mod_mem = &mod->mem[type];

		if (mod_mem->size)
			__mod_update_bounds(type, mod_mem->base, mod_mem->size, &mod_tree);
	}
}

/* Block module loading/unloading? */
int modules_disabled;
core_param(nomodule, modules_disabled, bint, 0);

/* Waiting for a module to finish initializing? */
static DECLARE_WAIT_QUEUE_HEAD(module_wq);

static BLOCKING_NOTIFIER_HEAD(module_notify_list);

int register_module_notifier(struct notifier_block *nb)
{
	return blocking_notifier_chain_register(&module_notify_list, nb);
}
EXPORT_SYMBOL(register_module_notifier);

int unregister_module_notifier(struct notifier_block *nb)
{
	return blocking_notifier_chain_unregister(&module_notify_list, nb);
}
EXPORT_SYMBOL(unregister_module_notifier);

/*
 * We require a truly strong try_module_get(): 0 means success.
 * Otherwise an error is returned due to ongoing or failed
 * initialization etc.
 */
static inline int strong_try_module_get(struct module *mod)
{
	BUG_ON(mod && mod->state == MODULE_STATE_UNFORMED);
	if (mod && mod->state == MODULE_STATE_COMING)
		return -EBUSY;
	if (try_module_get(mod))
		return 0;
	else
		return -ENOENT;
}

static inline void add_taint_module(struct module *mod, unsigned flag,
				    enum lockdep_ok lockdep_ok)
{
	add_taint(flag, lockdep_ok);
	set_bit(flag, &mod->taints);
}

/*
 * A thread that wants to hold a reference to a module only while it
 * is running can call this to safely exit.
 */
void __noreturn __module_put_and_kthread_exit(struct module *mod, long code)
{
	module_put(mod);
	kthread_exit(code);
}
EXPORT_SYMBOL(__module_put_and_kthread_exit);

/* Find a module section: 0 means not found. */
static unsigned int find_sec(const struct load_info *info, const char *name)
{
	unsigned int i;

	for (i = 1; i < info->hdr->e_shnum; i++) {
		Elf_Shdr *shdr = &info->sechdrs[i];
		/* Alloc bit cleared means "ignore it." */
		if ((shdr->sh_flags & SHF_ALLOC)
		    && strcmp(info->secstrings + shdr->sh_name, name) == 0)
			return i;
	}
	return 0;
}

/**
 * find_any_unique_sec() - Find a unique section index by name
 * @info: Load info for the module to scan
 * @name: Name of the section we're looking for
 *
 * Locates a unique section by name. Ignores SHF_ALLOC.
 *
 * Return: Section index if found uniquely, zero if absent, negative count
 *         of total instances if multiple were found.
 */
static int find_any_unique_sec(const struct load_info *info, const char *name)
{
	unsigned int idx;
	unsigned int count = 0;
	int i;

	for (i = 1; i < info->hdr->e_shnum; i++) {
		if (strcmp(info->secstrings + info->sechdrs[i].sh_name,
			   name) == 0) {
			count++;
			idx = i;
		}
	}
	if (count == 1) {
		return idx;
	} else if (count == 0) {
		return 0;
	} else {
		return -count;
	}
}

/* Find a module section, or NULL. */
static void *section_addr(const struct load_info *info, const char *name)
{
	/* Section 0 has sh_addr 0. */
	return (void *)info->sechdrs[find_sec(info, name)].sh_addr;
}

/* Find a module section, or NULL.  Fill in number of "objects" in section. */
static void *section_objs(const struct load_info *info,
			  const char *name,
			  size_t object_size,
			  unsigned int *num)
{
	unsigned int sec = find_sec(info, name);

	/* Section 0 has sh_addr 0 and sh_size 0. */
	*num = info->sechdrs[sec].sh_size / object_size;
	return (void *)info->sechdrs[sec].sh_addr;
}

/* Find a module section: 0 means not found. Ignores SHF_ALLOC flag. */
static unsigned int find_any_sec(const struct load_info *info, const char *name)
{
	unsigned int i;

	for (i = 1; i < info->hdr->e_shnum; i++) {
		Elf_Shdr *shdr = &info->sechdrs[i];
		if (strcmp(info->secstrings + shdr->sh_name, name) == 0)
			return i;
	}
	return 0;
}

/*
 * Find a module section, or NULL. Fill in number of "objects" in section.
 * Ignores SHF_ALLOC flag.
 */
static __maybe_unused void *any_section_objs(const struct load_info *info,
					     const char *name,
					     size_t object_size,
					     unsigned int *num)
{
	unsigned int sec = find_any_sec(info, name);

	/* Section 0 has sh_addr 0 and sh_size 0. */
	*num = info->sechdrs[sec].sh_size / object_size;
	return (void *)info->sechdrs[sec].sh_addr;
}

#ifndef CONFIG_MODVERSIONS
#define symversion(base, idx) NULL
#else
#define symversion(base, idx) ((base != NULL) ? ((base) + (idx)) : NULL)
#endif

static const char *kernel_symbol_name(const struct kernel_symbol *sym)
{
#ifdef CONFIG_HAVE_ARCH_PREL32_RELOCATIONS
	return offset_to_ptr(&sym->name_offset);
#else
	return sym->name;
#endif
}

static const char *kernel_symbol_namespace(const struct kernel_symbol *sym)
{
#ifdef CONFIG_HAVE_ARCH_PREL32_RELOCATIONS
	if (!sym->namespace_offset)
		return NULL;
	return offset_to_ptr(&sym->namespace_offset);
#else
	return sym->namespace;
#endif
}

int cmp_name(const void *name, const void *sym)
{
	return strcmp(name, kernel_symbol_name(sym));
}

static bool find_exported_symbol_in_section(const struct symsearch *syms,
					    struct module *owner,
					    struct find_symbol_arg *fsa)
{
	struct kernel_symbol *sym;

	if (!fsa->gplok && syms->license == GPL_ONLY)
		return false;

	sym = bsearch(fsa->name, syms->start, syms->stop - syms->start,
			sizeof(struct kernel_symbol), cmp_name);
	if (!sym)
		return false;

	fsa->owner = owner;
	fsa->crc = symversion(syms->crcs, sym - syms->start);
	fsa->sym = sym;
	fsa->license = syms->license;

	return true;
}

/*
 * Find an exported symbol and return it, along with, (optional) crc and
 * (optional) module which owns it.  Needs preempt disabled or module_mutex.
 */
bool find_symbol(struct find_symbol_arg *fsa)
{
	static const struct symsearch arr[] = {
		{ __start___ksymtab, __stop___ksymtab, __start___kcrctab,
		  NOT_GPL_ONLY },
		{ __start___ksymtab_gpl, __stop___ksymtab_gpl,
		  __start___kcrctab_gpl,
		  GPL_ONLY },
	};
	struct module *mod;
	unsigned int i;

	module_assert_mutex_or_preempt();

	for (i = 0; i < ARRAY_SIZE(arr); i++)
		if (find_exported_symbol_in_section(&arr[i], NULL, fsa))
			return true;

	list_for_each_entry_rcu(mod, &modules, list,
				lockdep_is_held(&module_mutex)) {
		struct symsearch arr[] = {
			{ mod->syms, mod->syms + mod->num_syms, mod->crcs,
			  NOT_GPL_ONLY },
			{ mod->gpl_syms, mod->gpl_syms + mod->num_gpl_syms,
			  mod->gpl_crcs,
			  GPL_ONLY },
		};

		if (mod->state == MODULE_STATE_UNFORMED)
			continue;

		for (i = 0; i < ARRAY_SIZE(arr); i++)
			if (find_exported_symbol_in_section(&arr[i], mod, fsa))
				return true;
	}

	pr_debug("Failed to find symbol %s\n", fsa->name);
	return false;
}

/*
 * Search for module by name: must hold module_mutex (or preempt disabled
 * for read-only access).
 */
struct module *find_module_all(const char *name, size_t len,
			       bool even_unformed)
{
	struct module *mod;

	module_assert_mutex_or_preempt();

	list_for_each_entry_rcu(mod, &modules, list,
				lockdep_is_held(&module_mutex)) {
		if (!even_unformed && mod->state == MODULE_STATE_UNFORMED)
			continue;
		if (strlen(mod->name) == len && !memcmp(mod->name, name, len))
			return mod;
	}
	return NULL;
}

struct module *find_module(const char *name)
{
	return find_module_all(name, strlen(name), false);
}

#ifdef CONFIG_SMP

static inline void __percpu *mod_percpu(struct module *mod)
{
	return mod->percpu;
}

static int percpu_modalloc(struct module *mod, struct load_info *info)
{
	Elf_Shdr *pcpusec = &info->sechdrs[info->index.pcpu];
	unsigned long align = pcpusec->sh_addralign;

	if (!pcpusec->sh_size)
		return 0;

	if (align > PAGE_SIZE) {
		pr_warn("%s: per-cpu alignment %li > %li\n",
			mod->name, align, PAGE_SIZE);
		align = PAGE_SIZE;
	}

	mod->percpu = __alloc_reserved_percpu(pcpusec->sh_size, align);
	if (!mod->percpu) {
		pr_warn("%s: Could not allocate %lu bytes percpu data\n",
			mod->name, (unsigned long)pcpusec->sh_size);
		return -ENOMEM;
	}
	mod->percpu_size = pcpusec->sh_size;
	return 0;
}

static void percpu_modfree(struct module *mod)
{
	free_percpu(mod->percpu);
}

static unsigned int find_pcpusec(struct load_info *info)
{
	return find_sec(info, ".data..percpu");
}

static void percpu_modcopy(struct module *mod,
			   const void *from, unsigned long size)
{
	int cpu;

	for_each_possible_cpu(cpu)
		memcpy(per_cpu_ptr(mod->percpu, cpu), from, size);
}

bool __is_module_percpu_address(unsigned long addr, unsigned long *can_addr)
{
	struct module *mod;
	unsigned int cpu;

	preempt_disable();

	list_for_each_entry_rcu(mod, &modules, list) {
		if (mod->state == MODULE_STATE_UNFORMED)
			continue;
		if (!mod->percpu_size)
			continue;
		for_each_possible_cpu(cpu) {
			void *start = per_cpu_ptr(mod->percpu, cpu);
			void *va = (void *)addr;

			if (va >= start && va < start + mod->percpu_size) {
				if (can_addr) {
					*can_addr = (unsigned long) (va - start);
					*can_addr += (unsigned long)
						per_cpu_ptr(mod->percpu,
							    get_boot_cpu_id());
				}
				preempt_enable();
				return true;
			}
		}
	}

	preempt_enable();
	return false;
}

/**
 * is_module_percpu_address() - test whether address is from module static percpu
 * @addr: address to test
 *
 * Test whether @addr belongs to module static percpu area.
 *
 * Return: %true if @addr is from module static percpu area
 */
bool is_module_percpu_address(unsigned long addr)
{
	return __is_module_percpu_address(addr, NULL);
}

#else /* ... !CONFIG_SMP */

static inline void __percpu *mod_percpu(struct module *mod)
{
	return NULL;
}
static int percpu_modalloc(struct module *mod, struct load_info *info)
{
	/* UP modules shouldn't have this section: ENOMEM isn't quite right */
	if (info->sechdrs[info->index.pcpu].sh_size != 0)
		return -ENOMEM;
	return 0;
}
static inline void percpu_modfree(struct module *mod)
{
}
static unsigned int find_pcpusec(struct load_info *info)
{
	return 0;
}
static inline void percpu_modcopy(struct module *mod,
				  const void *from, unsigned long size)
{
	/* pcpusec should be 0, and size of that section should be 0. */
	BUG_ON(size != 0);
}
bool is_module_percpu_address(unsigned long addr)
{
	return false;
}

bool __is_module_percpu_address(unsigned long addr, unsigned long *can_addr)
{
	return false;
}

#endif /* CONFIG_SMP */

#define MODINFO_ATTR(field)	\
static void setup_modinfo_##field(struct module *mod, const char *s)  \
{                                                                     \
	mod->field = kstrdup(s, GFP_KERNEL);                          \
}                                                                     \
static ssize_t show_modinfo_##field(const struct module_attribute *mattr, \
			struct module_kobject *mk, char *buffer)      \
{                                                                     \
	return scnprintf(buffer, PAGE_SIZE, "%s\n", mk->mod->field);  \
}                                                                     \
static int modinfo_##field##_exists(struct module *mod)               \
{                                                                     \
	return mod->field != NULL;                                    \
}                                                                     \
static void free_modinfo_##field(struct module *mod)                  \
{                                                                     \
	kfree(mod->field);                                            \
	mod->field = NULL;                                            \
}                                                                     \
static const struct module_attribute modinfo_##field = {              \
	.attr = { .name = __stringify(field), .mode = 0444 },         \
	.show = show_modinfo_##field,                                 \
	.setup = setup_modinfo_##field,                               \
	.test = modinfo_##field##_exists,                             \
	.free = free_modinfo_##field,                                 \
};

MODINFO_ATTR(version);
MODINFO_ATTR(srcversion);

static struct {
	char name[MODULE_NAME_LEN + 1];
	char taints[MODULE_FLAGS_BUF_SIZE];
} last_unloaded_module;

#ifdef CONFIG_MODULE_UNLOAD

EXPORT_TRACEPOINT_SYMBOL(module_get);

/* MODULE_REF_BASE is the base reference count by kmodule loader. */
#define MODULE_REF_BASE	1

/* Init the unload section of the module. */
static int module_unload_init(struct module *mod)
{
	/*
	 * Initialize reference counter to MODULE_REF_BASE.
	 * refcnt == 0 means module is going.
	 */
	atomic_set(&mod->refcnt, MODULE_REF_BASE);

	INIT_LIST_HEAD(&mod->source_list);
	INIT_LIST_HEAD(&mod->target_list);

	/* Hold reference count during initialization. */
	atomic_inc(&mod->refcnt);

	return 0;
}

/* Does a already use b? */
static int already_uses(struct module *a, struct module *b)
{
	struct module_use *use;

	list_for_each_entry(use, &b->source_list, source_list) {
		if (use->source == a)
			return 1;
	}
	pr_debug("%s does not use %s!\n", a->name, b->name);
	return 0;
}

/*
 * Module a uses b
 *  - we add 'a' as a "source", 'b' as a "target" of module use
 *  - the module_use is added to the list of 'b' sources (so
 *    'b' can walk the list to see who sourced them), and of 'a'
 *    targets (so 'a' can see what modules it targets).
 */
static int add_module_usage(struct module *a, struct module *b)
{
	struct module_use *use;

	pr_debug("Allocating new usage for %s.\n", a->name);
	use = kmalloc(sizeof(*use), GFP_ATOMIC);
	if (!use)
		return -ENOMEM;

	use->source = a;
	use->target = b;
	list_add(&use->source_list, &b->source_list);
	list_add(&use->target_list, &a->target_list);
	return 0;
}

/* Module a uses b: caller needs module_mutex() */
static int ref_module(struct module *a, struct module *b)
{
	int err;

	if (b == NULL || already_uses(a, b))
		return 0;

	/* If module isn't available, we fail. */
	err = strong_try_module_get(b);
	if (err)
		return err;

	err = add_module_usage(a, b);
	if (err) {
		module_put(b);
		return err;
	}
	return 0;
}

/* Clear the unload stuff of the module. */
static void module_unload_free(struct module *mod)
{
	struct module_use *use, *tmp;

	mutex_lock(&module_mutex);
	list_for_each_entry_safe(use, tmp, &mod->target_list, target_list) {
		struct module *i = use->target;
		pr_debug("%s unusing %s\n", mod->name, i->name);
		module_put(i);
		list_del(&use->source_list);
		list_del(&use->target_list);
		kfree(use);
	}
	mutex_unlock(&module_mutex);
}

#ifdef CONFIG_MODULE_FORCE_UNLOAD
static inline int try_force_unload(unsigned int flags)
{
	int ret = (flags & O_TRUNC);
	if (ret)
		add_taint(TAINT_FORCED_RMMOD, LOCKDEP_NOW_UNRELIABLE);
	return ret;
}
#else
static inline int try_force_unload(unsigned int flags)
{
	return 0;
}
#endif /* CONFIG_MODULE_FORCE_UNLOAD */

/* Try to release refcount of module, 0 means success. */
static int try_release_module_ref(struct module *mod)
{
	int ret;

	/* Try to decrement refcnt which we set at loading */
	ret = atomic_sub_return(MODULE_REF_BASE, &mod->refcnt);
	BUG_ON(ret < 0);
	if (ret)
		/* Someone can put this right now, recover with checking */
		ret = atomic_add_unless(&mod->refcnt, MODULE_REF_BASE, 0);

	return ret;
}

static int try_stop_module(struct module *mod, int flags, int *forced)
{
	/* If it's not unused, quit unless we're forcing. */
	if (try_release_module_ref(mod) != 0) {
		*forced = try_force_unload(flags);
		if (!(*forced))
			return -EWOULDBLOCK;
	}

	/* Mark it as dying. */
	mod->state = MODULE_STATE_GOING;

	return 0;
}

/**
 * module_refcount() - return the refcount or -1 if unloading
 * @mod:	the module we're checking
 *
 * Return:
 *	-1 if the module is in the process of unloading
 *	otherwise the number of references in the kernel to the module
 */
int module_refcount(struct module *mod)
{
	return atomic_read(&mod->refcnt) - MODULE_REF_BASE;
}
EXPORT_SYMBOL(module_refcount);

/* This exists whether we can unload or not */
static void free_module(struct module *mod);

SYSCALL_DEFINE2(delete_module, const char __user *, name_user,
		unsigned int, flags)
{
	struct module *mod;
	char name[MODULE_NAME_LEN];
	char buf[MODULE_FLAGS_BUF_SIZE];
	int ret, forced = 0;

	if (!capable(CAP_SYS_MODULE) || modules_disabled)
		return -EPERM;

	if (strncpy_from_user(name, name_user, MODULE_NAME_LEN-1) < 0)
		return -EFAULT;
	name[MODULE_NAME_LEN-1] = '\0';

	audit_log_kern_module(name);

	if (mutex_lock_interruptible(&module_mutex) != 0)
		return -EINTR;

	mod = find_module(name);
	if (!mod) {
		ret = -ENOENT;
		goto out;
	}

	if (!list_empty(&mod->source_list)) {
		/* Other modules depend on us: get rid of them first. */
		ret = -EWOULDBLOCK;
		goto out;
	}

	/* Doing init or already dying? */
	if (mod->state != MODULE_STATE_LIVE) {
		/* FIXME: if (force), slam module count damn the torpedoes */
		pr_debug("%s already dying\n", mod->name);
		ret = -EBUSY;
		goto out;
	}

	/* If it has an init func, it must have an exit func to unload */
	if (mod->init && !mod->exit) {
		forced = try_force_unload(flags);
		if (!forced) {
			/* This module can't be removed */
			ret = -EBUSY;
			goto out;
		}
	}

	ret = try_stop_module(mod, flags, &forced);
	if (ret != 0)
		goto out;

	mutex_unlock(&module_mutex);
	/* Final destruction now no one is using it. */
	if (mod->exit != NULL)
		mod->exit();
	blocking_notifier_call_chain(&module_notify_list,
				     MODULE_STATE_GOING, mod);
	klp_module_going(mod);
	ftrace_release_mod(mod);

	async_synchronize_full();

	/* Store the name and taints of the last unloaded module for diagnostic purposes */
	strscpy(last_unloaded_module.name, mod->name, sizeof(last_unloaded_module.name));
	strscpy(last_unloaded_module.taints, module_flags(mod, buf, false), sizeof(last_unloaded_module.taints));

	free_module(mod);
	/* someone could wait for the module in add_unformed_module() */
	wake_up_all(&module_wq);
	return 0;
out:
	mutex_unlock(&module_mutex);
	return ret;
}

void __symbol_put(const char *symbol)
{
	struct find_symbol_arg fsa = {
		.name	= symbol,
		.gplok	= true,
	};

	preempt_disable();
	BUG_ON(!find_symbol(&fsa));
	module_put(fsa.owner);
	preempt_enable();
}
EXPORT_SYMBOL(__symbol_put);

/* Note this assumes addr is a function, which it currently always is. */
void symbol_put_addr(void *addr)
{
	struct module *modaddr;
	unsigned long a = (unsigned long)dereference_function_descriptor(addr);

	if (core_kernel_text(a))
		return;

	/*
	 * Even though we hold a reference on the module; we still need to
	 * disable preemption in order to safely traverse the data structure.
	 */
	preempt_disable();
	modaddr = __module_text_address(a);
	BUG_ON(!modaddr);
	module_put(modaddr);
	preempt_enable();
}
EXPORT_SYMBOL_GPL(symbol_put_addr);

static ssize_t show_refcnt(const struct module_attribute *mattr,
			   struct module_kobject *mk, char *buffer)
{
	return sprintf(buffer, "%i\n", module_refcount(mk->mod));
}

static const struct module_attribute modinfo_refcnt =
	__ATTR(refcnt, 0444, show_refcnt, NULL);

void __module_get(struct module *module)
{
	if (module) {
		atomic_inc(&module->refcnt);
		trace_module_get(module, _RET_IP_);
	}
}
EXPORT_SYMBOL(__module_get);

bool try_module_get(struct module *module)
{
	bool ret = true;

	if (module) {
		/* Note: here, we can fail to get a reference */
		if (likely(module_is_live(module) &&
			   atomic_inc_not_zero(&module->refcnt) != 0))
			trace_module_get(module, _RET_IP_);
		else
			ret = false;
	}
	return ret;
}
EXPORT_SYMBOL(try_module_get);

void module_put(struct module *module)
{
	int ret;

	if (module) {
		ret = atomic_dec_if_positive(&module->refcnt);
		WARN_ON(ret < 0);	/* Failed to put refcount */
		trace_module_put(module, _RET_IP_);
	}
}
EXPORT_SYMBOL(module_put);

#else /* !CONFIG_MODULE_UNLOAD */
static inline void module_unload_free(struct module *mod)
{
}

static int ref_module(struct module *a, struct module *b)
{
	return strong_try_module_get(b);
}

static inline int module_unload_init(struct module *mod)
{
	return 0;
}
#endif /* CONFIG_MODULE_UNLOAD */

size_t module_flags_taint(unsigned long taints, char *buf)
{
	size_t l = 0;
	int i;

	for (i = 0; i < TAINT_FLAGS_COUNT; i++) {
		if (taint_flags[i].module && test_bit(i, &taints))
			buf[l++] = taint_flags[i].c_true;
	}

	return l;
}

static ssize_t show_initstate(const struct module_attribute *mattr,
			      struct module_kobject *mk, char *buffer)
{
	const char *state = "unknown";

	switch (mk->mod->state) {
	case MODULE_STATE_LIVE:
		state = "live";
		break;
	case MODULE_STATE_COMING:
		state = "coming";
		break;
	case MODULE_STATE_GOING:
		state = "going";
		break;
	default:
		BUG();
	}
	return sprintf(buffer, "%s\n", state);
}

static const struct module_attribute modinfo_initstate =
	__ATTR(initstate, 0444, show_initstate, NULL);

static ssize_t store_uevent(const struct module_attribute *mattr,
			    struct module_kobject *mk,
			    const char *buffer, size_t count)
{
	int rc;

	rc = kobject_synth_uevent(&mk->kobj, buffer, count);
	return rc ? rc : count;
}

const struct module_attribute module_uevent =
	__ATTR(uevent, 0200, NULL, store_uevent);

static ssize_t show_coresize(const struct module_attribute *mattr,
			     struct module_kobject *mk, char *buffer)
{
	unsigned int size = mk->mod->mem[MOD_TEXT].size;

	if (!IS_ENABLED(CONFIG_ARCH_WANTS_MODULES_DATA_IN_VMALLOC)) {
		for_class_mod_mem_type(type, core_data)
			size += mk->mod->mem[type].size;
	}
	return sprintf(buffer, "%u\n", size);
}

static const struct module_attribute modinfo_coresize =
	__ATTR(coresize, 0444, show_coresize, NULL);

#ifdef CONFIG_ARCH_WANTS_MODULES_DATA_IN_VMALLOC
static ssize_t show_datasize(const struct module_attribute *mattr,
			     struct module_kobject *mk, char *buffer)
{
	unsigned int size = 0;

	for_class_mod_mem_type(type, core_data)
		size += mk->mod->mem[type].size;
	return sprintf(buffer, "%u\n", size);
}

static const struct module_attribute modinfo_datasize =
	__ATTR(datasize, 0444, show_datasize, NULL);
#endif

static ssize_t show_initsize(const struct module_attribute *mattr,
			     struct module_kobject *mk, char *buffer)
{
	unsigned int size = 0;

	for_class_mod_mem_type(type, init)
		size += mk->mod->mem[type].size;
	return sprintf(buffer, "%u\n", size);
}

static const struct module_attribute modinfo_initsize =
	__ATTR(initsize, 0444, show_initsize, NULL);

static ssize_t show_taint(const struct module_attribute *mattr,
			  struct module_kobject *mk, char *buffer)
{
	size_t l;

	l = module_flags_taint(mk->mod->taints, buffer);
	buffer[l++] = '\n';
	return l;
}

static const struct module_attribute modinfo_taint =
	__ATTR(taint, 0444, show_taint, NULL);

<<<<<<< HEAD
#ifdef CONFIG_SUSE_KERNEL_SUPPORTED
static void setup_modinfo_supported(struct module *mod, const char *s)
{
	if (!s) {
		mod->taints |= (1 << TAINT_NO_SUPPORT);
		return;
	}

	if (strcmp(s, "external") == 0)
		mod->taints |= (1 << TAINT_EXTERNAL_SUPPORT);
	else if (strcmp(s, "yes"))
		mod->taints |= (1 << TAINT_NO_SUPPORT);
}

static ssize_t show_modinfo_supported(struct module_attribute *mattr,
				      struct module_kobject *mk, char *buffer)
{
	return sprintf(buffer, "%s\n", supported_printable(mk->mod->taints));
}

static struct module_attribute modinfo_supported = {
	.attr = { .name = "supported", .mode = 0444 },
	.show = show_modinfo_supported,
	.setup = setup_modinfo_supported,
};
#endif

struct module_attribute *modinfo_attrs[] = {
=======
const struct module_attribute *const modinfo_attrs[] = {
>>>>>>> 2014c95a
	&module_uevent,
	&modinfo_version,
	&modinfo_srcversion,
	&modinfo_initstate,
	&modinfo_coresize,
#ifdef CONFIG_ARCH_WANTS_MODULES_DATA_IN_VMALLOC
	&modinfo_datasize,
#endif
	&modinfo_initsize,
	&modinfo_taint,
#ifdef CONFIG_SUSE_KERNEL_SUPPORTED
	&modinfo_supported,
#endif
#ifdef CONFIG_MODULE_UNLOAD
	&modinfo_refcnt,
#endif
	NULL,
};

const size_t modinfo_attrs_count = ARRAY_SIZE(modinfo_attrs);

static const char vermagic[] = VERMAGIC_STRING;

int try_to_force_load(struct module *mod, const char *reason)
{
#ifdef CONFIG_MODULE_FORCE_LOAD
	if (!test_taint(TAINT_FORCED_MODULE))
		pr_warn("%s: %s: kernel tainted.\n", mod->name, reason);
	add_taint_module(mod, TAINT_FORCED_MODULE, LOCKDEP_NOW_UNRELIABLE);
	return 0;
#else
	return -ENOEXEC;
#endif
}

/* Parse tag=value strings from .modinfo section */
char *module_next_tag_pair(char *string, unsigned long *secsize)
{
	/* Skip non-zero chars */
	while (string[0]) {
		string++;
		if ((*secsize)-- <= 1)
			return NULL;
	}

	/* Skip any zero padding. */
	while (!string[0]) {
		string++;
		if ((*secsize)-- <= 1)
			return NULL;
	}
	return string;
}

static char *get_next_modinfo(const struct load_info *info, const char *tag,
			      char *prev)
{
	char *p;
	unsigned int taglen = strlen(tag);
	Elf_Shdr *infosec = &info->sechdrs[info->index.info];
	unsigned long size = infosec->sh_size;

	/*
	 * get_modinfo() calls made before rewrite_section_headers()
	 * must use sh_offset, as sh_addr isn't set!
	 */
	char *modinfo = (char *)info->hdr + infosec->sh_offset;

	if (prev) {
		size -= prev - modinfo;
		modinfo = module_next_tag_pair(prev, &size);
	}

	for (p = modinfo; p; p = module_next_tag_pair(p, &size)) {
		if (strncmp(p, tag, taglen) == 0 && p[taglen] == '=')
			return p + taglen + 1;
	}
	return NULL;
}

static char *get_modinfo(const struct load_info *info, const char *tag)
{
	return get_next_modinfo(info, tag, NULL);
}

static int verify_namespace_is_imported(const struct load_info *info,
					const struct kernel_symbol *sym,
					struct module *mod)
{
	const char *namespace;
	char *imported_namespace;

	namespace = kernel_symbol_namespace(sym);
	if (namespace && namespace[0]) {
		for_each_modinfo_entry(imported_namespace, info, "import_ns") {
			if (strcmp(namespace, imported_namespace) == 0)
				return 0;
		}
#ifdef CONFIG_MODULE_ALLOW_MISSING_NAMESPACE_IMPORTS
		pr_warn(
#else
		pr_err(
#endif
			"%s: module uses symbol (%s) from namespace %s, but does not import it.\n",
			mod->name, kernel_symbol_name(sym), namespace);
#ifndef CONFIG_MODULE_ALLOW_MISSING_NAMESPACE_IMPORTS
		return -EINVAL;
#endif
	}
	return 0;
}

static bool inherit_taint(struct module *mod, struct module *owner, const char *name)
{
	if (!owner || !test_bit(TAINT_PROPRIETARY_MODULE, &owner->taints))
		return true;

	if (mod->using_gplonly_symbols) {
		pr_err("%s: module using GPL-only symbols uses symbols %s from proprietary module %s.\n",
			mod->name, name, owner->name);
		return false;
	}

	if (!test_bit(TAINT_PROPRIETARY_MODULE, &mod->taints)) {
		pr_warn("%s: module uses symbols %s from proprietary module %s, inheriting taint.\n",
			mod->name, name, owner->name);
		set_bit(TAINT_PROPRIETARY_MODULE, &mod->taints);
	}
	return true;
}

/* Resolve a symbol for this module.  I.e. if we find one, record usage. */
static const struct kernel_symbol *resolve_symbol(struct module *mod,
						  const struct load_info *info,
						  const char *name,
						  char ownername[])
{
	struct find_symbol_arg fsa = {
		.name	= name,
		.gplok	= !(mod->taints & (1 << TAINT_PROPRIETARY_MODULE)),
		.warn	= true,
	};
	int err;

	/*
	 * The module_mutex should not be a heavily contended lock;
	 * if we get the occasional sleep here, we'll go an extra iteration
	 * in the wait_event_interruptible(), which is harmless.
	 */
	sched_annotate_sleep();
	mutex_lock(&module_mutex);
	if (!find_symbol(&fsa))
		goto unlock;

	if (fsa.license == GPL_ONLY)
		mod->using_gplonly_symbols = true;

	if (!inherit_taint(mod, fsa.owner, name)) {
		fsa.sym = NULL;
		goto getname;
	}

	if (!check_version(info, name, mod, fsa.crc)) {
		fsa.sym = ERR_PTR(-EINVAL);
		goto getname;
	}

	err = verify_namespace_is_imported(info, fsa.sym, mod);
	if (err) {
		fsa.sym = ERR_PTR(err);
		goto getname;
	}

	err = ref_module(mod, fsa.owner);
	if (err) {
		fsa.sym = ERR_PTR(err);
		goto getname;
	}

getname:
	/* We must make copy under the lock if we failed to get ref. */
	strncpy(ownername, module_name(fsa.owner), MODULE_NAME_LEN);
unlock:
	mutex_unlock(&module_mutex);
	return fsa.sym;
}

static const struct kernel_symbol *
resolve_symbol_wait(struct module *mod,
		    const struct load_info *info,
		    const char *name)
{
	const struct kernel_symbol *ksym;
	char owner[MODULE_NAME_LEN];

	if (wait_event_interruptible_timeout(module_wq,
			!IS_ERR(ksym = resolve_symbol(mod, info, name, owner))
			|| PTR_ERR(ksym) != -EBUSY,
					     30 * HZ) <= 0) {
		pr_warn("%s: gave up waiting for init of module %s.\n",
			mod->name, owner);
	}
	return ksym;
}

void __weak module_arch_cleanup(struct module *mod)
{
}

void __weak module_arch_freeing_init(struct module *mod)
{
}

void *__module_writable_address(struct module *mod, void *loc)
{
	for_class_mod_mem_type(type, text) {
		struct module_memory *mem = &mod->mem[type];

		if (loc >= mem->base && loc < mem->base + mem->size)
			return loc + (mem->rw_copy - mem->base);
	}

	return loc;
}

static int module_memory_alloc(struct module *mod, enum mod_mem_type type)
{
	unsigned int size = PAGE_ALIGN(mod->mem[type].size);
	enum execmem_type execmem_type;
	void *ptr;

	mod->mem[type].size = size;

	if (mod_mem_type_is_data(type))
		execmem_type = EXECMEM_MODULE_DATA;
	else
		execmem_type = EXECMEM_MODULE_TEXT;

	ptr = execmem_alloc(execmem_type, size);
	if (!ptr)
		return -ENOMEM;

	mod->mem[type].base = ptr;

	if (execmem_is_rox(execmem_type)) {
		ptr = vzalloc(size);

		if (!ptr) {
			execmem_free(mod->mem[type].base);
			return -ENOMEM;
		}

		mod->mem[type].rw_copy = ptr;
		mod->mem[type].is_rox = true;
	} else {
		mod->mem[type].rw_copy = mod->mem[type].base;
		memset(mod->mem[type].base, 0, size);
	}

	/*
	 * The pointer to these blocks of memory are stored on the module
	 * structure and we keep that around so long as the module is
	 * around. We only free that memory when we unload the module.
	 * Just mark them as not being a leak then. The .init* ELF
	 * sections *do* get freed after boot so we *could* treat them
	 * slightly differently with kmemleak_ignore() and only grey
	 * them out as they work as typical memory allocations which
	 * *do* eventually get freed, but let's just keep things simple
	 * and avoid *any* false positives.
	 */
	kmemleak_not_leak(ptr);

	return 0;
}

static void module_memory_free(struct module *mod, enum mod_mem_type type)
{
	struct module_memory *mem = &mod->mem[type];

	if (mem->is_rox)
		vfree(mem->rw_copy);

	execmem_free(mem->base);
}

static void free_mod_mem(struct module *mod)
{
	for_each_mod_mem_type(type) {
		struct module_memory *mod_mem = &mod->mem[type];

		if (type == MOD_DATA)
			continue;

		/* Free lock-classes; relies on the preceding sync_rcu(). */
		lockdep_free_key_range(mod_mem->base, mod_mem->size);
		if (mod_mem->size)
			module_memory_free(mod, type);
	}

	/* MOD_DATA hosts mod, so free it at last */
	lockdep_free_key_range(mod->mem[MOD_DATA].base, mod->mem[MOD_DATA].size);
	module_memory_free(mod, MOD_DATA);
}

/* Free a module, remove from lists, etc. */
static void free_module(struct module *mod)
{
	trace_module_free(mod);

	codetag_unload_module(mod);

	mod_sysfs_teardown(mod);

	/*
	 * We leave it in list to prevent duplicate loads, but make sure
	 * that noone uses it while it's being deconstructed.
	 */
	mutex_lock(&module_mutex);
	mod->state = MODULE_STATE_UNFORMED;
	mutex_unlock(&module_mutex);

	/* Arch-specific cleanup. */
	module_arch_cleanup(mod);

	/* Module unload stuff */
	module_unload_free(mod);

	/* Free any allocated parameters. */
	destroy_params(mod->kp, mod->num_kp);

	if (is_livepatch_module(mod))
		free_module_elf(mod);

	/* Now we can delete it from the lists */
	mutex_lock(&module_mutex);
	/* Unlink carefully: kallsyms could be walking list. */
	list_del_rcu(&mod->list);
	mod_tree_remove(mod);
	/* Remove this module from bug list, this uses list_del_rcu */
	module_bug_cleanup(mod);
	/* Wait for RCU-sched synchronizing before releasing mod->list and buglist. */
	synchronize_rcu();
	if (try_add_tainted_module(mod))
		pr_err("%s: adding tainted module to the unloaded tainted modules list failed.\n",
		       mod->name);
	mutex_unlock(&module_mutex);

	/* This may be empty, but that's OK */
	module_arch_freeing_init(mod);
	kfree(mod->args);
	percpu_modfree(mod);

	free_mod_mem(mod);
}

void *__symbol_get(const char *symbol)
{
	struct find_symbol_arg fsa = {
		.name	= symbol,
		.gplok	= true,
		.warn	= true,
	};

	preempt_disable();
	if (!find_symbol(&fsa))
		goto fail;
	if (fsa.license != GPL_ONLY) {
		pr_warn("failing symbol_get of non-GPLONLY symbol %s.\n",
			symbol);
		goto fail;
	}
	if (strong_try_module_get(fsa.owner))
		goto fail;
	preempt_enable();
	return (void *)kernel_symbol_value(fsa.sym);
fail:
	preempt_enable();
	return NULL;
}
EXPORT_SYMBOL_GPL(__symbol_get);

/*
 * Ensure that an exported symbol [global namespace] does not already exist
 * in the kernel or in some other module's exported symbol table.
 *
 * You must hold the module_mutex.
 */
static int verify_exported_symbols(struct module *mod)
{
	unsigned int i;
	const struct kernel_symbol *s;
	struct {
		const struct kernel_symbol *sym;
		unsigned int num;
	} arr[] = {
		{ mod->syms, mod->num_syms },
		{ mod->gpl_syms, mod->num_gpl_syms },
	};

	for (i = 0; i < ARRAY_SIZE(arr); i++) {
		for (s = arr[i].sym; s < arr[i].sym + arr[i].num; s++) {
			struct find_symbol_arg fsa = {
				.name	= kernel_symbol_name(s),
				.gplok	= true,
			};
			if (find_symbol(&fsa)) {
				pr_err("%s: exports duplicate symbol %s"
				       " (owned by %s)\n",
				       mod->name, kernel_symbol_name(s),
				       module_name(fsa.owner));
				return -ENOEXEC;
			}
		}
	}
	return 0;
}

static bool ignore_undef_symbol(Elf_Half emachine, const char *name)
{
	/*
	 * On x86, PIC code and Clang non-PIC code may have call foo@PLT. GNU as
	 * before 2.37 produces an unreferenced _GLOBAL_OFFSET_TABLE_ on x86-64.
	 * i386 has a similar problem but may not deserve a fix.
	 *
	 * If we ever have to ignore many symbols, consider refactoring the code to
	 * only warn if referenced by a relocation.
	 */
	if (emachine == EM_386 || emachine == EM_X86_64)
		return !strcmp(name, "_GLOBAL_OFFSET_TABLE_");
	return false;
}

/* Change all symbols so that st_value encodes the pointer directly. */
static int simplify_symbols(struct module *mod, const struct load_info *info)
{
	Elf_Shdr *symsec = &info->sechdrs[info->index.sym];
	Elf_Sym *sym = (void *)symsec->sh_addr;
	unsigned long secbase;
	unsigned int i;
	int ret = 0;
	const struct kernel_symbol *ksym;

	for (i = 1; i < symsec->sh_size / sizeof(Elf_Sym); i++) {
		const char *name = info->strtab + sym[i].st_name;

		switch (sym[i].st_shndx) {
		case SHN_COMMON:
			/* Ignore common symbols */
			if (!strncmp(name, "__gnu_lto", 9))
				break;

			/*
			 * We compiled with -fno-common.  These are not
			 * supposed to happen.
			 */
			pr_debug("Common symbol: %s\n", name);
			pr_warn("%s: please compile with -fno-common\n",
			       mod->name);
			ret = -ENOEXEC;
			break;

		case SHN_ABS:
			/* Don't need to do anything */
			pr_debug("Absolute symbol: 0x%08lx %s\n",
				 (long)sym[i].st_value, name);
			break;

		case SHN_LIVEPATCH:
			/* Livepatch symbols are resolved by livepatch */
			break;

		case SHN_UNDEF:
			ksym = resolve_symbol_wait(mod, info, name);
			/* Ok if resolved.  */
			if (ksym && !IS_ERR(ksym)) {
				sym[i].st_value = kernel_symbol_value(ksym);
				break;
			}

			/* Ok if weak or ignored.  */
			if (!ksym &&
			    (ELF_ST_BIND(sym[i].st_info) == STB_WEAK ||
			     ignore_undef_symbol(info->hdr->e_machine, name)))
				break;

			ret = PTR_ERR(ksym) ?: -ENOENT;
			pr_warn("%s: Unknown symbol %s (err %d)\n",
				mod->name, name, ret);
			break;

		default:
			/* Divert to percpu allocation if a percpu var. */
			if (sym[i].st_shndx == info->index.pcpu)
				secbase = (unsigned long)mod_percpu(mod);
			else
				secbase = info->sechdrs[sym[i].st_shndx].sh_addr;
			sym[i].st_value += secbase;
			break;
		}
	}

	return ret;
}

static int apply_relocations(struct module *mod, const struct load_info *info)
{
	unsigned int i;
	int err = 0;

	/* Now do relocations. */
	for (i = 1; i < info->hdr->e_shnum; i++) {
		unsigned int infosec = info->sechdrs[i].sh_info;

		/* Not a valid relocation section? */
		if (infosec >= info->hdr->e_shnum)
			continue;

		/* Don't bother with non-allocated sections */
		if (!(info->sechdrs[infosec].sh_flags & SHF_ALLOC))
			continue;

		if (info->sechdrs[i].sh_flags & SHF_RELA_LIVEPATCH)
			err = klp_apply_section_relocs(mod, info->sechdrs,
						       info->secstrings,
						       info->strtab,
						       info->index.sym, i,
						       NULL);
		else if (info->sechdrs[i].sh_type == SHT_REL)
			err = apply_relocate(info->sechdrs, info->strtab,
					     info->index.sym, i, mod);
		else if (info->sechdrs[i].sh_type == SHT_RELA)
			err = apply_relocate_add(info->sechdrs, info->strtab,
						 info->index.sym, i, mod);
		if (err < 0)
			break;
	}
	return err;
}

/* Additional bytes needed by arch in front of individual sections */
unsigned int __weak arch_mod_section_prepend(struct module *mod,
					     unsigned int section)
{
	/* default implementation just returns zero */
	return 0;
}

long module_get_offset_and_type(struct module *mod, enum mod_mem_type type,
				Elf_Shdr *sechdr, unsigned int section)
{
	long offset;
	long mask = ((unsigned long)(type) & SH_ENTSIZE_TYPE_MASK) << SH_ENTSIZE_TYPE_SHIFT;

	mod->mem[type].size += arch_mod_section_prepend(mod, section);
	offset = ALIGN(mod->mem[type].size, sechdr->sh_addralign ?: 1);
	mod->mem[type].size = offset + sechdr->sh_size;

	WARN_ON_ONCE(offset & mask);
	return offset | mask;
}

bool module_init_layout_section(const char *sname)
{
#ifndef CONFIG_MODULE_UNLOAD
	if (module_exit_section(sname))
		return true;
#endif
	return module_init_section(sname);
}

static void __layout_sections(struct module *mod, struct load_info *info, bool is_init)
{
	unsigned int m, i;

	static const unsigned long masks[][2] = {
		/*
		 * NOTE: all executable code must be the first section
		 * in this array; otherwise modify the text_size
		 * finder in the two loops below
		 */
		{ SHF_EXECINSTR | SHF_ALLOC, ARCH_SHF_SMALL },
		{ SHF_ALLOC, SHF_WRITE | ARCH_SHF_SMALL },
		{ SHF_RO_AFTER_INIT | SHF_ALLOC, ARCH_SHF_SMALL },
		{ SHF_WRITE | SHF_ALLOC, ARCH_SHF_SMALL },
		{ ARCH_SHF_SMALL | SHF_ALLOC, 0 }
	};
	static const int core_m_to_mem_type[] = {
		MOD_TEXT,
		MOD_RODATA,
		MOD_RO_AFTER_INIT,
		MOD_DATA,
		MOD_DATA,
	};
	static const int init_m_to_mem_type[] = {
		MOD_INIT_TEXT,
		MOD_INIT_RODATA,
		MOD_INVALID,
		MOD_INIT_DATA,
		MOD_INIT_DATA,
	};

	for (m = 0; m < ARRAY_SIZE(masks); ++m) {
		enum mod_mem_type type = is_init ? init_m_to_mem_type[m] : core_m_to_mem_type[m];

		for (i = 0; i < info->hdr->e_shnum; ++i) {
			Elf_Shdr *s = &info->sechdrs[i];
			const char *sname = info->secstrings + s->sh_name;

			if ((s->sh_flags & masks[m][0]) != masks[m][0]
			    || (s->sh_flags & masks[m][1])
			    || s->sh_entsize != ~0UL
			    || is_init != module_init_layout_section(sname))
				continue;

			if (WARN_ON_ONCE(type == MOD_INVALID))
				continue;

			/*
			 * Do not allocate codetag memory as we load it into
			 * preallocated contiguous memory.
			 */
			if (codetag_needs_module_section(mod, sname, s->sh_size)) {
				/*
				 * s->sh_entsize won't be used but populate the
				 * type field to avoid confusion.
				 */
				s->sh_entsize = ((unsigned long)(type) & SH_ENTSIZE_TYPE_MASK)
						<< SH_ENTSIZE_TYPE_SHIFT;
				continue;
			}

			s->sh_entsize = module_get_offset_and_type(mod, type, s, i);
			pr_debug("\t%s\n", sname);
		}
	}
}

/*
 * Lay out the SHF_ALLOC sections in a way not dissimilar to how ld
 * might -- code, read-only data, read-write data, small data.  Tally
 * sizes, and place the offsets into sh_entsize fields: high bit means it
 * belongs in init.
 */
static void layout_sections(struct module *mod, struct load_info *info)
{
	unsigned int i;

	for (i = 0; i < info->hdr->e_shnum; i++)
		info->sechdrs[i].sh_entsize = ~0UL;

	pr_debug("Core section allocation order for %s:\n", mod->name);
	__layout_sections(mod, info, false);

	pr_debug("Init section allocation order for %s:\n", mod->name);
	__layout_sections(mod, info, true);
}

static void module_license_taint_check(struct module *mod, const char *license)
{
	if (!license)
		license = "unspecified";

	if (!license_is_gpl_compatible(license)) {
		if (!test_taint(TAINT_PROPRIETARY_MODULE))
			pr_warn("%s: module license '%s' taints kernel.\n",
				mod->name, license);
		add_taint_module(mod, TAINT_PROPRIETARY_MODULE,
				 LOCKDEP_NOW_UNRELIABLE);
	}
}

static void setup_modinfo(struct module *mod, struct load_info *info)
{
	const struct module_attribute *attr;
	int i;

	for (i = 0; (attr = modinfo_attrs[i]); i++) {
		if (attr->setup)
			attr->setup(mod, get_modinfo(info, attr->attr.name));
	}
}

static void free_modinfo(struct module *mod)
{
	const struct module_attribute *attr;
	int i;

	for (i = 0; (attr = modinfo_attrs[i]); i++) {
		if (attr->free)
			attr->free(mod);
	}
}

bool __weak module_init_section(const char *name)
{
	return strstarts(name, ".init");
}

bool __weak module_exit_section(const char *name)
{
	return strstarts(name, ".exit");
}

static int validate_section_offset(const struct load_info *info, Elf_Shdr *shdr)
{
#if defined(CONFIG_64BIT)
	unsigned long long secend;
#else
	unsigned long secend;
#endif

	/*
	 * Check for both overflow and offset/size being
	 * too large.
	 */
	secend = shdr->sh_offset + shdr->sh_size;
	if (secend < shdr->sh_offset || secend > info->len)
		return -ENOEXEC;

	return 0;
}

/**
 * elf_validity_ehdr() - Checks an ELF header for module validity
 * @info: Load info containing the ELF header to check
 *
 * Checks whether an ELF header could belong to a valid module. Checks:
 *
 * * ELF header is within the data the user provided
 * * ELF magic is present
 * * It is relocatable (not final linked, not core file, etc.)
 * * The header's machine type matches what the architecture expects.
 * * Optional arch-specific hook for other properties
 *   - module_elf_check_arch() is currently only used by PPC to check
 *   ELF ABI version, but may be used by others in the future.
 *
 * Return: %0 if valid, %-ENOEXEC on failure.
 */
static int elf_validity_ehdr(const struct load_info *info)
{
	if (info->len < sizeof(*(info->hdr))) {
		pr_err("Invalid ELF header len %lu\n", info->len);
		return -ENOEXEC;
	}
	if (memcmp(info->hdr->e_ident, ELFMAG, SELFMAG) != 0) {
		pr_err("Invalid ELF header magic: != %s\n", ELFMAG);
		return -ENOEXEC;
	}
	if (info->hdr->e_type != ET_REL) {
		pr_err("Invalid ELF header type: %u != %u\n",
		       info->hdr->e_type, ET_REL);
		return -ENOEXEC;
	}
	if (!elf_check_arch(info->hdr)) {
		pr_err("Invalid architecture in ELF header: %u\n",
		       info->hdr->e_machine);
		return -ENOEXEC;
	}
	if (!module_elf_check_arch(info->hdr)) {
		pr_err("Invalid module architecture in ELF header: %u\n",
		       info->hdr->e_machine);
		return -ENOEXEC;
	}
	return 0;
}

/**
 * elf_validity_cache_sechdrs() - Cache section headers if valid
 * @info: Load info to compute section headers from
 *
 * Checks:
 *
 * * ELF header is valid (see elf_validity_ehdr())
 * * Section headers are the size we expect
 * * Section array fits in the user provided data
 * * Section index 0 is NULL
 * * Section contents are inbounds
 *
 * Then updates @info with a &load_info->sechdrs pointer if valid.
 *
 * Return: %0 if valid, negative error code if validation failed.
 */
static int elf_validity_cache_sechdrs(struct load_info *info)
{
	Elf_Shdr *sechdrs;
	Elf_Shdr *shdr;
	int i;
	int err;

	err = elf_validity_ehdr(info);
	if (err < 0)
		return err;

	if (info->hdr->e_shentsize != sizeof(Elf_Shdr)) {
		pr_err("Invalid ELF section header size\n");
		return -ENOEXEC;
	}

	/*
	 * e_shnum is 16 bits, and sizeof(Elf_Shdr) is
	 * known and small. So e_shnum * sizeof(Elf_Shdr)
	 * will not overflow unsigned long on any platform.
	 */
	if (info->hdr->e_shoff >= info->len
	    || (info->hdr->e_shnum * sizeof(Elf_Shdr) >
		info->len - info->hdr->e_shoff)) {
		pr_err("Invalid ELF section header overflow\n");
		return -ENOEXEC;
	}

	sechdrs = (void *)info->hdr + info->hdr->e_shoff;

	/*
	 * The code assumes that section 0 has a length of zero and
	 * an addr of zero, so check for it.
	 */
	if (sechdrs[0].sh_type != SHT_NULL
	    || sechdrs[0].sh_size != 0
	    || sechdrs[0].sh_addr != 0) {
		pr_err("ELF Spec violation: section 0 type(%d)!=SH_NULL or non-zero len or addr\n",
		       sechdrs[0].sh_type);
		return -ENOEXEC;
	}

	/* Validate contents are inbounds */
	for (i = 1; i < info->hdr->e_shnum; i++) {
		shdr = &sechdrs[i];
		switch (shdr->sh_type) {
		case SHT_NULL:
		case SHT_NOBITS:
			/* No contents, offset/size don't mean anything */
			continue;
		default:
			err = validate_section_offset(info, shdr);
			if (err < 0) {
				pr_err("Invalid ELF section in module (section %u type %u)\n",
				       i, shdr->sh_type);
				return err;
			}
		}
	}

	info->sechdrs = sechdrs;

	return 0;
}

/**
 * elf_validity_cache_secstrings() - Caches section names if valid
 * @info: Load info to cache section names from. Must have valid sechdrs.
 *
 * Specifically checks:
 *
 * * Section name table index is inbounds of section headers
 * * Section name table is not empty
 * * Section name table is NUL terminated
 * * All section name offsets are inbounds of the section
 *
 * Then updates @info with a &load_info->secstrings pointer if valid.
 *
 * Return: %0 if valid, negative error code if validation failed.
 */
static int elf_validity_cache_secstrings(struct load_info *info)
{
	Elf_Shdr *strhdr, *shdr;
	char *secstrings;
	int i;

	/*
	 * Verify if the section name table index is valid.
	 */
	if (info->hdr->e_shstrndx == SHN_UNDEF
	    || info->hdr->e_shstrndx >= info->hdr->e_shnum) {
		pr_err("Invalid ELF section name index: %d || e_shstrndx (%d) >= e_shnum (%d)\n",
		       info->hdr->e_shstrndx, info->hdr->e_shstrndx,
		       info->hdr->e_shnum);
		return -ENOEXEC;
	}

	strhdr = &info->sechdrs[info->hdr->e_shstrndx];

	/*
	 * The section name table must be NUL-terminated, as required
	 * by the spec. This makes strcmp and pr_* calls that access
	 * strings in the section safe.
	 */
	secstrings = (void *)info->hdr + strhdr->sh_offset;
	if (strhdr->sh_size == 0) {
		pr_err("empty section name table\n");
		return -ENOEXEC;
	}
	if (secstrings[strhdr->sh_size - 1] != '\0') {
		pr_err("ELF Spec violation: section name table isn't null terminated\n");
		return -ENOEXEC;
	}

	for (i = 0; i < info->hdr->e_shnum; i++) {
		shdr = &info->sechdrs[i];
		/* SHT_NULL means sh_name has an undefined value */
		if (shdr->sh_type == SHT_NULL)
			continue;
		if (shdr->sh_name >= strhdr->sh_size) {
			pr_err("Invalid ELF section name in module (section %u type %u)\n",
			       i, shdr->sh_type);
			return -ENOEXEC;
		}
	}

	info->secstrings = secstrings;
	return 0;
}

/**
 * elf_validity_cache_index_info() - Validate and cache modinfo section
 * @info: Load info to populate the modinfo index on.
 *        Must have &load_info->sechdrs and &load_info->secstrings populated
 *
 * Checks that if there is a .modinfo section, it is unique.
 * Then, it caches its index in &load_info->index.info.
 * Finally, it tries to populate the name to improve error messages.
 *
 * Return: %0 if valid, %-ENOEXEC if multiple modinfo sections were found.
 */
static int elf_validity_cache_index_info(struct load_info *info)
{
	int info_idx;

	info_idx = find_any_unique_sec(info, ".modinfo");

	if (info_idx == 0)
		/* Early return, no .modinfo */
		return 0;

	if (info_idx < 0) {
		pr_err("Only one .modinfo section must exist.\n");
		return -ENOEXEC;
	}

	info->index.info = info_idx;
	/* Try to find a name early so we can log errors with a module name */
	info->name = get_modinfo(info, "name");

	return 0;
}

/**
 * elf_validity_cache_index_mod() - Validates and caches this_module section
 * @info: Load info to cache this_module on.
 *        Must have &load_info->sechdrs and &load_info->secstrings populated
 *
 * The ".gnu.linkonce.this_module" ELF section is special. It is what modpost
 * uses to refer to __this_module and let's use rely on THIS_MODULE to point
 * to &__this_module properly. The kernel's modpost declares it on each
 * modules's *.mod.c file. If the struct module of the kernel changes a full
 * kernel rebuild is required.
 *
 * We have a few expectations for this special section, this function
 * validates all this for us:
 *
 * * The section has contents
 * * The section is unique
 * * We expect the kernel to always have to allocate it: SHF_ALLOC
 * * The section size must match the kernel's run time's struct module
 *   size
 *
 * If all checks pass, the index will be cached in &load_info->index.mod
 *
 * Return: %0 on validation success, %-ENOEXEC on failure
 */
static int elf_validity_cache_index_mod(struct load_info *info)
{
	Elf_Shdr *shdr;
	int mod_idx;

	mod_idx = find_any_unique_sec(info, ".gnu.linkonce.this_module");
	if (mod_idx <= 0) {
		pr_err("module %s: Exactly one .gnu.linkonce.this_module section must exist.\n",
		       info->name ?: "(missing .modinfo section or name field)");
		return -ENOEXEC;
	}

	shdr = &info->sechdrs[mod_idx];

	if (shdr->sh_type == SHT_NOBITS) {
		pr_err("module %s: .gnu.linkonce.this_module section must have a size set\n",
		       info->name ?: "(missing .modinfo section or name field)");
		return -ENOEXEC;
	}

	if (!(shdr->sh_flags & SHF_ALLOC)) {
		pr_err("module %s: .gnu.linkonce.this_module must occupy memory during process execution\n",
		       info->name ?: "(missing .modinfo section or name field)");
		return -ENOEXEC;
	}

	if (shdr->sh_size != sizeof(struct module)) {
		pr_err("module %s: .gnu.linkonce.this_module section size must match the kernel's built struct module size at run time\n",
		       info->name ?: "(missing .modinfo section or name field)");
		return -ENOEXEC;
	}

	info->index.mod = mod_idx;

	return 0;
}

/**
 * elf_validity_cache_index_sym() - Validate and cache symtab index
 * @info: Load info to cache symtab index in.
 *        Must have &load_info->sechdrs and &load_info->secstrings populated.
 *
 * Checks that there is exactly one symbol table, then caches its index in
 * &load_info->index.sym.
 *
 * Return: %0 if valid, %-ENOEXEC on failure.
 */
static int elf_validity_cache_index_sym(struct load_info *info)
{
	unsigned int sym_idx;
	unsigned int num_sym_secs = 0;
	int i;

	for (i = 1; i < info->hdr->e_shnum; i++) {
		if (info->sechdrs[i].sh_type == SHT_SYMTAB) {
			num_sym_secs++;
			sym_idx = i;
		}
	}

	if (num_sym_secs != 1) {
		pr_warn("%s: module has no symbols (stripped?)\n",
			info->name ?: "(missing .modinfo section or name field)");
		return -ENOEXEC;
	}

	info->index.sym = sym_idx;

	return 0;
}

/**
 * elf_validity_cache_index_str() - Validate and cache strtab index
 * @info: Load info to cache strtab index in.
 *        Must have &load_info->sechdrs and &load_info->secstrings populated.
 *        Must have &load_info->index.sym populated.
 *
 * Looks at the symbol table's associated string table, makes sure it is
 * in-bounds, and caches it.
 *
 * Return: %0 if valid, %-ENOEXEC on failure.
 */
static int elf_validity_cache_index_str(struct load_info *info)
{
	unsigned int str_idx = info->sechdrs[info->index.sym].sh_link;

	if (str_idx == SHN_UNDEF || str_idx >= info->hdr->e_shnum) {
		pr_err("Invalid ELF sh_link!=SHN_UNDEF(%d) or (sh_link(%d) >= hdr->e_shnum(%d)\n",
		       str_idx, str_idx, info->hdr->e_shnum);
		return -ENOEXEC;
	}

	info->index.str = str_idx;
	return 0;
}

/**
 * elf_validity_cache_index_versions() - Validate and cache version indices
 * @info:  Load info to cache version indices in.
 *         Must have &load_info->sechdrs and &load_info->secstrings populated.
 * @flags: Load flags, relevant to suppress version loading, see
 *         uapi/linux/module.h
 *
 * If we're ignoring modversions based on @flags, zero all version indices
 * and return validity. Othewrise check:
 *
 * * If "__version_ext_crcs" is present, "__version_ext_names" is present
 * * There is a name present for every crc
 *
 * Then populate:
 *
 * * &load_info->index.vers
 * * &load_info->index.vers_ext_crc
 * * &load_info->index.vers_ext_names
 *
 * if present.
 *
 * Return: %0 if valid, %-ENOEXEC on failure.
 */
static int elf_validity_cache_index_versions(struct load_info *info, int flags)
{
	unsigned int vers_ext_crc;
	unsigned int vers_ext_name;
	size_t crc_count;
	size_t remaining_len;
	size_t name_size;
	char *name;

	/* If modversions were suppressed, pretend we didn't find any */
	if (flags & MODULE_INIT_IGNORE_MODVERSIONS) {
		info->index.vers = 0;
		info->index.vers_ext_crc = 0;
		info->index.vers_ext_name = 0;
		return 0;
	}

	vers_ext_crc = find_sec(info, "__version_ext_crcs");
	vers_ext_name = find_sec(info, "__version_ext_names");

	/* If we have one field, we must have the other */
	if (!!vers_ext_crc != !!vers_ext_name) {
		pr_err("extended version crc+name presence does not match");
		return -ENOEXEC;
	}

	/*
	 * If we have extended version information, we should have the same
	 * number of entries in every section.
	 */
	if (vers_ext_crc) {
		crc_count = info->sechdrs[vers_ext_crc].sh_size / sizeof(u32);
		name = (void *)info->hdr +
			info->sechdrs[vers_ext_name].sh_offset;
		remaining_len = info->sechdrs[vers_ext_name].sh_size;

		while (crc_count--) {
			name_size = strnlen(name, remaining_len) + 1;
			if (name_size > remaining_len) {
				pr_err("more extended version crcs than names");
				return -ENOEXEC;
			}
			remaining_len -= name_size;
			name += name_size;
		}
	}

	info->index.vers = find_sec(info, "__versions");
	info->index.vers_ext_crc = vers_ext_crc;
	info->index.vers_ext_name = vers_ext_name;
	return 0;
}

/**
 * elf_validity_cache_index() - Resolve, validate, cache section indices
 * @info:  Load info to read from and update.
 *         &load_info->sechdrs and &load_info->secstrings must be populated.
 * @flags: Load flags, relevant to suppress version loading, see
 *         uapi/linux/module.h
 *
 * Populates &load_info->index, validating as it goes.
 * See child functions for per-field validation:
 *
 * * elf_validity_cache_index_info()
 * * elf_validity_cache_index_mod()
 * * elf_validity_cache_index_sym()
 * * elf_validity_cache_index_str()
 * * elf_validity_cache_index_versions()
 *
 * If CONFIG_SMP is enabled, load the percpu section by name with no
 * validation.
 *
 * Return: 0 on success, negative error code if an index failed validation.
 */
static int elf_validity_cache_index(struct load_info *info, int flags)
{
	int err;

	err = elf_validity_cache_index_info(info);
	if (err < 0)
		return err;
	err = elf_validity_cache_index_mod(info);
	if (err < 0)
		return err;
	err = elf_validity_cache_index_sym(info);
	if (err < 0)
		return err;
	err = elf_validity_cache_index_str(info);
	if (err < 0)
		return err;
	err = elf_validity_cache_index_versions(info, flags);
	if (err < 0)
		return err;

	info->index.pcpu = find_pcpusec(info);

	return 0;
}

/**
 * elf_validity_cache_strtab() - Validate and cache symbol string table
 * @info: Load info to read from and update.
 *        Must have &load_info->sechdrs and &load_info->secstrings populated.
 *        Must have &load_info->index populated.
 *
 * Checks:
 *
 * * The string table is not empty.
 * * The string table starts and ends with NUL (required by ELF spec).
 * * Every &Elf_Sym->st_name offset in the symbol table is inbounds of the
 *   string table.
 *
 * And caches the pointer as &load_info->strtab in @info.
 *
 * Return: 0 on success, negative error code if a check failed.
 */
static int elf_validity_cache_strtab(struct load_info *info)
{
	Elf_Shdr *str_shdr = &info->sechdrs[info->index.str];
	Elf_Shdr *sym_shdr = &info->sechdrs[info->index.sym];
	char *strtab = (char *)info->hdr + str_shdr->sh_offset;
	Elf_Sym *syms = (void *)info->hdr + sym_shdr->sh_offset;
	int i;

	if (str_shdr->sh_size == 0) {
		pr_err("empty symbol string table\n");
		return -ENOEXEC;
	}
	if (strtab[0] != '\0') {
		pr_err("symbol string table missing leading NUL\n");
		return -ENOEXEC;
	}
	if (strtab[str_shdr->sh_size - 1] != '\0') {
		pr_err("symbol string table isn't NUL terminated\n");
		return -ENOEXEC;
	}

	/*
	 * Now that we know strtab is correctly structured, check symbol
	 * starts are inbounds before they're used later.
	 */
	for (i = 0; i < sym_shdr->sh_size / sizeof(*syms); i++) {
		if (syms[i].st_name >= str_shdr->sh_size) {
			pr_err("symbol name out of bounds in string table");
			return -ENOEXEC;
		}
	}

	info->strtab = strtab;
	return 0;
}

/*
 * Check userspace passed ELF module against our expectations, and cache
 * useful variables for further processing as we go.
 *
 * This does basic validity checks against section offsets and sizes, the
 * section name string table, and the indices used for it (sh_name).
 *
 * As a last step, since we're already checking the ELF sections we cache
 * useful variables which will be used later for our convenience:
 *
 * 	o pointers to section headers
 * 	o cache the modinfo symbol section
 * 	o cache the string symbol section
 * 	o cache the module section
 *
 * As a last step we set info->mod to the temporary copy of the module in
 * info->hdr. The final one will be allocated in move_module(). Any
 * modifications we make to our copy of the module will be carried over
 * to the final minted module.
 */
static int elf_validity_cache_copy(struct load_info *info, int flags)
{
	int err;

	err = elf_validity_cache_sechdrs(info);
	if (err < 0)
		return err;
	err = elf_validity_cache_secstrings(info);
	if (err < 0)
		return err;
	err = elf_validity_cache_index(info, flags);
	if (err < 0)
		return err;
	err = elf_validity_cache_strtab(info);
	if (err < 0)
		return err;

	/* This is temporary: point mod into copy of data. */
	info->mod = (void *)info->hdr + info->sechdrs[info->index.mod].sh_offset;

	/*
	 * If we didn't load the .modinfo 'name' field earlier, fall back to
	 * on-disk struct mod 'name' field.
	 */
	if (!info->name)
		info->name = info->mod->name;

	return 0;
}

#define COPY_CHUNK_SIZE (16*PAGE_SIZE)

static int copy_chunked_from_user(void *dst, const void __user *usrc, unsigned long len)
{
	do {
		unsigned long n = min(len, COPY_CHUNK_SIZE);

		if (copy_from_user(dst, usrc, n) != 0)
			return -EFAULT;
		cond_resched();
		dst += n;
		usrc += n;
		len -= n;
	} while (len);
	return 0;
}

static int check_modinfo_livepatch(struct module *mod, struct load_info *info)
{
	if (!get_modinfo(info, "livepatch"))
		/* Nothing more to do */
		return 0;

	if (set_livepatch_module(mod))
		return 0;

	pr_err("%s: module is marked as livepatch module, but livepatch support is disabled",
	       mod->name);
	return -ENOEXEC;
}

static void check_modinfo_retpoline(struct module *mod, struct load_info *info)
{
	if (retpoline_module_ok(get_modinfo(info, "retpoline")))
		return;

	pr_warn("%s: loading module not compiled with retpoline compiler.\n",
		mod->name);
}

/* Sets info->hdr and info->len. */
static int copy_module_from_user(const void __user *umod, unsigned long len,
				  struct load_info *info)
{
	int err;

	info->len = len;
	if (info->len < sizeof(*(info->hdr)))
		return -ENOEXEC;

	err = security_kernel_load_data(LOADING_MODULE, true);
	if (err)
		return err;

	/* Suck in entire file: we'll want most of it. */
	info->hdr = __vmalloc(info->len, GFP_KERNEL | __GFP_NOWARN);
	if (!info->hdr)
		return -ENOMEM;

	if (copy_chunked_from_user(info->hdr, umod, info->len) != 0) {
		err = -EFAULT;
		goto out;
	}

	err = security_kernel_post_load_data((char *)info->hdr, info->len,
					     LOADING_MODULE, "init_module");
out:
	if (err)
		vfree(info->hdr);

	return err;
}

static void free_copy(struct load_info *info, int flags)
{
	if (flags & MODULE_INIT_COMPRESSED_FILE)
		module_decompress_cleanup(info);
	else
		vfree(info->hdr);
}

static int rewrite_section_headers(struct load_info *info, int flags)
{
	unsigned int i;

	/* This should always be true, but let's be sure. */
	info->sechdrs[0].sh_addr = 0;

	for (i = 1; i < info->hdr->e_shnum; i++) {
		Elf_Shdr *shdr = &info->sechdrs[i];

		/*
		 * Mark all sections sh_addr with their address in the
		 * temporary image.
		 */
		shdr->sh_addr = (size_t)info->hdr + shdr->sh_offset;

	}

	/* Track but don't keep modinfo and version sections. */
	info->sechdrs[info->index.vers].sh_flags &= ~(unsigned long)SHF_ALLOC;
	info->sechdrs[info->index.vers_ext_crc].sh_flags &=
		~(unsigned long)SHF_ALLOC;
	info->sechdrs[info->index.vers_ext_name].sh_flags &=
		~(unsigned long)SHF_ALLOC;
	info->sechdrs[info->index.info].sh_flags &= ~(unsigned long)SHF_ALLOC;

	return 0;
}

static const char *const module_license_offenders[] = {
	/* driverloader was caught wrongly pretending to be under GPL */
	"driverloader",

	/* lve claims to be GPL but upstream won't provide source */
	"lve",
};

/*
 * These calls taint the kernel depending certain module circumstances */
static void module_augment_kernel_taints(struct module *mod, struct load_info *info)
{
	int prev_taint = test_taint(TAINT_PROPRIETARY_MODULE);
	size_t i;

	if (!get_modinfo(info, "intree")) {
		if (!test_taint(TAINT_OOT_MODULE))
			pr_warn("%s: loading out-of-tree module taints kernel.\n",
				mod->name);
		add_taint_module(mod, TAINT_OOT_MODULE, LOCKDEP_STILL_OK);
	}

	check_modinfo_retpoline(mod, info);

	if (get_modinfo(info, "staging")) {
		add_taint_module(mod, TAINT_CRAP, LOCKDEP_STILL_OK);
		pr_warn("%s: module is from the staging directory, the quality "
			"is unknown, you have been warned.\n", mod->name);
	}

	if (is_livepatch_module(mod)) {
		add_taint_module(mod, TAINT_LIVEPATCH, LOCKDEP_STILL_OK);
		pr_notice_once("%s: tainting kernel with TAINT_LIVEPATCH\n",
				mod->name);
	}

	module_license_taint_check(mod, get_modinfo(info, "license"));

	if (get_modinfo(info, "test")) {
		if (!test_taint(TAINT_TEST))
			pr_warn("%s: loading test module taints kernel.\n",
				mod->name);
		add_taint_module(mod, TAINT_TEST, LOCKDEP_STILL_OK);
	}
#ifdef CONFIG_MODULE_SIG
	mod->sig_ok = info->sig_ok;
	if (!mod->sig_ok) {
		pr_notice_once("%s: module verification failed: signature "
			       "and/or required key missing - tainting "
			       "kernel\n", mod->name);
		add_taint_module(mod, TAINT_UNSIGNED_MODULE, LOCKDEP_STILL_OK);
	}
#endif

	/*
	 * ndiswrapper is under GPL by itself, but loads proprietary modules.
	 * Don't use add_taint_module(), as it would prevent ndiswrapper from
	 * using GPL-only symbols it needs.
	 */
	if (strcmp(mod->name, "ndiswrapper") == 0)
		add_taint(TAINT_PROPRIETARY_MODULE, LOCKDEP_NOW_UNRELIABLE);

	for (i = 0; i < ARRAY_SIZE(module_license_offenders); ++i) {
		if (strcmp(mod->name, module_license_offenders[i]) == 0)
			add_taint_module(mod, TAINT_PROPRIETARY_MODULE,
					 LOCKDEP_NOW_UNRELIABLE);
	}

	if (!prev_taint && test_taint(TAINT_PROPRIETARY_MODULE))
		pr_warn("%s: module license taints kernel.\n", mod->name);

}

static int check_modinfo(struct module *mod, struct load_info *info, int flags)
{
	const char *modmagic = get_modinfo(info, "vermagic");
	int err;

	if (flags & MODULE_INIT_IGNORE_VERMAGIC)
		modmagic = NULL;

	/* This is allowed: modprobe --force will invalidate it. */
	if (!modmagic) {
		err = try_to_force_load(mod, "bad vermagic");
		if (err)
			return err;
	} else if (!same_magic(modmagic, vermagic, info->index.vers)) {
		pr_err("%s: version magic '%s' should be '%s'\n",
		       info->name, modmagic, vermagic);
		return -ENOEXEC;
	}

	err = check_modinfo_livepatch(mod, info);
	if (err)
		return err;

	return 0;
}

static int find_module_sections(struct module *mod, struct load_info *info)
{
	mod->kp = section_objs(info, "__param",
			       sizeof(*mod->kp), &mod->num_kp);
	mod->syms = section_objs(info, "__ksymtab",
				 sizeof(*mod->syms), &mod->num_syms);
	mod->crcs = section_addr(info, "__kcrctab");
	mod->gpl_syms = section_objs(info, "__ksymtab_gpl",
				     sizeof(*mod->gpl_syms),
				     &mod->num_gpl_syms);
	mod->gpl_crcs = section_addr(info, "__kcrctab_gpl");

#ifdef CONFIG_CONSTRUCTORS
	mod->ctors = section_objs(info, ".ctors",
				  sizeof(*mod->ctors), &mod->num_ctors);
	if (!mod->ctors)
		mod->ctors = section_objs(info, ".init_array",
				sizeof(*mod->ctors), &mod->num_ctors);
	else if (find_sec(info, ".init_array")) {
		/*
		 * This shouldn't happen with same compiler and binutils
		 * building all parts of the module.
		 */
		pr_warn("%s: has both .ctors and .init_array.\n",
		       mod->name);
		return -EINVAL;
	}
#endif

	mod->noinstr_text_start = section_objs(info, ".noinstr.text", 1,
						&mod->noinstr_text_size);

#ifdef CONFIG_TRACEPOINTS
	mod->tracepoints_ptrs = section_objs(info, "__tracepoints_ptrs",
					     sizeof(*mod->tracepoints_ptrs),
					     &mod->num_tracepoints);
#endif
#ifdef CONFIG_TREE_SRCU
	mod->srcu_struct_ptrs = section_objs(info, "___srcu_struct_ptrs",
					     sizeof(*mod->srcu_struct_ptrs),
					     &mod->num_srcu_structs);
#endif
#ifdef CONFIG_BPF_EVENTS
	mod->bpf_raw_events = section_objs(info, "__bpf_raw_tp_map",
					   sizeof(*mod->bpf_raw_events),
					   &mod->num_bpf_raw_events);
#endif
#ifdef CONFIG_DEBUG_INFO_BTF_MODULES
	mod->btf_data = any_section_objs(info, ".BTF", 1, &mod->btf_data_size);
	mod->btf_base_data = any_section_objs(info, ".BTF.base", 1,
					      &mod->btf_base_data_size);
#endif
#ifdef CONFIG_JUMP_LABEL
	mod->jump_entries = section_objs(info, "__jump_table",
					sizeof(*mod->jump_entries),
					&mod->num_jump_entries);
#endif
#ifdef CONFIG_EVENT_TRACING
	mod->trace_events = section_objs(info, "_ftrace_events",
					 sizeof(*mod->trace_events),
					 &mod->num_trace_events);
	mod->trace_evals = section_objs(info, "_ftrace_eval_map",
					sizeof(*mod->trace_evals),
					&mod->num_trace_evals);
#endif
#ifdef CONFIG_TRACING
	mod->trace_bprintk_fmt_start = section_objs(info, "__trace_printk_fmt",
					 sizeof(*mod->trace_bprintk_fmt_start),
					 &mod->num_trace_bprintk_fmt);
#endif
#ifdef CONFIG_FTRACE_MCOUNT_RECORD
	/* sechdrs[0].sh_size is always zero */
	mod->ftrace_callsites = section_objs(info, FTRACE_CALLSITE_SECTION,
					     sizeof(*mod->ftrace_callsites),
					     &mod->num_ftrace_callsites);
#endif
#ifdef CONFIG_FUNCTION_ERROR_INJECTION
	mod->ei_funcs = section_objs(info, "_error_injection_whitelist",
					    sizeof(*mod->ei_funcs),
					    &mod->num_ei_funcs);
#endif
#ifdef CONFIG_KPROBES
	mod->kprobes_text_start = section_objs(info, ".kprobes.text", 1,
						&mod->kprobes_text_size);
	mod->kprobe_blacklist = section_objs(info, "_kprobe_blacklist",
						sizeof(unsigned long),
						&mod->num_kprobe_blacklist);
#endif
#ifdef CONFIG_PRINTK_INDEX
	mod->printk_index_start = section_objs(info, ".printk_index",
					       sizeof(*mod->printk_index_start),
					       &mod->printk_index_size);
#endif
#ifdef CONFIG_HAVE_STATIC_CALL_INLINE
	mod->static_call_sites = section_objs(info, ".static_call_sites",
					      sizeof(*mod->static_call_sites),
					      &mod->num_static_call_sites);
#endif
#if IS_ENABLED(CONFIG_KUNIT)
	mod->kunit_suites = section_objs(info, ".kunit_test_suites",
					      sizeof(*mod->kunit_suites),
					      &mod->num_kunit_suites);
	mod->kunit_init_suites = section_objs(info, ".kunit_init_test_suites",
					      sizeof(*mod->kunit_init_suites),
					      &mod->num_kunit_init_suites);
#endif

	mod->extable = section_objs(info, "__ex_table",
				    sizeof(*mod->extable), &mod->num_exentries);

	if (section_addr(info, "__obsparm"))
		pr_warn("%s: Ignoring obsolete parameters\n", mod->name);

#ifdef CONFIG_DYNAMIC_DEBUG_CORE
	mod->dyndbg_info.descs = section_objs(info, "__dyndbg",
					      sizeof(*mod->dyndbg_info.descs),
					      &mod->dyndbg_info.num_descs);
	mod->dyndbg_info.classes = section_objs(info, "__dyndbg_classes",
						sizeof(*mod->dyndbg_info.classes),
						&mod->dyndbg_info.num_classes);
#endif

	return 0;
}

static int move_module(struct module *mod, struct load_info *info)
{
	int i;
	enum mod_mem_type t = 0;
	int ret = -ENOMEM;
	bool codetag_section_found = false;

	for_each_mod_mem_type(type) {
		if (!mod->mem[type].size) {
			mod->mem[type].base = NULL;
			mod->mem[type].rw_copy = NULL;
			continue;
		}

		ret = module_memory_alloc(mod, type);
		if (ret) {
			t = type;
			goto out_err;
		}
	}

	/* Transfer each section which specifies SHF_ALLOC */
	pr_debug("Final section addresses for %s:\n", mod->name);
	for (i = 0; i < info->hdr->e_shnum; i++) {
		void *dest;
		Elf_Shdr *shdr = &info->sechdrs[i];
		const char *sname;
		unsigned long addr;

		if (!(shdr->sh_flags & SHF_ALLOC))
			continue;

		sname = info->secstrings + shdr->sh_name;
		/*
		 * Load codetag sections separately as they might still be used
		 * after module unload.
		 */
		if (codetag_needs_module_section(mod, sname, shdr->sh_size)) {
			dest = codetag_alloc_module_section(mod, sname, shdr->sh_size,
					arch_mod_section_prepend(mod, i), shdr->sh_addralign);
			if (WARN_ON(!dest)) {
				ret = -EINVAL;
				goto out_err;
			}
			if (IS_ERR(dest)) {
				ret = PTR_ERR(dest);
				goto out_err;
			}
			addr = (unsigned long)dest;
			codetag_section_found = true;
		} else {
			enum mod_mem_type type = shdr->sh_entsize >> SH_ENTSIZE_TYPE_SHIFT;
			unsigned long offset = shdr->sh_entsize & SH_ENTSIZE_OFFSET_MASK;

			addr = (unsigned long)mod->mem[type].base + offset;
			dest = mod->mem[type].rw_copy + offset;
		}

		if (shdr->sh_type != SHT_NOBITS) {
			/*
			 * Our ELF checker already validated this, but let's
			 * be pedantic and make the goal clearer. We actually
			 * end up copying over all modifications made to the
			 * userspace copy of the entire struct module.
			 */
			if (i == info->index.mod &&
			   (WARN_ON_ONCE(shdr->sh_size != sizeof(struct module)))) {
				ret = -ENOEXEC;
				goto out_err;
			}
			memcpy(dest, (void *)shdr->sh_addr, shdr->sh_size);
		}
		/*
		 * Update the userspace copy's ELF section address to point to
		 * our newly allocated memory as a pure convenience so that
		 * users of info can keep taking advantage and using the newly
		 * minted official memory area.
		 */
		shdr->sh_addr = addr;
		pr_debug("\t0x%lx 0x%.8lx %s\n", (long)shdr->sh_addr,
			 (long)shdr->sh_size, info->secstrings + shdr->sh_name);
	}

	return 0;
out_err:
	for (t--; t >= 0; t--)
		module_memory_free(mod, t);
	if (codetag_section_found)
		codetag_free_module_sections(mod);

	return ret;
}

static int check_export_symbol_versions(struct module *mod)
{
#ifdef CONFIG_MODVERSIONS
	if ((mod->num_syms && !mod->crcs) ||
	    (mod->num_gpl_syms && !mod->gpl_crcs)) {
		return try_to_force_load(mod,
					 "no versions for exported symbols");
	}
#endif
	return 0;
}

static void flush_module_icache(const struct module *mod)
{
	/*
	 * Flush the instruction cache, since we've played with text.
	 * Do it before processing of module parameters, so the module
	 * can provide parameter accessor functions of its own.
	 */
	for_each_mod_mem_type(type) {
		const struct module_memory *mod_mem = &mod->mem[type];

		if (mod_mem->size) {
			flush_icache_range((unsigned long)mod_mem->base,
					   (unsigned long)mod_mem->base + mod_mem->size);
		}
	}
}

bool __weak module_elf_check_arch(Elf_Ehdr *hdr)
{
	return true;
}

int __weak module_frob_arch_sections(Elf_Ehdr *hdr,
				     Elf_Shdr *sechdrs,
				     char *secstrings,
				     struct module *mod)
{
	return 0;
}

/* module_blacklist is a comma-separated list of module names */
static char *module_blacklist;
static bool blacklisted(const char *module_name)
{
	const char *p;
	size_t len;

	if (!module_blacklist)
		return false;

	for (p = module_blacklist; *p; p += len) {
		len = strcspn(p, ",");
		if (strlen(module_name) == len && !memcmp(module_name, p, len))
			return true;
		if (p[len] == ',')
			len++;
	}
	return false;
}
core_param(module_blacklist, module_blacklist, charp, 0400);

static struct module *layout_and_allocate(struct load_info *info, int flags)
{
	struct module *mod;
	unsigned int ndx;
	int err;

	/* Allow arches to frob section contents and sizes.  */
	err = module_frob_arch_sections(info->hdr, info->sechdrs,
					info->secstrings, info->mod);
	if (err < 0)
		return ERR_PTR(err);

	err = module_enforce_rwx_sections(info->hdr, info->sechdrs,
					  info->secstrings, info->mod);
	if (err < 0)
		return ERR_PTR(err);

	/* We will do a special allocation for per-cpu sections later. */
	info->sechdrs[info->index.pcpu].sh_flags &= ~(unsigned long)SHF_ALLOC;

	/*
	 * Mark ro_after_init section with SHF_RO_AFTER_INIT so that
	 * layout_sections() can put it in the right place.
	 * Note: ro_after_init sections also have SHF_{WRITE,ALLOC} set.
	 */
	ndx = find_sec(info, ".data..ro_after_init");
	if (ndx)
		info->sechdrs[ndx].sh_flags |= SHF_RO_AFTER_INIT;
	/*
	 * Mark the __jump_table section as ro_after_init as well: these data
	 * structures are never modified, with the exception of entries that
	 * refer to code in the __init section, which are annotated as such
	 * at module load time.
	 */
	ndx = find_sec(info, "__jump_table");
	if (ndx)
		info->sechdrs[ndx].sh_flags |= SHF_RO_AFTER_INIT;

	/*
	 * Determine total sizes, and put offsets in sh_entsize.  For now
	 * this is done generically; there doesn't appear to be any
	 * special cases for the architectures.
	 */
	layout_sections(info->mod, info);
	layout_symtab(info->mod, info);

	/* Allocate and move to the final place */
	err = move_module(info->mod, info);
	if (err)
		return ERR_PTR(err);

	/* Module has been copied to its final place now: return it. */
	mod = (void *)info->sechdrs[info->index.mod].sh_addr;
	kmemleak_load_module(mod, info);
	codetag_module_replaced(info->mod, mod);

	return mod;
}

/* mod is no longer valid after this! */
static void module_deallocate(struct module *mod, struct load_info *info)
{
	percpu_modfree(mod);
	module_arch_freeing_init(mod);

	free_mod_mem(mod);
}

int __weak module_finalize(const Elf_Ehdr *hdr,
			   const Elf_Shdr *sechdrs,
			   struct module *me)
{
	return 0;
}

int __weak module_post_finalize(const Elf_Ehdr *hdr,
				const Elf_Shdr *sechdrs,
				struct module *me)
{
	return 0;
}

static int post_relocation(struct module *mod, const struct load_info *info)
{
	int ret;

	/* Sort exception table now relocations are done. */
	sort_extable(mod->extable, mod->extable + mod->num_exentries);

	/* Copy relocated percpu area over. */
	percpu_modcopy(mod, (void *)info->sechdrs[info->index.pcpu].sh_addr,
		       info->sechdrs[info->index.pcpu].sh_size);

	/* Setup kallsyms-specific fields. */
	add_kallsyms(mod, info);

	/* Arch-specific module finalizing. */
	ret = module_finalize(info->hdr, info->sechdrs, mod);
	if (ret)
		return ret;

	for_each_mod_mem_type(type) {
		struct module_memory *mem = &mod->mem[type];

		if (mem->is_rox) {
			if (!execmem_update_copy(mem->base, mem->rw_copy,
						 mem->size))
				return -ENOMEM;

			vfree(mem->rw_copy);
			mem->rw_copy = NULL;
		}
	}

	return module_post_finalize(info->hdr, info->sechdrs, mod);
}

/* Call module constructors. */
static void do_mod_ctors(struct module *mod)
{
#ifdef CONFIG_CONSTRUCTORS
	unsigned long i;

	for (i = 0; i < mod->num_ctors; i++)
		mod->ctors[i]();
#endif
}

/* For freeing module_init on success, in case kallsyms traversing */
struct mod_initfree {
	struct llist_node node;
	void *init_text;
	void *init_data;
	void *init_rodata;
};

static void do_free_init(struct work_struct *w)
{
	struct llist_node *pos, *n, *list;
	struct mod_initfree *initfree;

	list = llist_del_all(&init_free_list);

	synchronize_rcu();

	llist_for_each_safe(pos, n, list) {
		initfree = container_of(pos, struct mod_initfree, node);
		execmem_free(initfree->init_text);
		execmem_free(initfree->init_data);
		execmem_free(initfree->init_rodata);
		kfree(initfree);
	}
}

void flush_module_init_free_work(void)
{
	flush_work(&init_free_wq);
}

#undef MODULE_PARAM_PREFIX
#define MODULE_PARAM_PREFIX "module."
/* Default value for module->async_probe_requested */
static bool async_probe;
module_param(async_probe, bool, 0644);

/*
 * This is where the real work happens.
 *
 * Keep it uninlined to provide a reliable breakpoint target, e.g. for the gdb
 * helper command 'lx-symbols'.
 */
static noinline int do_init_module(struct module *mod)
{
	int ret = 0;
	struct mod_initfree *freeinit;
#if defined(CONFIG_MODULE_STATS)
	unsigned int text_size = 0, total_size = 0;

	for_each_mod_mem_type(type) {
		const struct module_memory *mod_mem = &mod->mem[type];
		if (mod_mem->size) {
			total_size += mod_mem->size;
			if (type == MOD_TEXT || type == MOD_INIT_TEXT)
				text_size += mod_mem->size;
		}
	}
#endif

	freeinit = kmalloc(sizeof(*freeinit), GFP_KERNEL);
	if (!freeinit) {
		ret = -ENOMEM;
		goto fail;
	}
	freeinit->init_text = mod->mem[MOD_INIT_TEXT].base;
	freeinit->init_data = mod->mem[MOD_INIT_DATA].base;
	freeinit->init_rodata = mod->mem[MOD_INIT_RODATA].base;

	do_mod_ctors(mod);
	/* Start the module */
	if (mod->init != NULL)
		ret = do_one_initcall(mod->init);
	if (ret < 0) {
		goto fail_free_freeinit;
	}
	if (ret > 0) {
		pr_warn("%s: '%s'->init suspiciously returned %d, it should "
			"follow 0/-E convention\n"
			"%s: loading module anyway...\n",
			__func__, mod->name, ret, __func__);
		dump_stack();
	}

	/* Now it's a first class citizen! */
	mod->state = MODULE_STATE_LIVE;
	blocking_notifier_call_chain(&module_notify_list,
				     MODULE_STATE_LIVE, mod);

	/* Delay uevent until module has finished its init routine */
	kobject_uevent(&mod->mkobj.kobj, KOBJ_ADD);

	/*
	 * We need to finish all async code before the module init sequence
	 * is done. This has potential to deadlock if synchronous module
	 * loading is requested from async (which is not allowed!).
	 *
	 * See commit 0fdff3ec6d87 ("async, kmod: warn on synchronous
	 * request_module() from async workers") for more details.
	 */
	if (!mod->async_probe_requested)
		async_synchronize_full();

	ftrace_free_mem(mod, mod->mem[MOD_INIT_TEXT].base,
			mod->mem[MOD_INIT_TEXT].base + mod->mem[MOD_INIT_TEXT].size);
	mutex_lock(&module_mutex);
	/* Drop initial reference. */
	module_put(mod);
	trim_init_extable(mod);
#ifdef CONFIG_KALLSYMS
	/* Switch to core kallsyms now init is done: kallsyms may be walking! */
	rcu_assign_pointer(mod->kallsyms, &mod->core_kallsyms);
#endif
	ret = module_enable_rodata_ro_after_init(mod);
	if (ret)
		pr_warn("%s: module_enable_rodata_ro_after_init() returned %d, "
			"ro_after_init data might still be writable\n",
			mod->name, ret);

	mod_tree_remove_init(mod);
	module_arch_freeing_init(mod);
	for_class_mod_mem_type(type, init) {
		mod->mem[type].base = NULL;
		mod->mem[type].size = 0;
	}

#ifdef CONFIG_DEBUG_INFO_BTF_MODULES
	/* .BTF is not SHF_ALLOC and will get removed, so sanitize pointers */
	mod->btf_data = NULL;
	mod->btf_base_data = NULL;
#endif
	/*
	 * We want to free module_init, but be aware that kallsyms may be
	 * walking this with preempt disabled.  In all the failure paths, we
	 * call synchronize_rcu(), but we don't want to slow down the success
	 * path. execmem_free() cannot be called in an interrupt, so do the
	 * work and call synchronize_rcu() in a work queue.
	 *
	 * Note that execmem_alloc() on most architectures creates W+X page
	 * mappings which won't be cleaned up until do_free_init() runs.  Any
	 * code such as mark_rodata_ro() which depends on those mappings to
	 * be cleaned up needs to sync with the queued work by invoking
	 * flush_module_init_free_work().
	 */
	if (llist_add(&freeinit->node, &init_free_list))
		schedule_work(&init_free_wq);

	mutex_unlock(&module_mutex);
	wake_up_all(&module_wq);

	mod_stat_add_long(text_size, &total_text_size);
	mod_stat_add_long(total_size, &total_mod_size);

	mod_stat_inc(&modcount);

	return 0;

fail_free_freeinit:
	kfree(freeinit);
fail:
	/* Try to protect us from buggy refcounters. */
	mod->state = MODULE_STATE_GOING;
	synchronize_rcu();
	module_put(mod);
	blocking_notifier_call_chain(&module_notify_list,
				     MODULE_STATE_GOING, mod);
	klp_module_going(mod);
	ftrace_release_mod(mod);
	free_module(mod);
	wake_up_all(&module_wq);

	return ret;
}

static int may_init_module(void)
{
	if (!capable(CAP_SYS_MODULE) || modules_disabled)
		return -EPERM;

	return 0;
}

/* Is this module of this name done loading?  No locks held. */
static bool finished_loading(const char *name)
{
	struct module *mod;
	bool ret;

	/*
	 * The module_mutex should not be a heavily contended lock;
	 * if we get the occasional sleep here, we'll go an extra iteration
	 * in the wait_event_interruptible(), which is harmless.
	 */
	sched_annotate_sleep();
	mutex_lock(&module_mutex);
	mod = find_module_all(name, strlen(name), true);
	ret = !mod || mod->state == MODULE_STATE_LIVE
		|| mod->state == MODULE_STATE_GOING;
	mutex_unlock(&module_mutex);

	return ret;
}

/* Must be called with module_mutex held */
static int module_patient_check_exists(const char *name,
				       enum fail_dup_mod_reason reason)
{
	struct module *old;
	int err = 0;

	old = find_module_all(name, strlen(name), true);
	if (old == NULL)
		return 0;

	if (old->state == MODULE_STATE_COMING ||
	    old->state == MODULE_STATE_UNFORMED) {
		/* Wait in case it fails to load. */
		mutex_unlock(&module_mutex);
		err = wait_event_interruptible(module_wq,
				       finished_loading(name));
		mutex_lock(&module_mutex);
		if (err)
			return err;

		/* The module might have gone in the meantime. */
		old = find_module_all(name, strlen(name), true);
	}

	if (try_add_failed_module(name, reason))
		pr_warn("Could not add fail-tracking for module: %s\n", name);

	/*
	 * We are here only when the same module was being loaded. Do
	 * not try to load it again right now. It prevents long delays
	 * caused by serialized module load failures. It might happen
	 * when more devices of the same type trigger load of
	 * a particular module.
	 */
	if (old && old->state == MODULE_STATE_LIVE)
		return -EEXIST;
	return -EBUSY;
}

/*
 * We try to place it in the list now to make sure it's unique before
 * we dedicate too many resources.  In particular, temporary percpu
 * memory exhaustion.
 */
static int add_unformed_module(struct module *mod)
{
	int err;

	mod->state = MODULE_STATE_UNFORMED;

	mutex_lock(&module_mutex);
	err = module_patient_check_exists(mod->name, FAIL_DUP_MOD_LOAD);
	if (err)
		goto out;

	mod_update_bounds(mod);
	list_add_rcu(&mod->list, &modules);
	mod_tree_insert(mod);
	err = 0;

out:
	mutex_unlock(&module_mutex);
	return err;
}

static int complete_formation(struct module *mod, struct load_info *info)
{
	int err;

	mutex_lock(&module_mutex);

	/* Find duplicate symbols (must be called under lock). */
	err = verify_exported_symbols(mod);
	if (err < 0)
		goto out;

	/* These rely on module_mutex for list integrity. */
	module_bug_finalize(info->hdr, info->sechdrs, mod);
	module_cfi_finalize(info->hdr, info->sechdrs, mod);

	err = module_enable_rodata_ro(mod);
	if (err)
		goto out_strict_rwx;
	err = module_enable_data_nx(mod);
	if (err)
		goto out_strict_rwx;
	err = module_enable_text_rox(mod);
	if (err)
		goto out_strict_rwx;

	/*
	 * Mark state as coming so strong_try_module_get() ignores us,
	 * but kallsyms etc. can see us.
	 */
	mod->state = MODULE_STATE_COMING;
	mutex_unlock(&module_mutex);

	return 0;

out_strict_rwx:
	module_bug_cleanup(mod);
out:
	mutex_unlock(&module_mutex);
	return err;
}

static int prepare_coming_module(struct module *mod)
{
	int err;

	ftrace_module_enable(mod);
	err = klp_module_coming(mod);
	if (err)
		return err;

	err = blocking_notifier_call_chain_robust(&module_notify_list,
			MODULE_STATE_COMING, MODULE_STATE_GOING, mod);
	err = notifier_to_errno(err);
	if (err)
		klp_module_going(mod);

	return err;
}

static int unknown_module_param_cb(char *param, char *val, const char *modname,
				   void *arg)
{
	struct module *mod = arg;
	int ret;

	if (strcmp(param, "async_probe") == 0) {
		if (kstrtobool(val, &mod->async_probe_requested))
			mod->async_probe_requested = true;
		return 0;
	}

	/* Check for magic 'dyndbg' arg */
	ret = ddebug_dyndbg_module_param_cb(param, val, modname);
	if (ret != 0)
		pr_warn("%s: unknown parameter '%s' ignored\n", modname, param);
	return 0;
}

/* Module within temporary copy, this doesn't do any allocation  */
static int early_mod_check(struct load_info *info, int flags)
{
	int err;

	/*
	 * Now that we know we have the correct module name, check
	 * if it's blacklisted.
	 */
	if (blacklisted(info->name)) {
		pr_err("Module %s is blacklisted\n", info->name);
		return -EPERM;
	}

	err = rewrite_section_headers(info, flags);
	if (err)
		return err;

	/* Check module struct version now, before we try to use module. */
	if (!check_modstruct_version(info, info->mod))
		return -ENOEXEC;

	err = check_modinfo(info->mod, info, flags);
	if (err)
		return err;

	mutex_lock(&module_mutex);
	err = module_patient_check_exists(info->mod->name, FAIL_DUP_MOD_BECOMING);
	mutex_unlock(&module_mutex);

	return err;
}

/*
 * Allocate and load the module: note that size of section 0 is always
 * zero, and we rely on this for optional sections.
 */
static int load_module(struct load_info *info, const char __user *uargs,
		       int flags)
{
	struct module *mod;
	bool module_allocated = false;
	long err = 0;
	char *after_dashes;

	/*
	 * Do the signature check (if any) first. All that
	 * the signature check needs is info->len, it does
	 * not need any of the section info. That can be
	 * set up later. This will minimize the chances
	 * of a corrupt module causing problems before
	 * we even get to the signature check.
	 *
	 * The check will also adjust info->len by stripping
	 * off the sig length at the end of the module, making
	 * checks against info->len more correct.
	 */
	err = module_sig_check(info, flags);
	if (err)
		goto free_copy;

	/*
	 * Do basic sanity checks against the ELF header and
	 * sections. Cache useful sections and set the
	 * info->mod to the userspace passed struct module.
	 */
	err = elf_validity_cache_copy(info, flags);
	if (err)
		goto free_copy;

	err = early_mod_check(info, flags);
	if (err)
		goto free_copy;

	/* Figure out module layout, and allocate all the memory. */
	mod = layout_and_allocate(info, flags);
	if (IS_ERR(mod)) {
		err = PTR_ERR(mod);
		goto free_copy;
	}

	module_allocated = true;

	audit_log_kern_module(mod->name);

	/* Reserve our place in the list. */
	err = add_unformed_module(mod);
	if (err)
		goto free_module;

	/*
	 * We are tainting your kernel if your module gets into
	 * the modules linked list somehow.
	 */
	module_augment_kernel_taints(mod, info);

	/* To avoid stressing percpu allocator, do this once we're unique. */
	err = percpu_modalloc(mod, info);
	if (err)
		goto unlink_mod;

	/* Now module is in final location, initialize linked lists, etc. */
	err = module_unload_init(mod);
	if (err)
		goto unlink_mod;

	init_param_lock(mod);

	/*
	 * Now we've got everything in the final locations, we can
	 * find optional sections.
	 */
	err = find_module_sections(mod, info);
	if (err)
		goto free_unload;

	err = check_export_symbol_versions(mod);
	if (err)
		goto free_unload;

	/* Set up MODINFO_ATTR fields */
	setup_modinfo(mod, info);

	/* Fix up syms, so that st_value is a pointer to location. */
	err = simplify_symbols(mod, info);
	if (err < 0)
		goto free_modinfo;

	err = apply_relocations(mod, info);
	if (err < 0)
		goto free_modinfo;

	err = post_relocation(mod, info);
	if (err < 0)
		goto free_modinfo;

	flush_module_icache(mod);

	/* Now copy in args */
	mod->args = strndup_user(uargs, ~0UL >> 1);
	if (IS_ERR(mod->args)) {
		err = PTR_ERR(mod->args);
		goto free_arch_cleanup;
	}

	init_build_id(mod, info);

	/* Ftrace init must be called in the MODULE_STATE_UNFORMED state */
	ftrace_module_init(mod);

	/* Finally it's fully formed, ready to start executing. */
	err = complete_formation(mod, info);
	if (err)
		goto ddebug_cleanup;

	err = prepare_coming_module(mod);
	if (err)
		goto bug_cleanup;

	mod->async_probe_requested = async_probe;

	/* Module is ready to execute: parsing args may do that. */
	after_dashes = parse_args(mod->name, mod->args, mod->kp, mod->num_kp,
				  -32768, 32767, mod,
				  unknown_module_param_cb);
	if (IS_ERR(after_dashes)) {
		err = PTR_ERR(after_dashes);
		goto coming_cleanup;
	} else if (after_dashes) {
		pr_warn("%s: parameters '%s' after `--' ignored\n",
		       mod->name, after_dashes);
	}

	/* Link in to sysfs. */
	err = mod_sysfs_setup(mod, info, mod->kp, mod->num_kp);
	if (err < 0)
		goto coming_cleanup;

	if (is_livepatch_module(mod)) {
		err = copy_module_elf(mod, info);
		if (err < 0)
			goto sysfs_cleanup;
	}

	/* Get rid of temporary copy. */
	free_copy(info, flags);

	codetag_load_module(mod);

	/* Done! */
	trace_module_load(mod);

	return do_init_module(mod);

 sysfs_cleanup:
	mod_sysfs_teardown(mod);
 coming_cleanup:
	mod->state = MODULE_STATE_GOING;
	destroy_params(mod->kp, mod->num_kp);
	blocking_notifier_call_chain(&module_notify_list,
				     MODULE_STATE_GOING, mod);
	klp_module_going(mod);
 bug_cleanup:
	mod->state = MODULE_STATE_GOING;
	/* module_bug_cleanup needs module_mutex protection */
	mutex_lock(&module_mutex);
	module_bug_cleanup(mod);
	mutex_unlock(&module_mutex);

 ddebug_cleanup:
	ftrace_release_mod(mod);
	synchronize_rcu();
	kfree(mod->args);
 free_arch_cleanup:
	module_arch_cleanup(mod);
 free_modinfo:
	free_modinfo(mod);
 free_unload:
	module_unload_free(mod);
 unlink_mod:
	mutex_lock(&module_mutex);
	/* Unlink carefully: kallsyms could be walking list. */
	list_del_rcu(&mod->list);
	mod_tree_remove(mod);
	wake_up_all(&module_wq);
	/* Wait for RCU-sched synchronizing before releasing mod->list. */
	synchronize_rcu();
	mutex_unlock(&module_mutex);
 free_module:
	mod_stat_bump_invalid(info, flags);
	/* Free lock-classes; relies on the preceding sync_rcu() */
	for_class_mod_mem_type(type, core_data) {
		lockdep_free_key_range(mod->mem[type].base,
				       mod->mem[type].size);
	}

	module_deallocate(mod, info);
 free_copy:
	/*
	 * The info->len is always set. We distinguish between
	 * failures once the proper module was allocated and
	 * before that.
	 */
	if (!module_allocated)
		mod_stat_bump_becoming(info, flags);
	free_copy(info, flags);
	return err;
}

SYSCALL_DEFINE3(init_module, void __user *, umod,
		unsigned long, len, const char __user *, uargs)
{
	int err;
	struct load_info info = { };

	err = may_init_module();
	if (err)
		return err;

	pr_debug("init_module: umod=%p, len=%lu, uargs=%p\n",
	       umod, len, uargs);

	err = copy_module_from_user(umod, len, &info);
	if (err) {
		mod_stat_inc(&failed_kreads);
		mod_stat_add_long(len, &invalid_kread_bytes);
		return err;
	}

	return load_module(&info, uargs, 0);
}

struct idempotent {
	const void *cookie;
	struct hlist_node entry;
	struct completion complete;
	int ret;
};

#define IDEM_HASH_BITS 8
static struct hlist_head idem_hash[1 << IDEM_HASH_BITS];
static DEFINE_SPINLOCK(idem_lock);

static bool idempotent(struct idempotent *u, const void *cookie)
{
	int hash = hash_ptr(cookie, IDEM_HASH_BITS);
	struct hlist_head *head = idem_hash + hash;
	struct idempotent *existing;
	bool first;

	u->ret = -EINTR;
	u->cookie = cookie;
	init_completion(&u->complete);

	spin_lock(&idem_lock);
	first = true;
	hlist_for_each_entry(existing, head, entry) {
		if (existing->cookie != cookie)
			continue;
		first = false;
		break;
	}
	hlist_add_head(&u->entry, idem_hash + hash);
	spin_unlock(&idem_lock);

	return !first;
}

/*
 * We were the first one with 'cookie' on the list, and we ended
 * up completing the operation. We now need to walk the list,
 * remove everybody - which includes ourselves - fill in the return
 * value, and then complete the operation.
 */
static int idempotent_complete(struct idempotent *u, int ret)
{
	const void *cookie = u->cookie;
	int hash = hash_ptr(cookie, IDEM_HASH_BITS);
	struct hlist_head *head = idem_hash + hash;
	struct hlist_node *next;
	struct idempotent *pos;

	spin_lock(&idem_lock);
	hlist_for_each_entry_safe(pos, next, head, entry) {
		if (pos->cookie != cookie)
			continue;
		hlist_del_init(&pos->entry);
		pos->ret = ret;
		complete(&pos->complete);
	}
	spin_unlock(&idem_lock);
	return ret;
}

/*
 * Wait for the idempotent worker.
 *
 * If we get interrupted, we need to remove ourselves from the
 * the idempotent list, and the completion may still come in.
 *
 * The 'idem_lock' protects against the race, and 'idem.ret' was
 * initialized to -EINTR and is thus always the right return
 * value even if the idempotent work then completes between
 * the wait_for_completion and the cleanup.
 */
static int idempotent_wait_for_completion(struct idempotent *u)
{
	if (wait_for_completion_interruptible(&u->complete)) {
		spin_lock(&idem_lock);
		if (!hlist_unhashed(&u->entry))
			hlist_del(&u->entry);
		spin_unlock(&idem_lock);
	}
	return u->ret;
}

static int init_module_from_file(struct file *f, const char __user * uargs, int flags)
{
	struct load_info info = { };
	void *buf = NULL;
	int len;

	len = kernel_read_file(f, 0, &buf, INT_MAX, NULL, READING_MODULE);
	if (len < 0) {
		mod_stat_inc(&failed_kreads);
		return len;
	}

	if (flags & MODULE_INIT_COMPRESSED_FILE) {
		int err = module_decompress(&info, buf, len);
		vfree(buf); /* compressed data is no longer needed */
		if (err) {
			mod_stat_inc(&failed_decompress);
			mod_stat_add_long(len, &invalid_decompress_bytes);
			return err;
		}
	} else {
		info.hdr = buf;
		info.len = len;
	}

	return load_module(&info, uargs, flags);
}

static int idempotent_init_module(struct file *f, const char __user * uargs, int flags)
{
	struct idempotent idem;

	if (!(f->f_mode & FMODE_READ))
		return -EBADF;

	/* Are we the winners of the race and get to do this? */
	if (!idempotent(&idem, file_inode(f))) {
		int ret = init_module_from_file(f, uargs, flags);
		return idempotent_complete(&idem, ret);
	}

	/*
	 * Somebody else won the race and is loading the module.
	 */
	return idempotent_wait_for_completion(&idem);
}

SYSCALL_DEFINE3(finit_module, int, fd, const char __user *, uargs, int, flags)
{
	int err = may_init_module();
	if (err)
		return err;

	pr_debug("finit_module: fd=%d, uargs=%p, flags=%i\n", fd, uargs, flags);

	if (flags & ~(MODULE_INIT_IGNORE_MODVERSIONS
		      |MODULE_INIT_IGNORE_VERMAGIC
		      |MODULE_INIT_COMPRESSED_FILE))
		return -EINVAL;

	CLASS(fd, f)(fd);
	if (fd_empty(f))
		return -EBADF;
	return idempotent_init_module(fd_file(f), uargs, flags);
}

/* Keep in sync with MODULE_FLAGS_BUF_SIZE !!! */
char *module_flags(struct module *mod, char *buf, bool show_state)
{
	int bx = 0;

	BUG_ON(mod->state == MODULE_STATE_UNFORMED);
	if (!mod->taints && !show_state)
		goto out;
	if (mod->taints ||
	    mod->state == MODULE_STATE_GOING ||
	    mod->state == MODULE_STATE_COMING) {
		buf[bx++] = '(';
		bx += module_flags_taint(mod->taints, buf + bx);
		/* Show a - for module-is-being-unloaded */
		if (mod->state == MODULE_STATE_GOING && show_state)
			buf[bx++] = '-';
		/* Show a + for module-is-being-loaded */
		if (mod->state == MODULE_STATE_COMING && show_state)
			buf[bx++] = '+';
		buf[bx++] = ')';
	}
out:
	buf[bx] = '\0';

	return buf;
}

/* Given an address, look for it in the module exception tables. */
const struct exception_table_entry *search_module_extables(unsigned long addr)
{
	const struct exception_table_entry *e = NULL;
	struct module *mod;

	preempt_disable();
	mod = __module_address(addr);
	if (!mod)
		goto out;

	if (!mod->num_exentries)
		goto out;

	e = search_extable(mod->extable,
			   mod->num_exentries,
			   addr);
out:
	preempt_enable();

	/*
	 * Now, if we found one, we are running inside it now, hence
	 * we cannot unload the module, hence no refcnt needed.
	 */
	return e;
}

/**
 * is_module_address() - is this address inside a module?
 * @addr: the address to check.
 *
 * See is_module_text_address() if you simply want to see if the address
 * is code (not data).
 */
bool is_module_address(unsigned long addr)
{
	bool ret;

	preempt_disable();
	ret = __module_address(addr) != NULL;
	preempt_enable();

	return ret;
}

/**
 * __module_address() - get the module which contains an address.
 * @addr: the address.
 *
 * Must be called with preempt disabled or module mutex held so that
 * module doesn't get freed during this.
 */
struct module *__module_address(unsigned long addr)
{
	struct module *mod;

	if (addr >= mod_tree.addr_min && addr <= mod_tree.addr_max)
		goto lookup;

#ifdef CONFIG_ARCH_WANTS_MODULES_DATA_IN_VMALLOC
	if (addr >= mod_tree.data_addr_min && addr <= mod_tree.data_addr_max)
		goto lookup;
#endif

	return NULL;

lookup:
	module_assert_mutex_or_preempt();

	mod = mod_find(addr, &mod_tree);
	if (mod) {
		BUG_ON(!within_module(addr, mod));
		if (mod->state == MODULE_STATE_UNFORMED)
			mod = NULL;
	}
	return mod;
}

/**
 * is_module_text_address() - is this address inside module code?
 * @addr: the address to check.
 *
 * See is_module_address() if you simply want to see if the address is
 * anywhere in a module.  See kernel_text_address() for testing if an
 * address corresponds to kernel or module code.
 */
bool is_module_text_address(unsigned long addr)
{
	bool ret;

	preempt_disable();
	ret = __module_text_address(addr) != NULL;
	preempt_enable();

	return ret;
}

/**
 * __module_text_address() - get the module whose code contains an address.
 * @addr: the address.
 *
 * Must be called with preempt disabled or module mutex held so that
 * module doesn't get freed during this.
 */
struct module *__module_text_address(unsigned long addr)
{
	struct module *mod = __module_address(addr);
	if (mod) {
		/* Make sure it's within the text section. */
		if (!within_module_mem_type(addr, mod, MOD_TEXT) &&
		    !within_module_mem_type(addr, mod, MOD_INIT_TEXT))
			mod = NULL;
	}
	return mod;
}

/* Don't grab lock, we're oopsing. */
void print_modules(void)
{
	struct module *mod;
	char buf[MODULE_FLAGS_BUF_SIZE];

	printk(KERN_DEFAULT "Modules linked in:");
	/* Most callers should already have preempt disabled, but make sure */
	preempt_disable();
	list_for_each_entry_rcu(mod, &modules, list) {
		if (mod->state == MODULE_STATE_UNFORMED)
			continue;
		pr_cont(" %s%s", mod->name, module_flags(mod, buf, true));
	}

	print_unloaded_tainted_modules();
	preempt_enable();
	if (last_unloaded_module.name[0])
		pr_cont(" [last unloaded: %s%s]", last_unloaded_module.name,
			last_unloaded_module.taints);
	pr_cont("\n");
#ifdef CONFIG_SUSE_KERNEL_SUPPORTED
	printk("Supported: %s\n", supported_printable(get_taint()));
#endif
}

#ifdef CONFIG_MODULE_DEBUGFS
struct dentry *mod_debugfs_root;

static int module_debugfs_init(void)
{
	mod_debugfs_root = debugfs_create_dir("modules", NULL);
	return 0;
}
module_init(module_debugfs_init);
#endif<|MERGE_RESOLUTION|>--- conflicted
+++ resolved
@@ -1026,7 +1026,6 @@
 static const struct module_attribute modinfo_taint =
 	__ATTR(taint, 0444, show_taint, NULL);
 
-<<<<<<< HEAD
 #ifdef CONFIG_SUSE_KERNEL_SUPPORTED
 static void setup_modinfo_supported(struct module *mod, const char *s)
 {
@@ -1054,10 +1053,7 @@
 };
 #endif
 
-struct module_attribute *modinfo_attrs[] = {
-=======
 const struct module_attribute *const modinfo_attrs[] = {
->>>>>>> 2014c95a
 	&module_uevent,
 	&modinfo_version,
 	&modinfo_srcversion,
