// SPDX-License-Identifier: GPL-2.0-only
/*
 * kernel/sched/debug.c
 *
 * Print the CFS rbtree and other debugging details
 *
 * Copyright(C) 2007, Red Hat, Inc., Ingo Molnar
 */

/*
 * This allows printing both to /proc/sched_debug and
 * to the console
 */
#define SEQ_printf(m, x...)			\
 do {						\
	if (m)					\
		seq_printf(m, x);		\
	else					\
		pr_cont(x);			\
 } while (0)

/*
 * Ease the printing of nsec fields:
 */
static long long nsec_high(unsigned long long nsec)
{
	if ((long long)nsec < 0) {
		nsec = -nsec;
		do_div(nsec, 1000000);
		return -nsec;
	}
	do_div(nsec, 1000000);

	return nsec;
}

static unsigned long nsec_low(unsigned long long nsec)
{
	if ((long long)nsec < 0)
		nsec = -nsec;

	return do_div(nsec, 1000000);
}

#define SPLIT_NS(x) nsec_high(x), nsec_low(x)

#define SCHED_FEAT(name, enabled)	\
	#name ,

static const char * const sched_feat_names[] = {
#include "features.h"
};

#undef SCHED_FEAT

static int sched_feat_show(struct seq_file *m, void *v)
{
	int i;

	for (i = 0; i < __SCHED_FEAT_NR; i++) {
		if (!(sysctl_sched_features & (1UL << i)))
			seq_puts(m, "NO_");
		seq_printf(m, "%s ", sched_feat_names[i]);
	}
	seq_puts(m, "\n");

	return 0;
}

#ifdef CONFIG_JUMP_LABEL

#define jump_label_key__true  STATIC_KEY_INIT_TRUE
#define jump_label_key__false STATIC_KEY_INIT_FALSE

#define SCHED_FEAT(name, enabled)	\
	jump_label_key__##enabled ,

struct static_key sched_feat_keys[__SCHED_FEAT_NR] = {
#include "features.h"
};

#undef SCHED_FEAT

static void sched_feat_disable(int i)
{
	static_key_disable_cpuslocked(&sched_feat_keys[i]);
}

static void sched_feat_enable(int i)
{
	static_key_enable_cpuslocked(&sched_feat_keys[i]);
}
#else
static void sched_feat_disable(int i) { };
static void sched_feat_enable(int i) { };
#endif /* CONFIG_JUMP_LABEL */

static int sched_feat_set(char *cmp)
{
	int i;
	int neg = 0;

	if (strncmp(cmp, "NO_", 3) == 0) {
		neg = 1;
		cmp += 3;
	}

	i = match_string(sched_feat_names, __SCHED_FEAT_NR, cmp);
	if (i < 0)
		return i;

	if (neg) {
		sysctl_sched_features &= ~(1UL << i);
		sched_feat_disable(i);
	} else {
		sysctl_sched_features |= (1UL << i);
		sched_feat_enable(i);
	}

	return 0;
}

static ssize_t
sched_feat_write(struct file *filp, const char __user *ubuf,
		size_t cnt, loff_t *ppos)
{
	char buf[64];
	char *cmp;
	int ret;
	struct inode *inode;

	if (cnt > 63)
		cnt = 63;

	if (copy_from_user(&buf, ubuf, cnt))
		return -EFAULT;

	buf[cnt] = 0;
	cmp = strstrip(buf);

	/* Ensure the static_key remains in a consistent state */
	inode = file_inode(filp);
	cpus_read_lock();
	inode_lock(inode);
	ret = sched_feat_set(cmp);
	inode_unlock(inode);
	cpus_read_unlock();
	if (ret < 0)
		return ret;

	*ppos += cnt;

	return cnt;
}

static int sched_feat_open(struct inode *inode, struct file *filp)
{
	return single_open(filp, sched_feat_show, NULL);
}

static const struct file_operations sched_feat_fops = {
	.open		= sched_feat_open,
	.write		= sched_feat_write,
	.read		= seq_read,
	.llseek		= seq_lseek,
	.release	= single_release,
};

#ifdef CONFIG_SMP

static ssize_t sched_scaling_write(struct file *filp, const char __user *ubuf,
				   size_t cnt, loff_t *ppos)
{
	char buf[16];
	unsigned int scaling;

	if (cnt > 15)
		cnt = 15;

	if (copy_from_user(&buf, ubuf, cnt))
		return -EFAULT;
	buf[cnt] = '\0';

	if (kstrtouint(buf, 10, &scaling))
		return -EINVAL;

	if (scaling >= SCHED_TUNABLESCALING_END)
		return -EINVAL;

	sysctl_sched_tunable_scaling = scaling;
	if (sched_update_scaling())
		return -EINVAL;

	*ppos += cnt;
	return cnt;
}

static int sched_scaling_show(struct seq_file *m, void *v)
{
	seq_printf(m, "%d\n", sysctl_sched_tunable_scaling);
	return 0;
}

static int sched_scaling_open(struct inode *inode, struct file *filp)
{
	return single_open(filp, sched_scaling_show, NULL);
}

static const struct file_operations sched_scaling_fops = {
	.open		= sched_scaling_open,
	.write		= sched_scaling_write,
	.read		= seq_read,
	.llseek		= seq_lseek,
	.release	= single_release,
};

#endif /* SMP */

#ifdef CONFIG_PREEMPT_DYNAMIC

static ssize_t sched_dynamic_write(struct file *filp, const char __user *ubuf,
				   size_t cnt, loff_t *ppos)
{
	char buf[16];
	int mode;

	if (cnt > 15)
		cnt = 15;

	if (copy_from_user(&buf, ubuf, cnt))
		return -EFAULT;

	buf[cnt] = 0;
	mode = sched_dynamic_mode(strstrip(buf));
	if (mode < 0)
		return mode;

	sched_dynamic_update(mode);

	*ppos += cnt;

	return cnt;
}

static int sched_dynamic_show(struct seq_file *m, void *v)
{
	static const char * preempt_modes[] = {
		"none", "voluntary", "full"
	};
	int i;

	for (i = 0; i < ARRAY_SIZE(preempt_modes); i++) {
		if (preempt_dynamic_mode == i)
			seq_puts(m, "(");
		seq_puts(m, preempt_modes[i]);
		if (preempt_dynamic_mode == i)
			seq_puts(m, ")");

		seq_puts(m, " ");
	}

	seq_puts(m, "\n");
	return 0;
}

static int sched_dynamic_open(struct inode *inode, struct file *filp)
{
	return single_open(filp, sched_dynamic_show, NULL);
}

static const struct file_operations sched_dynamic_fops = {
	.open		= sched_dynamic_open,
	.write		= sched_dynamic_write,
	.read		= seq_read,
	.llseek		= seq_lseek,
	.release	= single_release,
};

#endif /* CONFIG_PREEMPT_DYNAMIC */

__read_mostly bool sched_debug_verbose;
#ifdef CONFIG_PPC64
__read_mostly bool sched_domain_expose_debugfs;
#else
__read_mostly bool sched_domain_expose_debugfs = true;
#endif

#ifdef CONFIG_SMP
static struct dentry           *sd_dentry;


static ssize_t sched_verbose_write(struct file *filp, const char __user *ubuf,
				  size_t cnt, loff_t *ppos)
{
	ssize_t result;
	bool orig;

	cpus_read_lock();
	mutex_lock(&sched_domains_mutex);

	orig = sched_debug_verbose;
	result = debugfs_write_file_bool(filp, ubuf, cnt, ppos);

	if (sched_debug_verbose && !orig)
		update_sched_domain_debugfs();
	else if (!sched_debug_verbose && orig) {
		debugfs_remove(sd_dentry);
		sd_dentry = NULL;
	}

	mutex_unlock(&sched_domains_mutex);
	cpus_read_unlock();

	return result;
}
#else
#define sched_verbose_write debugfs_write_file_bool
#endif

static const struct file_operations sched_verbose_fops = {
	.read =         debugfs_read_file_bool,
	.write =        sched_verbose_write,
	.open =         simple_open,
	.llseek =       default_llseek,
};

static const struct seq_operations sched_debug_sops;

static int sched_debug_open(struct inode *inode, struct file *filp)
{
	return seq_open(filp, &sched_debug_sops);
}

static const struct file_operations sched_debug_fops = {
	.open		= sched_debug_open,
	.read		= seq_read,
	.llseek		= seq_lseek,
	.release	= seq_release,
};

static struct dentry *debugfs_sched;

static __init int sched_init_debug(void)
{
	struct dentry __maybe_unused *numa;

	debugfs_sched = debugfs_create_dir("sched", NULL);

	debugfs_create_file("features", 0644, debugfs_sched, NULL, &sched_feat_fops);
	debugfs_create_file_unsafe("verbose", 0644, debugfs_sched, &sched_debug_verbose, &sched_verbose_fops);
#ifdef CONFIG_PREEMPT_DYNAMIC
	debugfs_create_file("preempt", 0644, debugfs_sched, NULL, &sched_dynamic_fops);
#endif

	debugfs_create_u32("latency_ns", 0644, debugfs_sched, &sysctl_sched_latency);
	debugfs_create_u32("min_granularity_ns", 0644, debugfs_sched, &sysctl_sched_min_granularity);
	debugfs_create_u32("idle_min_granularity_ns", 0644, debugfs_sched, &sysctl_sched_idle_min_granularity);
	debugfs_create_u32("wakeup_granularity_ns", 0644, debugfs_sched, &sysctl_sched_wakeup_granularity);

	debugfs_create_u32("latency_warn_ms", 0644, debugfs_sched, &sysctl_resched_latency_warn_ms);
	debugfs_create_u32("latency_warn_once", 0644, debugfs_sched, &sysctl_resched_latency_warn_once);

#ifdef CONFIG_SMP
	debugfs_create_file("tunable_scaling", 0644, debugfs_sched, NULL, &sched_scaling_fops);
	debugfs_create_u32("migration_cost_ns", 0644, debugfs_sched, &sysctl_sched_migration_cost);
	debugfs_create_u32("nr_migrate", 0644, debugfs_sched, &sysctl_sched_nr_migrate);

	if (sched_domain_expose_debugfs) {
		mutex_lock(&sched_domains_mutex);
		update_sched_domain_debugfs();
		mutex_unlock(&sched_domains_mutex);
	}
#endif

#ifdef CONFIG_NUMA_BALANCING
	numa = debugfs_create_dir("numa_balancing", debugfs_sched);

	debugfs_create_u32("scan_delay_ms", 0644, numa, &sysctl_numa_balancing_scan_delay);
	debugfs_create_u32("scan_period_min_ms", 0644, numa, &sysctl_numa_balancing_scan_period_min);
	debugfs_create_u32("scan_period_max_ms", 0644, numa, &sysctl_numa_balancing_scan_period_max);
	debugfs_create_u32("scan_size_mb", 0644, numa, &sysctl_numa_balancing_scan_size);
	debugfs_create_u32("hot_threshold_ms", 0644, numa, &sysctl_numa_balancing_hot_threshold);
#endif

	debugfs_create_file("debug", 0444, debugfs_sched, NULL, &sched_debug_fops);

	return 0;
}
late_initcall(sched_init_debug);

#ifdef CONFIG_SMP

static cpumask_var_t		sd_sysctl_cpus;

static int sd_flags_show(struct seq_file *m, void *v)
{
	unsigned long flags = *(unsigned int *)m->private;
	int idx;

	for_each_set_bit(idx, &flags, __SD_FLAG_CNT) {
		seq_puts(m, sd_flag_debug[idx].name);
		seq_puts(m, " ");
	}
	seq_puts(m, "\n");

	return 0;
}

static int sd_flags_open(struct inode *inode, struct file *file)
{
	return single_open(file, sd_flags_show, inode->i_private);
}

static const struct file_operations sd_flags_fops = {
	.open		= sd_flags_open,
	.read		= seq_read,
	.llseek		= seq_lseek,
	.release	= single_release,
};

static void register_sd(struct sched_domain *sd, struct dentry *parent)
{
#define SDM(type, mode, member)	\
	debugfs_create_##type(#member, mode, parent, &sd->member)

	SDM(ulong, 0644, min_interval);
	SDM(ulong, 0644, max_interval);
	SDM(u64,   0644, max_newidle_lb_cost);
	SDM(u32,   0644, busy_factor);
	SDM(u32,   0644, imbalance_pct);
	SDM(u32,   0644, cache_nice_tries);
	SDM(str,   0444, name);

#undef SDM

	debugfs_create_file("flags", 0444, parent, &sd->flags, &sd_flags_fops);
}

void update_sched_domain_debugfs(void)
{
	int cpu, i;

	/*
	 * This can unfortunately be invoked before sched_debug_init() creates
	 * the debug directory. Don't touch sd_sysctl_cpus until then.
	 */
	if (!debugfs_sched)
		return;

<<<<<<< HEAD
=======
	if (!sched_debug_verbose)
		return;

>>>>>>> eb3cdb58
	if (!cpumask_available(sd_sysctl_cpus)) {
		if (!alloc_cpumask_var(&sd_sysctl_cpus, GFP_KERNEL))
			return;
		cpumask_copy(sd_sysctl_cpus, cpu_possible_mask);
	}

	if (!sd_dentry) {
		sd_dentry = debugfs_create_dir("domains", debugfs_sched);

		/* rebuild sd_sysctl_cpus if empty since it gets cleared below */
		if (cpumask_empty(sd_sysctl_cpus))
			cpumask_copy(sd_sysctl_cpus, cpu_online_mask);
	}

	for_each_cpu(cpu, sd_sysctl_cpus) {
		struct sched_domain *sd;
		struct dentry *d_cpu;
		char buf[32];

		snprintf(buf, sizeof(buf), "cpu%d", cpu);
		debugfs_lookup_and_remove(buf, sd_dentry);
		d_cpu = debugfs_create_dir(buf, sd_dentry);

		i = 0;
		for_each_domain(cpu, sd) {
			struct dentry *d_sd;

			snprintf(buf, sizeof(buf), "domain%d", i);
			d_sd = debugfs_create_dir(buf, d_cpu);

			register_sd(sd, d_sd);
			i++;
		}

		__cpumask_clear_cpu(cpu, sd_sysctl_cpus);
	}
}

void dirty_sched_domain_sysctl(int cpu)
{
	if (cpumask_available(sd_sysctl_cpus))
		__cpumask_set_cpu(cpu, sd_sysctl_cpus);
}

#endif /* CONFIG_SMP */

#ifdef CONFIG_FAIR_GROUP_SCHED
static void print_cfs_group_stats(struct seq_file *m, int cpu, struct task_group *tg)
{
	struct sched_entity *se = tg->se[cpu];

#define P(F)		SEQ_printf(m, "  .%-30s: %lld\n",	#F, (long long)F)
#define P_SCHEDSTAT(F)	SEQ_printf(m, "  .%-30s: %lld\n",	\
		#F, (long long)schedstat_val(stats->F))
#define PN(F)		SEQ_printf(m, "  .%-30s: %lld.%06ld\n", #F, SPLIT_NS((long long)F))
#define PN_SCHEDSTAT(F)	SEQ_printf(m, "  .%-30s: %lld.%06ld\n", \
		#F, SPLIT_NS((long long)schedstat_val(stats->F)))

	if (!se)
		return;

	PN(se->exec_start);
	PN(se->vruntime);
	PN(se->sum_exec_runtime);

	if (schedstat_enabled()) {
		struct sched_statistics *stats;
		stats = __schedstats_from_se(se);

		PN_SCHEDSTAT(wait_start);
		PN_SCHEDSTAT(sleep_start);
		PN_SCHEDSTAT(block_start);
		PN_SCHEDSTAT(sleep_max);
		PN_SCHEDSTAT(block_max);
		PN_SCHEDSTAT(exec_max);
		PN_SCHEDSTAT(slice_max);
		PN_SCHEDSTAT(wait_max);
		PN_SCHEDSTAT(wait_sum);
		P_SCHEDSTAT(wait_count);
	}

	P(se->load.weight);
#ifdef CONFIG_SMP
	P(se->avg.load_avg);
	P(se->avg.util_avg);
	P(se->avg.runnable_avg);
#endif

#undef PN_SCHEDSTAT
#undef PN
#undef P_SCHEDSTAT
#undef P
}
#endif

#ifdef CONFIG_CGROUP_SCHED
static DEFINE_SPINLOCK(sched_debug_lock);
static char group_path[PATH_MAX];

static void task_group_path(struct task_group *tg, char *path, int plen)
{
	if (autogroup_path(tg, path, plen))
		return;

	cgroup_path(tg->css.cgroup, path, plen);
}

/*
 * Only 1 SEQ_printf_task_group_path() caller can use the full length
 * group_path[] for cgroup path. Other simultaneous callers will have
 * to use a shorter stack buffer. A "..." suffix is appended at the end
 * of the stack buffer so that it will show up in case the output length
 * matches the given buffer size to indicate possible path name truncation.
 */
#define SEQ_printf_task_group_path(m, tg, fmt...)			\
{									\
	if (spin_trylock(&sched_debug_lock)) {				\
		task_group_path(tg, group_path, sizeof(group_path));	\
		SEQ_printf(m, fmt, group_path);				\
		spin_unlock(&sched_debug_lock);				\
	} else {							\
		char buf[128];						\
		char *bufend = buf + sizeof(buf) - 3;			\
		task_group_path(tg, buf, bufend - buf);			\
		strcpy(bufend - 1, "...");				\
		SEQ_printf(m, fmt, buf);				\
	}								\
}
#endif

static void
print_task(struct seq_file *m, struct rq *rq, struct task_struct *p)
{
	if (task_current(rq, p))
		SEQ_printf(m, ">R");
	else
		SEQ_printf(m, " %c", task_state_to_char(p));

	SEQ_printf(m, " %15s %5d %9Ld.%06ld %9Ld %5d ",
		p->comm, task_pid_nr(p),
		SPLIT_NS(p->se.vruntime),
		(long long)(p->nvcsw + p->nivcsw),
		p->prio);

<<<<<<< HEAD
	SEQ_printf(m, "%9Ld.%06ld %9Ld.%06ld %9Ld.%06ld",
		SPLIT_NS(schedstat_val_or_zero(p->stats.wait_sum)),
		SPLIT_NS(p->se.sum_exec_runtime),
		SPLIT_NS(schedstat_val_or_zero(p->stats.sum_sleep_runtime)));
=======
	SEQ_printf(m, "%9lld.%06ld %9lld.%06ld %9lld.%06ld %9lld.%06ld",
		SPLIT_NS(schedstat_val_or_zero(p->stats.wait_sum)),
		SPLIT_NS(p->se.sum_exec_runtime),
		SPLIT_NS(schedstat_val_or_zero(p->stats.sum_sleep_runtime)),
		SPLIT_NS(schedstat_val_or_zero(p->stats.sum_block_runtime)));
>>>>>>> eb3cdb58

#ifdef CONFIG_NUMA_BALANCING
	SEQ_printf(m, " %d %d", task_node(p), task_numa_group_id(p));
#endif
#ifdef CONFIG_CGROUP_SCHED
	SEQ_printf_task_group_path(m, task_group(p), " %s")
#endif

	SEQ_printf(m, "\n");
}

static void print_rq(struct seq_file *m, struct rq *rq, int rq_cpu)
{
	struct task_struct *g, *p;

	SEQ_printf(m, "\n");
	SEQ_printf(m, "runnable tasks:\n");
	SEQ_printf(m, " S            task   PID         tree-key  switches  prio"
		   "     wait-time             sum-exec        sum-sleep\n");
	SEQ_printf(m, "-------------------------------------------------------"
		   "------------------------------------------------------\n");

	rcu_read_lock();
	for_each_process_thread(g, p) {
		if (task_cpu(p) != rq_cpu)
			continue;

		print_task(m, rq, p);
	}
	rcu_read_unlock();
}

void print_cfs_rq(struct seq_file *m, int cpu, struct cfs_rq *cfs_rq)
{
	s64 MIN_vruntime = -1, min_vruntime, max_vruntime = -1,
		spread, rq0_min_vruntime, spread0;
	struct rq *rq = cpu_rq(cpu);
	struct sched_entity *last;
	unsigned long flags;

#ifdef CONFIG_FAIR_GROUP_SCHED
	SEQ_printf(m, "\n");
	SEQ_printf_task_group_path(m, cfs_rq->tg, "cfs_rq[%d]:%s\n", cpu);
#else
	SEQ_printf(m, "\n");
	SEQ_printf(m, "cfs_rq[%d]:\n", cpu);
#endif
	SEQ_printf(m, "  .%-30s: %Ld.%06ld\n", "exec_clock",
			SPLIT_NS(cfs_rq->exec_clock));

	raw_spin_rq_lock_irqsave(rq, flags);
	if (rb_first_cached(&cfs_rq->tasks_timeline))
		MIN_vruntime = (__pick_first_entity(cfs_rq))->vruntime;
	last = __pick_last_entity(cfs_rq);
	if (last)
		max_vruntime = last->vruntime;
	min_vruntime = cfs_rq->min_vruntime;
	rq0_min_vruntime = cpu_rq(0)->cfs.min_vruntime;
	raw_spin_rq_unlock_irqrestore(rq, flags);
	SEQ_printf(m, "  .%-30s: %Ld.%06ld\n", "MIN_vruntime",
			SPLIT_NS(MIN_vruntime));
	SEQ_printf(m, "  .%-30s: %Ld.%06ld\n", "min_vruntime",
			SPLIT_NS(min_vruntime));
	SEQ_printf(m, "  .%-30s: %Ld.%06ld\n", "max_vruntime",
			SPLIT_NS(max_vruntime));
	spread = max_vruntime - MIN_vruntime;
	SEQ_printf(m, "  .%-30s: %Ld.%06ld\n", "spread",
			SPLIT_NS(spread));
	spread0 = min_vruntime - rq0_min_vruntime;
	SEQ_printf(m, "  .%-30s: %Ld.%06ld\n", "spread0",
			SPLIT_NS(spread0));
	SEQ_printf(m, "  .%-30s: %d\n", "nr_spread_over",
			cfs_rq->nr_spread_over);
	SEQ_printf(m, "  .%-30s: %d\n", "nr_running", cfs_rq->nr_running);
	SEQ_printf(m, "  .%-30s: %d\n", "h_nr_running", cfs_rq->h_nr_running);
	SEQ_printf(m, "  .%-30s: %d\n", "idle_nr_running",
			cfs_rq->idle_nr_running);
	SEQ_printf(m, "  .%-30s: %d\n", "idle_h_nr_running",
			cfs_rq->idle_h_nr_running);
	SEQ_printf(m, "  .%-30s: %ld\n", "load", cfs_rq->load.weight);
#ifdef CONFIG_SMP
	SEQ_printf(m, "  .%-30s: %lu\n", "load_avg",
			cfs_rq->avg.load_avg);
	SEQ_printf(m, "  .%-30s: %lu\n", "runnable_avg",
			cfs_rq->avg.runnable_avg);
	SEQ_printf(m, "  .%-30s: %lu\n", "util_avg",
			cfs_rq->avg.util_avg);
	SEQ_printf(m, "  .%-30s: %u\n", "util_est_enqueued",
			cfs_rq->avg.util_est.enqueued);
	SEQ_printf(m, "  .%-30s: %ld\n", "removed.load_avg",
			cfs_rq->removed.load_avg);
	SEQ_printf(m, "  .%-30s: %ld\n", "removed.util_avg",
			cfs_rq->removed.util_avg);
	SEQ_printf(m, "  .%-30s: %ld\n", "removed.runnable_avg",
			cfs_rq->removed.runnable_avg);
#ifdef CONFIG_FAIR_GROUP_SCHED
	SEQ_printf(m, "  .%-30s: %lu\n", "tg_load_avg_contrib",
			cfs_rq->tg_load_avg_contrib);
	SEQ_printf(m, "  .%-30s: %ld\n", "tg_load_avg",
			atomic_long_read(&cfs_rq->tg->load_avg));
#endif
#endif
#ifdef CONFIG_CFS_BANDWIDTH
	SEQ_printf(m, "  .%-30s: %d\n", "throttled",
			cfs_rq->throttled);
	SEQ_printf(m, "  .%-30s: %d\n", "throttle_count",
			cfs_rq->throttle_count);
#endif

#ifdef CONFIG_FAIR_GROUP_SCHED
	print_cfs_group_stats(m, cpu, cfs_rq->tg);
#endif
}

void print_rt_rq(struct seq_file *m, int cpu, struct rt_rq *rt_rq)
{
#ifdef CONFIG_RT_GROUP_SCHED
	SEQ_printf(m, "\n");
	SEQ_printf_task_group_path(m, rt_rq->tg, "rt_rq[%d]:%s\n", cpu);
#else
	SEQ_printf(m, "\n");
	SEQ_printf(m, "rt_rq[%d]:\n", cpu);
#endif

#define P(x) \
	SEQ_printf(m, "  .%-30s: %Ld\n", #x, (long long)(rt_rq->x))
#define PU(x) \
	SEQ_printf(m, "  .%-30s: %lu\n", #x, (unsigned long)(rt_rq->x))
#define PN(x) \
	SEQ_printf(m, "  .%-30s: %Ld.%06ld\n", #x, SPLIT_NS(rt_rq->x))

	PU(rt_nr_running);
#ifdef CONFIG_SMP
	PU(rt_nr_migratory);
#endif
	P(rt_throttled);
	PN(rt_time);
	PN(rt_runtime);

#undef PN
#undef PU
#undef P
}

void print_dl_rq(struct seq_file *m, int cpu, struct dl_rq *dl_rq)
{
	struct dl_bw *dl_bw;

	SEQ_printf(m, "\n");
	SEQ_printf(m, "dl_rq[%d]:\n", cpu);

#define PU(x) \
	SEQ_printf(m, "  .%-30s: %lu\n", #x, (unsigned long)(dl_rq->x))

	PU(dl_nr_running);
#ifdef CONFIG_SMP
	PU(dl_nr_migratory);
	dl_bw = &cpu_rq(cpu)->rd->dl_bw;
#else
	dl_bw = &dl_rq->dl_bw;
#endif
	SEQ_printf(m, "  .%-30s: %lld\n", "dl_bw->bw", dl_bw->bw);
	SEQ_printf(m, "  .%-30s: %lld\n", "dl_bw->total_bw", dl_bw->total_bw);

#undef PU
}

static void print_cpu(struct seq_file *m, int cpu)
{
	struct rq *rq = cpu_rq(cpu);

#ifdef CONFIG_X86
	{
		unsigned int freq = cpu_khz ? : 1;

		SEQ_printf(m, "cpu#%d, %u.%03u MHz\n",
			   cpu, freq / 1000, (freq % 1000));
	}
#else
	SEQ_printf(m, "cpu#%d\n", cpu);
#endif

#define P(x)								\
do {									\
	if (sizeof(rq->x) == 4)						\
		SEQ_printf(m, "  .%-30s: %ld\n", #x, (long)(rq->x));	\
	else								\
		SEQ_printf(m, "  .%-30s: %Ld\n", #x, (long long)(rq->x));\
} while (0)

#define PN(x) \
	SEQ_printf(m, "  .%-30s: %Ld.%06ld\n", #x, SPLIT_NS(rq->x))

	P(nr_running);
	P(nr_switches);
	P(nr_uninterruptible);
	PN(next_balance);
	SEQ_printf(m, "  .%-30s: %ld\n", "curr->pid", (long)(task_pid_nr(rq->curr)));
	PN(clock);
	PN(clock_task);
#undef P
#undef PN

#ifdef CONFIG_SMP
#define P64(n) SEQ_printf(m, "  .%-30s: %Ld\n", #n, rq->n);
	P64(avg_idle);
	P64(max_idle_balance_cost);
#undef P64
#endif

#define P(n) SEQ_printf(m, "  .%-30s: %d\n", #n, schedstat_val(rq->n));
	if (schedstat_enabled()) {
		P(yld_count);
		P(sched_count);
		P(sched_goidle);
		P(ttwu_count);
		P(ttwu_local);
	}
#undef P

	print_cfs_stats(m, cpu);
	print_rt_stats(m, cpu);
	print_dl_stats(m, cpu);

	print_rq(m, rq, cpu);
	SEQ_printf(m, "\n");
}

static const char *sched_tunable_scaling_names[] = {
	"none",
	"logarithmic",
	"linear"
};

static void sched_debug_header(struct seq_file *m)
{
	u64 ktime, sched_clk, cpu_clk;
	unsigned long flags;

	local_irq_save(flags);
	ktime = ktime_to_ns(ktime_get());
	sched_clk = sched_clock();
	cpu_clk = local_clock();
	local_irq_restore(flags);

	SEQ_printf(m, "Sched Debug Version: v0.11, %s %.*s\n",
		init_utsname()->release,
		(int)strcspn(init_utsname()->version, " "),
		init_utsname()->version);

#define P(x) \
	SEQ_printf(m, "%-40s: %Ld\n", #x, (long long)(x))
#define PN(x) \
	SEQ_printf(m, "%-40s: %Ld.%06ld\n", #x, SPLIT_NS(x))
	PN(ktime);
	PN(sched_clk);
	PN(cpu_clk);
	P(jiffies);
#ifdef CONFIG_HAVE_UNSTABLE_SCHED_CLOCK
	P(sched_clock_stable());
#endif
#undef PN
#undef P

	SEQ_printf(m, "\n");
	SEQ_printf(m, "sysctl_sched\n");

#define P(x) \
	SEQ_printf(m, "  .%-40s: %Ld\n", #x, (long long)(x))
#define PN(x) \
	SEQ_printf(m, "  .%-40s: %Ld.%06ld\n", #x, SPLIT_NS(x))
	PN(sysctl_sched_latency);
	PN(sysctl_sched_min_granularity);
	PN(sysctl_sched_idle_min_granularity);
	PN(sysctl_sched_wakeup_granularity);
	P(sysctl_sched_child_runs_first);
	P(sysctl_sched_features);
#undef PN
#undef P

	SEQ_printf(m, "  .%-40s: %d (%s)\n",
		"sysctl_sched_tunable_scaling",
		sysctl_sched_tunable_scaling,
		sched_tunable_scaling_names[sysctl_sched_tunable_scaling]);
	SEQ_printf(m, "\n");
}

static int sched_debug_show(struct seq_file *m, void *v)
{
	int cpu = (unsigned long)(v - 2);

	if (cpu != -1)
		print_cpu(m, cpu);
	else
		sched_debug_header(m);

	return 0;
}

void sysrq_sched_debug_show(void)
{
	int cpu;

	sched_debug_header(NULL);
	for_each_online_cpu(cpu) {
		/*
		 * Need to reset softlockup watchdogs on all CPUs, because
		 * another CPU might be blocked waiting for us to process
		 * an IPI or stop_machine.
		 */
		touch_nmi_watchdog();
		touch_all_softlockup_watchdogs();
		print_cpu(NULL, cpu);
	}
}

/*
 * This iterator needs some explanation.
 * It returns 1 for the header position.
 * This means 2 is CPU 0.
 * In a hotplugged system some CPUs, including CPU 0, may be missing so we have
 * to use cpumask_* to iterate over the CPUs.
 */
static void *sched_debug_start(struct seq_file *file, loff_t *offset)
{
	unsigned long n = *offset;

	if (n == 0)
		return (void *) 1;

	n--;

	if (n > 0)
		n = cpumask_next(n - 1, cpu_online_mask);
	else
		n = cpumask_first(cpu_online_mask);

	*offset = n + 1;

	if (n < nr_cpu_ids)
		return (void *)(unsigned long)(n + 2);

	return NULL;
}

static void *sched_debug_next(struct seq_file *file, void *data, loff_t *offset)
{
	(*offset)++;
	return sched_debug_start(file, offset);
}

static void sched_debug_stop(struct seq_file *file, void *data)
{
}

static const struct seq_operations sched_debug_sops = {
	.start		= sched_debug_start,
	.next		= sched_debug_next,
	.stop		= sched_debug_stop,
	.show		= sched_debug_show,
};

#define __PS(S, F) SEQ_printf(m, "%-45s:%21Ld\n", S, (long long)(F))
#define __P(F) __PS(#F, F)
#define   P(F) __PS(#F, p->F)
#define   PM(F, M) __PS(#F, p->F & (M))
#define __PSN(S, F) SEQ_printf(m, "%-45s:%14Ld.%06ld\n", S, SPLIT_NS((long long)(F)))
#define __PN(F) __PSN(#F, F)
#define   PN(F) __PSN(#F, p->F)


#ifdef CONFIG_NUMA_BALANCING
void print_numa_stats(struct seq_file *m, int node, unsigned long tsf,
		unsigned long tpf, unsigned long gsf, unsigned long gpf)
{
	SEQ_printf(m, "numa_faults node=%d ", node);
	SEQ_printf(m, "task_private=%lu task_shared=%lu ", tpf, tsf);
	SEQ_printf(m, "group_private=%lu group_shared=%lu\n", gpf, gsf);
}
#endif


static void sched_show_numa(struct task_struct *p, struct seq_file *m)
{
#ifdef CONFIG_NUMA_BALANCING
	if (p->mm)
		P(mm->numa_scan_seq);

	P(numa_pages_migrated);
	P(numa_preferred_nid);
	P(total_numa_faults);
	SEQ_printf(m, "current_node=%d, numa_group_id=%d\n",
			task_node(p), task_numa_group_id(p));
	show_numa_stats(p, m);
#endif
}

void proc_sched_show_task(struct task_struct *p, struct pid_namespace *ns,
						  struct seq_file *m)
{
	unsigned long nr_switches;

	SEQ_printf(m, "%s (%d, #threads: %d)\n", p->comm, task_pid_nr_ns(p, ns),
						get_nr_threads(p));
	SEQ_printf(m,
		"---------------------------------------------------------"
		"----------\n");

#define P_SCHEDSTAT(F)  __PS(#F, schedstat_val(p->stats.F))
#define PN_SCHEDSTAT(F) __PSN(#F, schedstat_val(p->stats.F))

	PN(se.exec_start);
	PN(se.vruntime);
	PN(se.sum_exec_runtime);

	nr_switches = p->nvcsw + p->nivcsw;

	P(se.nr_migrations);

	if (schedstat_enabled()) {
		u64 avg_atom, avg_per_cpu;

		PN_SCHEDSTAT(sum_sleep_runtime);
<<<<<<< HEAD
=======
		PN_SCHEDSTAT(sum_block_runtime);
>>>>>>> eb3cdb58
		PN_SCHEDSTAT(wait_start);
		PN_SCHEDSTAT(sleep_start);
		PN_SCHEDSTAT(block_start);
		PN_SCHEDSTAT(sleep_max);
		PN_SCHEDSTAT(block_max);
		PN_SCHEDSTAT(exec_max);
		PN_SCHEDSTAT(slice_max);
		PN_SCHEDSTAT(wait_max);
		PN_SCHEDSTAT(wait_sum);
		P_SCHEDSTAT(wait_count);
		PN_SCHEDSTAT(iowait_sum);
		P_SCHEDSTAT(iowait_count);
		P_SCHEDSTAT(nr_migrations_cold);
		P_SCHEDSTAT(nr_failed_migrations_affine);
		P_SCHEDSTAT(nr_failed_migrations_running);
		P_SCHEDSTAT(nr_failed_migrations_hot);
		P_SCHEDSTAT(nr_forced_migrations);
		P_SCHEDSTAT(nr_wakeups);
		P_SCHEDSTAT(nr_wakeups_sync);
		P_SCHEDSTAT(nr_wakeups_migrate);
		P_SCHEDSTAT(nr_wakeups_local);
		P_SCHEDSTAT(nr_wakeups_remote);
		P_SCHEDSTAT(nr_wakeups_affine);
		P_SCHEDSTAT(nr_wakeups_affine_attempts);
		P_SCHEDSTAT(nr_wakeups_passive);
		P_SCHEDSTAT(nr_wakeups_idle);

		avg_atom = p->se.sum_exec_runtime;
		if (nr_switches)
			avg_atom = div64_ul(avg_atom, nr_switches);
		else
			avg_atom = -1LL;

		avg_per_cpu = p->se.sum_exec_runtime;
		if (p->se.nr_migrations) {
			avg_per_cpu = div64_u64(avg_per_cpu,
						p->se.nr_migrations);
		} else {
			avg_per_cpu = -1LL;
		}

		__PN(avg_atom);
		__PN(avg_per_cpu);

#ifdef CONFIG_SCHED_CORE
		PN_SCHEDSTAT(core_forceidle_sum);
#endif
	}

	__P(nr_switches);
	__PS("nr_voluntary_switches", p->nvcsw);
	__PS("nr_involuntary_switches", p->nivcsw);

	P(se.load.weight);
#ifdef CONFIG_SMP
	P(se.avg.load_sum);
	P(se.avg.runnable_sum);
	P(se.avg.util_sum);
	P(se.avg.load_avg);
	P(se.avg.runnable_avg);
	P(se.avg.util_avg);
	P(se.avg.last_update_time);
	P(se.avg.util_est.ewma);
	PM(se.avg.util_est.enqueued, ~UTIL_AVG_UNCHANGED);
#endif
#ifdef CONFIG_UCLAMP_TASK
	__PS("uclamp.min", p->uclamp_req[UCLAMP_MIN].value);
	__PS("uclamp.max", p->uclamp_req[UCLAMP_MAX].value);
	__PS("effective uclamp.min", uclamp_eff_value(p, UCLAMP_MIN));
	__PS("effective uclamp.max", uclamp_eff_value(p, UCLAMP_MAX));
#endif
	P(policy);
	P(prio);
	if (task_has_dl_policy(p)) {
		P(dl.runtime);
		P(dl.deadline);
	}
#undef PN_SCHEDSTAT
#undef P_SCHEDSTAT

	{
		unsigned int this_cpu = raw_smp_processor_id();
		u64 t0, t1;

		t0 = cpu_clock(this_cpu);
		t1 = cpu_clock(this_cpu);
		__PS("clock-delta", t1-t0);
	}

	sched_show_numa(p, m);
}

void proc_sched_set_task(struct task_struct *p)
{
#ifdef CONFIG_SCHEDSTATS
	memset(&p->stats, 0, sizeof(p->stats));
#endif
}

void resched_latency_warn(int cpu, u64 latency)
{
	static DEFINE_RATELIMIT_STATE(latency_check_ratelimit, 60 * 60 * HZ, 1);

	WARN(__ratelimit(&latency_check_ratelimit),
	     "sched: CPU %d need_resched set for > %llu ns (%d ticks) "
	     "without schedule\n",
	     cpu, latency, cpu_rq(cpu)->ticks_without_resched);
}<|MERGE_RESOLUTION|>--- conflicted
+++ resolved
@@ -279,11 +279,6 @@
 #endif /* CONFIG_PREEMPT_DYNAMIC */
 
 __read_mostly bool sched_debug_verbose;
-#ifdef CONFIG_PPC64
-__read_mostly bool sched_domain_expose_debugfs;
-#else
-__read_mostly bool sched_domain_expose_debugfs = true;
-#endif
 
 #ifdef CONFIG_SMP
 static struct dentry           *sd_dentry;
@@ -365,11 +360,9 @@
 	debugfs_create_u32("migration_cost_ns", 0644, debugfs_sched, &sysctl_sched_migration_cost);
 	debugfs_create_u32("nr_migrate", 0644, debugfs_sched, &sysctl_sched_nr_migrate);
 
-	if (sched_domain_expose_debugfs) {
-		mutex_lock(&sched_domains_mutex);
-		update_sched_domain_debugfs();
-		mutex_unlock(&sched_domains_mutex);
-	}
+	mutex_lock(&sched_domains_mutex);
+	update_sched_domain_debugfs();
+	mutex_unlock(&sched_domains_mutex);
 #endif
 
 #ifdef CONFIG_NUMA_BALANCING
@@ -447,12 +440,9 @@
 	if (!debugfs_sched)
 		return;
 
-<<<<<<< HEAD
-=======
 	if (!sched_debug_verbose)
 		return;
 
->>>>>>> eb3cdb58
 	if (!cpumask_available(sd_sysctl_cpus)) {
 		if (!alloc_cpumask_var(&sd_sysctl_cpus, GFP_KERNEL))
 			return;
@@ -597,18 +587,11 @@
 		(long long)(p->nvcsw + p->nivcsw),
 		p->prio);
 
-<<<<<<< HEAD
-	SEQ_printf(m, "%9Ld.%06ld %9Ld.%06ld %9Ld.%06ld",
-		SPLIT_NS(schedstat_val_or_zero(p->stats.wait_sum)),
-		SPLIT_NS(p->se.sum_exec_runtime),
-		SPLIT_NS(schedstat_val_or_zero(p->stats.sum_sleep_runtime)));
-=======
 	SEQ_printf(m, "%9lld.%06ld %9lld.%06ld %9lld.%06ld %9lld.%06ld",
 		SPLIT_NS(schedstat_val_or_zero(p->stats.wait_sum)),
 		SPLIT_NS(p->se.sum_exec_runtime),
 		SPLIT_NS(schedstat_val_or_zero(p->stats.sum_sleep_runtime)),
 		SPLIT_NS(schedstat_val_or_zero(p->stats.sum_block_runtime)));
->>>>>>> eb3cdb58
 
 #ifdef CONFIG_NUMA_BALANCING
 	SEQ_printf(m, " %d %d", task_node(p), task_numa_group_id(p));
@@ -1032,10 +1015,7 @@
 		u64 avg_atom, avg_per_cpu;
 
 		PN_SCHEDSTAT(sum_sleep_runtime);
-<<<<<<< HEAD
-=======
 		PN_SCHEDSTAT(sum_block_runtime);
->>>>>>> eb3cdb58
 		PN_SCHEDSTAT(wait_start);
 		PN_SCHEDSTAT(sleep_start);
 		PN_SCHEDSTAT(block_start);
