/*
 * CPUFreq governor based on scheduler-provided CPU utilization data.
 *
 * Copyright (C) 2016, Intel Corporation
 * Author: Rafael J. Wysocki <rafael.j.wysocki@intel.com>
 *
 * This program is free software; you can redistribute it and/or modify
 * it under the terms of the GNU General Public License version 2 as
 * published by the Free Software Foundation.
 */

#define pr_fmt(fmt) KBUILD_MODNAME ": " fmt

#include "sched.h"

#include <trace/events/power.h>

struct sugov_tunables {
	struct gov_attr_set	attr_set;
	unsigned int		rate_limit_us;
};

struct sugov_policy {
	struct cpufreq_policy	*policy;

	struct sugov_tunables	*tunables;
	struct list_head	tunables_hook;

	raw_spinlock_t		update_lock;	/* For shared policies */
	u64			last_freq_update_time;
	s64			freq_update_delay_ns;
	unsigned int		next_freq;
	unsigned int		cached_raw_freq;

	/* The next fields are only needed if fast switch cannot be used: */
	struct			irq_work irq_work;
	struct			kthread_work work;
	struct			mutex work_lock;
	struct			kthread_worker worker;
	struct task_struct	*thread;
	bool			work_in_progress;

	bool			need_freq_update;
};

struct sugov_cpu {
	struct update_util_data	update_util;
	struct sugov_policy	*sg_policy;
	unsigned int		cpu;

	bool			iowait_boost_pending;
	unsigned int		iowait_boost;
	unsigned int		iowait_boost_max;
	u64			last_update;

	/* The fields below are only needed when sharing a policy: */
	unsigned long		util_cfs;
	unsigned long		util_dl;
	unsigned long		max;

	/* The field below is for single-CPU policies only: */
#ifdef CONFIG_NO_HZ_COMMON
	unsigned long		saved_idle_calls;
#endif
};

static DEFINE_PER_CPU(struct sugov_cpu, sugov_cpu);

/************************ Governor internals ***********************/

static bool sugov_should_update_freq(struct sugov_policy *sg_policy, u64 time)
{
	s64 delta_ns;

	/*
	 * Since cpufreq_update_util() is called with rq->lock held for
	 * the @target_cpu, our per-CPU data is fully serialized.
	 *
	 * However, drivers cannot in general deal with cross-CPU
	 * requests, so while get_next_freq() will work, our
	 * sugov_update_commit() call may not for the fast switching platforms.
	 *
	 * Hence stop here for remote requests if they aren't supported
	 * by the hardware, as calculating the frequency is pointless if
	 * we cannot in fact act on it.
	 *
	 * For the slow switching platforms, the kthread is always scheduled on
	 * the right set of CPUs and any CPU can find the next frequency and
	 * schedule the kthread.
	 */
	if (sg_policy->policy->fast_switch_enabled &&
	    !cpufreq_this_cpu_can_update(sg_policy->policy))
		return false;

	if (unlikely(sg_policy->need_freq_update))
		return true;

	delta_ns = time - sg_policy->last_freq_update_time;

	return delta_ns >= sg_policy->freq_update_delay_ns;
}

static bool sugov_update_next_freq(struct sugov_policy *sg_policy, u64 time,
				   unsigned int next_freq)
{
	if (sg_policy->next_freq == next_freq)
		return false;

	sg_policy->next_freq = next_freq;
	sg_policy->last_freq_update_time = time;

	return true;
}

static void sugov_fast_switch(struct sugov_policy *sg_policy, u64 time,
			      unsigned int next_freq)
{
	struct cpufreq_policy *policy = sg_policy->policy;

	if (!sugov_update_next_freq(sg_policy, time, next_freq))
		return;

	next_freq = cpufreq_driver_fast_switch(policy, next_freq);
	if (!next_freq)
		return;

	policy->cur = next_freq;
	trace_cpu_frequency(next_freq, smp_processor_id());
}

static void sugov_deferred_update(struct sugov_policy *sg_policy, u64 time,
				  unsigned int next_freq)
{
	if (!sugov_update_next_freq(sg_policy, time, next_freq))
		return;

	if (!sg_policy->work_in_progress) {
		sg_policy->work_in_progress = true;
		irq_work_queue(&sg_policy->irq_work);
	}
}

/**
 * get_next_freq - Compute a new frequency for a given cpufreq policy.
 * @sg_policy: schedutil policy object to compute the new frequency for.
 * @util: Current CPU utilization.
 * @max: CPU capacity.
 *
 * If the utilization is frequency-invariant, choose the new frequency to be
 * proportional to it, that is
 *
 * next_freq = C * max_freq * util / max
 *
 * Otherwise, approximate the would-be frequency-invariant utilization by
 * util_raw * (curr_freq / max_freq) which leads to
 *
 * next_freq = C * curr_freq * util_raw / max
 *
 * Take C = 1.25 for the frequency tipping point at (util / max) = 0.8.
 *
 * The lowest driver-supported frequency which is equal or greater than the raw
 * next_freq (as calculated above) is returned, subject to policy min/max and
 * cpufreq driver limitations.
 */
static unsigned int get_next_freq(struct sugov_policy *sg_policy,
				  unsigned long util, unsigned long max)
{
	struct cpufreq_policy *policy = sg_policy->policy;
	unsigned int freq = arch_scale_freq_invariant() ?
				policy->cpuinfo.max_freq : policy->cur;

	freq = (freq + (freq >> 2)) * util / max;

	if (freq == sg_policy->cached_raw_freq && !sg_policy->need_freq_update)
		return sg_policy->next_freq;

	sg_policy->need_freq_update = false;
	sg_policy->cached_raw_freq = freq;
	return cpufreq_driver_resolve_freq(policy, freq);
}

static void sugov_get_util(struct sugov_cpu *sg_cpu)
{
	struct rq *rq = cpu_rq(sg_cpu->cpu);

	sg_cpu->max = arch_scale_cpu_capacity(NULL, sg_cpu->cpu);
	sg_cpu->util_cfs = cpu_util_cfs(rq);
	sg_cpu->util_dl  = cpu_util_dl(rq);
}

static unsigned long sugov_aggregate_util(struct sugov_cpu *sg_cpu)
{
	struct rq *rq = cpu_rq(sg_cpu->cpu);

<<<<<<< HEAD
	if (rq->rt.rt_nr_running)
=======
	if (rt_rq_is_runnable(&rq->rt))
>>>>>>> 22cb595e
		return sg_cpu->max;

	/*
	 * Utilization required by DEADLINE must always be granted while, for
	 * FAIR, we use blocked utilization of IDLE CPUs as a mechanism to
	 * gracefully reduce the frequency when no tasks show up for longer
	 * periods of time.
	 *
	 * Ideally we would like to set util_dl as min/guaranteed freq and
	 * util_cfs + util_dl as requested freq. However, cpufreq is not yet
	 * ready for such an interface. So, we only do the latter for now.
	 */
	return min(sg_cpu->max, (sg_cpu->util_dl + sg_cpu->util_cfs));
}

/**
 * sugov_iowait_reset() - Reset the IO boost status of a CPU.
 * @sg_cpu: the sugov data for the CPU to boost
 * @time: the update time from the caller
 * @set_iowait_boost: true if an IO boost has been requested
 *
 * The IO wait boost of a task is disabled after a tick since the last update
 * of a CPU. If a new IO wait boost is requested after more then a tick, then
 * we enable the boost starting from the minimum frequency, which improves
 * energy efficiency by ignoring sporadic wakeups from IO.
 */
static bool sugov_iowait_reset(struct sugov_cpu *sg_cpu, u64 time,
			       bool set_iowait_boost)
{
	s64 delta_ns = time - sg_cpu->last_update;

	/* Reset boost only if a tick has elapsed since last request */
	if (delta_ns <= TICK_NSEC)
		return false;

	sg_cpu->iowait_boost = set_iowait_boost
		? sg_cpu->sg_policy->policy->min : 0;
	sg_cpu->iowait_boost_pending = set_iowait_boost;

	return true;
}

/**
 * sugov_iowait_boost() - Updates the IO boost status of a CPU.
 * @sg_cpu: the sugov data for the CPU to boost
 * @time: the update time from the caller
 * @flags: SCHED_CPUFREQ_IOWAIT if the task is waking up after an IO wait
 *
 * Each time a task wakes up after an IO operation, the CPU utilization can be
 * boosted to a certain utilization which doubles at each "frequent and
 * successive" wakeup from IO, ranging from the utilization of the minimum
 * OPP to the utilization of the maximum OPP.
 * To keep doubling, an IO boost has to be requested at least once per tick,
 * otherwise we restart from the utilization of the minimum OPP.
 */
static void sugov_iowait_boost(struct sugov_cpu *sg_cpu, u64 time,
			       unsigned int flags)
{
	bool set_iowait_boost = flags & SCHED_CPUFREQ_IOWAIT;

	/* Reset boost if the CPU appears to have been idle enough */
	if (sg_cpu->iowait_boost &&
	    sugov_iowait_reset(sg_cpu, time, set_iowait_boost))
		return;

	/* Boost only tasks waking up after IO */
	if (!set_iowait_boost)
		return;

	/* Ensure boost doubles only one time at each request */
	if (sg_cpu->iowait_boost_pending)
		return;
	sg_cpu->iowait_boost_pending = true;

	/* Double the boost at each request */
	if (sg_cpu->iowait_boost) {
		sg_cpu->iowait_boost <<= 1;
		if (sg_cpu->iowait_boost > sg_cpu->iowait_boost_max)
			sg_cpu->iowait_boost = sg_cpu->iowait_boost_max;
		return;
	}

	/* First wakeup after IO: start with minimum boost */
	sg_cpu->iowait_boost = sg_cpu->sg_policy->policy->min;
}

/**
 * sugov_iowait_apply() - Apply the IO boost to a CPU.
 * @sg_cpu: the sugov data for the cpu to boost
 * @time: the update time from the caller
 * @util: the utilization to (eventually) boost
 * @max: the maximum value the utilization can be boosted to
 *
 * A CPU running a task which woken up after an IO operation can have its
 * utilization boosted to speed up the completion of those IO operations.
 * The IO boost value is increased each time a task wakes up from IO, in
 * sugov_iowait_apply(), and it's instead decreased by this function,
 * each time an increase has not been requested (!iowait_boost_pending).
 *
 * A CPU which also appears to have been idle for at least one tick has also
 * its IO boost utilization reset.
 *
 * This mechanism is designed to boost high frequently IO waiting tasks, while
 * being more conservative on tasks which does sporadic IO operations.
 */
static void sugov_iowait_apply(struct sugov_cpu *sg_cpu, u64 time,
			       unsigned long *util, unsigned long *max)
{
	unsigned int boost_util, boost_max;

	/* No boost currently required */
	if (!sg_cpu->iowait_boost)
		return;

	/* Reset boost if the CPU appears to have been idle enough */
	if (sugov_iowait_reset(sg_cpu, time, false))
		return;

	/*
	 * An IO waiting task has just woken up:
	 * allow to further double the boost value
	 */
	if (sg_cpu->iowait_boost_pending) {
		sg_cpu->iowait_boost_pending = false;
	} else {
		/*
		 * Otherwise: reduce the boost value and disable it when we
		 * reach the minimum.
		 */
		sg_cpu->iowait_boost >>= 1;
		if (sg_cpu->iowait_boost < sg_cpu->sg_policy->policy->min) {
			sg_cpu->iowait_boost = 0;
			return;
		}
	}

	/*
	 * Apply the current boost value: a CPU is boosted only if its current
	 * utilization is smaller then the current IO boost level.
	 */
	boost_util = sg_cpu->iowait_boost;
	boost_max = sg_cpu->iowait_boost_max;
	if (*util * boost_max < *max * boost_util) {
		*util = boost_util;
		*max = boost_max;
	}
}

#ifdef CONFIG_NO_HZ_COMMON
static bool sugov_cpu_is_busy(struct sugov_cpu *sg_cpu)
{
	unsigned long idle_calls = tick_nohz_get_idle_calls_cpu(sg_cpu->cpu);
	bool ret = idle_calls == sg_cpu->saved_idle_calls;

	sg_cpu->saved_idle_calls = idle_calls;
	return ret;
}
#else
static inline bool sugov_cpu_is_busy(struct sugov_cpu *sg_cpu) { return false; }
#endif /* CONFIG_NO_HZ_COMMON */

/*
 * Make sugov_should_update_freq() ignore the rate limit when DL
 * has increased the utilization.
 */
static inline void ignore_dl_rate_limit(struct sugov_cpu *sg_cpu, struct sugov_policy *sg_policy)
{
	if (cpu_util_dl(cpu_rq(sg_cpu->cpu)) > sg_cpu->util_dl)
		sg_policy->need_freq_update = true;
}

static void sugov_update_single(struct update_util_data *hook, u64 time,
				unsigned int flags)
{
	struct sugov_cpu *sg_cpu = container_of(hook, struct sugov_cpu, update_util);
	struct sugov_policy *sg_policy = sg_cpu->sg_policy;
	unsigned long util, max;
	unsigned int next_f;
	bool busy;

	sugov_iowait_boost(sg_cpu, time, flags);
	sg_cpu->last_update = time;

	ignore_dl_rate_limit(sg_cpu, sg_policy);

	if (!sugov_should_update_freq(sg_policy, time))
		return;

	busy = sugov_cpu_is_busy(sg_cpu);

	sugov_get_util(sg_cpu);
	max = sg_cpu->max;
	util = sugov_aggregate_util(sg_cpu);
	sugov_iowait_apply(sg_cpu, time, &util, &max);
	next_f = get_next_freq(sg_policy, util, max);
	/*
	 * Do not reduce the frequency if the CPU has not been idle
	 * recently, as the reduction is likely to be premature then.
	 */
	if (busy && next_f < sg_policy->next_freq) {
		next_f = sg_policy->next_freq;

		/* Reset cached freq as next_freq has changed */
		sg_policy->cached_raw_freq = 0;
	}

	/*
	 * This code runs under rq->lock for the target CPU, so it won't run
	 * concurrently on two different CPUs for the same target and it is not
	 * necessary to acquire the lock in the fast switch case.
	 */
	if (sg_policy->policy->fast_switch_enabled) {
		sugov_fast_switch(sg_policy, time, next_f);
	} else {
		raw_spin_lock(&sg_policy->update_lock);
		sugov_deferred_update(sg_policy, time, next_f);
		raw_spin_unlock(&sg_policy->update_lock);
	}
}

static unsigned int sugov_next_freq_shared(struct sugov_cpu *sg_cpu, u64 time)
{
	struct sugov_policy *sg_policy = sg_cpu->sg_policy;
	struct cpufreq_policy *policy = sg_policy->policy;
	unsigned long util = 0, max = 1;
	unsigned int j;

	for_each_cpu(j, policy->cpus) {
		struct sugov_cpu *j_sg_cpu = &per_cpu(sugov_cpu, j);
		unsigned long j_util, j_max;

		sugov_get_util(j_sg_cpu);
		j_max = j_sg_cpu->max;
		j_util = sugov_aggregate_util(j_sg_cpu);
		sugov_iowait_apply(j_sg_cpu, time, &j_util, &j_max);

		if (j_util * max > j_max * util) {
			util = j_util;
			max = j_max;
		}
	}

	return get_next_freq(sg_policy, util, max);
}

static void
sugov_update_shared(struct update_util_data *hook, u64 time, unsigned int flags)
{
	struct sugov_cpu *sg_cpu = container_of(hook, struct sugov_cpu, update_util);
	struct sugov_policy *sg_policy = sg_cpu->sg_policy;
	unsigned int next_f;

	raw_spin_lock(&sg_policy->update_lock);

	sugov_iowait_boost(sg_cpu, time, flags);
	sg_cpu->last_update = time;

	ignore_dl_rate_limit(sg_cpu, sg_policy);

	if (sugov_should_update_freq(sg_policy, time)) {
		next_f = sugov_next_freq_shared(sg_cpu, time);

		if (sg_policy->policy->fast_switch_enabled)
			sugov_fast_switch(sg_policy, time, next_f);
		else
			sugov_deferred_update(sg_policy, time, next_f);
	}

	raw_spin_unlock(&sg_policy->update_lock);
}

static void sugov_work(struct kthread_work *work)
{
	struct sugov_policy *sg_policy = container_of(work, struct sugov_policy, work);
	unsigned int freq;
	unsigned long flags;

	/*
	 * Hold sg_policy->update_lock shortly to handle the case where:
	 * incase sg_policy->next_freq is read here, and then updated by
	 * sugov_deferred_update() just before work_in_progress is set to false
	 * here, we may miss queueing the new update.
	 *
	 * Note: If a work was queued after the update_lock is released,
	 * sugov_work() will just be called again by kthread_work code; and the
	 * request will be proceed before the sugov thread sleeps.
	 */
	raw_spin_lock_irqsave(&sg_policy->update_lock, flags);
	freq = sg_policy->next_freq;
	sg_policy->work_in_progress = false;
	raw_spin_unlock_irqrestore(&sg_policy->update_lock, flags);

	mutex_lock(&sg_policy->work_lock);
	__cpufreq_driver_target(sg_policy->policy, freq, CPUFREQ_RELATION_L);
	mutex_unlock(&sg_policy->work_lock);
}

static void sugov_irq_work(struct irq_work *irq_work)
{
	struct sugov_policy *sg_policy;

	sg_policy = container_of(irq_work, struct sugov_policy, irq_work);

	kthread_queue_work(&sg_policy->worker, &sg_policy->work);
}

/************************** sysfs interface ************************/

static struct sugov_tunables *global_tunables;
static DEFINE_MUTEX(global_tunables_lock);

static inline struct sugov_tunables *to_sugov_tunables(struct gov_attr_set *attr_set)
{
	return container_of(attr_set, struct sugov_tunables, attr_set);
}

static ssize_t rate_limit_us_show(struct gov_attr_set *attr_set, char *buf)
{
	struct sugov_tunables *tunables = to_sugov_tunables(attr_set);

	return sprintf(buf, "%u\n", tunables->rate_limit_us);
}

static ssize_t
rate_limit_us_store(struct gov_attr_set *attr_set, const char *buf, size_t count)
{
	struct sugov_tunables *tunables = to_sugov_tunables(attr_set);
	struct sugov_policy *sg_policy;
	unsigned int rate_limit_us;

	if (kstrtouint(buf, 10, &rate_limit_us))
		return -EINVAL;

	tunables->rate_limit_us = rate_limit_us;

	list_for_each_entry(sg_policy, &attr_set->policy_list, tunables_hook)
		sg_policy->freq_update_delay_ns = rate_limit_us * NSEC_PER_USEC;

	return count;
}

static struct governor_attr rate_limit_us = __ATTR_RW(rate_limit_us);

static struct attribute *sugov_attributes[] = {
	&rate_limit_us.attr,
	NULL
};

static struct kobj_type sugov_tunables_ktype = {
	.default_attrs = sugov_attributes,
	.sysfs_ops = &governor_sysfs_ops,
};

/********************** cpufreq governor interface *********************/

static struct cpufreq_governor schedutil_gov;

static struct sugov_policy *sugov_policy_alloc(struct cpufreq_policy *policy)
{
	struct sugov_policy *sg_policy;

	sg_policy = kzalloc(sizeof(*sg_policy), GFP_KERNEL);
	if (!sg_policy)
		return NULL;

	sg_policy->policy = policy;
	raw_spin_lock_init(&sg_policy->update_lock);
	return sg_policy;
}

static void sugov_policy_free(struct sugov_policy *sg_policy)
{
	kfree(sg_policy);
}

static int sugov_kthread_create(struct sugov_policy *sg_policy)
{
	struct task_struct *thread;
	struct sched_attr attr = {
		.size		= sizeof(struct sched_attr),
		.sched_policy	= SCHED_DEADLINE,
		.sched_flags	= SCHED_FLAG_SUGOV,
		.sched_nice	= 0,
		.sched_priority	= 0,
		/*
		 * Fake (unused) bandwidth; workaround to "fix"
		 * priority inheritance.
		 */
		.sched_runtime	=  1000000,
		.sched_deadline = 10000000,
		.sched_period	= 10000000,
	};
	struct cpufreq_policy *policy = sg_policy->policy;
	int ret;

	/* kthread only required for slow path */
	if (policy->fast_switch_enabled)
		return 0;

	kthread_init_work(&sg_policy->work, sugov_work);
	kthread_init_worker(&sg_policy->worker);
	thread = kthread_create(kthread_worker_fn, &sg_policy->worker,
				"sugov:%d",
				cpumask_first(policy->related_cpus));
	if (IS_ERR(thread)) {
		pr_err("failed to create sugov thread: %ld\n", PTR_ERR(thread));
		return PTR_ERR(thread);
	}

	ret = sched_setattr_nocheck(thread, &attr);
	if (ret) {
		kthread_stop(thread);
		pr_warn("%s: failed to set SCHED_DEADLINE\n", __func__);
		return ret;
	}

	sg_policy->thread = thread;
	kthread_bind_mask(thread, policy->related_cpus);
	init_irq_work(&sg_policy->irq_work, sugov_irq_work);
	mutex_init(&sg_policy->work_lock);

	wake_up_process(thread);

	return 0;
}

static void sugov_kthread_stop(struct sugov_policy *sg_policy)
{
	/* kthread only required for slow path */
	if (sg_policy->policy->fast_switch_enabled)
		return;

	kthread_flush_worker(&sg_policy->worker);
	kthread_stop(sg_policy->thread);
	mutex_destroy(&sg_policy->work_lock);
}

static struct sugov_tunables *sugov_tunables_alloc(struct sugov_policy *sg_policy)
{
	struct sugov_tunables *tunables;

	tunables = kzalloc(sizeof(*tunables), GFP_KERNEL);
	if (tunables) {
		gov_attr_set_init(&tunables->attr_set, &sg_policy->tunables_hook);
		if (!have_governor_per_policy())
			global_tunables = tunables;
	}
	return tunables;
}

static void sugov_tunables_free(struct sugov_tunables *tunables)
{
	if (!have_governor_per_policy())
		global_tunables = NULL;

	kfree(tunables);
}

static int sugov_init(struct cpufreq_policy *policy)
{
	struct sugov_policy *sg_policy;
	struct sugov_tunables *tunables;
	int ret = 0;

	/* State should be equivalent to EXIT */
	if (policy->governor_data)
		return -EBUSY;

	cpufreq_enable_fast_switch(policy);

	sg_policy = sugov_policy_alloc(policy);
	if (!sg_policy) {
		ret = -ENOMEM;
		goto disable_fast_switch;
	}

	ret = sugov_kthread_create(sg_policy);
	if (ret)
		goto free_sg_policy;

	mutex_lock(&global_tunables_lock);

	if (global_tunables) {
		if (WARN_ON(have_governor_per_policy())) {
			ret = -EINVAL;
			goto stop_kthread;
		}
		policy->governor_data = sg_policy;
		sg_policy->tunables = global_tunables;

		gov_attr_set_get(&global_tunables->attr_set, &sg_policy->tunables_hook);
		goto out;
	}

	tunables = sugov_tunables_alloc(sg_policy);
	if (!tunables) {
		ret = -ENOMEM;
		goto stop_kthread;
	}

	tunables->rate_limit_us = cpufreq_policy_transition_delay_us(policy);

	policy->governor_data = sg_policy;
	sg_policy->tunables = tunables;

	ret = kobject_init_and_add(&tunables->attr_set.kobj, &sugov_tunables_ktype,
				   get_governor_parent_kobj(policy), "%s",
				   schedutil_gov.name);
	if (ret)
		goto fail;

out:
	mutex_unlock(&global_tunables_lock);
	return 0;

fail:
	policy->governor_data = NULL;
	sugov_tunables_free(tunables);

stop_kthread:
	sugov_kthread_stop(sg_policy);
	mutex_unlock(&global_tunables_lock);

free_sg_policy:
	sugov_policy_free(sg_policy);

disable_fast_switch:
	cpufreq_disable_fast_switch(policy);

	pr_err("initialization failed (error %d)\n", ret);
	return ret;
}

static void sugov_exit(struct cpufreq_policy *policy)
{
	struct sugov_policy *sg_policy = policy->governor_data;
	struct sugov_tunables *tunables = sg_policy->tunables;
	unsigned int count;

	mutex_lock(&global_tunables_lock);

	count = gov_attr_set_put(&tunables->attr_set, &sg_policy->tunables_hook);
	policy->governor_data = NULL;
	if (!count)
		sugov_tunables_free(tunables);

	mutex_unlock(&global_tunables_lock);

	sugov_kthread_stop(sg_policy);
	sugov_policy_free(sg_policy);
	cpufreq_disable_fast_switch(policy);
}

static int sugov_start(struct cpufreq_policy *policy)
{
	struct sugov_policy *sg_policy = policy->governor_data;
	unsigned int cpu;

	sg_policy->freq_update_delay_ns	= sg_policy->tunables->rate_limit_us * NSEC_PER_USEC;
	sg_policy->last_freq_update_time	= 0;
	sg_policy->next_freq			= 0;
	sg_policy->work_in_progress		= false;
	sg_policy->need_freq_update		= false;
	sg_policy->cached_raw_freq		= 0;

	for_each_cpu(cpu, policy->cpus) {
		struct sugov_cpu *sg_cpu = &per_cpu(sugov_cpu, cpu);

		memset(sg_cpu, 0, sizeof(*sg_cpu));
		sg_cpu->cpu			= cpu;
		sg_cpu->sg_policy		= sg_policy;
		sg_cpu->iowait_boost_max	= policy->cpuinfo.max_freq;
	}

	for_each_cpu(cpu, policy->cpus) {
		struct sugov_cpu *sg_cpu = &per_cpu(sugov_cpu, cpu);

		cpufreq_add_update_util_hook(cpu, &sg_cpu->update_util,
					     policy_is_shared(policy) ?
							sugov_update_shared :
							sugov_update_single);
	}
	return 0;
}

static void sugov_stop(struct cpufreq_policy *policy)
{
	struct sugov_policy *sg_policy = policy->governor_data;
	unsigned int cpu;

	for_each_cpu(cpu, policy->cpus)
		cpufreq_remove_update_util_hook(cpu);

	synchronize_sched();

	if (!policy->fast_switch_enabled) {
		irq_work_sync(&sg_policy->irq_work);
		kthread_cancel_work_sync(&sg_policy->work);
	}
}

static void sugov_limits(struct cpufreq_policy *policy)
{
	struct sugov_policy *sg_policy = policy->governor_data;

	if (!policy->fast_switch_enabled) {
		mutex_lock(&sg_policy->work_lock);
		cpufreq_policy_apply_limits(policy);
		mutex_unlock(&sg_policy->work_lock);
	}

	sg_policy->need_freq_update = true;
}

static struct cpufreq_governor schedutil_gov = {
	.name			= "schedutil",
	.owner			= THIS_MODULE,
	.dynamic_switching	= true,
	.init			= sugov_init,
	.exit			= sugov_exit,
	.start			= sugov_start,
	.stop			= sugov_stop,
	.limits			= sugov_limits,
};

#ifdef CONFIG_CPU_FREQ_DEFAULT_GOV_SCHEDUTIL
struct cpufreq_governor *cpufreq_default_governor(void)
{
	return &schedutil_gov;
}
#endif

static int __init sugov_register(void)
{
	return cpufreq_register_governor(&schedutil_gov);
}
fs_initcall(sugov_register);<|MERGE_RESOLUTION|>--- conflicted
+++ resolved
@@ -192,11 +192,7 @@
 {
 	struct rq *rq = cpu_rq(sg_cpu->cpu);
 
-<<<<<<< HEAD
-	if (rq->rt.rt_nr_running)
-=======
 	if (rt_rq_is_runnable(&rq->rt))
->>>>>>> 22cb595e
 		return sg_cpu->max;
 
 	/*
