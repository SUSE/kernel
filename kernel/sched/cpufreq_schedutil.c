--- conflicted
+++ resolved
@@ -280,11 +280,7 @@
 	 * sg_cpu->util is already in capacity scale; convert iowait_boost
 	 * into the same scale so we can compare.
 	 */
-<<<<<<< HEAD
-	boost = (sg_cpu->iowait_boost * sg_cpu->max) >> SCHED_CAPACITY_SHIFT;
-=======
 	boost = (sg_cpu->iowait_boost * max_cap) >> SCHED_CAPACITY_SHIFT;
->>>>>>> eb3cdb58
 	boost = uclamp_rq_util_with(cpu_rq(sg_cpu->cpu), boost, NULL);
 	if (sg_cpu->util < boost)
 		sg_cpu->util = boost;
@@ -545,20 +541,12 @@
 
 static void sugov_tunables_free(struct kobject *kobj)
 {
-<<<<<<< HEAD
-	struct gov_attr_set *attr_set = container_of(kobj, struct gov_attr_set, kobj);
-=======
 	struct gov_attr_set *attr_set = to_gov_attr_set(kobj);
->>>>>>> eb3cdb58
 
 	kfree(to_sugov_tunables(attr_set));
 }
 
-<<<<<<< HEAD
-static struct kobj_type sugov_tunables_ktype = {
-=======
 static const struct kobj_type sugov_tunables_ktype = {
->>>>>>> eb3cdb58
 	.default_groups = sugov_groups,
 	.sysfs_ops = &governor_sysfs_ops,
 	.release = &sugov_tunables_free,
