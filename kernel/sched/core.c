--- conflicted
+++ resolved
@@ -8061,7 +8061,6 @@
         trace_sched_update_nr_running_tp(rq, count);
 }
 
-<<<<<<< HEAD
 #if defined(CONFIG_SMP) && defined(CONFIG_PREEMPT_RT)
 
 static inline void
@@ -8311,7 +8310,7 @@
 	return rq_cpuset_flag(cpu_rq(cpu), flag);
 }
 #endif /* CONFIG_HPC_CPUSETS */
-=======
+
 #ifndef CONFIG_PREEMPTION
 static int __init setup_non_preempt(char *str)
 {
@@ -8332,5 +8331,4 @@
 	return 0;
 }
 __setup("preempt=", setup_non_preempt);
-#endif
->>>>>>> 55cb226b
+#endif