// SPDX-License-Identifier: GPL-2.0-only
/*
 *  kernel/sched/core.c
 *
 *  Core kernel scheduler code and related syscalls
 *
 *  Copyright (C) 1991-2002  Linus Torvalds
 */
#include <linux/highmem.h>
#include <linux/hrtimer_api.h>
#include <linux/ktime_api.h>
#include <linux/sched/signal.h>
#include <linux/syscalls_api.h>
#include <linux/debug_locks.h>
#include <linux/prefetch.h>
#include <linux/capability.h>
#include <linux/pgtable_api.h>
#include <linux/wait_bit.h>
#include <linux/jiffies.h>
#include <linux/spinlock_api.h>
#include <linux/cpumask_api.h>
#include <linux/lockdep_api.h>
#include <linux/hardirq.h>
#include <linux/softirq.h>
#include <linux/refcount_api.h>
#include <linux/topology.h>
#include <linux/sched/clock.h>
#include <linux/sched/cond_resched.h>
#include <linux/sched/cputime.h>
#include <linux/sched/debug.h>
#include <linux/sched/hotplug.h>
#include <linux/sched/init.h>
#include <linux/sched/isolation.h>
#include <linux/sched/loadavg.h>
#include <linux/sched/mm.h>
#include <linux/sched/nohz.h>
#include <linux/sched/rseq_api.h>
#include <linux/sched/rt.h>

#include <linux/blkdev.h>
#include <linux/context_tracking.h>
#include <linux/cpuset.h>
#include <linux/delayacct.h>
#include <linux/init_task.h>
#include <linux/interrupt.h>
#include <linux/ioprio.h>
#include <linux/kallsyms.h>
#include <linux/kcov.h>
#include <linux/kprobes.h>
#include <linux/llist_api.h>
#include <linux/mmu_context.h>
#include <linux/mmzone.h>
#include <linux/mutex_api.h>
#include <linux/nmi.h>
#include <linux/nospec.h>
#include <linux/perf_event_api.h>
#include <linux/profile.h>
#include <linux/psi.h>
#include <linux/rcuwait_api.h>
#include <linux/sched/wake_q.h>
#include <linux/scs.h>
#include <linux/slab.h>
#include <linux/syscalls.h>
#include <linux/vtime.h>
#include <linux/wait_api.h>
#include <linux/workqueue_api.h>

#ifdef CONFIG_PREEMPT_DYNAMIC
# ifdef CONFIG_GENERIC_ENTRY
#  include <linux/entry-common.h>
# endif
#endif

#include <uapi/linux/sched/types.h>

#include <asm/irq_regs.h>
#include <asm/switch_to.h>
#include <asm/tlb.h>

#define CREATE_TRACE_POINTS
#include <linux/sched/rseq_api.h>
#include <trace/events/sched.h>
#include <trace/events/ipi.h>
#undef CREATE_TRACE_POINTS

#include "sched.h"
#include "stats.h"
#include "autogroup.h"

<<<<<<< HEAD
#include <linux/nospec.h>
#include <linux/blkdev.h>
#include <linux/kcov.h>
#include <linux/scs.h>

#include <asm/switch_to.h>
#include <asm/tlb.h>
=======
#include "autogroup.h"
#include "pelt.h"
#include "smp.h"
#include "stats.h"
>>>>>>> eb3cdb58

#include "../workqueue_internal.h"
#include "../../io_uring/io-wq.h"
#include "../smpboot.h"

EXPORT_TRACEPOINT_SYMBOL_GPL(ipi_send_cpu);
EXPORT_TRACEPOINT_SYMBOL_GPL(ipi_send_cpumask);

/*
 * Export tracepoints that act as a bare tracehook (ie: have no trace event
 * associated with them) to allow external modules to probe them.
 */
EXPORT_TRACEPOINT_SYMBOL_GPL(pelt_cfs_tp);
EXPORT_TRACEPOINT_SYMBOL_GPL(pelt_rt_tp);
EXPORT_TRACEPOINT_SYMBOL_GPL(pelt_dl_tp);
EXPORT_TRACEPOINT_SYMBOL_GPL(pelt_irq_tp);
EXPORT_TRACEPOINT_SYMBOL_GPL(pelt_se_tp);
EXPORT_TRACEPOINT_SYMBOL_GPL(pelt_thermal_tp);
EXPORT_TRACEPOINT_SYMBOL_GPL(sched_cpu_capacity_tp);
EXPORT_TRACEPOINT_SYMBOL_GPL(sched_overutilized_tp);
EXPORT_TRACEPOINT_SYMBOL_GPL(sched_util_est_cfs_tp);
EXPORT_TRACEPOINT_SYMBOL_GPL(sched_util_est_se_tp);
EXPORT_TRACEPOINT_SYMBOL_GPL(sched_update_nr_running_tp);

DEFINE_PER_CPU_SHARED_ALIGNED(struct rq, runqueues);

#ifdef CONFIG_SCHED_DEBUG
/*
 * Debugging: various feature bits
 *
 * If SCHED_DEBUG is disabled, each compilation unit has its own copy of
 * sysctl_sched_features, defined in sched.h, to allow constants propagation
 * at compile time and compiler optimization based on features default.
 */
#define SCHED_FEAT(name, enabled)	\
	(1UL << __SCHED_FEAT_##name) * enabled |
const_debug unsigned int sysctl_sched_features =
#include "features.h"
	0;
#undef SCHED_FEAT

/*
 * Print a warning if need_resched is set for the given duration (if
 * LATENCY_WARN is enabled).
 *
 * If sysctl_resched_latency_warn_once is set, only one warning will be shown
 * per boot.
 */
__read_mostly int sysctl_resched_latency_warn_ms = 100;
__read_mostly int sysctl_resched_latency_warn_once = 1;
#endif /* CONFIG_SCHED_DEBUG */

/*
 * Number of tasks to iterate in a single balance run.
 * Limited because this is done with IRQs disabled.
 */
<<<<<<< HEAD
#ifdef CONFIG_PREEMPT_RT
const_debug unsigned int sysctl_sched_nr_migrate = 8;
#else
const_debug unsigned int sysctl_sched_nr_migrate = 32;
#endif

/*
 * period over which we measure -rt task CPU usage in us.
 * default: 1s
 */
unsigned int sysctl_sched_rt_period = 1000000;
=======
const_debug unsigned int sysctl_sched_nr_migrate = SCHED_NR_MIGRATE_BREAK;
>>>>>>> eb3cdb58

__read_mostly int scheduler_running;

#ifdef CONFIG_SCHED_CORE

DEFINE_STATIC_KEY_FALSE(__sched_core_enabled);

/* kernel prio, less is more */
static inline int __task_prio(const struct task_struct *p)
{
	if (p->sched_class == &stop_sched_class) /* trumps deadline */
		return -2;

	if (rt_prio(p->prio)) /* includes deadline */
		return p->prio; /* [-1, 99] */

	if (p->sched_class == &idle_sched_class)
		return MAX_RT_PRIO + NICE_WIDTH; /* 140 */

	return MAX_RT_PRIO + MAX_NICE; /* 120, squash fair */
}

/*
 * l(a,b)
 * le(a,b) := !l(b,a)
 * g(a,b)  := l(b,a)
 * ge(a,b) := !l(a,b)
 */

/* real prio, less is less */
static inline bool prio_less(const struct task_struct *a,
			     const struct task_struct *b, bool in_fi)
{

	int pa = __task_prio(a), pb = __task_prio(b);

	if (-pa < -pb)
		return true;

	if (-pb < -pa)
		return false;

	if (pa == -1) /* dl_prio() doesn't work because of stop_class above */
		return !dl_time_before(a->dl.deadline, b->dl.deadline);

	if (pa == MAX_RT_PRIO + MAX_NICE)	/* fair */
		return cfs_prio_less(a, b, in_fi);

	return false;
}

static inline bool __sched_core_less(const struct task_struct *a,
				     const struct task_struct *b)
{
	if (a->core_cookie < b->core_cookie)
		return true;

	if (a->core_cookie > b->core_cookie)
		return false;

	/* flip prio, so high prio is leftmost */
	if (prio_less(b, a, !!task_rq(a)->core->core_forceidle_count))
		return true;

	return false;
}

#define __node_2_sc(node) rb_entry((node), struct task_struct, core_node)

static inline bool rb_sched_core_less(struct rb_node *a, const struct rb_node *b)
{
	return __sched_core_less(__node_2_sc(a), __node_2_sc(b));
}

static inline int rb_sched_core_cmp(const void *key, const struct rb_node *node)
{
	const struct task_struct *p = __node_2_sc(node);
	unsigned long cookie = (unsigned long)key;

	if (cookie < p->core_cookie)
		return -1;

	if (cookie > p->core_cookie)
		return 1;

	return 0;
}

void sched_core_enqueue(struct rq *rq, struct task_struct *p)
{
	rq->core->core_task_seq++;

	if (!p->core_cookie)
		return;

	rb_add(&p->core_node, &rq->core_tree, rb_sched_core_less);
}

void sched_core_dequeue(struct rq *rq, struct task_struct *p, int flags)
{
	rq->core->core_task_seq++;

	if (sched_core_enqueued(p)) {
		rb_erase(&p->core_node, &rq->core_tree);
		RB_CLEAR_NODE(&p->core_node);
	}

	/*
	 * Migrating the last task off the cpu, with the cpu in forced idle
	 * state. Reschedule to create an accounting edge for forced idle,
	 * and re-examine whether the core is still in forced idle state.
	 */
	if (!(flags & DEQUEUE_SAVE) && rq->nr_running == 1 &&
	    rq->core->core_forceidle_count && rq->curr == rq->idle)
		resched_curr(rq);
}

static int sched_task_is_throttled(struct task_struct *p, int cpu)
{
	if (p->sched_class->task_is_throttled)
		return p->sched_class->task_is_throttled(p, cpu);

	return 0;
}

static struct task_struct *sched_core_next(struct task_struct *p, unsigned long cookie)
{
	struct rb_node *node = &p->core_node;
	int cpu = task_cpu(p);

	do {
		node = rb_next(node);
		if (!node)
			return NULL;

		p = __node_2_sc(node);
		if (p->core_cookie != cookie)
			return NULL;

	} while (sched_task_is_throttled(p, cpu));

	return p;
}

/*
 * Find left-most (aka, highest priority) and unthrottled task matching @cookie.
 * If no suitable task is found, NULL will be returned.
 */
static struct task_struct *sched_core_find(struct rq *rq, unsigned long cookie)
{
	struct task_struct *p;
	struct rb_node *node;

	node = rb_find_first((void *)cookie, &rq->core_tree, rb_sched_core_cmp);
	if (!node)
		return NULL;

	p = __node_2_sc(node);
	if (!sched_task_is_throttled(p, rq->cpu))
		return p;

	return sched_core_next(p, cookie);
}

/*
 * Magic required such that:
 *
 *	raw_spin_rq_lock(rq);
 *	...
 *	raw_spin_rq_unlock(rq);
 *
 * ends up locking and unlocking the _same_ lock, and all CPUs
 * always agree on what rq has what lock.
 *
 * XXX entirely possible to selectively enable cores, don't bother for now.
 */

static DEFINE_MUTEX(sched_core_mutex);
static atomic_t sched_core_count;
static struct cpumask sched_core_mask;

static void sched_core_lock(int cpu, unsigned long *flags)
{
	const struct cpumask *smt_mask = cpu_smt_mask(cpu);
	int t, i = 0;

	local_irq_save(*flags);
	for_each_cpu(t, smt_mask)
		raw_spin_lock_nested(&cpu_rq(t)->__lock, i++);
}

static void sched_core_unlock(int cpu, unsigned long *flags)
{
	const struct cpumask *smt_mask = cpu_smt_mask(cpu);
	int t;

	for_each_cpu(t, smt_mask)
		raw_spin_unlock(&cpu_rq(t)->__lock);
	local_irq_restore(*flags);
}

static void __sched_core_flip(bool enabled)
{
	unsigned long flags;
	int cpu, t;

	cpus_read_lock();

	/*
	 * Toggle the online cores, one by one.
	 */
	cpumask_copy(&sched_core_mask, cpu_online_mask);
	for_each_cpu(cpu, &sched_core_mask) {
		const struct cpumask *smt_mask = cpu_smt_mask(cpu);

		sched_core_lock(cpu, &flags);

		for_each_cpu(t, smt_mask)
			cpu_rq(t)->core_enabled = enabled;

		cpu_rq(cpu)->core->core_forceidle_start = 0;

		sched_core_unlock(cpu, &flags);

		cpumask_andnot(&sched_core_mask, &sched_core_mask, smt_mask);
	}

	/*
	 * Toggle the offline CPUs.
	 */
	for_each_cpu_andnot(cpu, cpu_possible_mask, cpu_online_mask)
		cpu_rq(cpu)->core_enabled = enabled;

	cpus_read_unlock();
}

static void sched_core_assert_empty(void)
{
	int cpu;

	for_each_possible_cpu(cpu)
		WARN_ON_ONCE(!RB_EMPTY_ROOT(&cpu_rq(cpu)->core_tree));
}

static void __sched_core_enable(void)
{
	static_branch_enable(&__sched_core_enabled);
	/*
	 * Ensure all previous instances of raw_spin_rq_*lock() have finished
	 * and future ones will observe !sched_core_disabled().
	 */
	synchronize_rcu();
	__sched_core_flip(true);
	sched_core_assert_empty();
}

static void __sched_core_disable(void)
{
	sched_core_assert_empty();
	__sched_core_flip(false);
	static_branch_disable(&__sched_core_enabled);
}

void sched_core_get(void)
{
	if (atomic_inc_not_zero(&sched_core_count))
		return;

	mutex_lock(&sched_core_mutex);
	if (!atomic_read(&sched_core_count))
		__sched_core_enable();

	smp_mb__before_atomic();
	atomic_inc(&sched_core_count);
	mutex_unlock(&sched_core_mutex);
}

static void __sched_core_put(struct work_struct *work)
{
	if (atomic_dec_and_mutex_lock(&sched_core_count, &sched_core_mutex)) {
		__sched_core_disable();
		mutex_unlock(&sched_core_mutex);
	}
}

void sched_core_put(void)
{
	static DECLARE_WORK(_work, __sched_core_put);

	/*
	 * "There can be only one"
	 *
	 * Either this is the last one, or we don't actually need to do any
	 * 'work'. If it is the last *again*, we rely on
	 * WORK_STRUCT_PENDING_BIT.
	 */
	if (!atomic_add_unless(&sched_core_count, -1, 1))
		schedule_work(&_work);
}

#else /* !CONFIG_SCHED_CORE */

static inline void sched_core_enqueue(struct rq *rq, struct task_struct *p) { }
static inline void
sched_core_dequeue(struct rq *rq, struct task_struct *p, int flags) { }

#endif /* CONFIG_SCHED_CORE */

/*
 * Serialization rules:
 *
 * Lock order:
 *
 *   p->pi_lock
 *     rq->lock
 *       hrtimer_cpu_base->lock (hrtimer_start() for bandwidth controls)
 *
 *  rq1->lock
 *    rq2->lock  where: rq1 < rq2
 *
 * Regular state:
 *
 * Normal scheduling state is serialized by rq->lock. __schedule() takes the
 * local CPU's rq->lock, it optionally removes the task from the runqueue and
 * always looks at the local rq data structures to find the most eligible task
 * to run next.
 *
 * Task enqueue is also under rq->lock, possibly taken from another CPU.
 * Wakeups from another LLC domain might use an IPI to transfer the enqueue to
 * the local CPU to avoid bouncing the runqueue state around [ see
 * ttwu_queue_wakelist() ]
 *
 * Task wakeup, specifically wakeups that involve migration, are horribly
 * complicated to avoid having to take two rq->locks.
 *
 * Special state:
 *
 * System-calls and anything external will use task_rq_lock() which acquires
 * both p->pi_lock and rq->lock. As a consequence the state they change is
 * stable while holding either lock:
 *
 *  - sched_setaffinity()/
 *    set_cpus_allowed_ptr():	p->cpus_ptr, p->nr_cpus_allowed
 *  - set_user_nice():		p->se.load, p->*prio
 *  - __sched_setscheduler():	p->sched_class, p->policy, p->*prio,
 *				p->se.load, p->rt_priority,
 *				p->dl.dl_{runtime, deadline, period, flags, bw, density}
 *  - sched_setnuma():		p->numa_preferred_nid
 *  - sched_move_task():	p->sched_task_group
 *  - uclamp_update_active()	p->uclamp*
 *
 * p->state <- TASK_*:
 *
 *   is changed locklessly using set_current_state(), __set_current_state() or
 *   set_special_state(), see their respective comments, or by
 *   try_to_wake_up(). This latter uses p->pi_lock to serialize against
 *   concurrent self.
 *
 * p->on_rq <- { 0, 1 = TASK_ON_RQ_QUEUED, 2 = TASK_ON_RQ_MIGRATING }:
 *
 *   is set by activate_task() and cleared by deactivate_task(), under
 *   rq->lock. Non-zero indicates the task is runnable, the special
 *   ON_RQ_MIGRATING state is used for migration without holding both
 *   rq->locks. It indicates task_cpu() is not stable, see task_rq_lock().
 *
 * p->on_cpu <- { 0, 1 }:
 *
 *   is set by prepare_task() and cleared by finish_task() such that it will be
 *   set before p is scheduled-in and cleared after p is scheduled-out, both
 *   under rq->lock. Non-zero indicates the task is running on its CPU.
 *
 *   [ The astute reader will observe that it is possible for two tasks on one
 *     CPU to have ->on_cpu = 1 at the same time. ]
 *
 * task_cpu(p): is changed by set_task_cpu(), the rules are:
 *
 *  - Don't call set_task_cpu() on a blocked task:
 *
 *    We don't care what CPU we're not running on, this simplifies hotplug,
 *    the CPU assignment of blocked tasks isn't required to be valid.
 *
 *  - for try_to_wake_up(), called under p->pi_lock:
 *
 *    This allows try_to_wake_up() to only take one rq->lock, see its comment.
 *
 *  - for migration called under rq->lock:
 *    [ see task_on_rq_migrating() in task_rq_lock() ]
 *
 *    o move_queued_task()
 *    o detach_task()
 *
 *  - for migration called under double_rq_lock():
 *
 *    o __migrate_swap_task()
 *    o push_rt_task() / pull_rt_task()
 *    o push_dl_task() / pull_dl_task()
 *    o dl_task_offline_migration()
 *
 */

void raw_spin_rq_lock_nested(struct rq *rq, int subclass)
{
	raw_spinlock_t *lock;

	/* Matches synchronize_rcu() in __sched_core_enable() */
	preempt_disable();
	if (sched_core_disabled()) {
		raw_spin_lock_nested(&rq->__lock, subclass);
		/* preempt_count *MUST* be > 1 */
		preempt_enable_no_resched();
		return;
	}

	for (;;) {
		lock = __rq_lockp(rq);
		raw_spin_lock_nested(lock, subclass);
		if (likely(lock == __rq_lockp(rq))) {
			/* preempt_count *MUST* be > 1 */
			preempt_enable_no_resched();
			return;
		}
		raw_spin_unlock(lock);
	}
}

bool raw_spin_rq_trylock(struct rq *rq)
{
	raw_spinlock_t *lock;
	bool ret;

	/* Matches synchronize_rcu() in __sched_core_enable() */
	preempt_disable();
	if (sched_core_disabled()) {
		ret = raw_spin_trylock(&rq->__lock);
		preempt_enable();
		return ret;
	}

	for (;;) {
		lock = __rq_lockp(rq);
		ret = raw_spin_trylock(lock);
		if (!ret || (likely(lock == __rq_lockp(rq)))) {
			preempt_enable();
			return ret;
		}
		raw_spin_unlock(lock);
	}
}

void raw_spin_rq_unlock(struct rq *rq)
{
	raw_spin_unlock(rq_lockp(rq));
}

#ifdef CONFIG_SMP
/*
 * double_rq_lock - safely lock two runqueues
 */
void double_rq_lock(struct rq *rq1, struct rq *rq2)
{
	lockdep_assert_irqs_disabled();

	if (rq_order_less(rq2, rq1))
		swap(rq1, rq2);

	raw_spin_rq_lock(rq1);
	if (__rq_lockp(rq1) != __rq_lockp(rq2))
		raw_spin_rq_lock_nested(rq2, SINGLE_DEPTH_NESTING);

	double_rq_clock_clear_update(rq1, rq2);
}
#endif

/*
 * __task_rq_lock - lock the rq @p resides on.
 */
struct rq *__task_rq_lock(struct task_struct *p, struct rq_flags *rf)
	__acquires(rq->lock)
{
	struct rq *rq;

	lockdep_assert_held(&p->pi_lock);

	for (;;) {
		rq = task_rq(p);
		raw_spin_rq_lock(rq);
		if (likely(rq == task_rq(p) && !task_on_rq_migrating(p))) {
			rq_pin_lock(rq, rf);
			return rq;
		}
		raw_spin_rq_unlock(rq);

		while (unlikely(task_on_rq_migrating(p)))
			cpu_relax();
	}
}

/*
 * task_rq_lock - lock p->pi_lock and lock the rq @p resides on.
 */
struct rq *task_rq_lock(struct task_struct *p, struct rq_flags *rf)
	__acquires(p->pi_lock)
	__acquires(rq->lock)
{
	struct rq *rq;

	for (;;) {
		raw_spin_lock_irqsave(&p->pi_lock, rf->flags);
		rq = task_rq(p);
		raw_spin_rq_lock(rq);
		/*
		 *	move_queued_task()		task_rq_lock()
		 *
		 *	ACQUIRE (rq->lock)
		 *	[S] ->on_rq = MIGRATING		[L] rq = task_rq()
		 *	WMB (__set_task_cpu())		ACQUIRE (rq->lock);
		 *	[S] ->cpu = new_cpu		[L] task_rq()
		 *					[L] ->on_rq
		 *	RELEASE (rq->lock)
		 *
		 * If we observe the old CPU in task_rq_lock(), the acquire of
		 * the old rq->lock will fully serialize against the stores.
		 *
		 * If we observe the new CPU in task_rq_lock(), the address
		 * dependency headed by '[L] rq = task_rq()' and the acquire
		 * will pair with the WMB to ensure we then also see migrating.
		 */
		if (likely(rq == task_rq(p) && !task_on_rq_migrating(p))) {
			rq_pin_lock(rq, rf);
			return rq;
		}
		raw_spin_rq_unlock(rq);
		raw_spin_unlock_irqrestore(&p->pi_lock, rf->flags);

		while (unlikely(task_on_rq_migrating(p)))
			cpu_relax();
	}
}

/*
 * RQ-clock updating methods:
 */

static void update_rq_clock_task(struct rq *rq, s64 delta)
{
/*
 * In theory, the compile should just see 0 here, and optimize out the call
 * to sched_rt_avg_update. But I don't trust it...
 */
	s64 __maybe_unused steal = 0, irq_delta = 0;

#ifdef CONFIG_IRQ_TIME_ACCOUNTING
	irq_delta = irq_time_read(cpu_of(rq)) - rq->prev_irq_time;

	/*
	 * Since irq_time is only updated on {soft,}irq_exit, we might run into
	 * this case when a previous update_rq_clock() happened inside a
	 * {soft,}irq region.
	 *
	 * When this happens, we stop ->clock_task and only update the
	 * prev_irq_time stamp to account for the part that fit, so that a next
	 * update will consume the rest. This ensures ->clock_task is
	 * monotonic.
	 *
	 * It does however cause some slight miss-attribution of {soft,}irq
	 * time, a more accurate solution would be to update the irq_time using
	 * the current rq->clock timestamp, except that would require using
	 * atomic ops.
	 */
	if (irq_delta > delta)
		irq_delta = delta;

	rq->prev_irq_time += irq_delta;
	delta -= irq_delta;
	psi_account_irqtime(rq->curr, irq_delta);
	delayacct_irq(rq->curr, irq_delta);
#endif
#ifdef CONFIG_PARAVIRT_TIME_ACCOUNTING
	if (static_key_false((&paravirt_steal_rq_enabled))) {
		steal = paravirt_steal_clock(cpu_of(rq));
		steal -= rq->prev_steal_time_rq;

		if (unlikely(steal > delta))
			steal = delta;

		rq->prev_steal_time_rq += steal;
		delta -= steal;
	}
#endif

	rq->clock_task += delta;

#ifdef CONFIG_HAVE_SCHED_AVG_IRQ
	if ((irq_delta + steal) && sched_feat(NONTASK_CAPACITY))
		update_irq_load_avg(rq, irq_delta + steal);
#endif
	update_rq_clock_pelt(rq, delta);
}

void update_rq_clock(struct rq *rq)
{
	s64 delta;

	lockdep_assert_rq_held(rq);

	if (rq->clock_update_flags & RQCF_ACT_SKIP)
		return;

#ifdef CONFIG_SCHED_DEBUG
	if (sched_feat(WARN_DOUBLE_CLOCK))
		SCHED_WARN_ON(rq->clock_update_flags & RQCF_UPDATED);
	rq->clock_update_flags |= RQCF_UPDATED;
#endif

	delta = sched_clock_cpu(cpu_of(rq)) - rq->clock;
	if (delta < 0)
		return;
	rq->clock += delta;
	update_rq_clock_task(rq, delta);
}

#ifdef CONFIG_SCHED_HRTICK
/*
 * Use HR-timers to deliver accurate preemption points.
 */

static void hrtick_clear(struct rq *rq)
{
	if (hrtimer_active(&rq->hrtick_timer))
		hrtimer_cancel(&rq->hrtick_timer);
}

/*
 * High-resolution timer tick.
 * Runs from hardirq context with interrupts disabled.
 */
static enum hrtimer_restart hrtick(struct hrtimer *timer)
{
	struct rq *rq = container_of(timer, struct rq, hrtick_timer);
	struct rq_flags rf;

	WARN_ON_ONCE(cpu_of(rq) != smp_processor_id());

	rq_lock(rq, &rf);
	update_rq_clock(rq);
	rq->curr->sched_class->task_tick(rq, rq->curr, 1);
	rq_unlock(rq, &rf);

	return HRTIMER_NORESTART;
}

#ifdef CONFIG_SMP

static void __hrtick_restart(struct rq *rq)
{
	struct hrtimer *timer = &rq->hrtick_timer;
	ktime_t time = rq->hrtick_time;

	hrtimer_start(timer, time, HRTIMER_MODE_ABS_PINNED_HARD);
}

/*
 * called from hardirq (IPI) context
 */
static void __hrtick_start(void *arg)
{
	struct rq *rq = arg;
	struct rq_flags rf;

	rq_lock(rq, &rf);
	__hrtick_restart(rq);
	rq_unlock(rq, &rf);
}

/*
 * Called to set the hrtick timer state.
 *
 * called with rq->lock held and irqs disabled
 */
void hrtick_start(struct rq *rq, u64 delay)
{
	struct hrtimer *timer = &rq->hrtick_timer;
	s64 delta;

	/*
	 * Don't schedule slices shorter than 10000ns, that just
	 * doesn't make sense and can cause timer DoS.
	 */
	delta = max_t(s64, delay, 10000LL);
	rq->hrtick_time = ktime_add_ns(timer->base->get_time(), delta);

	if (rq == this_rq())
		__hrtick_restart(rq);
	else
		smp_call_function_single_async(cpu_of(rq), &rq->hrtick_csd);
}

#else
/*
 * Called to set the hrtick timer state.
 *
 * called with rq->lock held and irqs disabled
 */
void hrtick_start(struct rq *rq, u64 delay)
{
	/*
	 * Don't schedule slices shorter than 10000ns, that just
	 * doesn't make sense. Rely on vruntime for fairness.
	 */
	delay = max_t(u64, delay, 10000LL);
	hrtimer_start(&rq->hrtick_timer, ns_to_ktime(delay),
		      HRTIMER_MODE_REL_PINNED_HARD);
}

#endif /* CONFIG_SMP */

static void hrtick_rq_init(struct rq *rq)
{
#ifdef CONFIG_SMP
	INIT_CSD(&rq->hrtick_csd, __hrtick_start, rq);
#endif
	hrtimer_init(&rq->hrtick_timer, CLOCK_MONOTONIC, HRTIMER_MODE_REL_HARD);
	rq->hrtick_timer.function = hrtick;
}
#else	/* CONFIG_SCHED_HRTICK */
static inline void hrtick_clear(struct rq *rq)
{
}

static inline void hrtick_rq_init(struct rq *rq)
{
}
#endif	/* CONFIG_SCHED_HRTICK */

/*
 * cmpxchg based fetch_or, macro so it works for different integer types
 */
#define fetch_or(ptr, mask)						\
	({								\
		typeof(ptr) _ptr = (ptr);				\
		typeof(mask) _mask = (mask);				\
		typeof(*_ptr) _val = *_ptr;				\
									\
		do {							\
		} while (!try_cmpxchg(_ptr, &_val, _val | _mask));	\
	_val;								\
})

#if defined(CONFIG_SMP) && defined(TIF_POLLING_NRFLAG)
/*
 * Atomically set TIF_NEED_RESCHED and test for TIF_POLLING_NRFLAG,
 * this avoids any races wrt polling state changes and thereby avoids
 * spurious IPIs.
 */
static inline bool set_nr_and_not_polling(struct task_struct *p)
{
	struct thread_info *ti = task_thread_info(p);
	return !(fetch_or(&ti->flags, _TIF_NEED_RESCHED) & _TIF_POLLING_NRFLAG);
}

/*
 * Atomically set TIF_NEED_RESCHED if TIF_POLLING_NRFLAG is set.
 *
 * If this returns true, then the idle task promises to call
 * sched_ttwu_pending() and reschedule soon.
 */
static bool set_nr_if_polling(struct task_struct *p)
{
	struct thread_info *ti = task_thread_info(p);
	typeof(ti->flags) val = READ_ONCE(ti->flags);

	for (;;) {
		if (!(val & _TIF_POLLING_NRFLAG))
			return false;
		if (val & _TIF_NEED_RESCHED)
			return true;
		if (try_cmpxchg(&ti->flags, &val, val | _TIF_NEED_RESCHED))
			break;
	}
	return true;
}

#else
static inline bool set_nr_and_not_polling(struct task_struct *p)
{
	set_tsk_need_resched(p);
	return true;
}

#ifdef CONFIG_SMP
static inline bool set_nr_if_polling(struct task_struct *p)
{
	return false;
}
#endif
#endif

static bool __wake_q_add(struct wake_q_head *head, struct task_struct *task)
{
	struct wake_q_node *node = &task->wake_q;

	/*
	 * Atomically grab the task, if ->wake_q is !nil already it means
	 * it's already queued (either by us or someone else) and will get the
	 * wakeup due to that.
	 *
	 * In order to ensure that a pending wakeup will observe our pending
	 * state, even in the failed case, an explicit smp_mb() must be used.
	 */
	smp_mb__before_atomic();
	if (unlikely(cmpxchg_relaxed(&node->next, NULL, WAKE_Q_TAIL)))
		return false;

	/*
	 * The head is context local, there can be no concurrency.
	 */
	*head->lastp = node;
	head->lastp = &node->next;
	return true;
}

/**
 * wake_q_add() - queue a wakeup for 'later' waking.
 * @head: the wake_q_head to add @task to
 * @task: the task to queue for 'later' wakeup
 *
 * Queue a task for later wakeup, most likely by the wake_up_q() call in the
 * same context, _HOWEVER_ this is not guaranteed, the wakeup can come
 * instantly.
 *
 * This function must be used as-if it were wake_up_process(); IOW the task
 * must be ready to be woken at this location.
 */
void wake_q_add(struct wake_q_head *head, struct task_struct *task)
{
	if (__wake_q_add(head, task))
		get_task_struct(task);
}

/**
 * wake_q_add_safe() - safely queue a wakeup for 'later' waking.
 * @head: the wake_q_head to add @task to
 * @task: the task to queue for 'later' wakeup
 *
 * Queue a task for later wakeup, most likely by the wake_up_q() call in the
 * same context, _HOWEVER_ this is not guaranteed, the wakeup can come
 * instantly.
 *
 * This function must be used as-if it were wake_up_process(); IOW the task
 * must be ready to be woken at this location.
 *
 * This function is essentially a task-safe equivalent to wake_q_add(). Callers
 * that already hold reference to @task can call the 'safe' version and trust
 * wake_q to do the right thing depending whether or not the @task is already
 * queued for wakeup.
 */
void wake_q_add_safe(struct wake_q_head *head, struct task_struct *task)
{
	if (!__wake_q_add(head, task))
		put_task_struct(task);
}

void wake_up_q(struct wake_q_head *head)
{
	struct wake_q_node *node = head->first;

	while (node != WAKE_Q_TAIL) {
		struct task_struct *task;

		task = container_of(node, struct task_struct, wake_q);
		/* Task can safely be re-inserted now: */
		node = node->next;
		task->wake_q.next = NULL;

		/*
		 * wake_up_process() executes a full barrier, which pairs with
		 * the queueing in wake_q_add() so as not to miss wakeups.
		 */
		wake_up_process(task);
		put_task_struct(task);
	}
}

/*
 * resched_curr - mark rq's current task 'to be rescheduled now'.
 *
 * On UP this means the setting of the need_resched flag, on SMP it
 * might also involve a cross-CPU call to trigger the scheduler on
 * the target CPU.
 */
void resched_curr(struct rq *rq)
{
	struct task_struct *curr = rq->curr;
	int cpu;

	lockdep_assert_rq_held(rq);

	if (test_tsk_need_resched(curr))
		return;

	cpu = cpu_of(rq);

	if (cpu == smp_processor_id()) {
		set_tsk_need_resched(curr);
		set_preempt_need_resched();
		return;
	}

	if (set_nr_and_not_polling(curr))
		smp_send_reschedule(cpu);
	else
		trace_sched_wake_idle_without_ipi(cpu);
}

void resched_cpu(int cpu)
{
	struct rq *rq = cpu_rq(cpu);
	unsigned long flags;

	raw_spin_rq_lock_irqsave(rq, flags);
	if (cpu_online(cpu) || cpu == smp_processor_id())
		resched_curr(rq);
	raw_spin_rq_unlock_irqrestore(rq, flags);
}

#ifdef CONFIG_SMP
#ifdef CONFIG_NO_HZ_COMMON
/*
 * In the semi idle case, use the nearest busy CPU for migrating timers
 * from an idle CPU.  This is good for power-savings.
 *
 * We don't do similar optimization for completely idle system, as
 * selecting an idle CPU will add more delays to the timers than intended
 * (as that CPU's timer base may not be uptodate wrt jiffies etc).
 */
int get_nohz_timer_target(void)
{
	int i, cpu = smp_processor_id(), default_cpu = -1;
	struct sched_domain *sd;
	const struct cpumask *hk_mask;

	if (housekeeping_cpu(cpu, HK_TYPE_TIMER)) {
		if (!idle_cpu(cpu))
			return cpu;
		default_cpu = cpu;
	}

<<<<<<< HEAD
	hk_mask = housekeeping_cpumask(HK_FLAG_TIMER);
=======
	hk_mask = housekeeping_cpumask(HK_TYPE_TIMER);
>>>>>>> eb3cdb58

	rcu_read_lock();
	for_each_domain(cpu, sd) {
		for_each_cpu_and(i, sched_domain_span(sd), hk_mask) {
			if (cpu == i)
				continue;

			if (!idle_cpu(i)) {
				cpu = i;
				goto unlock;
			}
		}
	}

	if (default_cpu == -1)
		default_cpu = housekeeping_any_cpu(HK_TYPE_TIMER);
	cpu = default_cpu;
unlock:
	rcu_read_unlock();
	return cpu;
}

/*
 * When add_timer_on() enqueues a timer into the timer wheel of an
 * idle CPU then this timer might expire before the next timer event
 * which is scheduled to wake up that CPU. In case of a completely
 * idle system the next event might even be infinite time into the
 * future. wake_up_idle_cpu() ensures that the CPU is woken up and
 * leaves the inner idle loop so the newly added timer is taken into
 * account when the CPU goes back to idle and evaluates the timer
 * wheel for the next timer event.
 */
static void wake_up_idle_cpu(int cpu)
{
	struct rq *rq = cpu_rq(cpu);

	if (cpu == smp_processor_id())
		return;

	if (set_nr_and_not_polling(rq->idle))
		smp_send_reschedule(cpu);
	else
		trace_sched_wake_idle_without_ipi(cpu);
}

static bool wake_up_full_nohz_cpu(int cpu)
{
	/*
	 * We just need the target to call irq_exit() and re-evaluate
	 * the next tick. The nohz full kick at least implies that.
	 * If needed we can still optimize that later with an
	 * empty IRQ.
	 */
	if (cpu_is_offline(cpu))
		return true;  /* Don't try to wake offline CPUs. */
	if (tick_nohz_full_cpu(cpu)) {
		if (cpu != smp_processor_id() ||
		    tick_nohz_tick_stopped())
			tick_nohz_full_kick_cpu(cpu);
		return true;
	}

	return false;
}

/*
 * Wake up the specified CPU.  If the CPU is going offline, it is the
 * caller's responsibility to deal with the lost wakeup, for example,
 * by hooking into the CPU_DEAD notifier like timers and hrtimers do.
 */
void wake_up_nohz_cpu(int cpu)
{
	if (!wake_up_full_nohz_cpu(cpu))
		wake_up_idle_cpu(cpu);
}

static void nohz_csd_func(void *info)
{
	struct rq *rq = info;
	int cpu = cpu_of(rq);
	unsigned int flags;

	/*
	 * Release the rq::nohz_csd.
	 */
	flags = atomic_fetch_andnot(NOHZ_KICK_MASK | NOHZ_NEWILB_KICK, nohz_flags(cpu));
	WARN_ON(!(flags & NOHZ_KICK_MASK));

	rq->idle_balance = idle_cpu(cpu);
	if (rq->idle_balance && !need_resched()) {
		rq->nohz_idle_balance = flags;
		raise_softirq_irqoff(SCHED_SOFTIRQ);
	}
}

#endif /* CONFIG_NO_HZ_COMMON */

#ifdef CONFIG_NO_HZ_FULL
bool sched_can_stop_tick(struct rq *rq)
{
	int fifo_nr_running;

	/* Deadline tasks, even if single, need the tick */
	if (rq->dl.dl_nr_running)
		return false;

	/*
	 * If there are more than one RR tasks, we need the tick to affect the
	 * actual RR behaviour.
	 */
	if (rq->rt.rr_nr_running) {
		if (rq->rt.rr_nr_running == 1)
			return true;
		else
			return false;
	}

	/*
	 * If there's no RR tasks, but FIFO tasks, we can skip the tick, no
	 * forced preemption between FIFO tasks.
	 */
	fifo_nr_running = rq->rt.rt_nr_running - rq->rt.rr_nr_running;
	if (fifo_nr_running)
		return true;

	/*
	 * If there are no DL,RR/FIFO tasks, there must only be CFS tasks left;
	 * if there's more than one we need the tick for involuntary
	 * preemption.
	 */
	if (rq->nr_running > 1)
		return false;

	return true;
}
#endif /* CONFIG_NO_HZ_FULL */
#endif /* CONFIG_SMP */

#if defined(CONFIG_RT_GROUP_SCHED) || (defined(CONFIG_FAIR_GROUP_SCHED) && \
			(defined(CONFIG_SMP) || defined(CONFIG_CFS_BANDWIDTH)))
/*
 * Iterate task_group tree rooted at *from, calling @down when first entering a
 * node and @up when leaving it for the final time.
 *
 * Caller must hold rcu_lock or sufficient equivalent.
 */
int walk_tg_tree_from(struct task_group *from,
			     tg_visitor down, tg_visitor up, void *data)
{
	struct task_group *parent, *child;
	int ret;

	parent = from;

down:
	ret = (*down)(parent, data);
	if (ret)
		goto out;
	list_for_each_entry_rcu(child, &parent->children, siblings) {
		parent = child;
		goto down;

up:
		continue;
	}
	ret = (*up)(parent, data);
	if (ret || parent == from)
		goto out;

	child = parent;
	parent = parent->parent;
	if (parent)
		goto up;
out:
	return ret;
}

int tg_nop(struct task_group *tg, void *data)
{
	return 0;
}
#endif

static void set_load_weight(struct task_struct *p, bool update_load)
{
	int prio = p->static_prio - MAX_RT_PRIO;
	struct load_weight *load = &p->se.load;

	/*
	 * SCHED_IDLE tasks get minimal weight:
	 */
	if (task_has_idle_policy(p)) {
		load->weight = scale_load(WEIGHT_IDLEPRIO);
		load->inv_weight = WMULT_IDLEPRIO;
		return;
	}

	/*
	 * SCHED_OTHER tasks have to update their load when changing their
	 * weight
	 */
	if (update_load && p->sched_class == &fair_sched_class) {
		reweight_task(p, prio);
	} else {
		load->weight = scale_load(sched_prio_to_weight[prio]);
		load->inv_weight = sched_prio_to_wmult[prio];
	}
}

#ifdef CONFIG_UCLAMP_TASK
/*
 * Serializes updates of utilization clamp values
 *
 * The (slow-path) user-space triggers utilization clamp value updates which
 * can require updates on (fast-path) scheduler's data structures used to
 * support enqueue/dequeue operations.
 * While the per-CPU rq lock protects fast-path update operations, user-space
 * requests are serialized using a mutex to reduce the risk of conflicting
 * updates or API abuses.
 */
static DEFINE_MUTEX(uclamp_mutex);

/* Max allowed minimum utilization */
static unsigned int __maybe_unused sysctl_sched_uclamp_util_min = SCHED_CAPACITY_SCALE;

/* Max allowed maximum utilization */
static unsigned int __maybe_unused sysctl_sched_uclamp_util_max = SCHED_CAPACITY_SCALE;

/*
 * By default RT tasks run at the maximum performance point/capacity of the
 * system. Uclamp enforces this by always setting UCLAMP_MIN of RT tasks to
 * SCHED_CAPACITY_SCALE.
 *
 * This knob allows admins to change the default behavior when uclamp is being
 * used. In battery powered devices, particularly, running at the maximum
 * capacity and frequency will increase energy consumption and shorten the
 * battery life.
 *
 * This knob only affects RT tasks that their uclamp_se->user_defined == false.
 *
 * This knob will not override the system default sched_util_clamp_min defined
 * above.
 */
static unsigned int sysctl_sched_uclamp_util_min_rt_default = SCHED_CAPACITY_SCALE;

/* All clamps are required to be less or equal than these values */
static struct uclamp_se uclamp_default[UCLAMP_CNT];

/*
 * This static key is used to reduce the uclamp overhead in the fast path. It
 * primarily disables the call to uclamp_rq_{inc, dec}() in
 * enqueue/dequeue_task().
 *
 * This allows users to continue to enable uclamp in their kernel config with
 * minimum uclamp overhead in the fast path.
 *
 * As soon as userspace modifies any of the uclamp knobs, the static key is
 * enabled, since we have an actual users that make use of uclamp
 * functionality.
 *
 * The knobs that would enable this static key are:
 *
 *   * A task modifying its uclamp value with sched_setattr().
 *   * An admin modifying the sysctl_sched_uclamp_{min, max} via procfs.
 *   * An admin modifying the cgroup cpu.uclamp.{min, max}
 */
DEFINE_STATIC_KEY_FALSE(sched_uclamp_used);

/* Integer rounded range for each bucket */
#define UCLAMP_BUCKET_DELTA DIV_ROUND_CLOSEST(SCHED_CAPACITY_SCALE, UCLAMP_BUCKETS)

#define for_each_clamp_id(clamp_id) \
	for ((clamp_id) = 0; (clamp_id) < UCLAMP_CNT; (clamp_id)++)

static inline unsigned int uclamp_bucket_id(unsigned int clamp_value)
{
	return min_t(unsigned int, clamp_value / UCLAMP_BUCKET_DELTA, UCLAMP_BUCKETS - 1);
}

static inline unsigned int uclamp_none(enum uclamp_id clamp_id)
{
	if (clamp_id == UCLAMP_MIN)
		return 0;
	return SCHED_CAPACITY_SCALE;
}

static inline void uclamp_se_set(struct uclamp_se *uc_se,
				 unsigned int value, bool user_defined)
{
	uc_se->value = value;
	uc_se->bucket_id = uclamp_bucket_id(value);
	uc_se->user_defined = user_defined;
}

static inline unsigned int
uclamp_idle_value(struct rq *rq, enum uclamp_id clamp_id,
		  unsigned int clamp_value)
{
	/*
	 * Avoid blocked utilization pushing up the frequency when we go
	 * idle (which drops the max-clamp) by retaining the last known
	 * max-clamp.
	 */
	if (clamp_id == UCLAMP_MAX) {
		rq->uclamp_flags |= UCLAMP_FLAG_IDLE;
		return clamp_value;
	}

	return uclamp_none(UCLAMP_MIN);
}

static inline void uclamp_idle_reset(struct rq *rq, enum uclamp_id clamp_id,
				     unsigned int clamp_value)
{
	/* Reset max-clamp retention only on idle exit */
	if (!(rq->uclamp_flags & UCLAMP_FLAG_IDLE))
		return;

	uclamp_rq_set(rq, clamp_id, clamp_value);
}

static inline
unsigned int uclamp_rq_max_value(struct rq *rq, enum uclamp_id clamp_id,
				   unsigned int clamp_value)
{
	struct uclamp_bucket *bucket = rq->uclamp[clamp_id].bucket;
	int bucket_id = UCLAMP_BUCKETS - 1;

	/*
	 * Since both min and max clamps are max aggregated, find the
	 * top most bucket with tasks in.
	 */
	for ( ; bucket_id >= 0; bucket_id--) {
		if (!bucket[bucket_id].tasks)
			continue;
		return bucket[bucket_id].value;
	}

	/* No tasks -- default clamp values */
	return uclamp_idle_value(rq, clamp_id, clamp_value);
}

static void __uclamp_update_util_min_rt_default(struct task_struct *p)
{
	unsigned int default_util_min;
	struct uclamp_se *uc_se;

	lockdep_assert_held(&p->pi_lock);

	uc_se = &p->uclamp_req[UCLAMP_MIN];

	/* Only sync if user didn't override the default */
	if (uc_se->user_defined)
		return;

	default_util_min = sysctl_sched_uclamp_util_min_rt_default;
	uclamp_se_set(uc_se, default_util_min, false);
}

static void uclamp_update_util_min_rt_default(struct task_struct *p)
{
	struct rq_flags rf;
	struct rq *rq;

	if (!rt_task(p))
		return;

	/* Protect updates to p->uclamp_* */
	rq = task_rq_lock(p, &rf);
	__uclamp_update_util_min_rt_default(p);
	task_rq_unlock(rq, p, &rf);
}

static inline struct uclamp_se
uclamp_tg_restrict(struct task_struct *p, enum uclamp_id clamp_id)
{
	/* Copy by value as we could modify it */
	struct uclamp_se uc_req = p->uclamp_req[clamp_id];
#ifdef CONFIG_UCLAMP_TASK_GROUP
	unsigned int tg_min, tg_max, value;

	/*
	 * Tasks in autogroups or root task group will be
	 * restricted by system defaults.
	 */
	if (task_group_is_autogroup(task_group(p)))
		return uc_req;
	if (task_group(p) == &root_task_group)
		return uc_req;

	tg_min = task_group(p)->uclamp[UCLAMP_MIN].value;
	tg_max = task_group(p)->uclamp[UCLAMP_MAX].value;
	value = uc_req.value;
	value = clamp(value, tg_min, tg_max);
	uclamp_se_set(&uc_req, value, false);
#endif

	return uc_req;
}

/*
 * The effective clamp bucket index of a task depends on, by increasing
 * priority:
 * - the task specific clamp value, when explicitly requested from userspace
 * - the task group effective clamp value, for tasks not either in the root
 *   group or in an autogroup
 * - the system default clamp value, defined by the sysadmin
 */
static inline struct uclamp_se
uclamp_eff_get(struct task_struct *p, enum uclamp_id clamp_id)
{
	struct uclamp_se uc_req = uclamp_tg_restrict(p, clamp_id);
	struct uclamp_se uc_max = uclamp_default[clamp_id];

	/* System default restrictions always apply */
	if (unlikely(uc_req.value > uc_max.value))
		return uc_max;

	return uc_req;
}

unsigned long uclamp_eff_value(struct task_struct *p, enum uclamp_id clamp_id)
{
	struct uclamp_se uc_eff;

	/* Task currently refcounted: use back-annotated (effective) value */
	if (p->uclamp[clamp_id].active)
		return (unsigned long)p->uclamp[clamp_id].value;

	uc_eff = uclamp_eff_get(p, clamp_id);

	return (unsigned long)uc_eff.value;
}

/*
 * When a task is enqueued on a rq, the clamp bucket currently defined by the
 * task's uclamp::bucket_id is refcounted on that rq. This also immediately
 * updates the rq's clamp value if required.
 *
 * Tasks can have a task-specific value requested from user-space, track
 * within each bucket the maximum value for tasks refcounted in it.
 * This "local max aggregation" allows to track the exact "requested" value
 * for each bucket when all its RUNNABLE tasks require the same clamp.
 */
static inline void uclamp_rq_inc_id(struct rq *rq, struct task_struct *p,
				    enum uclamp_id clamp_id)
{
	struct uclamp_rq *uc_rq = &rq->uclamp[clamp_id];
	struct uclamp_se *uc_se = &p->uclamp[clamp_id];
	struct uclamp_bucket *bucket;

	lockdep_assert_rq_held(rq);

	/* Update task effective clamp */
	p->uclamp[clamp_id] = uclamp_eff_get(p, clamp_id);

	bucket = &uc_rq->bucket[uc_se->bucket_id];
	bucket->tasks++;
	uc_se->active = true;

	uclamp_idle_reset(rq, clamp_id, uc_se->value);

	/*
	 * Local max aggregation: rq buckets always track the max
	 * "requested" clamp value of its RUNNABLE tasks.
	 */
	if (bucket->tasks == 1 || uc_se->value > bucket->value)
		bucket->value = uc_se->value;

	if (uc_se->value > uclamp_rq_get(rq, clamp_id))
		uclamp_rq_set(rq, clamp_id, uc_se->value);
}

/*
 * When a task is dequeued from a rq, the clamp bucket refcounted by the task
 * is released. If this is the last task reference counting the rq's max
 * active clamp value, then the rq's clamp value is updated.
 *
 * Both refcounted tasks and rq's cached clamp values are expected to be
 * always valid. If it's detected they are not, as defensive programming,
 * enforce the expected state and warn.
 */
static inline void uclamp_rq_dec_id(struct rq *rq, struct task_struct *p,
				    enum uclamp_id clamp_id)
{
	struct uclamp_rq *uc_rq = &rq->uclamp[clamp_id];
	struct uclamp_se *uc_se = &p->uclamp[clamp_id];
	struct uclamp_bucket *bucket;
	unsigned int bkt_clamp;
	unsigned int rq_clamp;

	lockdep_assert_rq_held(rq);

	/*
	 * If sched_uclamp_used was enabled after task @p was enqueued,
	 * we could end up with unbalanced call to uclamp_rq_dec_id().
	 *
	 * In this case the uc_se->active flag should be false since no uclamp
	 * accounting was performed at enqueue time and we can just return
	 * here.
	 *
	 * Need to be careful of the following enqueue/dequeue ordering
	 * problem too
	 *
	 *	enqueue(taskA)
	 *	// sched_uclamp_used gets enabled
	 *	enqueue(taskB)
	 *	dequeue(taskA)
	 *	// Must not decrement bucket->tasks here
	 *	dequeue(taskB)
	 *
	 * where we could end up with stale data in uc_se and
	 * bucket[uc_se->bucket_id].
	 *
	 * The following check here eliminates the possibility of such race.
	 */
	if (unlikely(!uc_se->active))
		return;

	bucket = &uc_rq->bucket[uc_se->bucket_id];

	SCHED_WARN_ON(!bucket->tasks);
	if (likely(bucket->tasks))
		bucket->tasks--;

	uc_se->active = false;

	/*
	 * Keep "local max aggregation" simple and accept to (possibly)
	 * overboost some RUNNABLE tasks in the same bucket.
	 * The rq clamp bucket value is reset to its base value whenever
	 * there are no more RUNNABLE tasks refcounting it.
	 */
	if (likely(bucket->tasks))
		return;

	rq_clamp = uclamp_rq_get(rq, clamp_id);
	/*
	 * Defensive programming: this should never happen. If it happens,
	 * e.g. due to future modification, warn and fixup the expected value.
	 */
	SCHED_WARN_ON(bucket->value > rq_clamp);
	if (bucket->value >= rq_clamp) {
		bkt_clamp = uclamp_rq_max_value(rq, clamp_id, uc_se->value);
		uclamp_rq_set(rq, clamp_id, bkt_clamp);
	}
}

static inline void uclamp_rq_inc(struct rq *rq, struct task_struct *p)
{
	enum uclamp_id clamp_id;

	/*
	 * Avoid any overhead until uclamp is actually used by the userspace.
	 *
	 * The condition is constructed such that a NOP is generated when
	 * sched_uclamp_used is disabled.
	 */
	if (!static_branch_unlikely(&sched_uclamp_used))
		return;

	if (unlikely(!p->sched_class->uclamp_enabled))
		return;

	for_each_clamp_id(clamp_id)
		uclamp_rq_inc_id(rq, p, clamp_id);

	/* Reset clamp idle holding when there is one RUNNABLE task */
	if (rq->uclamp_flags & UCLAMP_FLAG_IDLE)
		rq->uclamp_flags &= ~UCLAMP_FLAG_IDLE;
}

static inline void uclamp_rq_dec(struct rq *rq, struct task_struct *p)
{
	enum uclamp_id clamp_id;

	/*
	 * Avoid any overhead until uclamp is actually used by the userspace.
	 *
	 * The condition is constructed such that a NOP is generated when
	 * sched_uclamp_used is disabled.
	 */
	if (!static_branch_unlikely(&sched_uclamp_used))
		return;

	if (unlikely(!p->sched_class->uclamp_enabled))
		return;

	for_each_clamp_id(clamp_id)
		uclamp_rq_dec_id(rq, p, clamp_id);
}

static inline void uclamp_rq_reinc_id(struct rq *rq, struct task_struct *p,
				      enum uclamp_id clamp_id)
{
	if (!p->uclamp[clamp_id].active)
		return;

	uclamp_rq_dec_id(rq, p, clamp_id);
	uclamp_rq_inc_id(rq, p, clamp_id);

	/*
	 * Make sure to clear the idle flag if we've transiently reached 0
	 * active tasks on rq.
	 */
	if (clamp_id == UCLAMP_MAX && (rq->uclamp_flags & UCLAMP_FLAG_IDLE))
		rq->uclamp_flags &= ~UCLAMP_FLAG_IDLE;
}

static inline void
uclamp_update_active(struct task_struct *p)
{
	enum uclamp_id clamp_id;
	struct rq_flags rf;
	struct rq *rq;

	/*
	 * Lock the task and the rq where the task is (or was) queued.
	 *
	 * We might lock the (previous) rq of a !RUNNABLE task, but that's the
	 * price to pay to safely serialize util_{min,max} updates with
	 * enqueues, dequeues and migration operations.
	 * This is the same locking schema used by __set_cpus_allowed_ptr().
	 */
	rq = task_rq_lock(p, &rf);

	/*
	 * Setting the clamp bucket is serialized by task_rq_lock().
	 * If the task is not yet RUNNABLE and its task_struct is not
	 * affecting a valid clamp bucket, the next time it's enqueued,
	 * it will already see the updated clamp bucket value.
	 */
	for_each_clamp_id(clamp_id)
		uclamp_rq_reinc_id(rq, p, clamp_id);

	task_rq_unlock(rq, p, &rf);
}

#ifdef CONFIG_UCLAMP_TASK_GROUP
static inline void
uclamp_update_active_tasks(struct cgroup_subsys_state *css)
{
	struct css_task_iter it;
	struct task_struct *p;

	css_task_iter_start(css, 0, &it);
	while ((p = css_task_iter_next(&it)))
		uclamp_update_active(p);
	css_task_iter_end(&it);
}

static void cpu_util_update_eff(struct cgroup_subsys_state *css);
#endif

#ifdef CONFIG_SYSCTL
#ifdef CONFIG_UCLAMP_TASK
#ifdef CONFIG_UCLAMP_TASK_GROUP
static void uclamp_update_root_tg(void)
{
	struct task_group *tg = &root_task_group;

	uclamp_se_set(&tg->uclamp_req[UCLAMP_MIN],
		      sysctl_sched_uclamp_util_min, false);
	uclamp_se_set(&tg->uclamp_req[UCLAMP_MAX],
		      sysctl_sched_uclamp_util_max, false);

	rcu_read_lock();
	cpu_util_update_eff(&root_task_group.css);
	rcu_read_unlock();
}
#else
static void uclamp_update_root_tg(void) { }
#endif

static void uclamp_sync_util_min_rt_default(void)
{
	struct task_struct *g, *p;

	/*
	 * copy_process()			sysctl_uclamp
	 *					  uclamp_min_rt = X;
	 *   write_lock(&tasklist_lock)		  read_lock(&tasklist_lock)
	 *   // link thread			  smp_mb__after_spinlock()
	 *   write_unlock(&tasklist_lock)	  read_unlock(&tasklist_lock);
	 *   sched_post_fork()			  for_each_process_thread()
	 *     __uclamp_sync_rt()		    __uclamp_sync_rt()
	 *
	 * Ensures that either sched_post_fork() will observe the new
	 * uclamp_min_rt or for_each_process_thread() will observe the new
	 * task.
	 */
	read_lock(&tasklist_lock);
	smp_mb__after_spinlock();
	read_unlock(&tasklist_lock);

	rcu_read_lock();
	for_each_process_thread(g, p)
		uclamp_update_util_min_rt_default(p);
	rcu_read_unlock();
}

static int sysctl_sched_uclamp_handler(struct ctl_table *table, int write,
				void *buffer, size_t *lenp, loff_t *ppos)
{
	bool update_root_tg = false;
	int old_min, old_max, old_min_rt;
	int result;

	mutex_lock(&uclamp_mutex);
	old_min = sysctl_sched_uclamp_util_min;
	old_max = sysctl_sched_uclamp_util_max;
	old_min_rt = sysctl_sched_uclamp_util_min_rt_default;

	result = proc_dointvec(table, write, buffer, lenp, ppos);
	if (result)
		goto undo;
	if (!write)
		goto done;

	if (sysctl_sched_uclamp_util_min > sysctl_sched_uclamp_util_max ||
	    sysctl_sched_uclamp_util_max > SCHED_CAPACITY_SCALE	||
	    sysctl_sched_uclamp_util_min_rt_default > SCHED_CAPACITY_SCALE) {

		result = -EINVAL;
		goto undo;
	}

	if (old_min != sysctl_sched_uclamp_util_min) {
		uclamp_se_set(&uclamp_default[UCLAMP_MIN],
			      sysctl_sched_uclamp_util_min, false);
		update_root_tg = true;
	}
	if (old_max != sysctl_sched_uclamp_util_max) {
		uclamp_se_set(&uclamp_default[UCLAMP_MAX],
			      sysctl_sched_uclamp_util_max, false);
		update_root_tg = true;
	}

	if (update_root_tg) {
		static_branch_enable(&sched_uclamp_used);
		uclamp_update_root_tg();
	}

	if (old_min_rt != sysctl_sched_uclamp_util_min_rt_default) {
		static_branch_enable(&sched_uclamp_used);
		uclamp_sync_util_min_rt_default();
	}

	/*
	 * We update all RUNNABLE tasks only when task groups are in use.
	 * Otherwise, keep it simple and do just a lazy update at each next
	 * task enqueue time.
	 */

	goto done;

undo:
	sysctl_sched_uclamp_util_min = old_min;
	sysctl_sched_uclamp_util_max = old_max;
	sysctl_sched_uclamp_util_min_rt_default = old_min_rt;
done:
	mutex_unlock(&uclamp_mutex);

	return result;
}
#endif
#endif

static int uclamp_validate(struct task_struct *p,
			   const struct sched_attr *attr)
{
	int util_min = p->uclamp_req[UCLAMP_MIN].value;
	int util_max = p->uclamp_req[UCLAMP_MAX].value;

	if (attr->sched_flags & SCHED_FLAG_UTIL_CLAMP_MIN) {
		util_min = attr->sched_util_min;

		if (util_min + 1 > SCHED_CAPACITY_SCALE + 1)
			return -EINVAL;
	}

	if (attr->sched_flags & SCHED_FLAG_UTIL_CLAMP_MAX) {
		util_max = attr->sched_util_max;

		if (util_max + 1 > SCHED_CAPACITY_SCALE + 1)
			return -EINVAL;
	}

	if (util_min != -1 && util_max != -1 && util_min > util_max)
		return -EINVAL;

	/*
	 * We have valid uclamp attributes; make sure uclamp is enabled.
	 *
	 * We need to do that here, because enabling static branches is a
	 * blocking operation which obviously cannot be done while holding
	 * scheduler locks.
	 */
	static_branch_enable(&sched_uclamp_used);

	return 0;
}

static bool uclamp_reset(const struct sched_attr *attr,
			 enum uclamp_id clamp_id,
			 struct uclamp_se *uc_se)
{
	/* Reset on sched class change for a non user-defined clamp value. */
	if (likely(!(attr->sched_flags & SCHED_FLAG_UTIL_CLAMP)) &&
	    !uc_se->user_defined)
		return true;

	/* Reset on sched_util_{min,max} == -1. */
	if (clamp_id == UCLAMP_MIN &&
	    attr->sched_flags & SCHED_FLAG_UTIL_CLAMP_MIN &&
	    attr->sched_util_min == -1) {
		return true;
	}

	if (clamp_id == UCLAMP_MAX &&
	    attr->sched_flags & SCHED_FLAG_UTIL_CLAMP_MAX &&
	    attr->sched_util_max == -1) {
		return true;
	}

	return false;
}

static void __setscheduler_uclamp(struct task_struct *p,
				  const struct sched_attr *attr)
{
	enum uclamp_id clamp_id;

	for_each_clamp_id(clamp_id) {
		struct uclamp_se *uc_se = &p->uclamp_req[clamp_id];
		unsigned int value;

		if (!uclamp_reset(attr, clamp_id, uc_se))
			continue;

		/*
		 * RT by default have a 100% boost value that could be modified
		 * at runtime.
		 */
		if (unlikely(rt_task(p) && clamp_id == UCLAMP_MIN))
			value = sysctl_sched_uclamp_util_min_rt_default;
		else
			value = uclamp_none(clamp_id);

		uclamp_se_set(uc_se, value, false);

	}

	if (likely(!(attr->sched_flags & SCHED_FLAG_UTIL_CLAMP)))
		return;

	if (attr->sched_flags & SCHED_FLAG_UTIL_CLAMP_MIN &&
	    attr->sched_util_min != -1) {
		uclamp_se_set(&p->uclamp_req[UCLAMP_MIN],
			      attr->sched_util_min, true);
	}

	if (attr->sched_flags & SCHED_FLAG_UTIL_CLAMP_MAX &&
	    attr->sched_util_max != -1) {
		uclamp_se_set(&p->uclamp_req[UCLAMP_MAX],
			      attr->sched_util_max, true);
	}
}

static void uclamp_fork(struct task_struct *p)
{
	enum uclamp_id clamp_id;

	/*
	 * We don't need to hold task_rq_lock() when updating p->uclamp_* here
	 * as the task is still at its early fork stages.
	 */
	for_each_clamp_id(clamp_id)
		p->uclamp[clamp_id].active = false;

	if (likely(!p->sched_reset_on_fork))
		return;

	for_each_clamp_id(clamp_id) {
		uclamp_se_set(&p->uclamp_req[clamp_id],
			      uclamp_none(clamp_id), false);
	}
}

static void uclamp_post_fork(struct task_struct *p)
{
	uclamp_update_util_min_rt_default(p);
}

static void __init init_uclamp_rq(struct rq *rq)
{
	enum uclamp_id clamp_id;
	struct uclamp_rq *uc_rq = rq->uclamp;

	for_each_clamp_id(clamp_id) {
		uc_rq[clamp_id] = (struct uclamp_rq) {
			.value = uclamp_none(clamp_id)
		};
	}

	rq->uclamp_flags = UCLAMP_FLAG_IDLE;
}

static void __init init_uclamp(void)
{
	struct uclamp_se uc_max = {};
	enum uclamp_id clamp_id;
	int cpu;

	for_each_possible_cpu(cpu)
		init_uclamp_rq(cpu_rq(cpu));

	for_each_clamp_id(clamp_id) {
		uclamp_se_set(&init_task.uclamp_req[clamp_id],
			      uclamp_none(clamp_id), false);
	}

	/* System defaults allow max clamp values for both indexes */
	uclamp_se_set(&uc_max, uclamp_none(UCLAMP_MAX), false);
	for_each_clamp_id(clamp_id) {
		uclamp_default[clamp_id] = uc_max;
#ifdef CONFIG_UCLAMP_TASK_GROUP
		root_task_group.uclamp_req[clamp_id] = uc_max;
		root_task_group.uclamp[clamp_id] = uc_max;
#endif
	}
}

#else /* CONFIG_UCLAMP_TASK */
static inline void uclamp_rq_inc(struct rq *rq, struct task_struct *p) { }
static inline void uclamp_rq_dec(struct rq *rq, struct task_struct *p) { }
static inline int uclamp_validate(struct task_struct *p,
				  const struct sched_attr *attr)
{
	return -EOPNOTSUPP;
}
static void __setscheduler_uclamp(struct task_struct *p,
				  const struct sched_attr *attr) { }
static inline void uclamp_fork(struct task_struct *p) { }
static inline void uclamp_post_fork(struct task_struct *p) { }
static inline void init_uclamp(void) { }
#endif /* CONFIG_UCLAMP_TASK */

bool sched_task_on_rq(struct task_struct *p)
{
	return task_on_rq_queued(p);
}

unsigned long get_wchan(struct task_struct *p)
{
	unsigned long ip = 0;
	unsigned int state;

	if (!p || p == current)
		return 0;

	/* Only get wchan if task is blocked and we can keep it that way. */
	raw_spin_lock_irq(&p->pi_lock);
	state = READ_ONCE(p->__state);
	smp_rmb(); /* see try_to_wake_up() */
	if (state != TASK_RUNNING && state != TASK_WAKING && !p->on_rq)
		ip = __get_wchan(p);
	raw_spin_unlock_irq(&p->pi_lock);

	return ip;
}

static inline void enqueue_task(struct rq *rq, struct task_struct *p, int flags)
{
	if (!(flags & ENQUEUE_NOCLOCK))
		update_rq_clock(rq);

	if (!(flags & ENQUEUE_RESTORE)) {
		sched_info_enqueue(rq, p);
		psi_enqueue(p, (flags & ENQUEUE_WAKEUP) && !(flags & ENQUEUE_MIGRATED));
	}

	uclamp_rq_inc(rq, p);
	p->sched_class->enqueue_task(rq, p, flags);

	if (sched_core_enabled(rq))
		sched_core_enqueue(rq, p);
}

static inline void dequeue_task(struct rq *rq, struct task_struct *p, int flags)
{
	if (sched_core_enabled(rq))
		sched_core_dequeue(rq, p, flags);

	if (!(flags & DEQUEUE_NOCLOCK))
		update_rq_clock(rq);

	if (!(flags & DEQUEUE_SAVE)) {
		sched_info_dequeue(rq, p);
		psi_dequeue(p, flags & DEQUEUE_SLEEP);
	}

	uclamp_rq_dec(rq, p);
	p->sched_class->dequeue_task(rq, p, flags);
}

void activate_task(struct rq *rq, struct task_struct *p, int flags)
{
	if (task_on_rq_migrating(p))
		flags |= ENQUEUE_MIGRATED;
<<<<<<< HEAD
=======
	if (flags & ENQUEUE_MIGRATED)
		sched_mm_cid_migrate_to(rq, p);
>>>>>>> eb3cdb58

	enqueue_task(rq, p, flags);

	p->on_rq = TASK_ON_RQ_QUEUED;
}

void deactivate_task(struct rq *rq, struct task_struct *p, int flags)
{
	p->on_rq = (flags & DEQUEUE_SLEEP) ? 0 : TASK_ON_RQ_MIGRATING;

	dequeue_task(rq, p, flags);
}

static inline int __normal_prio(int policy, int rt_prio, int nice)
{
	int prio;

	if (dl_policy(policy))
		prio = MAX_DL_PRIO - 1;
	else if (rt_policy(policy))
		prio = MAX_RT_PRIO - 1 - rt_prio;
	else
		prio = NICE_TO_PRIO(nice);

	return prio;
}

/*
 * Calculate the expected normal priority: i.e. priority
 * without taking RT-inheritance into account. Might be
 * boosted by interactivity modifiers. Changes upon fork,
 * setprio syscalls, and whenever the interactivity
 * estimator recalculates.
 */
static inline int normal_prio(struct task_struct *p)
{
	return __normal_prio(p->policy, p->rt_priority, PRIO_TO_NICE(p->static_prio));
}

/*
 * Calculate the current priority, i.e. the priority
 * taken into account by the scheduler. This value might
 * be boosted by RT tasks, or might be boosted by
 * interactivity modifiers. Will be RT if the task got
 * RT-boosted. If not then it returns p->normal_prio.
 */
static int effective_prio(struct task_struct *p)
{
	p->normal_prio = normal_prio(p);
	/*
	 * If we are RT tasks or we were boosted to RT priority,
	 * keep the priority unchanged. Otherwise, update priority
	 * to the normal priority:
	 */
	if (!rt_prio(p->prio))
		return p->normal_prio;
	return p->prio;
}

/**
 * task_curr - is this task currently executing on a CPU?
 * @p: the task in question.
 *
 * Return: 1 if the task is currently executing. 0 otherwise.
 */
inline int task_curr(const struct task_struct *p)
{
	return cpu_curr(task_cpu(p)) == p;
}

/*
 * switched_from, switched_to and prio_changed must _NOT_ drop rq->lock,
 * use the balance_callback list if you want balancing.
 *
 * this means any call to check_class_changed() must be followed by a call to
 * balance_callback().
 */
static inline void check_class_changed(struct rq *rq, struct task_struct *p,
				       const struct sched_class *prev_class,
				       int oldprio)
{
	if (prev_class != p->sched_class) {
		if (prev_class->switched_from)
			prev_class->switched_from(rq, p);

		p->sched_class->switched_to(rq, p);
	} else if (oldprio != p->prio || dl_task(p))
		p->sched_class->prio_changed(rq, p, oldprio);
}

void check_preempt_curr(struct rq *rq, struct task_struct *p, int flags)
{
	if (p->sched_class == rq->curr->sched_class)
		rq->curr->sched_class->check_preempt_curr(rq, p, flags);
	else if (sched_class_above(p->sched_class, rq->curr->sched_class))
		resched_curr(rq);

	/*
	 * A queue event has occurred, and we're going to schedule.  In
	 * this case, we can save a useless back to back clock update.
	 */
	if (task_on_rq_queued(rq->curr) && test_tsk_need_resched(rq->curr))
		rq_clock_skip_update(rq);
}

#ifdef CONFIG_SMP

static void
__do_set_cpus_allowed(struct task_struct *p, struct affinity_context *ctx);

static int __set_cpus_allowed_ptr(struct task_struct *p,
				  struct affinity_context *ctx);

static void migrate_disable_switch(struct rq *rq, struct task_struct *p)
{
	struct affinity_context ac = {
		.new_mask  = cpumask_of(rq->cpu),
		.flags     = SCA_MIGRATE_DISABLE,
	};

	if (likely(!p->migration_disabled))
		return;

	if (p->cpus_ptr != &p->cpus_mask)
		return;

	/*
	 * Violates locking rules! see comment in __do_set_cpus_allowed().
	 */
	__do_set_cpus_allowed(p, &ac);
}

void migrate_disable(void)
{
	struct task_struct *p = current;

	if (p->migration_disabled) {
		p->migration_disabled++;
		return;
	}

	preempt_disable();
	this_rq()->nr_pinned++;
	p->migration_disabled = 1;
	preempt_enable();
}
EXPORT_SYMBOL_GPL(migrate_disable);

void migrate_enable(void)
{
	struct task_struct *p = current;
	struct affinity_context ac = {
		.new_mask  = &p->cpus_mask,
		.flags     = SCA_MIGRATE_ENABLE,
	};

	if (p->migration_disabled > 1) {
		p->migration_disabled--;
		return;
	}

	if (WARN_ON_ONCE(!p->migration_disabled))
		return;

	/*
	 * Ensure stop_task runs either before or after this, and that
	 * __set_cpus_allowed_ptr(SCA_MIGRATE_ENABLE) doesn't schedule().
	 */
	preempt_disable();
	if (p->cpus_ptr != &p->cpus_mask)
		__set_cpus_allowed_ptr(p, &ac);
	/*
	 * Mustn't clear migration_disabled() until cpus_ptr points back at the
	 * regular cpus_mask, otherwise things that race (eg.
	 * select_fallback_rq) get confused.
	 */
	barrier();
	p->migration_disabled = 0;
	this_rq()->nr_pinned--;
	preempt_enable();
}
EXPORT_SYMBOL_GPL(migrate_enable);

static inline bool rq_has_pinned_tasks(struct rq *rq)
{
	return rq->nr_pinned;
}

/*
 * Per-CPU kthreads are allowed to run on !active && online CPUs, see
 * __set_cpus_allowed_ptr() and select_fallback_rq().
 */
static inline bool is_cpu_allowed(struct task_struct *p, int cpu)
{
	/* When not in the task's cpumask, no point in looking further. */
	if (!cpumask_test_cpu(cpu, p->cpus_ptr))
		return false;

	/* migrate_disabled() must be allowed to finish. */
	if (is_migration_disabled(p))
		return cpu_online(cpu);

	/* Non kernel threads are not allowed during either online or offline. */
	if (!(p->flags & PF_KTHREAD))
		return cpu_active(cpu) && task_cpu_possible(cpu, p);

	/* KTHREAD_IS_PER_CPU is always allowed. */
	if (kthread_is_per_cpu(p))
		return cpu_online(cpu);

	/* Regular kernel threads don't get to stay during offline. */
	if (cpu_dying(cpu))
		return false;

	/* But are allowed during online. */
	return cpu_online(cpu);
}

/*
 * This is how migration works:
 *
 * 1) we invoke migration_cpu_stop() on the target CPU using
 *    stop_one_cpu().
 * 2) stopper starts to run (implicitly forcing the migrated thread
 *    off the CPU)
 * 3) it checks whether the migrated task is still in the wrong runqueue.
 * 4) if it's in the wrong runqueue then the migration thread removes
 *    it and puts it into the right queue.
 * 5) stopper completes and stop_one_cpu() returns and the migration
 *    is done.
 */

/*
 * move_queued_task - move a queued task to new rq.
 *
 * Returns (locked) new rq. Old rq's lock is released.
 */
static struct rq *move_queued_task(struct rq *rq, struct rq_flags *rf,
				   struct task_struct *p, int new_cpu)
{
	lockdep_assert_rq_held(rq);

	deactivate_task(rq, p, DEQUEUE_NOCLOCK);
	set_task_cpu(p, new_cpu);
	rq_unlock(rq, rf);

	rq = cpu_rq(new_cpu);

	rq_lock(rq, rf);
	WARN_ON_ONCE(task_cpu(p) != new_cpu);
	activate_task(rq, p, 0);
	check_preempt_curr(rq, p, 0);

	return rq;
}

struct migration_arg {
	struct task_struct		*task;
	int				dest_cpu;
	struct set_affinity_pending	*pending;
};

/*
 * @refs: number of wait_for_completion()
 * @stop_pending: is @stop_work in use
 */
struct set_affinity_pending {
	refcount_t		refs;
	unsigned int		stop_pending;
	struct completion	done;
	struct cpu_stop_work	stop_work;
	struct migration_arg	arg;
};

/*
 * Move (not current) task off this CPU, onto the destination CPU. We're doing
 * this because either it can't run here any more (set_cpus_allowed()
 * away from this CPU, or CPU going down), or because we're
 * attempting to rebalance this task on exec (sched_exec).
 *
 * So we race with normal scheduler movements, but that's OK, as long
 * as the task is no longer on this CPU.
 */
static struct rq *__migrate_task(struct rq *rq, struct rq_flags *rf,
				 struct task_struct *p, int dest_cpu)
{
	/* Affinity changed (again). */
	if (!is_cpu_allowed(p, dest_cpu))
		return rq;

	update_rq_clock(rq);
	rq = move_queued_task(rq, rf, p, dest_cpu);

	return rq;
}

/*
 * migration_cpu_stop - this will be executed by a highprio stopper thread
 * and performs thread migration by bumping thread off CPU then
 * 'pushing' onto another runqueue.
 */
static int migration_cpu_stop(void *data)
{
	struct migration_arg *arg = data;
	struct set_affinity_pending *pending = arg->pending;
	struct task_struct *p = arg->task;
	struct rq *rq = this_rq();
	bool complete = false;
	struct rq_flags rf;

	/*
	 * The original target CPU might have gone down and we might
	 * be on another CPU but it doesn't matter.
	 */
	local_irq_save(rf.flags);
	/*
	 * We need to explicitly wake pending tasks before running
	 * __migrate_task() such that we will not miss enforcing cpus_ptr
	 * during wakeups, see set_cpus_allowed_ptr()'s TASK_WAKING test.
	 */
	flush_smp_call_function_queue();

	raw_spin_lock(&p->pi_lock);
	rq_lock(rq, &rf);

	/*
	 * If we were passed a pending, then ->stop_pending was set, thus
	 * p->migration_pending must have remained stable.
	 */
	WARN_ON_ONCE(pending && pending != p->migration_pending);

	/*
	 * If task_rq(p) != rq, it cannot be migrated here, because we're
	 * holding rq->lock, if p->on_rq == 0 it cannot get enqueued because
	 * we're holding p->pi_lock.
	 */
	if (task_rq(p) == rq) {
		if (is_migration_disabled(p))
			goto out;

		if (pending) {
			p->migration_pending = NULL;
			complete = true;

			if (cpumask_test_cpu(task_cpu(p), &p->cpus_mask))
				goto out;
		}

		if (task_on_rq_queued(p))
			rq = __migrate_task(rq, &rf, p, arg->dest_cpu);
		else
			p->wake_cpu = arg->dest_cpu;

		/*
		 * XXX __migrate_task() can fail, at which point we might end
		 * up running on a dodgy CPU, AFAICT this can only happen
		 * during CPU hotplug, at which point we'll get pushed out
		 * anyway, so it's probably not a big deal.
		 */

	} else if (pending) {
		/*
		 * This happens when we get migrated between migrate_enable()'s
		 * preempt_enable() and scheduling the stopper task. At that
		 * point we're a regular task again and not current anymore.
		 *
		 * A !PREEMPT kernel has a giant hole here, which makes it far
		 * more likely.
		 */

		/*
		 * The task moved before the stopper got to run. We're holding
		 * ->pi_lock, so the allowed mask is stable - if it got
		 * somewhere allowed, we're done.
		 */
		if (cpumask_test_cpu(task_cpu(p), p->cpus_ptr)) {
			p->migration_pending = NULL;
			complete = true;
			goto out;
		}

		/*
		 * When migrate_enable() hits a rq mis-match we can't reliably
		 * determine is_migration_disabled() and so have to chase after
		 * it.
		 */
		WARN_ON_ONCE(!pending->stop_pending);
		task_rq_unlock(rq, p, &rf);
		stop_one_cpu_nowait(task_cpu(p), migration_cpu_stop,
				    &pending->arg, &pending->stop_work);
		return 0;
	}
out:
	if (pending)
		pending->stop_pending = false;
	task_rq_unlock(rq, p, &rf);

	if (complete)
		complete_all(&pending->done);

	return 0;
}

int push_cpu_stop(void *arg)
{
	struct rq *lowest_rq = NULL, *rq = this_rq();
	struct task_struct *p = arg;

	raw_spin_lock_irq(&p->pi_lock);
	raw_spin_rq_lock(rq);

	if (task_rq(p) != rq)
		goto out_unlock;

	if (is_migration_disabled(p)) {
		p->migration_flags |= MDF_PUSH;
		goto out_unlock;
	}

	p->migration_flags &= ~MDF_PUSH;

	if (p->sched_class->find_lock_rq)
		lowest_rq = p->sched_class->find_lock_rq(p, rq);

	if (!lowest_rq)
		goto out_unlock;

	// XXX validate p is still the highest prio task
	if (task_rq(p) == rq) {
		deactivate_task(rq, p, 0);
		set_task_cpu(p, lowest_rq->cpu);
		activate_task(lowest_rq, p, 0);
		resched_curr(lowest_rq);
	}

	double_unlock_balance(rq, lowest_rq);

out_unlock:
	rq->push_busy = false;
	raw_spin_rq_unlock(rq);
	raw_spin_unlock_irq(&p->pi_lock);

	put_task_struct(p);
	return 0;
}

/*
 * sched_class::set_cpus_allowed must do the below, but is not required to
 * actually call this function.
 */
void set_cpus_allowed_common(struct task_struct *p, struct affinity_context *ctx)
{
	if (ctx->flags & (SCA_MIGRATE_ENABLE | SCA_MIGRATE_DISABLE)) {
		p->cpus_ptr = ctx->new_mask;
		return;
	}

	cpumask_copy(&p->cpus_mask, ctx->new_mask);
	p->nr_cpus_allowed = cpumask_weight(ctx->new_mask);

	/*
	 * Swap in a new user_cpus_ptr if SCA_USER flag set
	 */
	if (ctx->flags & SCA_USER)
		swap(p->user_cpus_ptr, ctx->user_mask);
}

static void
__do_set_cpus_allowed(struct task_struct *p, struct affinity_context *ctx)
{
	struct rq *rq = task_rq(p);
	bool queued, running;

	/*
	 * This here violates the locking rules for affinity, since we're only
	 * supposed to change these variables while holding both rq->lock and
	 * p->pi_lock.
	 *
	 * HOWEVER, it magically works, because ttwu() is the only code that
	 * accesses these variables under p->pi_lock and only does so after
	 * smp_cond_load_acquire(&p->on_cpu, !VAL), and we're in __schedule()
	 * before finish_task().
	 *
	 * XXX do further audits, this smells like something putrid.
	 */
	if (ctx->flags & SCA_MIGRATE_DISABLE)
		SCHED_WARN_ON(!p->on_cpu);
	else
		lockdep_assert_held(&p->pi_lock);

	queued = task_on_rq_queued(p);
	running = task_current(rq, p);

	if (queued) {
		/*
		 * Because __kthread_bind() calls this on blocked tasks without
		 * holding rq->lock.
		 */
		lockdep_assert_rq_held(rq);
		dequeue_task(rq, p, DEQUEUE_SAVE | DEQUEUE_NOCLOCK);
	}
	if (running)
		put_prev_task(rq, p);

	p->sched_class->set_cpus_allowed(p, ctx);

	if (queued)
		enqueue_task(rq, p, ENQUEUE_RESTORE | ENQUEUE_NOCLOCK);
	if (running)
		set_next_task(rq, p);
}

/*
 * Used for kthread_bind() and select_fallback_rq(), in both cases the user
 * affinity (if any) should be destroyed too.
 */
void do_set_cpus_allowed(struct task_struct *p, const struct cpumask *new_mask)
{
	struct affinity_context ac = {
		.new_mask  = new_mask,
		.user_mask = NULL,
		.flags     = SCA_USER,	/* clear the user requested mask */
	};
	union cpumask_rcuhead {
		cpumask_t cpumask;
		struct rcu_head rcu;
	};

	__do_set_cpus_allowed(p, &ac);

	/*
	 * Because this is called with p->pi_lock held, it is not possible
	 * to use kfree() here (when PREEMPT_RT=y), therefore punt to using
	 * kfree_rcu().
	 */
	kfree_rcu((union cpumask_rcuhead *)ac.user_mask, rcu);
}

static cpumask_t *alloc_user_cpus_ptr(int node)
{
	/*
	 * See do_set_cpus_allowed() above for the rcu_head usage.
	 */
	int size = max_t(int, cpumask_size(), sizeof(struct rcu_head));

	return kmalloc_node(size, GFP_KERNEL, node);
}

int dup_user_cpus_ptr(struct task_struct *dst, struct task_struct *src,
		      int node)
{
	cpumask_t *user_mask;
	unsigned long flags;

	/*
	 * Always clear dst->user_cpus_ptr first as their user_cpus_ptr's
	 * may differ by now due to racing.
	 */
	dst->user_cpus_ptr = NULL;

	/*
	 * This check is racy and losing the race is a valid situation.
	 * It is not worth the extra overhead of taking the pi_lock on
	 * every fork/clone.
	 */
	if (data_race(!src->user_cpus_ptr))
		return 0;

	user_mask = alloc_user_cpus_ptr(node);
	if (!user_mask)
		return -ENOMEM;

	/*
	 * Use pi_lock to protect content of user_cpus_ptr
	 *
	 * Though unlikely, user_cpus_ptr can be reset to NULL by a concurrent
	 * do_set_cpus_allowed().
	 */
	raw_spin_lock_irqsave(&src->pi_lock, flags);
	if (src->user_cpus_ptr) {
		swap(dst->user_cpus_ptr, user_mask);
		cpumask_copy(dst->user_cpus_ptr, src->user_cpus_ptr);
	}
	raw_spin_unlock_irqrestore(&src->pi_lock, flags);

	if (unlikely(user_mask))
		kfree(user_mask);

	return 0;
}

static inline struct cpumask *clear_user_cpus_ptr(struct task_struct *p)
{
	struct cpumask *user_mask = NULL;

	swap(p->user_cpus_ptr, user_mask);

	return user_mask;
}

void release_user_cpus_ptr(struct task_struct *p)
{
	kfree(clear_user_cpus_ptr(p));
}

/*
 * This function is wildly self concurrent; here be dragons.
 *
 *
 * When given a valid mask, __set_cpus_allowed_ptr() must block until the
 * designated task is enqueued on an allowed CPU. If that task is currently
 * running, we have to kick it out using the CPU stopper.
 *
 * Migrate-Disable comes along and tramples all over our nice sandcastle.
 * Consider:
 *
 *     Initial conditions: P0->cpus_mask = [0, 1]
 *
 *     P0@CPU0                  P1
 *
 *     migrate_disable();
 *     <preempted>
 *                              set_cpus_allowed_ptr(P0, [1]);
 *
 * P1 *cannot* return from this set_cpus_allowed_ptr() call until P0 executes
 * its outermost migrate_enable() (i.e. it exits its Migrate-Disable region).
 * This means we need the following scheme:
 *
 *     P0@CPU0                  P1
 *
 *     migrate_disable();
 *     <preempted>
 *                              set_cpus_allowed_ptr(P0, [1]);
 *                                <blocks>
 *     <resumes>
 *     migrate_enable();
 *       __set_cpus_allowed_ptr();
 *       <wakes local stopper>
 *                         `--> <woken on migration completion>
 *
 * Now the fun stuff: there may be several P1-like tasks, i.e. multiple
 * concurrent set_cpus_allowed_ptr(P0, [*]) calls. CPU affinity changes of any
 * task p are serialized by p->pi_lock, which we can leverage: the one that
 * should come into effect at the end of the Migrate-Disable region is the last
 * one. This means we only need to track a single cpumask (i.e. p->cpus_mask),
 * but we still need to properly signal those waiting tasks at the appropriate
 * moment.
 *
 * This is implemented using struct set_affinity_pending. The first
 * __set_cpus_allowed_ptr() caller within a given Migrate-Disable region will
 * setup an instance of that struct and install it on the targeted task_struct.
 * Any and all further callers will reuse that instance. Those then wait for
 * a completion signaled at the tail of the CPU stopper callback (1), triggered
 * on the end of the Migrate-Disable region (i.e. outermost migrate_enable()).
 *
 *
 * (1) In the cases covered above. There is one more where the completion is
 * signaled within affine_move_task() itself: when a subsequent affinity request
 * occurs after the stopper bailed out due to the targeted task still being
 * Migrate-Disable. Consider:
 *
 *     Initial conditions: P0->cpus_mask = [0, 1]
 *
 *     CPU0		  P1				P2
 *     <P0>
 *       migrate_disable();
 *       <preempted>
 *                        set_cpus_allowed_ptr(P0, [1]);
 *                          <blocks>
 *     <migration/0>
 *       migration_cpu_stop()
 *         is_migration_disabled()
 *           <bails>
 *                                                       set_cpus_allowed_ptr(P0, [0, 1]);
 *                                                         <signal completion>
 *                          <awakes>
 *
 * Note that the above is safe vs a concurrent migrate_enable(), as any
 * pending affinity completion is preceded by an uninstallation of
 * p->migration_pending done with p->pi_lock held.
 */
static int affine_move_task(struct rq *rq, struct task_struct *p, struct rq_flags *rf,
			    int dest_cpu, unsigned int flags)
	__releases(rq->lock)
	__releases(p->pi_lock)
{
	struct set_affinity_pending my_pending = { }, *pending = NULL;
	bool stop_pending, complete = false;

	/* Can the task run on the task's current CPU? If so, we're done */
	if (cpumask_test_cpu(task_cpu(p), &p->cpus_mask)) {
		struct task_struct *push_task = NULL;

		if ((flags & SCA_MIGRATE_ENABLE) &&
		    (p->migration_flags & MDF_PUSH) && !rq->push_busy) {
			rq->push_busy = true;
			push_task = get_task_struct(p);
		}

		/*
		 * If there are pending waiters, but no pending stop_work,
		 * then complete now.
		 */
		pending = p->migration_pending;
		if (pending && !pending->stop_pending) {
			p->migration_pending = NULL;
			complete = true;
		}

		task_rq_unlock(rq, p, rf);

		if (push_task) {
			stop_one_cpu_nowait(rq->cpu, push_cpu_stop,
					    p, &rq->push_work);
		}

		if (complete)
			complete_all(&pending->done);

		return 0;
	}

	if (!(flags & SCA_MIGRATE_ENABLE)) {
		/* serialized by p->pi_lock */
		if (!p->migration_pending) {
			/* Install the request */
			refcount_set(&my_pending.refs, 1);
			init_completion(&my_pending.done);
			my_pending.arg = (struct migration_arg) {
				.task = p,
				.dest_cpu = dest_cpu,
				.pending = &my_pending,
			};

			p->migration_pending = &my_pending;
		} else {
			pending = p->migration_pending;
			refcount_inc(&pending->refs);
			/*
			 * Affinity has changed, but we've already installed a
			 * pending. migration_cpu_stop() *must* see this, else
			 * we risk a completion of the pending despite having a
			 * task on a disallowed CPU.
			 *
			 * Serialized by p->pi_lock, so this is safe.
			 */
			pending->arg.dest_cpu = dest_cpu;
		}
	}
	pending = p->migration_pending;
	/*
	 * - !MIGRATE_ENABLE:
	 *   we'll have installed a pending if there wasn't one already.
	 *
	 * - MIGRATE_ENABLE:
	 *   we're here because the current CPU isn't matching anymore,
	 *   the only way that can happen is because of a concurrent
	 *   set_cpus_allowed_ptr() call, which should then still be
	 *   pending completion.
	 *
	 * Either way, we really should have a @pending here.
	 */
	if (WARN_ON_ONCE(!pending)) {
		task_rq_unlock(rq, p, rf);
		return -EINVAL;
	}

	if (task_on_cpu(rq, p) || READ_ONCE(p->__state) == TASK_WAKING) {
		/*
		 * MIGRATE_ENABLE gets here because 'p == current', but for
		 * anything else we cannot do is_migration_disabled(), punt
		 * and have the stopper function handle it all race-free.
		 */
		stop_pending = pending->stop_pending;
		if (!stop_pending)
			pending->stop_pending = true;

		if (flags & SCA_MIGRATE_ENABLE)
			p->migration_flags &= ~MDF_PUSH;

		task_rq_unlock(rq, p, rf);

		if (!stop_pending) {
			stop_one_cpu_nowait(cpu_of(rq), migration_cpu_stop,
					    &pending->arg, &pending->stop_work);
		}

		if (flags & SCA_MIGRATE_ENABLE)
			return 0;
	} else {

		if (!is_migration_disabled(p)) {
			if (task_on_rq_queued(p))
				rq = move_queued_task(rq, rf, p, dest_cpu);

			if (!pending->stop_pending) {
				p->migration_pending = NULL;
				complete = true;
			}
		}
		task_rq_unlock(rq, p, rf);

		if (complete)
			complete_all(&pending->done);
	}

	wait_for_completion(&pending->done);

	if (refcount_dec_and_test(&pending->refs))
		wake_up_var(&pending->refs); /* No UaF, just an address */

	/*
	 * Block the original owner of &pending until all subsequent callers
	 * have seen the completion and decremented the refcount
	 */
	wait_var_event(&my_pending.refs, !refcount_read(&my_pending.refs));

	/* ARGH */
	WARN_ON_ONCE(my_pending.stop_pending);

	return 0;
}

/*
 * Called with both p->pi_lock and rq->lock held; drops both before returning.
 */
static int __set_cpus_allowed_ptr_locked(struct task_struct *p,
					 struct affinity_context *ctx,
					 struct rq *rq,
					 struct rq_flags *rf)
	__releases(rq->lock)
	__releases(p->pi_lock)
{
	const struct cpumask *cpu_allowed_mask = task_cpu_possible_mask(p);
	const struct cpumask *cpu_valid_mask = cpu_active_mask;
	bool kthread = p->flags & PF_KTHREAD;
	unsigned int dest_cpu;
	int ret = 0;

	update_rq_clock(rq);

	if (kthread || is_migration_disabled(p)) {
		/*
		 * Kernel threads are allowed on online && !active CPUs,
		 * however, during cpu-hot-unplug, even these might get pushed
		 * away if not KTHREAD_IS_PER_CPU.
		 *
		 * Specifically, migration_disabled() tasks must not fail the
		 * cpumask_any_and_distribute() pick below, esp. so on
		 * SCA_MIGRATE_ENABLE, otherwise we'll not call
		 * set_cpus_allowed_common() and actually reset p->cpus_ptr.
		 */
		cpu_valid_mask = cpu_online_mask;
	}

	if (!kthread && !cpumask_subset(ctx->new_mask, cpu_allowed_mask)) {
		ret = -EINVAL;
		goto out;
	}

	/*
	 * Must re-check here, to close a race against __kthread_bind(),
	 * sched_setaffinity() is not guaranteed to observe the flag.
	 */
	if ((ctx->flags & SCA_CHECK) && (p->flags & PF_NO_SETAFFINITY)) {
		ret = -EINVAL;
		goto out;
	}

	if (!(ctx->flags & SCA_MIGRATE_ENABLE)) {
		if (cpumask_equal(&p->cpus_mask, ctx->new_mask)) {
			if (ctx->flags & SCA_USER)
				swap(p->user_cpus_ptr, ctx->user_mask);
			goto out;
		}

		if (WARN_ON_ONCE(p == current &&
				 is_migration_disabled(p) &&
				 !cpumask_test_cpu(task_cpu(p), ctx->new_mask))) {
			ret = -EBUSY;
			goto out;
		}
	}

	/*
	 * Picking a ~random cpu helps in cases where we are changing affinity
	 * for groups of tasks (ie. cpuset), so that load balancing is not
	 * immediately required to distribute the tasks within their new mask.
	 */
	dest_cpu = cpumask_any_and_distribute(cpu_valid_mask, ctx->new_mask);
	if (dest_cpu >= nr_cpu_ids) {
		ret = -EINVAL;
		goto out;
	}

	__do_set_cpus_allowed(p, ctx);

	return affine_move_task(rq, p, rf, dest_cpu, ctx->flags);

out:
	task_rq_unlock(rq, p, rf);

	return ret;
}

/*
 * Change a given task's CPU affinity. Migrate the thread to a
 * proper CPU and schedule it away if the CPU it's executing on
 * is removed from the allowed bitmask.
 *
 * NOTE: the caller must have a valid reference to the task, the
 * task must not exit() & deallocate itself prematurely. The
 * call is not atomic; no spinlocks may be held.
 */
static int __set_cpus_allowed_ptr(struct task_struct *p,
				  struct affinity_context *ctx)
{
	struct rq_flags rf;
	struct rq *rq;

	rq = task_rq_lock(p, &rf);
	/*
	 * Masking should be skipped if SCA_USER or any of the SCA_MIGRATE_*
	 * flags are set.
	 */
	if (p->user_cpus_ptr &&
	    !(ctx->flags & (SCA_USER | SCA_MIGRATE_ENABLE | SCA_MIGRATE_DISABLE)) &&
	    cpumask_and(rq->scratch_mask, ctx->new_mask, p->user_cpus_ptr))
		ctx->new_mask = rq->scratch_mask;

	return __set_cpus_allowed_ptr_locked(p, ctx, rq, &rf);
}

int set_cpus_allowed_ptr(struct task_struct *p, const struct cpumask *new_mask)
{
	struct affinity_context ac = {
		.new_mask  = new_mask,
		.flags     = 0,
	};

	return __set_cpus_allowed_ptr(p, &ac);
}
EXPORT_SYMBOL_GPL(set_cpus_allowed_ptr);

/*
 * Change a given task's CPU affinity to the intersection of its current
 * affinity mask and @subset_mask, writing the resulting mask to @new_mask.
 * If user_cpus_ptr is defined, use it as the basis for restricting CPU
 * affinity or use cpu_online_mask instead.
 *
 * If the resulting mask is empty, leave the affinity unchanged and return
 * -EINVAL.
 */
static int restrict_cpus_allowed_ptr(struct task_struct *p,
				     struct cpumask *new_mask,
				     const struct cpumask *subset_mask)
{
	struct affinity_context ac = {
		.new_mask  = new_mask,
		.flags     = 0,
	};
	struct rq_flags rf;
	struct rq *rq;
	int err;

	rq = task_rq_lock(p, &rf);

	/*
	 * Forcefully restricting the affinity of a deadline task is
	 * likely to cause problems, so fail and noisily override the
	 * mask entirely.
	 */
	if (task_has_dl_policy(p) && dl_bandwidth_enabled()) {
		err = -EPERM;
		goto err_unlock;
	}

	if (!cpumask_and(new_mask, task_user_cpus(p), subset_mask)) {
		err = -EINVAL;
		goto err_unlock;
	}

	return __set_cpus_allowed_ptr_locked(p, &ac, rq, &rf);

err_unlock:
	task_rq_unlock(rq, p, &rf);
	return err;
}

/*
 * Restrict the CPU affinity of task @p so that it is a subset of
 * task_cpu_possible_mask() and point @p->user_cpus_ptr to a copy of the
 * old affinity mask. If the resulting mask is empty, we warn and walk
 * up the cpuset hierarchy until we find a suitable mask.
 */
void force_compatible_cpus_allowed_ptr(struct task_struct *p)
{
	cpumask_var_t new_mask;
	const struct cpumask *override_mask = task_cpu_possible_mask(p);

	alloc_cpumask_var(&new_mask, GFP_KERNEL);

	/*
	 * __migrate_task() can fail silently in the face of concurrent
	 * offlining of the chosen destination CPU, so take the hotplug
	 * lock to ensure that the migration succeeds.
	 */
	cpus_read_lock();
	if (!cpumask_available(new_mask))
		goto out_set_mask;

	if (!restrict_cpus_allowed_ptr(p, new_mask, override_mask))
		goto out_free_mask;

	/*
	 * We failed to find a valid subset of the affinity mask for the
	 * task, so override it based on its cpuset hierarchy.
	 */
	cpuset_cpus_allowed(p, new_mask);
	override_mask = new_mask;

out_set_mask:
	if (printk_ratelimit()) {
		printk_deferred("Overriding affinity for process %d (%s) to CPUs %*pbl\n",
				task_pid_nr(p), p->comm,
				cpumask_pr_args(override_mask));
	}

	WARN_ON(set_cpus_allowed_ptr(p, override_mask));
out_free_mask:
	cpus_read_unlock();
	free_cpumask_var(new_mask);
}

static int
__sched_setaffinity(struct task_struct *p, struct affinity_context *ctx);

/*
 * Restore the affinity of a task @p which was previously restricted by a
 * call to force_compatible_cpus_allowed_ptr().
 *
 * It is the caller's responsibility to serialise this with any calls to
 * force_compatible_cpus_allowed_ptr(@p).
 */
void relax_compatible_cpus_allowed_ptr(struct task_struct *p)
{
	struct affinity_context ac = {
		.new_mask  = task_user_cpus(p),
		.flags     = 0,
	};
	int ret;

	/*
	 * Try to restore the old affinity mask with __sched_setaffinity().
	 * Cpuset masking will be done there too.
	 */
	ret = __sched_setaffinity(p, &ac);
	WARN_ON_ONCE(ret);
}

void set_task_cpu(struct task_struct *p, unsigned int new_cpu)
{
#ifdef CONFIG_SCHED_DEBUG
	unsigned int state = READ_ONCE(p->__state);

	/*
	 * We should never call set_task_cpu() on a blocked task,
	 * ttwu() will sort out the placement.
	 */
	WARN_ON_ONCE(state != TASK_RUNNING && state != TASK_WAKING && !p->on_rq);

	/*
	 * Migrating fair class task must have p->on_rq = TASK_ON_RQ_MIGRATING,
	 * because schedstat_wait_{start,end} rebase migrating task's wait_start
	 * time relying on p->on_rq.
	 */
	WARN_ON_ONCE(state == TASK_RUNNING &&
		     p->sched_class == &fair_sched_class &&
		     (p->on_rq && !task_on_rq_migrating(p)));

#ifdef CONFIG_LOCKDEP
	/*
	 * The caller should hold either p->pi_lock or rq->lock, when changing
	 * a task's CPU. ->pi_lock for waking tasks, rq->lock for runnable tasks.
	 *
	 * sched_move_task() holds both and thus holding either pins the cgroup,
	 * see task_group().
	 *
	 * Furthermore, all task_rq users should acquire both locks, see
	 * task_rq_lock().
	 */
	WARN_ON_ONCE(debug_locks && !(lockdep_is_held(&p->pi_lock) ||
				      lockdep_is_held(__rq_lockp(task_rq(p)))));
#endif
	/*
	 * Clearly, migrating tasks to offline CPUs is a fairly daft thing.
	 */
	WARN_ON_ONCE(!cpu_online(new_cpu));

	WARN_ON_ONCE(is_migration_disabled(p));
#endif

	trace_sched_migrate_task(p, new_cpu);

	if (task_cpu(p) != new_cpu) {
		if (p->sched_class->migrate_task_rq)
			p->sched_class->migrate_task_rq(p, new_cpu);
		p->se.nr_migrations++;
		rseq_migrate(p);
		sched_mm_cid_migrate_from(p);
		perf_event_task_migrate(p);
	}

	__set_task_cpu(p, new_cpu);
}

#ifdef CONFIG_NUMA_BALANCING
static void __migrate_swap_task(struct task_struct *p, int cpu)
{
	if (task_on_rq_queued(p)) {
		struct rq *src_rq, *dst_rq;
		struct rq_flags srf, drf;

		src_rq = task_rq(p);
		dst_rq = cpu_rq(cpu);

		rq_pin_lock(src_rq, &srf);
		rq_pin_lock(dst_rq, &drf);

		deactivate_task(src_rq, p, 0);
		set_task_cpu(p, cpu);
		activate_task(dst_rq, p, 0);
		check_preempt_curr(dst_rq, p, 0);

		rq_unpin_lock(dst_rq, &drf);
		rq_unpin_lock(src_rq, &srf);

	} else {
		/*
		 * Task isn't running anymore; make it appear like we migrated
		 * it before it went to sleep. This means on wakeup we make the
		 * previous CPU our target instead of where it really is.
		 */
		p->wake_cpu = cpu;
	}
}

struct migration_swap_arg {
	struct task_struct *src_task, *dst_task;
	int src_cpu, dst_cpu;
};

static int migrate_swap_stop(void *data)
{
	struct migration_swap_arg *arg = data;
	struct rq *src_rq, *dst_rq;
	int ret = -EAGAIN;

	if (!cpu_active(arg->src_cpu) || !cpu_active(arg->dst_cpu))
		return -EAGAIN;

	src_rq = cpu_rq(arg->src_cpu);
	dst_rq = cpu_rq(arg->dst_cpu);

	double_raw_lock(&arg->src_task->pi_lock,
			&arg->dst_task->pi_lock);
	double_rq_lock(src_rq, dst_rq);

	if (task_cpu(arg->dst_task) != arg->dst_cpu)
		goto unlock;

	if (task_cpu(arg->src_task) != arg->src_cpu)
		goto unlock;

	if (!cpumask_test_cpu(arg->dst_cpu, arg->src_task->cpus_ptr))
		goto unlock;

	if (!cpumask_test_cpu(arg->src_cpu, arg->dst_task->cpus_ptr))
		goto unlock;

	__migrate_swap_task(arg->src_task, arg->dst_cpu);
	__migrate_swap_task(arg->dst_task, arg->src_cpu);

	ret = 0;

unlock:
	double_rq_unlock(src_rq, dst_rq);
	raw_spin_unlock(&arg->dst_task->pi_lock);
	raw_spin_unlock(&arg->src_task->pi_lock);

	return ret;
}

/*
 * Cross migrate two tasks
 */
int migrate_swap(struct task_struct *cur, struct task_struct *p,
		int target_cpu, int curr_cpu)
{
	struct migration_swap_arg arg;
	int ret = -EINVAL;

	arg = (struct migration_swap_arg){
		.src_task = cur,
		.src_cpu = curr_cpu,
		.dst_task = p,
		.dst_cpu = target_cpu,
	};

	if (arg.src_cpu == arg.dst_cpu)
		goto out;

	/*
	 * These three tests are all lockless; this is OK since all of them
	 * will be re-checked with proper locks held further down the line.
	 */
	if (!cpu_active(arg.src_cpu) || !cpu_active(arg.dst_cpu))
		goto out;

	if (!cpumask_test_cpu(arg.dst_cpu, arg.src_task->cpus_ptr))
		goto out;

	if (!cpumask_test_cpu(arg.src_cpu, arg.dst_task->cpus_ptr))
		goto out;

	trace_sched_swap_numa(cur, arg.src_cpu, p, arg.dst_cpu);
	ret = stop_two_cpus(arg.dst_cpu, arg.src_cpu, migrate_swap_stop, &arg);

out:
	return ret;
}
#endif /* CONFIG_NUMA_BALANCING */

/*
 * wait_task_inactive - wait for a thread to unschedule.
 *
 * Wait for the thread to block in any of the states set in @match_state.
 * If it changes, i.e. @p might have woken up, then return zero.  When we
 * succeed in waiting for @p to be off its CPU, we return a positive number
 * (its total switch count).  If a second call a short while later returns the
 * same number, the caller can be sure that @p has remained unscheduled the
 * whole time.
 *
 * The caller must ensure that the task *will* unschedule sometime soon,
 * else this function might spin for a *long* time. This function can't
 * be called with interrupts off, or it may introduce deadlock with
 * smp_call_function() if an IPI is sent by the same process we are
 * waiting to become inactive.
 */
unsigned long wait_task_inactive(struct task_struct *p, unsigned int match_state)
{
	int running, queued;
	struct rq_flags rf;
	unsigned long ncsw;
	struct rq *rq;

	for (;;) {
		/*
		 * We do the initial early heuristics without holding
		 * any task-queue locks at all. We'll only try to get
		 * the runqueue lock when things look like they will
		 * work out!
		 */
		rq = task_rq(p);

		/*
		 * If the task is actively running on another CPU
		 * still, just relax and busy-wait without holding
		 * any locks.
		 *
		 * NOTE! Since we don't hold any locks, it's not
		 * even sure that "rq" stays as the right runqueue!
		 * But we don't care, since "task_on_cpu()" will
		 * return false if the runqueue has changed and p
		 * is actually now running somewhere else!
		 */
		while (task_on_cpu(rq, p)) {
			if (!(READ_ONCE(p->__state) & match_state))
				return 0;
			cpu_relax();
		}

		/*
		 * Ok, time to look more closely! We need the rq
		 * lock now, to be *sure*. If we're wrong, we'll
		 * just go back and repeat.
		 */
		rq = task_rq_lock(p, &rf);
		trace_sched_wait_task(p);
		running = task_on_cpu(rq, p);
		queued = task_on_rq_queued(p);
		ncsw = 0;
		if (READ_ONCE(p->__state) & match_state)
			ncsw = p->nvcsw | LONG_MIN; /* sets MSB */
		task_rq_unlock(rq, p, &rf);

		/*
		 * If it changed from the expected state, bail out now.
		 */
		if (unlikely(!ncsw))
			break;

		/*
		 * Was it really running after all now that we
		 * checked with the proper locks actually held?
		 *
		 * Oops. Go back and try again..
		 */
		if (unlikely(running)) {
			cpu_relax();
			continue;
		}

		/*
		 * It's not enough that it's not actively running,
		 * it must be off the runqueue _entirely_, and not
		 * preempted!
		 *
		 * So if it was still runnable (but just not actively
		 * running right now), it's preempted, and we should
		 * yield - it could be a while.
		 */
		if (unlikely(queued)) {
			ktime_t to = NSEC_PER_SEC / HZ;

			set_current_state(TASK_UNINTERRUPTIBLE);
			schedule_hrtimeout(&to, HRTIMER_MODE_REL_HARD);
			continue;
		}

		/*
		 * Ahh, all good. It wasn't running, and it wasn't
		 * runnable, which means that it will never become
		 * running in the future either. We're all done!
		 */
		break;
	}

	return ncsw;
}

/***
 * kick_process - kick a running thread to enter/exit the kernel
 * @p: the to-be-kicked thread
 *
 * Cause a process which is running on another CPU to enter
 * kernel-mode, without any delay. (to get signals handled.)
 *
 * NOTE: this function doesn't have to take the runqueue lock,
 * because all it wants to ensure is that the remote task enters
 * the kernel. If the IPI races and the task has been migrated
 * to another CPU then no harm is done and the purpose has been
 * achieved as well.
 */
void kick_process(struct task_struct *p)
{
	int cpu;

	preempt_disable();
	cpu = task_cpu(p);
	if ((cpu != smp_processor_id()) && task_curr(p))
		smp_send_reschedule(cpu);
	preempt_enable();
}
EXPORT_SYMBOL_GPL(kick_process);

/*
 * ->cpus_ptr is protected by both rq->lock and p->pi_lock
 *
 * A few notes on cpu_active vs cpu_online:
 *
 *  - cpu_active must be a subset of cpu_online
 *
 *  - on CPU-up we allow per-CPU kthreads on the online && !active CPU,
 *    see __set_cpus_allowed_ptr(). At this point the newly online
 *    CPU isn't yet part of the sched domains, and balancing will not
 *    see it.
 *
 *  - on CPU-down we clear cpu_active() to mask the sched domains and
 *    avoid the load balancer to place new tasks on the to be removed
 *    CPU. Existing tasks will remain running there and will be taken
 *    off.
 *
 * This means that fallback selection must not select !active CPUs.
 * And can assume that any active CPU must be online. Conversely
 * select_task_rq() below may allow selection of !active CPUs in order
 * to satisfy the above rules.
 */
static int select_fallback_rq(int cpu, struct task_struct *p)
{
	int nid = cpu_to_node(cpu);
	const struct cpumask *nodemask = NULL;
	enum { cpuset, possible, fail } state = cpuset;
	int dest_cpu;

	/*
	 * If the node that the CPU is on has been offlined, cpu_to_node()
	 * will return -1. There is no CPU on the node, and we should
	 * select the CPU on the other node.
	 */
	if (nid != -1) {
		nodemask = cpumask_of_node(nid);

		/* Look for allowed, online CPU in same node. */
		for_each_cpu(dest_cpu, nodemask) {
			if (is_cpu_allowed(p, dest_cpu))
				return dest_cpu;
		}
	}

	for (;;) {
		/* Any allowed, online CPU? */
		for_each_cpu(dest_cpu, p->cpus_ptr) {
			if (!is_cpu_allowed(p, dest_cpu))
				continue;

			goto out;
		}

		/* No more Mr. Nice Guy. */
		switch (state) {
		case cpuset:
			if (cpuset_cpus_allowed_fallback(p)) {
				state = possible;
				break;
			}
			fallthrough;
		case possible:
			/*
			 * XXX When called from select_task_rq() we only
			 * hold p->pi_lock and again violate locking order.
			 *
			 * More yuck to audit.
			 */
			do_set_cpus_allowed(p, task_cpu_possible_mask(p));
			state = fail;
			break;
		case fail:
			BUG();
			break;
		}
	}

out:
	if (state != cpuset) {
		/*
		 * Don't tell them about moving exiting tasks or
		 * kernel threads (both mm NULL), since they never
		 * leave kernel.
		 */
		if (p->mm && printk_ratelimit()) {
			printk_deferred("process %d (%s) no longer affine to cpu%d\n",
					task_pid_nr(p), p->comm, cpu);
		}
	}

	return dest_cpu;
}

/*
 * The caller (fork, wakeup) owns p->pi_lock, ->cpus_ptr is stable.
 */
static inline
int select_task_rq(struct task_struct *p, int cpu, int wake_flags)
{
	lockdep_assert_held(&p->pi_lock);

	if (p->nr_cpus_allowed > 1 && !is_migration_disabled(p))
		cpu = p->sched_class->select_task_rq(p, cpu, wake_flags);
	else
		cpu = cpumask_any(p->cpus_ptr);

	/*
	 * In order not to call set_task_cpu() on a blocking task we need
	 * to rely on ttwu() to place the task on a valid ->cpus_ptr
	 * CPU.
	 *
	 * Since this is common to all placement strategies, this lives here.
	 *
	 * [ this allows ->select_task() to simply return task_cpu(p) and
	 *   not worry about this generic constraint ]
	 */
	if (unlikely(!is_cpu_allowed(p, cpu)))
		cpu = select_fallback_rq(task_cpu(p), p);

	return cpu;
}

void sched_set_stop_task(int cpu, struct task_struct *stop)
{
	static struct lock_class_key stop_pi_lock;
	struct sched_param param = { .sched_priority = MAX_RT_PRIO - 1 };
	struct task_struct *old_stop = cpu_rq(cpu)->stop;

	if (stop) {
		/*
		 * Make it appear like a SCHED_FIFO task, its something
		 * userspace knows about and won't get confused about.
		 *
		 * Also, it will make PI more or less work without too
		 * much confusion -- but then, stop work should not
		 * rely on PI working anyway.
		 */
		sched_setscheduler_nocheck(stop, SCHED_FIFO, &param);

		stop->sched_class = &stop_sched_class;

		/*
		 * The PI code calls rt_mutex_setprio() with ->pi_lock held to
		 * adjust the effective priority of a task. As a result,
		 * rt_mutex_setprio() can trigger (RT) balancing operations,
		 * which can then trigger wakeups of the stop thread to push
		 * around the current task.
		 *
		 * The stop task itself will never be part of the PI-chain, it
		 * never blocks, therefore that ->pi_lock recursion is safe.
		 * Tell lockdep about this by placing the stop->pi_lock in its
		 * own class.
		 */
		lockdep_set_class(&stop->pi_lock, &stop_pi_lock);
	}

	cpu_rq(cpu)->stop = stop;

	if (old_stop) {
		/*
		 * Reset it back to a normal scheduling class so that
		 * it can die in pieces.
		 */
		old_stop->sched_class = &rt_sched_class;
	}
}

#else /* CONFIG_SMP */

static inline int __set_cpus_allowed_ptr(struct task_struct *p,
					 struct affinity_context *ctx)
{
	return set_cpus_allowed_ptr(p, ctx->new_mask);
}

static inline void migrate_disable_switch(struct rq *rq, struct task_struct *p) { }

static inline bool rq_has_pinned_tasks(struct rq *rq)
{
	return false;
}

static inline cpumask_t *alloc_user_cpus_ptr(int node)
{
	return NULL;
}

#endif /* !CONFIG_SMP */

static void
ttwu_stat(struct task_struct *p, int cpu, int wake_flags)
{
	struct rq *rq;

	if (!schedstat_enabled())
		return;

	rq = this_rq();

#ifdef CONFIG_SMP
	if (cpu == rq->cpu) {
		__schedstat_inc(rq->ttwu_local);
		__schedstat_inc(p->stats.nr_wakeups_local);
	} else {
		struct sched_domain *sd;

		__schedstat_inc(p->stats.nr_wakeups_remote);
		rcu_read_lock();
		for_each_domain(rq->cpu, sd) {
			if (cpumask_test_cpu(cpu, sched_domain_span(sd))) {
				__schedstat_inc(sd->ttwu_wake_remote);
				break;
			}
		}
		rcu_read_unlock();
	}

	if (wake_flags & WF_MIGRATED)
		__schedstat_inc(p->stats.nr_wakeups_migrate);
#endif /* CONFIG_SMP */

	__schedstat_inc(rq->ttwu_count);
	__schedstat_inc(p->stats.nr_wakeups);

	if (wake_flags & WF_SYNC)
		__schedstat_inc(p->stats.nr_wakeups_sync);
}

/*
 * Mark the task runnable.
 */
static inline void ttwu_do_wakeup(struct task_struct *p)
{
	WRITE_ONCE(p->__state, TASK_RUNNING);
	trace_sched_wakeup(p);
}

static void
ttwu_do_activate(struct rq *rq, struct task_struct *p, int wake_flags,
		 struct rq_flags *rf)
{
	int en_flags = ENQUEUE_WAKEUP | ENQUEUE_NOCLOCK;

	lockdep_assert_rq_held(rq);

	if (p->sched_contributes_to_load)
		rq->nr_uninterruptible--;

#ifdef CONFIG_SMP
	if (wake_flags & WF_MIGRATED)
		en_flags |= ENQUEUE_MIGRATED;
	else
#endif
	if (p->in_iowait) {
		delayacct_blkio_end(p);
		atomic_dec(&task_rq(p)->nr_iowait);
	}

	activate_task(rq, p, en_flags);
	check_preempt_curr(rq, p, wake_flags);

	ttwu_do_wakeup(p);

#ifdef CONFIG_SMP
	if (p->sched_class->task_woken) {
		/*
		 * Our task @p is fully woken up and running; so it's safe to
		 * drop the rq->lock, hereafter rq is only used for statistics.
		 */
		rq_unpin_lock(rq, rf);
		p->sched_class->task_woken(rq, p);
		rq_repin_lock(rq, rf);
	}

	if (rq->idle_stamp) {
		u64 delta = rq_clock(rq) - rq->idle_stamp;
		u64 max = 2*rq->max_idle_balance_cost;

		update_avg(&rq->avg_idle, delta);

		if (rq->avg_idle > max)
			rq->avg_idle = max;

		rq->wake_stamp = jiffies;
		rq->wake_avg_idle = rq->avg_idle / 2;

		rq->idle_stamp = 0;
	}
#endif
}

/*
 * Consider @p being inside a wait loop:
 *
 *   for (;;) {
 *      set_current_state(TASK_UNINTERRUPTIBLE);
 *
 *      if (CONDITION)
 *         break;
 *
 *      schedule();
 *   }
 *   __set_current_state(TASK_RUNNING);
 *
 * between set_current_state() and schedule(). In this case @p is still
 * runnable, so all that needs doing is change p->state back to TASK_RUNNING in
 * an atomic manner.
 *
 * By taking task_rq(p)->lock we serialize against schedule(), if @p->on_rq
 * then schedule() must still happen and p->state can be changed to
 * TASK_RUNNING. Otherwise we lost the race, schedule() has happened, and we
 * need to do a full wakeup with enqueue.
 *
 * Returns: %true when the wakeup is done,
 *          %false otherwise.
 */
static int ttwu_runnable(struct task_struct *p, int wake_flags)
{
	struct rq_flags rf;
	struct rq *rq;
	int ret = 0;

	rq = __task_rq_lock(p, &rf);
	if (task_on_rq_queued(p)) {
		if (!task_on_cpu(rq, p)) {
			/*
			 * When on_rq && !on_cpu the task is preempted, see if
			 * it should preempt the task that is current now.
			 */
			update_rq_clock(rq);
			check_preempt_curr(rq, p, wake_flags);
		}
		ttwu_do_wakeup(p);
		ret = 1;
	}
	__task_rq_unlock(rq, &rf);

	return ret;
}

#ifdef CONFIG_SMP
void sched_ttwu_pending(void *arg)
{
	struct llist_node *llist = arg;
	struct rq *rq = this_rq();
	struct task_struct *p, *t;
	struct rq_flags rf;

	if (!llist)
		return;

	rq_lock_irqsave(rq, &rf);
	update_rq_clock(rq);

	llist_for_each_entry_safe(p, t, llist, wake_entry.llist) {
		if (WARN_ON_ONCE(p->on_cpu))
			smp_cond_load_acquire(&p->on_cpu, !VAL);

		if (WARN_ON_ONCE(task_cpu(p) != cpu_of(rq)))
			set_task_cpu(p, cpu_of(rq));

		ttwu_do_activate(rq, p, p->sched_remote_wakeup ? WF_MIGRATED : 0, &rf);
	}

	/*
	 * Must be after enqueueing at least once task such that
	 * idle_cpu() does not observe a false-negative -- if it does,
	 * it is possible for select_idle_siblings() to stack a number
	 * of tasks on this CPU during that window.
	 *
	 * It is ok to clear ttwu_pending when another task pending.
	 * We will receive IPI after local irq enabled and then enqueue it.
	 * Since now nr_running > 0, idle_cpu() will always get correct result.
	 */
	WRITE_ONCE(rq->ttwu_pending, 0);
	rq_unlock_irqrestore(rq, &rf);
}

/*
 * Prepare the scene for sending an IPI for a remote smp_call
 *
 * Returns true if the caller can proceed with sending the IPI.
 * Returns false otherwise.
 */
bool call_function_single_prep_ipi(int cpu)
{
	if (set_nr_if_polling(cpu_rq(cpu)->idle)) {
		trace_sched_wake_idle_without_ipi(cpu);
		return false;
	}

	return true;
}

/*
 * Queue a task on the target CPUs wake_list and wake the CPU via IPI if
 * necessary. The wakee CPU on receipt of the IPI will queue the task
 * via sched_ttwu_wakeup() for activation so the wakee incurs the cost
 * of the wakeup instead of the waker.
 */
static void __ttwu_queue_wakelist(struct task_struct *p, int cpu, int wake_flags)
{
	struct rq *rq = cpu_rq(cpu);

	p->sched_remote_wakeup = !!(wake_flags & WF_MIGRATED);

	WRITE_ONCE(rq->ttwu_pending, 1);
	__smp_call_single_queue(cpu, &p->wake_entry.llist);
}

void wake_up_if_idle(int cpu)
{
	struct rq *rq = cpu_rq(cpu);
	struct rq_flags rf;

	rcu_read_lock();

	if (!is_idle_task(rcu_dereference(rq->curr)))
		goto out;

	rq_lock_irqsave(rq, &rf);
	if (is_idle_task(rq->curr))
		resched_curr(rq);
	/* Else CPU is not idle, do nothing here: */
	rq_unlock_irqrestore(rq, &rf);

out:
	rcu_read_unlock();
}

bool cpus_share_cache(int this_cpu, int that_cpu)
{
	if (this_cpu == that_cpu)
		return true;

	return per_cpu(sd_llc_id, this_cpu) == per_cpu(sd_llc_id, that_cpu);
}

static inline bool ttwu_queue_cond(struct task_struct *p, int cpu)
{
	/*
	 * Do not complicate things with the async wake_list while the CPU is
	 * in hotplug state.
	 */
	if (!cpu_active(cpu))
		return false;

	/* Ensure the task will still be allowed to run on the CPU. */
	if (!cpumask_test_cpu(cpu, p->cpus_ptr))
		return false;

	/*
	 * If the CPU does not share cache, then queue the task on the
	 * remote rqs wakelist to avoid accessing remote data.
	 */
	if (!cpus_share_cache(smp_processor_id(), cpu))
		return true;

	if (cpu == smp_processor_id())
		return false;

	/*
	 * If the wakee cpu is idle, or the task is descheduling and the
	 * only running task on the CPU, then use the wakelist to offload
	 * the task activation to the idle (or soon-to-be-idle) CPU as
	 * the current CPU is likely busy. nr_running is checked to
	 * avoid unnecessary task stacking.
	 *
	 * Note that we can only get here with (wakee) p->on_rq=0,
	 * p->on_cpu can be whatever, we've done the dequeue, so
	 * the wakee has been accounted out of ->nr_running.
	 */
	if (!cpu_rq(cpu)->nr_running)
		return true;

	return false;
}

static bool ttwu_queue_wakelist(struct task_struct *p, int cpu, int wake_flags)
{
	if (sched_feat(TTWU_QUEUE) && ttwu_queue_cond(p, cpu)) {
		sched_clock_cpu(cpu); /* Sync clocks across CPUs */
		__ttwu_queue_wakelist(p, cpu, wake_flags);
		return true;
	}

	return false;
}

#else /* !CONFIG_SMP */

static inline bool ttwu_queue_wakelist(struct task_struct *p, int cpu, int wake_flags)
{
	return false;
}

#endif /* CONFIG_SMP */

static void ttwu_queue(struct task_struct *p, int cpu, int wake_flags)
{
	struct rq *rq = cpu_rq(cpu);
	struct rq_flags rf;

	if (ttwu_queue_wakelist(p, cpu, wake_flags))
		return;

	rq_lock(rq, &rf);
	update_rq_clock(rq);
	ttwu_do_activate(rq, p, wake_flags, &rf);
	rq_unlock(rq, &rf);
}

/*
 * Invoked from try_to_wake_up() to check whether the task can be woken up.
 *
 * The caller holds p::pi_lock if p != current or has preemption
 * disabled when p == current.
 *
 * The rules of PREEMPT_RT saved_state:
 *
 *   The related locking code always holds p::pi_lock when updating
 *   p::saved_state, which means the code is fully serialized in both cases.
 *
 *   The lock wait and lock wakeups happen via TASK_RTLOCK_WAIT. No other
 *   bits set. This allows to distinguish all wakeup scenarios.
 */
static __always_inline
bool ttwu_state_match(struct task_struct *p, unsigned int state, int *success)
{
	if (IS_ENABLED(CONFIG_DEBUG_PREEMPT)) {
		WARN_ON_ONCE((state & TASK_RTLOCK_WAIT) &&
			     state != TASK_RTLOCK_WAIT);
	}

	if (READ_ONCE(p->__state) & state) {
		*success = 1;
		return true;
	}

#ifdef CONFIG_PREEMPT_RT
	/*
	 * Saved state preserves the task state across blocking on
	 * an RT lock.  If the state matches, set p::saved_state to
	 * TASK_RUNNING, but do not wake the task because it waits
	 * for a lock wakeup. Also indicate success because from
	 * the regular waker's point of view this has succeeded.
	 *
	 * After acquiring the lock the task will restore p::__state
	 * from p::saved_state which ensures that the regular
	 * wakeup is not lost. The restore will also set
	 * p::saved_state to TASK_RUNNING so any further tests will
	 * not result in false positives vs. @success
	 */
	if (p->saved_state & state) {
		p->saved_state = TASK_RUNNING;
		*success = 1;
	}
#endif
	return false;
}

/*
 * Notes on Program-Order guarantees on SMP systems.
 *
 *  MIGRATION
 *
 * The basic program-order guarantee on SMP systems is that when a task [t]
 * migrates, all its activity on its old CPU [c0] happens-before any subsequent
 * execution on its new CPU [c1].
 *
 * For migration (of runnable tasks) this is provided by the following means:
 *
 *  A) UNLOCK of the rq(c0)->lock scheduling out task t
 *  B) migration for t is required to synchronize *both* rq(c0)->lock and
 *     rq(c1)->lock (if not at the same time, then in that order).
 *  C) LOCK of the rq(c1)->lock scheduling in task
 *
 * Release/acquire chaining guarantees that B happens after A and C after B.
 * Note: the CPU doing B need not be c0 or c1
 *
 * Example:
 *
 *   CPU0            CPU1            CPU2
 *
 *   LOCK rq(0)->lock
 *   sched-out X
 *   sched-in Y
 *   UNLOCK rq(0)->lock
 *
 *                                   LOCK rq(0)->lock // orders against CPU0
 *                                   dequeue X
 *                                   UNLOCK rq(0)->lock
 *
 *                                   LOCK rq(1)->lock
 *                                   enqueue X
 *                                   UNLOCK rq(1)->lock
 *
 *                   LOCK rq(1)->lock // orders against CPU2
 *                   sched-out Z
 *                   sched-in X
 *                   UNLOCK rq(1)->lock
 *
 *
 *  BLOCKING -- aka. SLEEP + WAKEUP
 *
 * For blocking we (obviously) need to provide the same guarantee as for
 * migration. However the means are completely different as there is no lock
 * chain to provide order. Instead we do:
 *
 *   1) smp_store_release(X->on_cpu, 0)   -- finish_task()
 *   2) smp_cond_load_acquire(!X->on_cpu) -- try_to_wake_up()
 *
 * Example:
 *
 *   CPU0 (schedule)  CPU1 (try_to_wake_up) CPU2 (schedule)
 *
 *   LOCK rq(0)->lock LOCK X->pi_lock
 *   dequeue X
 *   sched-out X
 *   smp_store_release(X->on_cpu, 0);
 *
 *                    smp_cond_load_acquire(&X->on_cpu, !VAL);
 *                    X->state = WAKING
 *                    set_task_cpu(X,2)
 *
 *                    LOCK rq(2)->lock
 *                    enqueue X
 *                    X->state = RUNNING
 *                    UNLOCK rq(2)->lock
 *
 *                                          LOCK rq(2)->lock // orders against CPU1
 *                                          sched-out Z
 *                                          sched-in X
 *                                          UNLOCK rq(2)->lock
 *
 *                    UNLOCK X->pi_lock
 *   UNLOCK rq(0)->lock
 *
 *
 * However, for wakeups there is a second guarantee we must provide, namely we
 * must ensure that CONDITION=1 done by the caller can not be reordered with
 * accesses to the task state; see try_to_wake_up() and set_current_state().
 */

/**
 * try_to_wake_up - wake up a thread
 * @p: the thread to be awakened
 * @state: the mask of task states that can be woken
 * @wake_flags: wake modifier flags (WF_*)
 *
 * Conceptually does:
 *
 *   If (@state & @p->state) @p->state = TASK_RUNNING.
 *
 * If the task was not queued/runnable, also place it back on a runqueue.
 *
 * This function is atomic against schedule() which would dequeue the task.
 *
 * It issues a full memory barrier before accessing @p->state, see the comment
 * with set_current_state().
 *
 * Uses p->pi_lock to serialize against concurrent wake-ups.
 *
 * Relies on p->pi_lock stabilizing:
 *  - p->sched_class
 *  - p->cpus_ptr
 *  - p->sched_task_group
 * in order to do migration, see its use of select_task_rq()/set_task_cpu().
 *
 * Tries really hard to only take one task_rq(p)->lock for performance.
 * Takes rq->lock in:
 *  - ttwu_runnable()    -- old rq, unavoidable, see comment there;
 *  - ttwu_queue()       -- new rq, for enqueue of the task;
 *  - psi_ttwu_dequeue() -- much sadness :-( accounting will kill us.
 *
 * As a consequence we race really badly with just about everything. See the
 * many memory barriers and their comments for details.
 *
 * Return: %true if @p->state changes (an actual wakeup was done),
 *	   %false otherwise.
 */
static int
try_to_wake_up(struct task_struct *p, unsigned int state, int wake_flags)
{
	unsigned long flags;
	int cpu, success = 0;

	preempt_disable();
	if (p == current) {
		/*
		 * We're waking current, this means 'p->on_rq' and 'task_cpu(p)
		 * == smp_processor_id()'. Together this means we can special
		 * case the whole 'p->on_rq && ttwu_runnable()' case below
		 * without taking any locks.
		 *
		 * In particular:
		 *  - we rely on Program-Order guarantees for all the ordering,
		 *  - we're serialized against set_special_state() by virtue of
		 *    it disabling IRQs (this allows not taking ->pi_lock).
		 */
		if (!ttwu_state_match(p, state, &success))
			goto out;

		trace_sched_waking(p);
		ttwu_do_wakeup(p);
		goto out;
	}

	/*
	 * If we are going to wake up a thread waiting for CONDITION we
	 * need to ensure that CONDITION=1 done by the caller can not be
	 * reordered with p->state check below. This pairs with smp_store_mb()
	 * in set_current_state() that the waiting thread does.
	 */
	raw_spin_lock_irqsave(&p->pi_lock, flags);
	smp_mb__after_spinlock();
	if (!ttwu_state_match(p, state, &success))
		goto unlock;

	trace_sched_waking(p);

	/*
	 * Ensure we load p->on_rq _after_ p->state, otherwise it would
	 * be possible to, falsely, observe p->on_rq == 0 and get stuck
	 * in smp_cond_load_acquire() below.
	 *
	 * sched_ttwu_pending()			try_to_wake_up()
	 *   STORE p->on_rq = 1			  LOAD p->state
	 *   UNLOCK rq->lock
	 *
	 * __schedule() (switch to task 'p')
	 *   LOCK rq->lock			  smp_rmb();
	 *   smp_mb__after_spinlock();
	 *   UNLOCK rq->lock
	 *
	 * [task p]
	 *   STORE p->state = UNINTERRUPTIBLE	  LOAD p->on_rq
	 *
	 * Pairs with the LOCK+smp_mb__after_spinlock() on rq->lock in
	 * __schedule().  See the comment for smp_mb__after_spinlock().
	 *
	 * A similar smb_rmb() lives in try_invoke_on_locked_down_task().
	 */
	smp_rmb();
	if (READ_ONCE(p->on_rq) && ttwu_runnable(p, wake_flags))
		goto unlock;

#ifdef CONFIG_SMP
	/*
	 * Ensure we load p->on_cpu _after_ p->on_rq, otherwise it would be
	 * possible to, falsely, observe p->on_cpu == 0.
	 *
	 * One must be running (->on_cpu == 1) in order to remove oneself
	 * from the runqueue.
	 *
	 * __schedule() (switch to task 'p')	try_to_wake_up()
	 *   STORE p->on_cpu = 1		  LOAD p->on_rq
	 *   UNLOCK rq->lock
	 *
	 * __schedule() (put 'p' to sleep)
	 *   LOCK rq->lock			  smp_rmb();
	 *   smp_mb__after_spinlock();
	 *   STORE p->on_rq = 0			  LOAD p->on_cpu
	 *
	 * Pairs with the LOCK+smp_mb__after_spinlock() on rq->lock in
	 * __schedule().  See the comment for smp_mb__after_spinlock().
	 *
	 * Form a control-dep-acquire with p->on_rq == 0 above, to ensure
	 * schedule()'s deactivate_task() has 'happened' and p will no longer
	 * care about it's own p->state. See the comment in __schedule().
	 */
	smp_acquire__after_ctrl_dep();

	/*
	 * We're doing the wakeup (@success == 1), they did a dequeue (p->on_rq
	 * == 0), which means we need to do an enqueue, change p->state to
	 * TASK_WAKING such that we can unlock p->pi_lock before doing the
	 * enqueue, such as ttwu_queue_wakelist().
	 */
	WRITE_ONCE(p->__state, TASK_WAKING);

	/*
	 * If the owning (remote) CPU is still in the middle of schedule() with
	 * this task as prev, considering queueing p on the remote CPUs wake_list
	 * which potentially sends an IPI instead of spinning on p->on_cpu to
	 * let the waker make forward progress. This is safe because IRQs are
	 * disabled and the IPI will deliver after on_cpu is cleared.
	 *
	 * Ensure we load task_cpu(p) after p->on_cpu:
	 *
	 * set_task_cpu(p, cpu);
	 *   STORE p->cpu = @cpu
	 * __schedule() (switch to task 'p')
	 *   LOCK rq->lock
	 *   smp_mb__after_spin_lock()		smp_cond_load_acquire(&p->on_cpu)
	 *   STORE p->on_cpu = 1		LOAD p->cpu
	 *
	 * to ensure we observe the correct CPU on which the task is currently
	 * scheduling.
	 */
	if (smp_load_acquire(&p->on_cpu) &&
	    ttwu_queue_wakelist(p, task_cpu(p), wake_flags))
		goto unlock;

	/*
	 * If the owning (remote) CPU is still in the middle of schedule() with
	 * this task as prev, wait until it's done referencing the task.
	 *
	 * Pairs with the smp_store_release() in finish_task().
	 *
	 * This ensures that tasks getting woken will be fully ordered against
	 * their previous state and preserve Program Order.
	 */
	smp_cond_load_acquire(&p->on_cpu, !VAL);

	cpu = select_task_rq(p, p->wake_cpu, wake_flags | WF_TTWU);
	if (task_cpu(p) != cpu) {
		if (p->in_iowait) {
			delayacct_blkio_end(p);
			atomic_dec(&task_rq(p)->nr_iowait);
		}

		wake_flags |= WF_MIGRATED;
		psi_ttwu_dequeue(p);
		set_task_cpu(p, cpu);
	}
#else
	cpu = task_cpu(p);
#endif /* CONFIG_SMP */

	ttwu_queue(p, cpu, wake_flags);
unlock:
	raw_spin_unlock_irqrestore(&p->pi_lock, flags);
out:
	if (success)
		ttwu_stat(p, task_cpu(p), wake_flags);
	preempt_enable();

	return success;
}

static bool __task_needs_rq_lock(struct task_struct *p)
{
	unsigned int state = READ_ONCE(p->__state);

	/*
	 * Since pi->lock blocks try_to_wake_up(), we don't need rq->lock when
	 * the task is blocked. Make sure to check @state since ttwu() can drop
	 * locks at the end, see ttwu_queue_wakelist().
	 */
	if (state == TASK_RUNNING || state == TASK_WAKING)
		return true;

	/*
	 * Ensure we load p->on_rq after p->__state, otherwise it would be
	 * possible to, falsely, observe p->on_rq == 0.
	 *
	 * See try_to_wake_up() for a longer comment.
	 */
	smp_rmb();
	if (p->on_rq)
		return true;

#ifdef CONFIG_SMP
	/*
	 * Ensure the task has finished __schedule() and will not be referenced
	 * anymore. Again, see try_to_wake_up() for a longer comment.
	 */
	smp_rmb();
	smp_cond_load_acquire(&p->on_cpu, !VAL);
#endif

	return false;
}

/**
 * task_call_func - Invoke a function on task in fixed state
 * @p: Process for which the function is to be invoked, can be @current.
 * @func: Function to invoke.
 * @arg: Argument to function.
 *
 * Fix the task in it's current state by avoiding wakeups and or rq operations
 * and call @func(@arg) on it.  This function can use ->on_rq and task_curr()
 * to work out what the state is, if required.  Given that @func can be invoked
 * with a runqueue lock held, it had better be quite lightweight.
 *
 * Returns:
 *   Whatever @func returns
 */
int task_call_func(struct task_struct *p, task_call_f func, void *arg)
{
	struct rq *rq = NULL;
	struct rq_flags rf;
	int ret;

	raw_spin_lock_irqsave(&p->pi_lock, rf.flags);

	if (__task_needs_rq_lock(p))
		rq = __task_rq_lock(p, &rf);

	/*
	 * At this point the task is pinned; either:
	 *  - blocked and we're holding off wakeups	 (pi->lock)
	 *  - woken, and we're holding off enqueue	 (rq->lock)
	 *  - queued, and we're holding off schedule	 (rq->lock)
	 *  - running, and we're holding off de-schedule (rq->lock)
	 *
	 * The called function (@func) can use: task_curr(), p->on_rq and
	 * p->__state to differentiate between these states.
	 */
	ret = func(p, arg);

	if (rq)
		rq_unlock(rq, &rf);

	raw_spin_unlock_irqrestore(&p->pi_lock, rf.flags);
	return ret;
}

/**
 * cpu_curr_snapshot - Return a snapshot of the currently running task
 * @cpu: The CPU on which to snapshot the task.
 *
 * Returns the task_struct pointer of the task "currently" running on
 * the specified CPU.  If the same task is running on that CPU throughout,
 * the return value will be a pointer to that task's task_struct structure.
 * If the CPU did any context switches even vaguely concurrently with the
 * execution of this function, the return value will be a pointer to the
 * task_struct structure of a randomly chosen task that was running on
 * that CPU somewhere around the time that this function was executing.
 *
 * If the specified CPU was offline, the return value is whatever it
 * is, perhaps a pointer to the task_struct structure of that CPU's idle
 * task, but there is no guarantee.  Callers wishing a useful return
 * value must take some action to ensure that the specified CPU remains
 * online throughout.
 *
 * This function executes full memory barriers before and after fetching
 * the pointer, which permits the caller to confine this function's fetch
 * with respect to the caller's accesses to other shared variables.
 */
struct task_struct *cpu_curr_snapshot(int cpu)
{
	struct task_struct *t;

	smp_mb(); /* Pairing determined by caller's synchronization design. */
	t = rcu_dereference(cpu_curr(cpu));
	smp_mb(); /* Pairing determined by caller's synchronization design. */
	return t;
}

/**
 * wake_up_process - Wake up a specific process
 * @p: The process to be woken up.
 *
 * Attempt to wake up the nominated process and move it to the set of runnable
 * processes.
 *
 * Return: 1 if the process was woken up, 0 if it was already running.
 *
 * This function executes a full memory barrier before accessing the task state.
 */
int wake_up_process(struct task_struct *p)
{
	return try_to_wake_up(p, TASK_NORMAL, 0);
}
EXPORT_SYMBOL(wake_up_process);

int wake_up_state(struct task_struct *p, unsigned int state)
{
	return try_to_wake_up(p, state, 0);
}

/*
 * Perform scheduler related setup for a newly forked process p.
 * p is forked by current.
 *
 * __sched_fork() is basic setup used by init_idle() too:
 */
static void __sched_fork(unsigned long clone_flags, struct task_struct *p)
{
	p->on_rq			= 0;

	p->se.on_rq			= 0;
	p->se.exec_start		= 0;
	p->se.sum_exec_runtime		= 0;
	p->se.prev_sum_exec_runtime	= 0;
	p->se.nr_migrations		= 0;
	p->se.vruntime			= 0;
	INIT_LIST_HEAD(&p->se.group_node);

#ifdef CONFIG_FAIR_GROUP_SCHED
	p->se.cfs_rq			= NULL;
#endif

#ifdef CONFIG_SCHEDSTATS
	/* Even if schedstat is disabled, there should not be garbage */
	memset(&p->stats, 0, sizeof(p->stats));
#endif

	RB_CLEAR_NODE(&p->dl.rb_node);
	init_dl_task_timer(&p->dl);
	init_dl_inactive_task_timer(&p->dl);
	__dl_clear_params(p);

	INIT_LIST_HEAD(&p->rt.run_list);
	p->rt.timeout		= 0;
	p->rt.time_slice	= sched_rr_timeslice;
	p->rt.on_rq		= 0;
	p->rt.on_list		= 0;

#ifdef CONFIG_PREEMPT_NOTIFIERS
	INIT_HLIST_HEAD(&p->preempt_notifiers);
#endif

#ifdef CONFIG_COMPACTION
	p->capture_control = NULL;
#endif
	init_numa_balancing(clone_flags, p);
#ifdef CONFIG_SMP
	p->wake_entry.u_flags = CSD_TYPE_TTWU;
	p->migration_pending = NULL;
#endif
	init_sched_mm_cid(p);
}

DEFINE_STATIC_KEY_FALSE(sched_numa_balancing);

#ifdef CONFIG_NUMA_BALANCING

int sysctl_numa_balancing_mode;

static void __set_numabalancing_state(bool enabled)
{
	if (enabled)
		static_branch_enable(&sched_numa_balancing);
	else
		static_branch_disable(&sched_numa_balancing);
}

void set_numabalancing_state(bool enabled)
{
	if (enabled)
		sysctl_numa_balancing_mode = NUMA_BALANCING_NORMAL;
	else
		sysctl_numa_balancing_mode = NUMA_BALANCING_DISABLED;
	__set_numabalancing_state(enabled);
}

#ifdef CONFIG_PROC_SYSCTL
static void reset_memory_tiering(void)
{
	struct pglist_data *pgdat;

	for_each_online_pgdat(pgdat) {
		pgdat->nbp_threshold = 0;
		pgdat->nbp_th_nr_cand = node_page_state(pgdat, PGPROMOTE_CANDIDATE);
		pgdat->nbp_th_start = jiffies_to_msecs(jiffies);
	}
}

static int sysctl_numa_balancing(struct ctl_table *table, int write,
			  void *buffer, size_t *lenp, loff_t *ppos)
{
	struct ctl_table t;
	int err;
	int state = sysctl_numa_balancing_mode;

	if (write && !capable(CAP_SYS_ADMIN))
		return -EPERM;

	t = *table;
	t.data = &state;
	err = proc_dointvec_minmax(&t, write, buffer, lenp, ppos);
	if (err < 0)
		return err;
	if (write) {
<<<<<<< HEAD
=======
		if (!(sysctl_numa_balancing_mode & NUMA_BALANCING_MEMORY_TIERING) &&
		    (state & NUMA_BALANCING_MEMORY_TIERING))
			reset_memory_tiering();
>>>>>>> eb3cdb58
		sysctl_numa_balancing_mode = state;
		__set_numabalancing_state(state);
	}
	return err;
}
#endif
#endif

#ifdef CONFIG_SCHEDSTATS

DEFINE_STATIC_KEY_FALSE(sched_schedstats);

static void set_schedstats(bool enabled)
{
	if (enabled)
		static_branch_enable(&sched_schedstats);
	else
		static_branch_disable(&sched_schedstats);
}

void force_schedstat_enabled(void)
{
	if (!schedstat_enabled()) {
		pr_info("kernel profiling enabled schedstats, disable via kernel.sched_schedstats.\n");
		static_branch_enable(&sched_schedstats);
	}
}

static int __init setup_schedstats(char *str)
{
	int ret = 0;
	if (!str)
		goto out;

	if (!strcmp(str, "enable")) {
		set_schedstats(true);
		ret = 1;
	} else if (!strcmp(str, "disable")) {
		set_schedstats(false);
		ret = 1;
	}
out:
	if (!ret)
		pr_warn("Unable to parse schedstats=\n");

	return ret;
}
__setup("schedstats=", setup_schedstats);

#ifdef CONFIG_PROC_SYSCTL
static int sysctl_schedstats(struct ctl_table *table, int write, void *buffer,
		size_t *lenp, loff_t *ppos)
{
	struct ctl_table t;
	int err;
	int state = static_branch_likely(&sched_schedstats);

	if (write && !capable(CAP_SYS_ADMIN))
		return -EPERM;

	t = *table;
	t.data = &state;
	err = proc_dointvec_minmax(&t, write, buffer, lenp, ppos);
	if (err < 0)
		return err;
	if (write)
		set_schedstats(state);
	return err;
}
#endif /* CONFIG_PROC_SYSCTL */
#endif /* CONFIG_SCHEDSTATS */

#ifdef CONFIG_SYSCTL
static struct ctl_table sched_core_sysctls[] = {
#ifdef CONFIG_SCHEDSTATS
	{
		.procname       = "sched_schedstats",
		.data           = NULL,
		.maxlen         = sizeof(unsigned int),
		.mode           = 0644,
		.proc_handler   = sysctl_schedstats,
		.extra1         = SYSCTL_ZERO,
		.extra2         = SYSCTL_ONE,
	},
#endif /* CONFIG_SCHEDSTATS */
#ifdef CONFIG_UCLAMP_TASK
	{
		.procname       = "sched_util_clamp_min",
		.data           = &sysctl_sched_uclamp_util_min,
		.maxlen         = sizeof(unsigned int),
		.mode           = 0644,
		.proc_handler   = sysctl_sched_uclamp_handler,
	},
	{
		.procname       = "sched_util_clamp_max",
		.data           = &sysctl_sched_uclamp_util_max,
		.maxlen         = sizeof(unsigned int),
		.mode           = 0644,
		.proc_handler   = sysctl_sched_uclamp_handler,
	},
	{
		.procname       = "sched_util_clamp_min_rt_default",
		.data           = &sysctl_sched_uclamp_util_min_rt_default,
		.maxlen         = sizeof(unsigned int),
		.mode           = 0644,
		.proc_handler   = sysctl_sched_uclamp_handler,
	},
#endif /* CONFIG_UCLAMP_TASK */
#ifdef CONFIG_NUMA_BALANCING
	{
		.procname	= "numa_balancing",
		.data		= NULL, /* filled in by handler */
		.maxlen		= sizeof(unsigned int),
		.mode		= 0644,
		.proc_handler	= sysctl_numa_balancing,
		.extra1		= SYSCTL_ZERO,
		.extra2		= SYSCTL_FOUR,
	},
#endif /* CONFIG_NUMA_BALANCING */
	{}
};
static int __init sched_core_sysctl_init(void)
{
	register_sysctl_init("kernel", sched_core_sysctls);
	return 0;
}
late_initcall(sched_core_sysctl_init);
#endif /* CONFIG_SYSCTL */

/*
 * fork()/clone()-time setup:
 */
int sched_fork(unsigned long clone_flags, struct task_struct *p)
{
	__sched_fork(clone_flags, p);
	/*
	 * We mark the process as NEW here. This guarantees that
	 * nobody will actually run it, and a signal or other external
	 * event cannot wake it up and insert it on the runqueue either.
	 */
	p->__state = TASK_NEW;

	/*
	 * Make sure we do not leak PI boosting priority to the child.
	 */
	p->prio = current->normal_prio;

	uclamp_fork(p);

	/*
	 * Revert to default priority/policy on fork if requested.
	 */
	if (unlikely(p->sched_reset_on_fork)) {
		if (task_has_dl_policy(p) || task_has_rt_policy(p)) {
			p->policy = SCHED_NORMAL;
			p->static_prio = NICE_TO_PRIO(0);
			p->rt_priority = 0;
		} else if (PRIO_TO_NICE(p->static_prio) < 0)
			p->static_prio = NICE_TO_PRIO(0);

		p->prio = p->normal_prio = p->static_prio;
		set_load_weight(p, false);

		/*
		 * We don't need the reset flag anymore after the fork. It has
		 * fulfilled its duty:
		 */
		p->sched_reset_on_fork = 0;
	}

	if (dl_prio(p->prio))
		return -EAGAIN;
	else if (rt_prio(p->prio))
		p->sched_class = &rt_sched_class;
	else
		p->sched_class = &fair_sched_class;

	init_entity_runnable_average(&p->se);


#ifdef CONFIG_SCHED_INFO
	if (likely(sched_info_on()))
		memset(&p->sched_info, 0, sizeof(p->sched_info));
#endif
#if defined(CONFIG_SMP)
	p->on_cpu = 0;
#endif
	init_task_preempt_count(p);
#ifdef CONFIG_SMP
	plist_node_init(&p->pushable_tasks, MAX_PRIO);
	RB_CLEAR_NODE(&p->pushable_dl_tasks);
#endif
	return 0;
}

void sched_cgroup_fork(struct task_struct *p, struct kernel_clone_args *kargs)
{
	unsigned long flags;

	/*
	 * Because we're not yet on the pid-hash, p->pi_lock isn't strictly
	 * required yet, but lockdep gets upset if rules are violated.
	 */
	raw_spin_lock_irqsave(&p->pi_lock, flags);
#ifdef CONFIG_CGROUP_SCHED
	if (1) {
		struct task_group *tg;
		tg = container_of(kargs->cset->subsys[cpu_cgrp_id],
				  struct task_group, css);
		tg = autogroup_task_group(p, tg);
		p->sched_task_group = tg;
	}
#endif
	rseq_migrate(p);
	/*
	 * We're setting the CPU for the first time, we don't migrate,
	 * so use __set_task_cpu().
	 */
	__set_task_cpu(p, smp_processor_id());
	if (p->sched_class->task_fork)
		p->sched_class->task_fork(p);
	raw_spin_unlock_irqrestore(&p->pi_lock, flags);
}

void sched_post_fork(struct task_struct *p)
{
	uclamp_post_fork(p);
}

unsigned long to_ratio(u64 period, u64 runtime)
{
	if (runtime == RUNTIME_INF)
		return BW_UNIT;

	/*
	 * Doing this here saves a lot of checks in all
	 * the calling paths, and returning zero seems
	 * safe for them anyway.
	 */
	if (period == 0)
		return 0;

	return div64_u64(runtime << BW_SHIFT, period);
}

/*
 * wake_up_new_task - wake up a newly created task for the first time.
 *
 * This function will do some initial scheduler statistics housekeeping
 * that must be done for every newly created context, then puts the task
 * on the runqueue and wakes it.
 */
void wake_up_new_task(struct task_struct *p)
{
	struct rq_flags rf;
	struct rq *rq;

	raw_spin_lock_irqsave(&p->pi_lock, rf.flags);
	WRITE_ONCE(p->__state, TASK_RUNNING);
#ifdef CONFIG_SMP
	/*
	 * Fork balancing, do it here and not earlier because:
	 *  - cpus_ptr can change in the fork path
	 *  - any previously selected CPU might disappear through hotplug
	 *
	 * Use __set_task_cpu() to avoid calling sched_class::migrate_task_rq,
	 * as we're not fully set-up yet.
	 */
	p->recent_used_cpu = task_cpu(p);
	rseq_migrate(p);
	__set_task_cpu(p, select_task_rq(p, task_cpu(p), WF_FORK));
#endif
	rq = __task_rq_lock(p, &rf);
	update_rq_clock(rq);
	post_init_entity_util_avg(p);

	activate_task(rq, p, ENQUEUE_NOCLOCK);
	trace_sched_wakeup_new(p);
	check_preempt_curr(rq, p, WF_FORK);
#ifdef CONFIG_SMP
	if (p->sched_class->task_woken) {
		/*
		 * Nothing relies on rq->lock after this, so it's fine to
		 * drop it.
		 */
		rq_unpin_lock(rq, &rf);
		p->sched_class->task_woken(rq, p);
		rq_repin_lock(rq, &rf);
	}
#endif
	task_rq_unlock(rq, p, &rf);
}

#ifdef CONFIG_PREEMPT_NOTIFIERS

static DEFINE_STATIC_KEY_FALSE(preempt_notifier_key);

void preempt_notifier_inc(void)
{
	static_branch_inc(&preempt_notifier_key);
}
EXPORT_SYMBOL_GPL(preempt_notifier_inc);

void preempt_notifier_dec(void)
{
	static_branch_dec(&preempt_notifier_key);
}
EXPORT_SYMBOL_GPL(preempt_notifier_dec);

/**
 * preempt_notifier_register - tell me when current is being preempted & rescheduled
 * @notifier: notifier struct to register
 */
void preempt_notifier_register(struct preempt_notifier *notifier)
{
	if (!static_branch_unlikely(&preempt_notifier_key))
		WARN(1, "registering preempt_notifier while notifiers disabled\n");

	hlist_add_head(&notifier->link, &current->preempt_notifiers);
}
EXPORT_SYMBOL_GPL(preempt_notifier_register);

/**
 * preempt_notifier_unregister - no longer interested in preemption notifications
 * @notifier: notifier struct to unregister
 *
 * This is *not* safe to call from within a preemption notifier.
 */
void preempt_notifier_unregister(struct preempt_notifier *notifier)
{
	hlist_del(&notifier->link);
}
EXPORT_SYMBOL_GPL(preempt_notifier_unregister);

static void __fire_sched_in_preempt_notifiers(struct task_struct *curr)
{
	struct preempt_notifier *notifier;

	hlist_for_each_entry(notifier, &curr->preempt_notifiers, link)
		notifier->ops->sched_in(notifier, raw_smp_processor_id());
}

static __always_inline void fire_sched_in_preempt_notifiers(struct task_struct *curr)
{
	if (static_branch_unlikely(&preempt_notifier_key))
		__fire_sched_in_preempt_notifiers(curr);
}

static void
__fire_sched_out_preempt_notifiers(struct task_struct *curr,
				   struct task_struct *next)
{
	struct preempt_notifier *notifier;

	hlist_for_each_entry(notifier, &curr->preempt_notifiers, link)
		notifier->ops->sched_out(notifier, next);
}

static __always_inline void
fire_sched_out_preempt_notifiers(struct task_struct *curr,
				 struct task_struct *next)
{
	if (static_branch_unlikely(&preempt_notifier_key))
		__fire_sched_out_preempt_notifiers(curr, next);
}

#else /* !CONFIG_PREEMPT_NOTIFIERS */

static inline void fire_sched_in_preempt_notifiers(struct task_struct *curr)
{
}

static inline void
fire_sched_out_preempt_notifiers(struct task_struct *curr,
				 struct task_struct *next)
{
}

#endif /* CONFIG_PREEMPT_NOTIFIERS */

static inline void prepare_task(struct task_struct *next)
{
#ifdef CONFIG_SMP
	/*
	 * Claim the task as running, we do this before switching to it
	 * such that any running task will have this set.
	 *
	 * See the smp_load_acquire(&p->on_cpu) case in ttwu() and
	 * its ordering comment.
	 */
	WRITE_ONCE(next->on_cpu, 1);
#endif
}

static inline void finish_task(struct task_struct *prev)
{
#ifdef CONFIG_SMP
	/*
	 * This must be the very last reference to @prev from this CPU. After
	 * p->on_cpu is cleared, the task can be moved to a different CPU. We
	 * must ensure this doesn't happen until the switch is completely
	 * finished.
	 *
	 * In particular, the load of prev->state in finish_task_switch() must
	 * happen before this.
	 *
	 * Pairs with the smp_cond_load_acquire() in try_to_wake_up().
	 */
	smp_store_release(&prev->on_cpu, 0);
#endif
}

#ifdef CONFIG_SMP

static void do_balance_callbacks(struct rq *rq, struct balance_callback *head)
{
	void (*func)(struct rq *rq);
	struct balance_callback *next;

	lockdep_assert_rq_held(rq);

	while (head) {
		func = (void (*)(struct rq *))head->func;
		next = head->next;
		head->next = NULL;
		head = next;

		func(rq);
	}
}

static void balance_push(struct rq *rq);

/*
 * balance_push_callback is a right abuse of the callback interface and plays
 * by significantly different rules.
 *
 * Where the normal balance_callback's purpose is to be ran in the same context
 * that queued it (only later, when it's safe to drop rq->lock again),
 * balance_push_callback is specifically targeted at __schedule().
 *
 * This abuse is tolerated because it places all the unlikely/odd cases behind
 * a single test, namely: rq->balance_callback == NULL.
 */
<<<<<<< HEAD
struct callback_head balance_push_callback = {
=======
struct balance_callback balance_push_callback = {
>>>>>>> eb3cdb58
	.next = NULL,
	.func = balance_push,
};

<<<<<<< HEAD
static inline struct callback_head *
=======
static inline struct balance_callback *
>>>>>>> eb3cdb58
__splice_balance_callbacks(struct rq *rq, bool split)
{
	struct balance_callback *head = rq->balance_callback;

	if (likely(!head))
		return NULL;

	if (likely(!head))
		return NULL;

	lockdep_assert_rq_held(rq);
	/*
	 * Must not take balance_push_callback off the list when
	 * splice_balance_callbacks() and balance_callbacks() are not
	 * in the same rq->lock section.
	 *
	 * In that case it would be possible for __schedule() to interleave
	 * and observe the list empty.
	 */
	if (split && head == &balance_push_callback)
		head = NULL;
	else
		rq->balance_callback = NULL;

	return head;
}

<<<<<<< HEAD
static inline struct callback_head *splice_balance_callbacks(struct rq *rq)
=======
static inline struct balance_callback *splice_balance_callbacks(struct rq *rq)
>>>>>>> eb3cdb58
{
	return __splice_balance_callbacks(rq, true);
}

static void __balance_callbacks(struct rq *rq)
{
	do_balance_callbacks(rq, __splice_balance_callbacks(rq, false));
}

static inline void balance_callbacks(struct rq *rq, struct balance_callback *head)
{
	unsigned long flags;

	if (unlikely(head)) {
		raw_spin_rq_lock_irqsave(rq, flags);
		do_balance_callbacks(rq, head);
		raw_spin_rq_unlock_irqrestore(rq, flags);
	}
}

#else

static inline void __balance_callbacks(struct rq *rq)
{
}

static inline struct balance_callback *splice_balance_callbacks(struct rq *rq)
{
	return NULL;
}

static inline void balance_callbacks(struct rq *rq, struct balance_callback *head)
{
}

#endif

static inline void
prepare_lock_switch(struct rq *rq, struct task_struct *next, struct rq_flags *rf)
{
	/*
	 * Since the runqueue lock will be released by the next
	 * task (which is an invalid locking op but in the case
	 * of the scheduler it's an obvious special-case), so we
	 * do an early lockdep release here:
	 */
	rq_unpin_lock(rq, rf);
	spin_release(&__rq_lockp(rq)->dep_map, _THIS_IP_);
#ifdef CONFIG_DEBUG_SPINLOCK
	/* this is a valid case when another task releases the spinlock */
	rq_lockp(rq)->owner = next;
#endif
}

static inline void finish_lock_switch(struct rq *rq)
{
	/*
	 * If we are tracking spinlock dependencies then we have to
	 * fix up the runqueue lock - which gets 'carried over' from
	 * prev into current:
	 */
	spin_acquire(&__rq_lockp(rq)->dep_map, 0, 0, _THIS_IP_);
	__balance_callbacks(rq);
	raw_spin_rq_unlock_irq(rq);
}

/*
 * NOP if the arch has not defined these:
 */

#ifndef prepare_arch_switch
# define prepare_arch_switch(next)	do { } while (0)
#endif

#ifndef finish_arch_post_lock_switch
# define finish_arch_post_lock_switch()	do { } while (0)
#endif

static inline void kmap_local_sched_out(void)
{
#ifdef CONFIG_KMAP_LOCAL
	if (unlikely(current->kmap_ctrl.idx))
		__kmap_local_sched_out();
#endif
}

static inline void kmap_local_sched_in(void)
{
#ifdef CONFIG_KMAP_LOCAL
	if (unlikely(current->kmap_ctrl.idx))
		__kmap_local_sched_in();
#endif
}

/**
 * prepare_task_switch - prepare to switch tasks
 * @rq: the runqueue preparing to switch
 * @prev: the current task that is being switched out
 * @next: the task we are going to switch to.
 *
 * This is called with the rq lock held and interrupts off. It must
 * be paired with a subsequent finish_task_switch after the context
 * switch.
 *
 * prepare_task_switch sets up locking and calls architecture specific
 * hooks.
 */
static inline void
prepare_task_switch(struct rq *rq, struct task_struct *prev,
		    struct task_struct *next)
{
	kcov_prepare_switch(prev);
	sched_info_switch(rq, prev, next);
	perf_event_task_sched_out(prev, next);
	rseq_preempt(prev);
	fire_sched_out_preempt_notifiers(prev, next);
	kmap_local_sched_out();
	prepare_task(next);
	prepare_arch_switch(next);
}

/**
 * finish_task_switch - clean up after a task-switch
 * @prev: the thread we just switched away from.
 *
 * finish_task_switch must be called after the context switch, paired
 * with a prepare_task_switch call before the context switch.
 * finish_task_switch will reconcile locking set up by prepare_task_switch,
 * and do any other architecture-specific cleanup actions.
 *
 * Note that we may have delayed dropping an mm in context_switch(). If
 * so, we finish that here outside of the runqueue lock. (Doing it
 * with the lock held can cause deadlocks; see schedule() for
 * details.)
 *
 * The context switch have flipped the stack from under us and restored the
 * local variables which were saved when this task called schedule() in the
 * past. prev == current is still correct but we need to recalculate this_rq
 * because prev may have moved to another CPU.
 */
static struct rq *finish_task_switch(struct task_struct *prev)
	__releases(rq->lock)
{
	struct rq *rq = this_rq();
	struct mm_struct *mm = rq->prev_mm;
	unsigned int prev_state;

	/*
	 * The previous task will have left us with a preempt_count of 2
	 * because it left us after:
	 *
	 *	schedule()
	 *	  preempt_disable();			// 1
	 *	  __schedule()
	 *	    raw_spin_lock_irq(&rq->lock)	// 2
	 *
	 * Also, see FORK_PREEMPT_COUNT.
	 */
	if (WARN_ONCE(preempt_count() != 2*PREEMPT_DISABLE_OFFSET,
		      "corrupted preempt_count: %s/%d/0x%x\n",
		      current->comm, current->pid, preempt_count()))
		preempt_count_set(FORK_PREEMPT_COUNT);

	rq->prev_mm = NULL;

	/*
	 * A task struct has one reference for the use as "current".
	 * If a task dies, then it sets TASK_DEAD in tsk->state and calls
	 * schedule one last time. The schedule call will never return, and
	 * the scheduled task must drop that reference.
	 *
	 * We must observe prev->state before clearing prev->on_cpu (in
	 * finish_task), otherwise a concurrent wakeup can get prev
	 * running on another CPU and we could rave with its RUNNING -> DEAD
	 * transition, resulting in a double drop.
	 */
	prev_state = READ_ONCE(prev->__state);
	vtime_task_switch(prev);
	perf_event_task_sched_in(prev, current);
	finish_task(prev);
	tick_nohz_task_switch();
	finish_lock_switch(rq);
	finish_arch_post_lock_switch();
	kcov_finish_switch(current);
	/*
	 * kmap_local_sched_out() is invoked with rq::lock held and
	 * interrupts disabled. There is no requirement for that, but the
	 * sched out code does not have an interrupt enabled section.
	 * Restoring the maps on sched in does not require interrupts being
	 * disabled either.
	 */
	kmap_local_sched_in();

	fire_sched_in_preempt_notifiers(current);
	/*
	 * When switching through a kernel thread, the loop in
	 * membarrier_{private,global}_expedited() may have observed that
	 * kernel thread and not issued an IPI. It is therefore possible to
	 * schedule between user->kernel->user threads without passing though
	 * switch_mm(). Membarrier requires a barrier after storing to
	 * rq->curr, before returning to userspace, so provide them here:
	 *
	 * - a full memory barrier for {PRIVATE,GLOBAL}_EXPEDITED, implicitly
	 *   provided by mmdrop_lazy_tlb(),
	 * - a sync_core for SYNC_CORE.
	 */
	if (mm) {
		membarrier_mm_sync_core_before_usermode(mm);
<<<<<<< HEAD
		mmdrop_sched(mm);
=======
		mmdrop_lazy_tlb_sched(mm);
>>>>>>> eb3cdb58
	}

	if (unlikely(prev_state == TASK_DEAD)) {
		if (prev->sched_class->task_dead)
			prev->sched_class->task_dead(prev);

		/* Task is done with its stack. */
		put_task_stack(prev);

		put_task_struct_rcu_user(prev);
	}

	return rq;
}

/**
 * schedule_tail - first thing a freshly forked thread must call.
 * @prev: the thread we just switched away from.
 */
asmlinkage __visible void schedule_tail(struct task_struct *prev)
	__releases(rq->lock)
{
	/*
	 * New tasks start with FORK_PREEMPT_COUNT, see there and
	 * finish_task_switch() for details.
	 *
	 * finish_task_switch() will drop rq->lock() and lower preempt_count
	 * and the preempt_enable() will end up enabling preemption (on
	 * PREEMPT_COUNT kernels).
	 */

	finish_task_switch(prev);
	preempt_enable();

	if (current->set_child_tid)
		put_user(task_pid_vnr(current), current->set_child_tid);

	calculate_sigpending();
}

/*
 * context_switch - switch to the new MM and the new thread's register state.
 */
static __always_inline struct rq *
context_switch(struct rq *rq, struct task_struct *prev,
	       struct task_struct *next, struct rq_flags *rf)
{
	prepare_task_switch(rq, prev, next);

	/*
	 * For paravirt, this is coupled with an exit in switch_to to
	 * combine the page table reload and the switch backend into
	 * one hypercall.
	 */
	arch_start_context_switch(prev);

	/*
	 * kernel -> kernel   lazy + transfer active
	 *   user -> kernel   lazy + mmgrab_lazy_tlb() active
	 *
	 * kernel ->   user   switch + mmdrop_lazy_tlb() active
	 *   user ->   user   switch
	 *
	 * switch_mm_cid() needs to be updated if the barriers provided
	 * by context_switch() are modified.
	 */
	if (!next->mm) {                                // to kernel
		enter_lazy_tlb(prev->active_mm, next);

		next->active_mm = prev->active_mm;
		if (prev->mm)                           // from user
			mmgrab_lazy_tlb(prev->active_mm);
		else
			prev->active_mm = NULL;
	} else {                                        // to user
		membarrier_switch_mm(rq, prev->active_mm, next->mm);
		/*
		 * sys_membarrier() requires an smp_mb() between setting
		 * rq->curr / membarrier_switch_mm() and returning to userspace.
		 *
		 * The below provides this either through switch_mm(), or in
		 * case 'prev->active_mm == next->mm' through
		 * finish_task_switch()'s mmdrop().
		 */
		switch_mm_irqs_off(prev->active_mm, next->mm, next);
		lru_gen_use_mm(next->mm);

		if (!prev->mm) {                        // from kernel
			/* will mmdrop_lazy_tlb() in finish_task_switch(). */
			rq->prev_mm = prev->active_mm;
			prev->active_mm = NULL;
		}
	}

	/* switch_mm_cid() requires the memory barriers above. */
	switch_mm_cid(rq, prev, next);

	rq->clock_update_flags &= ~(RQCF_ACT_SKIP|RQCF_REQ_SKIP);

	prepare_lock_switch(rq, next, rf);

	/* Here we just switch the register state and the stack. */
	switch_to(prev, next, prev);
	barrier();

	return finish_task_switch(prev);
}

/*
 * nr_running and nr_context_switches:
 *
 * externally visible scheduler statistics: current number of runnable
 * threads, total number of context switches performed since bootup.
 */
unsigned int nr_running(void)
{
	unsigned int i, sum = 0;

	for_each_online_cpu(i)
		sum += cpu_rq(i)->nr_running;

	return sum;
}

/*
 * Check if only the current task is running on the CPU.
 *
 * Caution: this function does not check that the caller has disabled
 * preemption, thus the result might have a time-of-check-to-time-of-use
 * race.  The caller is responsible to use it correctly, for example:
 *
 * - from a non-preemptible section (of course)
 *
 * - from a thread that is bound to a single CPU
 *
 * - in a loop with very short iterations (e.g. a polling loop)
 */
bool single_task_running(void)
{
	return raw_rq()->nr_running == 1;
}
EXPORT_SYMBOL(single_task_running);

unsigned long long nr_context_switches_cpu(int cpu)
{
	return cpu_rq(cpu)->nr_switches;
}

unsigned long long nr_context_switches(void)
{
	int i;
	unsigned long long sum = 0;

	for_each_possible_cpu(i)
		sum += cpu_rq(i)->nr_switches;

	return sum;
}

/*
 * Consumers of these two interfaces, like for example the cpuidle menu
 * governor, are using nonsensical data. Preferring shallow idle state selection
 * for a CPU that has IO-wait which might not even end up running the task when
 * it does become runnable.
 */

unsigned int nr_iowait_cpu(int cpu)
{
	return atomic_read(&cpu_rq(cpu)->nr_iowait);
}

/*
 * IO-wait accounting, and how it's mostly bollocks (on SMP).
 *
 * The idea behind IO-wait account is to account the idle time that we could
 * have spend running if it were not for IO. That is, if we were to improve the
 * storage performance, we'd have a proportional reduction in IO-wait time.
 *
 * This all works nicely on UP, where, when a task blocks on IO, we account
 * idle time as IO-wait, because if the storage were faster, it could've been
 * running and we'd not be idle.
 *
 * This has been extended to SMP, by doing the same for each CPU. This however
 * is broken.
 *
 * Imagine for instance the case where two tasks block on one CPU, only the one
 * CPU will have IO-wait accounted, while the other has regular idle. Even
 * though, if the storage were faster, both could've ran at the same time,
 * utilising both CPUs.
 *
 * This means, that when looking globally, the current IO-wait accounting on
 * SMP is a lower bound, by reason of under accounting.
 *
 * Worse, since the numbers are provided per CPU, they are sometimes
 * interpreted per CPU, and that is nonsensical. A blocked task isn't strictly
 * associated with any one particular CPU, it can wake to another CPU than it
 * blocked on. This means the per CPU IO-wait number is meaningless.
 *
 * Task CPU affinities can make all that even more 'interesting'.
 */

unsigned int nr_iowait(void)
{
	unsigned int i, sum = 0;

	for_each_possible_cpu(i)
		sum += nr_iowait_cpu(i);

	return sum;
}

#ifdef CONFIG_SMP

/*
 * sched_exec - execve() is a valuable balancing opportunity, because at
 * this point the task has the smallest effective memory and cache footprint.
 */
void sched_exec(void)
{
	struct task_struct *p = current;
	unsigned long flags;
	int dest_cpu;

	raw_spin_lock_irqsave(&p->pi_lock, flags);
	dest_cpu = p->sched_class->select_task_rq(p, task_cpu(p), WF_EXEC);
	if (dest_cpu == smp_processor_id())
		goto unlock;

	if (likely(cpu_active(dest_cpu))) {
		struct migration_arg arg = { p, dest_cpu };

		raw_spin_unlock_irqrestore(&p->pi_lock, flags);
		stop_one_cpu(task_cpu(p), migration_cpu_stop, &arg);
		return;
	}
unlock:
	raw_spin_unlock_irqrestore(&p->pi_lock, flags);
}

#endif

DEFINE_PER_CPU(struct kernel_stat, kstat);
DEFINE_PER_CPU(struct kernel_cpustat, kernel_cpustat);

EXPORT_PER_CPU_SYMBOL(kstat);
EXPORT_PER_CPU_SYMBOL(kernel_cpustat);

/*
 * The function fair_sched_class.update_curr accesses the struct curr
 * and its field curr->exec_start; when called from task_sched_runtime(),
 * we observe a high rate of cache misses in practice.
 * Prefetching this data results in improved performance.
 */
static inline void prefetch_curr_exec_start(struct task_struct *p)
{
#ifdef CONFIG_FAIR_GROUP_SCHED
	struct sched_entity *curr = (&p->se)->cfs_rq->curr;
#else
	struct sched_entity *curr = (&task_rq(p)->cfs)->curr;
#endif
	prefetch(curr);
	prefetch(&curr->exec_start);
}

/*
 * Return accounted runtime for the task.
 * In case the task is currently running, return the runtime plus current's
 * pending runtime that have not been accounted yet.
 */
unsigned long long task_sched_runtime(struct task_struct *p)
{
	struct rq_flags rf;
	struct rq *rq;
	u64 ns;

#if defined(CONFIG_64BIT) && defined(CONFIG_SMP)
	/*
	 * 64-bit doesn't need locks to atomically read a 64-bit value.
	 * So we have a optimization chance when the task's delta_exec is 0.
	 * Reading ->on_cpu is racy, but this is ok.
	 *
	 * If we race with it leaving CPU, we'll take a lock. So we're correct.
	 * If we race with it entering CPU, unaccounted time is 0. This is
	 * indistinguishable from the read occurring a few cycles earlier.
	 * If we see ->on_cpu without ->on_rq, the task is leaving, and has
	 * been accounted, so we're correct here as well.
	 */
	if (!p->on_cpu || !task_on_rq_queued(p))
		return p->se.sum_exec_runtime;
#endif

	rq = task_rq_lock(p, &rf);
	/*
	 * Must be ->curr _and_ ->on_rq.  If dequeued, we would
	 * project cycles that may never be accounted to this
	 * thread, breaking clock_gettime().
	 */
	if (task_current(rq, p) && task_on_rq_queued(p)) {
		prefetch_curr_exec_start(p);
		update_rq_clock(rq);
		p->sched_class->update_curr(rq);
	}
	ns = p->se.sum_exec_runtime;
	task_rq_unlock(rq, p, &rf);

	return ns;
}

#ifdef CONFIG_SCHED_DEBUG
static u64 cpu_resched_latency(struct rq *rq)
{
	int latency_warn_ms = READ_ONCE(sysctl_resched_latency_warn_ms);
	u64 resched_latency, now = rq_clock(rq);
	static bool warned_once;

	if (sysctl_resched_latency_warn_once && warned_once)
		return 0;

	if (!need_resched() || !latency_warn_ms)
		return 0;

	if (system_state == SYSTEM_BOOTING)
		return 0;

	if (!rq->last_seen_need_resched_ns) {
		rq->last_seen_need_resched_ns = now;
		rq->ticks_without_resched = 0;
		return 0;
	}

	rq->ticks_without_resched++;
	resched_latency = now - rq->last_seen_need_resched_ns;
	if (resched_latency <= latency_warn_ms * NSEC_PER_MSEC)
		return 0;

	warned_once = true;

	return resched_latency;
}

static int __init setup_resched_latency_warn_ms(char *str)
{
	long val;

	if ((kstrtol(str, 0, &val))) {
		pr_warn("Unable to set resched_latency_warn_ms\n");
		return 1;
	}

	sysctl_resched_latency_warn_ms = val;
	return 1;
}
__setup("resched_latency_warn_ms=", setup_resched_latency_warn_ms);
#else
static inline u64 cpu_resched_latency(struct rq *rq) { return 0; }
#endif /* CONFIG_SCHED_DEBUG */

/*
 * This function gets called by the timer code, with HZ frequency.
 * We call it with interrupts disabled.
 */
void scheduler_tick(void)
{
	int cpu = smp_processor_id();
	struct rq *rq = cpu_rq(cpu);
	struct task_struct *curr = rq->curr;
	struct rq_flags rf;
	unsigned long thermal_pressure;
	u64 resched_latency;

<<<<<<< HEAD
	if (housekeeping_cpu(cpu, HK_FLAG_TICK))
=======
	if (housekeeping_cpu(cpu, HK_TYPE_TICK))
>>>>>>> eb3cdb58
		arch_scale_freq_tick();

	sched_clock_tick();

	rq_lock(rq, &rf);

	update_rq_clock(rq);
	thermal_pressure = arch_scale_thermal_pressure(cpu_of(rq));
	update_thermal_load_avg(rq_clock_thermal(rq), rq, thermal_pressure);
	curr->sched_class->task_tick(rq, curr, 0);
	if (sched_feat(LATENCY_WARN))
		resched_latency = cpu_resched_latency(rq);
	calc_global_load_tick(rq);
	sched_core_tick(rq);
<<<<<<< HEAD
=======
	task_tick_mm_cid(rq, curr);
>>>>>>> eb3cdb58

	rq_unlock(rq, &rf);

	if (sched_feat(LATENCY_WARN) && resched_latency)
		resched_latency_warn(cpu, resched_latency);

	perf_event_task_tick();

#ifdef CONFIG_SMP
	rq->idle_balance = idle_cpu(cpu);
	trigger_load_balance(rq);
#endif
}

#ifdef CONFIG_NO_HZ_FULL

struct tick_work {
	int			cpu;
	atomic_t		state;
	struct delayed_work	work;
};
/* Values for ->state, see diagram below. */
#define TICK_SCHED_REMOTE_OFFLINE	0
#define TICK_SCHED_REMOTE_OFFLINING	1
#define TICK_SCHED_REMOTE_RUNNING	2

/*
 * State diagram for ->state:
 *
 *
 *          TICK_SCHED_REMOTE_OFFLINE
 *                    |   ^
 *                    |   |
 *                    |   | sched_tick_remote()
 *                    |   |
 *                    |   |
 *                    +--TICK_SCHED_REMOTE_OFFLINING
 *                    |   ^
 *                    |   |
 * sched_tick_start() |   | sched_tick_stop()
 *                    |   |
 *                    V   |
 *          TICK_SCHED_REMOTE_RUNNING
 *
 *
 * Other transitions get WARN_ON_ONCE(), except that sched_tick_remote()
 * and sched_tick_start() are happy to leave the state in RUNNING.
 */

static struct tick_work __percpu *tick_work_cpu;

static void sched_tick_remote(struct work_struct *work)
{
	struct delayed_work *dwork = to_delayed_work(work);
	struct tick_work *twork = container_of(dwork, struct tick_work, work);
	int cpu = twork->cpu;
	struct rq *rq = cpu_rq(cpu);
	struct task_struct *curr;
	struct rq_flags rf;
	u64 delta;
	int os;

	/*
	 * Handle the tick only if it appears the remote CPU is running in full
	 * dynticks mode. The check is racy by nature, but missing a tick or
	 * having one too much is no big deal because the scheduler tick updates
	 * statistics and checks timeslices in a time-independent way, regardless
	 * of when exactly it is running.
	 */
	if (!tick_nohz_tick_stopped_cpu(cpu))
		goto out_requeue;

	rq_lock_irq(rq, &rf);
	curr = rq->curr;
	if (cpu_is_offline(cpu))
		goto out_unlock;

	update_rq_clock(rq);

	if (!is_idle_task(curr)) {
		/*
		 * Make sure the next tick runs within a reasonable
		 * amount of time.
		 */
		delta = rq_clock_task(rq) - curr->se.exec_start;
		WARN_ON_ONCE(delta > (u64)NSEC_PER_SEC * 3);
	}
	curr->sched_class->task_tick(rq, curr, 0);

	calc_load_nohz_remote(rq);
out_unlock:
	rq_unlock_irq(rq, &rf);
out_requeue:

	/*
	 * Run the remote tick once per second (1Hz). This arbitrary
	 * frequency is large enough to avoid overload but short enough
	 * to keep scheduler internal stats reasonably up to date.  But
	 * first update state to reflect hotplug activity if required.
	 */
	os = atomic_fetch_add_unless(&twork->state, -1, TICK_SCHED_REMOTE_RUNNING);
	WARN_ON_ONCE(os == TICK_SCHED_REMOTE_OFFLINE);
	if (os == TICK_SCHED_REMOTE_RUNNING)
		queue_delayed_work(system_unbound_wq, dwork, HZ);
}

static void sched_tick_start(int cpu)
{
	int os;
	struct tick_work *twork;

	if (housekeeping_cpu(cpu, HK_TYPE_TICK))
		return;

	WARN_ON_ONCE(!tick_work_cpu);

	twork = per_cpu_ptr(tick_work_cpu, cpu);
	os = atomic_xchg(&twork->state, TICK_SCHED_REMOTE_RUNNING);
	WARN_ON_ONCE(os == TICK_SCHED_REMOTE_RUNNING);
	if (os == TICK_SCHED_REMOTE_OFFLINE) {
		twork->cpu = cpu;
		INIT_DELAYED_WORK(&twork->work, sched_tick_remote);
		queue_delayed_work(system_unbound_wq, &twork->work, HZ);
	}
}

#ifdef CONFIG_HOTPLUG_CPU
static void sched_tick_stop(int cpu)
{
	struct tick_work *twork;
	int os;

	if (housekeeping_cpu(cpu, HK_TYPE_TICK))
		return;

	WARN_ON_ONCE(!tick_work_cpu);

	twork = per_cpu_ptr(tick_work_cpu, cpu);
	/* There cannot be competing actions, but don't rely on stop-machine. */
	os = atomic_xchg(&twork->state, TICK_SCHED_REMOTE_OFFLINING);
	WARN_ON_ONCE(os != TICK_SCHED_REMOTE_RUNNING);
	/* Don't cancel, as this would mess up the state machine. */
}
#endif /* CONFIG_HOTPLUG_CPU */

int __init sched_tick_offload_init(void)
{
	tick_work_cpu = alloc_percpu(struct tick_work);
	BUG_ON(!tick_work_cpu);
	return 0;
}

#else /* !CONFIG_NO_HZ_FULL */
static inline void sched_tick_start(int cpu) { }
static inline void sched_tick_stop(int cpu) { }
#endif

#if defined(CONFIG_PREEMPTION) && (defined(CONFIG_DEBUG_PREEMPT) || \
				defined(CONFIG_TRACE_PREEMPT_TOGGLE))
/*
 * If the value passed in is equal to the current preempt count
 * then we just disabled preemption. Start timing the latency.
 */
static inline void preempt_latency_start(int val)
{
	if (preempt_count() == val) {
		unsigned long ip = get_lock_parent_ip();
#ifdef CONFIG_DEBUG_PREEMPT
		current->preempt_disable_ip = ip;
#endif
		trace_preempt_off(CALLER_ADDR0, ip);
	}
}

void preempt_count_add(int val)
{
#ifdef CONFIG_DEBUG_PREEMPT
	/*
	 * Underflow?
	 */
	if (DEBUG_LOCKS_WARN_ON((preempt_count() < 0)))
		return;
#endif
	__preempt_count_add(val);
#ifdef CONFIG_DEBUG_PREEMPT
	/*
	 * Spinlock count overflowing soon?
	 */
	DEBUG_LOCKS_WARN_ON((preempt_count() & PREEMPT_MASK) >=
				PREEMPT_MASK - 10);
#endif
	preempt_latency_start(val);
}
EXPORT_SYMBOL(preempt_count_add);
NOKPROBE_SYMBOL(preempt_count_add);

/*
 * If the value passed in equals to the current preempt count
 * then we just enabled preemption. Stop timing the latency.
 */
static inline void preempt_latency_stop(int val)
{
	if (preempt_count() == val)
		trace_preempt_on(CALLER_ADDR0, get_lock_parent_ip());
}

void preempt_count_sub(int val)
{
#ifdef CONFIG_DEBUG_PREEMPT
	/*
	 * Underflow?
	 */
	if (DEBUG_LOCKS_WARN_ON(val > preempt_count()))
		return;
	/*
	 * Is the spinlock portion underflowing?
	 */
	if (DEBUG_LOCKS_WARN_ON((val < PREEMPT_MASK) &&
			!(preempt_count() & PREEMPT_MASK)))
		return;
#endif

	preempt_latency_stop(val);
	__preempt_count_sub(val);
}
EXPORT_SYMBOL(preempt_count_sub);
NOKPROBE_SYMBOL(preempt_count_sub);

#else
static inline void preempt_latency_start(int val) { }
static inline void preempt_latency_stop(int val) { }
#endif

static inline unsigned long get_preempt_disable_ip(struct task_struct *p)
{
#ifdef CONFIG_DEBUG_PREEMPT
	return p->preempt_disable_ip;
#else
	return 0;
#endif
}

/*
 * Print scheduling while atomic bug:
 */
static noinline void __schedule_bug(struct task_struct *prev)
{
	/* Save this before calling printk(), since that will clobber it */
	unsigned long preempt_disable_ip = get_preempt_disable_ip(current);

	if (oops_in_progress)
		return;

	printk(KERN_ERR "BUG: scheduling while atomic: %s/%d/0x%08x\n",
		prev->comm, prev->pid, preempt_count());

	debug_show_held_locks(prev);
	print_modules();
	if (irqs_disabled())
		print_irqtrace_events(prev);
	if (IS_ENABLED(CONFIG_DEBUG_PREEMPT)
	    && in_atomic_preempt_off()) {
		pr_err("Preemption disabled at:");
		print_ip_sym(KERN_ERR, preempt_disable_ip);
	}
	check_panic_on_warn("scheduling while atomic");

	dump_stack();
	add_taint(TAINT_WARN, LOCKDEP_STILL_OK);
}

/*
 * Various schedule()-time debugging checks and statistics:
 */
static inline void schedule_debug(struct task_struct *prev, bool preempt)
{
#ifdef CONFIG_SCHED_STACK_END_CHECK
	if (task_stack_end_corrupted(prev))
		panic("corrupted stack end detected inside scheduler\n");

	if (task_scs_end_corrupted(prev))
		panic("corrupted shadow stack detected inside scheduler\n");
#endif

#ifdef CONFIG_DEBUG_ATOMIC_SLEEP
	if (!preempt && READ_ONCE(prev->__state) && prev->non_block_count) {
		printk(KERN_ERR "BUG: scheduling in a non-blocking section: %s/%d/%i\n",
			prev->comm, prev->pid, prev->non_block_count);
		dump_stack();
		add_taint(TAINT_WARN, LOCKDEP_STILL_OK);
	}
#endif

	if (unlikely(in_atomic_preempt_off())) {
		__schedule_bug(prev);
		preempt_count_set(PREEMPT_DISABLED);
	}
	rcu_sleep_check();
	SCHED_WARN_ON(ct_state() == CONTEXT_USER);

	profile_hit(SCHED_PROFILING, __builtin_return_address(0));

	schedstat_inc(this_rq()->sched_count);
}

static void put_prev_task_balance(struct rq *rq, struct task_struct *prev,
				  struct rq_flags *rf)
{
#ifdef CONFIG_SMP
	const struct sched_class *class;
	/*
	 * We must do the balancing pass before put_prev_task(), such
	 * that when we release the rq->lock the task is in the same
	 * state as before we took rq->lock.
	 *
	 * We can terminate the balance pass as soon as we know there is
	 * a runnable task of @class priority or higher.
	 */
	for_class_range(class, prev->sched_class, &idle_sched_class) {
		if (class->balance(rq, prev, rf))
			break;
	}
#endif

	put_prev_task(rq, prev);
}

/*
 * Pick up the highest-prio task:
 */
static inline struct task_struct *
__pick_next_task(struct rq *rq, struct task_struct *prev, struct rq_flags *rf)
{
	const struct sched_class *class;
	struct task_struct *p;

	/*
	 * Optimization: we know that if all tasks are in the fair class we can
	 * call that function directly, but only if the @prev task wasn't of a
	 * higher scheduling class, because otherwise those lose the
	 * opportunity to pull in more work from other CPUs.
	 */
	if (likely(!sched_class_above(prev->sched_class, &fair_sched_class) &&
		   rq->nr_running == rq->cfs.h_nr_running)) {

		p = pick_next_task_fair(rq, prev, rf);
		if (unlikely(p == RETRY_TASK))
			goto restart;

		/* Assume the next prioritized class is idle_sched_class */
		if (!p) {
			put_prev_task(rq, prev);
			p = pick_next_task_idle(rq);
		}

		return p;
	}

restart:
	put_prev_task_balance(rq, prev, rf);

	for_each_class(class) {
		p = class->pick_next_task(rq);
		if (p)
			return p;
	}

	BUG(); /* The idle class should always have a runnable task. */
}

#ifdef CONFIG_SCHED_CORE
static inline bool is_task_rq_idle(struct task_struct *t)
{
	return (task_rq(t)->idle == t);
}

static inline bool cookie_equals(struct task_struct *a, unsigned long cookie)
{
	return is_task_rq_idle(a) || (a->core_cookie == cookie);
}

static inline bool cookie_match(struct task_struct *a, struct task_struct *b)
{
	if (is_task_rq_idle(a) || is_task_rq_idle(b))
		return true;

	return a->core_cookie == b->core_cookie;
}

static inline struct task_struct *pick_task(struct rq *rq)
{
	const struct sched_class *class;
	struct task_struct *p;

	for_each_class(class) {
		p = class->pick_task(rq);
		if (p)
			return p;
	}

	BUG(); /* The idle class should always have a runnable task. */
}

extern void task_vruntime_update(struct rq *rq, struct task_struct *p, bool in_fi);

static void queue_core_balance(struct rq *rq);

static struct task_struct *
pick_next_task(struct rq *rq, struct task_struct *prev, struct rq_flags *rf)
{
	struct task_struct *next, *p, *max = NULL;
	const struct cpumask *smt_mask;
	bool fi_before = false;
	bool core_clock_updated = (rq == rq->core);
	unsigned long cookie;
	int i, cpu, occ = 0;
	struct rq *rq_i;
	bool need_sync;

	if (!sched_core_enabled(rq))
		return __pick_next_task(rq, prev, rf);

	cpu = cpu_of(rq);

	/* Stopper task is switching into idle, no need core-wide selection. */
	if (cpu_is_offline(cpu)) {
		/*
		 * Reset core_pick so that we don't enter the fastpath when
		 * coming online. core_pick would already be migrated to
		 * another cpu during offline.
		 */
		rq->core_pick = NULL;
		return __pick_next_task(rq, prev, rf);
	}

	/*
	 * If there were no {en,de}queues since we picked (IOW, the task
	 * pointers are all still valid), and we haven't scheduled the last
	 * pick yet, do so now.
	 *
	 * rq->core_pick can be NULL if no selection was made for a CPU because
	 * it was either offline or went offline during a sibling's core-wide
	 * selection. In this case, do a core-wide selection.
	 */
	if (rq->core->core_pick_seq == rq->core->core_task_seq &&
	    rq->core->core_pick_seq != rq->core_sched_seq &&
	    rq->core_pick) {
		WRITE_ONCE(rq->core_sched_seq, rq->core->core_pick_seq);

		next = rq->core_pick;
		if (next != prev) {
			put_prev_task(rq, prev);
			set_next_task(rq, next);
		}

		rq->core_pick = NULL;
		goto out;
	}

	put_prev_task_balance(rq, prev, rf);

	smt_mask = cpu_smt_mask(cpu);
	need_sync = !!rq->core->core_cookie;

	/* reset state */
	rq->core->core_cookie = 0UL;
	if (rq->core->core_forceidle_count) {
		if (!core_clock_updated) {
			update_rq_clock(rq->core);
			core_clock_updated = true;
		}
		sched_core_account_forceidle(rq);
		/* reset after accounting force idle */
		rq->core->core_forceidle_start = 0;
		rq->core->core_forceidle_count = 0;
		rq->core->core_forceidle_occupation = 0;
		need_sync = true;
		fi_before = true;
	}

	/*
	 * core->core_task_seq, core->core_pick_seq, rq->core_sched_seq
	 *
	 * @task_seq guards the task state ({en,de}queues)
	 * @pick_seq is the @task_seq we did a selection on
	 * @sched_seq is the @pick_seq we scheduled
	 *
	 * However, preemptions can cause multiple picks on the same task set.
	 * 'Fix' this by also increasing @task_seq for every pick.
	 */
	rq->core->core_task_seq++;

	/*
	 * Optimize for common case where this CPU has no cookies
	 * and there are no cookied tasks running on siblings.
	 */
	if (!need_sync) {
		next = pick_task(rq);
		if (!next->core_cookie) {
			rq->core_pick = NULL;
			/*
			 * For robustness, update the min_vruntime_fi for
			 * unconstrained picks as well.
			 */
			WARN_ON_ONCE(fi_before);
			task_vruntime_update(rq, next, false);
			goto out_set_next;
		}
	}

	/*
	 * For each thread: do the regular task pick and find the max prio task
	 * amongst them.
	 *
	 * Tie-break prio towards the current CPU
	 */
	for_each_cpu_wrap(i, smt_mask, cpu) {
		rq_i = cpu_rq(i);

		/*
		 * Current cpu always has its clock updated on entrance to
		 * pick_next_task(). If the current cpu is not the core,
		 * the core may also have been updated above.
		 */
		if (i != cpu && (rq_i != rq->core || !core_clock_updated))
			update_rq_clock(rq_i);

		p = rq_i->core_pick = pick_task(rq_i);
		if (!max || prio_less(max, p, fi_before))
			max = p;
	}

	cookie = rq->core->core_cookie = max->core_cookie;

	/*
	 * For each thread: try and find a runnable task that matches @max or
	 * force idle.
	 */
	for_each_cpu(i, smt_mask) {
		rq_i = cpu_rq(i);
		p = rq_i->core_pick;

		if (!cookie_equals(p, cookie)) {
			p = NULL;
			if (cookie)
				p = sched_core_find(rq_i, cookie);
			if (!p)
				p = idle_sched_class.pick_task(rq_i);
		}

		rq_i->core_pick = p;

		if (p == rq_i->idle) {
			if (rq_i->nr_running) {
				rq->core->core_forceidle_count++;
				if (!fi_before)
					rq->core->core_forceidle_seq++;
			}
		} else {
			occ++;
		}
	}

	if (schedstat_enabled() && rq->core->core_forceidle_count) {
<<<<<<< HEAD
		if (cookie)
			rq->core->core_forceidle_start = rq_clock(rq->core);
=======
		rq->core->core_forceidle_start = rq_clock(rq->core);
>>>>>>> eb3cdb58
		rq->core->core_forceidle_occupation = occ;
	}

	rq->core->core_pick_seq = rq->core->core_task_seq;
	next = rq->core_pick;
	rq->core_sched_seq = rq->core->core_pick_seq;

	/* Something should have been selected for current CPU */
	WARN_ON_ONCE(!next);

	/*
	 * Reschedule siblings
	 *
	 * NOTE: L1TF -- at this point we're no longer running the old task and
	 * sending an IPI (below) ensures the sibling will no longer be running
	 * their task. This ensures there is no inter-sibling overlap between
	 * non-matching user state.
	 */
	for_each_cpu(i, smt_mask) {
		rq_i = cpu_rq(i);

		/*
		 * An online sibling might have gone offline before a task
		 * could be picked for it, or it might be offline but later
		 * happen to come online, but its too late and nothing was
		 * picked for it.  That's Ok - it will pick tasks for itself,
		 * so ignore it.
		 */
		if (!rq_i->core_pick)
			continue;

		/*
		 * Update for new !FI->FI transitions, or if continuing to be in !FI:
		 * fi_before     fi      update?
		 *  0            0       1
		 *  0            1       1
		 *  1            0       1
		 *  1            1       0
		 */
		if (!(fi_before && rq->core->core_forceidle_count))
			task_vruntime_update(rq_i, rq_i->core_pick, !!rq->core->core_forceidle_count);

		rq_i->core_pick->core_occupation = occ;

		if (i == cpu) {
			rq_i->core_pick = NULL;
			continue;
		}

		/* Did we break L1TF mitigation requirements? */
		WARN_ON_ONCE(!cookie_match(next, rq_i->core_pick));

		if (rq_i->curr == rq_i->core_pick) {
			rq_i->core_pick = NULL;
			continue;
		}

		resched_curr(rq_i);
	}

out_set_next:
	set_next_task(rq, next);
out:
	if (rq->core->core_forceidle_count && next == rq->idle)
		queue_core_balance(rq);

	return next;
}

static bool try_steal_cookie(int this, int that)
{
	struct rq *dst = cpu_rq(this), *src = cpu_rq(that);
	struct task_struct *p;
	unsigned long cookie;
	bool success = false;

	local_irq_disable();
	double_rq_lock(dst, src);

	cookie = dst->core->core_cookie;
	if (!cookie)
		goto unlock;

	if (dst->curr != dst->idle)
		goto unlock;

	p = sched_core_find(src, cookie);
	if (!p)
		goto unlock;

	do {
		if (p == src->core_pick || p == src->curr)
			goto next;

		if (!is_cpu_allowed(p, this))
			goto next;

		if (p->core_occupation > dst->idle->core_occupation)
			goto next;
		/*
		 * sched_core_find() and sched_core_next() will ensure that task @p
		 * is not throttled now, we also need to check whether the runqueue
		 * of the destination CPU is being throttled.
		 */
		if (sched_task_is_throttled(p, this))
			goto next;

		deactivate_task(src, p, 0);
		set_task_cpu(p, this);
		activate_task(dst, p, 0);

		resched_curr(dst);

		success = true;
		break;

next:
		p = sched_core_next(p, cookie);
	} while (p);

unlock:
	double_rq_unlock(dst, src);
	local_irq_enable();

	return success;
}

static bool steal_cookie_task(int cpu, struct sched_domain *sd)
{
	int i;

	for_each_cpu_wrap(i, sched_domain_span(sd), cpu + 1) {
		if (i == cpu)
			continue;

		if (need_resched())
			break;

		if (try_steal_cookie(cpu, i))
			return true;
	}

	return false;
}

static void sched_core_balance(struct rq *rq)
{
	struct sched_domain *sd;
	int cpu = cpu_of(rq);

	preempt_disable();
	rcu_read_lock();
	raw_spin_rq_unlock_irq(rq);
	for_each_domain(cpu, sd) {
		if (need_resched())
			break;

		if (steal_cookie_task(cpu, sd))
			break;
	}
	raw_spin_rq_lock_irq(rq);
	rcu_read_unlock();
	preempt_enable();
}

static DEFINE_PER_CPU(struct balance_callback, core_balance_head);

static void queue_core_balance(struct rq *rq)
{
	if (!sched_core_enabled(rq))
		return;

	if (!rq->core->core_cookie)
		return;

	if (!rq->nr_running) /* not forced idle */
		return;

	queue_balance_callback(rq, &per_cpu(core_balance_head, rq->cpu), sched_core_balance);
}

static void sched_core_cpu_starting(unsigned int cpu)
{
	const struct cpumask *smt_mask = cpu_smt_mask(cpu);
	struct rq *rq = cpu_rq(cpu), *core_rq = NULL;
	unsigned long flags;
	int t;

	sched_core_lock(cpu, &flags);

	WARN_ON_ONCE(rq->core != rq);

	/* if we're the first, we'll be our own leader */
	if (cpumask_weight(smt_mask) == 1)
		goto unlock;

	/* find the leader */
	for_each_cpu(t, smt_mask) {
		if (t == cpu)
			continue;
		rq = cpu_rq(t);
		if (rq->core == rq) {
			core_rq = rq;
			break;
		}
	}

	if (WARN_ON_ONCE(!core_rq)) /* whoopsie */
		goto unlock;

	/* install and validate core_rq */
	for_each_cpu(t, smt_mask) {
		rq = cpu_rq(t);

		if (t == cpu)
			rq->core = core_rq;

		WARN_ON_ONCE(rq->core != core_rq);
	}

unlock:
	sched_core_unlock(cpu, &flags);
}

static void sched_core_cpu_deactivate(unsigned int cpu)
{
	const struct cpumask *smt_mask = cpu_smt_mask(cpu);
	struct rq *rq = cpu_rq(cpu), *core_rq = NULL;
	unsigned long flags;
	int t;

	sched_core_lock(cpu, &flags);

	/* if we're the last man standing, nothing to do */
	if (cpumask_weight(smt_mask) == 1) {
		WARN_ON_ONCE(rq->core != rq);
		goto unlock;
	}

	/* if we're not the leader, nothing to do */
	if (rq->core != rq)
		goto unlock;

	/* find a new leader */
	for_each_cpu(t, smt_mask) {
		if (t == cpu)
			continue;
		core_rq = cpu_rq(t);
		break;
	}

	if (WARN_ON_ONCE(!core_rq)) /* impossible */
		goto unlock;

	/* copy the shared state to the new leader */
	core_rq->core_task_seq             = rq->core_task_seq;
	core_rq->core_pick_seq             = rq->core_pick_seq;
	core_rq->core_cookie               = rq->core_cookie;
	core_rq->core_forceidle_count      = rq->core_forceidle_count;
	core_rq->core_forceidle_seq        = rq->core_forceidle_seq;
	core_rq->core_forceidle_occupation = rq->core_forceidle_occupation;

	/*
	 * Accounting edge for forced idle is handled in pick_next_task().
	 * Don't need another one here, since the hotplug thread shouldn't
	 * have a cookie.
	 */
	core_rq->core_forceidle_start = 0;

	/* install new leader */
	for_each_cpu(t, smt_mask) {
		rq = cpu_rq(t);
		rq->core = core_rq;
	}

unlock:
	sched_core_unlock(cpu, &flags);
}

static inline void sched_core_cpu_dying(unsigned int cpu)
{
	struct rq *rq = cpu_rq(cpu);

	if (rq->core != rq)
		rq->core = rq;
}

#else /* !CONFIG_SCHED_CORE */

static inline void sched_core_cpu_starting(unsigned int cpu) {}
static inline void sched_core_cpu_deactivate(unsigned int cpu) {}
static inline void sched_core_cpu_dying(unsigned int cpu) {}

static struct task_struct *
pick_next_task(struct rq *rq, struct task_struct *prev, struct rq_flags *rf)
{
	return __pick_next_task(rq, prev, rf);
}

#endif /* CONFIG_SCHED_CORE */

/*
 * Constants for the sched_mode argument of __schedule().
 *
 * The mode argument allows RT enabled kernels to differentiate a
 * preemption from blocking on an 'sleeping' spin/rwlock. Note that
 * SM_MASK_PREEMPT for !RT has all bits set, which allows the compiler to
 * optimize the AND operation out and just check for zero.
 */
#define SM_NONE			0x0
#define SM_PREEMPT		0x1
#define SM_RTLOCK_WAIT		0x2

#ifndef CONFIG_PREEMPT_RT
# define SM_MASK_PREEMPT	(~0U)
#else
# define SM_MASK_PREEMPT	SM_PREEMPT
#endif

/*
 * __schedule() is the main scheduler function.
 *
 * The main means of driving the scheduler and thus entering this function are:
 *
 *   1. Explicit blocking: mutex, semaphore, waitqueue, etc.
 *
 *   2. TIF_NEED_RESCHED flag is checked on interrupt and userspace return
 *      paths. For example, see arch/x86/entry_64.S.
 *
 *      To drive preemption between tasks, the scheduler sets the flag in timer
 *      interrupt handler scheduler_tick().
 *
 *   3. Wakeups don't really cause entry into schedule(). They add a
 *      task to the run-queue and that's it.
 *
 *      Now, if the new task added to the run-queue preempts the current
 *      task, then the wakeup sets TIF_NEED_RESCHED and schedule() gets
 *      called on the nearest possible occasion:
 *
 *       - If the kernel is preemptible (CONFIG_PREEMPTION=y):
 *
 *         - in syscall or exception context, at the next outmost
 *           preempt_enable(). (this might be as soon as the wake_up()'s
 *           spin_unlock()!)
 *
 *         - in IRQ context, return from interrupt-handler to
 *           preemptible context
 *
 *       - If the kernel is not preemptible (CONFIG_PREEMPTION is not set)
 *         then at the next:
 *
 *          - cond_resched() call
 *          - explicit schedule() call
 *          - return from syscall or exception to user-space
 *          - return from interrupt-handler to user-space
 *
 * WARNING: must be called with preemption disabled!
 */
static void __sched notrace __schedule(unsigned int sched_mode)
{
	struct task_struct *prev, *next;
	unsigned long *switch_count;
	unsigned long prev_state;
	struct rq_flags rf;
	struct rq *rq;
	int cpu;

	cpu = smp_processor_id();
	rq = cpu_rq(cpu);
	prev = rq->curr;

	schedule_debug(prev, !!sched_mode);

	if (sched_feat(HRTICK) || sched_feat(HRTICK_DL))
		hrtick_clear(rq);

	local_irq_disable();
	rcu_note_context_switch(!!sched_mode);

	/*
	 * Make sure that signal_pending_state()->signal_pending() below
	 * can't be reordered with __set_current_state(TASK_INTERRUPTIBLE)
	 * done by the caller to avoid the race with signal_wake_up():
	 *
	 * __set_current_state(@state)		signal_wake_up()
	 * schedule()				  set_tsk_thread_flag(p, TIF_SIGPENDING)
	 *					  wake_up_state(p, state)
	 *   LOCK rq->lock			    LOCK p->pi_state
	 *   smp_mb__after_spinlock()		    smp_mb__after_spinlock()
	 *     if (signal_pending_state())	    if (p->state & @state)
	 *
	 * Also, the membarrier system call requires a full memory barrier
	 * after coming from user-space, before storing to rq->curr.
	 */
	rq_lock(rq, &rf);
	smp_mb__after_spinlock();

	/* Promote REQ to ACT */
	rq->clock_update_flags <<= 1;
	update_rq_clock(rq);

	switch_count = &prev->nivcsw;

	/*
	 * We must load prev->state once (task_struct::state is volatile), such
	 * that we form a control dependency vs deactivate_task() below.
	 */
	prev_state = READ_ONCE(prev->__state);
	if (!(sched_mode & SM_MASK_PREEMPT) && prev_state) {
		if (signal_pending_state(prev_state, prev)) {
			WRITE_ONCE(prev->__state, TASK_RUNNING);
		} else {
			prev->sched_contributes_to_load =
				(prev_state & TASK_UNINTERRUPTIBLE) &&
				!(prev_state & TASK_NOLOAD) &&
				!(prev_state & TASK_FROZEN);

			if (prev->sched_contributes_to_load)
				rq->nr_uninterruptible++;

			/*
			 * __schedule()			ttwu()
			 *   prev_state = prev->state;    if (p->on_rq && ...)
			 *   if (prev_state)		    goto out;
			 *     p->on_rq = 0;		  smp_acquire__after_ctrl_dep();
			 *				  p->state = TASK_WAKING
			 *
			 * Where __schedule() and ttwu() have matching control dependencies.
			 *
			 * After this, schedule() must not care about p->state any more.
			 */
			deactivate_task(rq, prev, DEQUEUE_SLEEP | DEQUEUE_NOCLOCK);

			if (prev->in_iowait) {
				atomic_inc(&rq->nr_iowait);
				delayacct_blkio_start();
			}
		}
		switch_count = &prev->nvcsw;
	}

	next = pick_next_task(rq, prev, &rf);
	clear_tsk_need_resched(prev);
	clear_preempt_need_resched();
#ifdef CONFIG_SCHED_DEBUG
	rq->last_seen_need_resched_ns = 0;
#endif

	if (likely(prev != next)) {
		rq->nr_switches++;
		/*
		 * RCU users of rcu_dereference(rq->curr) may not see
		 * changes to task_struct made by pick_next_task().
		 */
		RCU_INIT_POINTER(rq->curr, next);
		/*
		 * The membarrier system call requires each architecture
		 * to have a full memory barrier after updating
		 * rq->curr, before returning to user-space.
		 *
		 * Here are the schemes providing that barrier on the
		 * various architectures:
		 * - mm ? switch_mm() : mmdrop() for x86, s390, sparc, PowerPC.
		 *   switch_mm() rely on membarrier_arch_switch_mm() on PowerPC.
		 * - finish_lock_switch() for weakly-ordered
		 *   architectures where spin_unlock is a full barrier,
		 * - switch_to() for arm64 (weakly-ordered, spin_unlock
		 *   is a RELEASE barrier),
		 */
		++*switch_count;

		migrate_disable_switch(rq, prev);
		psi_sched_switch(prev, next, !task_on_rq_queued(prev));

<<<<<<< HEAD
		trace_sched_switch(sched_mode & SM_MASK_PREEMPT, prev, next);
=======
		trace_sched_switch(sched_mode & SM_MASK_PREEMPT, prev, next, prev_state);
>>>>>>> eb3cdb58

		/* Also unlocks the rq: */
		rq = context_switch(rq, prev, next, &rf);
	} else {
		rq->clock_update_flags &= ~(RQCF_ACT_SKIP|RQCF_REQ_SKIP);

		rq_unpin_lock(rq, &rf);
		__balance_callbacks(rq);
		raw_spin_rq_unlock_irq(rq);
	}
}

void __noreturn do_task_dead(void)
{
	/* Causes final put_task_struct in finish_task_switch(): */
	set_special_state(TASK_DEAD);

	/* Tell freezer to ignore us: */
	current->flags |= PF_NOFREEZE;

	__schedule(SM_NONE);
	BUG();

	/* Avoid "noreturn function does return" - but don't continue if BUG() is a NOP: */
	for (;;)
		cpu_relax();
}

static inline void sched_submit_work(struct task_struct *tsk)
{
	unsigned int task_flags;

	if (task_is_running(tsk))
		return;

	task_flags = tsk->flags;
	/*
	 * If a worker goes to sleep, notify and ask workqueue whether it
	 * wants to wake up a task to maintain concurrency.
	 */
	if (task_flags & (PF_WQ_WORKER | PF_IO_WORKER)) {
		if (task_flags & PF_WQ_WORKER)
			wq_worker_sleeping(tsk);
		else
			io_wq_worker_sleeping(tsk);
	}

	/*
	 * spinlock and rwlock must not flush block requests.  This will
	 * deadlock if the callback attempts to acquire a lock which is
	 * already acquired.
	 */
	SCHED_WARN_ON(current->__state & TASK_RTLOCK_WAIT);

	/*
	 * If we are going to sleep and we have plugged IO queued,
	 * make sure to submit it to avoid deadlocks.
	 */
	blk_flush_plug(tsk->plug, true);
}

static void sched_update_worker(struct task_struct *tsk)
{
	if (tsk->flags & (PF_WQ_WORKER | PF_IO_WORKER)) {
		if (tsk->flags & PF_WQ_WORKER)
			wq_worker_running(tsk);
		else
			io_wq_worker_running(tsk);
	}
}

asmlinkage __visible void __sched schedule(void)
{
	struct task_struct *tsk = current;

	sched_submit_work(tsk);
	do {
		preempt_disable();
		__schedule(SM_NONE);
		sched_preempt_enable_no_resched();
	} while (need_resched());
	sched_update_worker(tsk);
}
EXPORT_SYMBOL(schedule);

/*
 * synchronize_rcu_tasks() makes sure that no task is stuck in preempted
 * state (have scheduled out non-voluntarily) by making sure that all
 * tasks have either left the run queue or have gone into user space.
 * As idle tasks do not do either, they must not ever be preempted
 * (schedule out non-voluntarily).
 *
 * schedule_idle() is similar to schedule_preempt_disable() except that it
 * never enables preemption because it does not call sched_submit_work().
 */
void __sched schedule_idle(void)
{
	/*
	 * As this skips calling sched_submit_work(), which the idle task does
	 * regardless because that function is a nop when the task is in a
	 * TASK_RUNNING state, make sure this isn't used someplace that the
	 * current task can be in any other state. Note, idle is always in the
	 * TASK_RUNNING state.
	 */
	WARN_ON_ONCE(current->__state);
	do {
		__schedule(SM_NONE);
	} while (need_resched());
}

#if defined(CONFIG_CONTEXT_TRACKING_USER) && !defined(CONFIG_HAVE_CONTEXT_TRACKING_USER_OFFSTACK)
asmlinkage __visible void __sched schedule_user(void)
{
	/*
	 * If we come here after a random call to set_need_resched(),
	 * or we have been woken up remotely but the IPI has not yet arrived,
	 * we haven't yet exited the RCU idle mode. Do it here manually until
	 * we find a better solution.
	 *
	 * NB: There are buggy callers of this function.  Ideally we
	 * should warn if prev_state != CONTEXT_USER, but that will trigger
	 * too frequently to make sense yet.
	 */
	enum ctx_state prev_state = exception_enter();
	schedule();
	exception_exit(prev_state);
}
#endif

/**
 * schedule_preempt_disabled - called with preemption disabled
 *
 * Returns with preemption disabled. Note: preempt_count must be 1
 */
void __sched schedule_preempt_disabled(void)
{
	sched_preempt_enable_no_resched();
	schedule();
	preempt_disable();
}

#ifdef CONFIG_PREEMPT_RT
void __sched notrace schedule_rtlock(void)
{
	do {
		preempt_disable();
		__schedule(SM_RTLOCK_WAIT);
		sched_preempt_enable_no_resched();
	} while (need_resched());
}
NOKPROBE_SYMBOL(schedule_rtlock);
#endif

static void __sched notrace preempt_schedule_common(void)
{
	do {
		/*
		 * Because the function tracer can trace preempt_count_sub()
		 * and it also uses preempt_enable/disable_notrace(), if
		 * NEED_RESCHED is set, the preempt_enable_notrace() called
		 * by the function tracer will call this function again and
		 * cause infinite recursion.
		 *
		 * Preemption must be disabled here before the function
		 * tracer can trace. Break up preempt_disable() into two
		 * calls. One to disable preemption without fear of being
		 * traced. The other to still record the preemption latency,
		 * which can also be traced by the function tracer.
		 */
		preempt_disable_notrace();
		preempt_latency_start(1);
		__schedule(SM_PREEMPT);
		preempt_latency_stop(1);
		preempt_enable_no_resched_notrace();

		/*
		 * Check again in case we missed a preemption opportunity
		 * between schedule and now.
		 */
	} while (need_resched());
}

#ifdef CONFIG_PREEMPTION
/*
 * This is the entry point to schedule() from in-kernel preemption
 * off of preempt_enable.
 */
asmlinkage __visible void __sched notrace preempt_schedule(void)
{
	/*
	 * If there is a non-zero preempt_count or interrupts are disabled,
	 * we do not want to preempt the current task. Just return..
	 */
	if (likely(!preemptible()))
		return;
	preempt_schedule_common();
}
NOKPROBE_SYMBOL(preempt_schedule);
EXPORT_SYMBOL(preempt_schedule);

#ifdef CONFIG_PREEMPT_DYNAMIC
#if defined(CONFIG_HAVE_PREEMPT_DYNAMIC_CALL)
#ifndef preempt_schedule_dynamic_enabled
#define preempt_schedule_dynamic_enabled	preempt_schedule
#define preempt_schedule_dynamic_disabled	NULL
#endif
DEFINE_STATIC_CALL(preempt_schedule, preempt_schedule_dynamic_enabled);
EXPORT_STATIC_CALL_TRAMP(preempt_schedule);
#elif defined(CONFIG_HAVE_PREEMPT_DYNAMIC_KEY)
static DEFINE_STATIC_KEY_TRUE(sk_dynamic_preempt_schedule);
void __sched notrace dynamic_preempt_schedule(void)
{
	if (!static_branch_unlikely(&sk_dynamic_preempt_schedule))
		return;
	preempt_schedule();
}
NOKPROBE_SYMBOL(dynamic_preempt_schedule);
EXPORT_SYMBOL(dynamic_preempt_schedule);
#endif
#endif

/**
 * preempt_schedule_notrace - preempt_schedule called by tracing
 *
 * The tracing infrastructure uses preempt_enable_notrace to prevent
 * recursion and tracing preempt enabling caused by the tracing
 * infrastructure itself. But as tracing can happen in areas coming
 * from userspace or just about to enter userspace, a preempt enable
 * can occur before user_exit() is called. This will cause the scheduler
 * to be called when the system is still in usermode.
 *
 * To prevent this, the preempt_enable_notrace will use this function
 * instead of preempt_schedule() to exit user context if needed before
 * calling the scheduler.
 */
asmlinkage __visible void __sched notrace preempt_schedule_notrace(void)
{
	enum ctx_state prev_ctx;

	if (likely(!preemptible()))
		return;

	do {
		/*
		 * Because the function tracer can trace preempt_count_sub()
		 * and it also uses preempt_enable/disable_notrace(), if
		 * NEED_RESCHED is set, the preempt_enable_notrace() called
		 * by the function tracer will call this function again and
		 * cause infinite recursion.
		 *
		 * Preemption must be disabled here before the function
		 * tracer can trace. Break up preempt_disable() into two
		 * calls. One to disable preemption without fear of being
		 * traced. The other to still record the preemption latency,
		 * which can also be traced by the function tracer.
		 */
		preempt_disable_notrace();
		preempt_latency_start(1);
		/*
		 * Needs preempt disabled in case user_exit() is traced
		 * and the tracer calls preempt_enable_notrace() causing
		 * an infinite recursion.
		 */
		prev_ctx = exception_enter();
		__schedule(SM_PREEMPT);
		exception_exit(prev_ctx);

		preempt_latency_stop(1);
		preempt_enable_no_resched_notrace();
	} while (need_resched());
}
EXPORT_SYMBOL_GPL(preempt_schedule_notrace);

#ifdef CONFIG_PREEMPT_DYNAMIC
#if defined(CONFIG_HAVE_PREEMPT_DYNAMIC_CALL)
#ifndef preempt_schedule_notrace_dynamic_enabled
#define preempt_schedule_notrace_dynamic_enabled	preempt_schedule_notrace
#define preempt_schedule_notrace_dynamic_disabled	NULL
#endif
<<<<<<< HEAD

#endif /* CONFIG_PREEMPTION */

#ifdef CONFIG_PREEMPT_DYNAMIC

#ifdef CONFIG_GENERIC_ENTRY
#include <linux/entry-common.h>
#endif

/*
 * SC:cond_resched
 * SC:might_resched
 * SC:preempt_schedule
 * SC:preempt_schedule_notrace
 * SC:irqentry_exit_cond_resched
 *
 *
 * NONE:
 *   cond_resched               <- __cond_resched
 *   might_resched              <- RET0
 *   preempt_schedule           <- NOP
 *   preempt_schedule_notrace   <- NOP
 *   irqentry_exit_cond_resched <- NOP
 *
 * VOLUNTARY:
 *   cond_resched               <- __cond_resched
 *   might_resched              <- __cond_resched
 *   preempt_schedule           <- NOP
 *   preempt_schedule_notrace   <- NOP
 *   irqentry_exit_cond_resched <- NOP
 *
 * FULL:
 *   cond_resched               <- RET0
 *   might_resched              <- RET0
 *   preempt_schedule           <- preempt_schedule
 *   preempt_schedule_notrace   <- preempt_schedule_notrace
 *   irqentry_exit_cond_resched <- irqentry_exit_cond_resched
 */

enum {
	preempt_dynamic_undefined = -1,
	preempt_dynamic_none,
	preempt_dynamic_voluntary,
	preempt_dynamic_full,
};

int preempt_dynamic_mode = preempt_dynamic_undefined;

int sched_dynamic_mode(const char *str)
{
	if (!strcmp(str, "none"))
		return preempt_dynamic_none;

	if (!strcmp(str, "voluntary"))
		return preempt_dynamic_voluntary;

	if (!strcmp(str, "full"))
		return preempt_dynamic_full;

	return -EINVAL;
}

void sched_dynamic_update(int mode)
{
	/*
	 * Avoid {NONE,VOLUNTARY} -> FULL transitions from ever ending up in
	 * the ZERO state, which is invalid.
	 */
	static_call_update(cond_resched, __cond_resched);
	static_call_update(might_resched, __cond_resched);
	static_call_update(preempt_schedule, __preempt_schedule_func);
	static_call_update(preempt_schedule_notrace, __preempt_schedule_notrace_func);
	static_call_update(irqentry_exit_cond_resched, __irqentry_exit_cond_resched_func);

	switch (mode) {
	case preempt_dynamic_none:
		static_call_update(cond_resched, __cond_resched);
		static_call_update(might_resched, (void *)&__static_call_return0);
		static_call_update(preempt_schedule, NULL);
		static_call_update(preempt_schedule_notrace, NULL);
		static_call_update(irqentry_exit_cond_resched, NULL);
		pr_info("Dynamic Preempt: none\n");
		break;

	case preempt_dynamic_voluntary:
		static_call_update(cond_resched, __cond_resched);
		static_call_update(might_resched, __cond_resched);
		static_call_update(preempt_schedule, NULL);
		static_call_update(preempt_schedule_notrace, NULL);
		static_call_update(irqentry_exit_cond_resched, NULL);
		pr_info("Dynamic Preempt: voluntary\n");
		break;

	case preempt_dynamic_full:
		static_call_update(cond_resched, (void *)&__static_call_return0);
		static_call_update(might_resched, (void *)&__static_call_return0);
		static_call_update(preempt_schedule, __preempt_schedule_func);
		static_call_update(preempt_schedule_notrace, __preempt_schedule_notrace_func);
		static_call_update(irqentry_exit_cond_resched, __irqentry_exit_cond_resched_func);
		pr_info("Dynamic Preempt: full\n");
		break;
	}

	preempt_dynamic_mode = mode;
}

static int __init setup_preempt_mode(char *str)
{
	int mode = sched_dynamic_mode(str);
	if (mode < 0) {
		pr_warn("Dynamic Preempt: unsupported mode: %s\n", str);
		return 0;
	}

	sched_dynamic_update(mode);
	return 1;
=======
DEFINE_STATIC_CALL(preempt_schedule_notrace, preempt_schedule_notrace_dynamic_enabled);
EXPORT_STATIC_CALL_TRAMP(preempt_schedule_notrace);
#elif defined(CONFIG_HAVE_PREEMPT_DYNAMIC_KEY)
static DEFINE_STATIC_KEY_TRUE(sk_dynamic_preempt_schedule_notrace);
void __sched notrace dynamic_preempt_schedule_notrace(void)
{
	if (!static_branch_unlikely(&sk_dynamic_preempt_schedule_notrace))
		return;
	preempt_schedule_notrace();
>>>>>>> eb3cdb58
}
NOKPROBE_SYMBOL(dynamic_preempt_schedule_notrace);
EXPORT_SYMBOL(dynamic_preempt_schedule_notrace);
#endif
#endif

<<<<<<< HEAD
static void __init preempt_dynamic_init(void)
{
	if (preempt_dynamic_mode == preempt_dynamic_undefined) {
		if (IS_ENABLED(CONFIG_PREEMPT_NONE_BEHAVIOUR)) {
			sched_dynamic_update(preempt_dynamic_none);
		} else if (IS_ENABLED(CONFIG_PREEMPT_VOLUNTARY_BEHAVIOUR)) {
			sched_dynamic_update(preempt_dynamic_voluntary);
		} else {
			/* Default static call setting, nothing to do */
			WARN_ON_ONCE(!IS_ENABLED(CONFIG_PREEMPT_BEHAVIOUR));
			preempt_dynamic_mode = preempt_dynamic_full;
			pr_info("Dynamic Preempt: full\n");
		}
	}
}

#else /* !CONFIG_PREEMPT_DYNAMIC */

static inline void preempt_dynamic_init(void) { }

#endif /* #ifdef CONFIG_PREEMPT_DYNAMIC */
=======
#endif /* CONFIG_PREEMPTION */
>>>>>>> eb3cdb58

/*
 * This is the entry point to schedule() from kernel preemption
 * off of irq context.
 * Note, that this is called and return with irqs disabled. This will
 * protect us against recursive calling from irq.
 */
asmlinkage __visible void __sched preempt_schedule_irq(void)
{
	enum ctx_state prev_state;

	/* Catch callers which need to be fixed */
	BUG_ON(preempt_count() || !irqs_disabled());

	prev_state = exception_enter();

	do {
		preempt_disable();
		local_irq_enable();
		__schedule(SM_PREEMPT);
		local_irq_disable();
		sched_preempt_enable_no_resched();
	} while (need_resched());

	exception_exit(prev_state);
}

int default_wake_function(wait_queue_entry_t *curr, unsigned mode, int wake_flags,
			  void *key)
{
	WARN_ON_ONCE(IS_ENABLED(CONFIG_SCHED_DEBUG) && wake_flags & ~WF_SYNC);
	return try_to_wake_up(curr->private, mode, wake_flags);
}
EXPORT_SYMBOL(default_wake_function);

static void __setscheduler_prio(struct task_struct *p, int prio)
{
	if (dl_prio(prio))
		p->sched_class = &dl_sched_class;
	else if (rt_prio(prio))
		p->sched_class = &rt_sched_class;
	else
		p->sched_class = &fair_sched_class;

	p->prio = prio;
}

#ifdef CONFIG_RT_MUTEXES

static inline int __rt_effective_prio(struct task_struct *pi_task, int prio)
{
	if (pi_task)
		prio = min(prio, pi_task->prio);

	return prio;
}

static inline int rt_effective_prio(struct task_struct *p, int prio)
{
	struct task_struct *pi_task = rt_mutex_get_top_task(p);

	return __rt_effective_prio(pi_task, prio);
}

/*
 * rt_mutex_setprio - set the current priority of a task
 * @p: task to boost
 * @pi_task: donor task
 *
 * This function changes the 'effective' priority of a task. It does
 * not touch ->normal_prio like __setscheduler().
 *
 * Used by the rt_mutex code to implement priority inheritance
 * logic. Call site only calls if the priority of the task changed.
 */
void rt_mutex_setprio(struct task_struct *p, struct task_struct *pi_task)
{
	int prio, oldprio, queued, running, queue_flag =
		DEQUEUE_SAVE | DEQUEUE_MOVE | DEQUEUE_NOCLOCK;
	const struct sched_class *prev_class;
	struct rq_flags rf;
	struct rq *rq;

	/* XXX used to be waiter->prio, not waiter->task->prio */
	prio = __rt_effective_prio(pi_task, p->normal_prio);

	/*
	 * If nothing changed; bail early.
	 */
	if (p->pi_top_task == pi_task && prio == p->prio && !dl_prio(prio))
		return;

	rq = __task_rq_lock(p, &rf);
	update_rq_clock(rq);
	/*
	 * Set under pi_lock && rq->lock, such that the value can be used under
	 * either lock.
	 *
	 * Note that there is loads of tricky to make this pointer cache work
	 * right. rt_mutex_slowunlock()+rt_mutex_postunlock() work together to
	 * ensure a task is de-boosted (pi_task is set to NULL) before the
	 * task is allowed to run again (and can exit). This ensures the pointer
	 * points to a blocked task -- which guarantees the task is present.
	 */
	p->pi_top_task = pi_task;

	/*
	 * For FIFO/RR we only need to set prio, if that matches we're done.
	 */
	if (prio == p->prio && !dl_prio(prio))
		goto out_unlock;

	/*
	 * Idle task boosting is a nono in general. There is one
	 * exception, when PREEMPT_RT and NOHZ is active:
	 *
	 * The idle task calls get_next_timer_interrupt() and holds
	 * the timer wheel base->lock on the CPU and another CPU wants
	 * to access the timer (probably to cancel it). We can safely
	 * ignore the boosting request, as the idle CPU runs this code
	 * with interrupts disabled and will complete the lock
	 * protected section without being interrupted. So there is no
	 * real need to boost.
	 */
	if (unlikely(p == rq->idle)) {
		WARN_ON(p != rq->curr);
		WARN_ON(p->pi_blocked_on);
		goto out_unlock;
	}

	trace_sched_pi_setprio(p, pi_task);
	oldprio = p->prio;

	if (oldprio == prio)
		queue_flag &= ~DEQUEUE_MOVE;

	prev_class = p->sched_class;
	queued = task_on_rq_queued(p);
	running = task_current(rq, p);
	if (queued)
		dequeue_task(rq, p, queue_flag);
	if (running)
		put_prev_task(rq, p);

	/*
	 * Boosting condition are:
	 * 1. -rt task is running and holds mutex A
	 *      --> -dl task blocks on mutex A
	 *
	 * 2. -dl task is running and holds mutex A
	 *      --> -dl task blocks on mutex A and could preempt the
	 *          running task
	 */
	if (dl_prio(prio)) {
		if (!dl_prio(p->normal_prio) ||
		    (pi_task && dl_prio(pi_task->prio) &&
		     dl_entity_preempt(&pi_task->dl, &p->dl))) {
			p->dl.pi_se = pi_task->dl.pi_se;
			queue_flag |= ENQUEUE_REPLENISH;
		} else {
			p->dl.pi_se = &p->dl;
		}
	} else if (rt_prio(prio)) {
		if (dl_prio(oldprio))
			p->dl.pi_se = &p->dl;
		if (oldprio < prio)
			queue_flag |= ENQUEUE_HEAD;
	} else {
		if (dl_prio(oldprio))
			p->dl.pi_se = &p->dl;
		if (rt_prio(oldprio))
			p->rt.timeout = 0;
	}

	__setscheduler_prio(p, prio);

	if (queued)
		enqueue_task(rq, p, queue_flag);
	if (running)
		set_next_task(rq, p);

	check_class_changed(rq, p, prev_class, oldprio);
out_unlock:
	/* Avoid rq from going away on us: */
	preempt_disable();

	rq_unpin_lock(rq, &rf);
	__balance_callbacks(rq);
	raw_spin_rq_unlock(rq);

	preempt_enable();
}
#else
static inline int rt_effective_prio(struct task_struct *p, int prio)
{
	return prio;
}
#endif

void set_user_nice(struct task_struct *p, long nice)
{
	bool queued, running;
	int old_prio;
	struct rq_flags rf;
	struct rq *rq;

	if (task_nice(p) == nice || nice < MIN_NICE || nice > MAX_NICE)
		return;
	/*
	 * We have to be careful, if called from sys_setpriority(),
	 * the task might be in the middle of scheduling on another CPU.
	 */
	rq = task_rq_lock(p, &rf);
	update_rq_clock(rq);

	/*
	 * The RT priorities are set via sched_setscheduler(), but we still
	 * allow the 'normal' nice value to be set - but as expected
	 * it won't have any effect on scheduling until the task is
	 * SCHED_DEADLINE, SCHED_FIFO or SCHED_RR:
	 */
	if (task_has_dl_policy(p) || task_has_rt_policy(p)) {
		p->static_prio = NICE_TO_PRIO(nice);
		goto out_unlock;
	}
	queued = task_on_rq_queued(p);
	running = task_current(rq, p);
	if (queued)
		dequeue_task(rq, p, DEQUEUE_SAVE | DEQUEUE_NOCLOCK);
	if (running)
		put_prev_task(rq, p);

	p->static_prio = NICE_TO_PRIO(nice);
	set_load_weight(p, true);
	old_prio = p->prio;
	p->prio = effective_prio(p);

	if (queued)
		enqueue_task(rq, p, ENQUEUE_RESTORE | ENQUEUE_NOCLOCK);
	if (running)
		set_next_task(rq, p);

	/*
	 * If the task increased its priority or is running and
	 * lowered its priority, then reschedule its CPU:
	 */
	p->sched_class->prio_changed(rq, p, old_prio);

out_unlock:
	task_rq_unlock(rq, p, &rf);
}
EXPORT_SYMBOL(set_user_nice);

/*
 * is_nice_reduction - check if nice value is an actual reduction
 *
 * Similar to can_nice() but does not perform a capability check.
 *
 * @p: task
 * @nice: nice value
 */
static bool is_nice_reduction(const struct task_struct *p, const int nice)
{
	/* Convert nice value [19,-20] to rlimit style value [1,40]: */
	int nice_rlim = nice_to_rlimit(nice);

	return (nice_rlim <= task_rlimit(p, RLIMIT_NICE));
}

/*
 * can_nice - check if a task can reduce its nice value
 * @p: task
 * @nice: nice value
 */
int can_nice(const struct task_struct *p, const int nice)
{
	return is_nice_reduction(p, nice) || capable(CAP_SYS_NICE);
}

#ifdef __ARCH_WANT_SYS_NICE

/*
 * sys_nice - change the priority of the current process.
 * @increment: priority increment
 *
 * sys_setpriority is a more generic, but much slower function that
 * does similar things.
 */
SYSCALL_DEFINE1(nice, int, increment)
{
	long nice, retval;

	/*
	 * Setpriority might change our priority at the same moment.
	 * We don't have to worry. Conceptually one call occurs first
	 * and we have a single winner.
	 */
	increment = clamp(increment, -NICE_WIDTH, NICE_WIDTH);
	nice = task_nice(current) + increment;

	nice = clamp_val(nice, MIN_NICE, MAX_NICE);
	if (increment < 0 && !can_nice(current, nice))
		return -EPERM;

	retval = security_task_setnice(current, nice);
	if (retval)
		return retval;

	set_user_nice(current, nice);
	return 0;
}

#endif

/**
 * task_prio - return the priority value of a given task.
 * @p: the task in question.
 *
 * Return: The priority value as seen by users in /proc.
 *
 * sched policy         return value   kernel prio    user prio/nice
 *
 * normal, batch, idle     [0 ... 39]  [100 ... 139]          0/[-20 ... 19]
 * fifo, rr             [-2 ... -100]     [98 ... 0]  [1 ... 99]
 * deadline                     -101             -1           0
 */
int task_prio(const struct task_struct *p)
{
	return p->prio - MAX_RT_PRIO;
}

/**
 * idle_cpu - is a given CPU idle currently?
 * @cpu: the processor in question.
 *
 * Return: 1 if the CPU is currently idle. 0 otherwise.
 */
int idle_cpu(int cpu)
{
	struct rq *rq = cpu_rq(cpu);

	if (rq->curr != rq->idle)
		return 0;

	if (rq->nr_running)
		return 0;

#ifdef CONFIG_SMP
	if (rq->ttwu_pending)
		return 0;
#endif

	return 1;
}

/**
 * available_idle_cpu - is a given CPU idle for enqueuing work.
 * @cpu: the CPU in question.
 *
 * Return: 1 if the CPU is currently idle. 0 otherwise.
 */
int available_idle_cpu(int cpu)
{
	if (!idle_cpu(cpu))
		return 0;

	if (vcpu_is_preempted(cpu))
		return 0;

	return 1;
}

/**
 * idle_task - return the idle task for a given CPU.
 * @cpu: the processor in question.
 *
 * Return: The idle task for the CPU @cpu.
 */
struct task_struct *idle_task(int cpu)
{
	return cpu_rq(cpu)->idle;
}

#ifdef CONFIG_SMP
/*
 * This function computes an effective utilization for the given CPU, to be
 * used for frequency selection given the linear relation: f = u * f_max.
 *
 * The scheduler tracks the following metrics:
 *
 *   cpu_util_{cfs,rt,dl,irq}()
 *   cpu_bw_dl()
 *
 * Where the cfs,rt and dl util numbers are tracked with the same metric and
 * synchronized windows and are thus directly comparable.
 *
 * The cfs,rt,dl utilization are the running times measured with rq->clock_task
 * which excludes things like IRQ and steal-time. These latter are then accrued
 * in the irq utilization.
 *
 * The DL bandwidth number otoh is not a measured metric but a value computed
 * based on the task model parameters and gives the minimal utilization
 * required to meet deadlines.
 */
unsigned long effective_cpu_util(int cpu, unsigned long util_cfs,
				 enum cpu_util_type type,
				 struct task_struct *p)
{
	unsigned long dl_util, util, irq, max;
	struct rq *rq = cpu_rq(cpu);

	max = arch_scale_cpu_capacity(cpu);

	if (!uclamp_is_used() &&
	    type == FREQUENCY_UTIL && rt_rq_is_runnable(&rq->rt)) {
		return max;
	}

	/*
	 * Early check to see if IRQ/steal time saturates the CPU, can be
	 * because of inaccuracies in how we track these -- see
	 * update_irq_load_avg().
	 */
	irq = cpu_util_irq(rq);
	if (unlikely(irq >= max))
		return max;

	/*
	 * Because the time spend on RT/DL tasks is visible as 'lost' time to
	 * CFS tasks and we use the same metric to track the effective
	 * utilization (PELT windows are synchronized) we can directly add them
	 * to obtain the CPU's actual utilization.
	 *
	 * CFS and RT utilization can be boosted or capped, depending on
	 * utilization clamp constraints requested by currently RUNNABLE
	 * tasks.
	 * When there are no CFS RUNNABLE tasks, clamps are released and
	 * frequency will be gracefully reduced with the utilization decay.
	 */
	util = util_cfs + cpu_util_rt(rq);
	if (type == FREQUENCY_UTIL)
		util = uclamp_rq_util_with(rq, util, p);

	dl_util = cpu_util_dl(rq);

	/*
	 * For frequency selection we do not make cpu_util_dl() a permanent part
	 * of this sum because we want to use cpu_bw_dl() later on, but we need
	 * to check if the CFS+RT+DL sum is saturated (ie. no idle time) such
	 * that we select f_max when there is no idle time.
	 *
	 * NOTE: numerical errors or stop class might cause us to not quite hit
	 * saturation when we should -- something for later.
	 */
	if (util + dl_util >= max)
		return max;

	/*
	 * OTOH, for energy computation we need the estimated running time, so
	 * include util_dl and ignore dl_bw.
	 */
	if (type == ENERGY_UTIL)
		util += dl_util;

	/*
	 * There is still idle time; further improve the number by using the
	 * irq metric. Because IRQ/steal time is hidden from the task clock we
	 * need to scale the task numbers:
	 *
	 *              max - irq
	 *   U' = irq + --------- * U
	 *                 max
	 */
	util = scale_irq_capacity(util, irq, max);
	util += irq;

	/*
	 * Bandwidth required by DEADLINE must always be granted while, for
	 * FAIR and RT, we use blocked utilization of IDLE CPUs as a mechanism
	 * to gracefully reduce the frequency when no tasks show up for longer
	 * periods of time.
	 *
	 * Ideally we would like to set bw_dl as min/guaranteed freq and util +
	 * bw_dl as requested freq. However, cpufreq is not yet ready for such
	 * an interface. So, we only do the latter for now.
	 */
	if (type == FREQUENCY_UTIL)
		util += cpu_bw_dl(rq);

	return min(max, util);
}

unsigned long sched_cpu_util(int cpu)
{
	return effective_cpu_util(cpu, cpu_util_cfs(cpu), ENERGY_UTIL, NULL);
}
#endif /* CONFIG_SMP */

/**
 * find_process_by_pid - find a process with a matching PID value.
 * @pid: the pid in question.
 *
 * The task of @pid, if found. %NULL otherwise.
 */
static struct task_struct *find_process_by_pid(pid_t pid)
{
	return pid ? find_task_by_vpid(pid) : current;
}

/*
 * sched_setparam() passes in -1 for its policy, to let the functions
 * it calls know not to change it.
 */
#define SETPARAM_POLICY	-1

static void __setscheduler_params(struct task_struct *p,
		const struct sched_attr *attr)
{
	int policy = attr->sched_policy;

	if (policy == SETPARAM_POLICY)
		policy = p->policy;

	p->policy = policy;

	if (dl_policy(policy))
		__setparam_dl(p, attr);
	else if (fair_policy(policy))
		p->static_prio = NICE_TO_PRIO(attr->sched_nice);

	/*
	 * __sched_setscheduler() ensures attr->sched_priority == 0 when
	 * !rt_policy. Always setting this ensures that things like
	 * getparam()/getattr() don't report silly values for !rt tasks.
	 */
	p->rt_priority = attr->sched_priority;
	p->normal_prio = normal_prio(p);
	set_load_weight(p, true);
}

/*
 * Check the target process has a UID that matches the current process's:
 */
static bool check_same_owner(struct task_struct *p)
{
	const struct cred *cred = current_cred(), *pcred;
	bool match;

	rcu_read_lock();
	pcred = __task_cred(p);
	match = (uid_eq(cred->euid, pcred->euid) ||
		 uid_eq(cred->euid, pcred->uid));
	rcu_read_unlock();
	return match;
}

/*
 * Allow unprivileged RT tasks to decrease priority.
 * Only issue a capable test if needed and only once to avoid an audit
 * event on permitted non-privileged operations:
 */
static int user_check_sched_setscheduler(struct task_struct *p,
					 const struct sched_attr *attr,
					 int policy, int reset_on_fork)
{
	if (fair_policy(policy)) {
		if (attr->sched_nice < task_nice(p) &&
		    !is_nice_reduction(p, attr->sched_nice))
			goto req_priv;
	}

	if (rt_policy(policy)) {
		unsigned long rlim_rtprio = task_rlimit(p, RLIMIT_RTPRIO);

		/* Can't set/change the rt policy: */
		if (policy != p->policy && !rlim_rtprio)
			goto req_priv;

		/* Can't increase priority: */
		if (attr->sched_priority > p->rt_priority &&
		    attr->sched_priority > rlim_rtprio)
			goto req_priv;
	}

	/*
	 * Can't set/change SCHED_DEADLINE policy at all for now
	 * (safest behavior); in the future we would like to allow
	 * unprivileged DL tasks to increase their relative deadline
	 * or reduce their runtime (both ways reducing utilization)
	 */
	if (dl_policy(policy))
		goto req_priv;

	/*
	 * Treat SCHED_IDLE as nice 20. Only allow a switch to
	 * SCHED_NORMAL if the RLIMIT_NICE would normally permit it.
	 */
	if (task_has_idle_policy(p) && !idle_policy(policy)) {
		if (!is_nice_reduction(p, task_nice(p)))
			goto req_priv;
	}

	/* Can't change other user's priorities: */
	if (!check_same_owner(p))
		goto req_priv;

	/* Normal users shall not reset the sched_reset_on_fork flag: */
	if (p->sched_reset_on_fork && !reset_on_fork)
		goto req_priv;

	return 0;

req_priv:
	if (!capable(CAP_SYS_NICE))
		return -EPERM;

	return 0;
}

static int __sched_setscheduler(struct task_struct *p,
				const struct sched_attr *attr,
				bool user, bool pi)
{
	int oldpolicy = -1, policy = attr->sched_policy;
	int retval, oldprio, newprio, queued, running;
	const struct sched_class *prev_class;
	struct balance_callback *head;
	struct rq_flags rf;
	int reset_on_fork;
	int queue_flags = DEQUEUE_SAVE | DEQUEUE_MOVE | DEQUEUE_NOCLOCK;
	struct rq *rq;

	/* The pi code expects interrupts enabled */
	BUG_ON(pi && in_interrupt());
recheck:
	/* Double check policy once rq lock held: */
	if (policy < 0) {
		reset_on_fork = p->sched_reset_on_fork;
		policy = oldpolicy = p->policy;
	} else {
		reset_on_fork = !!(attr->sched_flags & SCHED_FLAG_RESET_ON_FORK);

		if (!valid_policy(policy))
			return -EINVAL;
	}

	if (attr->sched_flags & ~(SCHED_FLAG_ALL | SCHED_FLAG_SUGOV))
		return -EINVAL;

	/*
	 * Valid priorities for SCHED_FIFO and SCHED_RR are
	 * 1..MAX_RT_PRIO-1, valid priority for SCHED_NORMAL,
	 * SCHED_BATCH and SCHED_IDLE is 0.
	 */
	if (attr->sched_priority > MAX_RT_PRIO-1)
		return -EINVAL;
	if ((dl_policy(policy) && !__checkparam_dl(attr)) ||
	    (rt_policy(policy) != (attr->sched_priority != 0)))
		return -EINVAL;

	if (user) {
		retval = user_check_sched_setscheduler(p, attr, policy, reset_on_fork);
		if (retval)
			return retval;

		if (attr->sched_flags & SCHED_FLAG_SUGOV)
			return -EINVAL;

		retval = security_task_setscheduler(p);
		if (retval)
			return retval;
	}

	/* Update task specific "requested" clamps */
	if (attr->sched_flags & SCHED_FLAG_UTIL_CLAMP) {
		retval = uclamp_validate(p, attr);
		if (retval)
			return retval;
	}

	if (pi)
		cpuset_read_lock();

	/*
	 * Make sure no PI-waiters arrive (or leave) while we are
	 * changing the priority of the task:
	 *
	 * To be able to change p->policy safely, the appropriate
	 * runqueue lock must be held.
	 */
	rq = task_rq_lock(p, &rf);
	update_rq_clock(rq);

	/*
	 * Changing the policy of the stop threads its a very bad idea:
	 */
	if (p == rq->stop) {
		retval = -EINVAL;
		goto unlock;
	}

	/*
	 * If not changing anything there's no need to proceed further,
	 * but store a possible modification of reset_on_fork.
	 */
	if (unlikely(policy == p->policy)) {
		if (fair_policy(policy) && attr->sched_nice != task_nice(p))
			goto change;
		if (rt_policy(policy) && attr->sched_priority != p->rt_priority)
			goto change;
		if (dl_policy(policy) && dl_param_changed(p, attr))
			goto change;
		if (attr->sched_flags & SCHED_FLAG_UTIL_CLAMP)
			goto change;

		p->sched_reset_on_fork = reset_on_fork;
		retval = 0;
		goto unlock;
	}
change:

	if (user) {
#ifdef CONFIG_RT_GROUP_SCHED
		/*
		 * Do not allow realtime tasks into groups that have no runtime
		 * assigned.
		 */
		if (rt_bandwidth_enabled() && rt_policy(policy) &&
				task_group(p)->rt_bandwidth.rt_runtime == 0 &&
				!task_group_is_autogroup(task_group(p))) {
			retval = -EPERM;
			goto unlock;
		}
#endif
#ifdef CONFIG_SMP
		if (dl_bandwidth_enabled() && dl_policy(policy) &&
				!(attr->sched_flags & SCHED_FLAG_SUGOV)) {
			cpumask_t *span = rq->rd->span;

			/*
			 * Don't allow tasks with an affinity mask smaller than
			 * the entire root_domain to become SCHED_DEADLINE. We
			 * will also fail if there's no bandwidth available.
			 */
			if (!cpumask_subset(span, p->cpus_ptr) ||
			    rq->rd->dl_bw.bw == 0) {
				retval = -EPERM;
				goto unlock;
			}
		}
#endif
	}

	/* Re-check policy now with rq lock held: */
	if (unlikely(oldpolicy != -1 && oldpolicy != p->policy)) {
		policy = oldpolicy = -1;
		task_rq_unlock(rq, p, &rf);
		if (pi)
			cpuset_read_unlock();
		goto recheck;
	}

	/*
	 * If setscheduling to SCHED_DEADLINE (or changing the parameters
	 * of a SCHED_DEADLINE task) we need to check if enough bandwidth
	 * is available.
	 */
	if ((dl_policy(policy) || dl_task(p)) && sched_dl_overflow(p, policy, attr)) {
		retval = -EBUSY;
		goto unlock;
	}

	p->sched_reset_on_fork = reset_on_fork;
	oldprio = p->prio;

	newprio = __normal_prio(policy, attr->sched_priority, attr->sched_nice);
	if (pi) {
		/*
		 * Take priority boosted tasks into account. If the new
		 * effective priority is unchanged, we just store the new
		 * normal parameters and do not touch the scheduler class and
		 * the runqueue. This will be done when the task deboost
		 * itself.
		 */
		newprio = rt_effective_prio(p, newprio);
		if (newprio == oldprio)
			queue_flags &= ~DEQUEUE_MOVE;
	}

	queued = task_on_rq_queued(p);
	running = task_current(rq, p);
	if (queued)
		dequeue_task(rq, p, queue_flags);
	if (running)
		put_prev_task(rq, p);

	prev_class = p->sched_class;

	if (!(attr->sched_flags & SCHED_FLAG_KEEP_PARAMS)) {
		__setscheduler_params(p, attr);
		__setscheduler_prio(p, newprio);
	}
	__setscheduler_uclamp(p, attr);

	if (queued) {
		/*
		 * We enqueue to tail when the priority of a task is
		 * increased (user space view).
		 */
		if (oldprio < p->prio)
			queue_flags |= ENQUEUE_HEAD;

		enqueue_task(rq, p, queue_flags);
	}
	if (running)
		set_next_task(rq, p);

	check_class_changed(rq, p, prev_class, oldprio);

	/* Avoid rq from going away on us: */
	preempt_disable();
	head = splice_balance_callbacks(rq);
	task_rq_unlock(rq, p, &rf);

	if (pi) {
		cpuset_read_unlock();
		rt_mutex_adjust_pi(p);
	}

	/* Run balance callbacks after we've adjusted the PI chain: */
	balance_callbacks(rq, head);
	preempt_enable();

	return 0;

unlock:
	task_rq_unlock(rq, p, &rf);
	if (pi)
		cpuset_read_unlock();
	return retval;
}

static int _sched_setscheduler(struct task_struct *p, int policy,
			       const struct sched_param *param, bool check)
{
	struct sched_attr attr = {
		.sched_policy   = policy,
		.sched_priority = param->sched_priority,
		.sched_nice	= PRIO_TO_NICE(p->static_prio),
	};

	/* Fixup the legacy SCHED_RESET_ON_FORK hack. */
	if ((policy != SETPARAM_POLICY) && (policy & SCHED_RESET_ON_FORK)) {
		attr.sched_flags |= SCHED_FLAG_RESET_ON_FORK;
		policy &= ~SCHED_RESET_ON_FORK;
		attr.sched_policy = policy;
	}

	return __sched_setscheduler(p, &attr, check, true);
}
/**
 * sched_setscheduler - change the scheduling policy and/or RT priority of a thread.
 * @p: the task in question.
 * @policy: new policy.
 * @param: structure containing the new RT priority.
 *
 * Use sched_set_fifo(), read its comment.
 *
 * Return: 0 on success. An error code otherwise.
 *
 * NOTE that the task may be already dead.
 */
int sched_setscheduler(struct task_struct *p, int policy,
		       const struct sched_param *param)
{
	return _sched_setscheduler(p, policy, param, true);
}

int sched_setattr(struct task_struct *p, const struct sched_attr *attr)
{
	return __sched_setscheduler(p, attr, true, true);
}

int sched_setattr_nocheck(struct task_struct *p, const struct sched_attr *attr)
{
	return __sched_setscheduler(p, attr, false, true);
}
EXPORT_SYMBOL_GPL(sched_setattr_nocheck);

/**
 * sched_setscheduler_nocheck - change the scheduling policy and/or RT priority of a thread from kernelspace.
 * @p: the task in question.
 * @policy: new policy.
 * @param: structure containing the new RT priority.
 *
 * Just like sched_setscheduler, only don't bother checking if the
 * current context has permission.  For example, this is needed in
 * stop_machine(): we create temporary high priority worker threads,
 * but our caller might not have that capability.
 *
 * Return: 0 on success. An error code otherwise.
 */
int sched_setscheduler_nocheck(struct task_struct *p, int policy,
			       const struct sched_param *param)
{
	return _sched_setscheduler(p, policy, param, false);
}

/*
 * SCHED_FIFO is a broken scheduler model; that is, it is fundamentally
 * incapable of resource management, which is the one thing an OS really should
 * be doing.
 *
 * This is of course the reason it is limited to privileged users only.
 *
 * Worse still; it is fundamentally impossible to compose static priority
 * workloads. You cannot take two correctly working static prio workloads
 * and smash them together and still expect them to work.
 *
 * For this reason 'all' FIFO tasks the kernel creates are basically at:
 *
 *   MAX_RT_PRIO / 2
 *
 * The administrator _MUST_ configure the system, the kernel simply doesn't
 * know enough information to make a sensible choice.
 */
void sched_set_fifo(struct task_struct *p)
{
	struct sched_param sp = { .sched_priority = MAX_RT_PRIO / 2 };
	WARN_ON_ONCE(sched_setscheduler_nocheck(p, SCHED_FIFO, &sp) != 0);
}
EXPORT_SYMBOL_GPL(sched_set_fifo);

/*
 * For when you don't much care about FIFO, but want to be above SCHED_NORMAL.
 */
void sched_set_fifo_low(struct task_struct *p)
{
	struct sched_param sp = { .sched_priority = 1 };
	WARN_ON_ONCE(sched_setscheduler_nocheck(p, SCHED_FIFO, &sp) != 0);
}
EXPORT_SYMBOL_GPL(sched_set_fifo_low);

void sched_set_normal(struct task_struct *p, int nice)
{
	struct sched_attr attr = {
		.sched_policy = SCHED_NORMAL,
		.sched_nice = nice,
	};
	WARN_ON_ONCE(sched_setattr_nocheck(p, &attr) != 0);
}
EXPORT_SYMBOL_GPL(sched_set_normal);

static int
do_sched_setscheduler(pid_t pid, int policy, struct sched_param __user *param)
{
	struct sched_param lparam;
	struct task_struct *p;
	int retval;

	if (!param || pid < 0)
		return -EINVAL;
	if (copy_from_user(&lparam, param, sizeof(struct sched_param)))
		return -EFAULT;

	rcu_read_lock();
	retval = -ESRCH;
	p = find_process_by_pid(pid);
	if (likely(p))
		get_task_struct(p);
	rcu_read_unlock();

	if (likely(p)) {
		retval = sched_setscheduler(p, policy, &lparam);
		put_task_struct(p);
	}

	return retval;
}

/*
 * Mimics kernel/events/core.c perf_copy_attr().
 */
static int sched_copy_attr(struct sched_attr __user *uattr, struct sched_attr *attr)
{
	u32 size;
	int ret;

	/* Zero the full structure, so that a short copy will be nice: */
	memset(attr, 0, sizeof(*attr));

	ret = get_user(size, &uattr->size);
	if (ret)
		return ret;

	/* ABI compatibility quirk: */
	if (!size)
		size = SCHED_ATTR_SIZE_VER0;
	if (size < SCHED_ATTR_SIZE_VER0 || size > PAGE_SIZE)
		goto err_size;

	ret = copy_struct_from_user(attr, sizeof(*attr), uattr, size);
	if (ret) {
		if (ret == -E2BIG)
			goto err_size;
		return ret;
	}

	if ((attr->sched_flags & SCHED_FLAG_UTIL_CLAMP) &&
	    size < SCHED_ATTR_SIZE_VER1)
		return -EINVAL;

	/*
	 * XXX: Do we want to be lenient like existing syscalls; or do we want
	 * to be strict and return an error on out-of-bounds values?
	 */
	attr->sched_nice = clamp(attr->sched_nice, MIN_NICE, MAX_NICE);

	return 0;

err_size:
	put_user(sizeof(*attr), &uattr->size);
	return -E2BIG;
}

static void get_params(struct task_struct *p, struct sched_attr *attr)
{
	if (task_has_dl_policy(p))
		__getparam_dl(p, attr);
	else if (task_has_rt_policy(p))
		attr->sched_priority = p->rt_priority;
	else
		attr->sched_nice = task_nice(p);
}

/**
 * sys_sched_setscheduler - set/change the scheduler policy and RT priority
 * @pid: the pid in question.
 * @policy: new policy.
 * @param: structure containing the new RT priority.
 *
 * Return: 0 on success. An error code otherwise.
 */
SYSCALL_DEFINE3(sched_setscheduler, pid_t, pid, int, policy, struct sched_param __user *, param)
{
	if (policy < 0)
		return -EINVAL;

	return do_sched_setscheduler(pid, policy, param);
}

/**
 * sys_sched_setparam - set/change the RT priority of a thread
 * @pid: the pid in question.
 * @param: structure containing the new RT priority.
 *
 * Return: 0 on success. An error code otherwise.
 */
SYSCALL_DEFINE2(sched_setparam, pid_t, pid, struct sched_param __user *, param)
{
	return do_sched_setscheduler(pid, SETPARAM_POLICY, param);
}

/**
 * sys_sched_setattr - same as above, but with extended sched_attr
 * @pid: the pid in question.
 * @uattr: structure containing the extended parameters.
 * @flags: for future extension.
 */
SYSCALL_DEFINE3(sched_setattr, pid_t, pid, struct sched_attr __user *, uattr,
			       unsigned int, flags)
{
	struct sched_attr attr;
	struct task_struct *p;
	int retval;

	if (!uattr || pid < 0 || flags)
		return -EINVAL;

	retval = sched_copy_attr(uattr, &attr);
	if (retval)
		return retval;

	if ((int)attr.sched_policy < 0)
		return -EINVAL;
	if (attr.sched_flags & SCHED_FLAG_KEEP_POLICY)
		attr.sched_policy = SETPARAM_POLICY;

	rcu_read_lock();
	retval = -ESRCH;
	p = find_process_by_pid(pid);
	if (likely(p))
		get_task_struct(p);
	rcu_read_unlock();

	if (likely(p)) {
		if (attr.sched_flags & SCHED_FLAG_KEEP_PARAMS)
			get_params(p, &attr);
		retval = sched_setattr(p, &attr);
		put_task_struct(p);
	}

	return retval;
}

/**
 * sys_sched_getscheduler - get the policy (scheduling class) of a thread
 * @pid: the pid in question.
 *
 * Return: On success, the policy of the thread. Otherwise, a negative error
 * code.
 */
SYSCALL_DEFINE1(sched_getscheduler, pid_t, pid)
{
	struct task_struct *p;
	int retval;

	if (pid < 0)
		return -EINVAL;

	retval = -ESRCH;
	rcu_read_lock();
	p = find_process_by_pid(pid);
	if (p) {
		retval = security_task_getscheduler(p);
		if (!retval)
			retval = p->policy
				| (p->sched_reset_on_fork ? SCHED_RESET_ON_FORK : 0);
	}
	rcu_read_unlock();
	return retval;
}

/**
 * sys_sched_getparam - get the RT priority of a thread
 * @pid: the pid in question.
 * @param: structure containing the RT priority.
 *
 * Return: On success, 0 and the RT priority is in @param. Otherwise, an error
 * code.
 */
SYSCALL_DEFINE2(sched_getparam, pid_t, pid, struct sched_param __user *, param)
{
	struct sched_param lp = { .sched_priority = 0 };
	struct task_struct *p;
	int retval;

	if (!param || pid < 0)
		return -EINVAL;

	rcu_read_lock();
	p = find_process_by_pid(pid);
	retval = -ESRCH;
	if (!p)
		goto out_unlock;

	retval = security_task_getscheduler(p);
	if (retval)
		goto out_unlock;

	if (task_has_rt_policy(p))
		lp.sched_priority = p->rt_priority;
	rcu_read_unlock();

	/*
	 * This one might sleep, we cannot do it with a spinlock held ...
	 */
	retval = copy_to_user(param, &lp, sizeof(*param)) ? -EFAULT : 0;

	return retval;

out_unlock:
	rcu_read_unlock();
	return retval;
}

/*
 * Copy the kernel size attribute structure (which might be larger
 * than what user-space knows about) to user-space.
 *
 * Note that all cases are valid: user-space buffer can be larger or
 * smaller than the kernel-space buffer. The usual case is that both
 * have the same size.
 */
static int
sched_attr_copy_to_user(struct sched_attr __user *uattr,
			struct sched_attr *kattr,
			unsigned int usize)
{
	unsigned int ksize = sizeof(*kattr);

	if (!access_ok(uattr, usize))
		return -EFAULT;

	/*
	 * sched_getattr() ABI forwards and backwards compatibility:
	 *
	 * If usize == ksize then we just copy everything to user-space and all is good.
	 *
	 * If usize < ksize then we only copy as much as user-space has space for,
	 * this keeps ABI compatibility as well. We skip the rest.
	 *
	 * If usize > ksize then user-space is using a newer version of the ABI,
	 * which part the kernel doesn't know about. Just ignore it - tooling can
	 * detect the kernel's knowledge of attributes from the attr->size value
	 * which is set to ksize in this case.
	 */
	kattr->size = min(usize, ksize);

	if (copy_to_user(uattr, kattr, kattr->size))
		return -EFAULT;

	return 0;
}

/**
 * sys_sched_getattr - similar to sched_getparam, but with sched_attr
 * @pid: the pid in question.
 * @uattr: structure containing the extended parameters.
 * @usize: sizeof(attr) for fwd/bwd comp.
 * @flags: for future extension.
 */
SYSCALL_DEFINE4(sched_getattr, pid_t, pid, struct sched_attr __user *, uattr,
		unsigned int, usize, unsigned int, flags)
{
	struct sched_attr kattr = { };
	struct task_struct *p;
	int retval;

	if (!uattr || pid < 0 || usize > PAGE_SIZE ||
	    usize < SCHED_ATTR_SIZE_VER0 || flags)
		return -EINVAL;

	rcu_read_lock();
	p = find_process_by_pid(pid);
	retval = -ESRCH;
	if (!p)
		goto out_unlock;

	retval = security_task_getscheduler(p);
	if (retval)
		goto out_unlock;

	kattr.sched_policy = p->policy;
	if (p->sched_reset_on_fork)
		kattr.sched_flags |= SCHED_FLAG_RESET_ON_FORK;
	get_params(p, &kattr);
	kattr.sched_flags &= SCHED_FLAG_ALL;

#ifdef CONFIG_UCLAMP_TASK
	/*
	 * This could race with another potential updater, but this is fine
	 * because it'll correctly read the old or the new value. We don't need
	 * to guarantee who wins the race as long as it doesn't return garbage.
	 */
	kattr.sched_util_min = p->uclamp_req[UCLAMP_MIN].value;
	kattr.sched_util_max = p->uclamp_req[UCLAMP_MAX].value;
#endif

	rcu_read_unlock();

	return sched_attr_copy_to_user(uattr, &kattr, usize);

out_unlock:
	rcu_read_unlock();
	return retval;
}

#ifdef CONFIG_SMP
int dl_task_check_affinity(struct task_struct *p, const struct cpumask *mask)
{
	int ret = 0;

	/*
	 * If the task isn't a deadline task or admission control is
	 * disabled then we don't care about affinity changes.
	 */
	if (!task_has_dl_policy(p) || !dl_bandwidth_enabled())
		return 0;

	/*
	 * Since bandwidth control happens on root_domain basis,
	 * if admission test is enabled, we only admit -deadline
	 * tasks allowed to run on all the CPUs in the task's
	 * root_domain.
	 */
	rcu_read_lock();
	if (!cpumask_subset(task_rq(p)->rd->span, mask))
		ret = -EBUSY;
	rcu_read_unlock();
	return ret;
}
#endif

static int
__sched_setaffinity(struct task_struct *p, struct affinity_context *ctx)
{
	int retval;
	cpumask_var_t cpus_allowed, new_mask;

	if (!alloc_cpumask_var(&cpus_allowed, GFP_KERNEL))
		return -ENOMEM;

	if (!alloc_cpumask_var(&new_mask, GFP_KERNEL)) {
		retval = -ENOMEM;
		goto out_free_cpus_allowed;
	}

	cpuset_cpus_allowed(p, cpus_allowed);
	cpumask_and(new_mask, ctx->new_mask, cpus_allowed);

	ctx->new_mask = new_mask;
	ctx->flags |= SCA_CHECK;

	retval = dl_task_check_affinity(p, new_mask);
	if (retval)
		goto out_free_new_mask;

	retval = __set_cpus_allowed_ptr(p, ctx);
	if (retval)
		goto out_free_new_mask;

	cpuset_cpus_allowed(p, cpus_allowed);
	if (!cpumask_subset(new_mask, cpus_allowed)) {
		/*
		 * We must have raced with a concurrent cpuset update.
		 * Just reset the cpumask to the cpuset's cpus_allowed.
		 */
		cpumask_copy(new_mask, cpus_allowed);

		/*
		 * If SCA_USER is set, a 2nd call to __set_cpus_allowed_ptr()
		 * will restore the previous user_cpus_ptr value.
		 *
		 * In the unlikely event a previous user_cpus_ptr exists,
		 * we need to further restrict the mask to what is allowed
		 * by that old user_cpus_ptr.
		 */
		if (unlikely((ctx->flags & SCA_USER) && ctx->user_mask)) {
			bool empty = !cpumask_and(new_mask, new_mask,
						  ctx->user_mask);

			if (WARN_ON_ONCE(empty))
				cpumask_copy(new_mask, cpus_allowed);
		}
		__set_cpus_allowed_ptr(p, ctx);
		retval = -EINVAL;
	}

out_free_new_mask:
	free_cpumask_var(new_mask);
out_free_cpus_allowed:
	free_cpumask_var(cpus_allowed);
	return retval;
}

long sched_setaffinity(pid_t pid, const struct cpumask *in_mask)
{
	struct affinity_context ac;
	struct cpumask *user_mask;
	struct task_struct *p;
	int retval;

	rcu_read_lock();

	p = find_process_by_pid(pid);
	if (!p) {
		rcu_read_unlock();
		return -ESRCH;
	}

	/* Prevent p going away */
	get_task_struct(p);
	rcu_read_unlock();

	if (p->flags & PF_NO_SETAFFINITY) {
		retval = -EINVAL;
		goto out_put_task;
	}

	if (!check_same_owner(p)) {
		rcu_read_lock();
		if (!ns_capable(__task_cred(p)->user_ns, CAP_SYS_NICE)) {
			rcu_read_unlock();
			retval = -EPERM;
			goto out_put_task;
		}
		rcu_read_unlock();
	}

	retval = security_task_setscheduler(p);
	if (retval)
		goto out_put_task;

	/*
	 * With non-SMP configs, user_cpus_ptr/user_mask isn't used and
	 * alloc_user_cpus_ptr() returns NULL.
	 */
	user_mask = alloc_user_cpus_ptr(NUMA_NO_NODE);
	if (user_mask) {
		cpumask_copy(user_mask, in_mask);
	} else if (IS_ENABLED(CONFIG_SMP)) {
		retval = -ENOMEM;
		goto out_put_task;
	}

	ac = (struct affinity_context){
		.new_mask  = in_mask,
		.user_mask = user_mask,
		.flags     = SCA_USER,
	};

	retval = __sched_setaffinity(p, &ac);
	kfree(ac.user_mask);

out_put_task:
	put_task_struct(p);
	return retval;
}

static int get_user_cpu_mask(unsigned long __user *user_mask_ptr, unsigned len,
			     struct cpumask *new_mask)
{
	if (len < cpumask_size())
		cpumask_clear(new_mask);
	else if (len > cpumask_size())
		len = cpumask_size();

	return copy_from_user(new_mask, user_mask_ptr, len) ? -EFAULT : 0;
}

/**
 * sys_sched_setaffinity - set the CPU affinity of a process
 * @pid: pid of the process
 * @len: length in bytes of the bitmask pointed to by user_mask_ptr
 * @user_mask_ptr: user-space pointer to the new CPU mask
 *
 * Return: 0 on success. An error code otherwise.
 */
SYSCALL_DEFINE3(sched_setaffinity, pid_t, pid, unsigned int, len,
		unsigned long __user *, user_mask_ptr)
{
	cpumask_var_t new_mask;
	int retval;

	if (!alloc_cpumask_var(&new_mask, GFP_KERNEL))
		return -ENOMEM;

	retval = get_user_cpu_mask(user_mask_ptr, len, new_mask);
	if (retval == 0)
		retval = sched_setaffinity(pid, new_mask);
	free_cpumask_var(new_mask);
	return retval;
}

long sched_getaffinity(pid_t pid, struct cpumask *mask)
{
	struct task_struct *p;
	unsigned long flags;
	int retval;

	rcu_read_lock();

	retval = -ESRCH;
	p = find_process_by_pid(pid);
	if (!p)
		goto out_unlock;

	retval = security_task_getscheduler(p);
	if (retval)
		goto out_unlock;

	raw_spin_lock_irqsave(&p->pi_lock, flags);
	cpumask_and(mask, &p->cpus_mask, cpu_active_mask);
	raw_spin_unlock_irqrestore(&p->pi_lock, flags);

out_unlock:
	rcu_read_unlock();

	return retval;
}

/**
 * sys_sched_getaffinity - get the CPU affinity of a process
 * @pid: pid of the process
 * @len: length in bytes of the bitmask pointed to by user_mask_ptr
 * @user_mask_ptr: user-space pointer to hold the current CPU mask
 *
 * Return: size of CPU mask copied to user_mask_ptr on success. An
 * error code otherwise.
 */
SYSCALL_DEFINE3(sched_getaffinity, pid_t, pid, unsigned int, len,
		unsigned long __user *, user_mask_ptr)
{
	int ret;
	cpumask_var_t mask;

	if ((len * BITS_PER_BYTE) < nr_cpu_ids)
		return -EINVAL;
	if (len & (sizeof(unsigned long)-1))
		return -EINVAL;

	if (!zalloc_cpumask_var(&mask, GFP_KERNEL))
		return -ENOMEM;

	ret = sched_getaffinity(pid, mask);
	if (ret == 0) {
		unsigned int retlen = min(len, cpumask_size());

		if (copy_to_user(user_mask_ptr, cpumask_bits(mask), retlen))
			ret = -EFAULT;
		else
			ret = retlen;
	}
	free_cpumask_var(mask);

	return ret;
}

static void do_sched_yield(void)
{
	struct rq_flags rf;
	struct rq *rq;

	rq = this_rq_lock_irq(&rf);

	schedstat_inc(rq->yld_count);
	current->sched_class->yield_task(rq);

	preempt_disable();
	rq_unlock_irq(rq, &rf);
	sched_preempt_enable_no_resched();

	schedule();
}

/**
 * sys_sched_yield - yield the current processor to other threads.
 *
 * This function yields the current CPU to other tasks. If there are no
 * other threads running on this CPU then this function will return.
 *
 * Return: 0.
 */
SYSCALL_DEFINE0(sched_yield)
{
	do_sched_yield();
	return 0;
}

#if !defined(CONFIG_PREEMPTION) || defined(CONFIG_PREEMPT_DYNAMIC)
int __sched __cond_resched(void)
{
	if (should_resched(0)) {
		preempt_schedule_common();
		return 1;
	}
	/*
	 * In preemptible kernels, ->rcu_read_lock_nesting tells the tick
	 * whether the current CPU is in an RCU read-side critical section,
	 * so the tick can report quiescent states even for CPUs looping
	 * in kernel context.  In contrast, in non-preemptible kernels,
	 * RCU readers leave no in-memory hints, which means that CPU-bound
	 * processes executing in kernel context might never report an
	 * RCU quiescent state.  Therefore, the following code causes
	 * cond_resched() to report a quiescent state, but only when RCU
	 * is in urgent need of one.
	 */
#ifndef CONFIG_PREEMPT_RCU
	rcu_all_qs();
#endif
	return 0;
}
EXPORT_SYMBOL(__cond_resched);
#endif

#ifdef CONFIG_PREEMPT_DYNAMIC
#if defined(CONFIG_HAVE_PREEMPT_DYNAMIC_CALL)
#define cond_resched_dynamic_enabled	__cond_resched
#define cond_resched_dynamic_disabled	((void *)&__static_call_return0)
DEFINE_STATIC_CALL_RET0(cond_resched, __cond_resched);
EXPORT_STATIC_CALL_TRAMP(cond_resched);

#define might_resched_dynamic_enabled	__cond_resched
#define might_resched_dynamic_disabled	((void *)&__static_call_return0)
DEFINE_STATIC_CALL_RET0(might_resched, __cond_resched);
EXPORT_STATIC_CALL_TRAMP(might_resched);
#elif defined(CONFIG_HAVE_PREEMPT_DYNAMIC_KEY)
static DEFINE_STATIC_KEY_FALSE(sk_dynamic_cond_resched);
int __sched dynamic_cond_resched(void)
{
	klp_sched_try_switch();
	if (!static_branch_unlikely(&sk_dynamic_cond_resched))
		return 0;
	return __cond_resched();
}
EXPORT_SYMBOL(dynamic_cond_resched);

static DEFINE_STATIC_KEY_FALSE(sk_dynamic_might_resched);
int __sched dynamic_might_resched(void)
{
	if (!static_branch_unlikely(&sk_dynamic_might_resched))
		return 0;
	return __cond_resched();
}
EXPORT_SYMBOL(dynamic_might_resched);
#endif
#endif

/*
 * __cond_resched_lock() - if a reschedule is pending, drop the given lock,
 * call schedule, and on return reacquire the lock.
 *
 * This works OK both with and without CONFIG_PREEMPTION. We do strange low-level
 * operations here to prevent schedule() from being called twice (once via
 * spin_unlock(), once by hand).
 */
int __cond_resched_lock(spinlock_t *lock)
{
	int resched = should_resched(PREEMPT_LOCK_OFFSET);
	int ret = 0;

	lockdep_assert_held(lock);

	if (spin_needbreak(lock) || resched) {
		spin_unlock(lock);
		if (!_cond_resched())
			cpu_relax();
		ret = 1;
		spin_lock(lock);
	}
	return ret;
}
EXPORT_SYMBOL(__cond_resched_lock);

int __cond_resched_rwlock_read(rwlock_t *lock)
{
	int resched = should_resched(PREEMPT_LOCK_OFFSET);
	int ret = 0;

	lockdep_assert_held_read(lock);

	if (rwlock_needbreak(lock) || resched) {
		read_unlock(lock);
		if (!_cond_resched())
			cpu_relax();
		ret = 1;
		read_lock(lock);
	}
	return ret;
}
EXPORT_SYMBOL(__cond_resched_rwlock_read);

int __cond_resched_rwlock_write(rwlock_t *lock)
{
	int resched = should_resched(PREEMPT_LOCK_OFFSET);
	int ret = 0;

	lockdep_assert_held_write(lock);

	if (rwlock_needbreak(lock) || resched) {
		write_unlock(lock);
		if (!_cond_resched())
			cpu_relax();
		ret = 1;
		write_lock(lock);
	}
	return ret;
}
EXPORT_SYMBOL(__cond_resched_rwlock_write);

#ifdef CONFIG_PREEMPT_DYNAMIC

#ifdef CONFIG_GENERIC_ENTRY
#include <linux/entry-common.h>
#endif

/*
 * SC:cond_resched
 * SC:might_resched
 * SC:preempt_schedule
 * SC:preempt_schedule_notrace
 * SC:irqentry_exit_cond_resched
 *
 *
 * NONE:
 *   cond_resched               <- __cond_resched
 *   might_resched              <- RET0
 *   preempt_schedule           <- NOP
 *   preempt_schedule_notrace   <- NOP
 *   irqentry_exit_cond_resched <- NOP
 *
 * VOLUNTARY:
 *   cond_resched               <- __cond_resched
 *   might_resched              <- __cond_resched
 *   preempt_schedule           <- NOP
 *   preempt_schedule_notrace   <- NOP
 *   irqentry_exit_cond_resched <- NOP
 *
 * FULL:
 *   cond_resched               <- RET0
 *   might_resched              <- RET0
 *   preempt_schedule           <- preempt_schedule
 *   preempt_schedule_notrace   <- preempt_schedule_notrace
 *   irqentry_exit_cond_resched <- irqentry_exit_cond_resched
 */

enum {
	preempt_dynamic_undefined = -1,
	preempt_dynamic_none,
	preempt_dynamic_voluntary,
	preempt_dynamic_full,
};

int preempt_dynamic_mode = preempt_dynamic_undefined;

int sched_dynamic_mode(const char *str)
{
	if (!strcmp(str, "none"))
		return preempt_dynamic_none;

	if (!strcmp(str, "voluntary"))
		return preempt_dynamic_voluntary;

	if (!strcmp(str, "full"))
		return preempt_dynamic_full;

	return -EINVAL;
}

#if defined(CONFIG_HAVE_PREEMPT_DYNAMIC_CALL)
#define preempt_dynamic_enable(f)	static_call_update(f, f##_dynamic_enabled)
#define preempt_dynamic_disable(f)	static_call_update(f, f##_dynamic_disabled)
#elif defined(CONFIG_HAVE_PREEMPT_DYNAMIC_KEY)
#define preempt_dynamic_enable(f)	static_key_enable(&sk_dynamic_##f.key)
#define preempt_dynamic_disable(f)	static_key_disable(&sk_dynamic_##f.key)
#else
#error "Unsupported PREEMPT_DYNAMIC mechanism"
#endif

static DEFINE_MUTEX(sched_dynamic_mutex);
static bool klp_override;

static void __sched_dynamic_update(int mode)
{
	/*
	 * Avoid {NONE,VOLUNTARY} -> FULL transitions from ever ending up in
	 * the ZERO state, which is invalid.
	 */
	if (!klp_override)
		preempt_dynamic_enable(cond_resched);
	preempt_dynamic_enable(might_resched);
	preempt_dynamic_enable(preempt_schedule);
	preempt_dynamic_enable(preempt_schedule_notrace);
	preempt_dynamic_enable(irqentry_exit_cond_resched);

	switch (mode) {
	case preempt_dynamic_none:
		if (!klp_override)
			preempt_dynamic_enable(cond_resched);
		preempt_dynamic_disable(might_resched);
		preempt_dynamic_disable(preempt_schedule);
		preempt_dynamic_disable(preempt_schedule_notrace);
		preempt_dynamic_disable(irqentry_exit_cond_resched);
		if (mode != preempt_dynamic_mode)
			pr_info("Dynamic Preempt: none\n");
		break;

	case preempt_dynamic_voluntary:
		if (!klp_override)
			preempt_dynamic_enable(cond_resched);
		preempt_dynamic_enable(might_resched);
		preempt_dynamic_disable(preempt_schedule);
		preempt_dynamic_disable(preempt_schedule_notrace);
		preempt_dynamic_disable(irqentry_exit_cond_resched);
		if (mode != preempt_dynamic_mode)
			pr_info("Dynamic Preempt: voluntary\n");
		break;

	case preempt_dynamic_full:
		if (!klp_override)
			preempt_dynamic_disable(cond_resched);
		preempt_dynamic_disable(might_resched);
		preempt_dynamic_enable(preempt_schedule);
		preempt_dynamic_enable(preempt_schedule_notrace);
		preempt_dynamic_enable(irqentry_exit_cond_resched);
		if (mode != preempt_dynamic_mode)
			pr_info("Dynamic Preempt: full\n");
		break;
	}

	preempt_dynamic_mode = mode;
}

void sched_dynamic_update(int mode)
{
	mutex_lock(&sched_dynamic_mutex);
	__sched_dynamic_update(mode);
	mutex_unlock(&sched_dynamic_mutex);
}

#ifdef CONFIG_HAVE_PREEMPT_DYNAMIC_CALL

static int klp_cond_resched(void)
{
	__klp_sched_try_switch();
	return __cond_resched();
}

void sched_dynamic_klp_enable(void)
{
	mutex_lock(&sched_dynamic_mutex);

	klp_override = true;
	static_call_update(cond_resched, klp_cond_resched);

	mutex_unlock(&sched_dynamic_mutex);
}

void sched_dynamic_klp_disable(void)
{
	mutex_lock(&sched_dynamic_mutex);

	klp_override = false;
	__sched_dynamic_update(preempt_dynamic_mode);

	mutex_unlock(&sched_dynamic_mutex);
}

#endif /* CONFIG_HAVE_PREEMPT_DYNAMIC_CALL */

static int __init setup_preempt_mode(char *str)
{
	int mode = sched_dynamic_mode(str);
	if (mode < 0) {
		pr_warn("Dynamic Preempt: unsupported mode: %s\n", str);
		return 0;
	}

	sched_dynamic_update(mode);
	return 1;
}
__setup("preempt=", setup_preempt_mode);

static void __init preempt_dynamic_init(void)
{
	if (preempt_dynamic_mode == preempt_dynamic_undefined) {
		if (IS_ENABLED(CONFIG_PREEMPT_NONE)) {
			sched_dynamic_update(preempt_dynamic_none);
		} else if (IS_ENABLED(CONFIG_PREEMPT_VOLUNTARY)) {
			sched_dynamic_update(preempt_dynamic_voluntary);
		} else {
			/* Default static call setting, nothing to do */
			WARN_ON_ONCE(!IS_ENABLED(CONFIG_PREEMPT));
			preempt_dynamic_mode = preempt_dynamic_full;
			pr_info("Dynamic Preempt: full\n");
		}
	}
}

#define PREEMPT_MODEL_ACCESSOR(mode) \
	bool preempt_model_##mode(void)						 \
	{									 \
		WARN_ON_ONCE(preempt_dynamic_mode == preempt_dynamic_undefined); \
		return preempt_dynamic_mode == preempt_dynamic_##mode;		 \
	}									 \
	EXPORT_SYMBOL_GPL(preempt_model_##mode)

PREEMPT_MODEL_ACCESSOR(none);
PREEMPT_MODEL_ACCESSOR(voluntary);
PREEMPT_MODEL_ACCESSOR(full);

#else /* !CONFIG_PREEMPT_DYNAMIC */

static inline void preempt_dynamic_init(void) { }

#endif /* #ifdef CONFIG_PREEMPT_DYNAMIC */

/**
 * yield - yield the current processor to other threads.
 *
 * Do not ever use this function, there's a 99% chance you're doing it wrong.
 *
 * The scheduler is at all times free to pick the calling task as the most
 * eligible task to run, if removing the yield() call from your code breaks
 * it, it's already broken.
 *
 * Typical broken usage is:
 *
 * while (!event)
 *	yield();
 *
 * where one assumes that yield() will let 'the other' process run that will
 * make event true. If the current task is a SCHED_FIFO task that will never
 * happen. Never use yield() as a progress guarantee!!
 *
 * If you want to use yield() to wait for something, use wait_event().
 * If you want to use yield() to be 'nice' for others, use cond_resched().
 * If you still want to use yield(), do not!
 */
void __sched yield(void)
{
	set_current_state(TASK_RUNNING);
	do_sched_yield();
}
EXPORT_SYMBOL(yield);

/**
 * yield_to - yield the current processor to another thread in
 * your thread group, or accelerate that thread toward the
 * processor it's on.
 * @p: target task
 * @preempt: whether task preemption is allowed or not
 *
 * It's the caller's job to ensure that the target task struct
 * can't go away on us before we can do any checks.
 *
 * Return:
 *	true (>0) if we indeed boosted the target task.
 *	false (0) if we failed to boost the target.
 *	-ESRCH if there's no task to yield to.
 */
int __sched yield_to(struct task_struct *p, bool preempt)
{
	struct task_struct *curr = current;
	struct rq *rq, *p_rq;
	unsigned long flags;
	int yielded = 0;

	local_irq_save(flags);
	rq = this_rq();

again:
	p_rq = task_rq(p);
	/*
	 * If we're the only runnable task on the rq and target rq also
	 * has only one task, there's absolutely no point in yielding.
	 */
	if (rq->nr_running == 1 && p_rq->nr_running == 1) {
		yielded = -ESRCH;
		goto out_irq;
	}

	double_rq_lock(rq, p_rq);
	if (task_rq(p) != p_rq) {
		double_rq_unlock(rq, p_rq);
		goto again;
	}

	if (!curr->sched_class->yield_to_task)
		goto out_unlock;

	if (curr->sched_class != p->sched_class)
		goto out_unlock;

	if (task_on_cpu(p_rq, p) || !task_is_running(p))
		goto out_unlock;

	yielded = curr->sched_class->yield_to_task(rq, p);
	if (yielded) {
		schedstat_inc(rq->yld_count);
		/*
		 * Make p's CPU reschedule; pick_next_entity takes care of
		 * fairness.
		 */
		if (preempt && rq != p_rq)
			resched_curr(p_rq);
	}

out_unlock:
	double_rq_unlock(rq, p_rq);
out_irq:
	local_irq_restore(flags);

	if (yielded > 0)
		schedule();

	return yielded;
}
EXPORT_SYMBOL_GPL(yield_to);

int io_schedule_prepare(void)
{
	int old_iowait = current->in_iowait;

	current->in_iowait = 1;
	blk_flush_plug(current->plug, true);
	return old_iowait;
}

void io_schedule_finish(int token)
{
	current->in_iowait = token;
}

/*
 * This task is about to go to sleep on IO. Increment rq->nr_iowait so
 * that process accounting knows that this is a task in IO wait state.
 */
long __sched io_schedule_timeout(long timeout)
{
	int token;
	long ret;

	token = io_schedule_prepare();
	ret = schedule_timeout(timeout);
	io_schedule_finish(token);

	return ret;
}
EXPORT_SYMBOL(io_schedule_timeout);

void __sched io_schedule(void)
{
	int token;

	token = io_schedule_prepare();
	schedule();
	io_schedule_finish(token);
}
EXPORT_SYMBOL(io_schedule);

/**
 * sys_sched_get_priority_max - return maximum RT priority.
 * @policy: scheduling class.
 *
 * Return: On success, this syscall returns the maximum
 * rt_priority that can be used by a given scheduling class.
 * On failure, a negative error code is returned.
 */
SYSCALL_DEFINE1(sched_get_priority_max, int, policy)
{
	int ret = -EINVAL;

	switch (policy) {
	case SCHED_FIFO:
	case SCHED_RR:
		ret = MAX_RT_PRIO-1;
		break;
	case SCHED_DEADLINE:
	case SCHED_NORMAL:
	case SCHED_BATCH:
	case SCHED_IDLE:
		ret = 0;
		break;
	}
	return ret;
}

/**
 * sys_sched_get_priority_min - return minimum RT priority.
 * @policy: scheduling class.
 *
 * Return: On success, this syscall returns the minimum
 * rt_priority that can be used by a given scheduling class.
 * On failure, a negative error code is returned.
 */
SYSCALL_DEFINE1(sched_get_priority_min, int, policy)
{
	int ret = -EINVAL;

	switch (policy) {
	case SCHED_FIFO:
	case SCHED_RR:
		ret = 1;
		break;
	case SCHED_DEADLINE:
	case SCHED_NORMAL:
	case SCHED_BATCH:
	case SCHED_IDLE:
		ret = 0;
	}
	return ret;
}

static int sched_rr_get_interval(pid_t pid, struct timespec64 *t)
{
	struct task_struct *p;
	unsigned int time_slice;
	struct rq_flags rf;
	struct rq *rq;
	int retval;

	if (pid < 0)
		return -EINVAL;

	retval = -ESRCH;
	rcu_read_lock();
	p = find_process_by_pid(pid);
	if (!p)
		goto out_unlock;

	retval = security_task_getscheduler(p);
	if (retval)
		goto out_unlock;

	rq = task_rq_lock(p, &rf);
	time_slice = 0;
	if (p->sched_class->get_rr_interval)
		time_slice = p->sched_class->get_rr_interval(rq, p);
	task_rq_unlock(rq, p, &rf);

	rcu_read_unlock();
	jiffies_to_timespec64(time_slice, t);
	return 0;

out_unlock:
	rcu_read_unlock();
	return retval;
}

/**
 * sys_sched_rr_get_interval - return the default timeslice of a process.
 * @pid: pid of the process.
 * @interval: userspace pointer to the timeslice value.
 *
 * this syscall writes the default timeslice value of a given process
 * into the user-space timespec buffer. A value of '0' means infinity.
 *
 * Return: On success, 0 and the timeslice is in @interval. Otherwise,
 * an error code.
 */
SYSCALL_DEFINE2(sched_rr_get_interval, pid_t, pid,
		struct __kernel_timespec __user *, interval)
{
	struct timespec64 t;
	int retval = sched_rr_get_interval(pid, &t);

	if (retval == 0)
		retval = put_timespec64(&t, interval);

	return retval;
}

#ifdef CONFIG_COMPAT_32BIT_TIME
SYSCALL_DEFINE2(sched_rr_get_interval_time32, pid_t, pid,
		struct old_timespec32 __user *, interval)
{
	struct timespec64 t;
	int retval = sched_rr_get_interval(pid, &t);

	if (retval == 0)
		retval = put_old_timespec32(&t, interval);
	return retval;
}
#endif

void sched_show_task(struct task_struct *p)
{
	unsigned long free = 0;
	int ppid;

	if (!try_get_task_stack(p))
		return;

	pr_info("task:%-15.15s state:%c", p->comm, task_state_to_char(p));

	if (task_is_running(p))
		pr_cont("  running task    ");
#ifdef CONFIG_DEBUG_STACK_USAGE
	free = stack_not_used(p);
#endif
	ppid = 0;
	rcu_read_lock();
	if (pid_alive(p))
		ppid = task_pid_nr(rcu_dereference(p->real_parent));
	rcu_read_unlock();
	pr_cont(" stack:%-5lu pid:%-5d ppid:%-6d flags:0x%08lx\n",
		free, task_pid_nr(p), ppid,
		read_task_thread_flags(p));

	print_worker_info(KERN_INFO, p);
	print_stop_info(KERN_INFO, p);
	show_stack(p, NULL, KERN_INFO);
	put_task_stack(p);
}
EXPORT_SYMBOL_GPL(sched_show_task);

static inline bool
state_filter_match(unsigned long state_filter, struct task_struct *p)
{
	unsigned int state = READ_ONCE(p->__state);

	/* no filter, everything matches */
	if (!state_filter)
		return true;

	/* filter, but doesn't match */
	if (!(state & state_filter))
		return false;

	/*
	 * When looking for TASK_UNINTERRUPTIBLE skip TASK_IDLE (allows
	 * TASK_KILLABLE).
	 */
	if (state_filter == TASK_UNINTERRUPTIBLE && (state & TASK_NOLOAD))
		return false;

	return true;
}


void show_state_filter(unsigned int state_filter)
{
	struct task_struct *g, *p;

	rcu_read_lock();
	for_each_process_thread(g, p) {
		/*
		 * reset the NMI-timeout, listing all files on a slow
		 * console might take a lot of time:
		 * Also, reset softlockup watchdogs on all CPUs, because
		 * another CPU might be blocked waiting for us to process
		 * an IPI.
		 */
		touch_nmi_watchdog();
		touch_all_softlockup_watchdogs();
		if (state_filter_match(state_filter, p))
			sched_show_task(p);
	}

#ifdef CONFIG_SCHED_DEBUG
	if (!state_filter)
		sysrq_sched_debug_show();
#endif
	rcu_read_unlock();
	/*
	 * Only show locks if all tasks are dumped:
	 */
	if (!state_filter)
		debug_show_all_locks();
}

/**
 * init_idle - set up an idle thread for a given CPU
 * @idle: task in question
 * @cpu: CPU the idle task belongs to
 *
 * NOTE: this function does not set the idle thread's NEED_RESCHED
 * flag, to make booting more robust.
 */
void __init init_idle(struct task_struct *idle, int cpu)
{
#ifdef CONFIG_SMP
	struct affinity_context ac = (struct affinity_context) {
		.new_mask  = cpumask_of(cpu),
		.flags     = 0,
	};
#endif
	struct rq *rq = cpu_rq(cpu);
	unsigned long flags;

	__sched_fork(0, idle);

	raw_spin_lock_irqsave(&idle->pi_lock, flags);
	raw_spin_rq_lock(rq);

	idle->__state = TASK_RUNNING;
	idle->se.exec_start = sched_clock();
	/*
	 * PF_KTHREAD should already be set at this point; regardless, make it
	 * look like a proper per-CPU kthread.
	 */
	idle->flags |= PF_IDLE | PF_KTHREAD | PF_NO_SETAFFINITY;
	kthread_set_per_cpu(idle, cpu);

#ifdef CONFIG_SMP
	/*
	 * It's possible that init_idle() gets called multiple times on a task,
	 * in that case do_set_cpus_allowed() will not do the right thing.
	 *
	 * And since this is boot we can forgo the serialization.
	 */
	set_cpus_allowed_common(idle, &ac);
#endif
	/*
	 * We're having a chicken and egg problem, even though we are
	 * holding rq->lock, the CPU isn't yet set to this CPU so the
	 * lockdep check in task_group() will fail.
	 *
	 * Similar case to sched_fork(). / Alternatively we could
	 * use task_rq_lock() here and obtain the other rq->lock.
	 *
	 * Silence PROVE_RCU
	 */
	rcu_read_lock();
	__set_task_cpu(idle, cpu);
	rcu_read_unlock();

	rq->idle = idle;
	rcu_assign_pointer(rq->curr, idle);
	idle->on_rq = TASK_ON_RQ_QUEUED;
#ifdef CONFIG_SMP
	idle->on_cpu = 1;
#endif
	raw_spin_rq_unlock(rq);
	raw_spin_unlock_irqrestore(&idle->pi_lock, flags);

	/* Set the preempt count _outside_ the spinlocks! */
	init_idle_preempt_count(idle, cpu);

	/*
	 * The idle tasks have their own, simple scheduling class:
	 */
	idle->sched_class = &idle_sched_class;
	ftrace_graph_init_idle_task(idle, cpu);
	vtime_init_idle(idle, cpu);
#ifdef CONFIG_SMP
	sprintf(idle->comm, "%s/%d", INIT_TASK_COMM, cpu);
#endif
}

#ifdef CONFIG_SMP

int cpuset_cpumask_can_shrink(const struct cpumask *cur,
			      const struct cpumask *trial)
{
	int ret = 1;

	if (cpumask_empty(cur))
		return ret;

	ret = dl_cpuset_cpumask_can_shrink(cur, trial);

	return ret;
}

int task_can_attach(struct task_struct *p,
		    const struct cpumask *cs_effective_cpus)
{
	int ret = 0;

	/*
	 * Kthreads which disallow setaffinity shouldn't be moved
	 * to a new cpuset; we don't want to change their CPU
	 * affinity and isolating such threads by their set of
	 * allowed nodes is unnecessary.  Thus, cpusets are not
	 * applicable for such threads.  This prevents checking for
	 * success of set_cpus_allowed_ptr() on all attached tasks
	 * before cpus_mask may be changed.
	 */
	if (p->flags & PF_NO_SETAFFINITY) {
		ret = -EINVAL;
		goto out;
	}

	if (dl_task(p) && !cpumask_intersects(task_rq(p)->rd->span,
					      cs_effective_cpus)) {
		int cpu = cpumask_any_and(cpu_active_mask, cs_effective_cpus);

		if (unlikely(cpu >= nr_cpu_ids))
			return -EINVAL;
		ret = dl_cpu_busy(cpu, p);
	}

out:
	return ret;
}

bool sched_smp_initialized __read_mostly;

#ifdef CONFIG_NUMA_BALANCING
/* Migrate current task p to target_cpu */
int migrate_task_to(struct task_struct *p, int target_cpu)
{
	struct migration_arg arg = { p, target_cpu };
	int curr_cpu = task_cpu(p);

	if (curr_cpu == target_cpu)
		return 0;

	if (!cpumask_test_cpu(target_cpu, p->cpus_ptr))
		return -EINVAL;

	/* TODO: This is not properly updating schedstats */

	trace_sched_move_numa(p, curr_cpu, target_cpu);
	return stop_one_cpu(curr_cpu, migration_cpu_stop, &arg);
}

/*
 * Requeue a task on a given node and accurately track the number of NUMA
 * tasks on the runqueues
 */
void sched_setnuma(struct task_struct *p, int nid)
{
	bool queued, running;
	struct rq_flags rf;
	struct rq *rq;

	rq = task_rq_lock(p, &rf);
	queued = task_on_rq_queued(p);
	running = task_current(rq, p);

	if (queued)
		dequeue_task(rq, p, DEQUEUE_SAVE);
	if (running)
		put_prev_task(rq, p);

	p->numa_preferred_nid = nid;

	if (queued)
		enqueue_task(rq, p, ENQUEUE_RESTORE | ENQUEUE_NOCLOCK);
	if (running)
		set_next_task(rq, p);
	task_rq_unlock(rq, p, &rf);
}
#endif /* CONFIG_NUMA_BALANCING */

#ifdef CONFIG_HOTPLUG_CPU
/*
 * Ensure that the idle task is using init_mm right before its CPU goes
 * offline.
 */
void idle_task_exit(void)
{
	struct mm_struct *mm = current->active_mm;

	BUG_ON(cpu_online(smp_processor_id()));
	BUG_ON(current != this_rq()->idle);

	if (mm != &init_mm) {
		switch_mm(mm, &init_mm, current);
		finish_arch_post_lock_switch();
	}

	/* finish_cpu(), as ran on the BP, will clean up the active_mm state */
}

static int __balance_push_cpu_stop(void *arg)
{
	struct task_struct *p = arg;
	struct rq *rq = this_rq();
	struct rq_flags rf;
	int cpu;

	raw_spin_lock_irq(&p->pi_lock);
	rq_lock(rq, &rf);

	update_rq_clock(rq);

	if (task_rq(p) == rq && task_on_rq_queued(p)) {
		cpu = select_fallback_rq(rq->cpu, p);
		rq = __migrate_task(rq, &rf, p, cpu);
	}

	rq_unlock(rq, &rf);
	raw_spin_unlock_irq(&p->pi_lock);

	put_task_struct(p);

	return 0;
}

static DEFINE_PER_CPU(struct cpu_stop_work, push_work);

/*
 * Ensure we only run per-cpu kthreads once the CPU goes !active.
 *
 * This is enabled below SCHED_AP_ACTIVE; when !cpu_active(), but only
 * effective when the hotplug motion is down.
 */
static void balance_push(struct rq *rq)
{
	struct task_struct *push_task = rq->curr;

	lockdep_assert_rq_held(rq);

	/*
	 * Ensure the thing is persistent until balance_push_set(.on = false);
	 */
	rq->balance_callback = &balance_push_callback;

	/*
	 * Only active while going offline and when invoked on the outgoing
	 * CPU.
	 */
	if (!cpu_dying(rq->cpu) || rq != this_rq())
		return;

	/*
	 * Both the cpu-hotplug and stop task are in this case and are
	 * required to complete the hotplug process.
	 */
	if (kthread_is_per_cpu(push_task) ||
	    is_migration_disabled(push_task)) {

		/*
		 * If this is the idle task on the outgoing CPU try to wake
		 * up the hotplug control thread which might wait for the
		 * last task to vanish. The rcuwait_active() check is
		 * accurate here because the waiter is pinned on this CPU
		 * and can't obviously be running in parallel.
		 *
		 * On RT kernels this also has to check whether there are
		 * pinned and scheduled out tasks on the runqueue. They
		 * need to leave the migrate disabled section first.
		 */
		if (!rq->nr_running && !rq_has_pinned_tasks(rq) &&
		    rcuwait_active(&rq->hotplug_wait)) {
			raw_spin_rq_unlock(rq);
			rcuwait_wake_up(&rq->hotplug_wait);
			raw_spin_rq_lock(rq);
		}
		return;
	}

	get_task_struct(push_task);
	/*
	 * Temporarily drop rq->lock such that we can wake-up the stop task.
	 * Both preemption and IRQs are still disabled.
	 */
	raw_spin_rq_unlock(rq);
	stop_one_cpu_nowait(rq->cpu, __balance_push_cpu_stop, push_task,
			    this_cpu_ptr(&push_work));
	/*
	 * At this point need_resched() is true and we'll take the loop in
	 * schedule(). The next pick is obviously going to be the stop task
	 * which kthread_is_per_cpu() and will push this task away.
	 */
	raw_spin_rq_lock(rq);
}

static void balance_push_set(int cpu, bool on)
{
	struct rq *rq = cpu_rq(cpu);
	struct rq_flags rf;

	rq_lock_irqsave(rq, &rf);
	if (on) {
		WARN_ON_ONCE(rq->balance_callback);
		rq->balance_callback = &balance_push_callback;
	} else if (rq->balance_callback == &balance_push_callback) {
		rq->balance_callback = NULL;
	}
	rq_unlock_irqrestore(rq, &rf);
}

/*
 * Invoked from a CPUs hotplug control thread after the CPU has been marked
 * inactive. All tasks which are not per CPU kernel threads are either
 * pushed off this CPU now via balance_push() or placed on a different CPU
 * during wakeup. Wait until the CPU is quiescent.
 */
static void balance_hotplug_wait(void)
{
	struct rq *rq = this_rq();

	rcuwait_wait_event(&rq->hotplug_wait,
			   rq->nr_running == 1 && !rq_has_pinned_tasks(rq),
			   TASK_UNINTERRUPTIBLE);
}

#else

static inline void balance_push(struct rq *rq)
{
}

static inline void balance_push_set(int cpu, bool on)
{
}

static inline void balance_hotplug_wait(void)
{
}

#endif /* CONFIG_HOTPLUG_CPU */

void set_rq_online(struct rq *rq)
{
	if (!rq->online) {
		const struct sched_class *class;

		cpumask_set_cpu(rq->cpu, rq->rd->online);
		rq->online = 1;

		for_each_class(class) {
			if (class->rq_online)
				class->rq_online(rq);
		}
	}
}

void set_rq_offline(struct rq *rq)
{
	if (rq->online) {
		const struct sched_class *class;

		for_each_class(class) {
			if (class->rq_offline)
				class->rq_offline(rq);
		}

		cpumask_clear_cpu(rq->cpu, rq->rd->online);
		rq->online = 0;
	}
}

/*
 * used to mark begin/end of suspend/resume:
 */
static int num_cpus_frozen;

/*
 * Update cpusets according to cpu_active mask.  If cpusets are
 * disabled, cpuset_update_active_cpus() becomes a simple wrapper
 * around partition_sched_domains().
 *
 * If we come here as part of a suspend/resume, don't touch cpusets because we
 * want to restore it back to its original state upon resume anyway.
 */
static void cpuset_cpu_active(void)
{
	if (cpuhp_tasks_frozen) {
		/*
		 * num_cpus_frozen tracks how many CPUs are involved in suspend
		 * resume sequence. As long as this is not the last online
		 * operation in the resume sequence, just build a single sched
		 * domain, ignoring cpusets.
		 */
		partition_sched_domains(1, NULL, NULL);
		if (--num_cpus_frozen)
			return;
		/*
		 * This is the last CPU online operation. So fall through and
		 * restore the original sched domains by considering the
		 * cpuset configurations.
		 */
		cpuset_force_rebuild();
	}
	cpuset_update_active_cpus();
}

static int cpuset_cpu_inactive(unsigned int cpu)
{
	if (!cpuhp_tasks_frozen) {
		int ret = dl_cpu_busy(cpu, NULL);

		if (ret)
			return ret;
		cpuset_update_active_cpus();
	} else {
		num_cpus_frozen++;
		partition_sched_domains(1, NULL, NULL);
	}
	return 0;
}

int sched_cpu_activate(unsigned int cpu)
{
	struct rq *rq = cpu_rq(cpu);
	struct rq_flags rf;

	/*
	 * Clear the balance_push callback and prepare to schedule
	 * regular tasks.
	 */
	balance_push_set(cpu, false);

#ifdef CONFIG_SCHED_SMT
	/*
	 * When going up, increment the number of cores with SMT present.
	 */
	if (cpumask_weight(cpu_smt_mask(cpu)) == 2)
		static_branch_inc_cpuslocked(&sched_smt_present);
#endif
	set_cpu_active(cpu, true);

	if (sched_smp_initialized) {
		sched_update_numa(cpu, true);
		sched_domains_numa_masks_set(cpu);
		cpuset_cpu_active();
	}

	/*
	 * Put the rq online, if not already. This happens:
	 *
	 * 1) In the early boot process, because we build the real domains
	 *    after all CPUs have been brought up.
	 *
	 * 2) At runtime, if cpuset_cpu_active() fails to rebuild the
	 *    domains.
	 */
	rq_lock_irqsave(rq, &rf);
	if (rq->rd) {
		BUG_ON(!cpumask_test_cpu(cpu, rq->rd->span));
		set_rq_online(rq);
	}
	rq_unlock_irqrestore(rq, &rf);

	return 0;
}

int sched_cpu_deactivate(unsigned int cpu)
{
	struct rq *rq = cpu_rq(cpu);
	struct rq_flags rf;
	int ret;

	/*
	 * Remove CPU from nohz.idle_cpus_mask to prevent participating in
	 * load balancing when not active
	 */
	nohz_balance_exit_idle(rq);

	set_cpu_active(cpu, false);

	/*
	 * From this point forward, this CPU will refuse to run any task that
	 * is not: migrate_disable() or KTHREAD_IS_PER_CPU, and will actively
	 * push those tasks away until this gets cleared, see
	 * sched_cpu_dying().
	 */
	balance_push_set(cpu, true);

	/*
	 * We've cleared cpu_active_mask / set balance_push, wait for all
	 * preempt-disabled and RCU users of this state to go away such that
	 * all new such users will observe it.
	 *
	 * Specifically, we rely on ttwu to no longer target this CPU, see
	 * ttwu_queue_cond() and is_cpu_allowed().
	 *
	 * Do sync before park smpboot threads to take care the rcu boost case.
	 */
	synchronize_rcu();

	rq_lock_irqsave(rq, &rf);
	if (rq->rd) {
		update_rq_clock(rq);
		BUG_ON(!cpumask_test_cpu(cpu, rq->rd->span));
		set_rq_offline(rq);
	}
	rq_unlock_irqrestore(rq, &rf);

#ifdef CONFIG_SCHED_SMT
	/*
	 * When going down, decrement the number of cores with SMT present.
	 */
	if (cpumask_weight(cpu_smt_mask(cpu)) == 2)
		static_branch_dec_cpuslocked(&sched_smt_present);

	sched_core_cpu_deactivate(cpu);
#endif

	if (!sched_smp_initialized)
		return 0;

	sched_update_numa(cpu, false);
	ret = cpuset_cpu_inactive(cpu);
	if (ret) {
		balance_push_set(cpu, false);
		set_cpu_active(cpu, true);
		sched_update_numa(cpu, true);
		return ret;
	}
	sched_domains_numa_masks_clear(cpu);
	return 0;
}

static void sched_rq_cpu_starting(unsigned int cpu)
{
	struct rq *rq = cpu_rq(cpu);

	rq->calc_load_update = calc_load_update;
	update_max_interval();
}

int sched_cpu_starting(unsigned int cpu)
{
	sched_core_cpu_starting(cpu);
	sched_rq_cpu_starting(cpu);
	sched_tick_start(cpu);
	return 0;
}

#ifdef CONFIG_HOTPLUG_CPU

/*
 * Invoked immediately before the stopper thread is invoked to bring the
 * CPU down completely. At this point all per CPU kthreads except the
 * hotplug thread (current) and the stopper thread (inactive) have been
 * either parked or have been unbound from the outgoing CPU. Ensure that
 * any of those which might be on the way out are gone.
 *
 * If after this point a bound task is being woken on this CPU then the
 * responsible hotplug callback has failed to do it's job.
 * sched_cpu_dying() will catch it with the appropriate fireworks.
 */
int sched_cpu_wait_empty(unsigned int cpu)
{
	balance_hotplug_wait();
	return 0;
}

/*
 * Since this CPU is going 'away' for a while, fold any nr_active delta we
 * might have. Called from the CPU stopper task after ensuring that the
 * stopper is the last running task on the CPU, so nr_active count is
 * stable. We need to take the teardown thread which is calling this into
 * account, so we hand in adjust = 1 to the load calculation.
 *
 * Also see the comment "Global load-average calculations".
 */
static void calc_load_migrate(struct rq *rq)
{
	long delta = calc_load_fold_active(rq, 1);

	if (delta)
		atomic_long_add(delta, &calc_load_tasks);
}

static void dump_rq_tasks(struct rq *rq, const char *loglvl)
{
	struct task_struct *g, *p;
	int cpu = cpu_of(rq);

	lockdep_assert_rq_held(rq);

	printk("%sCPU%d enqueued tasks (%u total):\n", loglvl, cpu, rq->nr_running);
	for_each_process_thread(g, p) {
		if (task_cpu(p) != cpu)
			continue;

		if (!task_on_rq_queued(p))
			continue;

		printk("%s\tpid: %d, name: %s\n", loglvl, p->pid, p->comm);
	}
}

int sched_cpu_dying(unsigned int cpu)
{
	struct rq *rq = cpu_rq(cpu);
	struct rq_flags rf;

	/* Handle pending wakeups and then migrate everything off */
	sched_tick_stop(cpu);

	rq_lock_irqsave(rq, &rf);
	if (rq->nr_running != 1 || rq_has_pinned_tasks(rq)) {
		WARN(true, "Dying CPU not properly vacated!");
		dump_rq_tasks(rq, KERN_WARNING);
	}
	rq_unlock_irqrestore(rq, &rf);

	calc_load_migrate(rq);
	update_max_interval();
	hrtick_clear(rq);
	sched_core_cpu_dying(cpu);
	return 0;
}
#endif

void __init sched_init_smp(void)
{
	sched_init_numa(NUMA_NO_NODE);

	/*
	 * There's no userspace yet to cause hotplug operations; hence all the
	 * CPU masks are stable and all blatant races in the below code cannot
	 * happen.
	 */
	mutex_lock(&sched_domains_mutex);
	sched_init_domains(cpu_active_mask);
	mutex_unlock(&sched_domains_mutex);

	/* Move init over to a non-isolated CPU */
	if (set_cpus_allowed_ptr(current, housekeeping_cpumask(HK_TYPE_DOMAIN)) < 0)
		BUG();
	current->flags &= ~PF_NO_SETAFFINITY;
	sched_init_granularity();

	init_sched_rt_class();
	init_sched_dl_class();

	sched_smp_initialized = true;
}

static int __init migration_init(void)
{
	sched_cpu_starting(smp_processor_id());
	return 0;
}
early_initcall(migration_init);

#else
void __init sched_init_smp(void)
{
	sched_init_granularity();
}
#endif /* CONFIG_SMP */

int in_sched_functions(unsigned long addr)
{
	return in_lock_functions(addr) ||
		(addr >= (unsigned long)__sched_text_start
		&& addr < (unsigned long)__sched_text_end);
}

#ifdef CONFIG_CGROUP_SCHED
/*
 * Default task group.
 * Every task in system belongs to this group at bootup.
 */
struct task_group root_task_group;
LIST_HEAD(task_groups);

/* Cacheline aligned slab cache for task_group */
static struct kmem_cache *task_group_cache __read_mostly;
#endif

void __init sched_init(void)
{
	unsigned long ptr = 0;
	int i;

	/* Make sure the linker didn't screw up */
	BUG_ON(&idle_sched_class != &fair_sched_class + 1 ||
	       &fair_sched_class != &rt_sched_class + 1 ||
	       &rt_sched_class   != &dl_sched_class + 1);
#ifdef CONFIG_SMP
	BUG_ON(&dl_sched_class != &stop_sched_class + 1);
#endif

	wait_bit_init();

#ifdef CONFIG_FAIR_GROUP_SCHED
	ptr += 2 * nr_cpu_ids * sizeof(void **);
#endif
#ifdef CONFIG_RT_GROUP_SCHED
	ptr += 2 * nr_cpu_ids * sizeof(void **);
#endif
	if (ptr) {
		ptr = (unsigned long)kzalloc(ptr, GFP_NOWAIT);

#ifdef CONFIG_FAIR_GROUP_SCHED
		root_task_group.se = (struct sched_entity **)ptr;
		ptr += nr_cpu_ids * sizeof(void **);

		root_task_group.cfs_rq = (struct cfs_rq **)ptr;
		ptr += nr_cpu_ids * sizeof(void **);

		root_task_group.shares = ROOT_TASK_GROUP_LOAD;
		init_cfs_bandwidth(&root_task_group.cfs_bandwidth);
#endif /* CONFIG_FAIR_GROUP_SCHED */
#ifdef CONFIG_RT_GROUP_SCHED
		root_task_group.rt_se = (struct sched_rt_entity **)ptr;
		ptr += nr_cpu_ids * sizeof(void **);

		root_task_group.rt_rq = (struct rt_rq **)ptr;
		ptr += nr_cpu_ids * sizeof(void **);

#endif /* CONFIG_RT_GROUP_SCHED */
	}

	init_rt_bandwidth(&def_rt_bandwidth, global_rt_period(), global_rt_runtime());

#ifdef CONFIG_SMP
	init_defrootdomain();
#endif

#ifdef CONFIG_RT_GROUP_SCHED
	init_rt_bandwidth(&root_task_group.rt_bandwidth,
			global_rt_period(), global_rt_runtime());
#endif /* CONFIG_RT_GROUP_SCHED */

#ifdef CONFIG_CGROUP_SCHED
	task_group_cache = KMEM_CACHE(task_group, 0);

	list_add(&root_task_group.list, &task_groups);
	INIT_LIST_HEAD(&root_task_group.children);
	INIT_LIST_HEAD(&root_task_group.siblings);
	autogroup_init(&init_task);
#endif /* CONFIG_CGROUP_SCHED */

	for_each_possible_cpu(i) {
		struct rq *rq;

		rq = cpu_rq(i);
		raw_spin_lock_init(&rq->__lock);
		rq->nr_running = 0;
		rq->calc_load_active = 0;
		rq->calc_load_update = jiffies + LOAD_FREQ;
		init_cfs_rq(&rq->cfs);
		init_rt_rq(&rq->rt);
		init_dl_rq(&rq->dl);
#ifdef CONFIG_FAIR_GROUP_SCHED
		INIT_LIST_HEAD(&rq->leaf_cfs_rq_list);
		rq->tmp_alone_branch = &rq->leaf_cfs_rq_list;
		/*
		 * How much CPU bandwidth does root_task_group get?
		 *
		 * In case of task-groups formed thr' the cgroup filesystem, it
		 * gets 100% of the CPU resources in the system. This overall
		 * system CPU resource is divided among the tasks of
		 * root_task_group and its child task-groups in a fair manner,
		 * based on each entity's (task or task-group's) weight
		 * (se->load.weight).
		 *
		 * In other words, if root_task_group has 10 tasks of weight
		 * 1024) and two child groups A0 and A1 (of weight 1024 each),
		 * then A0's share of the CPU resource is:
		 *
		 *	A0's bandwidth = 1024 / (10*1024 + 1024 + 1024) = 8.33%
		 *
		 * We achieve this by letting root_task_group's tasks sit
		 * directly in rq->cfs (i.e root_task_group->se[] = NULL).
		 */
		init_tg_cfs_entry(&root_task_group, &rq->cfs, NULL, i, NULL);
#endif /* CONFIG_FAIR_GROUP_SCHED */

		rq->rt.rt_runtime = def_rt_bandwidth.rt_runtime;
#ifdef CONFIG_RT_GROUP_SCHED
		init_tg_rt_entry(&root_task_group, &rq->rt, NULL, i, NULL);
#endif
#ifdef CONFIG_SMP
		rq->sd = NULL;
		rq->rd = NULL;
		rq->cpu_capacity = rq->cpu_capacity_orig = SCHED_CAPACITY_SCALE;
		rq->balance_callback = &balance_push_callback;
		rq->active_balance = 0;
		rq->next_balance = jiffies;
		rq->push_cpu = 0;
		rq->cpu = i;
		rq->online = 0;
		rq->idle_stamp = 0;
		rq->avg_idle = 2*sysctl_sched_migration_cost;
		rq->wake_stamp = jiffies;
		rq->wake_avg_idle = rq->avg_idle;
		rq->max_idle_balance_cost = sysctl_sched_migration_cost;

		INIT_LIST_HEAD(&rq->cfs_tasks);

		rq_attach_root(rq, &def_root_domain);
#ifdef CONFIG_NO_HZ_COMMON
		rq->last_blocked_load_update_tick = jiffies;
		atomic_set(&rq->nohz_flags, 0);

		INIT_CSD(&rq->nohz_csd, nohz_csd_func, rq);
#endif
#ifdef CONFIG_HOTPLUG_CPU
		rcuwait_init(&rq->hotplug_wait);
#endif
#endif /* CONFIG_SMP */
		hrtick_rq_init(rq);
		atomic_set(&rq->nr_iowait, 0);

#ifdef CONFIG_SCHED_CORE
		rq->core = rq;
		rq->core_pick = NULL;
		rq->core_enabled = 0;
		rq->core_tree = RB_ROOT;
		rq->core_forceidle_count = 0;
		rq->core_forceidle_occupation = 0;
		rq->core_forceidle_start = 0;

		rq->core_cookie = 0UL;
#endif
		zalloc_cpumask_var_node(&rq->scratch_mask, GFP_KERNEL, cpu_to_node(i));
	}

	set_load_weight(&init_task, false);

	/*
	 * The boot idle thread does lazy MMU switching as well:
	 */
	mmgrab_lazy_tlb(&init_mm);
	enter_lazy_tlb(&init_mm, current);

	/*
	 * The idle task doesn't need the kthread struct to function, but it
	 * is dressed up as a per-CPU kthread and thus needs to play the part
	 * if we want to avoid special-casing it in code that deals with per-CPU
	 * kthreads.
	 */
	WARN_ON(!set_kthread_struct(current));

	/*
	 * Make us the idle thread. Technically, schedule() should not be
	 * called from this thread, however somewhere below it might be,
	 * but because we are the idle thread, we just pick up running again
	 * when this runqueue becomes "idle".
	 */
	init_idle(current, smp_processor_id());

	calc_load_update = jiffies + LOAD_FREQ;

#ifdef CONFIG_SMP
	idle_thread_set_boot_cpu();
	balance_push_set(smp_processor_id(), false);
#endif
	init_sched_fair_class();

	psi_init();

	init_uclamp();

	preempt_dynamic_init();

	scheduler_running = 1;
}

#ifdef CONFIG_DEBUG_ATOMIC_SLEEP

void __might_sleep(const char *file, int line)
{
	unsigned int state = get_current_state();
	/*
	 * Blocking primitives will set (and therefore destroy) current->state,
	 * since we will exit with TASK_RUNNING make sure we enter with it,
	 * otherwise we will destroy state.
	 */
	WARN_ONCE(state != TASK_RUNNING && current->task_state_change,
			"do not call blocking ops when !TASK_RUNNING; "
			"state=%x set at [<%p>] %pS\n", state,
			(void *)current->task_state_change,
			(void *)current->task_state_change);

	__might_resched(file, line, 0);
}
EXPORT_SYMBOL(__might_sleep);

static void print_preempt_disable_ip(int preempt_offset, unsigned long ip)
{
	if (!IS_ENABLED(CONFIG_DEBUG_PREEMPT))
		return;

	if (preempt_count() == preempt_offset)
		return;

	pr_err("Preemption disabled at:");
	print_ip_sym(KERN_ERR, ip);
}

static inline bool resched_offsets_ok(unsigned int offsets)
{
	unsigned int nested = preempt_count();

	nested += rcu_preempt_depth() << MIGHT_RESCHED_RCU_SHIFT;

	return nested == offsets;
}

void __might_resched(const char *file, int line, unsigned int offsets)
{
	/* Ratelimiting timestamp: */
	static unsigned long prev_jiffy;

	unsigned long preempt_disable_ip;

	/* WARN_ON_ONCE() by default, no rate limit required: */
	rcu_sleep_check();

	if ((resched_offsets_ok(offsets) && !irqs_disabled() &&
	     !is_idle_task(current) && !current->non_block_count) ||
	    system_state == SYSTEM_BOOTING || system_state > SYSTEM_RUNNING ||
	    oops_in_progress)
		return;

	if (time_before(jiffies, prev_jiffy + HZ) && prev_jiffy)
		return;
	prev_jiffy = jiffies;

	/* Save this before calling printk(), since that will clobber it: */
	preempt_disable_ip = get_preempt_disable_ip(current);

	pr_err("BUG: sleeping function called from invalid context at %s:%d\n",
	       file, line);
	pr_err("in_atomic(): %d, irqs_disabled(): %d, non_block: %d, pid: %d, name: %s\n",
	       in_atomic(), irqs_disabled(), current->non_block_count,
	       current->pid, current->comm);
	pr_err("preempt_count: %x, expected: %x\n", preempt_count(),
	       offsets & MIGHT_RESCHED_PREEMPT_MASK);

	if (IS_ENABLED(CONFIG_PREEMPT_RCU)) {
		pr_err("RCU nest depth: %d, expected: %u\n",
		       rcu_preempt_depth(), offsets >> MIGHT_RESCHED_RCU_SHIFT);
	}

	if (task_stack_end_corrupted(current))
		pr_emerg("Thread overran stack, or stack corrupted\n");

	debug_show_held_locks(current);
	if (irqs_disabled())
		print_irqtrace_events(current);

	print_preempt_disable_ip(offsets & MIGHT_RESCHED_PREEMPT_MASK,
				 preempt_disable_ip);

	dump_stack();
	add_taint(TAINT_WARN, LOCKDEP_STILL_OK);
}
EXPORT_SYMBOL(__might_resched);

void __cant_sleep(const char *file, int line, int preempt_offset)
{
	static unsigned long prev_jiffy;

	if (irqs_disabled())
		return;

	if (!IS_ENABLED(CONFIG_PREEMPT_COUNT))
		return;

	if (preempt_count() > preempt_offset)
		return;

	if (time_before(jiffies, prev_jiffy + HZ) && prev_jiffy)
		return;
	prev_jiffy = jiffies;

	printk(KERN_ERR "BUG: assuming atomic context at %s:%d\n", file, line);
	printk(KERN_ERR "in_atomic(): %d, irqs_disabled(): %d, pid: %d, name: %s\n",
			in_atomic(), irqs_disabled(),
			current->pid, current->comm);

	debug_show_held_locks(current);
	dump_stack();
	add_taint(TAINT_WARN, LOCKDEP_STILL_OK);
}
EXPORT_SYMBOL_GPL(__cant_sleep);

#ifdef CONFIG_SMP
void __cant_migrate(const char *file, int line)
{
	static unsigned long prev_jiffy;

	if (irqs_disabled())
		return;

	if (is_migration_disabled(current))
		return;

	if (!IS_ENABLED(CONFIG_PREEMPT_COUNT))
		return;

	if (preempt_count() > 0)
		return;

	if (time_before(jiffies, prev_jiffy + HZ) && prev_jiffy)
		return;
	prev_jiffy = jiffies;

	pr_err("BUG: assuming non migratable context at %s:%d\n", file, line);
	pr_err("in_atomic(): %d, irqs_disabled(): %d, migration_disabled() %u pid: %d, name: %s\n",
	       in_atomic(), irqs_disabled(), is_migration_disabled(current),
	       current->pid, current->comm);

	debug_show_held_locks(current);
	dump_stack();
	add_taint(TAINT_WARN, LOCKDEP_STILL_OK);
}
EXPORT_SYMBOL_GPL(__cant_migrate);
#endif
#endif

#ifdef CONFIG_MAGIC_SYSRQ
void normalize_rt_tasks(void)
{
	struct task_struct *g, *p;
	struct sched_attr attr = {
		.sched_policy = SCHED_NORMAL,
	};

	read_lock(&tasklist_lock);
	for_each_process_thread(g, p) {
		/*
		 * Only normalize user tasks:
		 */
		if (p->flags & PF_KTHREAD)
			continue;

		p->se.exec_start = 0;
		schedstat_set(p->stats.wait_start,  0);
		schedstat_set(p->stats.sleep_start, 0);
		schedstat_set(p->stats.block_start, 0);

		if (!dl_task(p) && !rt_task(p)) {
			/*
			 * Renice negative nice level userspace
			 * tasks back to 0:
			 */
			if (task_nice(p) < 0)
				set_user_nice(p, 0);
			continue;
		}

		__sched_setscheduler(p, &attr, false, false);
	}
	read_unlock(&tasklist_lock);
}

#endif /* CONFIG_MAGIC_SYSRQ */

#if defined(CONFIG_IA64) || defined(CONFIG_KGDB_KDB)
/*
 * These functions are only useful for the IA64 MCA handling, or kdb.
 *
 * They can only be called when the whole system has been
 * stopped - every CPU needs to be quiescent, and no scheduling
 * activity can take place. Using them for anything else would
 * be a serious bug, and as a result, they aren't even visible
 * under any other configuration.
 */

/**
 * curr_task - return the current task for a given CPU.
 * @cpu: the processor in question.
 *
 * ONLY VALID WHEN THE WHOLE SYSTEM IS STOPPED!
 *
 * Return: The current task for @cpu.
 */
struct task_struct *curr_task(int cpu)
{
	return cpu_curr(cpu);
}

#endif /* defined(CONFIG_IA64) || defined(CONFIG_KGDB_KDB) */

#ifdef CONFIG_IA64
/**
 * ia64_set_curr_task - set the current task for a given CPU.
 * @cpu: the processor in question.
 * @p: the task pointer to set.
 *
 * Description: This function must only be used when non-maskable interrupts
 * are serviced on a separate stack. It allows the architecture to switch the
 * notion of the current task on a CPU in a non-blocking manner. This function
 * must be called with all CPU's synchronized, and interrupts disabled, the
 * and caller must save the original value of the current task (see
 * curr_task() above) and restore that value before reenabling interrupts and
 * re-starting the system.
 *
 * ONLY VALID WHEN THE WHOLE SYSTEM IS STOPPED!
 */
void ia64_set_curr_task(int cpu, struct task_struct *p)
{
	cpu_curr(cpu) = p;
}

#endif

#ifdef CONFIG_CGROUP_SCHED
/* task_group_lock serializes the addition/removal of task groups */
static DEFINE_SPINLOCK(task_group_lock);

static inline void alloc_uclamp_sched_group(struct task_group *tg,
					    struct task_group *parent)
{
#ifdef CONFIG_UCLAMP_TASK_GROUP
	enum uclamp_id clamp_id;

	for_each_clamp_id(clamp_id) {
		uclamp_se_set(&tg->uclamp_req[clamp_id],
			      uclamp_none(clamp_id), false);
		tg->uclamp[clamp_id] = parent->uclamp[clamp_id];
	}
#endif
}

static void sched_free_group(struct task_group *tg)
{
	free_fair_sched_group(tg);
	free_rt_sched_group(tg);
	autogroup_free(tg);
	kmem_cache_free(task_group_cache, tg);
}

static void sched_free_group_rcu(struct rcu_head *rcu)
{
	sched_free_group(container_of(rcu, struct task_group, rcu));
}

static void sched_unregister_group(struct task_group *tg)
{
	unregister_fair_sched_group(tg);
	unregister_rt_sched_group(tg);
	/*
	 * We have to wait for yet another RCU grace period to expire, as
	 * print_cfs_stats() might run concurrently.
	 */
	call_rcu(&tg->rcu, sched_free_group_rcu);
}

/* allocate runqueue etc for a new task group */
struct task_group *sched_create_group(struct task_group *parent)
{
	struct task_group *tg;

	tg = kmem_cache_alloc(task_group_cache, GFP_KERNEL | __GFP_ZERO);
	if (!tg)
		return ERR_PTR(-ENOMEM);

	if (!alloc_fair_sched_group(tg, parent))
		goto err;

	if (!alloc_rt_sched_group(tg, parent))
		goto err;

	alloc_uclamp_sched_group(tg, parent);

	return tg;

err:
	sched_free_group(tg);
	return ERR_PTR(-ENOMEM);
}

void sched_online_group(struct task_group *tg, struct task_group *parent)
{
	unsigned long flags;

	spin_lock_irqsave(&task_group_lock, flags);
	list_add_rcu(&tg->list, &task_groups);

	/* Root should already exist: */
	WARN_ON(!parent);

	tg->parent = parent;
	INIT_LIST_HEAD(&tg->children);
	list_add_rcu(&tg->siblings, &parent->children);
	spin_unlock_irqrestore(&task_group_lock, flags);

	online_fair_sched_group(tg);
}

/* rcu callback to free various structures associated with a task group */
static void sched_unregister_group_rcu(struct rcu_head *rhp)
{
	/* Now it should be safe to free those cfs_rqs: */
	sched_unregister_group(container_of(rhp, struct task_group, rcu));
}

void sched_destroy_group(struct task_group *tg)
{
	/* Wait for possible concurrent references to cfs_rqs complete: */
	call_rcu(&tg->rcu, sched_unregister_group_rcu);
}

void sched_release_group(struct task_group *tg)
{
	unsigned long flags;

	/*
	 * Unlink first, to avoid walk_tg_tree_from() from finding us (via
	 * sched_cfs_period_timer()).
	 *
	 * For this to be effective, we have to wait for all pending users of
	 * this task group to leave their RCU critical section to ensure no new
	 * user will see our dying task group any more. Specifically ensure
	 * that tg_unthrottle_up() won't add decayed cfs_rq's to it.
	 *
	 * We therefore defer calling unregister_fair_sched_group() to
	 * sched_unregister_group() which is guarantied to get called only after the
	 * current RCU grace period has expired.
	 */
	spin_lock_irqsave(&task_group_lock, flags);
	list_del_rcu(&tg->list);
	list_del_rcu(&tg->siblings);
	spin_unlock_irqrestore(&task_group_lock, flags);
}

static struct task_group *sched_get_task_group(struct task_struct *tsk)
{
	struct task_group *tg;

	/*
	 * All callers are synchronized by task_rq_lock(); we do not use RCU
	 * which is pointless here. Thus, we pass "true" to task_css_check()
	 * to prevent lockdep warnings.
	 */
	tg = container_of(task_css_check(tsk, cpu_cgrp_id, true),
			  struct task_group, css);
	tg = autogroup_task_group(tsk, tg);

	return tg;
}

static void sched_change_group(struct task_struct *tsk, struct task_group *group)
{
	tsk->sched_task_group = group;

#ifdef CONFIG_FAIR_GROUP_SCHED
	if (tsk->sched_class->task_change_group)
		tsk->sched_class->task_change_group(tsk);
	else
#endif
		set_task_rq(tsk, task_cpu(tsk));
}

/*
 * Change task's runqueue when it moves between groups.
 *
 * The caller of this function should have put the task in its new group by
 * now. This function just updates tsk->se.cfs_rq and tsk->se.parent to reflect
 * its new group.
 */
void sched_move_task(struct task_struct *tsk)
{
	int queued, running, queue_flags =
		DEQUEUE_SAVE | DEQUEUE_MOVE | DEQUEUE_NOCLOCK;
	struct task_group *group;
	struct rq_flags rf;
	struct rq *rq;

	rq = task_rq_lock(tsk, &rf);
	/*
	 * Esp. with SCHED_AUTOGROUP enabled it is possible to get superfluous
	 * group changes.
	 */
	group = sched_get_task_group(tsk);
	if (group == tsk->sched_task_group)
		goto unlock;

	update_rq_clock(rq);

	running = task_current(rq, tsk);
	queued = task_on_rq_queued(tsk);

	if (queued)
		dequeue_task(rq, tsk, queue_flags);
	if (running)
		put_prev_task(rq, tsk);

	sched_change_group(tsk, group);

	if (queued)
		enqueue_task(rq, tsk, queue_flags);
	if (running) {
		set_next_task(rq, tsk);
		/*
		 * After changing group, the running task may have joined a
		 * throttled one but it's still the running task. Trigger a
		 * resched to make sure that task can still run.
		 */
		resched_curr(rq);
	}

unlock:
	task_rq_unlock(rq, tsk, &rf);
}

static inline struct task_group *css_tg(struct cgroup_subsys_state *css)
{
	return css ? container_of(css, struct task_group, css) : NULL;
}

static struct cgroup_subsys_state *
cpu_cgroup_css_alloc(struct cgroup_subsys_state *parent_css)
{
	struct task_group *parent = css_tg(parent_css);
	struct task_group *tg;

	if (!parent) {
		/* This is early initialization for the top cgroup */
		return &root_task_group.css;
	}

	tg = sched_create_group(parent);
	if (IS_ERR(tg))
		return ERR_PTR(-ENOMEM);

	return &tg->css;
}

/* Expose task group only after completing cgroup initialization */
static int cpu_cgroup_css_online(struct cgroup_subsys_state *css)
{
	struct task_group *tg = css_tg(css);
	struct task_group *parent = css_tg(css->parent);

	if (parent)
		sched_online_group(tg, parent);

#ifdef CONFIG_UCLAMP_TASK_GROUP
	/* Propagate the effective uclamp value for the new group */
	mutex_lock(&uclamp_mutex);
	rcu_read_lock();
	cpu_util_update_eff(css);
	rcu_read_unlock();
	mutex_unlock(&uclamp_mutex);
#endif

	return 0;
}

static void cpu_cgroup_css_released(struct cgroup_subsys_state *css)
{
	struct task_group *tg = css_tg(css);

	sched_release_group(tg);
}

static void cpu_cgroup_css_free(struct cgroup_subsys_state *css)
{
	struct task_group *tg = css_tg(css);

	/*
	 * Relies on the RCU grace period between css_released() and this.
	 */
	sched_unregister_group(tg);
<<<<<<< HEAD
}

/*
 * This is called before wake_up_new_task(), therefore we really only
 * have to set its group bits, all the other stuff does not apply.
 */
static void cpu_cgroup_fork(struct task_struct *task)
{
	struct rq_flags rf;
	struct rq *rq;

	rq = task_rq_lock(task, &rf);

	update_rq_clock(rq);
	sched_change_group(task, TASK_SET_GROUP);

	task_rq_unlock(rq, task, &rf);
=======
>>>>>>> eb3cdb58
}

#ifdef CONFIG_RT_GROUP_SCHED
static int cpu_cgroup_can_attach(struct cgroup_taskset *tset)
{
	struct task_struct *task;
	struct cgroup_subsys_state *css;

	cgroup_taskset_for_each(task, css, tset) {
		if (!sched_rt_can_attach(css_tg(css), task))
			return -EINVAL;
	}
	return 0;
}
#endif

static void cpu_cgroup_attach(struct cgroup_taskset *tset)
{
	struct task_struct *task;
	struct cgroup_subsys_state *css;

	cgroup_taskset_for_each(task, css, tset)
		sched_move_task(task);
}

#ifdef CONFIG_UCLAMP_TASK_GROUP
static void cpu_util_update_eff(struct cgroup_subsys_state *css)
{
	struct cgroup_subsys_state *top_css = css;
	struct uclamp_se *uc_parent = NULL;
	struct uclamp_se *uc_se = NULL;
	unsigned int eff[UCLAMP_CNT];
	enum uclamp_id clamp_id;
	unsigned int clamps;

	lockdep_assert_held(&uclamp_mutex);
	SCHED_WARN_ON(!rcu_read_lock_held());

	css_for_each_descendant_pre(css, top_css) {
		uc_parent = css_tg(css)->parent
			? css_tg(css)->parent->uclamp : NULL;

		for_each_clamp_id(clamp_id) {
			/* Assume effective clamps matches requested clamps */
			eff[clamp_id] = css_tg(css)->uclamp_req[clamp_id].value;
			/* Cap effective clamps with parent's effective clamps */
			if (uc_parent &&
			    eff[clamp_id] > uc_parent[clamp_id].value) {
				eff[clamp_id] = uc_parent[clamp_id].value;
			}
		}
		/* Ensure protection is always capped by limit */
		eff[UCLAMP_MIN] = min(eff[UCLAMP_MIN], eff[UCLAMP_MAX]);

		/* Propagate most restrictive effective clamps */
		clamps = 0x0;
		uc_se = css_tg(css)->uclamp;
		for_each_clamp_id(clamp_id) {
			if (eff[clamp_id] == uc_se[clamp_id].value)
				continue;
			uc_se[clamp_id].value = eff[clamp_id];
			uc_se[clamp_id].bucket_id = uclamp_bucket_id(eff[clamp_id]);
			clamps |= (0x1 << clamp_id);
		}
		if (!clamps) {
			css = css_rightmost_descendant(css);
			continue;
		}

		/* Immediately update descendants RUNNABLE tasks */
		uclamp_update_active_tasks(css);
	}
}

/*
 * Integer 10^N with a given N exponent by casting to integer the literal "1eN"
 * C expression. Since there is no way to convert a macro argument (N) into a
 * character constant, use two levels of macros.
 */
#define _POW10(exp) ((unsigned int)1e##exp)
#define POW10(exp) _POW10(exp)

struct uclamp_request {
#define UCLAMP_PERCENT_SHIFT	2
#define UCLAMP_PERCENT_SCALE	(100 * POW10(UCLAMP_PERCENT_SHIFT))
	s64 percent;
	u64 util;
	int ret;
};

static inline struct uclamp_request
capacity_from_percent(char *buf)
{
	struct uclamp_request req = {
		.percent = UCLAMP_PERCENT_SCALE,
		.util = SCHED_CAPACITY_SCALE,
		.ret = 0,
	};

	buf = strim(buf);
	if (strcmp(buf, "max")) {
		req.ret = cgroup_parse_float(buf, UCLAMP_PERCENT_SHIFT,
					     &req.percent);
		if (req.ret)
			return req;
		if ((u64)req.percent > UCLAMP_PERCENT_SCALE) {
			req.ret = -ERANGE;
			return req;
		}

		req.util = req.percent << SCHED_CAPACITY_SHIFT;
		req.util = DIV_ROUND_CLOSEST_ULL(req.util, UCLAMP_PERCENT_SCALE);
	}

	return req;
}

static ssize_t cpu_uclamp_write(struct kernfs_open_file *of, char *buf,
				size_t nbytes, loff_t off,
				enum uclamp_id clamp_id)
{
	struct uclamp_request req;
	struct task_group *tg;

	req = capacity_from_percent(buf);
	if (req.ret)
		return req.ret;

	static_branch_enable(&sched_uclamp_used);

	mutex_lock(&uclamp_mutex);
	rcu_read_lock();

	tg = css_tg(of_css(of));
	if (tg->uclamp_req[clamp_id].value != req.util)
		uclamp_se_set(&tg->uclamp_req[clamp_id], req.util, false);

	/*
	 * Because of not recoverable conversion rounding we keep track of the
	 * exact requested value
	 */
	tg->uclamp_pct[clamp_id] = req.percent;

	/* Update effective clamps to track the most restrictive value */
	cpu_util_update_eff(of_css(of));

	rcu_read_unlock();
	mutex_unlock(&uclamp_mutex);

	return nbytes;
}

static ssize_t cpu_uclamp_min_write(struct kernfs_open_file *of,
				    char *buf, size_t nbytes,
				    loff_t off)
{
	return cpu_uclamp_write(of, buf, nbytes, off, UCLAMP_MIN);
}

static ssize_t cpu_uclamp_max_write(struct kernfs_open_file *of,
				    char *buf, size_t nbytes,
				    loff_t off)
{
	return cpu_uclamp_write(of, buf, nbytes, off, UCLAMP_MAX);
}

static inline void cpu_uclamp_print(struct seq_file *sf,
				    enum uclamp_id clamp_id)
{
	struct task_group *tg;
	u64 util_clamp;
	u64 percent;
	u32 rem;

	rcu_read_lock();
	tg = css_tg(seq_css(sf));
	util_clamp = tg->uclamp_req[clamp_id].value;
	rcu_read_unlock();

	if (util_clamp == SCHED_CAPACITY_SCALE) {
		seq_puts(sf, "max\n");
		return;
	}

	percent = tg->uclamp_pct[clamp_id];
	percent = div_u64_rem(percent, POW10(UCLAMP_PERCENT_SHIFT), &rem);
	seq_printf(sf, "%llu.%0*u\n", percent, UCLAMP_PERCENT_SHIFT, rem);
}

static int cpu_uclamp_min_show(struct seq_file *sf, void *v)
{
	cpu_uclamp_print(sf, UCLAMP_MIN);
	return 0;
}

static int cpu_uclamp_max_show(struct seq_file *sf, void *v)
{
	cpu_uclamp_print(sf, UCLAMP_MAX);
	return 0;
}
#endif /* CONFIG_UCLAMP_TASK_GROUP */

#ifdef CONFIG_FAIR_GROUP_SCHED
static int cpu_shares_write_u64(struct cgroup_subsys_state *css,
				struct cftype *cftype, u64 shareval)
{
	if (shareval > scale_load_down(ULONG_MAX))
		shareval = MAX_SHARES;
	return sched_group_set_shares(css_tg(css), scale_load(shareval));
}

static u64 cpu_shares_read_u64(struct cgroup_subsys_state *css,
			       struct cftype *cft)
{
	struct task_group *tg = css_tg(css);

	return (u64) scale_load_down(tg->shares);
}

#ifdef CONFIG_CFS_BANDWIDTH
static DEFINE_MUTEX(cfs_constraints_mutex);

const u64 max_cfs_quota_period = 1 * NSEC_PER_SEC; /* 1s */
static const u64 min_cfs_quota_period = 1 * NSEC_PER_MSEC; /* 1ms */
/* More than 203 days if BW_SHIFT equals 20. */
static const u64 max_cfs_runtime = MAX_BW * NSEC_PER_USEC;

static int __cfs_schedulable(struct task_group *tg, u64 period, u64 runtime);

static int tg_set_cfs_bandwidth(struct task_group *tg, u64 period, u64 quota,
				u64 burst)
{
	int i, ret = 0, runtime_enabled, runtime_was_enabled;
	struct cfs_bandwidth *cfs_b = &tg->cfs_bandwidth;

	if (tg == &root_task_group)
		return -EINVAL;

	/*
	 * Ensure we have at some amount of bandwidth every period.  This is
	 * to prevent reaching a state of large arrears when throttled via
	 * entity_tick() resulting in prolonged exit starvation.
	 */
	if (quota < min_cfs_quota_period || period < min_cfs_quota_period)
		return -EINVAL;

	/*
	 * Likewise, bound things on the other side by preventing insane quota
	 * periods.  This also allows us to normalize in computing quota
	 * feasibility.
	 */
	if (period > max_cfs_quota_period)
		return -EINVAL;

	/*
	 * Bound quota to defend quota against overflow during bandwidth shift.
	 */
	if (quota != RUNTIME_INF && quota > max_cfs_runtime)
		return -EINVAL;

	if (quota != RUNTIME_INF && (burst > quota ||
				     burst + quota > max_cfs_runtime))
		return -EINVAL;

	/*
	 * Prevent race between setting of cfs_rq->runtime_enabled and
	 * unthrottle_offline_cfs_rqs().
	 */
	cpus_read_lock();
	mutex_lock(&cfs_constraints_mutex);
	ret = __cfs_schedulable(tg, period, quota);
	if (ret)
		goto out_unlock;

	runtime_enabled = quota != RUNTIME_INF;
	runtime_was_enabled = cfs_b->quota != RUNTIME_INF;
	/*
	 * If we need to toggle cfs_bandwidth_used, off->on must occur
	 * before making related changes, and on->off must occur afterwards
	 */
	if (runtime_enabled && !runtime_was_enabled)
		cfs_bandwidth_usage_inc();
	raw_spin_lock_irq(&cfs_b->lock);
	cfs_b->period = ns_to_ktime(period);
	cfs_b->quota = quota;
	cfs_b->burst = burst;

	__refill_cfs_bandwidth_runtime(cfs_b);

	/* Restart the period timer (if active) to handle new period expiry: */
	if (runtime_enabled)
		start_cfs_bandwidth(cfs_b);

	raw_spin_unlock_irq(&cfs_b->lock);

	for_each_online_cpu(i) {
		struct cfs_rq *cfs_rq = tg->cfs_rq[i];
		struct rq *rq = cfs_rq->rq;
		struct rq_flags rf;

		rq_lock_irq(rq, &rf);
		cfs_rq->runtime_enabled = runtime_enabled;
		cfs_rq->runtime_remaining = 0;

		if (cfs_rq->throttled)
			unthrottle_cfs_rq(cfs_rq);
		rq_unlock_irq(rq, &rf);
	}
	if (runtime_was_enabled && !runtime_enabled)
		cfs_bandwidth_usage_dec();
out_unlock:
	mutex_unlock(&cfs_constraints_mutex);
	cpus_read_unlock();

	return ret;
}

static int tg_set_cfs_quota(struct task_group *tg, long cfs_quota_us)
{
	u64 quota, period, burst;

	period = ktime_to_ns(tg->cfs_bandwidth.period);
	burst = tg->cfs_bandwidth.burst;
	if (cfs_quota_us < 0)
		quota = RUNTIME_INF;
	else if ((u64)cfs_quota_us <= U64_MAX / NSEC_PER_USEC)
		quota = (u64)cfs_quota_us * NSEC_PER_USEC;
	else
		return -EINVAL;

	return tg_set_cfs_bandwidth(tg, period, quota, burst);
}

static long tg_get_cfs_quota(struct task_group *tg)
{
	u64 quota_us;

	if (tg->cfs_bandwidth.quota == RUNTIME_INF)
		return -1;

	quota_us = tg->cfs_bandwidth.quota;
	do_div(quota_us, NSEC_PER_USEC);

	return quota_us;
}

static int tg_set_cfs_period(struct task_group *tg, long cfs_period_us)
{
	u64 quota, period, burst;

	if ((u64)cfs_period_us > U64_MAX / NSEC_PER_USEC)
		return -EINVAL;

	period = (u64)cfs_period_us * NSEC_PER_USEC;
	quota = tg->cfs_bandwidth.quota;
	burst = tg->cfs_bandwidth.burst;

	return tg_set_cfs_bandwidth(tg, period, quota, burst);
}

static long tg_get_cfs_period(struct task_group *tg)
{
	u64 cfs_period_us;

	cfs_period_us = ktime_to_ns(tg->cfs_bandwidth.period);
	do_div(cfs_period_us, NSEC_PER_USEC);

	return cfs_period_us;
}

static int tg_set_cfs_burst(struct task_group *tg, long cfs_burst_us)
{
	u64 quota, period, burst;

	if ((u64)cfs_burst_us > U64_MAX / NSEC_PER_USEC)
		return -EINVAL;

	burst = (u64)cfs_burst_us * NSEC_PER_USEC;
	period = ktime_to_ns(tg->cfs_bandwidth.period);
	quota = tg->cfs_bandwidth.quota;

	return tg_set_cfs_bandwidth(tg, period, quota, burst);
}

static long tg_get_cfs_burst(struct task_group *tg)
{
	u64 burst_us;

	burst_us = tg->cfs_bandwidth.burst;
	do_div(burst_us, NSEC_PER_USEC);

	return burst_us;
}

static s64 cpu_cfs_quota_read_s64(struct cgroup_subsys_state *css,
				  struct cftype *cft)
{
	return tg_get_cfs_quota(css_tg(css));
}

static int cpu_cfs_quota_write_s64(struct cgroup_subsys_state *css,
				   struct cftype *cftype, s64 cfs_quota_us)
{
	return tg_set_cfs_quota(css_tg(css), cfs_quota_us);
}

static u64 cpu_cfs_period_read_u64(struct cgroup_subsys_state *css,
				   struct cftype *cft)
{
	return tg_get_cfs_period(css_tg(css));
}

static int cpu_cfs_period_write_u64(struct cgroup_subsys_state *css,
				    struct cftype *cftype, u64 cfs_period_us)
{
	return tg_set_cfs_period(css_tg(css), cfs_period_us);
}

static u64 cpu_cfs_burst_read_u64(struct cgroup_subsys_state *css,
				  struct cftype *cft)
{
	return tg_get_cfs_burst(css_tg(css));
}

static int cpu_cfs_burst_write_u64(struct cgroup_subsys_state *css,
				   struct cftype *cftype, u64 cfs_burst_us)
{
	return tg_set_cfs_burst(css_tg(css), cfs_burst_us);
}

struct cfs_schedulable_data {
	struct task_group *tg;
	u64 period, quota;
};

/*
 * normalize group quota/period to be quota/max_period
 * note: units are usecs
 */
static u64 normalize_cfs_quota(struct task_group *tg,
			       struct cfs_schedulable_data *d)
{
	u64 quota, period;

	if (tg == d->tg) {
		period = d->period;
		quota = d->quota;
	} else {
		period = tg_get_cfs_period(tg);
		quota = tg_get_cfs_quota(tg);
	}

	/* note: these should typically be equivalent */
	if (quota == RUNTIME_INF || quota == -1)
		return RUNTIME_INF;

	return to_ratio(period, quota);
}

static int tg_cfs_schedulable_down(struct task_group *tg, void *data)
{
	struct cfs_schedulable_data *d = data;
	struct cfs_bandwidth *cfs_b = &tg->cfs_bandwidth;
	s64 quota = 0, parent_quota = -1;

	if (!tg->parent) {
		quota = RUNTIME_INF;
	} else {
		struct cfs_bandwidth *parent_b = &tg->parent->cfs_bandwidth;

		quota = normalize_cfs_quota(tg, d);
		parent_quota = parent_b->hierarchical_quota;

		/*
		 * Ensure max(child_quota) <= parent_quota.  On cgroup2,
		 * always take the min.  On cgroup1, only inherit when no
		 * limit is set:
		 */
		if (cgroup_subsys_on_dfl(cpu_cgrp_subsys)) {
			quota = min(quota, parent_quota);
		} else {
			if (quota == RUNTIME_INF)
				quota = parent_quota;
			else if (parent_quota != RUNTIME_INF && quota > parent_quota)
				return -EINVAL;
		}
	}
	cfs_b->hierarchical_quota = quota;

	return 0;
}

static int __cfs_schedulable(struct task_group *tg, u64 period, u64 quota)
{
	int ret;
	struct cfs_schedulable_data data = {
		.tg = tg,
		.period = period,
		.quota = quota,
	};

	if (quota != RUNTIME_INF) {
		do_div(data.period, NSEC_PER_USEC);
		do_div(data.quota, NSEC_PER_USEC);
	}

	rcu_read_lock();
	ret = walk_tg_tree(tg_cfs_schedulable_down, tg_nop, &data);
	rcu_read_unlock();

	return ret;
}

static int cpu_cfs_stat_show(struct seq_file *sf, void *v)
{
	struct task_group *tg = css_tg(seq_css(sf));
	struct cfs_bandwidth *cfs_b = &tg->cfs_bandwidth;

	seq_printf(sf, "nr_periods %d\n", cfs_b->nr_periods);
	seq_printf(sf, "nr_throttled %d\n", cfs_b->nr_throttled);
	seq_printf(sf, "throttled_time %llu\n", cfs_b->throttled_time);

	if (schedstat_enabled() && tg != &root_task_group) {
		struct sched_statistics *stats;
		u64 ws = 0;
		int i;

		for_each_possible_cpu(i) {
			stats = __schedstats_from_se(tg->se[i]);
			ws += schedstat_val(stats->wait_sum);
		}

		seq_printf(sf, "wait_sum %llu\n", ws);
	}

	seq_printf(sf, "nr_bursts %d\n", cfs_b->nr_burst);
	seq_printf(sf, "burst_time %llu\n", cfs_b->burst_time);

	return 0;
}
#endif /* CONFIG_CFS_BANDWIDTH */
#endif /* CONFIG_FAIR_GROUP_SCHED */

#ifdef CONFIG_RT_GROUP_SCHED
static int cpu_rt_runtime_write(struct cgroup_subsys_state *css,
				struct cftype *cft, s64 val)
{
	return sched_group_set_rt_runtime(css_tg(css), val);
}

static s64 cpu_rt_runtime_read(struct cgroup_subsys_state *css,
			       struct cftype *cft)
{
	return sched_group_rt_runtime(css_tg(css));
}

static int cpu_rt_period_write_uint(struct cgroup_subsys_state *css,
				    struct cftype *cftype, u64 rt_period_us)
{
	return sched_group_set_rt_period(css_tg(css), rt_period_us);
}

static u64 cpu_rt_period_read_uint(struct cgroup_subsys_state *css,
				   struct cftype *cft)
{
	return sched_group_rt_period(css_tg(css));
}
#endif /* CONFIG_RT_GROUP_SCHED */

#ifdef CONFIG_FAIR_GROUP_SCHED
static s64 cpu_idle_read_s64(struct cgroup_subsys_state *css,
			       struct cftype *cft)
{
	return css_tg(css)->idle;
}

static int cpu_idle_write_s64(struct cgroup_subsys_state *css,
				struct cftype *cft, s64 idle)
{
	return sched_group_set_idle(css_tg(css), idle);
}
#endif

static struct cftype cpu_legacy_files[] = {
#ifdef CONFIG_FAIR_GROUP_SCHED
	{
		.name = "shares",
		.read_u64 = cpu_shares_read_u64,
		.write_u64 = cpu_shares_write_u64,
	},
	{
		.name = "idle",
		.read_s64 = cpu_idle_read_s64,
		.write_s64 = cpu_idle_write_s64,
	},
#endif
#ifdef CONFIG_CFS_BANDWIDTH
	{
		.name = "cfs_quota_us",
		.read_s64 = cpu_cfs_quota_read_s64,
		.write_s64 = cpu_cfs_quota_write_s64,
	},
	{
		.name = "cfs_period_us",
		.read_u64 = cpu_cfs_period_read_u64,
		.write_u64 = cpu_cfs_period_write_u64,
	},
	{
		.name = "cfs_burst_us",
		.read_u64 = cpu_cfs_burst_read_u64,
		.write_u64 = cpu_cfs_burst_write_u64,
	},
	{
		.name = "stat",
		.seq_show = cpu_cfs_stat_show,
	},
#endif
#ifdef CONFIG_RT_GROUP_SCHED
	{
		.name = "rt_runtime_us",
		.read_s64 = cpu_rt_runtime_read,
		.write_s64 = cpu_rt_runtime_write,
	},
	{
		.name = "rt_period_us",
		.read_u64 = cpu_rt_period_read_uint,
		.write_u64 = cpu_rt_period_write_uint,
	},
#endif
#ifdef CONFIG_UCLAMP_TASK_GROUP
	{
		.name = "uclamp.min",
		.flags = CFTYPE_NOT_ON_ROOT,
		.seq_show = cpu_uclamp_min_show,
		.write = cpu_uclamp_min_write,
	},
	{
		.name = "uclamp.max",
		.flags = CFTYPE_NOT_ON_ROOT,
		.seq_show = cpu_uclamp_max_show,
		.write = cpu_uclamp_max_write,
	},
#endif
	{ }	/* Terminate */
};

static int cpu_extra_stat_show(struct seq_file *sf,
			       struct cgroup_subsys_state *css)
{
#ifdef CONFIG_CFS_BANDWIDTH
	{
		struct task_group *tg = css_tg(css);
		struct cfs_bandwidth *cfs_b = &tg->cfs_bandwidth;
		u64 throttled_usec, burst_usec;

		throttled_usec = cfs_b->throttled_time;
		do_div(throttled_usec, NSEC_PER_USEC);
		burst_usec = cfs_b->burst_time;
		do_div(burst_usec, NSEC_PER_USEC);

		seq_printf(sf, "nr_periods %d\n"
			   "nr_throttled %d\n"
			   "throttled_usec %llu\n"
			   "nr_bursts %d\n"
			   "burst_usec %llu\n",
			   cfs_b->nr_periods, cfs_b->nr_throttled,
			   throttled_usec, cfs_b->nr_burst, burst_usec);
	}
#endif
	return 0;
}

#ifdef CONFIG_FAIR_GROUP_SCHED
static u64 cpu_weight_read_u64(struct cgroup_subsys_state *css,
			       struct cftype *cft)
{
	struct task_group *tg = css_tg(css);
	u64 weight = scale_load_down(tg->shares);

	return DIV_ROUND_CLOSEST_ULL(weight * CGROUP_WEIGHT_DFL, 1024);
}

static int cpu_weight_write_u64(struct cgroup_subsys_state *css,
				struct cftype *cft, u64 weight)
{
	/*
	 * cgroup weight knobs should use the common MIN, DFL and MAX
	 * values which are 1, 100 and 10000 respectively.  While it loses
	 * a bit of range on both ends, it maps pretty well onto the shares
	 * value used by scheduler and the round-trip conversions preserve
	 * the original value over the entire range.
	 */
	if (weight < CGROUP_WEIGHT_MIN || weight > CGROUP_WEIGHT_MAX)
		return -ERANGE;

	weight = DIV_ROUND_CLOSEST_ULL(weight * 1024, CGROUP_WEIGHT_DFL);

	return sched_group_set_shares(css_tg(css), scale_load(weight));
}

static s64 cpu_weight_nice_read_s64(struct cgroup_subsys_state *css,
				    struct cftype *cft)
{
	unsigned long weight = scale_load_down(css_tg(css)->shares);
	int last_delta = INT_MAX;
	int prio, delta;

	/* find the closest nice value to the current weight */
	for (prio = 0; prio < ARRAY_SIZE(sched_prio_to_weight); prio++) {
		delta = abs(sched_prio_to_weight[prio] - weight);
		if (delta >= last_delta)
			break;
		last_delta = delta;
	}

	return PRIO_TO_NICE(prio - 1 + MAX_RT_PRIO);
}

static int cpu_weight_nice_write_s64(struct cgroup_subsys_state *css,
				     struct cftype *cft, s64 nice)
{
	unsigned long weight;
	int idx;

	if (nice < MIN_NICE || nice > MAX_NICE)
		return -ERANGE;

	idx = NICE_TO_PRIO(nice) - MAX_RT_PRIO;
	idx = array_index_nospec(idx, 40);
	weight = sched_prio_to_weight[idx];

	return sched_group_set_shares(css_tg(css), scale_load(weight));
}
#endif

static void __maybe_unused cpu_period_quota_print(struct seq_file *sf,
						  long period, long quota)
{
	if (quota < 0)
		seq_puts(sf, "max");
	else
		seq_printf(sf, "%ld", quota);

	seq_printf(sf, " %ld\n", period);
}

/* caller should put the current value in *@periodp before calling */
static int __maybe_unused cpu_period_quota_parse(char *buf,
						 u64 *periodp, u64 *quotap)
{
	char tok[21];	/* U64_MAX */

	if (sscanf(buf, "%20s %llu", tok, periodp) < 1)
		return -EINVAL;

	*periodp *= NSEC_PER_USEC;

	if (sscanf(tok, "%llu", quotap))
		*quotap *= NSEC_PER_USEC;
	else if (!strcmp(tok, "max"))
		*quotap = RUNTIME_INF;
	else
		return -EINVAL;

	return 0;
}

#ifdef CONFIG_CFS_BANDWIDTH
static int cpu_max_show(struct seq_file *sf, void *v)
{
	struct task_group *tg = css_tg(seq_css(sf));

	cpu_period_quota_print(sf, tg_get_cfs_period(tg), tg_get_cfs_quota(tg));
	return 0;
}

static ssize_t cpu_max_write(struct kernfs_open_file *of,
			     char *buf, size_t nbytes, loff_t off)
{
	struct task_group *tg = css_tg(of_css(of));
	u64 period = tg_get_cfs_period(tg);
	u64 burst = tg_get_cfs_burst(tg);
	u64 quota;
	int ret;

	ret = cpu_period_quota_parse(buf, &period, &quota);
	if (!ret)
		ret = tg_set_cfs_bandwidth(tg, period, quota, burst);
	return ret ?: nbytes;
}
#endif

static struct cftype cpu_files[] = {
#ifdef CONFIG_FAIR_GROUP_SCHED
	{
		.name = "weight",
		.flags = CFTYPE_NOT_ON_ROOT,
		.read_u64 = cpu_weight_read_u64,
		.write_u64 = cpu_weight_write_u64,
	},
	{
		.name = "weight.nice",
		.flags = CFTYPE_NOT_ON_ROOT,
		.read_s64 = cpu_weight_nice_read_s64,
		.write_s64 = cpu_weight_nice_write_s64,
	},
	{
		.name = "idle",
		.flags = CFTYPE_NOT_ON_ROOT,
		.read_s64 = cpu_idle_read_s64,
		.write_s64 = cpu_idle_write_s64,
	},
#endif
#ifdef CONFIG_CFS_BANDWIDTH
	{
		.name = "max",
		.flags = CFTYPE_NOT_ON_ROOT,
		.seq_show = cpu_max_show,
		.write = cpu_max_write,
	},
	{
		.name = "max.burst",
		.flags = CFTYPE_NOT_ON_ROOT,
		.read_u64 = cpu_cfs_burst_read_u64,
		.write_u64 = cpu_cfs_burst_write_u64,
	},
#endif
#ifdef CONFIG_UCLAMP_TASK_GROUP
	{
		.name = "uclamp.min",
		.flags = CFTYPE_NOT_ON_ROOT,
		.seq_show = cpu_uclamp_min_show,
		.write = cpu_uclamp_min_write,
	},
	{
		.name = "uclamp.max",
		.flags = CFTYPE_NOT_ON_ROOT,
		.seq_show = cpu_uclamp_max_show,
		.write = cpu_uclamp_max_write,
	},
#endif
	{ }	/* terminate */
};

struct cgroup_subsys cpu_cgrp_subsys = {
	.css_alloc	= cpu_cgroup_css_alloc,
	.css_online	= cpu_cgroup_css_online,
	.css_released	= cpu_cgroup_css_released,
	.css_free	= cpu_cgroup_css_free,
	.css_extra_stat_show = cpu_extra_stat_show,
#ifdef CONFIG_RT_GROUP_SCHED
	.can_attach	= cpu_cgroup_can_attach,
#endif
	.attach		= cpu_cgroup_attach,
	.legacy_cftypes	= cpu_legacy_files,
	.dfl_cftypes	= cpu_files,
	.early_init	= true,
	.threaded	= true,
};

#endif	/* CONFIG_CGROUP_SCHED */

void dump_cpu_task(int cpu)
{
	if (cpu == smp_processor_id() && in_hardirq()) {
		struct pt_regs *regs;

		regs = get_irq_regs();
		if (regs) {
			show_regs(regs);
			return;
		}
	}

	if (trigger_single_cpu_backtrace(cpu))
		return;

	pr_info("Task dump for CPU %d:\n", cpu);
	sched_show_task(cpu_curr(cpu));
}

/*
 * Nice levels are multiplicative, with a gentle 10% change for every
 * nice level changed. I.e. when a CPU-bound task goes from nice 0 to
 * nice 1, it will get ~10% less CPU time than another CPU-bound task
 * that remained on nice 0.
 *
 * The "10% effect" is relative and cumulative: from _any_ nice level,
 * if you go up 1 level, it's -10% CPU usage, if you go down 1 level
 * it's +10% CPU usage. (to achieve that we use a multiplier of 1.25.
 * If a task goes up by ~10% and another task goes down by ~10% then
 * the relative distance between them is ~25%.)
 */
const int sched_prio_to_weight[40] = {
 /* -20 */     88761,     71755,     56483,     46273,     36291,
 /* -15 */     29154,     23254,     18705,     14949,     11916,
 /* -10 */      9548,      7620,      6100,      4904,      3906,
 /*  -5 */      3121,      2501,      1991,      1586,      1277,
 /*   0 */      1024,       820,       655,       526,       423,
 /*   5 */       335,       272,       215,       172,       137,
 /*  10 */       110,        87,        70,        56,        45,
 /*  15 */        36,        29,        23,        18,        15,
};

/*
 * Inverse (2^32/x) values of the sched_prio_to_weight[] array, precalculated.
 *
 * In cases where the weight does not change often, we can use the
 * precalculated inverse to speed up arithmetics by turning divisions
 * into multiplications:
 */
const u32 sched_prio_to_wmult[40] = {
 /* -20 */     48388,     59856,     76040,     92818,    118348,
 /* -15 */    147320,    184698,    229616,    287308,    360437,
 /* -10 */    449829,    563644,    704093,    875809,   1099582,
 /*  -5 */   1376151,   1717300,   2157191,   2708050,   3363326,
 /*   0 */   4194304,   5237765,   6557202,   8165337,  10153587,
 /*   5 */  12820798,  15790321,  19976592,  24970740,  31350126,
 /*  10 */  39045157,  49367440,  61356676,  76695844,  95443717,
 /*  15 */ 119304647, 148102320, 186737708, 238609294, 286331153,
};

void call_trace_sched_update_nr_running(struct rq *rq, int count)
{
        trace_sched_update_nr_running_tp(rq, count);
}

#ifdef CONFIG_SCHED_MM_CID

/*
 * @cid_lock: Guarantee forward-progress of cid allocation.
 *
 * Concurrency ID allocation within a bitmap is mostly lock-free. The cid_lock
 * is only used when contention is detected by the lock-free allocation so
 * forward progress can be guaranteed.
 */
DEFINE_RAW_SPINLOCK(cid_lock);

/*
 * @use_cid_lock: Select cid allocation behavior: lock-free vs spinlock.
 *
 * When @use_cid_lock is 0, the cid allocation is lock-free. When contention is
 * detected, it is set to 1 to ensure that all newly coming allocations are
 * serialized by @cid_lock until the allocation which detected contention
 * completes and sets @use_cid_lock back to 0. This guarantees forward progress
 * of a cid allocation.
 */
int use_cid_lock;

/*
 * mm_cid remote-clear implements a lock-free algorithm to clear per-mm/cpu cid
 * concurrently with respect to the execution of the source runqueue context
 * switch.
 *
 * There is one basic properties we want to guarantee here:
 *
 * (1) Remote-clear should _never_ mark a per-cpu cid UNSET when it is actively
 * used by a task. That would lead to concurrent allocation of the cid and
 * userspace corruption.
 *
 * Provide this guarantee by introducing a Dekker memory ordering to guarantee
 * that a pair of loads observe at least one of a pair of stores, which can be
 * shown as:
 *
 *      X = Y = 0
 *
 *      w[X]=1          w[Y]=1
 *      MB              MB
 *      r[Y]=y          r[X]=x
 *
 * Which guarantees that x==0 && y==0 is impossible. But rather than using
 * values 0 and 1, this algorithm cares about specific state transitions of the
 * runqueue current task (as updated by the scheduler context switch), and the
 * per-mm/cpu cid value.
 *
 * Let's introduce task (Y) which has task->mm == mm and task (N) which has
 * task->mm != mm for the rest of the discussion. There are two scheduler state
 * transitions on context switch we care about:
 *
 * (TSA) Store to rq->curr with transition from (N) to (Y)
 *
 * (TSB) Store to rq->curr with transition from (Y) to (N)
 *
 * On the remote-clear side, there is one transition we care about:
 *
 * (TMA) cmpxchg to *pcpu_cid to set the LAZY flag
 *
 * There is also a transition to UNSET state which can be performed from all
 * sides (scheduler, remote-clear). It is always performed with a cmpxchg which
 * guarantees that only a single thread will succeed:
 *
 * (TMB) cmpxchg to *pcpu_cid to mark UNSET
 *
 * Just to be clear, what we do _not_ want to happen is a transition to UNSET
 * when a thread is actively using the cid (property (1)).
 *
 * Let's looks at the relevant combinations of TSA/TSB, and TMA transitions.
 *
 * Scenario A) (TSA)+(TMA) (from next task perspective)
 *
 * CPU0                                      CPU1
 *
 * Context switch CS-1                       Remote-clear
 *   - store to rq->curr: (N)->(Y) (TSA)     - cmpxchg to *pcpu_id to LAZY (TMA)
 *                                             (implied barrier after cmpxchg)
 *   - switch_mm_cid()
 *     - memory barrier (see switch_mm_cid()
 *       comment explaining how this barrier
 *       is combined with other scheduler
 *       barriers)
 *     - mm_cid_get (next)
 *       - READ_ONCE(*pcpu_cid)              - rcu_dereference(src_rq->curr)
 *
 * This Dekker ensures that either task (Y) is observed by the
 * rcu_dereference() or the LAZY flag is observed by READ_ONCE(), or both are
 * observed.
 *
 * If task (Y) store is observed by rcu_dereference(), it means that there is
 * still an active task on the cpu. Remote-clear will therefore not transition
 * to UNSET, which fulfills property (1).
 *
 * If task (Y) is not observed, but the lazy flag is observed by READ_ONCE(),
 * it will move its state to UNSET, which clears the percpu cid perhaps
 * uselessly (which is not an issue for correctness). Because task (Y) is not
 * observed, CPU1 can move ahead to set the state to UNSET. Because moving
 * state to UNSET is done with a cmpxchg expecting that the old state has the
 * LAZY flag set, only one thread will successfully UNSET.
 *
 * If both states (LAZY flag and task (Y)) are observed, the thread on CPU0
 * will observe the LAZY flag and transition to UNSET (perhaps uselessly), and
 * CPU1 will observe task (Y) and do nothing more, which is fine.
 *
 * What we are effectively preventing with this Dekker is a scenario where
 * neither LAZY flag nor store (Y) are observed, which would fail property (1)
 * because this would UNSET a cid which is actively used.
 */

void sched_mm_cid_migrate_from(struct task_struct *t)
{
	t->migrate_from_cpu = task_cpu(t);
}

static
int __sched_mm_cid_migrate_from_fetch_cid(struct rq *src_rq,
					  struct task_struct *t,
					  struct mm_cid *src_pcpu_cid)
{
	struct mm_struct *mm = t->mm;
	struct task_struct *src_task;
	int src_cid, last_mm_cid;

	if (!mm)
		return -1;

	last_mm_cid = t->last_mm_cid;
	/*
	 * If the migrated task has no last cid, or if the current
	 * task on src rq uses the cid, it means the source cid does not need
	 * to be moved to the destination cpu.
	 */
	if (last_mm_cid == -1)
		return -1;
	src_cid = READ_ONCE(src_pcpu_cid->cid);
	if (!mm_cid_is_valid(src_cid) || last_mm_cid != src_cid)
		return -1;

	/*
	 * If we observe an active task using the mm on this rq, it means we
	 * are not the last task to be migrated from this cpu for this mm, so
	 * there is no need to move src_cid to the destination cpu.
	 */
	rcu_read_lock();
	src_task = rcu_dereference(src_rq->curr);
	if (READ_ONCE(src_task->mm_cid_active) && src_task->mm == mm) {
		rcu_read_unlock();
		t->last_mm_cid = -1;
		return -1;
	}
	rcu_read_unlock();

	return src_cid;
}

static
int __sched_mm_cid_migrate_from_try_steal_cid(struct rq *src_rq,
					      struct task_struct *t,
					      struct mm_cid *src_pcpu_cid,
					      int src_cid)
{
	struct task_struct *src_task;
	struct mm_struct *mm = t->mm;
	int lazy_cid;

	if (src_cid == -1)
		return -1;

	/*
	 * Attempt to clear the source cpu cid to move it to the destination
	 * cpu.
	 */
	lazy_cid = mm_cid_set_lazy_put(src_cid);
	if (!try_cmpxchg(&src_pcpu_cid->cid, &src_cid, lazy_cid))
		return -1;

	/*
	 * The implicit barrier after cmpxchg per-mm/cpu cid before loading
	 * rq->curr->mm matches the scheduler barrier in context_switch()
	 * between store to rq->curr and load of prev and next task's
	 * per-mm/cpu cid.
	 *
	 * The implicit barrier after cmpxchg per-mm/cpu cid before loading
	 * rq->curr->mm_cid_active matches the barrier in
	 * sched_mm_cid_exit_signals(), sched_mm_cid_before_execve(), and
	 * sched_mm_cid_after_execve() between store to t->mm_cid_active and
	 * load of per-mm/cpu cid.
	 */

	/*
	 * If we observe an active task using the mm on this rq after setting
	 * the lazy-put flag, this task will be responsible for transitioning
	 * from lazy-put flag set to MM_CID_UNSET.
	 */
	rcu_read_lock();
	src_task = rcu_dereference(src_rq->curr);
	if (READ_ONCE(src_task->mm_cid_active) && src_task->mm == mm) {
		rcu_read_unlock();
		/*
		 * We observed an active task for this mm, there is therefore
		 * no point in moving this cid to the destination cpu.
		 */
		t->last_mm_cid = -1;
		return -1;
	}
	rcu_read_unlock();

	/*
	 * The src_cid is unused, so it can be unset.
	 */
	if (!try_cmpxchg(&src_pcpu_cid->cid, &lazy_cid, MM_CID_UNSET))
		return -1;
	return src_cid;
}

/*
 * Migration to dst cpu. Called with dst_rq lock held.
 * Interrupts are disabled, which keeps the window of cid ownership without the
 * source rq lock held small.
 */
void sched_mm_cid_migrate_to(struct rq *dst_rq, struct task_struct *t)
{
	struct mm_cid *src_pcpu_cid, *dst_pcpu_cid;
	struct mm_struct *mm = t->mm;
	int src_cid, dst_cid, src_cpu;
	struct rq *src_rq;

	lockdep_assert_rq_held(dst_rq);

	if (!mm)
		return;
	src_cpu = t->migrate_from_cpu;
	if (src_cpu == -1) {
		t->last_mm_cid = -1;
		return;
	}
	/*
	 * Move the src cid if the dst cid is unset. This keeps id
	 * allocation closest to 0 in cases where few threads migrate around
	 * many cpus.
	 *
	 * If destination cid is already set, we may have to just clear
	 * the src cid to ensure compactness in frequent migrations
	 * scenarios.
	 *
	 * It is not useful to clear the src cid when the number of threads is
	 * greater or equal to the number of allowed cpus, because user-space
	 * can expect that the number of allowed cids can reach the number of
	 * allowed cpus.
	 */
	dst_pcpu_cid = per_cpu_ptr(mm->pcpu_cid, cpu_of(dst_rq));
	dst_cid = READ_ONCE(dst_pcpu_cid->cid);
	if (!mm_cid_is_unset(dst_cid) &&
	    atomic_read(&mm->mm_users) >= t->nr_cpus_allowed)
		return;
	src_pcpu_cid = per_cpu_ptr(mm->pcpu_cid, src_cpu);
	src_rq = cpu_rq(src_cpu);
	src_cid = __sched_mm_cid_migrate_from_fetch_cid(src_rq, t, src_pcpu_cid);
	if (src_cid == -1)
		return;
	src_cid = __sched_mm_cid_migrate_from_try_steal_cid(src_rq, t, src_pcpu_cid,
							    src_cid);
	if (src_cid == -1)
		return;
	if (!mm_cid_is_unset(dst_cid)) {
		__mm_cid_put(mm, src_cid);
		return;
	}
	/* Move src_cid to dst cpu. */
	mm_cid_snapshot_time(dst_rq, mm);
	WRITE_ONCE(dst_pcpu_cid->cid, src_cid);
}

static void sched_mm_cid_remote_clear(struct mm_struct *mm, struct mm_cid *pcpu_cid,
				      int cpu)
{
	struct rq *rq = cpu_rq(cpu);
	struct task_struct *t;
	unsigned long flags;
	int cid, lazy_cid;

	cid = READ_ONCE(pcpu_cid->cid);
	if (!mm_cid_is_valid(cid))
		return;

	/*
	 * Clear the cpu cid if it is set to keep cid allocation compact.  If
	 * there happens to be other tasks left on the source cpu using this
	 * mm, the next task using this mm will reallocate its cid on context
	 * switch.
	 */
	lazy_cid = mm_cid_set_lazy_put(cid);
	if (!try_cmpxchg(&pcpu_cid->cid, &cid, lazy_cid))
		return;

	/*
	 * The implicit barrier after cmpxchg per-mm/cpu cid before loading
	 * rq->curr->mm matches the scheduler barrier in context_switch()
	 * between store to rq->curr and load of prev and next task's
	 * per-mm/cpu cid.
	 *
	 * The implicit barrier after cmpxchg per-mm/cpu cid before loading
	 * rq->curr->mm_cid_active matches the barrier in
	 * sched_mm_cid_exit_signals(), sched_mm_cid_before_execve(), and
	 * sched_mm_cid_after_execve() between store to t->mm_cid_active and
	 * load of per-mm/cpu cid.
	 */

	/*
	 * If we observe an active task using the mm on this rq after setting
	 * the lazy-put flag, that task will be responsible for transitioning
	 * from lazy-put flag set to MM_CID_UNSET.
	 */
	rcu_read_lock();
	t = rcu_dereference(rq->curr);
	if (READ_ONCE(t->mm_cid_active) && t->mm == mm) {
		rcu_read_unlock();
		return;
	}
	rcu_read_unlock();

	/*
	 * The cid is unused, so it can be unset.
	 * Disable interrupts to keep the window of cid ownership without rq
	 * lock small.
	 */
	local_irq_save(flags);
	if (try_cmpxchg(&pcpu_cid->cid, &lazy_cid, MM_CID_UNSET))
		__mm_cid_put(mm, cid);
	local_irq_restore(flags);
}

static void sched_mm_cid_remote_clear_old(struct mm_struct *mm, int cpu)
{
	struct rq *rq = cpu_rq(cpu);
	struct mm_cid *pcpu_cid;
	struct task_struct *curr;
	u64 rq_clock;

	/*
	 * rq->clock load is racy on 32-bit but one spurious clear once in a
	 * while is irrelevant.
	 */
	rq_clock = READ_ONCE(rq->clock);
	pcpu_cid = per_cpu_ptr(mm->pcpu_cid, cpu);

	/*
	 * In order to take care of infrequently scheduled tasks, bump the time
	 * snapshot associated with this cid if an active task using the mm is
	 * observed on this rq.
	 */
	rcu_read_lock();
	curr = rcu_dereference(rq->curr);
	if (READ_ONCE(curr->mm_cid_active) && curr->mm == mm) {
		WRITE_ONCE(pcpu_cid->time, rq_clock);
		rcu_read_unlock();
		return;
	}
	rcu_read_unlock();

	if (rq_clock < pcpu_cid->time + SCHED_MM_CID_PERIOD_NS)
		return;
	sched_mm_cid_remote_clear(mm, pcpu_cid, cpu);
}

static void sched_mm_cid_remote_clear_weight(struct mm_struct *mm, int cpu,
					     int weight)
{
	struct mm_cid *pcpu_cid;
	int cid;

	pcpu_cid = per_cpu_ptr(mm->pcpu_cid, cpu);
	cid = READ_ONCE(pcpu_cid->cid);
	if (!mm_cid_is_valid(cid) || cid < weight)
		return;
	sched_mm_cid_remote_clear(mm, pcpu_cid, cpu);
}

static void task_mm_cid_work(struct callback_head *work)
{
	unsigned long now = jiffies, old_scan, next_scan;
	struct task_struct *t = current;
	struct cpumask *cidmask;
	struct mm_struct *mm;
	int weight, cpu;

	SCHED_WARN_ON(t != container_of(work, struct task_struct, cid_work));

	work->next = work;	/* Prevent double-add */
	if (t->flags & PF_EXITING)
		return;
	mm = t->mm;
	if (!mm)
		return;
	old_scan = READ_ONCE(mm->mm_cid_next_scan);
	next_scan = now + msecs_to_jiffies(MM_CID_SCAN_DELAY);
	if (!old_scan) {
		unsigned long res;

		res = cmpxchg(&mm->mm_cid_next_scan, old_scan, next_scan);
		if (res != old_scan)
			old_scan = res;
		else
			old_scan = next_scan;
	}
	if (time_before(now, old_scan))
		return;
	if (!try_cmpxchg(&mm->mm_cid_next_scan, &old_scan, next_scan))
		return;
	cidmask = mm_cidmask(mm);
	/* Clear cids that were not recently used. */
	for_each_possible_cpu(cpu)
		sched_mm_cid_remote_clear_old(mm, cpu);
	weight = cpumask_weight(cidmask);
	/*
	 * Clear cids that are greater or equal to the cidmask weight to
	 * recompact it.
	 */
	for_each_possible_cpu(cpu)
		sched_mm_cid_remote_clear_weight(mm, cpu, weight);
}

void init_sched_mm_cid(struct task_struct *t)
{
	struct mm_struct *mm = t->mm;
	int mm_users = 0;

	if (mm) {
		mm_users = atomic_read(&mm->mm_users);
		if (mm_users == 1)
			mm->mm_cid_next_scan = jiffies + msecs_to_jiffies(MM_CID_SCAN_DELAY);
	}
	t->cid_work.next = &t->cid_work;	/* Protect against double add */
	init_task_work(&t->cid_work, task_mm_cid_work);
}

void task_tick_mm_cid(struct rq *rq, struct task_struct *curr)
{
	struct callback_head *work = &curr->cid_work;
	unsigned long now = jiffies;

	if (!curr->mm || (curr->flags & (PF_EXITING | PF_KTHREAD)) ||
	    work->next != work)
		return;
	if (time_before(now, READ_ONCE(curr->mm->mm_cid_next_scan)))
		return;
	task_work_add(curr, work, TWA_RESUME);
}

void sched_mm_cid_exit_signals(struct task_struct *t)
{
	struct mm_struct *mm = t->mm;
	struct rq_flags rf;
	struct rq *rq;

	if (!mm)
		return;

	preempt_disable();
	rq = this_rq();
	rq_lock_irqsave(rq, &rf);
	preempt_enable_no_resched();	/* holding spinlock */
	WRITE_ONCE(t->mm_cid_active, 0);
	/*
	 * Store t->mm_cid_active before loading per-mm/cpu cid.
	 * Matches barrier in sched_mm_cid_remote_clear_old().
	 */
	smp_mb();
	mm_cid_put(mm);
	t->last_mm_cid = t->mm_cid = -1;
	rq_unlock_irqrestore(rq, &rf);
}

void sched_mm_cid_before_execve(struct task_struct *t)
{
	struct mm_struct *mm = t->mm;
	struct rq_flags rf;
	struct rq *rq;

	if (!mm)
		return;

	preempt_disable();
	rq = this_rq();
	rq_lock_irqsave(rq, &rf);
	preempt_enable_no_resched();	/* holding spinlock */
	WRITE_ONCE(t->mm_cid_active, 0);
	/*
	 * Store t->mm_cid_active before loading per-mm/cpu cid.
	 * Matches barrier in sched_mm_cid_remote_clear_old().
	 */
	smp_mb();
	mm_cid_put(mm);
	t->last_mm_cid = t->mm_cid = -1;
	rq_unlock_irqrestore(rq, &rf);
}

void sched_mm_cid_after_execve(struct task_struct *t)
{
	struct mm_struct *mm = t->mm;
	struct rq_flags rf;
	struct rq *rq;

	if (!mm)
		return;

	preempt_disable();
	rq = this_rq();
	rq_lock_irqsave(rq, &rf);
	preempt_enable_no_resched();	/* holding spinlock */
	WRITE_ONCE(t->mm_cid_active, 1);
	/*
	 * Store t->mm_cid_active before loading per-mm/cpu cid.
	 * Matches barrier in sched_mm_cid_remote_clear_old().
	 */
	smp_mb();
	t->last_mm_cid = t->mm_cid = mm_cid_get(rq, mm);
	rq_unlock_irqrestore(rq, &rf);
	rseq_set_notify_resume(t);
}

void sched_mm_cid_fork(struct task_struct *t)
{
	WARN_ON_ONCE(!t->mm || t->mm_cid != -1);
	t->mm_cid_active = 1;
}
#endif<|MERGE_RESOLUTION|>--- conflicted
+++ resolved
@@ -87,20 +87,10 @@
 #include "stats.h"
 #include "autogroup.h"
 
-<<<<<<< HEAD
-#include <linux/nospec.h>
-#include <linux/blkdev.h>
-#include <linux/kcov.h>
-#include <linux/scs.h>
-
-#include <asm/switch_to.h>
-#include <asm/tlb.h>
-=======
 #include "autogroup.h"
 #include "pelt.h"
 #include "smp.h"
 #include "stats.h"
->>>>>>> eb3cdb58
 
 #include "../workqueue_internal.h"
 #include "../../io_uring/io-wq.h"
@@ -157,21 +147,7 @@
  * Number of tasks to iterate in a single balance run.
  * Limited because this is done with IRQs disabled.
  */
-<<<<<<< HEAD
-#ifdef CONFIG_PREEMPT_RT
-const_debug unsigned int sysctl_sched_nr_migrate = 8;
-#else
-const_debug unsigned int sysctl_sched_nr_migrate = 32;
-#endif
-
-/*
- * period over which we measure -rt task CPU usage in us.
- * default: 1s
- */
-unsigned int sysctl_sched_rt_period = 1000000;
-=======
 const_debug unsigned int sysctl_sched_nr_migrate = SCHED_NR_MIGRATE_BREAK;
->>>>>>> eb3cdb58
 
 __read_mostly int scheduler_running;
 
@@ -1119,11 +1095,7 @@
 		default_cpu = cpu;
 	}
 
-<<<<<<< HEAD
-	hk_mask = housekeeping_cpumask(HK_FLAG_TIMER);
-=======
 	hk_mask = housekeeping_cpumask(HK_TYPE_TIMER);
->>>>>>> eb3cdb58
 
 	rcu_read_lock();
 	for_each_domain(cpu, sd) {
@@ -2134,11 +2106,8 @@
 {
 	if (task_on_rq_migrating(p))
 		flags |= ENQUEUE_MIGRATED;
-<<<<<<< HEAD
-=======
 	if (flags & ENQUEUE_MIGRATED)
 		sched_mm_cid_migrate_to(rq, p);
->>>>>>> eb3cdb58
 
 	enqueue_task(rq, p, flags);
 
@@ -4582,12 +4551,9 @@
 	if (err < 0)
 		return err;
 	if (write) {
-<<<<<<< HEAD
-=======
 		if (!(sysctl_numa_balancing_mode & NUMA_BALANCING_MEMORY_TIERING) &&
 		    (state & NUMA_BALANCING_MEMORY_TIERING))
 			reset_memory_tiering();
->>>>>>> eb3cdb58
 		sysctl_numa_balancing_mode = state;
 		__set_numabalancing_state(state);
 	}
@@ -5032,26 +4998,15 @@
  * This abuse is tolerated because it places all the unlikely/odd cases behind
  * a single test, namely: rq->balance_callback == NULL.
  */
-<<<<<<< HEAD
-struct callback_head balance_push_callback = {
-=======
 struct balance_callback balance_push_callback = {
->>>>>>> eb3cdb58
 	.next = NULL,
 	.func = balance_push,
 };
 
-<<<<<<< HEAD
-static inline struct callback_head *
-=======
 static inline struct balance_callback *
->>>>>>> eb3cdb58
 __splice_balance_callbacks(struct rq *rq, bool split)
 {
 	struct balance_callback *head = rq->balance_callback;
-
-	if (likely(!head))
-		return NULL;
 
 	if (likely(!head))
 		return NULL;
@@ -5073,11 +5028,7 @@
 	return head;
 }
 
-<<<<<<< HEAD
-static inline struct callback_head *splice_balance_callbacks(struct rq *rq)
-=======
 static inline struct balance_callback *splice_balance_callbacks(struct rq *rq)
->>>>>>> eb3cdb58
 {
 	return __splice_balance_callbacks(rq, true);
 }
@@ -5286,11 +5237,7 @@
 	 */
 	if (mm) {
 		membarrier_mm_sync_core_before_usermode(mm);
-<<<<<<< HEAD
-		mmdrop_sched(mm);
-=======
 		mmdrop_lazy_tlb_sched(mm);
->>>>>>> eb3cdb58
 	}
 
 	if (unlikely(prev_state == TASK_DEAD)) {
@@ -5661,11 +5608,7 @@
 	unsigned long thermal_pressure;
 	u64 resched_latency;
 
-<<<<<<< HEAD
-	if (housekeeping_cpu(cpu, HK_FLAG_TICK))
-=======
 	if (housekeeping_cpu(cpu, HK_TYPE_TICK))
->>>>>>> eb3cdb58
 		arch_scale_freq_tick();
 
 	sched_clock_tick();
@@ -5680,10 +5623,7 @@
 		resched_latency = cpu_resched_latency(rq);
 	calc_global_load_tick(rq);
 	sched_core_tick(rq);
-<<<<<<< HEAD
-=======
 	task_tick_mm_cid(rq, curr);
->>>>>>> eb3cdb58
 
 	rq_unlock(rq, &rf);
 
@@ -6248,12 +6188,7 @@
 	}
 
 	if (schedstat_enabled() && rq->core->core_forceidle_count) {
-<<<<<<< HEAD
-		if (cookie)
-			rq->core->core_forceidle_start = rq_clock(rq->core);
-=======
 		rq->core->core_forceidle_start = rq_clock(rq->core);
->>>>>>> eb3cdb58
 		rq->core->core_forceidle_occupation = occ;
 	}
 
@@ -6728,11 +6663,7 @@
 		migrate_disable_switch(rq, prev);
 		psi_sched_switch(prev, next, !task_on_rq_queued(prev));
 
-<<<<<<< HEAD
-		trace_sched_switch(sched_mode & SM_MASK_PREEMPT, prev, next);
-=======
 		trace_sched_switch(sched_mode & SM_MASK_PREEMPT, prev, next, prev_state);
->>>>>>> eb3cdb58
 
 		/* Also unlocks the rq: */
 		rq = context_switch(rq, prev, next, &rf);
@@ -7012,124 +6943,6 @@
 #define preempt_schedule_notrace_dynamic_enabled	preempt_schedule_notrace
 #define preempt_schedule_notrace_dynamic_disabled	NULL
 #endif
-<<<<<<< HEAD
-
-#endif /* CONFIG_PREEMPTION */
-
-#ifdef CONFIG_PREEMPT_DYNAMIC
-
-#ifdef CONFIG_GENERIC_ENTRY
-#include <linux/entry-common.h>
-#endif
-
-/*
- * SC:cond_resched
- * SC:might_resched
- * SC:preempt_schedule
- * SC:preempt_schedule_notrace
- * SC:irqentry_exit_cond_resched
- *
- *
- * NONE:
- *   cond_resched               <- __cond_resched
- *   might_resched              <- RET0
- *   preempt_schedule           <- NOP
- *   preempt_schedule_notrace   <- NOP
- *   irqentry_exit_cond_resched <- NOP
- *
- * VOLUNTARY:
- *   cond_resched               <- __cond_resched
- *   might_resched              <- __cond_resched
- *   preempt_schedule           <- NOP
- *   preempt_schedule_notrace   <- NOP
- *   irqentry_exit_cond_resched <- NOP
- *
- * FULL:
- *   cond_resched               <- RET0
- *   might_resched              <- RET0
- *   preempt_schedule           <- preempt_schedule
- *   preempt_schedule_notrace   <- preempt_schedule_notrace
- *   irqentry_exit_cond_resched <- irqentry_exit_cond_resched
- */
-
-enum {
-	preempt_dynamic_undefined = -1,
-	preempt_dynamic_none,
-	preempt_dynamic_voluntary,
-	preempt_dynamic_full,
-};
-
-int preempt_dynamic_mode = preempt_dynamic_undefined;
-
-int sched_dynamic_mode(const char *str)
-{
-	if (!strcmp(str, "none"))
-		return preempt_dynamic_none;
-
-	if (!strcmp(str, "voluntary"))
-		return preempt_dynamic_voluntary;
-
-	if (!strcmp(str, "full"))
-		return preempt_dynamic_full;
-
-	return -EINVAL;
-}
-
-void sched_dynamic_update(int mode)
-{
-	/*
-	 * Avoid {NONE,VOLUNTARY} -> FULL transitions from ever ending up in
-	 * the ZERO state, which is invalid.
-	 */
-	static_call_update(cond_resched, __cond_resched);
-	static_call_update(might_resched, __cond_resched);
-	static_call_update(preempt_schedule, __preempt_schedule_func);
-	static_call_update(preempt_schedule_notrace, __preempt_schedule_notrace_func);
-	static_call_update(irqentry_exit_cond_resched, __irqentry_exit_cond_resched_func);
-
-	switch (mode) {
-	case preempt_dynamic_none:
-		static_call_update(cond_resched, __cond_resched);
-		static_call_update(might_resched, (void *)&__static_call_return0);
-		static_call_update(preempt_schedule, NULL);
-		static_call_update(preempt_schedule_notrace, NULL);
-		static_call_update(irqentry_exit_cond_resched, NULL);
-		pr_info("Dynamic Preempt: none\n");
-		break;
-
-	case preempt_dynamic_voluntary:
-		static_call_update(cond_resched, __cond_resched);
-		static_call_update(might_resched, __cond_resched);
-		static_call_update(preempt_schedule, NULL);
-		static_call_update(preempt_schedule_notrace, NULL);
-		static_call_update(irqentry_exit_cond_resched, NULL);
-		pr_info("Dynamic Preempt: voluntary\n");
-		break;
-
-	case preempt_dynamic_full:
-		static_call_update(cond_resched, (void *)&__static_call_return0);
-		static_call_update(might_resched, (void *)&__static_call_return0);
-		static_call_update(preempt_schedule, __preempt_schedule_func);
-		static_call_update(preempt_schedule_notrace, __preempt_schedule_notrace_func);
-		static_call_update(irqentry_exit_cond_resched, __irqentry_exit_cond_resched_func);
-		pr_info("Dynamic Preempt: full\n");
-		break;
-	}
-
-	preempt_dynamic_mode = mode;
-}
-
-static int __init setup_preempt_mode(char *str)
-{
-	int mode = sched_dynamic_mode(str);
-	if (mode < 0) {
-		pr_warn("Dynamic Preempt: unsupported mode: %s\n", str);
-		return 0;
-	}
-
-	sched_dynamic_update(mode);
-	return 1;
-=======
 DEFINE_STATIC_CALL(preempt_schedule_notrace, preempt_schedule_notrace_dynamic_enabled);
 EXPORT_STATIC_CALL_TRAMP(preempt_schedule_notrace);
 #elif defined(CONFIG_HAVE_PREEMPT_DYNAMIC_KEY)
@@ -7139,38 +6952,13 @@
 	if (!static_branch_unlikely(&sk_dynamic_preempt_schedule_notrace))
 		return;
 	preempt_schedule_notrace();
->>>>>>> eb3cdb58
 }
 NOKPROBE_SYMBOL(dynamic_preempt_schedule_notrace);
 EXPORT_SYMBOL(dynamic_preempt_schedule_notrace);
 #endif
 #endif
 
-<<<<<<< HEAD
-static void __init preempt_dynamic_init(void)
-{
-	if (preempt_dynamic_mode == preempt_dynamic_undefined) {
-		if (IS_ENABLED(CONFIG_PREEMPT_NONE_BEHAVIOUR)) {
-			sched_dynamic_update(preempt_dynamic_none);
-		} else if (IS_ENABLED(CONFIG_PREEMPT_VOLUNTARY_BEHAVIOUR)) {
-			sched_dynamic_update(preempt_dynamic_voluntary);
-		} else {
-			/* Default static call setting, nothing to do */
-			WARN_ON_ONCE(!IS_ENABLED(CONFIG_PREEMPT_BEHAVIOUR));
-			preempt_dynamic_mode = preempt_dynamic_full;
-			pr_info("Dynamic Preempt: full\n");
-		}
-	}
-}
-
-#else /* !CONFIG_PREEMPT_DYNAMIC */
-
-static inline void preempt_dynamic_init(void) { }
-
-#endif /* #ifdef CONFIG_PREEMPT_DYNAMIC */
-=======
 #endif /* CONFIG_PREEMPTION */
->>>>>>> eb3cdb58
 
 /*
  * This is the entry point to schedule() from kernel preemption
@@ -10775,26 +10563,6 @@
 	 * Relies on the RCU grace period between css_released() and this.
 	 */
 	sched_unregister_group(tg);
-<<<<<<< HEAD
-}
-
-/*
- * This is called before wake_up_new_task(), therefore we really only
- * have to set its group bits, all the other stuff does not apply.
- */
-static void cpu_cgroup_fork(struct task_struct *task)
-{
-	struct rq_flags rf;
-	struct rq *rq;
-
-	rq = task_rq_lock(task, &rf);
-
-	update_rq_clock(rq);
-	sched_change_group(task, TASK_SET_GROUP);
-
-	task_rq_unlock(rq, task, &rf);
-=======
->>>>>>> eb3cdb58
 }
 
 #ifdef CONFIG_RT_GROUP_SCHED
