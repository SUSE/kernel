// SPDX-License-Identifier: GPL-2.0-only
/*
 *  kernel/sched/core.c
 *
 *  Core kernel CPU scheduler code
 *
 *  Copyright (C) 1991-2002  Linus Torvalds
 *  Copyright (C) 1998-2024  Ingo Molnar, Red Hat
 */
#include <linux/highmem.h>
#include <linux/hrtimer_api.h>
#include <linux/ktime_api.h>
#include <linux/sched/signal.h>
#include <linux/syscalls_api.h>
#include <linux/debug_locks.h>
#include <linux/prefetch.h>
#include <linux/capability.h>
#include <linux/pgtable_api.h>
#include <linux/wait_bit.h>
#include <linux/jiffies.h>
#include <linux/spinlock_api.h>
#include <linux/cpumask_api.h>
#include <linux/lockdep_api.h>
#include <linux/hardirq.h>
#include <linux/softirq.h>
#include <linux/refcount_api.h>
#include <linux/topology.h>
#include <linux/sched/clock.h>
#include <linux/sched/cond_resched.h>
#include <linux/sched/cputime.h>
#include <linux/sched/debug.h>
#include <linux/sched/hotplug.h>
#include <linux/sched/init.h>
#include <linux/sched/isolation.h>
#include <linux/sched/loadavg.h>
#include <linux/sched/mm.h>
#include <linux/sched/nohz.h>
#include <linux/sched/rseq_api.h>
#include <linux/sched/rt.h>

#include <linux/blkdev.h>
#include <linux/context_tracking.h>
#include <linux/cpuset.h>
#include <linux/delayacct.h>
#include <linux/init_task.h>
#include <linux/interrupt.h>
#include <linux/ioprio.h>
#include <linux/kallsyms.h>
#include <linux/kcov.h>
#include <linux/kprobes.h>
#include <linux/llist_api.h>
#include <linux/mmu_context.h>
#include <linux/mmzone.h>
#include <linux/mutex_api.h>
#include <linux/nmi.h>
#include <linux/nospec.h>
#include <linux/perf_event_api.h>
#include <linux/profile.h>
#include <linux/psi.h>
#include <linux/rcuwait_api.h>
#include <linux/rseq.h>
#include <linux/sched/wake_q.h>
#include <linux/scs.h>
#include <linux/slab.h>
#include <linux/syscalls.h>
#include <linux/vtime.h>
#include <linux/wait_api.h>
#include <linux/workqueue_api.h>

#ifdef CONFIG_PREEMPT_DYNAMIC
# ifdef CONFIG_GENERIC_ENTRY
#  include <linux/entry-common.h>
# endif
#endif

#include <uapi/linux/sched/types.h>

#include <asm/irq_regs.h>
#include <asm/switch_to.h>
#include <asm/tlb.h>

#define CREATE_TRACE_POINTS
#include <linux/sched/rseq_api.h>
#include <trace/events/sched.h>
#include <trace/events/ipi.h>
#undef CREATE_TRACE_POINTS

#include "sched.h"
#include "stats.h"

#include "autogroup.h"
#include "pelt.h"
#include "smp.h"
#include "stats.h"

#include "../workqueue_internal.h"
#include "../../io_uring/io-wq.h"
#include "../smpboot.h"

EXPORT_TRACEPOINT_SYMBOL_GPL(ipi_send_cpu);
EXPORT_TRACEPOINT_SYMBOL_GPL(ipi_send_cpumask);

/*
 * Export tracepoints that act as a bare tracehook (ie: have no trace event
 * associated with them) to allow external modules to probe them.
 */
EXPORT_TRACEPOINT_SYMBOL_GPL(pelt_cfs_tp);
EXPORT_TRACEPOINT_SYMBOL_GPL(pelt_rt_tp);
EXPORT_TRACEPOINT_SYMBOL_GPL(pelt_dl_tp);
EXPORT_TRACEPOINT_SYMBOL_GPL(pelt_irq_tp);
EXPORT_TRACEPOINT_SYMBOL_GPL(pelt_se_tp);
EXPORT_TRACEPOINT_SYMBOL_GPL(pelt_hw_tp);
EXPORT_TRACEPOINT_SYMBOL_GPL(sched_cpu_capacity_tp);
EXPORT_TRACEPOINT_SYMBOL_GPL(sched_overutilized_tp);
EXPORT_TRACEPOINT_SYMBOL_GPL(sched_util_est_cfs_tp);
EXPORT_TRACEPOINT_SYMBOL_GPL(sched_util_est_se_tp);
EXPORT_TRACEPOINT_SYMBOL_GPL(sched_update_nr_running_tp);
EXPORT_TRACEPOINT_SYMBOL_GPL(sched_compute_energy_tp);

DEFINE_PER_CPU_SHARED_ALIGNED(struct rq, runqueues);

#ifdef CONFIG_SCHED_DEBUG
/*
 * Debugging: various feature bits
 *
 * If SCHED_DEBUG is disabled, each compilation unit has its own copy of
 * sysctl_sched_features, defined in sched.h, to allow constants propagation
 * at compile time and compiler optimization based on features default.
 */
#define SCHED_FEAT(name, enabled)	\
	(1UL << __SCHED_FEAT_##name) * enabled |
const_debug unsigned int sysctl_sched_features =
#include "features.h"
	0;
#undef SCHED_FEAT

/*
 * Print a warning if need_resched is set for the given duration (if
 * LATENCY_WARN is enabled).
 *
 * If sysctl_resched_latency_warn_once is set, only one warning will be shown
 * per boot.
 */
__read_mostly int sysctl_resched_latency_warn_ms = 100;
__read_mostly int sysctl_resched_latency_warn_once = 1;
#endif /* CONFIG_SCHED_DEBUG */

/*
 * Number of tasks to iterate in a single balance run.
 * Limited because this is done with IRQs disabled.
 */
const_debug unsigned int sysctl_sched_nr_migrate = SCHED_NR_MIGRATE_BREAK;

__read_mostly int scheduler_running;

#ifdef CONFIG_SCHED_CORE

DEFINE_STATIC_KEY_FALSE(__sched_core_enabled);

/* kernel prio, less is more */
static inline int __task_prio(const struct task_struct *p)
{
	if (p->sched_class == &stop_sched_class) /* trumps deadline */
		return -2;

	if (p->dl_server)
		return -1; /* deadline */

	if (rt_or_dl_prio(p->prio))
		return p->prio; /* [-1, 99] */

	if (p->sched_class == &idle_sched_class)
		return MAX_RT_PRIO + NICE_WIDTH; /* 140 */

	if (task_on_scx(p))
		return MAX_RT_PRIO + MAX_NICE + 1; /* 120, squash ext */

	return MAX_RT_PRIO + MAX_NICE; /* 119, squash fair */
}

/*
 * l(a,b)
 * le(a,b) := !l(b,a)
 * g(a,b)  := l(b,a)
 * ge(a,b) := !l(a,b)
 */

/* real prio, less is less */
static inline bool prio_less(const struct task_struct *a,
			     const struct task_struct *b, bool in_fi)
{

	int pa = __task_prio(a), pb = __task_prio(b);

	if (-pa < -pb)
		return true;

	if (-pb < -pa)
		return false;

	if (pa == -1) { /* dl_prio() doesn't work because of stop_class above */
		const struct sched_dl_entity *a_dl, *b_dl;

		a_dl = &a->dl;
		/*
		 * Since,'a' and 'b' can be CFS tasks served by DL server,
		 * __task_prio() can return -1 (for DL) even for those. In that
		 * case, get to the dl_server's DL entity.
		 */
		if (a->dl_server)
			a_dl = a->dl_server;

		b_dl = &b->dl;
		if (b->dl_server)
			b_dl = b->dl_server;

		return !dl_time_before(a_dl->deadline, b_dl->deadline);
	}

	if (pa == MAX_RT_PRIO + MAX_NICE)	/* fair */
		return cfs_prio_less(a, b, in_fi);

#ifdef CONFIG_SCHED_CLASS_EXT
	if (pa == MAX_RT_PRIO + MAX_NICE + 1)	/* ext */
		return scx_prio_less(a, b, in_fi);
#endif

	return false;
}

static inline bool __sched_core_less(const struct task_struct *a,
				     const struct task_struct *b)
{
	if (a->core_cookie < b->core_cookie)
		return true;

	if (a->core_cookie > b->core_cookie)
		return false;

	/* flip prio, so high prio is leftmost */
	if (prio_less(b, a, !!task_rq(a)->core->core_forceidle_count))
		return true;

	return false;
}

#define __node_2_sc(node) rb_entry((node), struct task_struct, core_node)

static inline bool rb_sched_core_less(struct rb_node *a, const struct rb_node *b)
{
	return __sched_core_less(__node_2_sc(a), __node_2_sc(b));
}

static inline int rb_sched_core_cmp(const void *key, const struct rb_node *node)
{
	const struct task_struct *p = __node_2_sc(node);
	unsigned long cookie = (unsigned long)key;

	if (cookie < p->core_cookie)
		return -1;

	if (cookie > p->core_cookie)
		return 1;

	return 0;
}

void sched_core_enqueue(struct rq *rq, struct task_struct *p)
{
	if (p->se.sched_delayed)
		return;

	rq->core->core_task_seq++;

	if (!p->core_cookie)
		return;

	rb_add(&p->core_node, &rq->core_tree, rb_sched_core_less);
}

void sched_core_dequeue(struct rq *rq, struct task_struct *p, int flags)
{
	if (p->se.sched_delayed)
		return;

	rq->core->core_task_seq++;

	if (sched_core_enqueued(p)) {
		rb_erase(&p->core_node, &rq->core_tree);
		RB_CLEAR_NODE(&p->core_node);
	}

	/*
	 * Migrating the last task off the cpu, with the cpu in forced idle
	 * state. Reschedule to create an accounting edge for forced idle,
	 * and re-examine whether the core is still in forced idle state.
	 */
	if (!(flags & DEQUEUE_SAVE) && rq->nr_running == 1 &&
	    rq->core->core_forceidle_count && rq->curr == rq->idle)
		resched_curr(rq);
}

static int sched_task_is_throttled(struct task_struct *p, int cpu)
{
	if (p->sched_class->task_is_throttled)
		return p->sched_class->task_is_throttled(p, cpu);

	return 0;
}

static struct task_struct *sched_core_next(struct task_struct *p, unsigned long cookie)
{
	struct rb_node *node = &p->core_node;
	int cpu = task_cpu(p);

	do {
		node = rb_next(node);
		if (!node)
			return NULL;

		p = __node_2_sc(node);
		if (p->core_cookie != cookie)
			return NULL;

	} while (sched_task_is_throttled(p, cpu));

	return p;
}

/*
 * Find left-most (aka, highest priority) and unthrottled task matching @cookie.
 * If no suitable task is found, NULL will be returned.
 */
static struct task_struct *sched_core_find(struct rq *rq, unsigned long cookie)
{
	struct task_struct *p;
	struct rb_node *node;

	node = rb_find_first((void *)cookie, &rq->core_tree, rb_sched_core_cmp);
	if (!node)
		return NULL;

	p = __node_2_sc(node);
	if (!sched_task_is_throttled(p, rq->cpu))
		return p;

	return sched_core_next(p, cookie);
}

/*
 * Magic required such that:
 *
 *	raw_spin_rq_lock(rq);
 *	...
 *	raw_spin_rq_unlock(rq);
 *
 * ends up locking and unlocking the _same_ lock, and all CPUs
 * always agree on what rq has what lock.
 *
 * XXX entirely possible to selectively enable cores, don't bother for now.
 */

static DEFINE_MUTEX(sched_core_mutex);
static atomic_t sched_core_count;
static struct cpumask sched_core_mask;

static void sched_core_lock(int cpu, unsigned long *flags)
{
	const struct cpumask *smt_mask = cpu_smt_mask(cpu);
	int t, i = 0;

	local_irq_save(*flags);
	for_each_cpu(t, smt_mask)
		raw_spin_lock_nested(&cpu_rq(t)->__lock, i++);
}

static void sched_core_unlock(int cpu, unsigned long *flags)
{
	const struct cpumask *smt_mask = cpu_smt_mask(cpu);
	int t;

	for_each_cpu(t, smt_mask)
		raw_spin_unlock(&cpu_rq(t)->__lock);
	local_irq_restore(*flags);
}

static void __sched_core_flip(bool enabled)
{
	unsigned long flags;
	int cpu, t;

	cpus_read_lock();

	/*
	 * Toggle the online cores, one by one.
	 */
	cpumask_copy(&sched_core_mask, cpu_online_mask);
	for_each_cpu(cpu, &sched_core_mask) {
		const struct cpumask *smt_mask = cpu_smt_mask(cpu);

		sched_core_lock(cpu, &flags);

		for_each_cpu(t, smt_mask)
			cpu_rq(t)->core_enabled = enabled;

		cpu_rq(cpu)->core->core_forceidle_start = 0;

		sched_core_unlock(cpu, &flags);

		cpumask_andnot(&sched_core_mask, &sched_core_mask, smt_mask);
	}

	/*
	 * Toggle the offline CPUs.
	 */
	for_each_cpu_andnot(cpu, cpu_possible_mask, cpu_online_mask)
		cpu_rq(cpu)->core_enabled = enabled;

	cpus_read_unlock();
}

static void sched_core_assert_empty(void)
{
	int cpu;

	for_each_possible_cpu(cpu)
		WARN_ON_ONCE(!RB_EMPTY_ROOT(&cpu_rq(cpu)->core_tree));
}

static void __sched_core_enable(void)
{
	static_branch_enable(&__sched_core_enabled);
	/*
	 * Ensure all previous instances of raw_spin_rq_*lock() have finished
	 * and future ones will observe !sched_core_disabled().
	 */
	synchronize_rcu();
	__sched_core_flip(true);
	sched_core_assert_empty();
}

static void __sched_core_disable(void)
{
	sched_core_assert_empty();
	__sched_core_flip(false);
	static_branch_disable(&__sched_core_enabled);
}

void sched_core_get(void)
{
	if (atomic_inc_not_zero(&sched_core_count))
		return;

	mutex_lock(&sched_core_mutex);
	if (!atomic_read(&sched_core_count))
		__sched_core_enable();

	smp_mb__before_atomic();
	atomic_inc(&sched_core_count);
	mutex_unlock(&sched_core_mutex);
}

static void __sched_core_put(struct work_struct *work)
{
	if (atomic_dec_and_mutex_lock(&sched_core_count, &sched_core_mutex)) {
		__sched_core_disable();
		mutex_unlock(&sched_core_mutex);
	}
}

void sched_core_put(void)
{
	static DECLARE_WORK(_work, __sched_core_put);

	/*
	 * "There can be only one"
	 *
	 * Either this is the last one, or we don't actually need to do any
	 * 'work'. If it is the last *again*, we rely on
	 * WORK_STRUCT_PENDING_BIT.
	 */
	if (!atomic_add_unless(&sched_core_count, -1, 1))
		schedule_work(&_work);
}

#else /* !CONFIG_SCHED_CORE */

static inline void sched_core_enqueue(struct rq *rq, struct task_struct *p) { }
static inline void
sched_core_dequeue(struct rq *rq, struct task_struct *p, int flags) { }

#endif /* CONFIG_SCHED_CORE */

/*
 * Serialization rules:
 *
 * Lock order:
 *
 *   p->pi_lock
 *     rq->lock
 *       hrtimer_cpu_base->lock (hrtimer_start() for bandwidth controls)
 *
 *  rq1->lock
 *    rq2->lock  where: rq1 < rq2
 *
 * Regular state:
 *
 * Normal scheduling state is serialized by rq->lock. __schedule() takes the
 * local CPU's rq->lock, it optionally removes the task from the runqueue and
 * always looks at the local rq data structures to find the most eligible task
 * to run next.
 *
 * Task enqueue is also under rq->lock, possibly taken from another CPU.
 * Wakeups from another LLC domain might use an IPI to transfer the enqueue to
 * the local CPU to avoid bouncing the runqueue state around [ see
 * ttwu_queue_wakelist() ]
 *
 * Task wakeup, specifically wakeups that involve migration, are horribly
 * complicated to avoid having to take two rq->locks.
 *
 * Special state:
 *
 * System-calls and anything external will use task_rq_lock() which acquires
 * both p->pi_lock and rq->lock. As a consequence the state they change is
 * stable while holding either lock:
 *
 *  - sched_setaffinity()/
 *    set_cpus_allowed_ptr():	p->cpus_ptr, p->nr_cpus_allowed
 *  - set_user_nice():		p->se.load, p->*prio
 *  - __sched_setscheduler():	p->sched_class, p->policy, p->*prio,
 *				p->se.load, p->rt_priority,
 *				p->dl.dl_{runtime, deadline, period, flags, bw, density}
 *  - sched_setnuma():		p->numa_preferred_nid
 *  - sched_move_task():	p->sched_task_group
 *  - uclamp_update_active()	p->uclamp*
 *
 * p->state <- TASK_*:
 *
 *   is changed locklessly using set_current_state(), __set_current_state() or
 *   set_special_state(), see their respective comments, or by
 *   try_to_wake_up(). This latter uses p->pi_lock to serialize against
 *   concurrent self.
 *
 * p->on_rq <- { 0, 1 = TASK_ON_RQ_QUEUED, 2 = TASK_ON_RQ_MIGRATING }:
 *
 *   is set by activate_task() and cleared by deactivate_task(), under
 *   rq->lock. Non-zero indicates the task is runnable, the special
 *   ON_RQ_MIGRATING state is used for migration without holding both
 *   rq->locks. It indicates task_cpu() is not stable, see task_rq_lock().
 *
 *   Additionally it is possible to be ->on_rq but still be considered not
 *   runnable when p->se.sched_delayed is true. These tasks are on the runqueue
 *   but will be dequeued as soon as they get picked again. See the
 *   task_is_runnable() helper.
 *
 * p->on_cpu <- { 0, 1 }:
 *
 *   is set by prepare_task() and cleared by finish_task() such that it will be
 *   set before p is scheduled-in and cleared after p is scheduled-out, both
 *   under rq->lock. Non-zero indicates the task is running on its CPU.
 *
 *   [ The astute reader will observe that it is possible for two tasks on one
 *     CPU to have ->on_cpu = 1 at the same time. ]
 *
 * task_cpu(p): is changed by set_task_cpu(), the rules are:
 *
 *  - Don't call set_task_cpu() on a blocked task:
 *
 *    We don't care what CPU we're not running on, this simplifies hotplug,
 *    the CPU assignment of blocked tasks isn't required to be valid.
 *
 *  - for try_to_wake_up(), called under p->pi_lock:
 *
 *    This allows try_to_wake_up() to only take one rq->lock, see its comment.
 *
 *  - for migration called under rq->lock:
 *    [ see task_on_rq_migrating() in task_rq_lock() ]
 *
 *    o move_queued_task()
 *    o detach_task()
 *
 *  - for migration called under double_rq_lock():
 *
 *    o __migrate_swap_task()
 *    o push_rt_task() / pull_rt_task()
 *    o push_dl_task() / pull_dl_task()
 *    o dl_task_offline_migration()
 *
 */

void raw_spin_rq_lock_nested(struct rq *rq, int subclass)
{
	raw_spinlock_t *lock;

	/* Matches synchronize_rcu() in __sched_core_enable() */
	preempt_disable();
	if (sched_core_disabled()) {
		raw_spin_lock_nested(&rq->__lock, subclass);
		/* preempt_count *MUST* be > 1 */
		preempt_enable_no_resched();
		return;
	}

	for (;;) {
		lock = __rq_lockp(rq);
		raw_spin_lock_nested(lock, subclass);
		if (likely(lock == __rq_lockp(rq))) {
			/* preempt_count *MUST* be > 1 */
			preempt_enable_no_resched();
			return;
		}
		raw_spin_unlock(lock);
	}
}

bool raw_spin_rq_trylock(struct rq *rq)
{
	raw_spinlock_t *lock;
	bool ret;

	/* Matches synchronize_rcu() in __sched_core_enable() */
	preempt_disable();
	if (sched_core_disabled()) {
		ret = raw_spin_trylock(&rq->__lock);
		preempt_enable();
		return ret;
	}

	for (;;) {
		lock = __rq_lockp(rq);
		ret = raw_spin_trylock(lock);
		if (!ret || (likely(lock == __rq_lockp(rq)))) {
			preempt_enable();
			return ret;
		}
		raw_spin_unlock(lock);
	}
}

void raw_spin_rq_unlock(struct rq *rq)
{
	raw_spin_unlock(rq_lockp(rq));
}

#ifdef CONFIG_SMP
/*
 * double_rq_lock - safely lock two runqueues
 */
void double_rq_lock(struct rq *rq1, struct rq *rq2)
{
	lockdep_assert_irqs_disabled();

	if (rq_order_less(rq2, rq1))
		swap(rq1, rq2);

	raw_spin_rq_lock(rq1);
	if (__rq_lockp(rq1) != __rq_lockp(rq2))
		raw_spin_rq_lock_nested(rq2, SINGLE_DEPTH_NESTING);

	double_rq_clock_clear_update(rq1, rq2);
}
#endif

/*
 * __task_rq_lock - lock the rq @p resides on.
 */
struct rq *__task_rq_lock(struct task_struct *p, struct rq_flags *rf)
	__acquires(rq->lock)
{
	struct rq *rq;

	lockdep_assert_held(&p->pi_lock);

	for (;;) {
		rq = task_rq(p);
		raw_spin_rq_lock(rq);
		if (likely(rq == task_rq(p) && !task_on_rq_migrating(p))) {
			rq_pin_lock(rq, rf);
			return rq;
		}
		raw_spin_rq_unlock(rq);

		while (unlikely(task_on_rq_migrating(p)))
			cpu_relax();
	}
}

/*
 * task_rq_lock - lock p->pi_lock and lock the rq @p resides on.
 */
struct rq *task_rq_lock(struct task_struct *p, struct rq_flags *rf)
	__acquires(p->pi_lock)
	__acquires(rq->lock)
{
	struct rq *rq;

	for (;;) {
		raw_spin_lock_irqsave(&p->pi_lock, rf->flags);
		rq = task_rq(p);
		raw_spin_rq_lock(rq);
		/*
		 *	move_queued_task()		task_rq_lock()
		 *
		 *	ACQUIRE (rq->lock)
		 *	[S] ->on_rq = MIGRATING		[L] rq = task_rq()
		 *	WMB (__set_task_cpu())		ACQUIRE (rq->lock);
		 *	[S] ->cpu = new_cpu		[L] task_rq()
		 *					[L] ->on_rq
		 *	RELEASE (rq->lock)
		 *
		 * If we observe the old CPU in task_rq_lock(), the acquire of
		 * the old rq->lock will fully serialize against the stores.
		 *
		 * If we observe the new CPU in task_rq_lock(), the address
		 * dependency headed by '[L] rq = task_rq()' and the acquire
		 * will pair with the WMB to ensure we then also see migrating.
		 */
		if (likely(rq == task_rq(p) && !task_on_rq_migrating(p))) {
			rq_pin_lock(rq, rf);
			return rq;
		}
		raw_spin_rq_unlock(rq);
		raw_spin_unlock_irqrestore(&p->pi_lock, rf->flags);

		while (unlikely(task_on_rq_migrating(p)))
			cpu_relax();
	}
}

/*
 * RQ-clock updating methods:
 */

static void update_rq_clock_task(struct rq *rq, s64 delta)
{
/*
 * In theory, the compile should just see 0 here, and optimize out the call
 * to sched_rt_avg_update. But I don't trust it...
 */
	s64 __maybe_unused steal = 0, irq_delta = 0;

#ifdef CONFIG_IRQ_TIME_ACCOUNTING
	irq_delta = irq_time_read(cpu_of(rq)) - rq->prev_irq_time;

	/*
	 * Since irq_time is only updated on {soft,}irq_exit, we might run into
	 * this case when a previous update_rq_clock() happened inside a
	 * {soft,}IRQ region.
	 *
	 * When this happens, we stop ->clock_task and only update the
	 * prev_irq_time stamp to account for the part that fit, so that a next
	 * update will consume the rest. This ensures ->clock_task is
	 * monotonic.
	 *
	 * It does however cause some slight miss-attribution of {soft,}IRQ
	 * time, a more accurate solution would be to update the irq_time using
	 * the current rq->clock timestamp, except that would require using
	 * atomic ops.
	 */
	if (irq_delta > delta)
		irq_delta = delta;

	rq->prev_irq_time += irq_delta;
	delta -= irq_delta;
	delayacct_irq(rq->curr, irq_delta);
#endif
#ifdef CONFIG_PARAVIRT_TIME_ACCOUNTING
	if (static_key_false((&paravirt_steal_rq_enabled))) {
		steal = paravirt_steal_clock(cpu_of(rq));
		steal -= rq->prev_steal_time_rq;

		if (unlikely(steal > delta))
			steal = delta;

		rq->prev_steal_time_rq += steal;
		delta -= steal;
	}
#endif

	rq->clock_task += delta;

#ifdef CONFIG_HAVE_SCHED_AVG_IRQ
	if ((irq_delta + steal) && sched_feat(NONTASK_CAPACITY))
		update_irq_load_avg(rq, irq_delta + steal);
#endif
	update_rq_clock_pelt(rq, delta);
}

void update_rq_clock(struct rq *rq)
{
	s64 delta;

	lockdep_assert_rq_held(rq);

	if (rq->clock_update_flags & RQCF_ACT_SKIP)
		return;

#ifdef CONFIG_SCHED_DEBUG
	if (sched_feat(WARN_DOUBLE_CLOCK))
		SCHED_WARN_ON(rq->clock_update_flags & RQCF_UPDATED);
	rq->clock_update_flags |= RQCF_UPDATED;
#endif

	delta = sched_clock_cpu(cpu_of(rq)) - rq->clock;
	if (delta < 0)
		return;
	rq->clock += delta;
	update_rq_clock_task(rq, delta);
}

#ifdef CONFIG_SCHED_HRTICK
/*
 * Use HR-timers to deliver accurate preemption points.
 */

static void hrtick_clear(struct rq *rq)
{
	if (hrtimer_active(&rq->hrtick_timer))
		hrtimer_cancel(&rq->hrtick_timer);
}

/*
 * High-resolution timer tick.
 * Runs from hardirq context with interrupts disabled.
 */
static enum hrtimer_restart hrtick(struct hrtimer *timer)
{
	struct rq *rq = container_of(timer, struct rq, hrtick_timer);
	struct rq_flags rf;

	WARN_ON_ONCE(cpu_of(rq) != smp_processor_id());

	rq_lock(rq, &rf);
	update_rq_clock(rq);
	rq->curr->sched_class->task_tick(rq, rq->curr, 1);
	rq_unlock(rq, &rf);

	return HRTIMER_NORESTART;
}

#ifdef CONFIG_SMP

static void __hrtick_restart(struct rq *rq)
{
	struct hrtimer *timer = &rq->hrtick_timer;
	ktime_t time = rq->hrtick_time;

	hrtimer_start(timer, time, HRTIMER_MODE_ABS_PINNED_HARD);
}

/*
 * called from hardirq (IPI) context
 */
static void __hrtick_start(void *arg)
{
	struct rq *rq = arg;
	struct rq_flags rf;

	rq_lock(rq, &rf);
	__hrtick_restart(rq);
	rq_unlock(rq, &rf);
}

/*
 * Called to set the hrtick timer state.
 *
 * called with rq->lock held and IRQs disabled
 */
void hrtick_start(struct rq *rq, u64 delay)
{
	struct hrtimer *timer = &rq->hrtick_timer;
	s64 delta;

	/*
	 * Don't schedule slices shorter than 10000ns, that just
	 * doesn't make sense and can cause timer DoS.
	 */
	delta = max_t(s64, delay, 10000LL);
	rq->hrtick_time = ktime_add_ns(timer->base->get_time(), delta);

	if (rq == this_rq())
		__hrtick_restart(rq);
	else
		smp_call_function_single_async(cpu_of(rq), &rq->hrtick_csd);
}

#else
/*
 * Called to set the hrtick timer state.
 *
 * called with rq->lock held and IRQs disabled
 */
void hrtick_start(struct rq *rq, u64 delay)
{
	/*
	 * Don't schedule slices shorter than 10000ns, that just
	 * doesn't make sense. Rely on vruntime for fairness.
	 */
	delay = max_t(u64, delay, 10000LL);
	hrtimer_start(&rq->hrtick_timer, ns_to_ktime(delay),
		      HRTIMER_MODE_REL_PINNED_HARD);
}

#endif /* CONFIG_SMP */

static void hrtick_rq_init(struct rq *rq)
{
#ifdef CONFIG_SMP
	INIT_CSD(&rq->hrtick_csd, __hrtick_start, rq);
#endif
	hrtimer_init(&rq->hrtick_timer, CLOCK_MONOTONIC, HRTIMER_MODE_REL_HARD);
	rq->hrtick_timer.function = hrtick;
}
#else	/* CONFIG_SCHED_HRTICK */
static inline void hrtick_clear(struct rq *rq)
{
}

static inline void hrtick_rq_init(struct rq *rq)
{
}
#endif	/* CONFIG_SCHED_HRTICK */

/*
 * try_cmpxchg based fetch_or() macro so it works for different integer types:
 */
#define fetch_or(ptr, mask)						\
	({								\
		typeof(ptr) _ptr = (ptr);				\
		typeof(mask) _mask = (mask);				\
		typeof(*_ptr) _val = *_ptr;				\
									\
		do {							\
		} while (!try_cmpxchg(_ptr, &_val, _val | _mask));	\
	_val;								\
})

#if defined(CONFIG_SMP) && defined(TIF_POLLING_NRFLAG)
/*
 * Atomically set TIF_NEED_RESCHED and test for TIF_POLLING_NRFLAG,
 * this avoids any races wrt polling state changes and thereby avoids
 * spurious IPIs.
 */
static inline bool set_nr_and_not_polling(struct task_struct *p)
{
	struct thread_info *ti = task_thread_info(p);
	return !(fetch_or(&ti->flags, _TIF_NEED_RESCHED) & _TIF_POLLING_NRFLAG);
}

/*
 * Atomically set TIF_NEED_RESCHED if TIF_POLLING_NRFLAG is set.
 *
 * If this returns true, then the idle task promises to call
 * sched_ttwu_pending() and reschedule soon.
 */
static bool set_nr_if_polling(struct task_struct *p)
{
	struct thread_info *ti = task_thread_info(p);
	typeof(ti->flags) val = READ_ONCE(ti->flags);

	do {
		if (!(val & _TIF_POLLING_NRFLAG))
			return false;
		if (val & _TIF_NEED_RESCHED)
			return true;
	} while (!try_cmpxchg(&ti->flags, &val, val | _TIF_NEED_RESCHED));

	return true;
}

#else
static inline bool set_nr_and_not_polling(struct task_struct *p)
{
	set_tsk_need_resched(p);
	return true;
}

#ifdef CONFIG_SMP
static inline bool set_nr_if_polling(struct task_struct *p)
{
	return false;
}
#endif
#endif

static bool __wake_q_add(struct wake_q_head *head, struct task_struct *task)
{
	struct wake_q_node *node = &task->wake_q;

	/*
	 * Atomically grab the task, if ->wake_q is !nil already it means
	 * it's already queued (either by us or someone else) and will get the
	 * wakeup due to that.
	 *
	 * In order to ensure that a pending wakeup will observe our pending
	 * state, even in the failed case, an explicit smp_mb() must be used.
	 */
	smp_mb__before_atomic();
	if (unlikely(cmpxchg_relaxed(&node->next, NULL, WAKE_Q_TAIL)))
		return false;

	/*
	 * The head is context local, there can be no concurrency.
	 */
	*head->lastp = node;
	head->lastp = &node->next;
	return true;
}

/**
 * wake_q_add() - queue a wakeup for 'later' waking.
 * @head: the wake_q_head to add @task to
 * @task: the task to queue for 'later' wakeup
 *
 * Queue a task for later wakeup, most likely by the wake_up_q() call in the
 * same context, _HOWEVER_ this is not guaranteed, the wakeup can come
 * instantly.
 *
 * This function must be used as-if it were wake_up_process(); IOW the task
 * must be ready to be woken at this location.
 */
void wake_q_add(struct wake_q_head *head, struct task_struct *task)
{
	if (__wake_q_add(head, task))
		get_task_struct(task);
}

/**
 * wake_q_add_safe() - safely queue a wakeup for 'later' waking.
 * @head: the wake_q_head to add @task to
 * @task: the task to queue for 'later' wakeup
 *
 * Queue a task for later wakeup, most likely by the wake_up_q() call in the
 * same context, _HOWEVER_ this is not guaranteed, the wakeup can come
 * instantly.
 *
 * This function must be used as-if it were wake_up_process(); IOW the task
 * must be ready to be woken at this location.
 *
 * This function is essentially a task-safe equivalent to wake_q_add(). Callers
 * that already hold reference to @task can call the 'safe' version and trust
 * wake_q to do the right thing depending whether or not the @task is already
 * queued for wakeup.
 */
void wake_q_add_safe(struct wake_q_head *head, struct task_struct *task)
{
	if (!__wake_q_add(head, task))
		put_task_struct(task);
}

void wake_up_q(struct wake_q_head *head)
{
	struct wake_q_node *node = head->first;

	while (node != WAKE_Q_TAIL) {
		struct task_struct *task;

		task = container_of(node, struct task_struct, wake_q);
		/* Task can safely be re-inserted now: */
		node = node->next;
		task->wake_q.next = NULL;

		/*
		 * wake_up_process() executes a full barrier, which pairs with
		 * the queueing in wake_q_add() so as not to miss wakeups.
		 */
		wake_up_process(task);
		put_task_struct(task);
	}
}

/*
 * resched_curr - mark rq's current task 'to be rescheduled now'.
 *
 * On UP this means the setting of the need_resched flag, on SMP it
 * might also involve a cross-CPU call to trigger the scheduler on
 * the target CPU.
 */
void resched_curr(struct rq *rq)
{
	struct task_struct *curr = rq->curr;
	int cpu;

	lockdep_assert_rq_held(rq);

	if (test_tsk_need_resched(curr))
		return;

	cpu = cpu_of(rq);

	if (cpu == smp_processor_id()) {
		set_tsk_need_resched(curr);
		set_preempt_need_resched();
		return;
	}

	if (set_nr_and_not_polling(curr))
		smp_send_reschedule(cpu);
	else
		trace_sched_wake_idle_without_ipi(cpu);
}

void resched_cpu(int cpu)
{
	struct rq *rq = cpu_rq(cpu);
	unsigned long flags;

	raw_spin_rq_lock_irqsave(rq, flags);
	if (cpu_online(cpu) || cpu == smp_processor_id())
		resched_curr(rq);
	raw_spin_rq_unlock_irqrestore(rq, flags);
}

#ifdef CONFIG_SMP
#ifdef CONFIG_NO_HZ_COMMON
/*
 * In the semi idle case, use the nearest busy CPU for migrating timers
 * from an idle CPU.  This is good for power-savings.
 *
 * We don't do similar optimization for completely idle system, as
 * selecting an idle CPU will add more delays to the timers than intended
 * (as that CPU's timer base may not be up to date wrt jiffies etc).
 */
int get_nohz_timer_target(void)
{
	int i, cpu = smp_processor_id(), default_cpu = -1;
	struct sched_domain *sd;
	const struct cpumask *hk_mask;

	if (housekeeping_cpu(cpu, HK_TYPE_TIMER)) {
		if (!idle_cpu(cpu))
			return cpu;
		default_cpu = cpu;
	}

	hk_mask = housekeeping_cpumask(HK_TYPE_TIMER);

	guard(rcu)();

	for_each_domain(cpu, sd) {
		for_each_cpu_and(i, sched_domain_span(sd), hk_mask) {
			if (cpu == i)
				continue;

			if (!idle_cpu(i))
				return i;
		}
	}

	if (default_cpu == -1)
		default_cpu = housekeeping_any_cpu(HK_TYPE_TIMER);

	return default_cpu;
}

/*
 * When add_timer_on() enqueues a timer into the timer wheel of an
 * idle CPU then this timer might expire before the next timer event
 * which is scheduled to wake up that CPU. In case of a completely
 * idle system the next event might even be infinite time into the
 * future. wake_up_idle_cpu() ensures that the CPU is woken up and
 * leaves the inner idle loop so the newly added timer is taken into
 * account when the CPU goes back to idle and evaluates the timer
 * wheel for the next timer event.
 */
static void wake_up_idle_cpu(int cpu)
{
	struct rq *rq = cpu_rq(cpu);

	if (cpu == smp_processor_id())
		return;

	/*
	 * Set TIF_NEED_RESCHED and send an IPI if in the non-polling
	 * part of the idle loop. This forces an exit from the idle loop
	 * and a round trip to schedule(). Now this could be optimized
	 * because a simple new idle loop iteration is enough to
	 * re-evaluate the next tick. Provided some re-ordering of tick
	 * nohz functions that would need to follow TIF_NR_POLLING
	 * clearing:
	 *
	 * - On most architectures, a simple fetch_or on ti::flags with a
	 *   "0" value would be enough to know if an IPI needs to be sent.
	 *
	 * - x86 needs to perform a last need_resched() check between
	 *   monitor and mwait which doesn't take timers into account.
	 *   There a dedicated TIF_TIMER flag would be required to
	 *   fetch_or here and be checked along with TIF_NEED_RESCHED
	 *   before mwait().
	 *
	 * However, remote timer enqueue is not such a frequent event
	 * and testing of the above solutions didn't appear to report
	 * much benefits.
	 */
	if (set_nr_and_not_polling(rq->idle))
		smp_send_reschedule(cpu);
	else
		trace_sched_wake_idle_without_ipi(cpu);
}

static bool wake_up_full_nohz_cpu(int cpu)
{
	/*
	 * We just need the target to call irq_exit() and re-evaluate
	 * the next tick. The nohz full kick at least implies that.
	 * If needed we can still optimize that later with an
	 * empty IRQ.
	 */
	if (cpu_is_offline(cpu))
		return true;  /* Don't try to wake offline CPUs. */
	if (tick_nohz_full_cpu(cpu)) {
		if (cpu != smp_processor_id() ||
		    tick_nohz_tick_stopped())
			tick_nohz_full_kick_cpu(cpu);
		return true;
	}

	return false;
}

/*
 * Wake up the specified CPU.  If the CPU is going offline, it is the
 * caller's responsibility to deal with the lost wakeup, for example,
 * by hooking into the CPU_DEAD notifier like timers and hrtimers do.
 */
void wake_up_nohz_cpu(int cpu)
{
	if (!wake_up_full_nohz_cpu(cpu))
		wake_up_idle_cpu(cpu);
}

static void nohz_csd_func(void *info)
{
	struct rq *rq = info;
	int cpu = cpu_of(rq);
	unsigned int flags;

	/*
	 * Release the rq::nohz_csd.
	 */
	flags = atomic_fetch_andnot(NOHZ_KICK_MASK | NOHZ_NEWILB_KICK, nohz_flags(cpu));
	WARN_ON(!(flags & NOHZ_KICK_MASK));

	rq->idle_balance = idle_cpu(cpu);
	if (rq->idle_balance && !need_resched()) {
		rq->nohz_idle_balance = flags;
		raise_softirq_irqoff(SCHED_SOFTIRQ);
	}
}

#endif /* CONFIG_NO_HZ_COMMON */

#ifdef CONFIG_NO_HZ_FULL
static inline bool __need_bw_check(struct rq *rq, struct task_struct *p)
{
	if (rq->nr_running != 1)
		return false;

	if (p->sched_class != &fair_sched_class)
		return false;

	if (!task_on_rq_queued(p))
		return false;

	return true;
}

bool sched_can_stop_tick(struct rq *rq)
{
	int fifo_nr_running;

	/* Deadline tasks, even if single, need the tick */
	if (rq->dl.dl_nr_running)
		return false;

	/*
	 * If there are more than one RR tasks, we need the tick to affect the
	 * actual RR behaviour.
	 */
	if (rq->rt.rr_nr_running) {
		if (rq->rt.rr_nr_running == 1)
			return true;
		else
			return false;
	}

	/*
	 * If there's no RR tasks, but FIFO tasks, we can skip the tick, no
	 * forced preemption between FIFO tasks.
	 */
	fifo_nr_running = rq->rt.rt_nr_running - rq->rt.rr_nr_running;
	if (fifo_nr_running)
		return true;

	/*
	 * If there are no DL,RR/FIFO tasks, there must only be CFS or SCX tasks
	 * left. For CFS, if there's more than one we need the tick for
	 * involuntary preemption. For SCX, ask.
	 */
	if (scx_enabled() && !scx_can_stop_tick(rq))
		return false;

	if (rq->cfs.nr_running > 1)
		return false;

	/*
	 * If there is one task and it has CFS runtime bandwidth constraints
	 * and it's on the cpu now we don't want to stop the tick.
	 * This check prevents clearing the bit if a newly enqueued task here is
	 * dequeued by migrating while the constrained task continues to run.
	 * E.g. going from 2->1 without going through pick_next_task().
	 */
<<<<<<< HEAD
	if (sched_feat(HZ_BW) && __need_bw_check(rq, rq->curr)) {
=======
	if (__need_bw_check(rq, rq->curr)) {
>>>>>>> 2d5404ca
		if (cfs_task_bw_constrained(rq->curr))
			return false;
	}

	return true;
}
#endif /* CONFIG_NO_HZ_FULL */
#endif /* CONFIG_SMP */

#if defined(CONFIG_RT_GROUP_SCHED) || (defined(CONFIG_FAIR_GROUP_SCHED) && \
			(defined(CONFIG_SMP) || defined(CONFIG_CFS_BANDWIDTH)))
/*
 * Iterate task_group tree rooted at *from, calling @down when first entering a
 * node and @up when leaving it for the final time.
 *
 * Caller must hold rcu_lock or sufficient equivalent.
 */
int walk_tg_tree_from(struct task_group *from,
			     tg_visitor down, tg_visitor up, void *data)
{
	struct task_group *parent, *child;
	int ret;

	parent = from;

down:
	ret = (*down)(parent, data);
	if (ret)
		goto out;
	list_for_each_entry_rcu(child, &parent->children, siblings) {
		parent = child;
		goto down;

up:
		continue;
	}
	ret = (*up)(parent, data);
	if (ret || parent == from)
		goto out;

	child = parent;
	parent = parent->parent;
	if (parent)
		goto up;
out:
	return ret;
}

int tg_nop(struct task_group *tg, void *data)
{
	return 0;
}
#endif

void set_load_weight(struct task_struct *p, bool update_load)
{
	int prio = p->static_prio - MAX_RT_PRIO;
	struct load_weight lw;

	if (task_has_idle_policy(p)) {
		lw.weight = scale_load(WEIGHT_IDLEPRIO);
		lw.inv_weight = WMULT_IDLEPRIO;
	} else {
		lw.weight = scale_load(sched_prio_to_weight[prio]);
		lw.inv_weight = sched_prio_to_wmult[prio];
	}

	/*
	 * SCHED_OTHER tasks have to update their load when changing their
	 * weight
	 */
	if (update_load && p->sched_class->reweight_task)
		p->sched_class->reweight_task(task_rq(p), p, &lw);
	else
		p->se.load = lw;
}

#ifdef CONFIG_UCLAMP_TASK
/*
 * Serializes updates of utilization clamp values
 *
 * The (slow-path) user-space triggers utilization clamp value updates which
 * can require updates on (fast-path) scheduler's data structures used to
 * support enqueue/dequeue operations.
 * While the per-CPU rq lock protects fast-path update operations, user-space
 * requests are serialized using a mutex to reduce the risk of conflicting
 * updates or API abuses.
 */
static DEFINE_MUTEX(uclamp_mutex);

/* Max allowed minimum utilization */
static unsigned int __maybe_unused sysctl_sched_uclamp_util_min = SCHED_CAPACITY_SCALE;

/* Max allowed maximum utilization */
static unsigned int __maybe_unused sysctl_sched_uclamp_util_max = SCHED_CAPACITY_SCALE;

/*
 * By default RT tasks run at the maximum performance point/capacity of the
 * system. Uclamp enforces this by always setting UCLAMP_MIN of RT tasks to
 * SCHED_CAPACITY_SCALE.
 *
 * This knob allows admins to change the default behavior when uclamp is being
 * used. In battery powered devices, particularly, running at the maximum
 * capacity and frequency will increase energy consumption and shorten the
 * battery life.
 *
 * This knob only affects RT tasks that their uclamp_se->user_defined == false.
 *
 * This knob will not override the system default sched_util_clamp_min defined
 * above.
 */
unsigned int sysctl_sched_uclamp_util_min_rt_default = SCHED_CAPACITY_SCALE;

/* All clamps are required to be less or equal than these values */
static struct uclamp_se uclamp_default[UCLAMP_CNT];

/*
 * This static key is used to reduce the uclamp overhead in the fast path. It
 * primarily disables the call to uclamp_rq_{inc, dec}() in
 * enqueue/dequeue_task().
 *
 * This allows users to continue to enable uclamp in their kernel config with
 * minimum uclamp overhead in the fast path.
 *
 * As soon as userspace modifies any of the uclamp knobs, the static key is
 * enabled, since we have an actual users that make use of uclamp
 * functionality.
 *
 * The knobs that would enable this static key are:
 *
 *   * A task modifying its uclamp value with sched_setattr().
 *   * An admin modifying the sysctl_sched_uclamp_{min, max} via procfs.
 *   * An admin modifying the cgroup cpu.uclamp.{min, max}
 */
DEFINE_STATIC_KEY_FALSE(sched_uclamp_used);

static inline unsigned int
uclamp_idle_value(struct rq *rq, enum uclamp_id clamp_id,
		  unsigned int clamp_value)
{
	/*
	 * Avoid blocked utilization pushing up the frequency when we go
	 * idle (which drops the max-clamp) by retaining the last known
	 * max-clamp.
	 */
	if (clamp_id == UCLAMP_MAX) {
		rq->uclamp_flags |= UCLAMP_FLAG_IDLE;
		return clamp_value;
	}

	return uclamp_none(UCLAMP_MIN);
}

static inline void uclamp_idle_reset(struct rq *rq, enum uclamp_id clamp_id,
				     unsigned int clamp_value)
{
	/* Reset max-clamp retention only on idle exit */
	if (!(rq->uclamp_flags & UCLAMP_FLAG_IDLE))
		return;

	uclamp_rq_set(rq, clamp_id, clamp_value);
}

static inline
unsigned int uclamp_rq_max_value(struct rq *rq, enum uclamp_id clamp_id,
				   unsigned int clamp_value)
{
	struct uclamp_bucket *bucket = rq->uclamp[clamp_id].bucket;
	int bucket_id = UCLAMP_BUCKETS - 1;

	/*
	 * Since both min and max clamps are max aggregated, find the
	 * top most bucket with tasks in.
	 */
	for ( ; bucket_id >= 0; bucket_id--) {
		if (!bucket[bucket_id].tasks)
			continue;
		return bucket[bucket_id].value;
	}

	/* No tasks -- default clamp values */
	return uclamp_idle_value(rq, clamp_id, clamp_value);
}

static void __uclamp_update_util_min_rt_default(struct task_struct *p)
{
	unsigned int default_util_min;
	struct uclamp_se *uc_se;

	lockdep_assert_held(&p->pi_lock);

	uc_se = &p->uclamp_req[UCLAMP_MIN];

	/* Only sync if user didn't override the default */
	if (uc_se->user_defined)
		return;

	default_util_min = sysctl_sched_uclamp_util_min_rt_default;
	uclamp_se_set(uc_se, default_util_min, false);
}

static void uclamp_update_util_min_rt_default(struct task_struct *p)
{
	if (!rt_task(p))
		return;

	/* Protect updates to p->uclamp_* */
	guard(task_rq_lock)(p);
	__uclamp_update_util_min_rt_default(p);
}

static inline struct uclamp_se
uclamp_tg_restrict(struct task_struct *p, enum uclamp_id clamp_id)
{
	/* Copy by value as we could modify it */
	struct uclamp_se uc_req = p->uclamp_req[clamp_id];
#ifdef CONFIG_UCLAMP_TASK_GROUP
	unsigned int tg_min, tg_max, value;

	/*
	 * Tasks in autogroups or root task group will be
	 * restricted by system defaults.
	 */
	if (task_group_is_autogroup(task_group(p)))
		return uc_req;
	if (task_group(p) == &root_task_group)
		return uc_req;

	tg_min = task_group(p)->uclamp[UCLAMP_MIN].value;
	tg_max = task_group(p)->uclamp[UCLAMP_MAX].value;
	value = uc_req.value;
	value = clamp(value, tg_min, tg_max);
	uclamp_se_set(&uc_req, value, false);
#endif

	return uc_req;
}

/*
 * The effective clamp bucket index of a task depends on, by increasing
 * priority:
 * - the task specific clamp value, when explicitly requested from userspace
 * - the task group effective clamp value, for tasks not either in the root
 *   group or in an autogroup
 * - the system default clamp value, defined by the sysadmin
 */
static inline struct uclamp_se
uclamp_eff_get(struct task_struct *p, enum uclamp_id clamp_id)
{
	struct uclamp_se uc_req = uclamp_tg_restrict(p, clamp_id);
	struct uclamp_se uc_max = uclamp_default[clamp_id];

	/* System default restrictions always apply */
	if (unlikely(uc_req.value > uc_max.value))
		return uc_max;

	return uc_req;
}

unsigned long uclamp_eff_value(struct task_struct *p, enum uclamp_id clamp_id)
{
	struct uclamp_se uc_eff;

	/* Task currently refcounted: use back-annotated (effective) value */
	if (p->uclamp[clamp_id].active)
		return (unsigned long)p->uclamp[clamp_id].value;

	uc_eff = uclamp_eff_get(p, clamp_id);

	return (unsigned long)uc_eff.value;
}

/*
 * When a task is enqueued on a rq, the clamp bucket currently defined by the
 * task's uclamp::bucket_id is refcounted on that rq. This also immediately
 * updates the rq's clamp value if required.
 *
 * Tasks can have a task-specific value requested from user-space, track
 * within each bucket the maximum value for tasks refcounted in it.
 * This "local max aggregation" allows to track the exact "requested" value
 * for each bucket when all its RUNNABLE tasks require the same clamp.
 */
static inline void uclamp_rq_inc_id(struct rq *rq, struct task_struct *p,
				    enum uclamp_id clamp_id)
{
	struct uclamp_rq *uc_rq = &rq->uclamp[clamp_id];
	struct uclamp_se *uc_se = &p->uclamp[clamp_id];
	struct uclamp_bucket *bucket;

	lockdep_assert_rq_held(rq);

	/* Update task effective clamp */
	p->uclamp[clamp_id] = uclamp_eff_get(p, clamp_id);

	bucket = &uc_rq->bucket[uc_se->bucket_id];
	bucket->tasks++;
	uc_se->active = true;

	uclamp_idle_reset(rq, clamp_id, uc_se->value);

	/*
	 * Local max aggregation: rq buckets always track the max
	 * "requested" clamp value of its RUNNABLE tasks.
	 */
	if (bucket->tasks == 1 || uc_se->value > bucket->value)
		bucket->value = uc_se->value;

	if (uc_se->value > uclamp_rq_get(rq, clamp_id))
		uclamp_rq_set(rq, clamp_id, uc_se->value);
}

/*
 * When a task is dequeued from a rq, the clamp bucket refcounted by the task
 * is released. If this is the last task reference counting the rq's max
 * active clamp value, then the rq's clamp value is updated.
 *
 * Both refcounted tasks and rq's cached clamp values are expected to be
 * always valid. If it's detected they are not, as defensive programming,
 * enforce the expected state and warn.
 */
static inline void uclamp_rq_dec_id(struct rq *rq, struct task_struct *p,
				    enum uclamp_id clamp_id)
{
	struct uclamp_rq *uc_rq = &rq->uclamp[clamp_id];
	struct uclamp_se *uc_se = &p->uclamp[clamp_id];
	struct uclamp_bucket *bucket;
	unsigned int bkt_clamp;
	unsigned int rq_clamp;

	lockdep_assert_rq_held(rq);

	/*
	 * If sched_uclamp_used was enabled after task @p was enqueued,
	 * we could end up with unbalanced call to uclamp_rq_dec_id().
	 *
	 * In this case the uc_se->active flag should be false since no uclamp
	 * accounting was performed at enqueue time and we can just return
	 * here.
	 *
	 * Need to be careful of the following enqueue/dequeue ordering
	 * problem too
	 *
	 *	enqueue(taskA)
	 *	// sched_uclamp_used gets enabled
	 *	enqueue(taskB)
	 *	dequeue(taskA)
	 *	// Must not decrement bucket->tasks here
	 *	dequeue(taskB)
	 *
	 * where we could end up with stale data in uc_se and
	 * bucket[uc_se->bucket_id].
	 *
	 * The following check here eliminates the possibility of such race.
	 */
	if (unlikely(!uc_se->active))
		return;

	bucket = &uc_rq->bucket[uc_se->bucket_id];

	SCHED_WARN_ON(!bucket->tasks);
	if (likely(bucket->tasks))
		bucket->tasks--;

	uc_se->active = false;

	/*
	 * Keep "local max aggregation" simple and accept to (possibly)
	 * overboost some RUNNABLE tasks in the same bucket.
	 * The rq clamp bucket value is reset to its base value whenever
	 * there are no more RUNNABLE tasks refcounting it.
	 */
	if (likely(bucket->tasks))
		return;

	rq_clamp = uclamp_rq_get(rq, clamp_id);
	/*
	 * Defensive programming: this should never happen. If it happens,
	 * e.g. due to future modification, warn and fix up the expected value.
	 */
	SCHED_WARN_ON(bucket->value > rq_clamp);
	if (bucket->value >= rq_clamp) {
		bkt_clamp = uclamp_rq_max_value(rq, clamp_id, uc_se->value);
		uclamp_rq_set(rq, clamp_id, bkt_clamp);
	}
}

static inline void uclamp_rq_inc(struct rq *rq, struct task_struct *p)
{
	enum uclamp_id clamp_id;

	/*
	 * Avoid any overhead until uclamp is actually used by the userspace.
	 *
	 * The condition is constructed such that a NOP is generated when
	 * sched_uclamp_used is disabled.
	 */
	if (!static_branch_unlikely(&sched_uclamp_used))
		return;

	if (unlikely(!p->sched_class->uclamp_enabled))
		return;

	if (p->se.sched_delayed)
		return;

	for_each_clamp_id(clamp_id)
		uclamp_rq_inc_id(rq, p, clamp_id);

	/* Reset clamp idle holding when there is one RUNNABLE task */
	if (rq->uclamp_flags & UCLAMP_FLAG_IDLE)
		rq->uclamp_flags &= ~UCLAMP_FLAG_IDLE;
}

static inline void uclamp_rq_dec(struct rq *rq, struct task_struct *p)
{
	enum uclamp_id clamp_id;

	/*
	 * Avoid any overhead until uclamp is actually used by the userspace.
	 *
	 * The condition is constructed such that a NOP is generated when
	 * sched_uclamp_used is disabled.
	 */
	if (!static_branch_unlikely(&sched_uclamp_used))
		return;

	if (unlikely(!p->sched_class->uclamp_enabled))
		return;

	if (p->se.sched_delayed)
		return;

	for_each_clamp_id(clamp_id)
		uclamp_rq_dec_id(rq, p, clamp_id);
}

static inline void uclamp_rq_reinc_id(struct rq *rq, struct task_struct *p,
				      enum uclamp_id clamp_id)
{
	if (!p->uclamp[clamp_id].active)
		return;

	uclamp_rq_dec_id(rq, p, clamp_id);
	uclamp_rq_inc_id(rq, p, clamp_id);

	/*
	 * Make sure to clear the idle flag if we've transiently reached 0
	 * active tasks on rq.
	 */
	if (clamp_id == UCLAMP_MAX && (rq->uclamp_flags & UCLAMP_FLAG_IDLE))
		rq->uclamp_flags &= ~UCLAMP_FLAG_IDLE;
}

static inline void
uclamp_update_active(struct task_struct *p)
{
	enum uclamp_id clamp_id;
	struct rq_flags rf;
	struct rq *rq;

	/*
	 * Lock the task and the rq where the task is (or was) queued.
	 *
	 * We might lock the (previous) rq of a !RUNNABLE task, but that's the
	 * price to pay to safely serialize util_{min,max} updates with
	 * enqueues, dequeues and migration operations.
	 * This is the same locking schema used by __set_cpus_allowed_ptr().
	 */
	rq = task_rq_lock(p, &rf);

	/*
	 * Setting the clamp bucket is serialized by task_rq_lock().
	 * If the task is not yet RUNNABLE and its task_struct is not
	 * affecting a valid clamp bucket, the next time it's enqueued,
	 * it will already see the updated clamp bucket value.
	 */
	for_each_clamp_id(clamp_id)
		uclamp_rq_reinc_id(rq, p, clamp_id);

	task_rq_unlock(rq, p, &rf);
}

#ifdef CONFIG_UCLAMP_TASK_GROUP
static inline void
uclamp_update_active_tasks(struct cgroup_subsys_state *css)
{
	struct css_task_iter it;
	struct task_struct *p;

	css_task_iter_start(css, 0, &it);
	while ((p = css_task_iter_next(&it)))
		uclamp_update_active(p);
	css_task_iter_end(&it);
}

static void cpu_util_update_eff(struct cgroup_subsys_state *css);
#endif

#ifdef CONFIG_SYSCTL
#ifdef CONFIG_UCLAMP_TASK_GROUP
static void uclamp_update_root_tg(void)
{
	struct task_group *tg = &root_task_group;

	uclamp_se_set(&tg->uclamp_req[UCLAMP_MIN],
		      sysctl_sched_uclamp_util_min, false);
	uclamp_se_set(&tg->uclamp_req[UCLAMP_MAX],
		      sysctl_sched_uclamp_util_max, false);

	guard(rcu)();
	cpu_util_update_eff(&root_task_group.css);
}
#else
static void uclamp_update_root_tg(void) { }
#endif

static void uclamp_sync_util_min_rt_default(void)
{
	struct task_struct *g, *p;

	/*
	 * copy_process()			sysctl_uclamp
	 *					  uclamp_min_rt = X;
	 *   write_lock(&tasklist_lock)		  read_lock(&tasklist_lock)
	 *   // link thread			  smp_mb__after_spinlock()
	 *   write_unlock(&tasklist_lock)	  read_unlock(&tasklist_lock);
	 *   sched_post_fork()			  for_each_process_thread()
	 *     __uclamp_sync_rt()		    __uclamp_sync_rt()
	 *
	 * Ensures that either sched_post_fork() will observe the new
	 * uclamp_min_rt or for_each_process_thread() will observe the new
	 * task.
	 */
	read_lock(&tasklist_lock);
	smp_mb__after_spinlock();
	read_unlock(&tasklist_lock);

	guard(rcu)();
	for_each_process_thread(g, p)
		uclamp_update_util_min_rt_default(p);
}

static int sysctl_sched_uclamp_handler(const struct ctl_table *table, int write,
				void *buffer, size_t *lenp, loff_t *ppos)
{
	bool update_root_tg = false;
	int old_min, old_max, old_min_rt;
	int result;

	guard(mutex)(&uclamp_mutex);

	old_min = sysctl_sched_uclamp_util_min;
	old_max = sysctl_sched_uclamp_util_max;
	old_min_rt = sysctl_sched_uclamp_util_min_rt_default;

	result = proc_dointvec(table, write, buffer, lenp, ppos);
	if (result)
		goto undo;
	if (!write)
		return 0;

	if (sysctl_sched_uclamp_util_min > sysctl_sched_uclamp_util_max ||
	    sysctl_sched_uclamp_util_max > SCHED_CAPACITY_SCALE	||
	    sysctl_sched_uclamp_util_min_rt_default > SCHED_CAPACITY_SCALE) {

		result = -EINVAL;
		goto undo;
	}

	if (old_min != sysctl_sched_uclamp_util_min) {
		uclamp_se_set(&uclamp_default[UCLAMP_MIN],
			      sysctl_sched_uclamp_util_min, false);
		update_root_tg = true;
	}
	if (old_max != sysctl_sched_uclamp_util_max) {
		uclamp_se_set(&uclamp_default[UCLAMP_MAX],
			      sysctl_sched_uclamp_util_max, false);
		update_root_tg = true;
	}

	if (update_root_tg) {
		static_branch_enable(&sched_uclamp_used);
		uclamp_update_root_tg();
	}

	if (old_min_rt != sysctl_sched_uclamp_util_min_rt_default) {
		static_branch_enable(&sched_uclamp_used);
		uclamp_sync_util_min_rt_default();
	}

	/*
	 * We update all RUNNABLE tasks only when task groups are in use.
	 * Otherwise, keep it simple and do just a lazy update at each next
	 * task enqueue time.
	 */
	return 0;

undo:
	sysctl_sched_uclamp_util_min = old_min;
	sysctl_sched_uclamp_util_max = old_max;
	sysctl_sched_uclamp_util_min_rt_default = old_min_rt;
	return result;
}
#endif

static void uclamp_fork(struct task_struct *p)
{
	enum uclamp_id clamp_id;

	/*
	 * We don't need to hold task_rq_lock() when updating p->uclamp_* here
	 * as the task is still at its early fork stages.
	 */
	for_each_clamp_id(clamp_id)
		p->uclamp[clamp_id].active = false;

	if (likely(!p->sched_reset_on_fork))
		return;

	for_each_clamp_id(clamp_id) {
		uclamp_se_set(&p->uclamp_req[clamp_id],
			      uclamp_none(clamp_id), false);
	}
}

static void uclamp_post_fork(struct task_struct *p)
{
	uclamp_update_util_min_rt_default(p);
}

static void __init init_uclamp_rq(struct rq *rq)
{
	enum uclamp_id clamp_id;
	struct uclamp_rq *uc_rq = rq->uclamp;

	for_each_clamp_id(clamp_id) {
		uc_rq[clamp_id] = (struct uclamp_rq) {
			.value = uclamp_none(clamp_id)
		};
	}

	rq->uclamp_flags = UCLAMP_FLAG_IDLE;
}

static void __init init_uclamp(void)
{
	struct uclamp_se uc_max = {};
	enum uclamp_id clamp_id;
	int cpu;

	for_each_possible_cpu(cpu)
		init_uclamp_rq(cpu_rq(cpu));

	for_each_clamp_id(clamp_id) {
		uclamp_se_set(&init_task.uclamp_req[clamp_id],
			      uclamp_none(clamp_id), false);
	}

	/* System defaults allow max clamp values for both indexes */
	uclamp_se_set(&uc_max, uclamp_none(UCLAMP_MAX), false);
	for_each_clamp_id(clamp_id) {
		uclamp_default[clamp_id] = uc_max;
#ifdef CONFIG_UCLAMP_TASK_GROUP
		root_task_group.uclamp_req[clamp_id] = uc_max;
		root_task_group.uclamp[clamp_id] = uc_max;
#endif
	}
}

#else /* !CONFIG_UCLAMP_TASK */
static inline void uclamp_rq_inc(struct rq *rq, struct task_struct *p) { }
static inline void uclamp_rq_dec(struct rq *rq, struct task_struct *p) { }
static inline void uclamp_fork(struct task_struct *p) { }
static inline void uclamp_post_fork(struct task_struct *p) { }
static inline void init_uclamp(void) { }
#endif /* CONFIG_UCLAMP_TASK */

bool sched_task_on_rq(struct task_struct *p)
{
	return task_on_rq_queued(p);
}

unsigned long get_wchan(struct task_struct *p)
{
	unsigned long ip = 0;
	unsigned int state;

	if (!p || p == current)
		return 0;

	/* Only get wchan if task is blocked and we can keep it that way. */
	raw_spin_lock_irq(&p->pi_lock);
	state = READ_ONCE(p->__state);
	smp_rmb(); /* see try_to_wake_up() */
	if (state != TASK_RUNNING && state != TASK_WAKING && !p->on_rq)
		ip = __get_wchan(p);
	raw_spin_unlock_irq(&p->pi_lock);

	return ip;
}

void enqueue_task(struct rq *rq, struct task_struct *p, int flags)
{
	if (!(flags & ENQUEUE_NOCLOCK))
		update_rq_clock(rq);

	p->sched_class->enqueue_task(rq, p, flags);
	/*
	 * Must be after ->enqueue_task() because ENQUEUE_DELAYED can clear
	 * ->sched_delayed.
	 */
	uclamp_rq_inc(rq, p);

	if (!(flags & ENQUEUE_RESTORE)) {
		sched_info_enqueue(rq, p);
		psi_enqueue(p, flags & ENQUEUE_MIGRATED);
	}

	if (sched_core_enabled(rq))
		sched_core_enqueue(rq, p);
}

/*
 * Must only return false when DEQUEUE_SLEEP.
 */
inline bool dequeue_task(struct rq *rq, struct task_struct *p, int flags)
{
	if (sched_core_enabled(rq))
		sched_core_dequeue(rq, p, flags);

	if (!(flags & DEQUEUE_NOCLOCK))
		update_rq_clock(rq);

	if (!(flags & DEQUEUE_SAVE)) {
		sched_info_dequeue(rq, p);
		psi_dequeue(p, !(flags & DEQUEUE_SLEEP));
	}

	/*
	 * Must be before ->dequeue_task() because ->dequeue_task() can 'fail'
	 * and mark the task ->sched_delayed.
	 */
	uclamp_rq_dec(rq, p);
	return p->sched_class->dequeue_task(rq, p, flags);
}

void activate_task(struct rq *rq, struct task_struct *p, int flags)
{
	if (task_on_rq_migrating(p))
		flags |= ENQUEUE_MIGRATED;
	if (flags & ENQUEUE_MIGRATED)
		sched_mm_cid_migrate_to(rq, p);

	enqueue_task(rq, p, flags);

	WRITE_ONCE(p->on_rq, TASK_ON_RQ_QUEUED);
	ASSERT_EXCLUSIVE_WRITER(p->on_rq);
}

void deactivate_task(struct rq *rq, struct task_struct *p, int flags)
{
	SCHED_WARN_ON(flags & DEQUEUE_SLEEP);

	WRITE_ONCE(p->on_rq, TASK_ON_RQ_MIGRATING);
	ASSERT_EXCLUSIVE_WRITER(p->on_rq);

	/*
	 * Code explicitly relies on TASK_ON_RQ_MIGRATING begin set *before*
	 * dequeue_task() and cleared *after* enqueue_task().
	 */

	dequeue_task(rq, p, flags);
}

static void block_task(struct rq *rq, struct task_struct *p, int flags)
{
	if (dequeue_task(rq, p, DEQUEUE_SLEEP | flags))
		__block_task(rq, p);
}

/**
 * task_curr - is this task currently executing on a CPU?
 * @p: the task in question.
 *
 * Return: 1 if the task is currently executing. 0 otherwise.
 */
inline int task_curr(const struct task_struct *p)
{
	return cpu_curr(task_cpu(p)) == p;
}

/*
 * ->switching_to() is called with the pi_lock and rq_lock held and must not
 * mess with locking.
 */
void check_class_changing(struct rq *rq, struct task_struct *p,
			  const struct sched_class *prev_class)
{
	if (prev_class != p->sched_class && p->sched_class->switching_to)
		p->sched_class->switching_to(rq, p);
}

/*
 * switched_from, switched_to and prio_changed must _NOT_ drop rq->lock,
 * use the balance_callback list if you want balancing.
 *
 * this means any call to check_class_changed() must be followed by a call to
 * balance_callback().
 */
void check_class_changed(struct rq *rq, struct task_struct *p,
			 const struct sched_class *prev_class,
			 int oldprio)
{
	if (prev_class != p->sched_class) {
		if (prev_class->switched_from)
			prev_class->switched_from(rq, p);

		p->sched_class->switched_to(rq, p);
	} else if (oldprio != p->prio || dl_task(p))
		p->sched_class->prio_changed(rq, p, oldprio);
}

void wakeup_preempt(struct rq *rq, struct task_struct *p, int flags)
{
	if (p->sched_class == rq->curr->sched_class)
		rq->curr->sched_class->wakeup_preempt(rq, p, flags);
	else if (sched_class_above(p->sched_class, rq->curr->sched_class))
		resched_curr(rq);

	/*
	 * A queue event has occurred, and we're going to schedule.  In
	 * this case, we can save a useless back to back clock update.
	 */
	if (task_on_rq_queued(rq->curr) && test_tsk_need_resched(rq->curr))
		rq_clock_skip_update(rq);
}

static __always_inline
int __task_state_match(struct task_struct *p, unsigned int state)
<<<<<<< HEAD
{
	if (READ_ONCE(p->__state) & state)
		return 1;

	if (READ_ONCE(p->saved_state) & state)
		return -1;
	return 0;
}

static __always_inline
int task_state_match(struct task_struct *p, unsigned int state)
{
	int match;

	/*
	 * Serialize against current_save_and_set_rtlock_wait_state(),
	 * current_restore_rtlock_saved_state(), and __refrigerator().
	 */
	raw_spin_lock_irq(&p->pi_lock);
	match = __task_state_match(p, state);
	raw_spin_unlock_irq(&p->pi_lock);

	return match;
}

/*
 * wait_task_inactive - wait for a thread to unschedule.
 *
 * Wait for the thread to block in any of the states set in @match_state.
 * If it changes, i.e. @p might have woken up, then return zero.  When we
 * succeed in waiting for @p to be off its CPU, we return a positive number
 * (its total switch count).  If a second call a short while later returns the
 * same number, the caller can be sure that @p has remained unscheduled the
 * whole time.
 *
 * The caller must ensure that the task *will* unschedule sometime soon,
 * else this function might spin for a *long* time. This function can't
 * be called with interrupts off, or it may introduce deadlock with
 * smp_call_function() if an IPI is sent by the same process we are
 * waiting to become inactive.
 */
unsigned long wait_task_inactive(struct task_struct *p, unsigned int match_state)
{
	int running, queued, match;
	struct rq_flags rf;
	unsigned long ncsw;
	struct rq *rq;

	for (;;) {
		/*
		 * We do the initial early heuristics without holding
		 * any task-queue locks at all. We'll only try to get
		 * the runqueue lock when things look like they will
		 * work out!
		 */
		rq = task_rq(p);

		/*
		 * If the task is actively running on another CPU
		 * still, just relax and busy-wait without holding
		 * any locks.
		 *
		 * NOTE! Since we don't hold any locks, it's not
		 * even sure that "rq" stays as the right runqueue!
		 * But we don't care, since "task_on_cpu()" will
		 * return false if the runqueue has changed and p
		 * is actually now running somewhere else!
		 */
		while (task_on_cpu(rq, p)) {
			if (!task_state_match(p, match_state))
				return 0;
			cpu_relax();
		}

		/*
		 * Ok, time to look more closely! We need the rq
		 * lock now, to be *sure*. If we're wrong, we'll
		 * just go back and repeat.
		 */
		rq = task_rq_lock(p, &rf);
		trace_sched_wait_task(p);
		running = task_on_cpu(rq, p);
		queued = task_on_rq_queued(p);
		ncsw = 0;
		if ((match = __task_state_match(p, match_state))) {
			/*
			 * When matching on p->saved_state, consider this task
			 * still queued so it will wait.
			 */
			if (match < 0)
				queued = 1;
			ncsw = p->nvcsw | LONG_MIN; /* sets MSB */
		}
		task_rq_unlock(rq, p, &rf);

		/*
		 * If it changed from the expected state, bail out now.
		 */
		if (unlikely(!ncsw))
			break;

		/*
		 * Was it really running after all now that we
		 * checked with the proper locks actually held?
		 *
		 * Oops. Go back and try again..
		 */
		if (unlikely(running)) {
			cpu_relax();
			continue;
		}

		/*
		 * It's not enough that it's not actively running,
		 * it must be off the runqueue _entirely_, and not
		 * preempted!
		 *
		 * So if it was still runnable (but just not actively
		 * running right now), it's preempted, and we should
		 * yield - it could be a while.
		 */
		if (unlikely(queued)) {
			ktime_t to = NSEC_PER_SEC / HZ;

			set_current_state(TASK_UNINTERRUPTIBLE);
			schedule_hrtimeout(&to, HRTIMER_MODE_REL_HARD);
			continue;
		}

		/*
		 * Ahh, all good. It wasn't running, and it wasn't
		 * runnable, which means that it will never become
		 * running in the future either. We're all done!
		 */
		break;
	}

	return ncsw;
}

#ifdef CONFIG_SMP

static void
__do_set_cpus_allowed(struct task_struct *p, struct affinity_context *ctx);

static int __set_cpus_allowed_ptr(struct task_struct *p,
				  struct affinity_context *ctx);

static void migrate_disable_switch(struct rq *rq, struct task_struct *p)
=======
>>>>>>> 2d5404ca
{
	if (READ_ONCE(p->__state) & state)
		return 1;

	if (READ_ONCE(p->saved_state) & state)
		return -1;

	return 0;
}

static __always_inline
int task_state_match(struct task_struct *p, unsigned int state)
{
	/*
	 * Serialize against current_save_and_set_rtlock_wait_state(),
	 * current_restore_rtlock_saved_state(), and __refrigerator().
	 */
	guard(raw_spinlock_irq)(&p->pi_lock);
	return __task_state_match(p, state);
}

/*
 * wait_task_inactive - wait for a thread to unschedule.
 *
 * Wait for the thread to block in any of the states set in @match_state.
 * If it changes, i.e. @p might have woken up, then return zero.  When we
 * succeed in waiting for @p to be off its CPU, we return a positive number
 * (its total switch count).  If a second call a short while later returns the
 * same number, the caller can be sure that @p has remained unscheduled the
 * whole time.
 *
 * The caller must ensure that the task *will* unschedule sometime soon,
 * else this function might spin for a *long* time. This function can't
 * be called with interrupts off, or it may introduce deadlock with
 * smp_call_function() if an IPI is sent by the same process we are
 * waiting to become inactive.
 */
unsigned long wait_task_inactive(struct task_struct *p, unsigned int match_state)
{
	int running, queued, match;
	struct rq_flags rf;
	unsigned long ncsw;
	struct rq *rq;

	for (;;) {
		/*
		 * We do the initial early heuristics without holding
		 * any task-queue locks at all. We'll only try to get
		 * the runqueue lock when things look like they will
		 * work out!
		 */
		rq = task_rq(p);

		/*
		 * If the task is actively running on another CPU
		 * still, just relax and busy-wait without holding
		 * any locks.
		 *
		 * NOTE! Since we don't hold any locks, it's not
		 * even sure that "rq" stays as the right runqueue!
		 * But we don't care, since "task_on_cpu()" will
		 * return false if the runqueue has changed and p
		 * is actually now running somewhere else!
		 */
		while (task_on_cpu(rq, p)) {
			if (!task_state_match(p, match_state))
				return 0;
			cpu_relax();
		}

		/*
		 * Ok, time to look more closely! We need the rq
		 * lock now, to be *sure*. If we're wrong, we'll
		 * just go back and repeat.
		 */
		rq = task_rq_lock(p, &rf);
		trace_sched_wait_task(p);
		running = task_on_cpu(rq, p);
		queued = task_on_rq_queued(p);
		ncsw = 0;
		if ((match = __task_state_match(p, match_state))) {
			/*
			 * When matching on p->saved_state, consider this task
			 * still queued so it will wait.
			 */
			if (match < 0)
				queued = 1;
			ncsw = p->nvcsw | LONG_MIN; /* sets MSB */
		}
		task_rq_unlock(rq, p, &rf);

		/*
		 * If it changed from the expected state, bail out now.
		 */
		if (unlikely(!ncsw))
			break;

		/*
		 * Was it really running after all now that we
		 * checked with the proper locks actually held?
		 *
		 * Oops. Go back and try again..
		 */
		if (unlikely(running)) {
			cpu_relax();
			continue;
		}

		/*
		 * It's not enough that it's not actively running,
		 * it must be off the runqueue _entirely_, and not
		 * preempted!
		 *
		 * So if it was still runnable (but just not actively
		 * running right now), it's preempted, and we should
		 * yield - it could be a while.
		 */
		if (unlikely(queued)) {
			ktime_t to = NSEC_PER_SEC / HZ;

			set_current_state(TASK_UNINTERRUPTIBLE);
			schedule_hrtimeout(&to, HRTIMER_MODE_REL_HARD);
			continue;
		}

		/*
		 * Ahh, all good. It wasn't running, and it wasn't
		 * runnable, which means that it will never become
		 * running in the future either. We're all done!
		 */
		break;
	}

	return ncsw;
}

#ifdef CONFIG_SMP

static void
__do_set_cpus_allowed(struct task_struct *p, struct affinity_context *ctx);

static void migrate_disable_switch(struct rq *rq, struct task_struct *p)
{
	struct affinity_context ac = {
		.new_mask  = cpumask_of(rq->cpu),
		.flags     = SCA_MIGRATE_DISABLE,
	};

	if (likely(!p->migration_disabled))
		return;

	if (p->cpus_ptr != &p->cpus_mask)
		return;

	/*
	 * Violates locking rules! See comment in __do_set_cpus_allowed().
	 */
	__do_set_cpus_allowed(p, &ac);
}

void migrate_disable(void)
{
	struct task_struct *p = current;

	if (p->migration_disabled) {
#ifdef CONFIG_DEBUG_PREEMPT
		/*
		 *Warn about overflow half-way through the range.
		 */
		WARN_ON_ONCE((s16)p->migration_disabled < 0);
#endif
		p->migration_disabled++;
		return;
	}

	guard(preempt)();
	this_rq()->nr_pinned++;
	p->migration_disabled = 1;
}
EXPORT_SYMBOL_GPL(migrate_disable);

void migrate_enable(void)
{
	struct task_struct *p = current;
	struct affinity_context ac = {
		.new_mask  = &p->cpus_mask,
		.flags     = SCA_MIGRATE_ENABLE,
	};

#ifdef CONFIG_DEBUG_PREEMPT
	/*
	 * Check both overflow from migrate_disable() and superfluous
	 * migrate_enable().
	 */
	if (WARN_ON_ONCE((s16)p->migration_disabled <= 0))
		return;
#endif

	if (p->migration_disabled > 1) {
		p->migration_disabled--;
		return;
	}

	/*
	 * Ensure stop_task runs either before or after this, and that
	 * __set_cpus_allowed_ptr(SCA_MIGRATE_ENABLE) doesn't schedule().
	 */
	guard(preempt)();
	if (p->cpus_ptr != &p->cpus_mask)
		__set_cpus_allowed_ptr(p, &ac);
	/*
	 * Mustn't clear migration_disabled() until cpus_ptr points back at the
	 * regular cpus_mask, otherwise things that race (eg.
	 * select_fallback_rq) get confused.
	 */
	barrier();
	p->migration_disabled = 0;
	this_rq()->nr_pinned--;
}
EXPORT_SYMBOL_GPL(migrate_enable);

static inline bool rq_has_pinned_tasks(struct rq *rq)
{
	return rq->nr_pinned;
}

/*
 * Per-CPU kthreads are allowed to run on !active && online CPUs, see
 * __set_cpus_allowed_ptr() and select_fallback_rq().
 */
static inline bool is_cpu_allowed(struct task_struct *p, int cpu)
{
	/* When not in the task's cpumask, no point in looking further. */
	if (!task_allowed_on_cpu(p, cpu))
		return false;

	/* migrate_disabled() must be allowed to finish. */
	if (is_migration_disabled(p))
		return cpu_online(cpu);

	/* Non kernel threads are not allowed during either online or offline. */
	if (!(p->flags & PF_KTHREAD))
		return cpu_active(cpu);

	/* KTHREAD_IS_PER_CPU is always allowed. */
	if (kthread_is_per_cpu(p))
		return cpu_online(cpu);

	/* Regular kernel threads don't get to stay during offline. */
	if (cpu_dying(cpu))
		return false;

	/* But are allowed during online. */
	return cpu_online(cpu);
}

/*
 * This is how migration works:
 *
 * 1) we invoke migration_cpu_stop() on the target CPU using
 *    stop_one_cpu().
 * 2) stopper starts to run (implicitly forcing the migrated thread
 *    off the CPU)
 * 3) it checks whether the migrated task is still in the wrong runqueue.
 * 4) if it's in the wrong runqueue then the migration thread removes
 *    it and puts it into the right queue.
 * 5) stopper completes and stop_one_cpu() returns and the migration
 *    is done.
 */

/*
 * move_queued_task - move a queued task to new rq.
 *
 * Returns (locked) new rq. Old rq's lock is released.
 */
static struct rq *move_queued_task(struct rq *rq, struct rq_flags *rf,
				   struct task_struct *p, int new_cpu)
{
	lockdep_assert_rq_held(rq);

	deactivate_task(rq, p, DEQUEUE_NOCLOCK);
	set_task_cpu(p, new_cpu);
	rq_unlock(rq, rf);

	rq = cpu_rq(new_cpu);

	rq_lock(rq, rf);
	WARN_ON_ONCE(task_cpu(p) != new_cpu);
	activate_task(rq, p, 0);
	wakeup_preempt(rq, p, 0);

	return rq;
}

struct migration_arg {
	struct task_struct		*task;
	int				dest_cpu;
	struct set_affinity_pending	*pending;
};

/*
 * @refs: number of wait_for_completion()
 * @stop_pending: is @stop_work in use
 */
struct set_affinity_pending {
	refcount_t		refs;
	unsigned int		stop_pending;
	struct completion	done;
	struct cpu_stop_work	stop_work;
	struct migration_arg	arg;
};

/*
 * Move (not current) task off this CPU, onto the destination CPU. We're doing
 * this because either it can't run here any more (set_cpus_allowed()
 * away from this CPU, or CPU going down), or because we're
 * attempting to rebalance this task on exec (sched_exec).
 *
 * So we race with normal scheduler movements, but that's OK, as long
 * as the task is no longer on this CPU.
 */
static struct rq *__migrate_task(struct rq *rq, struct rq_flags *rf,
				 struct task_struct *p, int dest_cpu)
{
	/* Affinity changed (again). */
	if (!is_cpu_allowed(p, dest_cpu))
		return rq;

	rq = move_queued_task(rq, rf, p, dest_cpu);

	return rq;
}

/*
 * migration_cpu_stop - this will be executed by a high-prio stopper thread
 * and performs thread migration by bumping thread off CPU then
 * 'pushing' onto another runqueue.
 */
static int migration_cpu_stop(void *data)
{
	struct migration_arg *arg = data;
	struct set_affinity_pending *pending = arg->pending;
	struct task_struct *p = arg->task;
	struct rq *rq = this_rq();
	bool complete = false;
	struct rq_flags rf;

	/*
	 * The original target CPU might have gone down and we might
	 * be on another CPU but it doesn't matter.
	 */
	local_irq_save(rf.flags);
	/*
	 * We need to explicitly wake pending tasks before running
	 * __migrate_task() such that we will not miss enforcing cpus_ptr
	 * during wakeups, see set_cpus_allowed_ptr()'s TASK_WAKING test.
	 */
	flush_smp_call_function_queue();

	raw_spin_lock(&p->pi_lock);
	rq_lock(rq, &rf);

	/*
	 * If we were passed a pending, then ->stop_pending was set, thus
	 * p->migration_pending must have remained stable.
	 */
	WARN_ON_ONCE(pending && pending != p->migration_pending);

	/*
	 * If task_rq(p) != rq, it cannot be migrated here, because we're
	 * holding rq->lock, if p->on_rq == 0 it cannot get enqueued because
	 * we're holding p->pi_lock.
	 */
	if (task_rq(p) == rq) {
		if (is_migration_disabled(p))
			goto out;

		if (pending) {
			p->migration_pending = NULL;
			complete = true;

			if (cpumask_test_cpu(task_cpu(p), &p->cpus_mask))
				goto out;
		}

		if (task_on_rq_queued(p)) {
			update_rq_clock(rq);
			rq = __migrate_task(rq, &rf, p, arg->dest_cpu);
		} else {
			p->wake_cpu = arg->dest_cpu;
		}

		/*
		 * XXX __migrate_task() can fail, at which point we might end
		 * up running on a dodgy CPU, AFAICT this can only happen
		 * during CPU hotplug, at which point we'll get pushed out
		 * anyway, so it's probably not a big deal.
		 */

	} else if (pending) {
		/*
		 * This happens when we get migrated between migrate_enable()'s
		 * preempt_enable() and scheduling the stopper task. At that
		 * point we're a regular task again and not current anymore.
		 *
		 * A !PREEMPT kernel has a giant hole here, which makes it far
		 * more likely.
		 */

		/*
		 * The task moved before the stopper got to run. We're holding
		 * ->pi_lock, so the allowed mask is stable - if it got
		 * somewhere allowed, we're done.
		 */
		if (cpumask_test_cpu(task_cpu(p), p->cpus_ptr)) {
			p->migration_pending = NULL;
			complete = true;
			goto out;
		}

		/*
		 * When migrate_enable() hits a rq mis-match we can't reliably
		 * determine is_migration_disabled() and so have to chase after
		 * it.
		 */
		WARN_ON_ONCE(!pending->stop_pending);
		preempt_disable();
		task_rq_unlock(rq, p, &rf);
		stop_one_cpu_nowait(task_cpu(p), migration_cpu_stop,
				    &pending->arg, &pending->stop_work);
		preempt_enable();
		return 0;
	}
out:
	if (pending)
		pending->stop_pending = false;
	task_rq_unlock(rq, p, &rf);

	if (complete)
		complete_all(&pending->done);

	return 0;
}

int push_cpu_stop(void *arg)
{
	struct rq *lowest_rq = NULL, *rq = this_rq();
	struct task_struct *p = arg;

	raw_spin_lock_irq(&p->pi_lock);
	raw_spin_rq_lock(rq);

	if (task_rq(p) != rq)
		goto out_unlock;

	if (is_migration_disabled(p)) {
		p->migration_flags |= MDF_PUSH;
		goto out_unlock;
	}

	p->migration_flags &= ~MDF_PUSH;

	if (p->sched_class->find_lock_rq)
		lowest_rq = p->sched_class->find_lock_rq(p, rq);

	if (!lowest_rq)
		goto out_unlock;

	// XXX validate p is still the highest prio task
	if (task_rq(p) == rq) {
		deactivate_task(rq, p, 0);
		set_task_cpu(p, lowest_rq->cpu);
		activate_task(lowest_rq, p, 0);
		resched_curr(lowest_rq);
	}

	double_unlock_balance(rq, lowest_rq);

out_unlock:
	rq->push_busy = false;
	raw_spin_rq_unlock(rq);
	raw_spin_unlock_irq(&p->pi_lock);

	put_task_struct(p);
	return 0;
}

/*
 * sched_class::set_cpus_allowed must do the below, but is not required to
 * actually call this function.
 */
void set_cpus_allowed_common(struct task_struct *p, struct affinity_context *ctx)
{
	if (ctx->flags & (SCA_MIGRATE_ENABLE | SCA_MIGRATE_DISABLE)) {
		p->cpus_ptr = ctx->new_mask;
		return;
	}

	cpumask_copy(&p->cpus_mask, ctx->new_mask);
	p->nr_cpus_allowed = cpumask_weight(ctx->new_mask);

	/*
	 * Swap in a new user_cpus_ptr if SCA_USER flag set
	 */
	if (ctx->flags & SCA_USER)
		swap(p->user_cpus_ptr, ctx->user_mask);
}

static void
__do_set_cpus_allowed(struct task_struct *p, struct affinity_context *ctx)
{
	struct rq *rq = task_rq(p);
	bool queued, running;

	/*
	 * This here violates the locking rules for affinity, since we're only
	 * supposed to change these variables while holding both rq->lock and
	 * p->pi_lock.
	 *
	 * HOWEVER, it magically works, because ttwu() is the only code that
	 * accesses these variables under p->pi_lock and only does so after
	 * smp_cond_load_acquire(&p->on_cpu, !VAL), and we're in __schedule()
	 * before finish_task().
	 *
	 * XXX do further audits, this smells like something putrid.
	 */
	if (ctx->flags & SCA_MIGRATE_DISABLE)
		SCHED_WARN_ON(!p->on_cpu);
	else
		lockdep_assert_held(&p->pi_lock);

	queued = task_on_rq_queued(p);
	running = task_current(rq, p);

	if (queued) {
		/*
		 * Because __kthread_bind() calls this on blocked tasks without
		 * holding rq->lock.
		 */
		lockdep_assert_rq_held(rq);
		dequeue_task(rq, p, DEQUEUE_SAVE | DEQUEUE_NOCLOCK);
	}
	if (running)
		put_prev_task(rq, p);

	p->sched_class->set_cpus_allowed(p, ctx);

	if (queued)
		enqueue_task(rq, p, ENQUEUE_RESTORE | ENQUEUE_NOCLOCK);
	if (running)
		set_next_task(rq, p);
}

/*
 * Used for kthread_bind() and select_fallback_rq(), in both cases the user
 * affinity (if any) should be destroyed too.
 */
void do_set_cpus_allowed(struct task_struct *p, const struct cpumask *new_mask)
{
	struct affinity_context ac = {
		.new_mask  = new_mask,
		.user_mask = NULL,
		.flags     = SCA_USER,	/* clear the user requested mask */
	};
	union cpumask_rcuhead {
		cpumask_t cpumask;
		struct rcu_head rcu;
	};

	__do_set_cpus_allowed(p, &ac);

	/*
	 * Because this is called with p->pi_lock held, it is not possible
	 * to use kfree() here (when PREEMPT_RT=y), therefore punt to using
	 * kfree_rcu().
	 */
	kfree_rcu((union cpumask_rcuhead *)ac.user_mask, rcu);
}

int dup_user_cpus_ptr(struct task_struct *dst, struct task_struct *src,
		      int node)
{
	cpumask_t *user_mask;
	unsigned long flags;

	/*
	 * Always clear dst->user_cpus_ptr first as their user_cpus_ptr's
	 * may differ by now due to racing.
	 */
	dst->user_cpus_ptr = NULL;

	/*
	 * This check is racy and losing the race is a valid situation.
	 * It is not worth the extra overhead of taking the pi_lock on
	 * every fork/clone.
	 */
	if (data_race(!src->user_cpus_ptr))
		return 0;

	user_mask = alloc_user_cpus_ptr(node);
	if (!user_mask)
		return -ENOMEM;

	/*
	 * Use pi_lock to protect content of user_cpus_ptr
	 *
	 * Though unlikely, user_cpus_ptr can be reset to NULL by a concurrent
	 * do_set_cpus_allowed().
	 */
	raw_spin_lock_irqsave(&src->pi_lock, flags);
	if (src->user_cpus_ptr) {
		swap(dst->user_cpus_ptr, user_mask);
		cpumask_copy(dst->user_cpus_ptr, src->user_cpus_ptr);
	}
	raw_spin_unlock_irqrestore(&src->pi_lock, flags);

	if (unlikely(user_mask))
		kfree(user_mask);

	return 0;
}

static inline struct cpumask *clear_user_cpus_ptr(struct task_struct *p)
{
	struct cpumask *user_mask = NULL;

	swap(p->user_cpus_ptr, user_mask);

	return user_mask;
}

void release_user_cpus_ptr(struct task_struct *p)
{
	kfree(clear_user_cpus_ptr(p));
}

/*
 * This function is wildly self concurrent; here be dragons.
 *
 *
 * When given a valid mask, __set_cpus_allowed_ptr() must block until the
 * designated task is enqueued on an allowed CPU. If that task is currently
 * running, we have to kick it out using the CPU stopper.
 *
 * Migrate-Disable comes along and tramples all over our nice sandcastle.
 * Consider:
 *
 *     Initial conditions: P0->cpus_mask = [0, 1]
 *
 *     P0@CPU0                  P1
 *
 *     migrate_disable();
 *     <preempted>
 *                              set_cpus_allowed_ptr(P0, [1]);
 *
 * P1 *cannot* return from this set_cpus_allowed_ptr() call until P0 executes
 * its outermost migrate_enable() (i.e. it exits its Migrate-Disable region).
 * This means we need the following scheme:
 *
 *     P0@CPU0                  P1
 *
 *     migrate_disable();
 *     <preempted>
 *                              set_cpus_allowed_ptr(P0, [1]);
 *                                <blocks>
 *     <resumes>
 *     migrate_enable();
 *       __set_cpus_allowed_ptr();
 *       <wakes local stopper>
 *                         `--> <woken on migration completion>
 *
 * Now the fun stuff: there may be several P1-like tasks, i.e. multiple
 * concurrent set_cpus_allowed_ptr(P0, [*]) calls. CPU affinity changes of any
 * task p are serialized by p->pi_lock, which we can leverage: the one that
 * should come into effect at the end of the Migrate-Disable region is the last
 * one. This means we only need to track a single cpumask (i.e. p->cpus_mask),
 * but we still need to properly signal those waiting tasks at the appropriate
 * moment.
 *
 * This is implemented using struct set_affinity_pending. The first
 * __set_cpus_allowed_ptr() caller within a given Migrate-Disable region will
 * setup an instance of that struct and install it on the targeted task_struct.
 * Any and all further callers will reuse that instance. Those then wait for
 * a completion signaled at the tail of the CPU stopper callback (1), triggered
 * on the end of the Migrate-Disable region (i.e. outermost migrate_enable()).
 *
 *
 * (1) In the cases covered above. There is one more where the completion is
 * signaled within affine_move_task() itself: when a subsequent affinity request
 * occurs after the stopper bailed out due to the targeted task still being
 * Migrate-Disable. Consider:
 *
 *     Initial conditions: P0->cpus_mask = [0, 1]
 *
 *     CPU0		  P1				P2
 *     <P0>
 *       migrate_disable();
 *       <preempted>
 *                        set_cpus_allowed_ptr(P0, [1]);
 *                          <blocks>
 *     <migration/0>
 *       migration_cpu_stop()
 *         is_migration_disabled()
 *           <bails>
 *                                                       set_cpus_allowed_ptr(P0, [0, 1]);
 *                                                         <signal completion>
 *                          <awakes>
 *
 * Note that the above is safe vs a concurrent migrate_enable(), as any
 * pending affinity completion is preceded by an uninstallation of
 * p->migration_pending done with p->pi_lock held.
 */
static int affine_move_task(struct rq *rq, struct task_struct *p, struct rq_flags *rf,
			    int dest_cpu, unsigned int flags)
	__releases(rq->lock)
	__releases(p->pi_lock)
{
	struct set_affinity_pending my_pending = { }, *pending = NULL;
	bool stop_pending, complete = false;

	/* Can the task run on the task's current CPU? If so, we're done */
	if (cpumask_test_cpu(task_cpu(p), &p->cpus_mask)) {
		struct task_struct *push_task = NULL;

		if ((flags & SCA_MIGRATE_ENABLE) &&
		    (p->migration_flags & MDF_PUSH) && !rq->push_busy) {
			rq->push_busy = true;
			push_task = get_task_struct(p);
		}

		/*
		 * If there are pending waiters, but no pending stop_work,
		 * then complete now.
		 */
		pending = p->migration_pending;
		if (pending && !pending->stop_pending) {
			p->migration_pending = NULL;
			complete = true;
		}

		preempt_disable();
		task_rq_unlock(rq, p, rf);
		if (push_task) {
			stop_one_cpu_nowait(rq->cpu, push_cpu_stop,
					    p, &rq->push_work);
		}
		preempt_enable();

		if (complete)
			complete_all(&pending->done);

		return 0;
	}

	if (!(flags & SCA_MIGRATE_ENABLE)) {
		/* serialized by p->pi_lock */
		if (!p->migration_pending) {
			/* Install the request */
			refcount_set(&my_pending.refs, 1);
			init_completion(&my_pending.done);
			my_pending.arg = (struct migration_arg) {
				.task = p,
				.dest_cpu = dest_cpu,
				.pending = &my_pending,
			};

			p->migration_pending = &my_pending;
		} else {
			pending = p->migration_pending;
			refcount_inc(&pending->refs);
			/*
			 * Affinity has changed, but we've already installed a
			 * pending. migration_cpu_stop() *must* see this, else
			 * we risk a completion of the pending despite having a
			 * task on a disallowed CPU.
			 *
			 * Serialized by p->pi_lock, so this is safe.
			 */
			pending->arg.dest_cpu = dest_cpu;
		}
	}
	pending = p->migration_pending;
	/*
	 * - !MIGRATE_ENABLE:
	 *   we'll have installed a pending if there wasn't one already.
	 *
	 * - MIGRATE_ENABLE:
	 *   we're here because the current CPU isn't matching anymore,
	 *   the only way that can happen is because of a concurrent
	 *   set_cpus_allowed_ptr() call, which should then still be
	 *   pending completion.
	 *
	 * Either way, we really should have a @pending here.
	 */
	if (WARN_ON_ONCE(!pending)) {
		task_rq_unlock(rq, p, rf);
		return -EINVAL;
	}

	if (task_on_cpu(rq, p) || READ_ONCE(p->__state) == TASK_WAKING) {
		/*
		 * MIGRATE_ENABLE gets here because 'p == current', but for
		 * anything else we cannot do is_migration_disabled(), punt
		 * and have the stopper function handle it all race-free.
		 */
		stop_pending = pending->stop_pending;
		if (!stop_pending)
			pending->stop_pending = true;

		if (flags & SCA_MIGRATE_ENABLE)
			p->migration_flags &= ~MDF_PUSH;

		preempt_disable();
		task_rq_unlock(rq, p, rf);
		if (!stop_pending) {
			stop_one_cpu_nowait(cpu_of(rq), migration_cpu_stop,
					    &pending->arg, &pending->stop_work);
		}
		preempt_enable();

		if (flags & SCA_MIGRATE_ENABLE)
			return 0;
	} else {

		if (!is_migration_disabled(p)) {
			if (task_on_rq_queued(p))
				rq = move_queued_task(rq, rf, p, dest_cpu);

			if (!pending->stop_pending) {
				p->migration_pending = NULL;
				complete = true;
			}
		}
		task_rq_unlock(rq, p, rf);

		if (complete)
			complete_all(&pending->done);
	}

	wait_for_completion(&pending->done);

	if (refcount_dec_and_test(&pending->refs))
		wake_up_var(&pending->refs); /* No UaF, just an address */

	/*
	 * Block the original owner of &pending until all subsequent callers
	 * have seen the completion and decremented the refcount
	 */
	wait_var_event(&my_pending.refs, !refcount_read(&my_pending.refs));

	/* ARGH */
	WARN_ON_ONCE(my_pending.stop_pending);

	return 0;
}

/*
 * Called with both p->pi_lock and rq->lock held; drops both before returning.
 */
static int __set_cpus_allowed_ptr_locked(struct task_struct *p,
					 struct affinity_context *ctx,
					 struct rq *rq,
					 struct rq_flags *rf)
	__releases(rq->lock)
	__releases(p->pi_lock)
{
	const struct cpumask *cpu_allowed_mask = task_cpu_possible_mask(p);
	const struct cpumask *cpu_valid_mask = cpu_active_mask;
	bool kthread = p->flags & PF_KTHREAD;
	unsigned int dest_cpu;
	int ret = 0;

	update_rq_clock(rq);

	if (kthread || is_migration_disabled(p)) {
		/*
		 * Kernel threads are allowed on online && !active CPUs,
		 * however, during cpu-hot-unplug, even these might get pushed
		 * away if not KTHREAD_IS_PER_CPU.
		 *
		 * Specifically, migration_disabled() tasks must not fail the
		 * cpumask_any_and_distribute() pick below, esp. so on
		 * SCA_MIGRATE_ENABLE, otherwise we'll not call
		 * set_cpus_allowed_common() and actually reset p->cpus_ptr.
		 */
		cpu_valid_mask = cpu_online_mask;
	}

	if (!kthread && !cpumask_subset(ctx->new_mask, cpu_allowed_mask)) {
		ret = -EINVAL;
		goto out;
	}

	/*
	 * Must re-check here, to close a race against __kthread_bind(),
	 * sched_setaffinity() is not guaranteed to observe the flag.
	 */
	if ((ctx->flags & SCA_CHECK) && (p->flags & PF_NO_SETAFFINITY)) {
		ret = -EINVAL;
		goto out;
	}

	if (!(ctx->flags & SCA_MIGRATE_ENABLE)) {
		if (cpumask_equal(&p->cpus_mask, ctx->new_mask)) {
			if (ctx->flags & SCA_USER)
				swap(p->user_cpus_ptr, ctx->user_mask);
			goto out;
		}

		if (WARN_ON_ONCE(p == current &&
				 is_migration_disabled(p) &&
				 !cpumask_test_cpu(task_cpu(p), ctx->new_mask))) {
			ret = -EBUSY;
			goto out;
		}
	}

	/*
	 * Picking a ~random cpu helps in cases where we are changing affinity
	 * for groups of tasks (ie. cpuset), so that load balancing is not
	 * immediately required to distribute the tasks within their new mask.
	 */
	dest_cpu = cpumask_any_and_distribute(cpu_valid_mask, ctx->new_mask);
	if (dest_cpu >= nr_cpu_ids) {
		ret = -EINVAL;
		goto out;
	}

	__do_set_cpus_allowed(p, ctx);

	return affine_move_task(rq, p, rf, dest_cpu, ctx->flags);

out:
	task_rq_unlock(rq, p, rf);

	return ret;
}

/*
 * Change a given task's CPU affinity. Migrate the thread to a
 * proper CPU and schedule it away if the CPU it's executing on
 * is removed from the allowed bitmask.
 *
 * NOTE: the caller must have a valid reference to the task, the
 * task must not exit() & deallocate itself prematurely. The
 * call is not atomic; no spinlocks may be held.
 */
int __set_cpus_allowed_ptr(struct task_struct *p, struct affinity_context *ctx)
{
	struct rq_flags rf;
	struct rq *rq;

	rq = task_rq_lock(p, &rf);
	/*
	 * Masking should be skipped if SCA_USER or any of the SCA_MIGRATE_*
	 * flags are set.
	 */
	if (p->user_cpus_ptr &&
	    !(ctx->flags & (SCA_USER | SCA_MIGRATE_ENABLE | SCA_MIGRATE_DISABLE)) &&
	    cpumask_and(rq->scratch_mask, ctx->new_mask, p->user_cpus_ptr))
		ctx->new_mask = rq->scratch_mask;

	return __set_cpus_allowed_ptr_locked(p, ctx, rq, &rf);
}

int set_cpus_allowed_ptr(struct task_struct *p, const struct cpumask *new_mask)
{
	struct affinity_context ac = {
		.new_mask  = new_mask,
		.flags     = 0,
	};

	return __set_cpus_allowed_ptr(p, &ac);
}
EXPORT_SYMBOL_GPL(set_cpus_allowed_ptr);

/*
 * Change a given task's CPU affinity to the intersection of its current
 * affinity mask and @subset_mask, writing the resulting mask to @new_mask.
 * If user_cpus_ptr is defined, use it as the basis for restricting CPU
 * affinity or use cpu_online_mask instead.
 *
 * If the resulting mask is empty, leave the affinity unchanged and return
 * -EINVAL.
 */
static int restrict_cpus_allowed_ptr(struct task_struct *p,
				     struct cpumask *new_mask,
				     const struct cpumask *subset_mask)
{
	struct affinity_context ac = {
		.new_mask  = new_mask,
		.flags     = 0,
	};
	struct rq_flags rf;
	struct rq *rq;
	int err;

	rq = task_rq_lock(p, &rf);

	/*
	 * Forcefully restricting the affinity of a deadline task is
	 * likely to cause problems, so fail and noisily override the
	 * mask entirely.
	 */
	if (task_has_dl_policy(p) && dl_bandwidth_enabled()) {
		err = -EPERM;
		goto err_unlock;
	}

	if (!cpumask_and(new_mask, task_user_cpus(p), subset_mask)) {
		err = -EINVAL;
		goto err_unlock;
	}

	return __set_cpus_allowed_ptr_locked(p, &ac, rq, &rf);

err_unlock:
	task_rq_unlock(rq, p, &rf);
	return err;
}

/*
 * Restrict the CPU affinity of task @p so that it is a subset of
 * task_cpu_possible_mask() and point @p->user_cpus_ptr to a copy of the
 * old affinity mask. If the resulting mask is empty, we warn and walk
 * up the cpuset hierarchy until we find a suitable mask.
 */
void force_compatible_cpus_allowed_ptr(struct task_struct *p)
{
	cpumask_var_t new_mask;
	const struct cpumask *override_mask = task_cpu_possible_mask(p);

	alloc_cpumask_var(&new_mask, GFP_KERNEL);

	/*
	 * __migrate_task() can fail silently in the face of concurrent
	 * offlining of the chosen destination CPU, so take the hotplug
	 * lock to ensure that the migration succeeds.
	 */
	cpus_read_lock();
	if (!cpumask_available(new_mask))
		goto out_set_mask;

	if (!restrict_cpus_allowed_ptr(p, new_mask, override_mask))
		goto out_free_mask;

	/*
	 * We failed to find a valid subset of the affinity mask for the
	 * task, so override it based on its cpuset hierarchy.
	 */
	cpuset_cpus_allowed(p, new_mask);
	override_mask = new_mask;

out_set_mask:
	if (printk_ratelimit()) {
		printk_deferred("Overriding affinity for process %d (%s) to CPUs %*pbl\n",
				task_pid_nr(p), p->comm,
				cpumask_pr_args(override_mask));
	}

	WARN_ON(set_cpus_allowed_ptr(p, override_mask));
out_free_mask:
	cpus_read_unlock();
	free_cpumask_var(new_mask);
}

/*
 * Restore the affinity of a task @p which was previously restricted by a
 * call to force_compatible_cpus_allowed_ptr().
 *
 * It is the caller's responsibility to serialise this with any calls to
 * force_compatible_cpus_allowed_ptr(@p).
 */
void relax_compatible_cpus_allowed_ptr(struct task_struct *p)
{
	struct affinity_context ac = {
		.new_mask  = task_user_cpus(p),
		.flags     = 0,
	};
	int ret;

	/*
	 * Try to restore the old affinity mask with __sched_setaffinity().
	 * Cpuset masking will be done there too.
	 */
	ret = __sched_setaffinity(p, &ac);
	WARN_ON_ONCE(ret);
}

void set_task_cpu(struct task_struct *p, unsigned int new_cpu)
{
#ifdef CONFIG_SCHED_DEBUG
	unsigned int state = READ_ONCE(p->__state);

	/*
	 * We should never call set_task_cpu() on a blocked task,
	 * ttwu() will sort out the placement.
	 */
	WARN_ON_ONCE(state != TASK_RUNNING && state != TASK_WAKING && !p->on_rq);

	/*
	 * Migrating fair class task must have p->on_rq = TASK_ON_RQ_MIGRATING,
	 * because schedstat_wait_{start,end} rebase migrating task's wait_start
	 * time relying on p->on_rq.
	 */
	WARN_ON_ONCE(state == TASK_RUNNING &&
		     p->sched_class == &fair_sched_class &&
		     (p->on_rq && !task_on_rq_migrating(p)));

#ifdef CONFIG_LOCKDEP
	/*
	 * The caller should hold either p->pi_lock or rq->lock, when changing
	 * a task's CPU. ->pi_lock for waking tasks, rq->lock for runnable tasks.
	 *
	 * sched_move_task() holds both and thus holding either pins the cgroup,
	 * see task_group().
	 *
	 * Furthermore, all task_rq users should acquire both locks, see
	 * task_rq_lock().
	 */
	WARN_ON_ONCE(debug_locks && !(lockdep_is_held(&p->pi_lock) ||
				      lockdep_is_held(__rq_lockp(task_rq(p)))));
#endif
	/*
	 * Clearly, migrating tasks to offline CPUs is a fairly daft thing.
	 */
	WARN_ON_ONCE(!cpu_online(new_cpu));

	WARN_ON_ONCE(is_migration_disabled(p));
#endif

	trace_sched_migrate_task(p, new_cpu);

	if (task_cpu(p) != new_cpu) {
		if (p->sched_class->migrate_task_rq)
			p->sched_class->migrate_task_rq(p, new_cpu);
		p->se.nr_migrations++;
		rseq_migrate(p);
		sched_mm_cid_migrate_from(p);
		perf_event_task_migrate(p);
	}

	__set_task_cpu(p, new_cpu);
}

#ifdef CONFIG_NUMA_BALANCING
static void __migrate_swap_task(struct task_struct *p, int cpu)
{
	if (task_on_rq_queued(p)) {
		struct rq *src_rq, *dst_rq;
		struct rq_flags srf, drf;

		src_rq = task_rq(p);
		dst_rq = cpu_rq(cpu);

		rq_pin_lock(src_rq, &srf);
		rq_pin_lock(dst_rq, &drf);

		deactivate_task(src_rq, p, 0);
		set_task_cpu(p, cpu);
		activate_task(dst_rq, p, 0);
		wakeup_preempt(dst_rq, p, 0);

		rq_unpin_lock(dst_rq, &drf);
		rq_unpin_lock(src_rq, &srf);

	} else {
		/*
		 * Task isn't running anymore; make it appear like we migrated
		 * it before it went to sleep. This means on wakeup we make the
		 * previous CPU our target instead of where it really is.
		 */
		p->wake_cpu = cpu;
	}
}

struct migration_swap_arg {
	struct task_struct *src_task, *dst_task;
	int src_cpu, dst_cpu;
};

static int migrate_swap_stop(void *data)
{
	struct migration_swap_arg *arg = data;
	struct rq *src_rq, *dst_rq;

	if (!cpu_active(arg->src_cpu) || !cpu_active(arg->dst_cpu))
		return -EAGAIN;

	src_rq = cpu_rq(arg->src_cpu);
	dst_rq = cpu_rq(arg->dst_cpu);

	guard(double_raw_spinlock)(&arg->src_task->pi_lock, &arg->dst_task->pi_lock);
	guard(double_rq_lock)(src_rq, dst_rq);

	if (task_cpu(arg->dst_task) != arg->dst_cpu)
		return -EAGAIN;

	if (task_cpu(arg->src_task) != arg->src_cpu)
		return -EAGAIN;

	if (!cpumask_test_cpu(arg->dst_cpu, arg->src_task->cpus_ptr))
		return -EAGAIN;

	if (!cpumask_test_cpu(arg->src_cpu, arg->dst_task->cpus_ptr))
		return -EAGAIN;

	__migrate_swap_task(arg->src_task, arg->dst_cpu);
	__migrate_swap_task(arg->dst_task, arg->src_cpu);

	return 0;
}

/*
 * Cross migrate two tasks
 */
int migrate_swap(struct task_struct *cur, struct task_struct *p,
		int target_cpu, int curr_cpu)
{
	struct migration_swap_arg arg;
	int ret = -EINVAL;

	arg = (struct migration_swap_arg){
		.src_task = cur,
		.src_cpu = curr_cpu,
		.dst_task = p,
		.dst_cpu = target_cpu,
	};

	if (arg.src_cpu == arg.dst_cpu)
		goto out;

	/*
	 * These three tests are all lockless; this is OK since all of them
	 * will be re-checked with proper locks held further down the line.
	 */
	if (!cpu_active(arg.src_cpu) || !cpu_active(arg.dst_cpu))
		goto out;

	if (!cpumask_test_cpu(arg.dst_cpu, arg.src_task->cpus_ptr))
		goto out;

	if (!cpumask_test_cpu(arg.src_cpu, arg.dst_task->cpus_ptr))
		goto out;

	trace_sched_swap_numa(cur, arg.src_cpu, p, arg.dst_cpu);
	ret = stop_two_cpus(arg.dst_cpu, arg.src_cpu, migrate_swap_stop, &arg);

out:
	return ret;
}
#endif /* CONFIG_NUMA_BALANCING */

/***
 * kick_process - kick a running thread to enter/exit the kernel
 * @p: the to-be-kicked thread
 *
 * Cause a process which is running on another CPU to enter
 * kernel-mode, without any delay. (to get signals handled.)
 *
 * NOTE: this function doesn't have to take the runqueue lock,
 * because all it wants to ensure is that the remote task enters
 * the kernel. If the IPI races and the task has been migrated
 * to another CPU then no harm is done and the purpose has been
 * achieved as well.
 */
void kick_process(struct task_struct *p)
{
	guard(preempt)();
	int cpu = task_cpu(p);

	if ((cpu != smp_processor_id()) && task_curr(p))
		smp_send_reschedule(cpu);
}
EXPORT_SYMBOL_GPL(kick_process);

/*
 * ->cpus_ptr is protected by both rq->lock and p->pi_lock
 *
 * A few notes on cpu_active vs cpu_online:
 *
 *  - cpu_active must be a subset of cpu_online
 *
 *  - on CPU-up we allow per-CPU kthreads on the online && !active CPU,
 *    see __set_cpus_allowed_ptr(). At this point the newly online
 *    CPU isn't yet part of the sched domains, and balancing will not
 *    see it.
 *
 *  - on CPU-down we clear cpu_active() to mask the sched domains and
 *    avoid the load balancer to place new tasks on the to be removed
 *    CPU. Existing tasks will remain running there and will be taken
 *    off.
 *
 * This means that fallback selection must not select !active CPUs.
 * And can assume that any active CPU must be online. Conversely
 * select_task_rq() below may allow selection of !active CPUs in order
 * to satisfy the above rules.
 */
static int select_fallback_rq(int cpu, struct task_struct *p)
{
	int nid = cpu_to_node(cpu);
	const struct cpumask *nodemask = NULL;
	enum { cpuset, possible, fail } state = cpuset;
	int dest_cpu;

	/*
	 * If the node that the CPU is on has been offlined, cpu_to_node()
	 * will return -1. There is no CPU on the node, and we should
	 * select the CPU on the other node.
	 */
	if (nid != -1) {
		nodemask = cpumask_of_node(nid);

		/* Look for allowed, online CPU in same node. */
		for_each_cpu(dest_cpu, nodemask) {
			if (is_cpu_allowed(p, dest_cpu))
				return dest_cpu;
		}
	}

	for (;;) {
		/* Any allowed, online CPU? */
		for_each_cpu(dest_cpu, p->cpus_ptr) {
			if (!is_cpu_allowed(p, dest_cpu))
				continue;

			goto out;
		}

		/* No more Mr. Nice Guy. */
		switch (state) {
		case cpuset:
			if (cpuset_cpus_allowed_fallback(p)) {
				state = possible;
				break;
			}
			fallthrough;
		case possible:
			/*
			 * XXX When called from select_task_rq() we only
			 * hold p->pi_lock and again violate locking order.
			 *
			 * More yuck to audit.
			 */
			do_set_cpus_allowed(p, task_cpu_possible_mask(p));
			state = fail;
			break;
		case fail:
			BUG();
			break;
		}
	}

out:
	if (state != cpuset) {
		/*
		 * Don't tell them about moving exiting tasks or
		 * kernel threads (both mm NULL), since they never
		 * leave kernel.
		 */
		if (p->mm && printk_ratelimit()) {
			printk_deferred("process %d (%s) no longer affine to cpu%d\n",
					task_pid_nr(p), p->comm, cpu);
		}
	}

	return dest_cpu;
}

/*
 * The caller (fork, wakeup) owns p->pi_lock, ->cpus_ptr is stable.
 */
static inline
int select_task_rq(struct task_struct *p, int cpu, int *wake_flags)
{
	lockdep_assert_held(&p->pi_lock);

	if (p->nr_cpus_allowed > 1 && !is_migration_disabled(p)) {
		cpu = p->sched_class->select_task_rq(p, cpu, *wake_flags);
		*wake_flags |= WF_RQ_SELECTED;
	} else {
		cpu = cpumask_any(p->cpus_ptr);
	}

	/*
	 * In order not to call set_task_cpu() on a blocking task we need
	 * to rely on ttwu() to place the task on a valid ->cpus_ptr
	 * CPU.
	 *
	 * Since this is common to all placement strategies, this lives here.
	 *
	 * [ this allows ->select_task() to simply return task_cpu(p) and
	 *   not worry about this generic constraint ]
	 */
	if (unlikely(!is_cpu_allowed(p, cpu)))
		cpu = select_fallback_rq(task_cpu(p), p);

	return cpu;
}

void sched_set_stop_task(int cpu, struct task_struct *stop)
{
	static struct lock_class_key stop_pi_lock;
	struct sched_param param = { .sched_priority = MAX_RT_PRIO - 1 };
	struct task_struct *old_stop = cpu_rq(cpu)->stop;

	if (stop) {
		/*
		 * Make it appear like a SCHED_FIFO task, its something
		 * userspace knows about and won't get confused about.
		 *
		 * Also, it will make PI more or less work without too
		 * much confusion -- but then, stop work should not
		 * rely on PI working anyway.
		 */
		sched_setscheduler_nocheck(stop, SCHED_FIFO, &param);

		stop->sched_class = &stop_sched_class;

		/*
		 * The PI code calls rt_mutex_setprio() with ->pi_lock held to
		 * adjust the effective priority of a task. As a result,
		 * rt_mutex_setprio() can trigger (RT) balancing operations,
		 * which can then trigger wakeups of the stop thread to push
		 * around the current task.
		 *
		 * The stop task itself will never be part of the PI-chain, it
		 * never blocks, therefore that ->pi_lock recursion is safe.
		 * Tell lockdep about this by placing the stop->pi_lock in its
		 * own class.
		 */
		lockdep_set_class(&stop->pi_lock, &stop_pi_lock);
	}

	cpu_rq(cpu)->stop = stop;

	if (old_stop) {
		/*
		 * Reset it back to a normal scheduling class so that
		 * it can die in pieces.
		 */
		old_stop->sched_class = &rt_sched_class;
	}
}

#else /* CONFIG_SMP */

static inline void migrate_disable_switch(struct rq *rq, struct task_struct *p) { }

static inline bool rq_has_pinned_tasks(struct rq *rq)
{
	return false;
}

#endif /* !CONFIG_SMP */

static void
ttwu_stat(struct task_struct *p, int cpu, int wake_flags)
{
	struct rq *rq;

	if (!schedstat_enabled())
		return;

	rq = this_rq();

#ifdef CONFIG_SMP
	if (cpu == rq->cpu) {
		__schedstat_inc(rq->ttwu_local);
		__schedstat_inc(p->stats.nr_wakeups_local);
	} else {
		struct sched_domain *sd;

		__schedstat_inc(p->stats.nr_wakeups_remote);

		guard(rcu)();
		for_each_domain(rq->cpu, sd) {
			if (cpumask_test_cpu(cpu, sched_domain_span(sd))) {
				__schedstat_inc(sd->ttwu_wake_remote);
				break;
			}
		}
	}

	if (wake_flags & WF_MIGRATED)
		__schedstat_inc(p->stats.nr_wakeups_migrate);
#endif /* CONFIG_SMP */

	__schedstat_inc(rq->ttwu_count);
	__schedstat_inc(p->stats.nr_wakeups);

	if (wake_flags & WF_SYNC)
		__schedstat_inc(p->stats.nr_wakeups_sync);
}

/*
 * Mark the task runnable.
 */
static inline void ttwu_do_wakeup(struct task_struct *p)
{
	WRITE_ONCE(p->__state, TASK_RUNNING);
	trace_sched_wakeup(p);
}

static void
ttwu_do_activate(struct rq *rq, struct task_struct *p, int wake_flags,
		 struct rq_flags *rf)
{
	int en_flags = ENQUEUE_WAKEUP | ENQUEUE_NOCLOCK;

	lockdep_assert_rq_held(rq);

	if (p->sched_contributes_to_load)
		rq->nr_uninterruptible--;

#ifdef CONFIG_SMP
	if (wake_flags & WF_RQ_SELECTED)
		en_flags |= ENQUEUE_RQ_SELECTED;
	if (wake_flags & WF_MIGRATED)
		en_flags |= ENQUEUE_MIGRATED;
	else
#endif
	if (p->in_iowait) {
		delayacct_blkio_end(p);
		atomic_dec(&task_rq(p)->nr_iowait);
	}

	activate_task(rq, p, en_flags);
	wakeup_preempt(rq, p, wake_flags);

	ttwu_do_wakeup(p);

#ifdef CONFIG_SMP
	if (p->sched_class->task_woken) {
		/*
		 * Our task @p is fully woken up and running; so it's safe to
		 * drop the rq->lock, hereafter rq is only used for statistics.
		 */
		rq_unpin_lock(rq, rf);
		p->sched_class->task_woken(rq, p);
		rq_repin_lock(rq, rf);
	}

	if (rq->idle_stamp) {
		u64 delta = rq_clock(rq) - rq->idle_stamp;
		u64 max = 2*rq->max_idle_balance_cost;

		update_avg(&rq->avg_idle, delta);

		if (rq->avg_idle > max)
			rq->avg_idle = max;

		rq->idle_stamp = 0;
	}
#endif
}

/*
 * Consider @p being inside a wait loop:
 *
 *   for (;;) {
 *      set_current_state(TASK_UNINTERRUPTIBLE);
 *
 *      if (CONDITION)
 *         break;
 *
 *      schedule();
 *   }
 *   __set_current_state(TASK_RUNNING);
 *
 * between set_current_state() and schedule(). In this case @p is still
 * runnable, so all that needs doing is change p->state back to TASK_RUNNING in
 * an atomic manner.
 *
 * By taking task_rq(p)->lock we serialize against schedule(), if @p->on_rq
 * then schedule() must still happen and p->state can be changed to
 * TASK_RUNNING. Otherwise we lost the race, schedule() has happened, and we
 * need to do a full wakeup with enqueue.
 *
 * Returns: %true when the wakeup is done,
 *          %false otherwise.
 */
static int ttwu_runnable(struct task_struct *p, int wake_flags)
{
	struct rq_flags rf;
	struct rq *rq;
	int ret = 0;

	rq = __task_rq_lock(p, &rf);
	if (task_on_rq_queued(p)) {
		update_rq_clock(rq);
		if (p->se.sched_delayed)
			enqueue_task(rq, p, ENQUEUE_NOCLOCK | ENQUEUE_DELAYED);
		if (!task_on_cpu(rq, p)) {
			/*
			 * When on_rq && !on_cpu the task is preempted, see if
			 * it should preempt the task that is current now.
			 */
<<<<<<< HEAD
			update_rq_clock(rq);
=======
>>>>>>> 2d5404ca
			wakeup_preempt(rq, p, wake_flags);
		}
		ttwu_do_wakeup(p);
		ret = 1;
	}
	__task_rq_unlock(rq, &rf);

	return ret;
}

#ifdef CONFIG_SMP
void sched_ttwu_pending(void *arg)
{
	struct llist_node *llist = arg;
	struct rq *rq = this_rq();
	struct task_struct *p, *t;
	struct rq_flags rf;

	if (!llist)
		return;

	rq_lock_irqsave(rq, &rf);
	update_rq_clock(rq);

	llist_for_each_entry_safe(p, t, llist, wake_entry.llist) {
		if (WARN_ON_ONCE(p->on_cpu))
			smp_cond_load_acquire(&p->on_cpu, !VAL);

		if (WARN_ON_ONCE(task_cpu(p) != cpu_of(rq)))
			set_task_cpu(p, cpu_of(rq));

		ttwu_do_activate(rq, p, p->sched_remote_wakeup ? WF_MIGRATED : 0, &rf);
	}

	/*
	 * Must be after enqueueing at least once task such that
	 * idle_cpu() does not observe a false-negative -- if it does,
	 * it is possible for select_idle_siblings() to stack a number
	 * of tasks on this CPU during that window.
	 *
	 * It is OK to clear ttwu_pending when another task pending.
	 * We will receive IPI after local IRQ enabled and then enqueue it.
	 * Since now nr_running > 0, idle_cpu() will always get correct result.
	 */
	WRITE_ONCE(rq->ttwu_pending, 0);
	rq_unlock_irqrestore(rq, &rf);
}

/*
 * Prepare the scene for sending an IPI for a remote smp_call
 *
 * Returns true if the caller can proceed with sending the IPI.
 * Returns false otherwise.
 */
bool call_function_single_prep_ipi(int cpu)
{
	if (set_nr_if_polling(cpu_rq(cpu)->idle)) {
		trace_sched_wake_idle_without_ipi(cpu);
		return false;
	}

	return true;
}

/*
 * Queue a task on the target CPUs wake_list and wake the CPU via IPI if
 * necessary. The wakee CPU on receipt of the IPI will queue the task
 * via sched_ttwu_wakeup() for activation so the wakee incurs the cost
 * of the wakeup instead of the waker.
 */
static void __ttwu_queue_wakelist(struct task_struct *p, int cpu, int wake_flags)
{
	struct rq *rq = cpu_rq(cpu);

	p->sched_remote_wakeup = !!(wake_flags & WF_MIGRATED);

	WRITE_ONCE(rq->ttwu_pending, 1);
	__smp_call_single_queue(cpu, &p->wake_entry.llist);
}

void wake_up_if_idle(int cpu)
{
	struct rq *rq = cpu_rq(cpu);

	guard(rcu)();
	if (is_idle_task(rcu_dereference(rq->curr))) {
		guard(rq_lock_irqsave)(rq);
		if (is_idle_task(rq->curr))
			resched_curr(rq);
	}
}

bool cpus_equal_capacity(int this_cpu, int that_cpu)
{
	if (!sched_asym_cpucap_active())
		return true;

	if (this_cpu == that_cpu)
		return true;

	return arch_scale_cpu_capacity(this_cpu) == arch_scale_cpu_capacity(that_cpu);
}

bool cpus_share_cache(int this_cpu, int that_cpu)
{
	if (this_cpu == that_cpu)
		return true;

	return per_cpu(sd_llc_id, this_cpu) == per_cpu(sd_llc_id, that_cpu);
}

/*
 * Whether CPUs are share cache resources, which means LLC on non-cluster
 * machines and LLC tag or L2 on machines with clusters.
 */
bool cpus_share_resources(int this_cpu, int that_cpu)
{
	if (this_cpu == that_cpu)
		return true;

	return per_cpu(sd_share_id, this_cpu) == per_cpu(sd_share_id, that_cpu);
}

static inline bool ttwu_queue_cond(struct task_struct *p, int cpu)
{
	/*
	 * The BPF scheduler may depend on select_task_rq() being invoked during
	 * wakeups. In addition, @p may end up executing on a different CPU
	 * regardless of what happens in the wakeup path making the ttwu_queue
	 * optimization less meaningful. Skip if on SCX.
	 */
	if (task_on_scx(p))
		return false;

	/*
	 * Do not complicate things with the async wake_list while the CPU is
	 * in hotplug state.
	 */
	if (!cpu_active(cpu))
		return false;

	/* Ensure the task will still be allowed to run on the CPU. */
	if (!cpumask_test_cpu(cpu, p->cpus_ptr))
		return false;

	/*
	 * If the CPU does not share cache, then queue the task on the
	 * remote rqs wakelist to avoid accessing remote data.
	 */
	if (!cpus_share_cache(smp_processor_id(), cpu))
		return true;

	if (cpu == smp_processor_id())
		return false;

	/*
	 * If the wakee cpu is idle, or the task is descheduling and the
	 * only running task on the CPU, then use the wakelist to offload
	 * the task activation to the idle (or soon-to-be-idle) CPU as
	 * the current CPU is likely busy. nr_running is checked to
	 * avoid unnecessary task stacking.
	 *
	 * Note that we can only get here with (wakee) p->on_rq=0,
	 * p->on_cpu can be whatever, we've done the dequeue, so
	 * the wakee has been accounted out of ->nr_running.
	 */
	if (!cpu_rq(cpu)->nr_running)
		return true;

	return false;
}

static bool ttwu_queue_wakelist(struct task_struct *p, int cpu, int wake_flags)
{
	if (sched_feat(TTWU_QUEUE) && ttwu_queue_cond(p, cpu)) {
		sched_clock_cpu(cpu); /* Sync clocks across CPUs */
		__ttwu_queue_wakelist(p, cpu, wake_flags);
		return true;
	}

	return false;
}

#else /* !CONFIG_SMP */

static inline bool ttwu_queue_wakelist(struct task_struct *p, int cpu, int wake_flags)
{
	return false;
}

#endif /* CONFIG_SMP */

static void ttwu_queue(struct task_struct *p, int cpu, int wake_flags)
{
	struct rq *rq = cpu_rq(cpu);
	struct rq_flags rf;

	if (ttwu_queue_wakelist(p, cpu, wake_flags))
		return;

	rq_lock(rq, &rf);
	update_rq_clock(rq);
	ttwu_do_activate(rq, p, wake_flags, &rf);
	rq_unlock(rq, &rf);
}

/*
 * Invoked from try_to_wake_up() to check whether the task can be woken up.
 *
 * The caller holds p::pi_lock if p != current or has preemption
 * disabled when p == current.
 *
 * The rules of saved_state:
 *
 *   The related locking code always holds p::pi_lock when updating
 *   p::saved_state, which means the code is fully serialized in both cases.
 *
 *   For PREEMPT_RT, the lock wait and lock wakeups happen via TASK_RTLOCK_WAIT.
 *   No other bits set. This allows to distinguish all wakeup scenarios.
 *
 *   For FREEZER, the wakeup happens via TASK_FROZEN. No other bits set. This
 *   allows us to prevent early wakeup of tasks before they can be run on
 *   asymmetric ISA architectures (eg ARMv9).
 */
static __always_inline
bool ttwu_state_match(struct task_struct *p, unsigned int state, int *success)
{
	int match;

	if (IS_ENABLED(CONFIG_DEBUG_PREEMPT)) {
		WARN_ON_ONCE((state & TASK_RTLOCK_WAIT) &&
			     state != TASK_RTLOCK_WAIT);
	}

	*success = !!(match = __task_state_match(p, state));

	/*
	 * Saved state preserves the task state across blocking on
	 * an RT lock or TASK_FREEZABLE tasks.  If the state matches,
	 * set p::saved_state to TASK_RUNNING, but do not wake the task
	 * because it waits for a lock wakeup or __thaw_task(). Also
	 * indicate success because from the regular waker's point of
	 * view this has succeeded.
	 *
	 * After acquiring the lock the task will restore p::__state
	 * from p::saved_state which ensures that the regular
	 * wakeup is not lost. The restore will also set
	 * p::saved_state to TASK_RUNNING so any further tests will
	 * not result in false positives vs. @success
	 */
	if (match < 0)
		p->saved_state = TASK_RUNNING;

	return match > 0;
}

/*
 * Notes on Program-Order guarantees on SMP systems.
 *
 *  MIGRATION
 *
 * The basic program-order guarantee on SMP systems is that when a task [t]
 * migrates, all its activity on its old CPU [c0] happens-before any subsequent
 * execution on its new CPU [c1].
 *
 * For migration (of runnable tasks) this is provided by the following means:
 *
 *  A) UNLOCK of the rq(c0)->lock scheduling out task t
 *  B) migration for t is required to synchronize *both* rq(c0)->lock and
 *     rq(c1)->lock (if not at the same time, then in that order).
 *  C) LOCK of the rq(c1)->lock scheduling in task
 *
 * Release/acquire chaining guarantees that B happens after A and C after B.
 * Note: the CPU doing B need not be c0 or c1
 *
 * Example:
 *
 *   CPU0            CPU1            CPU2
 *
 *   LOCK rq(0)->lock
 *   sched-out X
 *   sched-in Y
 *   UNLOCK rq(0)->lock
 *
 *                                   LOCK rq(0)->lock // orders against CPU0
 *                                   dequeue X
 *                                   UNLOCK rq(0)->lock
 *
 *                                   LOCK rq(1)->lock
 *                                   enqueue X
 *                                   UNLOCK rq(1)->lock
 *
 *                   LOCK rq(1)->lock // orders against CPU2
 *                   sched-out Z
 *                   sched-in X
 *                   UNLOCK rq(1)->lock
 *
 *
 *  BLOCKING -- aka. SLEEP + WAKEUP
 *
 * For blocking we (obviously) need to provide the same guarantee as for
 * migration. However the means are completely different as there is no lock
 * chain to provide order. Instead we do:
 *
 *   1) smp_store_release(X->on_cpu, 0)   -- finish_task()
 *   2) smp_cond_load_acquire(!X->on_cpu) -- try_to_wake_up()
 *
 * Example:
 *
 *   CPU0 (schedule)  CPU1 (try_to_wake_up) CPU2 (schedule)
 *
 *   LOCK rq(0)->lock LOCK X->pi_lock
 *   dequeue X
 *   sched-out X
 *   smp_store_release(X->on_cpu, 0);
 *
 *                    smp_cond_load_acquire(&X->on_cpu, !VAL);
 *                    X->state = WAKING
 *                    set_task_cpu(X,2)
 *
 *                    LOCK rq(2)->lock
 *                    enqueue X
 *                    X->state = RUNNING
 *                    UNLOCK rq(2)->lock
 *
 *                                          LOCK rq(2)->lock // orders against CPU1
 *                                          sched-out Z
 *                                          sched-in X
 *                                          UNLOCK rq(2)->lock
 *
 *                    UNLOCK X->pi_lock
 *   UNLOCK rq(0)->lock
 *
 *
 * However, for wakeups there is a second guarantee we must provide, namely we
 * must ensure that CONDITION=1 done by the caller can not be reordered with
 * accesses to the task state; see try_to_wake_up() and set_current_state().
 */

/**
 * try_to_wake_up - wake up a thread
 * @p: the thread to be awakened
 * @state: the mask of task states that can be woken
 * @wake_flags: wake modifier flags (WF_*)
 *
 * Conceptually does:
 *
 *   If (@state & @p->state) @p->state = TASK_RUNNING.
 *
 * If the task was not queued/runnable, also place it back on a runqueue.
 *
 * This function is atomic against schedule() which would dequeue the task.
 *
 * It issues a full memory barrier before accessing @p->state, see the comment
 * with set_current_state().
 *
 * Uses p->pi_lock to serialize against concurrent wake-ups.
 *
 * Relies on p->pi_lock stabilizing:
 *  - p->sched_class
 *  - p->cpus_ptr
 *  - p->sched_task_group
 * in order to do migration, see its use of select_task_rq()/set_task_cpu().
 *
 * Tries really hard to only take one task_rq(p)->lock for performance.
 * Takes rq->lock in:
 *  - ttwu_runnable()    -- old rq, unavoidable, see comment there;
 *  - ttwu_queue()       -- new rq, for enqueue of the task;
 *  - psi_ttwu_dequeue() -- much sadness :-( accounting will kill us.
 *
 * As a consequence we race really badly with just about everything. See the
 * many memory barriers and their comments for details.
 *
 * Return: %true if @p->state changes (an actual wakeup was done),
 *	   %false otherwise.
 */
int try_to_wake_up(struct task_struct *p, unsigned int state, int wake_flags)
{
	guard(preempt)();
	int cpu, success = 0;

	wake_flags |= WF_TTWU;

	if (p == current) {
		/*
		 * We're waking current, this means 'p->on_rq' and 'task_cpu(p)
		 * == smp_processor_id()'. Together this means we can special
		 * case the whole 'p->on_rq && ttwu_runnable()' case below
		 * without taking any locks.
		 *
		 * Specifically, given current runs ttwu() we must be before
		 * schedule()'s block_task(), as such this must not observe
		 * sched_delayed.
		 *
		 * In particular:
		 *  - we rely on Program-Order guarantees for all the ordering,
		 *  - we're serialized against set_special_state() by virtue of
		 *    it disabling IRQs (this allows not taking ->pi_lock).
		 */
		SCHED_WARN_ON(p->se.sched_delayed);
		if (!ttwu_state_match(p, state, &success))
			goto out;

		trace_sched_waking(p);
		ttwu_do_wakeup(p);
		goto out;
	}

	/*
	 * If we are going to wake up a thread waiting for CONDITION we
	 * need to ensure that CONDITION=1 done by the caller can not be
	 * reordered with p->state check below. This pairs with smp_store_mb()
	 * in set_current_state() that the waiting thread does.
	 */
	scoped_guard (raw_spinlock_irqsave, &p->pi_lock) {
		smp_mb__after_spinlock();
		if (!ttwu_state_match(p, state, &success))
			break;

		trace_sched_waking(p);

<<<<<<< HEAD
	/*
	 * Ensure we load p->on_rq _after_ p->state, otherwise it would
	 * be possible to, falsely, observe p->on_rq == 0 and get stuck
	 * in smp_cond_load_acquire() below.
	 *
	 * sched_ttwu_pending()			try_to_wake_up()
	 *   STORE p->on_rq = 1			  LOAD p->state
	 *   UNLOCK rq->lock
	 *
	 * __schedule() (switch to task 'p')
	 *   LOCK rq->lock			  smp_rmb();
	 *   smp_mb__after_spinlock();
	 *   UNLOCK rq->lock
	 *
	 * [task p]
	 *   STORE p->state = UNINTERRUPTIBLE	  LOAD p->on_rq
	 *
	 * Pairs with the LOCK+smp_mb__after_spinlock() on rq->lock in
	 * __schedule().  See the comment for smp_mb__after_spinlock().
	 *
	 * A similar smp_rmb() lives in __task_needs_rq_lock().
	 */
	smp_rmb();
	if (READ_ONCE(p->on_rq) && ttwu_runnable(p, wake_flags))
		goto unlock;
=======
		/*
		 * Ensure we load p->on_rq _after_ p->state, otherwise it would
		 * be possible to, falsely, observe p->on_rq == 0 and get stuck
		 * in smp_cond_load_acquire() below.
		 *
		 * sched_ttwu_pending()			try_to_wake_up()
		 *   STORE p->on_rq = 1			  LOAD p->state
		 *   UNLOCK rq->lock
		 *
		 * __schedule() (switch to task 'p')
		 *   LOCK rq->lock			  smp_rmb();
		 *   smp_mb__after_spinlock();
		 *   UNLOCK rq->lock
		 *
		 * [task p]
		 *   STORE p->state = UNINTERRUPTIBLE	  LOAD p->on_rq
		 *
		 * Pairs with the LOCK+smp_mb__after_spinlock() on rq->lock in
		 * __schedule().  See the comment for smp_mb__after_spinlock().
		 *
		 * A similar smp_rmb() lives in __task_needs_rq_lock().
		 */
		smp_rmb();
		if (READ_ONCE(p->on_rq) && ttwu_runnable(p, wake_flags))
			break;
>>>>>>> 2d5404ca

#ifdef CONFIG_SMP
		/*
		 * Ensure we load p->on_cpu _after_ p->on_rq, otherwise it would be
		 * possible to, falsely, observe p->on_cpu == 0.
		 *
		 * One must be running (->on_cpu == 1) in order to remove oneself
		 * from the runqueue.
		 *
		 * __schedule() (switch to task 'p')	try_to_wake_up()
		 *   STORE p->on_cpu = 1		  LOAD p->on_rq
		 *   UNLOCK rq->lock
		 *
		 * __schedule() (put 'p' to sleep)
		 *   LOCK rq->lock			  smp_rmb();
		 *   smp_mb__after_spinlock();
		 *   STORE p->on_rq = 0			  LOAD p->on_cpu
		 *
		 * Pairs with the LOCK+smp_mb__after_spinlock() on rq->lock in
		 * __schedule().  See the comment for smp_mb__after_spinlock().
		 *
		 * Form a control-dep-acquire with p->on_rq == 0 above, to ensure
		 * schedule()'s deactivate_task() has 'happened' and p will no longer
		 * care about it's own p->state. See the comment in __schedule().
		 */
		smp_acquire__after_ctrl_dep();

		/*
		 * We're doing the wakeup (@success == 1), they did a dequeue (p->on_rq
		 * == 0), which means we need to do an enqueue, change p->state to
		 * TASK_WAKING such that we can unlock p->pi_lock before doing the
		 * enqueue, such as ttwu_queue_wakelist().
		 */
		WRITE_ONCE(p->__state, TASK_WAKING);

		/*
		 * If the owning (remote) CPU is still in the middle of schedule() with
		 * this task as prev, considering queueing p on the remote CPUs wake_list
		 * which potentially sends an IPI instead of spinning on p->on_cpu to
		 * let the waker make forward progress. This is safe because IRQs are
		 * disabled and the IPI will deliver after on_cpu is cleared.
		 *
		 * Ensure we load task_cpu(p) after p->on_cpu:
		 *
		 * set_task_cpu(p, cpu);
		 *   STORE p->cpu = @cpu
		 * __schedule() (switch to task 'p')
		 *   LOCK rq->lock
		 *   smp_mb__after_spin_lock()		smp_cond_load_acquire(&p->on_cpu)
		 *   STORE p->on_cpu = 1		LOAD p->cpu
		 *
		 * to ensure we observe the correct CPU on which the task is currently
		 * scheduling.
		 */
		if (smp_load_acquire(&p->on_cpu) &&
		    ttwu_queue_wakelist(p, task_cpu(p), wake_flags))
			break;

		/*
		 * If the owning (remote) CPU is still in the middle of schedule() with
		 * this task as prev, wait until it's done referencing the task.
		 *
		 * Pairs with the smp_store_release() in finish_task().
		 *
		 * This ensures that tasks getting woken will be fully ordered against
		 * their previous state and preserve Program Order.
		 */
		smp_cond_load_acquire(&p->on_cpu, !VAL);

		cpu = select_task_rq(p, p->wake_cpu, &wake_flags);
		if (task_cpu(p) != cpu) {
			if (p->in_iowait) {
				delayacct_blkio_end(p);
				atomic_dec(&task_rq(p)->nr_iowait);
			}

			wake_flags |= WF_MIGRATED;
			psi_ttwu_dequeue(p);
			set_task_cpu(p, cpu);
		}
#else
		cpu = task_cpu(p);
#endif /* CONFIG_SMP */

		ttwu_queue(p, cpu, wake_flags);
	}
out:
	if (success)
		ttwu_stat(p, task_cpu(p), wake_flags);

	return success;
}

static bool __task_needs_rq_lock(struct task_struct *p)
{
	unsigned int state = READ_ONCE(p->__state);

	/*
	 * Since pi->lock blocks try_to_wake_up(), we don't need rq->lock when
	 * the task is blocked. Make sure to check @state since ttwu() can drop
	 * locks at the end, see ttwu_queue_wakelist().
	 */
	if (state == TASK_RUNNING || state == TASK_WAKING)
		return true;

	/*
	 * Ensure we load p->on_rq after p->__state, otherwise it would be
	 * possible to, falsely, observe p->on_rq == 0.
	 *
	 * See try_to_wake_up() for a longer comment.
	 */
	smp_rmb();
	if (p->on_rq)
		return true;

#ifdef CONFIG_SMP
	/*
	 * Ensure the task has finished __schedule() and will not be referenced
	 * anymore. Again, see try_to_wake_up() for a longer comment.
	 */
	smp_rmb();
	smp_cond_load_acquire(&p->on_cpu, !VAL);
#endif

	return false;
}

/**
 * task_call_func - Invoke a function on task in fixed state
 * @p: Process for which the function is to be invoked, can be @current.
 * @func: Function to invoke.
 * @arg: Argument to function.
 *
 * Fix the task in it's current state by avoiding wakeups and or rq operations
 * and call @func(@arg) on it.  This function can use task_is_runnable() and
 * task_curr() to work out what the state is, if required.  Given that @func
 * can be invoked with a runqueue lock held, it had better be quite
 * lightweight.
 *
 * Returns:
 *   Whatever @func returns
 */
int task_call_func(struct task_struct *p, task_call_f func, void *arg)
{
	struct rq *rq = NULL;
	struct rq_flags rf;
	int ret;

	raw_spin_lock_irqsave(&p->pi_lock, rf.flags);

	if (__task_needs_rq_lock(p))
		rq = __task_rq_lock(p, &rf);

	/*
	 * At this point the task is pinned; either:
	 *  - blocked and we're holding off wakeups	 (pi->lock)
	 *  - woken, and we're holding off enqueue	 (rq->lock)
	 *  - queued, and we're holding off schedule	 (rq->lock)
	 *  - running, and we're holding off de-schedule (rq->lock)
	 *
	 * The called function (@func) can use: task_curr(), p->on_rq and
	 * p->__state to differentiate between these states.
	 */
	ret = func(p, arg);

	if (rq)
		rq_unlock(rq, &rf);

	raw_spin_unlock_irqrestore(&p->pi_lock, rf.flags);
	return ret;
}

/**
 * cpu_curr_snapshot - Return a snapshot of the currently running task
 * @cpu: The CPU on which to snapshot the task.
 *
 * Returns the task_struct pointer of the task "currently" running on
 * the specified CPU.
 *
 * If the specified CPU was offline, the return value is whatever it
 * is, perhaps a pointer to the task_struct structure of that CPU's idle
 * task, but there is no guarantee.  Callers wishing a useful return
 * value must take some action to ensure that the specified CPU remains
 * online throughout.
 *
 * This function executes full memory barriers before and after fetching
 * the pointer, which permits the caller to confine this function's fetch
 * with respect to the caller's accesses to other shared variables.
 */
struct task_struct *cpu_curr_snapshot(int cpu)
{
	struct rq *rq = cpu_rq(cpu);
	struct task_struct *t;
	struct rq_flags rf;

	rq_lock_irqsave(rq, &rf);
	smp_mb__after_spinlock(); /* Pairing determined by caller's synchronization design. */
	t = rcu_dereference(cpu_curr(cpu));
	rq_unlock_irqrestore(rq, &rf);
	smp_mb(); /* Pairing determined by caller's synchronization design. */

	return t;
}

/**
 * wake_up_process - Wake up a specific process
 * @p: The process to be woken up.
 *
 * Attempt to wake up the nominated process and move it to the set of runnable
 * processes.
 *
 * Return: 1 if the process was woken up, 0 if it was already running.
 *
 * This function executes a full memory barrier before accessing the task state.
 */
int wake_up_process(struct task_struct *p)
{
	return try_to_wake_up(p, TASK_NORMAL, 0);
}
EXPORT_SYMBOL(wake_up_process);

int wake_up_state(struct task_struct *p, unsigned int state)
{
	return try_to_wake_up(p, state, 0);
}

/*
 * Perform scheduler related setup for a newly forked process p.
 * p is forked by current.
 *
 * __sched_fork() is basic setup used by init_idle() too:
 */
static void __sched_fork(unsigned long clone_flags, struct task_struct *p)
{
	p->on_rq			= 0;

	p->se.on_rq			= 0;
	p->se.exec_start		= 0;
	p->se.sum_exec_runtime		= 0;
	p->se.prev_sum_exec_runtime	= 0;
	p->se.nr_migrations		= 0;
	p->se.vruntime			= 0;
	p->se.vlag			= 0;
	INIT_LIST_HEAD(&p->se.group_node);

	/* A delayed task cannot be in clone(). */
	SCHED_WARN_ON(p->se.sched_delayed);

#ifdef CONFIG_FAIR_GROUP_SCHED
	p->se.cfs_rq			= NULL;
#endif

#ifdef CONFIG_SCHEDSTATS
	/* Even if schedstat is disabled, there should not be garbage */
	memset(&p->stats, 0, sizeof(p->stats));
#endif

	init_dl_entity(&p->dl);

	INIT_LIST_HEAD(&p->rt.run_list);
	p->rt.timeout		= 0;
	p->rt.time_slice	= sched_rr_timeslice;
	p->rt.on_rq		= 0;
	p->rt.on_list		= 0;

#ifdef CONFIG_SCHED_CLASS_EXT
	init_scx_entity(&p->scx);
#endif

#ifdef CONFIG_PREEMPT_NOTIFIERS
	INIT_HLIST_HEAD(&p->preempt_notifiers);
#endif

#ifdef CONFIG_COMPACTION
	p->capture_control = NULL;
#endif
	init_numa_balancing(clone_flags, p);
#ifdef CONFIG_SMP
	p->wake_entry.u_flags = CSD_TYPE_TTWU;
	p->migration_pending = NULL;
#endif
	init_sched_mm_cid(p);
}

DEFINE_STATIC_KEY_FALSE(sched_numa_balancing);

#ifdef CONFIG_NUMA_BALANCING

int sysctl_numa_balancing_mode;

static void __set_numabalancing_state(bool enabled)
{
	if (enabled)
		static_branch_enable(&sched_numa_balancing);
	else
		static_branch_disable(&sched_numa_balancing);
}

void set_numabalancing_state(bool enabled)
{
	if (enabled)
		sysctl_numa_balancing_mode = NUMA_BALANCING_NORMAL;
	else
		sysctl_numa_balancing_mode = NUMA_BALANCING_DISABLED;
	__set_numabalancing_state(enabled);
}

#ifdef CONFIG_PROC_SYSCTL
static void reset_memory_tiering(void)
{
	struct pglist_data *pgdat;

	for_each_online_pgdat(pgdat) {
		pgdat->nbp_threshold = 0;
		pgdat->nbp_th_nr_cand = node_page_state(pgdat, PGPROMOTE_CANDIDATE);
		pgdat->nbp_th_start = jiffies_to_msecs(jiffies);
	}
}

static int sysctl_numa_balancing(const struct ctl_table *table, int write,
			  void *buffer, size_t *lenp, loff_t *ppos)
{
	struct ctl_table t;
	int err;
	int state = sysctl_numa_balancing_mode;

	if (write && !capable(CAP_SYS_ADMIN))
		return -EPERM;

	t = *table;
	t.data = &state;
	err = proc_dointvec_minmax(&t, write, buffer, lenp, ppos);
	if (err < 0)
		return err;
	if (write) {
		if (!(sysctl_numa_balancing_mode & NUMA_BALANCING_MEMORY_TIERING) &&
		    (state & NUMA_BALANCING_MEMORY_TIERING))
			reset_memory_tiering();
		sysctl_numa_balancing_mode = state;
		__set_numabalancing_state(state);
	}
	return err;
}
#endif
#endif

#ifdef CONFIG_SCHEDSTATS

DEFINE_STATIC_KEY_FALSE(sched_schedstats);

static void set_schedstats(bool enabled)
{
	if (enabled)
		static_branch_enable(&sched_schedstats);
	else
		static_branch_disable(&sched_schedstats);
}

void force_schedstat_enabled(void)
{
	if (!schedstat_enabled()) {
		pr_info("kernel profiling enabled schedstats, disable via kernel.sched_schedstats.\n");
		static_branch_enable(&sched_schedstats);
	}
}

static int __init setup_schedstats(char *str)
{
	int ret = 0;
	if (!str)
		goto out;

	if (!strcmp(str, "enable")) {
		set_schedstats(true);
		ret = 1;
	} else if (!strcmp(str, "disable")) {
		set_schedstats(false);
		ret = 1;
	}
out:
	if (!ret)
		pr_warn("Unable to parse schedstats=\n");

	return ret;
}
__setup("schedstats=", setup_schedstats);

#ifdef CONFIG_PROC_SYSCTL
static int sysctl_schedstats(const struct ctl_table *table, int write, void *buffer,
		size_t *lenp, loff_t *ppos)
{
	struct ctl_table t;
	int err;
	int state = static_branch_likely(&sched_schedstats);

	if (write && !capable(CAP_SYS_ADMIN))
		return -EPERM;

	t = *table;
	t.data = &state;
	err = proc_dointvec_minmax(&t, write, buffer, lenp, ppos);
	if (err < 0)
		return err;
	if (write)
		set_schedstats(state);
	return err;
}
#endif /* CONFIG_PROC_SYSCTL */
#endif /* CONFIG_SCHEDSTATS */

#ifdef CONFIG_SYSCTL
static struct ctl_table sched_core_sysctls[] = {
#ifdef CONFIG_SCHEDSTATS
	{
		.procname       = "sched_schedstats",
		.data           = NULL,
		.maxlen         = sizeof(unsigned int),
		.mode           = 0644,
		.proc_handler   = sysctl_schedstats,
		.extra1         = SYSCTL_ZERO,
		.extra2         = SYSCTL_ONE,
	},
#endif /* CONFIG_SCHEDSTATS */
#ifdef CONFIG_UCLAMP_TASK
	{
		.procname       = "sched_util_clamp_min",
		.data           = &sysctl_sched_uclamp_util_min,
		.maxlen         = sizeof(unsigned int),
		.mode           = 0644,
		.proc_handler   = sysctl_sched_uclamp_handler,
	},
	{
		.procname       = "sched_util_clamp_max",
		.data           = &sysctl_sched_uclamp_util_max,
		.maxlen         = sizeof(unsigned int),
		.mode           = 0644,
		.proc_handler   = sysctl_sched_uclamp_handler,
	},
	{
		.procname       = "sched_util_clamp_min_rt_default",
		.data           = &sysctl_sched_uclamp_util_min_rt_default,
		.maxlen         = sizeof(unsigned int),
		.mode           = 0644,
		.proc_handler   = sysctl_sched_uclamp_handler,
	},
#endif /* CONFIG_UCLAMP_TASK */
#ifdef CONFIG_NUMA_BALANCING
	{
		.procname	= "numa_balancing",
		.data		= NULL, /* filled in by handler */
		.maxlen		= sizeof(unsigned int),
		.mode		= 0644,
		.proc_handler	= sysctl_numa_balancing,
		.extra1		= SYSCTL_ZERO,
		.extra2		= SYSCTL_FOUR,
	},
#endif /* CONFIG_NUMA_BALANCING */
};
static int __init sched_core_sysctl_init(void)
{
	register_sysctl_init("kernel", sched_core_sysctls);
	return 0;
}
late_initcall(sched_core_sysctl_init);
#endif /* CONFIG_SYSCTL */

/*
 * fork()/clone()-time setup:
 */
int sched_fork(unsigned long clone_flags, struct task_struct *p)
{
	__sched_fork(clone_flags, p);
	/*
	 * We mark the process as NEW here. This guarantees that
	 * nobody will actually run it, and a signal or other external
	 * event cannot wake it up and insert it on the runqueue either.
	 */
	p->__state = TASK_NEW;

	/*
	 * Make sure we do not leak PI boosting priority to the child.
	 */
	p->prio = current->normal_prio;

	uclamp_fork(p);

	/*
	 * Revert to default priority/policy on fork if requested.
	 */
	if (unlikely(p->sched_reset_on_fork)) {
		if (task_has_dl_policy(p) || task_has_rt_policy(p)) {
			p->policy = SCHED_NORMAL;
			p->static_prio = NICE_TO_PRIO(0);
			p->rt_priority = 0;
		} else if (PRIO_TO_NICE(p->static_prio) < 0)
			p->static_prio = NICE_TO_PRIO(0);

		p->prio = p->normal_prio = p->static_prio;
		set_load_weight(p, false);
		p->se.custom_slice = 0;
		p->se.slice = sysctl_sched_base_slice;

		/*
		 * We don't need the reset flag anymore after the fork. It has
		 * fulfilled its duty:
		 */
		p->sched_reset_on_fork = 0;
	}

	if (dl_prio(p->prio))
		return -EAGAIN;

	scx_pre_fork(p);

	if (rt_prio(p->prio)) {
		p->sched_class = &rt_sched_class;
#ifdef CONFIG_SCHED_CLASS_EXT
	} else if (task_should_scx(p->policy)) {
		p->sched_class = &ext_sched_class;
#endif
	} else {
		p->sched_class = &fair_sched_class;
	}

	init_entity_runnable_average(&p->se);


#ifdef CONFIG_SCHED_INFO
	if (likely(sched_info_on()))
		memset(&p->sched_info, 0, sizeof(p->sched_info));
#endif
#if defined(CONFIG_SMP)
	p->on_cpu = 0;
#endif
	init_task_preempt_count(p);
#ifdef CONFIG_SMP
	plist_node_init(&p->pushable_tasks, MAX_PRIO);
	RB_CLEAR_NODE(&p->pushable_dl_tasks);
#endif
	return 0;
}

int sched_cgroup_fork(struct task_struct *p, struct kernel_clone_args *kargs)
{
	unsigned long flags;

	/*
	 * Because we're not yet on the pid-hash, p->pi_lock isn't strictly
	 * required yet, but lockdep gets upset if rules are violated.
	 */
	raw_spin_lock_irqsave(&p->pi_lock, flags);
#ifdef CONFIG_CGROUP_SCHED
	if (1) {
		struct task_group *tg;
		tg = container_of(kargs->cset->subsys[cpu_cgrp_id],
				  struct task_group, css);
		tg = autogroup_task_group(p, tg);
		p->sched_task_group = tg;
	}
#endif
	rseq_migrate(p);
	/*
	 * We're setting the CPU for the first time, we don't migrate,
	 * so use __set_task_cpu().
	 */
	__set_task_cpu(p, smp_processor_id());
	if (p->sched_class->task_fork)
		p->sched_class->task_fork(p);
	raw_spin_unlock_irqrestore(&p->pi_lock, flags);

	return scx_fork(p);
}

void sched_cancel_fork(struct task_struct *p)
{
	scx_cancel_fork(p);
}

void sched_post_fork(struct task_struct *p)
{
	uclamp_post_fork(p);
	scx_post_fork(p);
}

unsigned long to_ratio(u64 period, u64 runtime)
{
	if (runtime == RUNTIME_INF)
		return BW_UNIT;

	/*
	 * Doing this here saves a lot of checks in all
	 * the calling paths, and returning zero seems
	 * safe for them anyway.
	 */
	if (period == 0)
		return 0;

	return div64_u64(runtime << BW_SHIFT, period);
}

/*
 * wake_up_new_task - wake up a newly created task for the first time.
 *
 * This function will do some initial scheduler statistics housekeeping
 * that must be done for every newly created context, then puts the task
 * on the runqueue and wakes it.
 */
void wake_up_new_task(struct task_struct *p)
{
	struct rq_flags rf;
	struct rq *rq;
	int wake_flags = WF_FORK;

	raw_spin_lock_irqsave(&p->pi_lock, rf.flags);
	WRITE_ONCE(p->__state, TASK_RUNNING);
#ifdef CONFIG_SMP
	/*
	 * Fork balancing, do it here and not earlier because:
	 *  - cpus_ptr can change in the fork path
	 *  - any previously selected CPU might disappear through hotplug
	 *
	 * Use __set_task_cpu() to avoid calling sched_class::migrate_task_rq,
	 * as we're not fully set-up yet.
	 */
	p->recent_used_cpu = task_cpu(p);
	rseq_migrate(p);
	__set_task_cpu(p, select_task_rq(p, task_cpu(p), &wake_flags));
#endif
	rq = __task_rq_lock(p, &rf);
	update_rq_clock(rq);
	post_init_entity_util_avg(p);

	activate_task(rq, p, ENQUEUE_NOCLOCK | ENQUEUE_INITIAL);
	trace_sched_wakeup_new(p);
<<<<<<< HEAD
	wakeup_preempt(rq, p, WF_FORK);
=======
	wakeup_preempt(rq, p, wake_flags);
>>>>>>> 2d5404ca
#ifdef CONFIG_SMP
	if (p->sched_class->task_woken) {
		/*
		 * Nothing relies on rq->lock after this, so it's fine to
		 * drop it.
		 */
		rq_unpin_lock(rq, &rf);
		p->sched_class->task_woken(rq, p);
		rq_repin_lock(rq, &rf);
	}
#endif
	task_rq_unlock(rq, p, &rf);
}

#ifdef CONFIG_PREEMPT_NOTIFIERS

static DEFINE_STATIC_KEY_FALSE(preempt_notifier_key);

void preempt_notifier_inc(void)
{
	static_branch_inc(&preempt_notifier_key);
}
EXPORT_SYMBOL_GPL(preempt_notifier_inc);

void preempt_notifier_dec(void)
{
	static_branch_dec(&preempt_notifier_key);
}
EXPORT_SYMBOL_GPL(preempt_notifier_dec);

/**
 * preempt_notifier_register - tell me when current is being preempted & rescheduled
 * @notifier: notifier struct to register
 */
void preempt_notifier_register(struct preempt_notifier *notifier)
{
	if (!static_branch_unlikely(&preempt_notifier_key))
		WARN(1, "registering preempt_notifier while notifiers disabled\n");

	hlist_add_head(&notifier->link, &current->preempt_notifiers);
}
EXPORT_SYMBOL_GPL(preempt_notifier_register);

/**
 * preempt_notifier_unregister - no longer interested in preemption notifications
 * @notifier: notifier struct to unregister
 *
 * This is *not* safe to call from within a preemption notifier.
 */
void preempt_notifier_unregister(struct preempt_notifier *notifier)
{
	hlist_del(&notifier->link);
}
EXPORT_SYMBOL_GPL(preempt_notifier_unregister);

static void __fire_sched_in_preempt_notifiers(struct task_struct *curr)
{
	struct preempt_notifier *notifier;

	hlist_for_each_entry(notifier, &curr->preempt_notifiers, link)
		notifier->ops->sched_in(notifier, raw_smp_processor_id());
}

static __always_inline void fire_sched_in_preempt_notifiers(struct task_struct *curr)
{
	if (static_branch_unlikely(&preempt_notifier_key))
		__fire_sched_in_preempt_notifiers(curr);
}

static void
__fire_sched_out_preempt_notifiers(struct task_struct *curr,
				   struct task_struct *next)
{
	struct preempt_notifier *notifier;

	hlist_for_each_entry(notifier, &curr->preempt_notifiers, link)
		notifier->ops->sched_out(notifier, next);
}

static __always_inline void
fire_sched_out_preempt_notifiers(struct task_struct *curr,
				 struct task_struct *next)
{
	if (static_branch_unlikely(&preempt_notifier_key))
		__fire_sched_out_preempt_notifiers(curr, next);
}

#else /* !CONFIG_PREEMPT_NOTIFIERS */

static inline void fire_sched_in_preempt_notifiers(struct task_struct *curr)
{
}

static inline void
fire_sched_out_preempt_notifiers(struct task_struct *curr,
				 struct task_struct *next)
{
}

#endif /* CONFIG_PREEMPT_NOTIFIERS */

static inline void prepare_task(struct task_struct *next)
{
#ifdef CONFIG_SMP
	/*
	 * Claim the task as running, we do this before switching to it
	 * such that any running task will have this set.
	 *
	 * See the smp_load_acquire(&p->on_cpu) case in ttwu() and
	 * its ordering comment.
	 */
	WRITE_ONCE(next->on_cpu, 1);
#endif
}

static inline void finish_task(struct task_struct *prev)
{
#ifdef CONFIG_SMP
	/*
	 * This must be the very last reference to @prev from this CPU. After
	 * p->on_cpu is cleared, the task can be moved to a different CPU. We
	 * must ensure this doesn't happen until the switch is completely
	 * finished.
	 *
	 * In particular, the load of prev->state in finish_task_switch() must
	 * happen before this.
	 *
	 * Pairs with the smp_cond_load_acquire() in try_to_wake_up().
	 */
	smp_store_release(&prev->on_cpu, 0);
#endif
}

#ifdef CONFIG_SMP

static void do_balance_callbacks(struct rq *rq, struct balance_callback *head)
{
	void (*func)(struct rq *rq);
	struct balance_callback *next;

	lockdep_assert_rq_held(rq);

	while (head) {
		func = (void (*)(struct rq *))head->func;
		next = head->next;
		head->next = NULL;
		head = next;

		func(rq);
	}
}

static void balance_push(struct rq *rq);

/*
 * balance_push_callback is a right abuse of the callback interface and plays
 * by significantly different rules.
 *
 * Where the normal balance_callback's purpose is to be ran in the same context
 * that queued it (only later, when it's safe to drop rq->lock again),
 * balance_push_callback is specifically targeted at __schedule().
 *
 * This abuse is tolerated because it places all the unlikely/odd cases behind
 * a single test, namely: rq->balance_callback == NULL.
 */
struct balance_callback balance_push_callback = {
	.next = NULL,
	.func = balance_push,
};

static inline struct balance_callback *
__splice_balance_callbacks(struct rq *rq, bool split)
{
	struct balance_callback *head = rq->balance_callback;

	if (likely(!head))
		return NULL;

	lockdep_assert_rq_held(rq);
	/*
	 * Must not take balance_push_callback off the list when
	 * splice_balance_callbacks() and balance_callbacks() are not
	 * in the same rq->lock section.
	 *
	 * In that case it would be possible for __schedule() to interleave
	 * and observe the list empty.
	 */
	if (split && head == &balance_push_callback)
		head = NULL;
	else
		rq->balance_callback = NULL;

	return head;
}

struct balance_callback *splice_balance_callbacks(struct rq *rq)
{
	return __splice_balance_callbacks(rq, true);
}

static void __balance_callbacks(struct rq *rq)
{
	do_balance_callbacks(rq, __splice_balance_callbacks(rq, false));
}

void balance_callbacks(struct rq *rq, struct balance_callback *head)
{
	unsigned long flags;

	if (unlikely(head)) {
		raw_spin_rq_lock_irqsave(rq, flags);
		do_balance_callbacks(rq, head);
		raw_spin_rq_unlock_irqrestore(rq, flags);
	}
}

#else

static inline void __balance_callbacks(struct rq *rq)
{
}

#endif

static inline void
prepare_lock_switch(struct rq *rq, struct task_struct *next, struct rq_flags *rf)
{
	/*
	 * Since the runqueue lock will be released by the next
	 * task (which is an invalid locking op but in the case
	 * of the scheduler it's an obvious special-case), so we
	 * do an early lockdep release here:
	 */
	rq_unpin_lock(rq, rf);
	spin_release(&__rq_lockp(rq)->dep_map, _THIS_IP_);
#ifdef CONFIG_DEBUG_SPINLOCK
	/* this is a valid case when another task releases the spinlock */
	rq_lockp(rq)->owner = next;
#endif
}

static inline void finish_lock_switch(struct rq *rq)
{
	/*
	 * If we are tracking spinlock dependencies then we have to
	 * fix up the runqueue lock - which gets 'carried over' from
	 * prev into current:
	 */
	spin_acquire(&__rq_lockp(rq)->dep_map, 0, 0, _THIS_IP_);
	__balance_callbacks(rq);
	raw_spin_rq_unlock_irq(rq);
}

/*
 * NOP if the arch has not defined these:
 */

#ifndef prepare_arch_switch
# define prepare_arch_switch(next)	do { } while (0)
#endif

#ifndef finish_arch_post_lock_switch
# define finish_arch_post_lock_switch()	do { } while (0)
#endif

static inline void kmap_local_sched_out(void)
{
#ifdef CONFIG_KMAP_LOCAL
	if (unlikely(current->kmap_ctrl.idx))
		__kmap_local_sched_out();
#endif
}

static inline void kmap_local_sched_in(void)
{
#ifdef CONFIG_KMAP_LOCAL
	if (unlikely(current->kmap_ctrl.idx))
		__kmap_local_sched_in();
#endif
}

/**
 * prepare_task_switch - prepare to switch tasks
 * @rq: the runqueue preparing to switch
 * @prev: the current task that is being switched out
 * @next: the task we are going to switch to.
 *
 * This is called with the rq lock held and interrupts off. It must
 * be paired with a subsequent finish_task_switch after the context
 * switch.
 *
 * prepare_task_switch sets up locking and calls architecture specific
 * hooks.
 */
static inline void
prepare_task_switch(struct rq *rq, struct task_struct *prev,
		    struct task_struct *next)
{
	kcov_prepare_switch(prev);
	sched_info_switch(rq, prev, next);
	perf_event_task_sched_out(prev, next);
	rseq_preempt(prev);
	fire_sched_out_preempt_notifiers(prev, next);
	kmap_local_sched_out();
	prepare_task(next);
	prepare_arch_switch(next);
}

/**
 * finish_task_switch - clean up after a task-switch
 * @prev: the thread we just switched away from.
 *
 * finish_task_switch must be called after the context switch, paired
 * with a prepare_task_switch call before the context switch.
 * finish_task_switch will reconcile locking set up by prepare_task_switch,
 * and do any other architecture-specific cleanup actions.
 *
 * Note that we may have delayed dropping an mm in context_switch(). If
 * so, we finish that here outside of the runqueue lock. (Doing it
 * with the lock held can cause deadlocks; see schedule() for
 * details.)
 *
 * The context switch have flipped the stack from under us and restored the
 * local variables which were saved when this task called schedule() in the
 * past. 'prev == current' is still correct but we need to recalculate this_rq
 * because prev may have moved to another CPU.
 */
static struct rq *finish_task_switch(struct task_struct *prev)
	__releases(rq->lock)
{
	struct rq *rq = this_rq();
	struct mm_struct *mm = rq->prev_mm;
	unsigned int prev_state;

	/*
	 * The previous task will have left us with a preempt_count of 2
	 * because it left us after:
	 *
	 *	schedule()
	 *	  preempt_disable();			// 1
	 *	  __schedule()
	 *	    raw_spin_lock_irq(&rq->lock)	// 2
	 *
	 * Also, see FORK_PREEMPT_COUNT.
	 */
	if (WARN_ONCE(preempt_count() != 2*PREEMPT_DISABLE_OFFSET,
		      "corrupted preempt_count: %s/%d/0x%x\n",
		      current->comm, current->pid, preempt_count()))
		preempt_count_set(FORK_PREEMPT_COUNT);

	rq->prev_mm = NULL;

	/*
	 * A task struct has one reference for the use as "current".
	 * If a task dies, then it sets TASK_DEAD in tsk->state and calls
	 * schedule one last time. The schedule call will never return, and
	 * the scheduled task must drop that reference.
	 *
	 * We must observe prev->state before clearing prev->on_cpu (in
	 * finish_task), otherwise a concurrent wakeup can get prev
	 * running on another CPU and we could rave with its RUNNING -> DEAD
	 * transition, resulting in a double drop.
	 */
	prev_state = READ_ONCE(prev->__state);
	vtime_task_switch(prev);
	perf_event_task_sched_in(prev, current);
	finish_task(prev);
	tick_nohz_task_switch();
	finish_lock_switch(rq);
	finish_arch_post_lock_switch();
	kcov_finish_switch(current);
	/*
	 * kmap_local_sched_out() is invoked with rq::lock held and
	 * interrupts disabled. There is no requirement for that, but the
	 * sched out code does not have an interrupt enabled section.
	 * Restoring the maps on sched in does not require interrupts being
	 * disabled either.
	 */
	kmap_local_sched_in();

	fire_sched_in_preempt_notifiers(current);
	/*
	 * When switching through a kernel thread, the loop in
	 * membarrier_{private,global}_expedited() may have observed that
	 * kernel thread and not issued an IPI. It is therefore possible to
	 * schedule between user->kernel->user threads without passing though
	 * switch_mm(). Membarrier requires a barrier after storing to
	 * rq->curr, before returning to userspace, so provide them here:
	 *
	 * - a full memory barrier for {PRIVATE,GLOBAL}_EXPEDITED, implicitly
	 *   provided by mmdrop_lazy_tlb(),
	 * - a sync_core for SYNC_CORE.
	 */
	if (mm) {
		membarrier_mm_sync_core_before_usermode(mm);
		mmdrop_lazy_tlb_sched(mm);
	}

	if (unlikely(prev_state == TASK_DEAD)) {
		if (prev->sched_class->task_dead)
			prev->sched_class->task_dead(prev);

		/* Task is done with its stack. */
		put_task_stack(prev);

		put_task_struct_rcu_user(prev);
	}

	return rq;
}

/**
 * schedule_tail - first thing a freshly forked thread must call.
 * @prev: the thread we just switched away from.
 */
asmlinkage __visible void schedule_tail(struct task_struct *prev)
	__releases(rq->lock)
{
	/*
	 * New tasks start with FORK_PREEMPT_COUNT, see there and
	 * finish_task_switch() for details.
	 *
	 * finish_task_switch() will drop rq->lock() and lower preempt_count
	 * and the preempt_enable() will end up enabling preemption (on
	 * PREEMPT_COUNT kernels).
	 */

	finish_task_switch(prev);
	preempt_enable();

	if (current->set_child_tid)
		put_user(task_pid_vnr(current), current->set_child_tid);

	calculate_sigpending();
}

/*
 * context_switch - switch to the new MM and the new thread's register state.
 */
static __always_inline struct rq *
context_switch(struct rq *rq, struct task_struct *prev,
	       struct task_struct *next, struct rq_flags *rf)
{
	prepare_task_switch(rq, prev, next);

	/*
	 * For paravirt, this is coupled with an exit in switch_to to
	 * combine the page table reload and the switch backend into
	 * one hypercall.
	 */
	arch_start_context_switch(prev);

	/*
	 * kernel -> kernel   lazy + transfer active
	 *   user -> kernel   lazy + mmgrab_lazy_tlb() active
	 *
	 * kernel ->   user   switch + mmdrop_lazy_tlb() active
	 *   user ->   user   switch
	 *
	 * switch_mm_cid() needs to be updated if the barriers provided
	 * by context_switch() are modified.
	 */
	if (!next->mm) {                                // to kernel
		enter_lazy_tlb(prev->active_mm, next);

		next->active_mm = prev->active_mm;
		if (prev->mm)                           // from user
			mmgrab_lazy_tlb(prev->active_mm);
		else
			prev->active_mm = NULL;
	} else {                                        // to user
		membarrier_switch_mm(rq, prev->active_mm, next->mm);
		/*
		 * sys_membarrier() requires an smp_mb() between setting
		 * rq->curr / membarrier_switch_mm() and returning to userspace.
		 *
		 * The below provides this either through switch_mm(), or in
		 * case 'prev->active_mm == next->mm' through
		 * finish_task_switch()'s mmdrop().
		 */
		switch_mm_irqs_off(prev->active_mm, next->mm, next);
		lru_gen_use_mm(next->mm);

		if (!prev->mm) {                        // from kernel
			/* will mmdrop_lazy_tlb() in finish_task_switch(). */
			rq->prev_mm = prev->active_mm;
			prev->active_mm = NULL;
		}
	}

	/* switch_mm_cid() requires the memory barriers above. */
	switch_mm_cid(rq, prev, next);

	prepare_lock_switch(rq, next, rf);

	/* Here we just switch the register state and the stack. */
	switch_to(prev, next, prev);
	barrier();

	return finish_task_switch(prev);
}

/*
 * nr_running and nr_context_switches:
 *
 * externally visible scheduler statistics: current number of runnable
 * threads, total number of context switches performed since bootup.
 */
unsigned int nr_running(void)
{
	unsigned int i, sum = 0;

	for_each_online_cpu(i)
		sum += cpu_rq(i)->nr_running;

	return sum;
}

/*
 * Check if only the current task is running on the CPU.
 *
 * Caution: this function does not check that the caller has disabled
 * preemption, thus the result might have a time-of-check-to-time-of-use
 * race.  The caller is responsible to use it correctly, for example:
 *
 * - from a non-preemptible section (of course)
 *
 * - from a thread that is bound to a single CPU
 *
 * - in a loop with very short iterations (e.g. a polling loop)
 */
bool single_task_running(void)
{
	return raw_rq()->nr_running == 1;
}
EXPORT_SYMBOL(single_task_running);

unsigned long long nr_context_switches_cpu(int cpu)
{
	return cpu_rq(cpu)->nr_switches;
}

unsigned long long nr_context_switches(void)
{
	int i;
	unsigned long long sum = 0;

	for_each_possible_cpu(i)
		sum += cpu_rq(i)->nr_switches;

	return sum;
}

/*
 * Consumers of these two interfaces, like for example the cpuidle menu
 * governor, are using nonsensical data. Preferring shallow idle state selection
 * for a CPU that has IO-wait which might not even end up running the task when
 * it does become runnable.
 */

unsigned int nr_iowait_cpu(int cpu)
{
	return atomic_read(&cpu_rq(cpu)->nr_iowait);
}

/*
 * IO-wait accounting, and how it's mostly bollocks (on SMP).
 *
 * The idea behind IO-wait account is to account the idle time that we could
 * have spend running if it were not for IO. That is, if we were to improve the
 * storage performance, we'd have a proportional reduction in IO-wait time.
 *
 * This all works nicely on UP, where, when a task blocks on IO, we account
 * idle time as IO-wait, because if the storage were faster, it could've been
 * running and we'd not be idle.
 *
 * This has been extended to SMP, by doing the same for each CPU. This however
 * is broken.
 *
 * Imagine for instance the case where two tasks block on one CPU, only the one
 * CPU will have IO-wait accounted, while the other has regular idle. Even
 * though, if the storage were faster, both could've ran at the same time,
 * utilising both CPUs.
 *
 * This means, that when looking globally, the current IO-wait accounting on
 * SMP is a lower bound, by reason of under accounting.
 *
 * Worse, since the numbers are provided per CPU, they are sometimes
 * interpreted per CPU, and that is nonsensical. A blocked task isn't strictly
 * associated with any one particular CPU, it can wake to another CPU than it
 * blocked on. This means the per CPU IO-wait number is meaningless.
 *
 * Task CPU affinities can make all that even more 'interesting'.
 */

unsigned int nr_iowait(void)
{
	unsigned int i, sum = 0;

	for_each_possible_cpu(i)
		sum += nr_iowait_cpu(i);

	return sum;
}

#ifdef CONFIG_SMP

/*
 * sched_exec - execve() is a valuable balancing opportunity, because at
 * this point the task has the smallest effective memory and cache footprint.
 */
void sched_exec(void)
{
	struct task_struct *p = current;
	struct migration_arg arg;
	int dest_cpu;

	scoped_guard (raw_spinlock_irqsave, &p->pi_lock) {
		dest_cpu = p->sched_class->select_task_rq(p, task_cpu(p), WF_EXEC);
		if (dest_cpu == smp_processor_id())
			return;

		if (unlikely(!cpu_active(dest_cpu)))
			return;

		arg = (struct migration_arg){ p, dest_cpu };
	}
	stop_one_cpu(task_cpu(p), migration_cpu_stop, &arg);
}

#endif

DEFINE_PER_CPU(struct kernel_stat, kstat);
DEFINE_PER_CPU(struct kernel_cpustat, kernel_cpustat);

EXPORT_PER_CPU_SYMBOL(kstat);
EXPORT_PER_CPU_SYMBOL(kernel_cpustat);

/*
 * The function fair_sched_class.update_curr accesses the struct curr
 * and its field curr->exec_start; when called from task_sched_runtime(),
 * we observe a high rate of cache misses in practice.
 * Prefetching this data results in improved performance.
 */
static inline void prefetch_curr_exec_start(struct task_struct *p)
{
#ifdef CONFIG_FAIR_GROUP_SCHED
	struct sched_entity *curr = p->se.cfs_rq->curr;
#else
	struct sched_entity *curr = task_rq(p)->cfs.curr;
#endif
	prefetch(curr);
	prefetch(&curr->exec_start);
}

/*
 * Return accounted runtime for the task.
 * In case the task is currently running, return the runtime plus current's
 * pending runtime that have not been accounted yet.
 */
unsigned long long task_sched_runtime(struct task_struct *p)
{
	struct rq_flags rf;
	struct rq *rq;
	u64 ns;

#if defined(CONFIG_64BIT) && defined(CONFIG_SMP)
	/*
	 * 64-bit doesn't need locks to atomically read a 64-bit value.
	 * So we have a optimization chance when the task's delta_exec is 0.
	 * Reading ->on_cpu is racy, but this is OK.
	 *
	 * If we race with it leaving CPU, we'll take a lock. So we're correct.
	 * If we race with it entering CPU, unaccounted time is 0. This is
	 * indistinguishable from the read occurring a few cycles earlier.
	 * If we see ->on_cpu without ->on_rq, the task is leaving, and has
	 * been accounted, so we're correct here as well.
	 */
	if (!p->on_cpu || !task_on_rq_queued(p))
		return p->se.sum_exec_runtime;
#endif

	rq = task_rq_lock(p, &rf);
	/*
	 * Must be ->curr _and_ ->on_rq.  If dequeued, we would
	 * project cycles that may never be accounted to this
	 * thread, breaking clock_gettime().
	 */
	if (task_current(rq, p) && task_on_rq_queued(p)) {
		prefetch_curr_exec_start(p);
		update_rq_clock(rq);
		p->sched_class->update_curr(rq);
	}
	ns = p->se.sum_exec_runtime;
	task_rq_unlock(rq, p, &rf);

	return ns;
}

#ifdef CONFIG_SCHED_DEBUG
static u64 cpu_resched_latency(struct rq *rq)
{
	int latency_warn_ms = READ_ONCE(sysctl_resched_latency_warn_ms);
	u64 resched_latency, now = rq_clock(rq);
	static bool warned_once;

	if (sysctl_resched_latency_warn_once && warned_once)
		return 0;

	if (!need_resched() || !latency_warn_ms)
		return 0;

	if (system_state == SYSTEM_BOOTING)
		return 0;

	if (!rq->last_seen_need_resched_ns) {
		rq->last_seen_need_resched_ns = now;
		rq->ticks_without_resched = 0;
		return 0;
	}

	rq->ticks_without_resched++;
	resched_latency = now - rq->last_seen_need_resched_ns;
	if (resched_latency <= latency_warn_ms * NSEC_PER_MSEC)
		return 0;

	warned_once = true;

	return resched_latency;
}

static int __init setup_resched_latency_warn_ms(char *str)
{
	long val;

	if ((kstrtol(str, 0, &val))) {
		pr_warn("Unable to set resched_latency_warn_ms\n");
		return 1;
	}

	sysctl_resched_latency_warn_ms = val;
	return 1;
}
__setup("resched_latency_warn_ms=", setup_resched_latency_warn_ms);
#else
static inline u64 cpu_resched_latency(struct rq *rq) { return 0; }
#endif /* CONFIG_SCHED_DEBUG */

/*
 * This function gets called by the timer code, with HZ frequency.
 * We call it with interrupts disabled.
 */
void sched_tick(void)
{
	int cpu = smp_processor_id();
	struct rq *rq = cpu_rq(cpu);
	struct task_struct *curr;
	struct rq_flags rf;
	unsigned long hw_pressure;
	u64 resched_latency;

	if (housekeeping_cpu(cpu, HK_TYPE_TICK))
		arch_scale_freq_tick();

	sched_clock_tick();

	rq_lock(rq, &rf);

	curr = rq->curr;
	psi_account_irqtime(rq, curr, NULL);

	update_rq_clock(rq);
	hw_pressure = arch_scale_hw_pressure(cpu_of(rq));
	update_hw_load_avg(rq_clock_task(rq), rq, hw_pressure);
	curr->sched_class->task_tick(rq, curr, 0);
	if (sched_feat(LATENCY_WARN))
		resched_latency = cpu_resched_latency(rq);
	calc_global_load_tick(rq);
	sched_core_tick(rq);
	task_tick_mm_cid(rq, curr);
	scx_tick(rq);

	rq_unlock(rq, &rf);

	if (sched_feat(LATENCY_WARN) && resched_latency)
		resched_latency_warn(cpu, resched_latency);

	perf_event_task_tick();

	if (curr->flags & PF_WQ_WORKER)
		wq_worker_tick(curr);

#ifdef CONFIG_SMP
	if (!scx_switched_all()) {
		rq->idle_balance = idle_cpu(cpu);
		sched_balance_trigger(rq);
	}
#endif
}

#ifdef CONFIG_NO_HZ_FULL

struct tick_work {
	int			cpu;
	atomic_t		state;
	struct delayed_work	work;
};
/* Values for ->state, see diagram below. */
#define TICK_SCHED_REMOTE_OFFLINE	0
#define TICK_SCHED_REMOTE_OFFLINING	1
#define TICK_SCHED_REMOTE_RUNNING	2

/*
 * State diagram for ->state:
 *
 *
 *          TICK_SCHED_REMOTE_OFFLINE
 *                    |   ^
 *                    |   |
 *                    |   | sched_tick_remote()
 *                    |   |
 *                    |   |
 *                    +--TICK_SCHED_REMOTE_OFFLINING
 *                    |   ^
 *                    |   |
 * sched_tick_start() |   | sched_tick_stop()
 *                    |   |
 *                    V   |
 *          TICK_SCHED_REMOTE_RUNNING
 *
 *
 * Other transitions get WARN_ON_ONCE(), except that sched_tick_remote()
 * and sched_tick_start() are happy to leave the state in RUNNING.
 */

static struct tick_work __percpu *tick_work_cpu;

static void sched_tick_remote(struct work_struct *work)
{
	struct delayed_work *dwork = to_delayed_work(work);
	struct tick_work *twork = container_of(dwork, struct tick_work, work);
	int cpu = twork->cpu;
	struct rq *rq = cpu_rq(cpu);
	int os;

	/*
	 * Handle the tick only if it appears the remote CPU is running in full
	 * dynticks mode. The check is racy by nature, but missing a tick or
	 * having one too much is no big deal because the scheduler tick updates
	 * statistics and checks timeslices in a time-independent way, regardless
	 * of when exactly it is running.
	 */
	if (tick_nohz_tick_stopped_cpu(cpu)) {
		guard(rq_lock_irq)(rq);
		struct task_struct *curr = rq->curr;

		if (cpu_online(cpu)) {
			update_rq_clock(rq);

			if (!is_idle_task(curr)) {
				/*
				 * Make sure the next tick runs within a
				 * reasonable amount of time.
				 */
				u64 delta = rq_clock_task(rq) - curr->se.exec_start;
				WARN_ON_ONCE(delta > (u64)NSEC_PER_SEC * 3);
			}
			curr->sched_class->task_tick(rq, curr, 0);

			calc_load_nohz_remote(rq);
		}
	}

	/*
	 * Run the remote tick once per second (1Hz). This arbitrary
	 * frequency is large enough to avoid overload but short enough
	 * to keep scheduler internal stats reasonably up to date.  But
	 * first update state to reflect hotplug activity if required.
	 */
	os = atomic_fetch_add_unless(&twork->state, -1, TICK_SCHED_REMOTE_RUNNING);
	WARN_ON_ONCE(os == TICK_SCHED_REMOTE_OFFLINE);
	if (os == TICK_SCHED_REMOTE_RUNNING)
		queue_delayed_work(system_unbound_wq, dwork, HZ);
}

static void sched_tick_start(int cpu)
{
	int os;
	struct tick_work *twork;

	if (housekeeping_cpu(cpu, HK_TYPE_TICK))
		return;

	WARN_ON_ONCE(!tick_work_cpu);

	twork = per_cpu_ptr(tick_work_cpu, cpu);
	os = atomic_xchg(&twork->state, TICK_SCHED_REMOTE_RUNNING);
	WARN_ON_ONCE(os == TICK_SCHED_REMOTE_RUNNING);
	if (os == TICK_SCHED_REMOTE_OFFLINE) {
		twork->cpu = cpu;
		INIT_DELAYED_WORK(&twork->work, sched_tick_remote);
		queue_delayed_work(system_unbound_wq, &twork->work, HZ);
	}
}

#ifdef CONFIG_HOTPLUG_CPU
static void sched_tick_stop(int cpu)
{
	struct tick_work *twork;
	int os;

	if (housekeeping_cpu(cpu, HK_TYPE_TICK))
		return;

	WARN_ON_ONCE(!tick_work_cpu);

	twork = per_cpu_ptr(tick_work_cpu, cpu);
	/* There cannot be competing actions, but don't rely on stop-machine. */
	os = atomic_xchg(&twork->state, TICK_SCHED_REMOTE_OFFLINING);
	WARN_ON_ONCE(os != TICK_SCHED_REMOTE_RUNNING);
	/* Don't cancel, as this would mess up the state machine. */
}
#endif /* CONFIG_HOTPLUG_CPU */

int __init sched_tick_offload_init(void)
{
	tick_work_cpu = alloc_percpu(struct tick_work);
	BUG_ON(!tick_work_cpu);
	return 0;
}

#else /* !CONFIG_NO_HZ_FULL */
static inline void sched_tick_start(int cpu) { }
static inline void sched_tick_stop(int cpu) { }
#endif

#if defined(CONFIG_PREEMPTION) && (defined(CONFIG_DEBUG_PREEMPT) || \
				defined(CONFIG_TRACE_PREEMPT_TOGGLE))
/*
 * If the value passed in is equal to the current preempt count
 * then we just disabled preemption. Start timing the latency.
 */
static inline void preempt_latency_start(int val)
{
	if (preempt_count() == val) {
		unsigned long ip = get_lock_parent_ip();
#ifdef CONFIG_DEBUG_PREEMPT
		current->preempt_disable_ip = ip;
#endif
		trace_preempt_off(CALLER_ADDR0, ip);
	}
}

void preempt_count_add(int val)
{
#ifdef CONFIG_DEBUG_PREEMPT
	/*
	 * Underflow?
	 */
	if (DEBUG_LOCKS_WARN_ON((preempt_count() < 0)))
		return;
#endif
	__preempt_count_add(val);
#ifdef CONFIG_DEBUG_PREEMPT
	/*
	 * Spinlock count overflowing soon?
	 */
	DEBUG_LOCKS_WARN_ON((preempt_count() & PREEMPT_MASK) >=
				PREEMPT_MASK - 10);
#endif
	preempt_latency_start(val);
}
EXPORT_SYMBOL(preempt_count_add);
NOKPROBE_SYMBOL(preempt_count_add);

/*
 * If the value passed in equals to the current preempt count
 * then we just enabled preemption. Stop timing the latency.
 */
static inline void preempt_latency_stop(int val)
{
	if (preempt_count() == val)
		trace_preempt_on(CALLER_ADDR0, get_lock_parent_ip());
}

void preempt_count_sub(int val)
{
#ifdef CONFIG_DEBUG_PREEMPT
	/*
	 * Underflow?
	 */
	if (DEBUG_LOCKS_WARN_ON(val > preempt_count()))
		return;
	/*
	 * Is the spinlock portion underflowing?
	 */
	if (DEBUG_LOCKS_WARN_ON((val < PREEMPT_MASK) &&
			!(preempt_count() & PREEMPT_MASK)))
		return;
#endif

	preempt_latency_stop(val);
	__preempt_count_sub(val);
}
EXPORT_SYMBOL(preempt_count_sub);
NOKPROBE_SYMBOL(preempt_count_sub);

#else
static inline void preempt_latency_start(int val) { }
static inline void preempt_latency_stop(int val) { }
#endif

static inline unsigned long get_preempt_disable_ip(struct task_struct *p)
{
#ifdef CONFIG_DEBUG_PREEMPT
	return p->preempt_disable_ip;
#else
	return 0;
#endif
}

/*
 * Print scheduling while atomic bug:
 */
static noinline void __schedule_bug(struct task_struct *prev)
{
	/* Save this before calling printk(), since that will clobber it */
	unsigned long preempt_disable_ip = get_preempt_disable_ip(current);

	if (oops_in_progress)
		return;

	printk(KERN_ERR "BUG: scheduling while atomic: %s/%d/0x%08x\n",
		prev->comm, prev->pid, preempt_count());

	debug_show_held_locks(prev);
	print_modules();
	if (irqs_disabled())
		print_irqtrace_events(prev);
	if (IS_ENABLED(CONFIG_DEBUG_PREEMPT)) {
		pr_err("Preemption disabled at:");
		print_ip_sym(KERN_ERR, preempt_disable_ip);
	}
	check_panic_on_warn("scheduling while atomic");

	dump_stack();
	add_taint(TAINT_WARN, LOCKDEP_STILL_OK);
}

/*
 * Various schedule()-time debugging checks and statistics:
 */
static inline void schedule_debug(struct task_struct *prev, bool preempt)
{
#ifdef CONFIG_SCHED_STACK_END_CHECK
	if (task_stack_end_corrupted(prev))
		panic("corrupted stack end detected inside scheduler\n");

	if (task_scs_end_corrupted(prev))
		panic("corrupted shadow stack detected inside scheduler\n");
#endif

#ifdef CONFIG_DEBUG_ATOMIC_SLEEP
	if (!preempt && READ_ONCE(prev->__state) && prev->non_block_count) {
		printk(KERN_ERR "BUG: scheduling in a non-blocking section: %s/%d/%i\n",
			prev->comm, prev->pid, prev->non_block_count);
		dump_stack();
		add_taint(TAINT_WARN, LOCKDEP_STILL_OK);
	}
#endif

	if (unlikely(in_atomic_preempt_off())) {
		__schedule_bug(prev);
		preempt_count_set(PREEMPT_DISABLED);
	}
	rcu_sleep_check();
	SCHED_WARN_ON(ct_state() == CT_STATE_USER);

	profile_hit(SCHED_PROFILING, __builtin_return_address(0));

	schedstat_inc(this_rq()->sched_count);
}

static void prev_balance(struct rq *rq, struct task_struct *prev,
			 struct rq_flags *rf)
{
	const struct sched_class *start_class = prev->sched_class;
	const struct sched_class *class;

#ifdef CONFIG_SCHED_CLASS_EXT
	/*
	 * SCX requires a balance() call before every pick_next_task() including
	 * when waking up from SCHED_IDLE. If @start_class is below SCX, start
	 * from SCX instead.
	 */
	if (scx_enabled() && sched_class_above(&ext_sched_class, start_class))
		start_class = &ext_sched_class;
#endif

	/*
	 * We must do the balancing pass before put_prev_task(), such
	 * that when we release the rq->lock the task is in the same
	 * state as before we took rq->lock.
	 *
	 * We can terminate the balance pass as soon as we know there is
	 * a runnable task of @class priority or higher.
	 */
	for_active_class_range(class, start_class, &idle_sched_class) {
		if (class->balance && class->balance(rq, prev, rf))
			break;
	}
}

/*
 * Pick up the highest-prio task:
 */
static inline struct task_struct *
__pick_next_task(struct rq *rq, struct task_struct *prev, struct rq_flags *rf)
{
	const struct sched_class *class;
	struct task_struct *p;

	rq->dl_server = NULL;

	if (scx_enabled())
		goto restart;

	/*
	 * Optimization: we know that if all tasks are in the fair class we can
	 * call that function directly, but only if the @prev task wasn't of a
	 * higher scheduling class, because otherwise those lose the
	 * opportunity to pull in more work from other CPUs.
	 */
	if (likely(!sched_class_above(prev->sched_class, &fair_sched_class) &&
		   rq->nr_running == rq->cfs.h_nr_running)) {

		p = pick_next_task_fair(rq, prev, rf);
		if (unlikely(p == RETRY_TASK))
			goto restart;

		/* Assume the next prioritized class is idle_sched_class */
		if (!p) {
			p = pick_task_idle(rq);
			put_prev_set_next_task(rq, prev, p);
		}

		return p;
	}

restart:
	prev_balance(rq, prev, rf);

	for_each_active_class(class) {
		if (class->pick_next_task) {
			p = class->pick_next_task(rq, prev);
			if (p)
				return p;
		} else {
			p = class->pick_task(rq);
			if (p) {
				put_prev_set_next_task(rq, prev, p);
				return p;
			}
		}
	}

	BUG(); /* The idle class should always have a runnable task. */
}

#ifdef CONFIG_SCHED_CORE
static inline bool is_task_rq_idle(struct task_struct *t)
{
	return (task_rq(t)->idle == t);
}

static inline bool cookie_equals(struct task_struct *a, unsigned long cookie)
{
	return is_task_rq_idle(a) || (a->core_cookie == cookie);
}

static inline bool cookie_match(struct task_struct *a, struct task_struct *b)
{
	if (is_task_rq_idle(a) || is_task_rq_idle(b))
		return true;

	return a->core_cookie == b->core_cookie;
}

static inline struct task_struct *pick_task(struct rq *rq)
{
	const struct sched_class *class;
	struct task_struct *p;

	rq->dl_server = NULL;

	for_each_active_class(class) {
		p = class->pick_task(rq);
		if (p)
			return p;
	}

	BUG(); /* The idle class should always have a runnable task. */
}

extern void task_vruntime_update(struct rq *rq, struct task_struct *p, bool in_fi);

static void queue_core_balance(struct rq *rq);

static struct task_struct *
pick_next_task(struct rq *rq, struct task_struct *prev, struct rq_flags *rf)
{
	struct task_struct *next, *p, *max = NULL;
	const struct cpumask *smt_mask;
	bool fi_before = false;
	bool core_clock_updated = (rq == rq->core);
	unsigned long cookie;
	int i, cpu, occ = 0;
	struct rq *rq_i;
	bool need_sync;

	if (!sched_core_enabled(rq))
		return __pick_next_task(rq, prev, rf);

	cpu = cpu_of(rq);

	/* Stopper task is switching into idle, no need core-wide selection. */
	if (cpu_is_offline(cpu)) {
		/*
		 * Reset core_pick so that we don't enter the fastpath when
		 * coming online. core_pick would already be migrated to
		 * another cpu during offline.
		 */
		rq->core_pick = NULL;
		rq->core_dl_server = NULL;
		return __pick_next_task(rq, prev, rf);
	}

	/*
	 * If there were no {en,de}queues since we picked (IOW, the task
	 * pointers are all still valid), and we haven't scheduled the last
	 * pick yet, do so now.
	 *
	 * rq->core_pick can be NULL if no selection was made for a CPU because
	 * it was either offline or went offline during a sibling's core-wide
	 * selection. In this case, do a core-wide selection.
	 */
	if (rq->core->core_pick_seq == rq->core->core_task_seq &&
	    rq->core->core_pick_seq != rq->core_sched_seq &&
	    rq->core_pick) {
		WRITE_ONCE(rq->core_sched_seq, rq->core->core_pick_seq);

		next = rq->core_pick;
		rq->dl_server = rq->core_dl_server;
		rq->core_pick = NULL;
		rq->core_dl_server = NULL;
		goto out_set_next;
	}

	prev_balance(rq, prev, rf);

	smt_mask = cpu_smt_mask(cpu);
	need_sync = !!rq->core->core_cookie;

	/* reset state */
	rq->core->core_cookie = 0UL;
	if (rq->core->core_forceidle_count) {
		if (!core_clock_updated) {
			update_rq_clock(rq->core);
			core_clock_updated = true;
		}
		sched_core_account_forceidle(rq);
		/* reset after accounting force idle */
		rq->core->core_forceidle_start = 0;
		rq->core->core_forceidle_count = 0;
		rq->core->core_forceidle_occupation = 0;
		need_sync = true;
		fi_before = true;
	}

	/*
	 * core->core_task_seq, core->core_pick_seq, rq->core_sched_seq
	 *
	 * @task_seq guards the task state ({en,de}queues)
	 * @pick_seq is the @task_seq we did a selection on
	 * @sched_seq is the @pick_seq we scheduled
	 *
	 * However, preemptions can cause multiple picks on the same task set.
	 * 'Fix' this by also increasing @task_seq for every pick.
	 */
	rq->core->core_task_seq++;

	/*
	 * Optimize for common case where this CPU has no cookies
	 * and there are no cookied tasks running on siblings.
	 */
	if (!need_sync) {
		next = pick_task(rq);
		if (!next->core_cookie) {
			rq->core_pick = NULL;
			rq->core_dl_server = NULL;
			/*
			 * For robustness, update the min_vruntime_fi for
			 * unconstrained picks as well.
			 */
			WARN_ON_ONCE(fi_before);
			task_vruntime_update(rq, next, false);
			goto out_set_next;
		}
	}

	/*
	 * For each thread: do the regular task pick and find the max prio task
	 * amongst them.
	 *
	 * Tie-break prio towards the current CPU
	 */
	for_each_cpu_wrap(i, smt_mask, cpu) {
		rq_i = cpu_rq(i);

		/*
		 * Current cpu always has its clock updated on entrance to
		 * pick_next_task(). If the current cpu is not the core,
		 * the core may also have been updated above.
		 */
		if (i != cpu && (rq_i != rq->core || !core_clock_updated))
			update_rq_clock(rq_i);

		rq_i->core_pick = p = pick_task(rq_i);
		rq_i->core_dl_server = rq_i->dl_server;

		if (!max || prio_less(max, p, fi_before))
			max = p;
	}

	cookie = rq->core->core_cookie = max->core_cookie;

	/*
	 * For each thread: try and find a runnable task that matches @max or
	 * force idle.
	 */
	for_each_cpu(i, smt_mask) {
		rq_i = cpu_rq(i);
		p = rq_i->core_pick;

		if (!cookie_equals(p, cookie)) {
			p = NULL;
			if (cookie)
				p = sched_core_find(rq_i, cookie);
			if (!p)
				p = idle_sched_class.pick_task(rq_i);
		}

		rq_i->core_pick = p;
		rq_i->core_dl_server = NULL;

		if (p == rq_i->idle) {
			if (rq_i->nr_running) {
				rq->core->core_forceidle_count++;
				if (!fi_before)
					rq->core->core_forceidle_seq++;
			}
		} else {
			occ++;
		}
	}

	if (schedstat_enabled() && rq->core->core_forceidle_count) {
		rq->core->core_forceidle_start = rq_clock(rq->core);
		rq->core->core_forceidle_occupation = occ;
	}

	rq->core->core_pick_seq = rq->core->core_task_seq;
	next = rq->core_pick;
	rq->core_sched_seq = rq->core->core_pick_seq;

	/* Something should have been selected for current CPU */
	WARN_ON_ONCE(!next);

	/*
	 * Reschedule siblings
	 *
	 * NOTE: L1TF -- at this point we're no longer running the old task and
	 * sending an IPI (below) ensures the sibling will no longer be running
	 * their task. This ensures there is no inter-sibling overlap between
	 * non-matching user state.
	 */
	for_each_cpu(i, smt_mask) {
		rq_i = cpu_rq(i);

		/*
		 * An online sibling might have gone offline before a task
		 * could be picked for it, or it might be offline but later
		 * happen to come online, but its too late and nothing was
		 * picked for it.  That's Ok - it will pick tasks for itself,
		 * so ignore it.
		 */
		if (!rq_i->core_pick)
			continue;

		/*
		 * Update for new !FI->FI transitions, or if continuing to be in !FI:
		 * fi_before     fi      update?
		 *  0            0       1
		 *  0            1       1
		 *  1            0       1
		 *  1            1       0
		 */
		if (!(fi_before && rq->core->core_forceidle_count))
			task_vruntime_update(rq_i, rq_i->core_pick, !!rq->core->core_forceidle_count);

		rq_i->core_pick->core_occupation = occ;

		if (i == cpu) {
			rq_i->core_pick = NULL;
			rq_i->core_dl_server = NULL;
			continue;
		}

		/* Did we break L1TF mitigation requirements? */
		WARN_ON_ONCE(!cookie_match(next, rq_i->core_pick));

		if (rq_i->curr == rq_i->core_pick) {
			rq_i->core_pick = NULL;
			rq_i->core_dl_server = NULL;
			continue;
		}

		resched_curr(rq_i);
	}

out_set_next:
	put_prev_set_next_task(rq, prev, next);
	if (rq->core->core_forceidle_count && next == rq->idle)
		queue_core_balance(rq);

	return next;
}

static bool try_steal_cookie(int this, int that)
{
	struct rq *dst = cpu_rq(this), *src = cpu_rq(that);
	struct task_struct *p;
	unsigned long cookie;
	bool success = false;

	guard(irq)();
	guard(double_rq_lock)(dst, src);

	cookie = dst->core->core_cookie;
	if (!cookie)
		return false;

	if (dst->curr != dst->idle)
		return false;

	p = sched_core_find(src, cookie);
	if (!p)
		return false;

	do {
		if (p == src->core_pick || p == src->curr)
			goto next;

		if (!is_cpu_allowed(p, this))
			goto next;

		if (p->core_occupation > dst->idle->core_occupation)
			goto next;
		/*
		 * sched_core_find() and sched_core_next() will ensure
		 * that task @p is not throttled now, we also need to
		 * check whether the runqueue of the destination CPU is
		 * being throttled.
		 */
		if (sched_task_is_throttled(p, this))
			goto next;

		deactivate_task(src, p, 0);
		set_task_cpu(p, this);
		activate_task(dst, p, 0);

		resched_curr(dst);

		success = true;
		break;

next:
		p = sched_core_next(p, cookie);
	} while (p);

	return success;
}

static bool steal_cookie_task(int cpu, struct sched_domain *sd)
{
	int i;

	for_each_cpu_wrap(i, sched_domain_span(sd), cpu + 1) {
		if (i == cpu)
			continue;

		if (need_resched())
			break;

		if (try_steal_cookie(cpu, i))
			return true;
	}

	return false;
}

static void sched_core_balance(struct rq *rq)
{
	struct sched_domain *sd;
	int cpu = cpu_of(rq);

	guard(preempt)();
	guard(rcu)();

	raw_spin_rq_unlock_irq(rq);
	for_each_domain(cpu, sd) {
		if (need_resched())
			break;

		if (steal_cookie_task(cpu, sd))
			break;
	}
	raw_spin_rq_lock_irq(rq);
}

static DEFINE_PER_CPU(struct balance_callback, core_balance_head);

static void queue_core_balance(struct rq *rq)
{
	if (!sched_core_enabled(rq))
		return;

	if (!rq->core->core_cookie)
		return;

	if (!rq->nr_running) /* not forced idle */
		return;

	queue_balance_callback(rq, &per_cpu(core_balance_head, rq->cpu), sched_core_balance);
}

DEFINE_LOCK_GUARD_1(core_lock, int,
		    sched_core_lock(*_T->lock, &_T->flags),
		    sched_core_unlock(*_T->lock, &_T->flags),
		    unsigned long flags)

static void sched_core_cpu_starting(unsigned int cpu)
{
	const struct cpumask *smt_mask = cpu_smt_mask(cpu);
	struct rq *rq = cpu_rq(cpu), *core_rq = NULL;
	int t;

	guard(core_lock)(&cpu);

	WARN_ON_ONCE(rq->core != rq);

	/* if we're the first, we'll be our own leader */
	if (cpumask_weight(smt_mask) == 1)
		return;

	/* find the leader */
	for_each_cpu(t, smt_mask) {
		if (t == cpu)
			continue;
		rq = cpu_rq(t);
		if (rq->core == rq) {
			core_rq = rq;
			break;
		}
	}

	if (WARN_ON_ONCE(!core_rq)) /* whoopsie */
		return;

	/* install and validate core_rq */
	for_each_cpu(t, smt_mask) {
		rq = cpu_rq(t);

		if (t == cpu)
			rq->core = core_rq;

		WARN_ON_ONCE(rq->core != core_rq);
	}
}

static void sched_core_cpu_deactivate(unsigned int cpu)
{
	const struct cpumask *smt_mask = cpu_smt_mask(cpu);
	struct rq *rq = cpu_rq(cpu), *core_rq = NULL;
	int t;

	guard(core_lock)(&cpu);

	/* if we're the last man standing, nothing to do */
	if (cpumask_weight(smt_mask) == 1) {
		WARN_ON_ONCE(rq->core != rq);
		return;
	}

	/* if we're not the leader, nothing to do */
	if (rq->core != rq)
		return;

	/* find a new leader */
	for_each_cpu(t, smt_mask) {
		if (t == cpu)
			continue;
		core_rq = cpu_rq(t);
		break;
	}

	if (WARN_ON_ONCE(!core_rq)) /* impossible */
		return;

	/* copy the shared state to the new leader */
	core_rq->core_task_seq             = rq->core_task_seq;
	core_rq->core_pick_seq             = rq->core_pick_seq;
	core_rq->core_cookie               = rq->core_cookie;
	core_rq->core_forceidle_count      = rq->core_forceidle_count;
	core_rq->core_forceidle_seq        = rq->core_forceidle_seq;
	core_rq->core_forceidle_occupation = rq->core_forceidle_occupation;

	/*
	 * Accounting edge for forced idle is handled in pick_next_task().
	 * Don't need another one here, since the hotplug thread shouldn't
	 * have a cookie.
	 */
	core_rq->core_forceidle_start = 0;

	/* install new leader */
	for_each_cpu(t, smt_mask) {
		rq = cpu_rq(t);
		rq->core = core_rq;
	}
}

static inline void sched_core_cpu_dying(unsigned int cpu)
{
	struct rq *rq = cpu_rq(cpu);

	if (rq->core != rq)
		rq->core = rq;
}

#else /* !CONFIG_SCHED_CORE */

static inline void sched_core_cpu_starting(unsigned int cpu) {}
static inline void sched_core_cpu_deactivate(unsigned int cpu) {}
static inline void sched_core_cpu_dying(unsigned int cpu) {}

static struct task_struct *
pick_next_task(struct rq *rq, struct task_struct *prev, struct rq_flags *rf)
{
	return __pick_next_task(rq, prev, rf);
}

#endif /* CONFIG_SCHED_CORE */

/*
 * Constants for the sched_mode argument of __schedule().
 *
 * The mode argument allows RT enabled kernels to differentiate a
 * preemption from blocking on an 'sleeping' spin/rwlock.
 */
#define SM_IDLE			(-1)
#define SM_NONE			0
#define SM_PREEMPT		1
#define SM_RTLOCK_WAIT		2

/*
 * __schedule() is the main scheduler function.
 *
 * The main means of driving the scheduler and thus entering this function are:
 *
 *   1. Explicit blocking: mutex, semaphore, waitqueue, etc.
 *
 *   2. TIF_NEED_RESCHED flag is checked on interrupt and userspace return
 *      paths. For example, see arch/x86/entry_64.S.
 *
 *      To drive preemption between tasks, the scheduler sets the flag in timer
 *      interrupt handler sched_tick().
 *
 *   3. Wakeups don't really cause entry into schedule(). They add a
 *      task to the run-queue and that's it.
 *
 *      Now, if the new task added to the run-queue preempts the current
 *      task, then the wakeup sets TIF_NEED_RESCHED and schedule() gets
 *      called on the nearest possible occasion:
 *
 *       - If the kernel is preemptible (CONFIG_PREEMPTION=y):
 *
 *         - in syscall or exception context, at the next outmost
 *           preempt_enable(). (this might be as soon as the wake_up()'s
 *           spin_unlock()!)
 *
 *         - in IRQ context, return from interrupt-handler to
 *           preemptible context
 *
 *       - If the kernel is not preemptible (CONFIG_PREEMPTION is not set)
 *         then at the next:
 *
 *          - cond_resched() call
 *          - explicit schedule() call
 *          - return from syscall or exception to user-space
 *          - return from interrupt-handler to user-space
 *
 * WARNING: must be called with preemption disabled!
 */
static void __sched notrace __schedule(int sched_mode)
{
	struct task_struct *prev, *next;
	/*
	 * On PREEMPT_RT kernel, SM_RTLOCK_WAIT is noted
	 * as a preemption by schedule_debug() and RCU.
	 */
	bool preempt = sched_mode > SM_NONE;
	bool block = false;
	unsigned long *switch_count;
	unsigned long prev_state;
	struct rq_flags rf;
	struct rq *rq;
	int cpu;

	cpu = smp_processor_id();
	rq = cpu_rq(cpu);
	prev = rq->curr;

	schedule_debug(prev, preempt);

	if (sched_feat(HRTICK) || sched_feat(HRTICK_DL))
		hrtick_clear(rq);

	local_irq_disable();
	rcu_note_context_switch(preempt);

	/*
	 * Make sure that signal_pending_state()->signal_pending() below
	 * can't be reordered with __set_current_state(TASK_INTERRUPTIBLE)
	 * done by the caller to avoid the race with signal_wake_up():
	 *
	 * __set_current_state(@state)		signal_wake_up()
	 * schedule()				  set_tsk_thread_flag(p, TIF_SIGPENDING)
	 *					  wake_up_state(p, state)
	 *   LOCK rq->lock			    LOCK p->pi_state
	 *   smp_mb__after_spinlock()		    smp_mb__after_spinlock()
	 *     if (signal_pending_state())	    if (p->state & @state)
	 *
	 * Also, the membarrier system call requires a full memory barrier
	 * after coming from user-space, before storing to rq->curr; this
	 * barrier matches a full barrier in the proximity of the membarrier
	 * system call exit.
	 */
	rq_lock(rq, &rf);
	smp_mb__after_spinlock();

	/* Promote REQ to ACT */
	rq->clock_update_flags <<= 1;
	update_rq_clock(rq);
	rq->clock_update_flags = RQCF_UPDATED;

	switch_count = &prev->nivcsw;

	/* Task state changes only considers SM_PREEMPT as preemption */
	preempt = sched_mode == SM_PREEMPT;

	/*
	 * We must load prev->state once (task_struct::state is volatile), such
	 * that we form a control dependency vs deactivate_task() below.
	 */
	prev_state = READ_ONCE(prev->__state);
	if (sched_mode == SM_IDLE) {
		/* SCX must consult the BPF scheduler to tell if rq is empty */
		if (!rq->nr_running && !scx_enabled()) {
			next = prev;
			goto picked;
		}
	} else if (!preempt && prev_state) {
		if (signal_pending_state(prev_state, prev)) {
			WRITE_ONCE(prev->__state, TASK_RUNNING);
		} else {
			int flags = DEQUEUE_NOCLOCK;

			prev->sched_contributes_to_load =
				(prev_state & TASK_UNINTERRUPTIBLE) &&
				!(prev_state & TASK_NOLOAD) &&
				!(prev_state & TASK_FROZEN);

			if (unlikely(is_special_task_state(prev_state)))
				flags |= DEQUEUE_SPECIAL;

			/*
			 * __schedule()			ttwu()
			 *   prev_state = prev->state;    if (p->on_rq && ...)
			 *   if (prev_state)		    goto out;
			 *     p->on_rq = 0;		  smp_acquire__after_ctrl_dep();
			 *				  p->state = TASK_WAKING
			 *
			 * Where __schedule() and ttwu() have matching control dependencies.
			 *
			 * After this, schedule() must not care about p->state any more.
			 */
			block_task(rq, prev, flags);
			block = true;
		}
		switch_count = &prev->nvcsw;
	}

	next = pick_next_task(rq, prev, &rf);
picked:
	clear_tsk_need_resched(prev);
	clear_preempt_need_resched();
#ifdef CONFIG_SCHED_DEBUG
	rq->last_seen_need_resched_ns = 0;
#endif

	if (likely(prev != next)) {
		rq->nr_switches++;
		/*
		 * RCU users of rcu_dereference(rq->curr) may not see
		 * changes to task_struct made by pick_next_task().
		 */
		RCU_INIT_POINTER(rq->curr, next);
		/*
		 * The membarrier system call requires each architecture
		 * to have a full memory barrier after updating
		 * rq->curr, before returning to user-space.
		 *
		 * Here are the schemes providing that barrier on the
		 * various architectures:
		 * - mm ? switch_mm() : mmdrop() for x86, s390, sparc, PowerPC,
		 *   RISC-V.  switch_mm() relies on membarrier_arch_switch_mm()
		 *   on PowerPC and on RISC-V.
		 * - finish_lock_switch() for weakly-ordered
		 *   architectures where spin_unlock is a full barrier,
		 * - switch_to() for arm64 (weakly-ordered, spin_unlock
		 *   is a RELEASE barrier),
		 *
		 * The barrier matches a full barrier in the proximity of
		 * the membarrier system call entry.
		 *
		 * On RISC-V, this barrier pairing is also needed for the
		 * SYNC_CORE command when switching between processes, cf.
		 * the inline comments in membarrier_arch_switch_mm().
		 */
		++*switch_count;

		migrate_disable_switch(rq, prev);
		psi_account_irqtime(rq, prev, next);
		psi_sched_switch(prev, next, block);

		trace_sched_switch(preempt, prev, next, prev_state);

		/* Also unlocks the rq: */
		rq = context_switch(rq, prev, next, &rf);
	} else {
		rq_unpin_lock(rq, &rf);
		__balance_callbacks(rq);
		raw_spin_rq_unlock_irq(rq);
	}
}

void __noreturn do_task_dead(void)
{
	/* Causes final put_task_struct in finish_task_switch(): */
	set_special_state(TASK_DEAD);

	/* Tell freezer to ignore us: */
	current->flags |= PF_NOFREEZE;

	__schedule(SM_NONE);
	BUG();

	/* Avoid "noreturn function does return" - but don't continue if BUG() is a NOP: */
	for (;;)
		cpu_relax();
}

static inline void sched_submit_work(struct task_struct *tsk)
{
	static DEFINE_WAIT_OVERRIDE_MAP(sched_map, LD_WAIT_CONFIG);
	unsigned int task_flags;

	/*
	 * Establish LD_WAIT_CONFIG context to ensure none of the code called
	 * will use a blocking primitive -- which would lead to recursion.
	 */
	lock_map_acquire_try(&sched_map);

	task_flags = tsk->flags;
	/*
	 * If a worker goes to sleep, notify and ask workqueue whether it
	 * wants to wake up a task to maintain concurrency.
	 */
	if (task_flags & PF_WQ_WORKER)
		wq_worker_sleeping(tsk);
	else if (task_flags & PF_IO_WORKER)
		io_wq_worker_sleeping(tsk);

	/*
	 * spinlock and rwlock must not flush block requests.  This will
	 * deadlock if the callback attempts to acquire a lock which is
	 * already acquired.
	 */
	SCHED_WARN_ON(current->__state & TASK_RTLOCK_WAIT);

	/*
	 * If we are going to sleep and we have plugged IO queued,
	 * make sure to submit it to avoid deadlocks.
	 */
	blk_flush_plug(tsk->plug, true);

	lock_map_release(&sched_map);
}

static void sched_update_worker(struct task_struct *tsk)
{
	if (tsk->flags & (PF_WQ_WORKER | PF_IO_WORKER | PF_BLOCK_TS)) {
		if (tsk->flags & PF_BLOCK_TS)
			blk_plug_invalidate_ts(tsk);
		if (tsk->flags & PF_WQ_WORKER)
			wq_worker_running(tsk);
		else if (tsk->flags & PF_IO_WORKER)
			io_wq_worker_running(tsk);
	}
}

<<<<<<< HEAD
static __always_inline void __schedule_loop(unsigned int sched_mode)
=======
static __always_inline void __schedule_loop(int sched_mode)
>>>>>>> 2d5404ca
{
	do {
		preempt_disable();
		__schedule(sched_mode);
		sched_preempt_enable_no_resched();
	} while (need_resched());
}

asmlinkage __visible void __sched schedule(void)
{
	struct task_struct *tsk = current;

#ifdef CONFIG_RT_MUTEXES
	lockdep_assert(!tsk->sched_rt_mutex);
#endif

	if (!task_is_running(tsk))
		sched_submit_work(tsk);
	__schedule_loop(SM_NONE);
	sched_update_worker(tsk);
}
EXPORT_SYMBOL(schedule);

/*
 * synchronize_rcu_tasks() makes sure that no task is stuck in preempted
 * state (have scheduled out non-voluntarily) by making sure that all
 * tasks have either left the run queue or have gone into user space.
 * As idle tasks do not do either, they must not ever be preempted
 * (schedule out non-voluntarily).
 *
 * schedule_idle() is similar to schedule_preempt_disable() except that it
 * never enables preemption because it does not call sched_submit_work().
 */
void __sched schedule_idle(void)
{
	/*
	 * As this skips calling sched_submit_work(), which the idle task does
	 * regardless because that function is a NOP when the task is in a
	 * TASK_RUNNING state, make sure this isn't used someplace that the
	 * current task can be in any other state. Note, idle is always in the
	 * TASK_RUNNING state.
	 */
	WARN_ON_ONCE(current->__state);
	do {
		__schedule(SM_IDLE);
	} while (need_resched());
}

#if defined(CONFIG_CONTEXT_TRACKING_USER) && !defined(CONFIG_HAVE_CONTEXT_TRACKING_USER_OFFSTACK)
asmlinkage __visible void __sched schedule_user(void)
{
	/*
	 * If we come here after a random call to set_need_resched(),
	 * or we have been woken up remotely but the IPI has not yet arrived,
	 * we haven't yet exited the RCU idle mode. Do it here manually until
	 * we find a better solution.
	 *
	 * NB: There are buggy callers of this function.  Ideally we
	 * should warn if prev_state != CT_STATE_USER, but that will trigger
	 * too frequently to make sense yet.
	 */
	enum ctx_state prev_state = exception_enter();
	schedule();
	exception_exit(prev_state);
}
#endif

/**
 * schedule_preempt_disabled - called with preemption disabled
 *
 * Returns with preemption disabled. Note: preempt_count must be 1
 */
void __sched schedule_preempt_disabled(void)
{
	sched_preempt_enable_no_resched();
	schedule();
	preempt_disable();
}

#ifdef CONFIG_PREEMPT_RT
void __sched notrace schedule_rtlock(void)
{
	__schedule_loop(SM_RTLOCK_WAIT);
}
NOKPROBE_SYMBOL(schedule_rtlock);
#endif

static void __sched notrace preempt_schedule_common(void)
{
	do {
		/*
		 * Because the function tracer can trace preempt_count_sub()
		 * and it also uses preempt_enable/disable_notrace(), if
		 * NEED_RESCHED is set, the preempt_enable_notrace() called
		 * by the function tracer will call this function again and
		 * cause infinite recursion.
		 *
		 * Preemption must be disabled here before the function
		 * tracer can trace. Break up preempt_disable() into two
		 * calls. One to disable preemption without fear of being
		 * traced. The other to still record the preemption latency,
		 * which can also be traced by the function tracer.
		 */
		preempt_disable_notrace();
		preempt_latency_start(1);
		__schedule(SM_PREEMPT);
		preempt_latency_stop(1);
		preempt_enable_no_resched_notrace();

		/*
		 * Check again in case we missed a preemption opportunity
		 * between schedule and now.
		 */
	} while (need_resched());
}

#ifdef CONFIG_PREEMPTION
/*
 * This is the entry point to schedule() from in-kernel preemption
 * off of preempt_enable.
 */
asmlinkage __visible void __sched notrace preempt_schedule(void)
{
	/*
	 * If there is a non-zero preempt_count or interrupts are disabled,
	 * we do not want to preempt the current task. Just return..
	 */
	if (likely(!preemptible()))
		return;
	preempt_schedule_common();
}
NOKPROBE_SYMBOL(preempt_schedule);
EXPORT_SYMBOL(preempt_schedule);

#ifdef CONFIG_PREEMPT_DYNAMIC
#if defined(CONFIG_HAVE_PREEMPT_DYNAMIC_CALL)
#ifndef preempt_schedule_dynamic_enabled
#define preempt_schedule_dynamic_enabled	preempt_schedule
#define preempt_schedule_dynamic_disabled	NULL
#endif
DEFINE_STATIC_CALL(preempt_schedule, preempt_schedule_dynamic_enabled);
EXPORT_STATIC_CALL_TRAMP(preempt_schedule);
#elif defined(CONFIG_HAVE_PREEMPT_DYNAMIC_KEY)
static DEFINE_STATIC_KEY_TRUE(sk_dynamic_preempt_schedule);
void __sched notrace dynamic_preempt_schedule(void)
{
	if (!static_branch_unlikely(&sk_dynamic_preempt_schedule))
		return;
	preempt_schedule();
}
NOKPROBE_SYMBOL(dynamic_preempt_schedule);
EXPORT_SYMBOL(dynamic_preempt_schedule);
#endif
#endif

/**
 * preempt_schedule_notrace - preempt_schedule called by tracing
 *
 * The tracing infrastructure uses preempt_enable_notrace to prevent
 * recursion and tracing preempt enabling caused by the tracing
 * infrastructure itself. But as tracing can happen in areas coming
 * from userspace or just about to enter userspace, a preempt enable
 * can occur before user_exit() is called. This will cause the scheduler
 * to be called when the system is still in usermode.
 *
 * To prevent this, the preempt_enable_notrace will use this function
 * instead of preempt_schedule() to exit user context if needed before
 * calling the scheduler.
 */
asmlinkage __visible void __sched notrace preempt_schedule_notrace(void)
{
	enum ctx_state prev_ctx;

	if (likely(!preemptible()))
		return;

	do {
		/*
		 * Because the function tracer can trace preempt_count_sub()
		 * and it also uses preempt_enable/disable_notrace(), if
		 * NEED_RESCHED is set, the preempt_enable_notrace() called
		 * by the function tracer will call this function again and
		 * cause infinite recursion.
		 *
		 * Preemption must be disabled here before the function
		 * tracer can trace. Break up preempt_disable() into two
		 * calls. One to disable preemption without fear of being
		 * traced. The other to still record the preemption latency,
		 * which can also be traced by the function tracer.
		 */
		preempt_disable_notrace();
		preempt_latency_start(1);
		/*
		 * Needs preempt disabled in case user_exit() is traced
		 * and the tracer calls preempt_enable_notrace() causing
		 * an infinite recursion.
		 */
		prev_ctx = exception_enter();
		__schedule(SM_PREEMPT);
		exception_exit(prev_ctx);

		preempt_latency_stop(1);
		preempt_enable_no_resched_notrace();
	} while (need_resched());
}
EXPORT_SYMBOL_GPL(preempt_schedule_notrace);

#ifdef CONFIG_PREEMPT_DYNAMIC
#if defined(CONFIG_HAVE_PREEMPT_DYNAMIC_CALL)
#ifndef preempt_schedule_notrace_dynamic_enabled
#define preempt_schedule_notrace_dynamic_enabled	preempt_schedule_notrace
#define preempt_schedule_notrace_dynamic_disabled	NULL
#endif
DEFINE_STATIC_CALL(preempt_schedule_notrace, preempt_schedule_notrace_dynamic_enabled);
EXPORT_STATIC_CALL_TRAMP(preempt_schedule_notrace);
#elif defined(CONFIG_HAVE_PREEMPT_DYNAMIC_KEY)
static DEFINE_STATIC_KEY_TRUE(sk_dynamic_preempt_schedule_notrace);
void __sched notrace dynamic_preempt_schedule_notrace(void)
{
	if (!static_branch_unlikely(&sk_dynamic_preempt_schedule_notrace))
		return;
	preempt_schedule_notrace();
}
NOKPROBE_SYMBOL(dynamic_preempt_schedule_notrace);
EXPORT_SYMBOL(dynamic_preempt_schedule_notrace);
#endif
#endif

#endif /* CONFIG_PREEMPTION */

/*
 * This is the entry point to schedule() from kernel preemption
 * off of IRQ context.
 * Note, that this is called and return with IRQs disabled. This will
 * protect us against recursive calling from IRQ contexts.
 */
asmlinkage __visible void __sched preempt_schedule_irq(void)
{
	enum ctx_state prev_state;

	/* Catch callers which need to be fixed */
	BUG_ON(preempt_count() || !irqs_disabled());

	prev_state = exception_enter();

	do {
		preempt_disable();
		local_irq_enable();
		__schedule(SM_PREEMPT);
		local_irq_disable();
		sched_preempt_enable_no_resched();
	} while (need_resched());

	exception_exit(prev_state);
}

int default_wake_function(wait_queue_entry_t *curr, unsigned mode, int wake_flags,
			  void *key)
{
	WARN_ON_ONCE(IS_ENABLED(CONFIG_SCHED_DEBUG) && wake_flags & ~(WF_SYNC|WF_CURRENT_CPU));
	return try_to_wake_up(curr->private, mode, wake_flags);
}
EXPORT_SYMBOL(default_wake_function);

const struct sched_class *__setscheduler_class(int policy, int prio)
{
	if (dl_prio(prio))
		return &dl_sched_class;

	if (rt_prio(prio))
		return &rt_sched_class;

#ifdef CONFIG_SCHED_CLASS_EXT
	if (task_should_scx(policy))
		return &ext_sched_class;
#endif

	return &fair_sched_class;
}

#ifdef CONFIG_RT_MUTEXES

/*
 * Would be more useful with typeof()/auto_type but they don't mix with
 * bit-fields. Since it's a local thing, use int. Keep the generic sounding
 * name such that if someone were to implement this function we get to compare
 * notes.
 */
#define fetch_and_set(x, v) ({ int _x = (x); (x) = (v); _x; })
<<<<<<< HEAD

void rt_mutex_pre_schedule(void)
{
	lockdep_assert(!fetch_and_set(current->sched_rt_mutex, 1));
	sched_submit_work(current);
}

void rt_mutex_schedule(void)
{
	lockdep_assert(current->sched_rt_mutex);
	__schedule_loop(SM_NONE);
}

void rt_mutex_post_schedule(void)
{
	sched_update_worker(current);
	lockdep_assert(fetch_and_set(current->sched_rt_mutex, 0));
}

static inline int __rt_effective_prio(struct task_struct *pi_task, int prio)
{
	if (pi_task)
		prio = min(prio, pi_task->prio);
=======
>>>>>>> 2d5404ca

void rt_mutex_pre_schedule(void)
{
	lockdep_assert(!fetch_and_set(current->sched_rt_mutex, 1));
	sched_submit_work(current);
}

void rt_mutex_schedule(void)
{
<<<<<<< HEAD
	struct task_struct *pi_task = rt_mutex_get_top_task(p);

	return __rt_effective_prio(pi_task, prio);
}

/*
 * rt_mutex_setprio - set the current priority of a task
 * @p: task to boost
 * @pi_task: donor task
 *
 * This function changes the 'effective' priority of a task. It does
 * not touch ->normal_prio like __setscheduler().
 *
 * Used by the rt_mutex code to implement priority inheritance
 * logic. Call site only calls if the priority of the task changed.
 */
void rt_mutex_setprio(struct task_struct *p, struct task_struct *pi_task)
{
	int prio, oldprio, queued, running, queue_flag =
		DEQUEUE_SAVE | DEQUEUE_MOVE | DEQUEUE_NOCLOCK;
	const struct sched_class *prev_class;
	struct rq_flags rf;
	struct rq *rq;

	/* XXX used to be waiter->prio, not waiter->task->prio */
	prio = __rt_effective_prio(pi_task, p->normal_prio);

	/*
	 * If nothing changed; bail early.
	 */
	if (p->pi_top_task == pi_task && prio == p->prio && !dl_prio(prio))
		return;

	rq = __task_rq_lock(p, &rf);
	update_rq_clock(rq);
	/*
	 * Set under pi_lock && rq->lock, such that the value can be used under
	 * either lock.
	 *
	 * Note that there is loads of tricky to make this pointer cache work
	 * right. rt_mutex_slowunlock()+rt_mutex_postunlock() work together to
	 * ensure a task is de-boosted (pi_task is set to NULL) before the
	 * task is allowed to run again (and can exit). This ensures the pointer
	 * points to a blocked task -- which guarantees the task is present.
	 */
	p->pi_top_task = pi_task;

	/*
	 * For FIFO/RR we only need to set prio, if that matches we're done.
	 */
	if (prio == p->prio && !dl_prio(prio))
		goto out_unlock;

	/*
	 * Idle task boosting is a nono in general. There is one
	 * exception, when PREEMPT_RT and NOHZ is active:
	 *
	 * The idle task calls get_next_timer_interrupt() and holds
	 * the timer wheel base->lock on the CPU and another CPU wants
	 * to access the timer (probably to cancel it). We can safely
	 * ignore the boosting request, as the idle CPU runs this code
	 * with interrupts disabled and will complete the lock
	 * protected section without being interrupted. So there is no
	 * real need to boost.
	 */
	if (unlikely(p == rq->idle)) {
		WARN_ON(p != rq->curr);
		WARN_ON(p->pi_blocked_on);
		goto out_unlock;
	}

	trace_sched_pi_setprio(p, pi_task);
	oldprio = p->prio;

	if (oldprio == prio)
		queue_flag &= ~DEQUEUE_MOVE;

	prev_class = p->sched_class;
	queued = task_on_rq_queued(p);
	running = task_current(rq, p);
	if (queued)
		dequeue_task(rq, p, queue_flag);
	if (running)
		put_prev_task(rq, p);

	/*
	 * Boosting condition are:
	 * 1. -rt task is running and holds mutex A
	 *      --> -dl task blocks on mutex A
	 *
	 * 2. -dl task is running and holds mutex A
	 *      --> -dl task blocks on mutex A and could preempt the
	 *          running task
	 */
	if (dl_prio(prio)) {
		if (!dl_prio(p->normal_prio) ||
		    (pi_task && dl_prio(pi_task->prio) &&
		     dl_entity_preempt(&pi_task->dl, &p->dl))) {
			p->dl.pi_se = pi_task->dl.pi_se;
			queue_flag |= ENQUEUE_REPLENISH;
		} else {
			p->dl.pi_se = &p->dl;
		}
	} else if (rt_prio(prio)) {
		if (dl_prio(oldprio))
			p->dl.pi_se = &p->dl;
		if (oldprio < prio)
			queue_flag |= ENQUEUE_HEAD;
	} else {
		if (dl_prio(oldprio))
			p->dl.pi_se = &p->dl;
		if (rt_prio(oldprio))
			p->rt.timeout = 0;
	}

	__setscheduler_prio(p, prio);

	if (queued)
		enqueue_task(rq, p, queue_flag);
	if (running)
		set_next_task(rq, p);

	check_class_changed(rq, p, prev_class, oldprio);
out_unlock:
	/* Avoid rq from going away on us: */
	preempt_disable();

	rq_unpin_lock(rq, &rf);
	__balance_callbacks(rq);
	raw_spin_rq_unlock(rq);

	preempt_enable();
}
#else
static inline int rt_effective_prio(struct task_struct *p, int prio)
{
	return prio;
}
#endif

void set_user_nice(struct task_struct *p, long nice)
{
	bool queued, running;
	int old_prio;
	struct rq_flags rf;
	struct rq *rq;

	if (task_nice(p) == nice || nice < MIN_NICE || nice > MAX_NICE)
		return;
	/*
	 * We have to be careful, if called from sys_setpriority(),
	 * the task might be in the middle of scheduling on another CPU.
	 */
	rq = task_rq_lock(p, &rf);
	update_rq_clock(rq);

	/*
	 * The RT priorities are set via sched_setscheduler(), but we still
	 * allow the 'normal' nice value to be set - but as expected
	 * it won't have any effect on scheduling until the task is
	 * SCHED_DEADLINE, SCHED_FIFO or SCHED_RR:
	 */
	if (task_has_dl_policy(p) || task_has_rt_policy(p)) {
		p->static_prio = NICE_TO_PRIO(nice);
		goto out_unlock;
	}
	queued = task_on_rq_queued(p);
	running = task_current(rq, p);
	if (queued)
		dequeue_task(rq, p, DEQUEUE_SAVE | DEQUEUE_NOCLOCK);
	if (running)
		put_prev_task(rq, p);

	p->static_prio = NICE_TO_PRIO(nice);
	set_load_weight(p, true);
	old_prio = p->prio;
	p->prio = effective_prio(p);

	if (queued)
		enqueue_task(rq, p, ENQUEUE_RESTORE | ENQUEUE_NOCLOCK);
	if (running)
		set_next_task(rq, p);

	/*
	 * If the task increased its priority or is running and
	 * lowered its priority, then reschedule its CPU:
	 */
	p->sched_class->prio_changed(rq, p, old_prio);

out_unlock:
	task_rq_unlock(rq, p, &rf);
}
EXPORT_SYMBOL(set_user_nice);

/*
 * is_nice_reduction - check if nice value is an actual reduction
 *
 * Similar to can_nice() but does not perform a capability check.
 *
 * @p: task
 * @nice: nice value
 */
static bool is_nice_reduction(const struct task_struct *p, const int nice)
{
	/* Convert nice value [19,-20] to rlimit style value [1,40]: */
	int nice_rlim = nice_to_rlimit(nice);

	return (nice_rlim <= task_rlimit(p, RLIMIT_NICE));
}

/*
 * can_nice - check if a task can reduce its nice value
 * @p: task
 * @nice: nice value
 */
int can_nice(const struct task_struct *p, const int nice)
{
	return is_nice_reduction(p, nice) || capable(CAP_SYS_NICE);
}

#ifdef __ARCH_WANT_SYS_NICE

/*
 * sys_nice - change the priority of the current process.
 * @increment: priority increment
 *
 * sys_setpriority is a more generic, but much slower function that
 * does similar things.
 */
SYSCALL_DEFINE1(nice, int, increment)
{
	long nice, retval;

	/*
	 * Setpriority might change our priority at the same moment.
	 * We don't have to worry. Conceptually one call occurs first
	 * and we have a single winner.
	 */
	increment = clamp(increment, -NICE_WIDTH, NICE_WIDTH);
	nice = task_nice(current) + increment;

	nice = clamp_val(nice, MIN_NICE, MAX_NICE);
	if (increment < 0 && !can_nice(current, nice))
		return -EPERM;

	retval = security_task_setnice(current, nice);
	if (retval)
		return retval;

	set_user_nice(current, nice);
	return 0;
}

#endif

/**
 * task_prio - return the priority value of a given task.
 * @p: the task in question.
 *
 * Return: The priority value as seen by users in /proc.
 *
 * sched policy         return value   kernel prio    user prio/nice
 *
 * normal, batch, idle     [0 ... 39]  [100 ... 139]          0/[-20 ... 19]
 * fifo, rr             [-2 ... -100]     [98 ... 0]  [1 ... 99]
 * deadline                     -101             -1           0
 */
int task_prio(const struct task_struct *p)
{
	return p->prio - MAX_RT_PRIO;
}

/**
 * idle_cpu - is a given CPU idle currently?
 * @cpu: the processor in question.
 *
 * Return: 1 if the CPU is currently idle. 0 otherwise.
 */
int idle_cpu(int cpu)
{
	struct rq *rq = cpu_rq(cpu);

	if (rq->curr != rq->idle)
		return 0;

	if (rq->nr_running)
		return 0;

#ifdef CONFIG_SMP
	if (rq->ttwu_pending)
		return 0;
#endif

	return 1;
}

/**
 * available_idle_cpu - is a given CPU idle for enqueuing work.
 * @cpu: the CPU in question.
 *
 * Return: 1 if the CPU is currently idle. 0 otherwise.
 */
int available_idle_cpu(int cpu)
{
	if (!idle_cpu(cpu))
		return 0;

	if (vcpu_is_preempted(cpu))
		return 0;

	return 1;
}

/**
 * idle_task - return the idle task for a given CPU.
 * @cpu: the processor in question.
 *
 * Return: The idle task for the CPU @cpu.
 */
struct task_struct *idle_task(int cpu)
{
	return cpu_rq(cpu)->idle;
}

#ifdef CONFIG_SCHED_CORE
int sched_core_idle_cpu(int cpu)
{
	struct rq *rq = cpu_rq(cpu);

	if (sched_core_enabled(rq) && rq->curr == rq->idle)
		return 1;

	return idle_cpu(cpu);
}

#endif

#ifdef CONFIG_SMP
/*
 * This function computes an effective utilization for the given CPU, to be
 * used for frequency selection given the linear relation: f = u * f_max.
 *
 * The scheduler tracks the following metrics:
 *
 *   cpu_util_{cfs,rt,dl,irq}()
 *   cpu_bw_dl()
 *
 * Where the cfs,rt and dl util numbers are tracked with the same metric and
 * synchronized windows and are thus directly comparable.
 *
 * The cfs,rt,dl utilization are the running times measured with rq->clock_task
 * which excludes things like IRQ and steal-time. These latter are then accrued
 * in the irq utilization.
 *
 * The DL bandwidth number otoh is not a measured metric but a value computed
 * based on the task model parameters and gives the minimal utilization
 * required to meet deadlines.
 */
unsigned long effective_cpu_util(int cpu, unsigned long util_cfs,
				 enum cpu_util_type type,
				 struct task_struct *p)
{
	unsigned long dl_util, util, irq, max;
	struct rq *rq = cpu_rq(cpu);

	max = arch_scale_cpu_capacity(cpu);

	if (!uclamp_is_used() &&
	    type == FREQUENCY_UTIL && rt_rq_is_runnable(&rq->rt)) {
		return max;
	}

	/*
	 * Early check to see if IRQ/steal time saturates the CPU, can be
	 * because of inaccuracies in how we track these -- see
	 * update_irq_load_avg().
	 */
	irq = cpu_util_irq(rq);
	if (unlikely(irq >= max))
		return max;

	/*
	 * Because the time spend on RT/DL tasks is visible as 'lost' time to
	 * CFS tasks and we use the same metric to track the effective
	 * utilization (PELT windows are synchronized) we can directly add them
	 * to obtain the CPU's actual utilization.
	 *
	 * CFS and RT utilization can be boosted or capped, depending on
	 * utilization clamp constraints requested by currently RUNNABLE
	 * tasks.
	 * When there are no CFS RUNNABLE tasks, clamps are released and
	 * frequency will be gracefully reduced with the utilization decay.
	 */
	util = util_cfs + cpu_util_rt(rq);
	if (type == FREQUENCY_UTIL)
		util = uclamp_rq_util_with(rq, util, p);

	dl_util = cpu_util_dl(rq);

	/*
	 * For frequency selection we do not make cpu_util_dl() a permanent part
	 * of this sum because we want to use cpu_bw_dl() later on, but we need
	 * to check if the CFS+RT+DL sum is saturated (ie. no idle time) such
	 * that we select f_max when there is no idle time.
	 *
	 * NOTE: numerical errors or stop class might cause us to not quite hit
	 * saturation when we should -- something for later.
	 */
	if (util + dl_util >= max)
		return max;

	/*
	 * OTOH, for energy computation we need the estimated running time, so
	 * include util_dl and ignore dl_bw.
	 */
	if (type == ENERGY_UTIL)
		util += dl_util;

	/*
	 * There is still idle time; further improve the number by using the
	 * irq metric. Because IRQ/steal time is hidden from the task clock we
	 * need to scale the task numbers:
	 *
	 *              max - irq
	 *   U' = irq + --------- * U
	 *                 max
	 */
	util = scale_irq_capacity(util, irq, max);
	util += irq;

	/*
	 * Bandwidth required by DEADLINE must always be granted while, for
	 * FAIR and RT, we use blocked utilization of IDLE CPUs as a mechanism
	 * to gracefully reduce the frequency when no tasks show up for longer
	 * periods of time.
	 *
	 * Ideally we would like to set bw_dl as min/guaranteed freq and util +
	 * bw_dl as requested freq. However, cpufreq is not yet ready for such
	 * an interface. So, we only do the latter for now.
	 */
	if (type == FREQUENCY_UTIL)
		util += cpu_bw_dl(rq);

	return min(max, util);
}

unsigned long sched_cpu_util(int cpu)
{
	return effective_cpu_util(cpu, cpu_util_cfs(cpu), ENERGY_UTIL, NULL);
}
#endif /* CONFIG_SMP */

/**
 * find_process_by_pid - find a process with a matching PID value.
 * @pid: the pid in question.
 *
 * The task of @pid, if found. %NULL otherwise.
 */
static struct task_struct *find_process_by_pid(pid_t pid)
{
	return pid ? find_task_by_vpid(pid) : current;
}

/*
 * sched_setparam() passes in -1 for its policy, to let the functions
 * it calls know not to change it.
 */
#define SETPARAM_POLICY	-1

static void __setscheduler_params(struct task_struct *p,
		const struct sched_attr *attr)
{
	int policy = attr->sched_policy;

	if (policy == SETPARAM_POLICY)
		policy = p->policy;

	p->policy = policy;

	if (dl_policy(policy))
		__setparam_dl(p, attr);
	else if (fair_policy(policy))
		p->static_prio = NICE_TO_PRIO(attr->sched_nice);

	/*
	 * __sched_setscheduler() ensures attr->sched_priority == 0 when
	 * !rt_policy. Always setting this ensures that things like
	 * getparam()/getattr() don't report silly values for !rt tasks.
	 */
	p->rt_priority = attr->sched_priority;
	p->normal_prio = normal_prio(p);
	set_load_weight(p, true);
}

/*
 * Check the target process has a UID that matches the current process's:
 */
static bool check_same_owner(struct task_struct *p)
{
	const struct cred *cred = current_cred(), *pcred;
	bool match;

	rcu_read_lock();
	pcred = __task_cred(p);
	match = (uid_eq(cred->euid, pcred->euid) ||
		 uid_eq(cred->euid, pcred->uid));
	rcu_read_unlock();
	return match;
}

/*
 * Allow unprivileged RT tasks to decrease priority.
 * Only issue a capable test if needed and only once to avoid an audit
 * event on permitted non-privileged operations:
 */
static int user_check_sched_setscheduler(struct task_struct *p,
					 const struct sched_attr *attr,
					 int policy, int reset_on_fork)
{
	if (fair_policy(policy)) {
		if (attr->sched_nice < task_nice(p) &&
		    !is_nice_reduction(p, attr->sched_nice))
			goto req_priv;
	}

	if (rt_policy(policy)) {
		unsigned long rlim_rtprio = task_rlimit(p, RLIMIT_RTPRIO);

		/* Can't set/change the rt policy: */
		if (policy != p->policy && !rlim_rtprio)
			goto req_priv;

		/* Can't increase priority: */
		if (attr->sched_priority > p->rt_priority &&
		    attr->sched_priority > rlim_rtprio)
			goto req_priv;
	}

	/*
	 * Can't set/change SCHED_DEADLINE policy at all for now
	 * (safest behavior); in the future we would like to allow
	 * unprivileged DL tasks to increase their relative deadline
	 * or reduce their runtime (both ways reducing utilization)
	 */
	if (dl_policy(policy))
		goto req_priv;

	/*
	 * Treat SCHED_IDLE as nice 20. Only allow a switch to
	 * SCHED_NORMAL if the RLIMIT_NICE would normally permit it.
	 */
	if (task_has_idle_policy(p) && !idle_policy(policy)) {
		if (!is_nice_reduction(p, task_nice(p)))
			goto req_priv;
	}

	/* Can't change other user's priorities: */
	if (!check_same_owner(p))
		goto req_priv;

	/* Normal users shall not reset the sched_reset_on_fork flag: */
	if (p->sched_reset_on_fork && !reset_on_fork)
		goto req_priv;

	return 0;

req_priv:
	if (!capable(CAP_SYS_NICE))
		return -EPERM;

	return 0;
}

static int __sched_setscheduler(struct task_struct *p,
				const struct sched_attr *attr,
				bool user, bool pi)
{
	int oldpolicy = -1, policy = attr->sched_policy;
	int retval, oldprio, newprio, queued, running;
	const struct sched_class *prev_class;
	struct balance_callback *head;
	struct rq_flags rf;
	int reset_on_fork;
	int queue_flags = DEQUEUE_SAVE | DEQUEUE_MOVE | DEQUEUE_NOCLOCK;
	struct rq *rq;
	bool cpuset_locked = false;

	/* The pi code expects interrupts enabled */
	BUG_ON(pi && in_interrupt());
recheck:
	/* Double check policy once rq lock held: */
	if (policy < 0) {
		reset_on_fork = p->sched_reset_on_fork;
		policy = oldpolicy = p->policy;
	} else {
		reset_on_fork = !!(attr->sched_flags & SCHED_FLAG_RESET_ON_FORK);

		if (!valid_policy(policy))
			return -EINVAL;
	}

	if (attr->sched_flags & ~(SCHED_FLAG_ALL | SCHED_FLAG_SUGOV))
		return -EINVAL;

	/*
	 * Valid priorities for SCHED_FIFO and SCHED_RR are
	 * 1..MAX_RT_PRIO-1, valid priority for SCHED_NORMAL,
	 * SCHED_BATCH and SCHED_IDLE is 0.
	 */
	if (attr->sched_priority > MAX_RT_PRIO-1)
		return -EINVAL;
	if ((dl_policy(policy) && !__checkparam_dl(attr)) ||
	    (rt_policy(policy) != (attr->sched_priority != 0)))
		return -EINVAL;

	if (user) {
		retval = user_check_sched_setscheduler(p, attr, policy, reset_on_fork);
		if (retval)
			return retval;

		if (attr->sched_flags & SCHED_FLAG_SUGOV)
			return -EINVAL;

		retval = security_task_setscheduler(p);
		if (retval)
			return retval;
	}

	/* Update task specific "requested" clamps */
	if (attr->sched_flags & SCHED_FLAG_UTIL_CLAMP) {
		retval = uclamp_validate(p, attr);
		if (retval)
			return retval;
	}

	/*
	 * SCHED_DEADLINE bandwidth accounting relies on stable cpusets
	 * information.
	 */
	if (dl_policy(policy) || dl_policy(p->policy)) {
		cpuset_locked = true;
		cpuset_lock();
	}

	/*
	 * Make sure no PI-waiters arrive (or leave) while we are
	 * changing the priority of the task:
	 *
	 * To be able to change p->policy safely, the appropriate
	 * runqueue lock must be held.
	 */
	rq = task_rq_lock(p, &rf);
	update_rq_clock(rq);

	/*
	 * Changing the policy of the stop threads its a very bad idea:
	 */
	if (p == rq->stop) {
		retval = -EINVAL;
		goto unlock;
	}

	/*
	 * If not changing anything there's no need to proceed further,
	 * but store a possible modification of reset_on_fork.
	 */
	if (unlikely(policy == p->policy)) {
		if (fair_policy(policy) && attr->sched_nice != task_nice(p))
			goto change;
		if (rt_policy(policy) && attr->sched_priority != p->rt_priority)
			goto change;
		if (dl_policy(policy) && dl_param_changed(p, attr))
			goto change;
		if (attr->sched_flags & SCHED_FLAG_UTIL_CLAMP)
			goto change;

		p->sched_reset_on_fork = reset_on_fork;
		retval = 0;
		goto unlock;
	}
change:

	if (user) {
#ifdef CONFIG_RT_GROUP_SCHED
		/*
		 * Do not allow realtime tasks into groups that have no runtime
		 * assigned.
		 */
		if (rt_bandwidth_enabled() && rt_policy(policy) &&
				task_group(p)->rt_bandwidth.rt_runtime == 0 &&
				!task_group_is_autogroup(task_group(p))) {
			retval = -EPERM;
			goto unlock;
		}
#endif
#ifdef CONFIG_SMP
		if (dl_bandwidth_enabled() && dl_policy(policy) &&
				!(attr->sched_flags & SCHED_FLAG_SUGOV)) {
			cpumask_t *span = rq->rd->span;

			/*
			 * Don't allow tasks with an affinity mask smaller than
			 * the entire root_domain to become SCHED_DEADLINE. We
			 * will also fail if there's no bandwidth available.
			 */
			if (!cpumask_subset(span, p->cpus_ptr) ||
			    rq->rd->dl_bw.bw == 0) {
				retval = -EPERM;
				goto unlock;
			}
		}
#endif
	}

	/* Re-check policy now with rq lock held: */
	if (unlikely(oldpolicy != -1 && oldpolicy != p->policy)) {
		policy = oldpolicy = -1;
		task_rq_unlock(rq, p, &rf);
		if (cpuset_locked)
			cpuset_unlock();
		goto recheck;
	}

	/*
	 * If setscheduling to SCHED_DEADLINE (or changing the parameters
	 * of a SCHED_DEADLINE task) we need to check if enough bandwidth
	 * is available.
	 */
	if ((dl_policy(policy) || dl_task(p)) && sched_dl_overflow(p, policy, attr)) {
		retval = -EBUSY;
		goto unlock;
	}

	p->sched_reset_on_fork = reset_on_fork;
	oldprio = p->prio;

	newprio = __normal_prio(policy, attr->sched_priority, attr->sched_nice);
	if (pi) {
		/*
		 * Take priority boosted tasks into account. If the new
		 * effective priority is unchanged, we just store the new
		 * normal parameters and do not touch the scheduler class and
		 * the runqueue. This will be done when the task deboost
		 * itself.
		 */
		newprio = rt_effective_prio(p, newprio);
		if (newprio == oldprio)
			queue_flags &= ~DEQUEUE_MOVE;
	}

	queued = task_on_rq_queued(p);
	running = task_current(rq, p);
	if (queued)
		dequeue_task(rq, p, queue_flags);
	if (running)
		put_prev_task(rq, p);

	prev_class = p->sched_class;

	if (!(attr->sched_flags & SCHED_FLAG_KEEP_PARAMS)) {
		__setscheduler_params(p, attr);
		__setscheduler_prio(p, newprio);
	}
	__setscheduler_uclamp(p, attr);

	if (queued) {
		/*
		 * We enqueue to tail when the priority of a task is
		 * increased (user space view).
		 */
		if (oldprio < p->prio)
			queue_flags |= ENQUEUE_HEAD;

		enqueue_task(rq, p, queue_flags);
	}
	if (running)
		set_next_task(rq, p);

	check_class_changed(rq, p, prev_class, oldprio);

	/* Avoid rq from going away on us: */
	preempt_disable();
	head = splice_balance_callbacks(rq);
	task_rq_unlock(rq, p, &rf);

	if (pi) {
		if (cpuset_locked)
			cpuset_unlock();
		rt_mutex_adjust_pi(p);
	}

	/* Run balance callbacks after we've adjusted the PI chain: */
	balance_callbacks(rq, head);
	preempt_enable();

	return 0;

unlock:
	task_rq_unlock(rq, p, &rf);
	if (cpuset_locked)
		cpuset_unlock();
	return retval;
}

static int _sched_setscheduler(struct task_struct *p, int policy,
			       const struct sched_param *param, bool check)
{
	struct sched_attr attr = {
		.sched_policy   = policy,
		.sched_priority = param->sched_priority,
		.sched_nice	= PRIO_TO_NICE(p->static_prio),
	};

	/* Fixup the legacy SCHED_RESET_ON_FORK hack. */
	if ((policy != SETPARAM_POLICY) && (policy & SCHED_RESET_ON_FORK)) {
		attr.sched_flags |= SCHED_FLAG_RESET_ON_FORK;
		policy &= ~SCHED_RESET_ON_FORK;
		attr.sched_policy = policy;
	}

	return __sched_setscheduler(p, &attr, check, true);
}
/**
 * sched_setscheduler - change the scheduling policy and/or RT priority of a thread.
 * @p: the task in question.
 * @policy: new policy.
 * @param: structure containing the new RT priority.
 *
 * Use sched_set_fifo(), read its comment.
 *
 * Return: 0 on success. An error code otherwise.
 *
 * NOTE that the task may be already dead.
 */
int sched_setscheduler(struct task_struct *p, int policy,
		       const struct sched_param *param)
{
	return _sched_setscheduler(p, policy, param, true);
}

int sched_setattr(struct task_struct *p, const struct sched_attr *attr)
{
	return __sched_setscheduler(p, attr, true, true);
}

int sched_setattr_nocheck(struct task_struct *p, const struct sched_attr *attr)
{
	return __sched_setscheduler(p, attr, false, true);
}
EXPORT_SYMBOL_GPL(sched_setattr_nocheck);

/**
 * sched_setscheduler_nocheck - change the scheduling policy and/or RT priority of a thread from kernelspace.
 * @p: the task in question.
 * @policy: new policy.
 * @param: structure containing the new RT priority.
 *
 * Just like sched_setscheduler, only don't bother checking if the
 * current context has permission.  For example, this is needed in
 * stop_machine(): we create temporary high priority worker threads,
 * but our caller might not have that capability.
 *
 * Return: 0 on success. An error code otherwise.
 */
int sched_setscheduler_nocheck(struct task_struct *p, int policy,
			       const struct sched_param *param)
{
	return _sched_setscheduler(p, policy, param, false);
}

/*
 * SCHED_FIFO is a broken scheduler model; that is, it is fundamentally
 * incapable of resource management, which is the one thing an OS really should
 * be doing.
 *
 * This is of course the reason it is limited to privileged users only.
 *
 * Worse still; it is fundamentally impossible to compose static priority
 * workloads. You cannot take two correctly working static prio workloads
 * and smash them together and still expect them to work.
 *
 * For this reason 'all' FIFO tasks the kernel creates are basically at:
 *
 *   MAX_RT_PRIO / 2
 *
 * The administrator _MUST_ configure the system, the kernel simply doesn't
 * know enough information to make a sensible choice.
 */
void sched_set_fifo(struct task_struct *p)
{
	struct sched_param sp = { .sched_priority = MAX_RT_PRIO / 2 };
	WARN_ON_ONCE(sched_setscheduler_nocheck(p, SCHED_FIFO, &sp) != 0);
}
EXPORT_SYMBOL_GPL(sched_set_fifo);

/*
 * For when you don't much care about FIFO, but want to be above SCHED_NORMAL.
 */
void sched_set_fifo_low(struct task_struct *p)
{
	struct sched_param sp = { .sched_priority = 1 };
	WARN_ON_ONCE(sched_setscheduler_nocheck(p, SCHED_FIFO, &sp) != 0);
}
EXPORT_SYMBOL_GPL(sched_set_fifo_low);

void sched_set_normal(struct task_struct *p, int nice)
{
	struct sched_attr attr = {
		.sched_policy = SCHED_NORMAL,
		.sched_nice = nice,
	};
	WARN_ON_ONCE(sched_setattr_nocheck(p, &attr) != 0);
}
EXPORT_SYMBOL_GPL(sched_set_normal);

static int
do_sched_setscheduler(pid_t pid, int policy, struct sched_param __user *param)
{
	struct sched_param lparam;
	struct task_struct *p;
	int retval;

	if (!param || pid < 0)
		return -EINVAL;
	if (copy_from_user(&lparam, param, sizeof(struct sched_param)))
		return -EFAULT;

	rcu_read_lock();
	retval = -ESRCH;
	p = find_process_by_pid(pid);
	if (likely(p))
		get_task_struct(p);
	rcu_read_unlock();

	if (likely(p)) {
		retval = sched_setscheduler(p, policy, &lparam);
		put_task_struct(p);
	}

	return retval;
}

/*
 * Mimics kernel/events/core.c perf_copy_attr().
 */
static int sched_copy_attr(struct sched_attr __user *uattr, struct sched_attr *attr)
{
	u32 size;
	int ret;

	/* Zero the full structure, so that a short copy will be nice: */
	memset(attr, 0, sizeof(*attr));

	ret = get_user(size, &uattr->size);
	if (ret)
		return ret;

	/* ABI compatibility quirk: */
	if (!size)
		size = SCHED_ATTR_SIZE_VER0;
	if (size < SCHED_ATTR_SIZE_VER0 || size > PAGE_SIZE)
		goto err_size;

	ret = copy_struct_from_user(attr, sizeof(*attr), uattr, size);
	if (ret) {
		if (ret == -E2BIG)
			goto err_size;
		return ret;
	}

	if ((attr->sched_flags & SCHED_FLAG_UTIL_CLAMP) &&
	    size < SCHED_ATTR_SIZE_VER1)
		return -EINVAL;

	/*
	 * XXX: Do we want to be lenient like existing syscalls; or do we want
	 * to be strict and return an error on out-of-bounds values?
	 */
	attr->sched_nice = clamp(attr->sched_nice, MIN_NICE, MAX_NICE);

	return 0;

err_size:
	put_user(sizeof(*attr), &uattr->size);
	return -E2BIG;
}

static void get_params(struct task_struct *p, struct sched_attr *attr)
{
	if (task_has_dl_policy(p))
		__getparam_dl(p, attr);
	else if (task_has_rt_policy(p))
		attr->sched_priority = p->rt_priority;
	else
		attr->sched_nice = task_nice(p);
}

/**
 * sys_sched_setscheduler - set/change the scheduler policy and RT priority
 * @pid: the pid in question.
 * @policy: new policy.
 * @param: structure containing the new RT priority.
 *
 * Return: 0 on success. An error code otherwise.
 */
SYSCALL_DEFINE3(sched_setscheduler, pid_t, pid, int, policy, struct sched_param __user *, param)
{
	if (policy < 0)
		return -EINVAL;

	return do_sched_setscheduler(pid, policy, param);
}

/**
 * sys_sched_setparam - set/change the RT priority of a thread
 * @pid: the pid in question.
 * @param: structure containing the new RT priority.
 *
 * Return: 0 on success. An error code otherwise.
 */
SYSCALL_DEFINE2(sched_setparam, pid_t, pid, struct sched_param __user *, param)
{
	return do_sched_setscheduler(pid, SETPARAM_POLICY, param);
}

/**
 * sys_sched_setattr - same as above, but with extended sched_attr
 * @pid: the pid in question.
 * @uattr: structure containing the extended parameters.
 * @flags: for future extension.
 */
SYSCALL_DEFINE3(sched_setattr, pid_t, pid, struct sched_attr __user *, uattr,
			       unsigned int, flags)
{
	struct sched_attr attr;
	struct task_struct *p;
	int retval;

	if (!uattr || pid < 0 || flags)
		return -EINVAL;

	retval = sched_copy_attr(uattr, &attr);
	if (retval)
		return retval;

	if ((int)attr.sched_policy < 0)
		return -EINVAL;
	if (attr.sched_flags & SCHED_FLAG_KEEP_POLICY)
		attr.sched_policy = SETPARAM_POLICY;

	rcu_read_lock();
	retval = -ESRCH;
	p = find_process_by_pid(pid);
	if (likely(p))
		get_task_struct(p);
	rcu_read_unlock();

	if (likely(p)) {
		if (attr.sched_flags & SCHED_FLAG_KEEP_PARAMS)
			get_params(p, &attr);
		retval = sched_setattr(p, &attr);
		put_task_struct(p);
	}

	return retval;
}

/**
 * sys_sched_getscheduler - get the policy (scheduling class) of a thread
 * @pid: the pid in question.
 *
 * Return: On success, the policy of the thread. Otherwise, a negative error
 * code.
 */
SYSCALL_DEFINE1(sched_getscheduler, pid_t, pid)
{
	struct task_struct *p;
	int retval;

	if (pid < 0)
		return -EINVAL;

	retval = -ESRCH;
	rcu_read_lock();
	p = find_process_by_pid(pid);
	if (p) {
		retval = security_task_getscheduler(p);
		if (!retval)
			retval = p->policy
				| (p->sched_reset_on_fork ? SCHED_RESET_ON_FORK : 0);
	}
	rcu_read_unlock();
	return retval;
}

/**
 * sys_sched_getparam - get the RT priority of a thread
 * @pid: the pid in question.
 * @param: structure containing the RT priority.
 *
 * Return: On success, 0 and the RT priority is in @param. Otherwise, an error
 * code.
 */
SYSCALL_DEFINE2(sched_getparam, pid_t, pid, struct sched_param __user *, param)
{
	struct sched_param lp = { .sched_priority = 0 };
	struct task_struct *p;
	int retval;

	if (!param || pid < 0)
		return -EINVAL;

	rcu_read_lock();
	p = find_process_by_pid(pid);
	retval = -ESRCH;
	if (!p)
		goto out_unlock;

	retval = security_task_getscheduler(p);
	if (retval)
		goto out_unlock;

	if (task_has_rt_policy(p))
		lp.sched_priority = p->rt_priority;
	rcu_read_unlock();

	/*
	 * This one might sleep, we cannot do it with a spinlock held ...
	 */
	retval = copy_to_user(param, &lp, sizeof(*param)) ? -EFAULT : 0;

	return retval;

out_unlock:
	rcu_read_unlock();
	return retval;
}

/*
 * Copy the kernel size attribute structure (which might be larger
 * than what user-space knows about) to user-space.
 *
 * Note that all cases are valid: user-space buffer can be larger or
 * smaller than the kernel-space buffer. The usual case is that both
 * have the same size.
 */
static int
sched_attr_copy_to_user(struct sched_attr __user *uattr,
			struct sched_attr *kattr,
			unsigned int usize)
{
	unsigned int ksize = sizeof(*kattr);

	if (!access_ok(uattr, usize))
		return -EFAULT;

	/*
	 * sched_getattr() ABI forwards and backwards compatibility:
	 *
	 * If usize == ksize then we just copy everything to user-space and all is good.
	 *
	 * If usize < ksize then we only copy as much as user-space has space for,
	 * this keeps ABI compatibility as well. We skip the rest.
	 *
	 * If usize > ksize then user-space is using a newer version of the ABI,
	 * which part the kernel doesn't know about. Just ignore it - tooling can
	 * detect the kernel's knowledge of attributes from the attr->size value
	 * which is set to ksize in this case.
	 */
	kattr->size = min(usize, ksize);

	if (copy_to_user(uattr, kattr, kattr->size))
		return -EFAULT;

	return 0;
}

/**
 * sys_sched_getattr - similar to sched_getparam, but with sched_attr
 * @pid: the pid in question.
 * @uattr: structure containing the extended parameters.
 * @usize: sizeof(attr) for fwd/bwd comp.
 * @flags: for future extension.
 */
SYSCALL_DEFINE4(sched_getattr, pid_t, pid, struct sched_attr __user *, uattr,
		unsigned int, usize, unsigned int, flags)
{
	struct sched_attr kattr = { };
	struct task_struct *p;
	int retval;

	if (!uattr || pid < 0 || usize > PAGE_SIZE ||
	    usize < SCHED_ATTR_SIZE_VER0 || flags)
		return -EINVAL;

	rcu_read_lock();
	p = find_process_by_pid(pid);
	retval = -ESRCH;
	if (!p)
		goto out_unlock;

	retval = security_task_getscheduler(p);
	if (retval)
		goto out_unlock;

	kattr.sched_policy = p->policy;
	if (p->sched_reset_on_fork)
		kattr.sched_flags |= SCHED_FLAG_RESET_ON_FORK;
	get_params(p, &kattr);
	kattr.sched_flags &= SCHED_FLAG_ALL;

#ifdef CONFIG_UCLAMP_TASK
	/*
	 * This could race with another potential updater, but this is fine
	 * because it'll correctly read the old or the new value. We don't need
	 * to guarantee who wins the race as long as it doesn't return garbage.
	 */
	kattr.sched_util_min = p->uclamp_req[UCLAMP_MIN].value;
	kattr.sched_util_max = p->uclamp_req[UCLAMP_MAX].value;
#endif

	rcu_read_unlock();

	return sched_attr_copy_to_user(uattr, &kattr, usize);

out_unlock:
	rcu_read_unlock();
	return retval;
}

#ifdef CONFIG_SMP
int dl_task_check_affinity(struct task_struct *p, const struct cpumask *mask)
{
	int ret = 0;

	/*
	 * If the task isn't a deadline task or admission control is
	 * disabled then we don't care about affinity changes.
	 */
	if (!task_has_dl_policy(p) || !dl_bandwidth_enabled())
		return 0;

	/*
	 * Since bandwidth control happens on root_domain basis,
	 * if admission test is enabled, we only admit -deadline
	 * tasks allowed to run on all the CPUs in the task's
	 * root_domain.
	 */
	rcu_read_lock();
	if (!cpumask_subset(task_rq(p)->rd->span, mask))
		ret = -EBUSY;
	rcu_read_unlock();
	return ret;
}
#endif

static int
__sched_setaffinity(struct task_struct *p, struct affinity_context *ctx)
{
	int retval;
	cpumask_var_t cpus_allowed, new_mask;

	if (!alloc_cpumask_var(&cpus_allowed, GFP_KERNEL))
		return -ENOMEM;

	if (!alloc_cpumask_var(&new_mask, GFP_KERNEL)) {
		retval = -ENOMEM;
		goto out_free_cpus_allowed;
	}

	cpuset_cpus_allowed(p, cpus_allowed);
	cpumask_and(new_mask, ctx->new_mask, cpus_allowed);

	ctx->new_mask = new_mask;
	ctx->flags |= SCA_CHECK;

	retval = dl_task_check_affinity(p, new_mask);
	if (retval)
		goto out_free_new_mask;

	retval = __set_cpus_allowed_ptr(p, ctx);
	if (retval)
		goto out_free_new_mask;

	cpuset_cpus_allowed(p, cpus_allowed);
	if (!cpumask_subset(new_mask, cpus_allowed)) {
		/*
		 * We must have raced with a concurrent cpuset update.
		 * Just reset the cpumask to the cpuset's cpus_allowed.
		 */
		cpumask_copy(new_mask, cpus_allowed);

		/*
		 * If SCA_USER is set, a 2nd call to __set_cpus_allowed_ptr()
		 * will restore the previous user_cpus_ptr value.
		 *
		 * In the unlikely event a previous user_cpus_ptr exists,
		 * we need to further restrict the mask to what is allowed
		 * by that old user_cpus_ptr.
		 */
		if (unlikely((ctx->flags & SCA_USER) && ctx->user_mask)) {
			bool empty = !cpumask_and(new_mask, new_mask,
						  ctx->user_mask);

			if (WARN_ON_ONCE(empty))
				cpumask_copy(new_mask, cpus_allowed);
		}
		__set_cpus_allowed_ptr(p, ctx);
		retval = -EINVAL;
	}

out_free_new_mask:
	free_cpumask_var(new_mask);
out_free_cpus_allowed:
	free_cpumask_var(cpus_allowed);
	return retval;
}

long sched_setaffinity(pid_t pid, const struct cpumask *in_mask)
{
	struct affinity_context ac;
	struct cpumask *user_mask;
	struct task_struct *p;
	int retval;

	rcu_read_lock();

	p = find_process_by_pid(pid);
	if (!p) {
		rcu_read_unlock();
		return -ESRCH;
	}

	/* Prevent p going away */
	get_task_struct(p);
	rcu_read_unlock();

	if (p->flags & PF_NO_SETAFFINITY) {
		retval = -EINVAL;
		goto out_put_task;
	}

	if (!check_same_owner(p)) {
		rcu_read_lock();
		if (!ns_capable(__task_cred(p)->user_ns, CAP_SYS_NICE)) {
			rcu_read_unlock();
			retval = -EPERM;
			goto out_put_task;
		}
		rcu_read_unlock();
	}

	retval = security_task_setscheduler(p);
	if (retval)
		goto out_put_task;

	/*
	 * With non-SMP configs, user_cpus_ptr/user_mask isn't used and
	 * alloc_user_cpus_ptr() returns NULL.
	 */
	user_mask = alloc_user_cpus_ptr(NUMA_NO_NODE);
	if (user_mask) {
		cpumask_copy(user_mask, in_mask);
	} else if (IS_ENABLED(CONFIG_SMP)) {
		retval = -ENOMEM;
		goto out_put_task;
	}

	ac = (struct affinity_context){
		.new_mask  = in_mask,
		.user_mask = user_mask,
		.flags     = SCA_USER,
	};

	retval = __sched_setaffinity(p, &ac);
	kfree(ac.user_mask);

out_put_task:
	put_task_struct(p);
	return retval;
=======
	lockdep_assert(current->sched_rt_mutex);
	__schedule_loop(SM_NONE);
>>>>>>> 2d5404ca
}

void rt_mutex_post_schedule(void)
{
	sched_update_worker(current);
	lockdep_assert(fetch_and_set(current->sched_rt_mutex, 0));
}

/*
 * rt_mutex_setprio - set the current priority of a task
 * @p: task to boost
 * @pi_task: donor task
 *
 * This function changes the 'effective' priority of a task. It does
 * not touch ->normal_prio like __setscheduler().
 *
 * Used by the rt_mutex code to implement priority inheritance
 * logic. Call site only calls if the priority of the task changed.
 */
void rt_mutex_setprio(struct task_struct *p, struct task_struct *pi_task)
{
	int prio, oldprio, queued, running, queue_flag =
		DEQUEUE_SAVE | DEQUEUE_MOVE | DEQUEUE_NOCLOCK;
	const struct sched_class *prev_class, *next_class;
	struct rq_flags rf;
	struct rq *rq;

	/* XXX used to be waiter->prio, not waiter->task->prio */
	prio = __rt_effective_prio(pi_task, p->normal_prio);

	/*
	 * If nothing changed; bail early.
	 */
	if (p->pi_top_task == pi_task && prio == p->prio && !dl_prio(prio))
		return;

	rq = __task_rq_lock(p, &rf);
	update_rq_clock(rq);
	/*
	 * Set under pi_lock && rq->lock, such that the value can be used under
	 * either lock.
	 *
	 * Note that there is loads of tricky to make this pointer cache work
	 * right. rt_mutex_slowunlock()+rt_mutex_postunlock() work together to
	 * ensure a task is de-boosted (pi_task is set to NULL) before the
	 * task is allowed to run again (and can exit). This ensures the pointer
	 * points to a blocked task -- which guarantees the task is present.
	 */
	p->pi_top_task = pi_task;

	/*
	 * For FIFO/RR we only need to set prio, if that matches we're done.
	 */
	if (prio == p->prio && !dl_prio(prio))
		goto out_unlock;

	/*
	 * Idle task boosting is a no-no in general. There is one
	 * exception, when PREEMPT_RT and NOHZ is active:
	 *
	 * The idle task calls get_next_timer_interrupt() and holds
	 * the timer wheel base->lock on the CPU and another CPU wants
	 * to access the timer (probably to cancel it). We can safely
	 * ignore the boosting request, as the idle CPU runs this code
	 * with interrupts disabled and will complete the lock
	 * protected section without being interrupted. So there is no
	 * real need to boost.
	 */
	if (unlikely(p == rq->idle)) {
		WARN_ON(p != rq->curr);
		WARN_ON(p->pi_blocked_on);
		goto out_unlock;
	}

	trace_sched_pi_setprio(p, pi_task);
	oldprio = p->prio;

	if (oldprio == prio)
		queue_flag &= ~DEQUEUE_MOVE;

	prev_class = p->sched_class;
	next_class = __setscheduler_class(p->policy, prio);

	if (prev_class != next_class && p->se.sched_delayed)
		dequeue_task(rq, p, DEQUEUE_SLEEP | DEQUEUE_DELAYED | DEQUEUE_NOCLOCK);

	queued = task_on_rq_queued(p);
	running = task_current(rq, p);
	if (queued)
		dequeue_task(rq, p, queue_flag);
	if (running)
		put_prev_task(rq, p);

	/*
	 * Boosting condition are:
	 * 1. -rt task is running and holds mutex A
	 *      --> -dl task blocks on mutex A
	 *
	 * 2. -dl task is running and holds mutex A
	 *      --> -dl task blocks on mutex A and could preempt the
	 *          running task
	 */
	if (dl_prio(prio)) {
		if (!dl_prio(p->normal_prio) ||
		    (pi_task && dl_prio(pi_task->prio) &&
		     dl_entity_preempt(&pi_task->dl, &p->dl))) {
			p->dl.pi_se = pi_task->dl.pi_se;
			queue_flag |= ENQUEUE_REPLENISH;
		} else {
			p->dl.pi_se = &p->dl;
		}
	} else if (rt_prio(prio)) {
		if (dl_prio(oldprio))
			p->dl.pi_se = &p->dl;
		if (oldprio < prio)
			queue_flag |= ENQUEUE_HEAD;
	} else {
		if (dl_prio(oldprio))
			p->dl.pi_se = &p->dl;
		if (rt_prio(oldprio))
			p->rt.timeout = 0;
	}

	p->sched_class = next_class;
	p->prio = prio;

	check_class_changing(rq, p, prev_class);

	if (queued)
		enqueue_task(rq, p, queue_flag);
	if (running)
		set_next_task(rq, p);

	check_class_changed(rq, p, prev_class, oldprio);
out_unlock:
	/* Avoid rq from going away on us: */
	preempt_disable();

	rq_unpin_lock(rq, &rf);
	__balance_callbacks(rq);
	raw_spin_rq_unlock(rq);

	preempt_enable();
}
#endif

#if !defined(CONFIG_PREEMPTION) || defined(CONFIG_PREEMPT_DYNAMIC)
int __sched __cond_resched(void)
{
	if (should_resched(0)) {
		preempt_schedule_common();
		return 1;
	}
	/*
	 * In preemptible kernels, ->rcu_read_lock_nesting tells the tick
	 * whether the current CPU is in an RCU read-side critical section,
	 * so the tick can report quiescent states even for CPUs looping
	 * in kernel context.  In contrast, in non-preemptible kernels,
	 * RCU readers leave no in-memory hints, which means that CPU-bound
	 * processes executing in kernel context might never report an
	 * RCU quiescent state.  Therefore, the following code causes
	 * cond_resched() to report a quiescent state, but only when RCU
	 * is in urgent need of one.
	 */
#ifndef CONFIG_PREEMPT_RCU
	rcu_all_qs();
#endif
	return 0;
}
EXPORT_SYMBOL(__cond_resched);
#endif

#ifdef CONFIG_PREEMPT_DYNAMIC
#if defined(CONFIG_HAVE_PREEMPT_DYNAMIC_CALL)
#define cond_resched_dynamic_enabled	__cond_resched
#define cond_resched_dynamic_disabled	((void *)&__static_call_return0)
DEFINE_STATIC_CALL_RET0(cond_resched, __cond_resched);
EXPORT_STATIC_CALL_TRAMP(cond_resched);

#define might_resched_dynamic_enabled	__cond_resched
#define might_resched_dynamic_disabled	((void *)&__static_call_return0)
DEFINE_STATIC_CALL_RET0(might_resched, __cond_resched);
EXPORT_STATIC_CALL_TRAMP(might_resched);
#elif defined(CONFIG_HAVE_PREEMPT_DYNAMIC_KEY)
static DEFINE_STATIC_KEY_FALSE(sk_dynamic_cond_resched);
int __sched dynamic_cond_resched(void)
{
	klp_sched_try_switch();
	if (!static_branch_unlikely(&sk_dynamic_cond_resched))
		return 0;
	return __cond_resched();
}
EXPORT_SYMBOL(dynamic_cond_resched);

static DEFINE_STATIC_KEY_FALSE(sk_dynamic_might_resched);
int __sched dynamic_might_resched(void)
{
	if (!static_branch_unlikely(&sk_dynamic_might_resched))
		return 0;
	return __cond_resched();
}
EXPORT_SYMBOL(dynamic_might_resched);
#endif
#endif

/*
 * __cond_resched_lock() - if a reschedule is pending, drop the given lock,
 * call schedule, and on return reacquire the lock.
 *
 * This works OK both with and without CONFIG_PREEMPTION. We do strange low-level
 * operations here to prevent schedule() from being called twice (once via
 * spin_unlock(), once by hand).
 */
int __cond_resched_lock(spinlock_t *lock)
{
	int resched = should_resched(PREEMPT_LOCK_OFFSET);
	int ret = 0;

	lockdep_assert_held(lock);

	if (spin_needbreak(lock) || resched) {
		spin_unlock(lock);
		if (!_cond_resched())
			cpu_relax();
		ret = 1;
		spin_lock(lock);
	}
	return ret;
}
EXPORT_SYMBOL(__cond_resched_lock);

int __cond_resched_rwlock_read(rwlock_t *lock)
{
	int resched = should_resched(PREEMPT_LOCK_OFFSET);
	int ret = 0;

	lockdep_assert_held_read(lock);

	if (rwlock_needbreak(lock) || resched) {
		read_unlock(lock);
		if (!_cond_resched())
			cpu_relax();
		ret = 1;
		read_lock(lock);
	}
	return ret;
}
EXPORT_SYMBOL(__cond_resched_rwlock_read);

int __cond_resched_rwlock_write(rwlock_t *lock)
{
	int resched = should_resched(PREEMPT_LOCK_OFFSET);
	int ret = 0;

	lockdep_assert_held_write(lock);

	if (rwlock_needbreak(lock) || resched) {
		write_unlock(lock);
		if (!_cond_resched())
			cpu_relax();
		ret = 1;
		write_lock(lock);
	}
	return ret;
}
EXPORT_SYMBOL(__cond_resched_rwlock_write);

#ifdef CONFIG_PREEMPT_DYNAMIC

#ifdef CONFIG_GENERIC_ENTRY
#include <linux/entry-common.h>
#endif

/*
 * SC:cond_resched
 * SC:might_resched
 * SC:preempt_schedule
 * SC:preempt_schedule_notrace
 * SC:irqentry_exit_cond_resched
 *
 *
 * NONE:
 *   cond_resched               <- __cond_resched
 *   might_resched              <- RET0
 *   preempt_schedule           <- NOP
 *   preempt_schedule_notrace   <- NOP
 *   irqentry_exit_cond_resched <- NOP
 *
 * VOLUNTARY:
 *   cond_resched               <- __cond_resched
 *   might_resched              <- __cond_resched
 *   preempt_schedule           <- NOP
 *   preempt_schedule_notrace   <- NOP
 *   irqentry_exit_cond_resched <- NOP
 *
 * FULL:
 *   cond_resched               <- RET0
 *   might_resched              <- RET0
 *   preempt_schedule           <- preempt_schedule
 *   preempt_schedule_notrace   <- preempt_schedule_notrace
 *   irqentry_exit_cond_resched <- irqentry_exit_cond_resched
 */

enum {
	preempt_dynamic_undefined = -1,
	preempt_dynamic_none,
	preempt_dynamic_voluntary,
	preempt_dynamic_full,
};

int preempt_dynamic_mode = preempt_dynamic_undefined;

int sched_dynamic_mode(const char *str)
{
	if (!strcmp(str, "none"))
		return preempt_dynamic_none;

	if (!strcmp(str, "voluntary"))
		return preempt_dynamic_voluntary;

	if (!strcmp(str, "full"))
		return preempt_dynamic_full;

	return -EINVAL;
}

#if defined(CONFIG_HAVE_PREEMPT_DYNAMIC_CALL)
#define preempt_dynamic_enable(f)	static_call_update(f, f##_dynamic_enabled)
#define preempt_dynamic_disable(f)	static_call_update(f, f##_dynamic_disabled)
#elif defined(CONFIG_HAVE_PREEMPT_DYNAMIC_KEY)
#define preempt_dynamic_enable(f)	static_key_enable(&sk_dynamic_##f.key)
#define preempt_dynamic_disable(f)	static_key_disable(&sk_dynamic_##f.key)
#else
#error "Unsupported PREEMPT_DYNAMIC mechanism"
#endif

static DEFINE_MUTEX(sched_dynamic_mutex);
static bool klp_override;

static void __sched_dynamic_update(int mode)
{
	/*
	 * Avoid {NONE,VOLUNTARY} -> FULL transitions from ever ending up in
	 * the ZERO state, which is invalid.
	 */
	if (!klp_override)
		preempt_dynamic_enable(cond_resched);
	preempt_dynamic_enable(might_resched);
	preempt_dynamic_enable(preempt_schedule);
	preempt_dynamic_enable(preempt_schedule_notrace);
	preempt_dynamic_enable(irqentry_exit_cond_resched);

	switch (mode) {
	case preempt_dynamic_none:
		if (!klp_override)
			preempt_dynamic_enable(cond_resched);
		preempt_dynamic_disable(might_resched);
		preempt_dynamic_disable(preempt_schedule);
		preempt_dynamic_disable(preempt_schedule_notrace);
		preempt_dynamic_disable(irqentry_exit_cond_resched);
		if (mode != preempt_dynamic_mode)
			pr_info("Dynamic Preempt: none\n");
		break;

	case preempt_dynamic_voluntary:
		if (!klp_override)
			preempt_dynamic_enable(cond_resched);
		preempt_dynamic_enable(might_resched);
		preempt_dynamic_disable(preempt_schedule);
		preempt_dynamic_disable(preempt_schedule_notrace);
		preempt_dynamic_disable(irqentry_exit_cond_resched);
		if (mode != preempt_dynamic_mode)
			pr_info("Dynamic Preempt: voluntary\n");
		break;

	case preempt_dynamic_full:
		if (!klp_override)
			preempt_dynamic_disable(cond_resched);
		preempt_dynamic_disable(might_resched);
		preempt_dynamic_enable(preempt_schedule);
		preempt_dynamic_enable(preempt_schedule_notrace);
		preempt_dynamic_enable(irqentry_exit_cond_resched);
		if (mode != preempt_dynamic_mode)
			pr_info("Dynamic Preempt: full\n");
		break;
	}

	preempt_dynamic_mode = mode;
}

void sched_dynamic_update(int mode)
{
	mutex_lock(&sched_dynamic_mutex);
	__sched_dynamic_update(mode);
	mutex_unlock(&sched_dynamic_mutex);
}

#ifdef CONFIG_HAVE_PREEMPT_DYNAMIC_CALL

static int klp_cond_resched(void)
{
	__klp_sched_try_switch();
	return __cond_resched();
}

void sched_dynamic_klp_enable(void)
{
	mutex_lock(&sched_dynamic_mutex);

	klp_override = true;
	static_call_update(cond_resched, klp_cond_resched);

	mutex_unlock(&sched_dynamic_mutex);
}

void sched_dynamic_klp_disable(void)
{
	mutex_lock(&sched_dynamic_mutex);

	klp_override = false;
	__sched_dynamic_update(preempt_dynamic_mode);

	mutex_unlock(&sched_dynamic_mutex);
}

#endif /* CONFIG_HAVE_PREEMPT_DYNAMIC_CALL */

static int __init setup_preempt_mode(char *str)
{
	int mode = sched_dynamic_mode(str);
	if (mode < 0) {
		pr_warn("Dynamic Preempt: unsupported mode: %s\n", str);
		return 0;
	}

	sched_dynamic_update(mode);
	return 1;
}
__setup("preempt=", setup_preempt_mode);

static void __init preempt_dynamic_init(void)
{
	if (preempt_dynamic_mode == preempt_dynamic_undefined) {
		if (IS_ENABLED(CONFIG_PREEMPT_NONE)) {
			sched_dynamic_update(preempt_dynamic_none);
		} else if (IS_ENABLED(CONFIG_PREEMPT_VOLUNTARY)) {
			sched_dynamic_update(preempt_dynamic_voluntary);
		} else {
			/* Default static call setting, nothing to do */
			WARN_ON_ONCE(!IS_ENABLED(CONFIG_PREEMPT));
			preempt_dynamic_mode = preempt_dynamic_full;
			pr_info("Dynamic Preempt: full\n");
		}
	}
}

#define PREEMPT_MODEL_ACCESSOR(mode) \
	bool preempt_model_##mode(void)						 \
	{									 \
		WARN_ON_ONCE(preempt_dynamic_mode == preempt_dynamic_undefined); \
		return preempt_dynamic_mode == preempt_dynamic_##mode;		 \
	}									 \
	EXPORT_SYMBOL_GPL(preempt_model_##mode)

PREEMPT_MODEL_ACCESSOR(none);
PREEMPT_MODEL_ACCESSOR(voluntary);
PREEMPT_MODEL_ACCESSOR(full);

#else /* !CONFIG_PREEMPT_DYNAMIC: */

static inline void preempt_dynamic_init(void) { }

#endif /* CONFIG_PREEMPT_DYNAMIC */

int io_schedule_prepare(void)
{
	int old_iowait = current->in_iowait;

	current->in_iowait = 1;
	blk_flush_plug(current->plug, true);
	return old_iowait;
}

void io_schedule_finish(int token)
{
	current->in_iowait = token;
}

/*
 * This task is about to go to sleep on IO. Increment rq->nr_iowait so
 * that process accounting knows that this is a task in IO wait state.
 */
long __sched io_schedule_timeout(long timeout)
{
	int token;
	long ret;

	token = io_schedule_prepare();
	ret = schedule_timeout(timeout);
	io_schedule_finish(token);

	return ret;
}
EXPORT_SYMBOL(io_schedule_timeout);

void __sched io_schedule(void)
{
	int token;

	token = io_schedule_prepare();
	schedule();
	io_schedule_finish(token);
}
EXPORT_SYMBOL(io_schedule);

void sched_show_task(struct task_struct *p)
{
	unsigned long free;
	int ppid;

	if (!try_get_task_stack(p))
		return;

	pr_info("task:%-15.15s state:%c", p->comm, task_state_to_char(p));

	if (task_is_running(p))
		pr_cont("  running task    ");
	free = stack_not_used(p);
	ppid = 0;
	rcu_read_lock();
	if (pid_alive(p))
		ppid = task_pid_nr(rcu_dereference(p->real_parent));
	rcu_read_unlock();
	pr_cont(" stack:%-5lu pid:%-5d tgid:%-5d ppid:%-6d flags:0x%08lx\n",
		free, task_pid_nr(p), task_tgid_nr(p),
		ppid, read_task_thread_flags(p));

	print_worker_info(KERN_INFO, p);
	print_stop_info(KERN_INFO, p);
	print_scx_info(KERN_INFO, p);
	show_stack(p, NULL, KERN_INFO);
	put_task_stack(p);
}
EXPORT_SYMBOL_GPL(sched_show_task);

static inline bool
state_filter_match(unsigned long state_filter, struct task_struct *p)
{
	unsigned int state = READ_ONCE(p->__state);

	/* no filter, everything matches */
	if (!state_filter)
		return true;

	/* filter, but doesn't match */
	if (!(state & state_filter))
		return false;

	/*
	 * When looking for TASK_UNINTERRUPTIBLE skip TASK_IDLE (allows
	 * TASK_KILLABLE).
	 */
	if (state_filter == TASK_UNINTERRUPTIBLE && (state & TASK_NOLOAD))
		return false;

	return true;
}


void show_state_filter(unsigned int state_filter)
{
	struct task_struct *g, *p;

	rcu_read_lock();
	for_each_process_thread(g, p) {
		/*
		 * reset the NMI-timeout, listing all files on a slow
		 * console might take a lot of time:
		 * Also, reset softlockup watchdogs on all CPUs, because
		 * another CPU might be blocked waiting for us to process
		 * an IPI.
		 */
		touch_nmi_watchdog();
		touch_all_softlockup_watchdogs();
		if (state_filter_match(state_filter, p))
			sched_show_task(p);
	}

#ifdef CONFIG_SCHED_DEBUG
	if (!state_filter)
		sysrq_sched_debug_show();
#endif
	rcu_read_unlock();
	/*
	 * Only show locks if all tasks are dumped:
	 */
	if (!state_filter)
		debug_show_all_locks();
}

/**
 * init_idle - set up an idle thread for a given CPU
 * @idle: task in question
 * @cpu: CPU the idle task belongs to
 *
 * NOTE: this function does not set the idle thread's NEED_RESCHED
 * flag, to make booting more robust.
 */
void __init init_idle(struct task_struct *idle, int cpu)
{
#ifdef CONFIG_SMP
	struct affinity_context ac = (struct affinity_context) {
		.new_mask  = cpumask_of(cpu),
		.flags     = 0,
	};
#endif
	struct rq *rq = cpu_rq(cpu);
	unsigned long flags;

	__sched_fork(0, idle);

	raw_spin_lock_irqsave(&idle->pi_lock, flags);
	raw_spin_rq_lock(rq);

	idle->__state = TASK_RUNNING;
	idle->se.exec_start = sched_clock();
	/*
	 * PF_KTHREAD should already be set at this point; regardless, make it
	 * look like a proper per-CPU kthread.
	 */
	idle->flags |= PF_KTHREAD | PF_NO_SETAFFINITY;
	kthread_set_per_cpu(idle, cpu);

#ifdef CONFIG_SMP
	/*
	 * It's possible that init_idle() gets called multiple times on a task,
	 * in that case do_set_cpus_allowed() will not do the right thing.
	 *
	 * And since this is boot we can forgo the serialization.
	 */
	set_cpus_allowed_common(idle, &ac);
#endif
	/*
	 * We're having a chicken and egg problem, even though we are
	 * holding rq->lock, the CPU isn't yet set to this CPU so the
	 * lockdep check in task_group() will fail.
	 *
	 * Similar case to sched_fork(). / Alternatively we could
	 * use task_rq_lock() here and obtain the other rq->lock.
	 *
	 * Silence PROVE_RCU
	 */
	rcu_read_lock();
	__set_task_cpu(idle, cpu);
	rcu_read_unlock();

	rq->idle = idle;
	rcu_assign_pointer(rq->curr, idle);
	idle->on_rq = TASK_ON_RQ_QUEUED;
#ifdef CONFIG_SMP
	idle->on_cpu = 1;
#endif
	raw_spin_rq_unlock(rq);
	raw_spin_unlock_irqrestore(&idle->pi_lock, flags);

	/* Set the preempt count _outside_ the spinlocks! */
	init_idle_preempt_count(idle, cpu);

	/*
	 * The idle tasks have their own, simple scheduling class:
	 */
	idle->sched_class = &idle_sched_class;
	ftrace_graph_init_idle_task(idle, cpu);
	vtime_init_idle(idle, cpu);
#ifdef CONFIG_SMP
	sprintf(idle->comm, "%s/%d", INIT_TASK_COMM, cpu);
#endif
}

#ifdef CONFIG_SMP

int cpuset_cpumask_can_shrink(const struct cpumask *cur,
			      const struct cpumask *trial)
{
	int ret = 1;

	if (cpumask_empty(cur))
		return ret;

	ret = dl_cpuset_cpumask_can_shrink(cur, trial);

	return ret;
}

int task_can_attach(struct task_struct *p)
{
	int ret = 0;

	/*
	 * Kthreads which disallow setaffinity shouldn't be moved
	 * to a new cpuset; we don't want to change their CPU
	 * affinity and isolating such threads by their set of
	 * allowed nodes is unnecessary.  Thus, cpusets are not
	 * applicable for such threads.  This prevents checking for
	 * success of set_cpus_allowed_ptr() on all attached tasks
	 * before cpus_mask may be changed.
	 */
	if (p->flags & PF_NO_SETAFFINITY)
		ret = -EINVAL;

	return ret;
}

bool sched_smp_initialized __read_mostly;

#ifdef CONFIG_NUMA_BALANCING
/* Migrate current task p to target_cpu */
int migrate_task_to(struct task_struct *p, int target_cpu)
{
	struct migration_arg arg = { p, target_cpu };
	int curr_cpu = task_cpu(p);

	if (curr_cpu == target_cpu)
		return 0;

	if (!cpumask_test_cpu(target_cpu, p->cpus_ptr))
		return -EINVAL;

	/* TODO: This is not properly updating schedstats */

	trace_sched_move_numa(p, curr_cpu, target_cpu);
	return stop_one_cpu(curr_cpu, migration_cpu_stop, &arg);
}

/*
 * Requeue a task on a given node and accurately track the number of NUMA
 * tasks on the runqueues
 */
void sched_setnuma(struct task_struct *p, int nid)
{
	bool queued, running;
	struct rq_flags rf;
	struct rq *rq;

	rq = task_rq_lock(p, &rf);
	queued = task_on_rq_queued(p);
	running = task_current(rq, p);

	if (queued)
		dequeue_task(rq, p, DEQUEUE_SAVE);
	if (running)
		put_prev_task(rq, p);

	p->numa_preferred_nid = nid;

	if (queued)
		enqueue_task(rq, p, ENQUEUE_RESTORE | ENQUEUE_NOCLOCK);
	if (running)
		set_next_task(rq, p);
	task_rq_unlock(rq, p, &rf);
}
#endif /* CONFIG_NUMA_BALANCING */

#ifdef CONFIG_HOTPLUG_CPU
/*
 * Ensure that the idle task is using init_mm right before its CPU goes
 * offline.
 */
void idle_task_exit(void)
{
	struct mm_struct *mm = current->active_mm;

	BUG_ON(cpu_online(smp_processor_id()));
	BUG_ON(current != this_rq()->idle);

	if (mm != &init_mm) {
		switch_mm(mm, &init_mm, current);
		finish_arch_post_lock_switch();
	}

	/* finish_cpu(), as ran on the BP, will clean up the active_mm state */
}

static int __balance_push_cpu_stop(void *arg)
{
	struct task_struct *p = arg;
	struct rq *rq = this_rq();
	struct rq_flags rf;
	int cpu;

	raw_spin_lock_irq(&p->pi_lock);
	rq_lock(rq, &rf);

	update_rq_clock(rq);

	if (task_rq(p) == rq && task_on_rq_queued(p)) {
		cpu = select_fallback_rq(rq->cpu, p);
		rq = __migrate_task(rq, &rf, p, cpu);
	}

	rq_unlock(rq, &rf);
	raw_spin_unlock_irq(&p->pi_lock);

	put_task_struct(p);

	return 0;
}

static DEFINE_PER_CPU(struct cpu_stop_work, push_work);

/*
 * Ensure we only run per-cpu kthreads once the CPU goes !active.
 *
 * This is enabled below SCHED_AP_ACTIVE; when !cpu_active(), but only
 * effective when the hotplug motion is down.
 */
static void balance_push(struct rq *rq)
{
	struct task_struct *push_task = rq->curr;

	lockdep_assert_rq_held(rq);

	/*
	 * Ensure the thing is persistent until balance_push_set(.on = false);
	 */
	rq->balance_callback = &balance_push_callback;

	/*
	 * Only active while going offline and when invoked on the outgoing
	 * CPU.
	 */
	if (!cpu_dying(rq->cpu) || rq != this_rq())
		return;

	/*
	 * Both the cpu-hotplug and stop task are in this case and are
	 * required to complete the hotplug process.
	 */
	if (kthread_is_per_cpu(push_task) ||
	    is_migration_disabled(push_task)) {

		/*
		 * If this is the idle task on the outgoing CPU try to wake
		 * up the hotplug control thread which might wait for the
		 * last task to vanish. The rcuwait_active() check is
		 * accurate here because the waiter is pinned on this CPU
		 * and can't obviously be running in parallel.
		 *
		 * On RT kernels this also has to check whether there are
		 * pinned and scheduled out tasks on the runqueue. They
		 * need to leave the migrate disabled section first.
		 */
		if (!rq->nr_running && !rq_has_pinned_tasks(rq) &&
		    rcuwait_active(&rq->hotplug_wait)) {
			raw_spin_rq_unlock(rq);
			rcuwait_wake_up(&rq->hotplug_wait);
			raw_spin_rq_lock(rq);
		}
		return;
	}

	get_task_struct(push_task);
	/*
	 * Temporarily drop rq->lock such that we can wake-up the stop task.
	 * Both preemption and IRQs are still disabled.
	 */
	preempt_disable();
	raw_spin_rq_unlock(rq);
	stop_one_cpu_nowait(rq->cpu, __balance_push_cpu_stop, push_task,
			    this_cpu_ptr(&push_work));
	preempt_enable();
	/*
	 * At this point need_resched() is true and we'll take the loop in
	 * schedule(). The next pick is obviously going to be the stop task
	 * which kthread_is_per_cpu() and will push this task away.
	 */
	raw_spin_rq_lock(rq);
}

static void balance_push_set(int cpu, bool on)
{
	struct rq *rq = cpu_rq(cpu);
	struct rq_flags rf;

	rq_lock_irqsave(rq, &rf);
	if (on) {
		WARN_ON_ONCE(rq->balance_callback);
		rq->balance_callback = &balance_push_callback;
	} else if (rq->balance_callback == &balance_push_callback) {
		rq->balance_callback = NULL;
	}
	rq_unlock_irqrestore(rq, &rf);
}

/*
 * Invoked from a CPUs hotplug control thread after the CPU has been marked
 * inactive. All tasks which are not per CPU kernel threads are either
 * pushed off this CPU now via balance_push() or placed on a different CPU
 * during wakeup. Wait until the CPU is quiescent.
 */
static void balance_hotplug_wait(void)
{
	struct rq *rq = this_rq();

	rcuwait_wait_event(&rq->hotplug_wait,
			   rq->nr_running == 1 && !rq_has_pinned_tasks(rq),
			   TASK_UNINTERRUPTIBLE);
}

#else

static inline void balance_push(struct rq *rq)
{
}

static inline void balance_push_set(int cpu, bool on)
{
}

static inline void balance_hotplug_wait(void)
{
}

#endif /* CONFIG_HOTPLUG_CPU */

void set_rq_online(struct rq *rq)
{
	if (!rq->online) {
		const struct sched_class *class;

		cpumask_set_cpu(rq->cpu, rq->rd->online);
		rq->online = 1;

		for_each_class(class) {
			if (class->rq_online)
				class->rq_online(rq);
		}
	}
}

void set_rq_offline(struct rq *rq)
{
	if (rq->online) {
		const struct sched_class *class;

		update_rq_clock(rq);
		for_each_class(class) {
			if (class->rq_offline)
				class->rq_offline(rq);
		}

		cpumask_clear_cpu(rq->cpu, rq->rd->online);
		rq->online = 0;
	}
}

static inline void sched_set_rq_online(struct rq *rq, int cpu)
{
	struct rq_flags rf;

	rq_lock_irqsave(rq, &rf);
	if (rq->rd) {
		BUG_ON(!cpumask_test_cpu(cpu, rq->rd->span));
		set_rq_online(rq);
	}
	rq_unlock_irqrestore(rq, &rf);
}

static inline void sched_set_rq_offline(struct rq *rq, int cpu)
{
	struct rq_flags rf;

	rq_lock_irqsave(rq, &rf);
	if (rq->rd) {
		BUG_ON(!cpumask_test_cpu(cpu, rq->rd->span));
		set_rq_offline(rq);
	}
	rq_unlock_irqrestore(rq, &rf);
}

/*
 * used to mark begin/end of suspend/resume:
 */
static int num_cpus_frozen;

/*
 * Update cpusets according to cpu_active mask.  If cpusets are
 * disabled, cpuset_update_active_cpus() becomes a simple wrapper
 * around partition_sched_domains().
 *
 * If we come here as part of a suspend/resume, don't touch cpusets because we
 * want to restore it back to its original state upon resume anyway.
 */
static void cpuset_cpu_active(void)
{
	if (cpuhp_tasks_frozen) {
		/*
		 * num_cpus_frozen tracks how many CPUs are involved in suspend
		 * resume sequence. As long as this is not the last online
		 * operation in the resume sequence, just build a single sched
		 * domain, ignoring cpusets.
		 */
		partition_sched_domains(1, NULL, NULL);
		if (--num_cpus_frozen)
			return;
		/*
		 * This is the last CPU online operation. So fall through and
		 * restore the original sched domains by considering the
		 * cpuset configurations.
		 */
		cpuset_force_rebuild();
	}
	cpuset_update_active_cpus();
}

static int cpuset_cpu_inactive(unsigned int cpu)
{
	if (!cpuhp_tasks_frozen) {
		int ret = dl_bw_check_overflow(cpu);

		if (ret)
			return ret;
		cpuset_update_active_cpus();
	} else {
		num_cpus_frozen++;
		partition_sched_domains(1, NULL, NULL);
	}
	return 0;
}

static inline void sched_smt_present_inc(int cpu)
{
#ifdef CONFIG_SCHED_SMT
	if (cpumask_weight(cpu_smt_mask(cpu)) == 2)
		static_branch_inc_cpuslocked(&sched_smt_present);
#endif
}

static inline void sched_smt_present_dec(int cpu)
{
#ifdef CONFIG_SCHED_SMT
	if (cpumask_weight(cpu_smt_mask(cpu)) == 2)
		static_branch_dec_cpuslocked(&sched_smt_present);
#endif
}

int sched_cpu_activate(unsigned int cpu)
{
	struct rq *rq = cpu_rq(cpu);

	/*
	 * Clear the balance_push callback and prepare to schedule
	 * regular tasks.
	 */
	balance_push_set(cpu, false);

	/*
	 * When going up, increment the number of cores with SMT present.
	 */
	sched_smt_present_inc(cpu);
	set_cpu_active(cpu, true);

	if (sched_smp_initialized) {
		sched_update_numa(cpu, true);
		sched_domains_numa_masks_set(cpu);
		cpuset_cpu_active();
	}

	scx_rq_activate(rq);

	/*
	 * Put the rq online, if not already. This happens:
	 *
	 * 1) In the early boot process, because we build the real domains
	 *    after all CPUs have been brought up.
	 *
	 * 2) At runtime, if cpuset_cpu_active() fails to rebuild the
	 *    domains.
	 */
	sched_set_rq_online(rq, cpu);

	return 0;
}

int sched_cpu_deactivate(unsigned int cpu)
{
	struct rq *rq = cpu_rq(cpu);
	int ret;

	/*
	 * Remove CPU from nohz.idle_cpus_mask to prevent participating in
	 * load balancing when not active
	 */
	nohz_balance_exit_idle(rq);

	set_cpu_active(cpu, false);

	/*
	 * From this point forward, this CPU will refuse to run any task that
	 * is not: migrate_disable() or KTHREAD_IS_PER_CPU, and will actively
	 * push those tasks away until this gets cleared, see
	 * sched_cpu_dying().
	 */
	balance_push_set(cpu, true);

	/*
	 * We've cleared cpu_active_mask / set balance_push, wait for all
	 * preempt-disabled and RCU users of this state to go away such that
	 * all new such users will observe it.
	 *
	 * Specifically, we rely on ttwu to no longer target this CPU, see
	 * ttwu_queue_cond() and is_cpu_allowed().
	 *
	 * Do sync before park smpboot threads to take care the RCU boost case.
	 */
	synchronize_rcu();

<<<<<<< HEAD
	rq_lock_irqsave(rq, &rf);
	if (rq->rd) {
		BUG_ON(!cpumask_test_cpu(cpu, rq->rd->span));
		set_rq_offline(rq);
	}
	rq_unlock_irqrestore(rq, &rf);
=======
	sched_set_rq_offline(rq, cpu);

	scx_rq_deactivate(rq);
>>>>>>> 2d5404ca

	/*
	 * When going down, decrement the number of cores with SMT present.
	 */
	sched_smt_present_dec(cpu);

#ifdef CONFIG_SCHED_SMT
	sched_core_cpu_deactivate(cpu);
#endif

	if (!sched_smp_initialized)
		return 0;

	sched_update_numa(cpu, false);
	ret = cpuset_cpu_inactive(cpu);
	if (ret) {
		sched_smt_present_inc(cpu);
<<<<<<< HEAD
=======
		sched_set_rq_online(rq, cpu);
>>>>>>> 2d5404ca
		balance_push_set(cpu, false);
		set_cpu_active(cpu, true);
		sched_update_numa(cpu, true);
		return ret;
	}
	sched_domains_numa_masks_clear(cpu);
	return 0;
}

static void sched_rq_cpu_starting(unsigned int cpu)
{
	struct rq *rq = cpu_rq(cpu);

	rq->calc_load_update = calc_load_update;
	update_max_interval();
}

int sched_cpu_starting(unsigned int cpu)
{
	sched_core_cpu_starting(cpu);
	sched_rq_cpu_starting(cpu);
	sched_tick_start(cpu);
	return 0;
}

#ifdef CONFIG_HOTPLUG_CPU

/*
 * Invoked immediately before the stopper thread is invoked to bring the
 * CPU down completely. At this point all per CPU kthreads except the
 * hotplug thread (current) and the stopper thread (inactive) have been
 * either parked or have been unbound from the outgoing CPU. Ensure that
 * any of those which might be on the way out are gone.
 *
 * If after this point a bound task is being woken on this CPU then the
 * responsible hotplug callback has failed to do it's job.
 * sched_cpu_dying() will catch it with the appropriate fireworks.
 */
int sched_cpu_wait_empty(unsigned int cpu)
{
	balance_hotplug_wait();
	return 0;
}

/*
 * Since this CPU is going 'away' for a while, fold any nr_active delta we
 * might have. Called from the CPU stopper task after ensuring that the
 * stopper is the last running task on the CPU, so nr_active count is
 * stable. We need to take the tear-down thread which is calling this into
 * account, so we hand in adjust = 1 to the load calculation.
 *
 * Also see the comment "Global load-average calculations".
 */
static void calc_load_migrate(struct rq *rq)
{
	long delta = calc_load_fold_active(rq, 1);

	if (delta)
		atomic_long_add(delta, &calc_load_tasks);
}

static void dump_rq_tasks(struct rq *rq, const char *loglvl)
{
	struct task_struct *g, *p;
	int cpu = cpu_of(rq);

	lockdep_assert_rq_held(rq);

	printk("%sCPU%d enqueued tasks (%u total):\n", loglvl, cpu, rq->nr_running);
	for_each_process_thread(g, p) {
		if (task_cpu(p) != cpu)
			continue;

		if (!task_on_rq_queued(p))
			continue;

		printk("%s\tpid: %d, name: %s\n", loglvl, p->pid, p->comm);
	}
}

int sched_cpu_dying(unsigned int cpu)
{
	struct rq *rq = cpu_rq(cpu);
	struct rq_flags rf;

	/* Handle pending wakeups and then migrate everything off */
	sched_tick_stop(cpu);

	rq_lock_irqsave(rq, &rf);
	if (rq->nr_running != 1 || rq_has_pinned_tasks(rq)) {
		WARN(true, "Dying CPU not properly vacated!");
		dump_rq_tasks(rq, KERN_WARNING);
	}
	rq_unlock_irqrestore(rq, &rf);

	calc_load_migrate(rq);
	update_max_interval();
	hrtick_clear(rq);
	sched_core_cpu_dying(cpu);
	return 0;
}
#endif

void __init sched_init_smp(void)
{
	sched_init_numa(NUMA_NO_NODE);

	/*
	 * There's no userspace yet to cause hotplug operations; hence all the
	 * CPU masks are stable and all blatant races in the below code cannot
	 * happen.
	 */
	mutex_lock(&sched_domains_mutex);
	sched_init_domains(cpu_active_mask);
	mutex_unlock(&sched_domains_mutex);

	/* Move init over to a non-isolated CPU */
	if (set_cpus_allowed_ptr(current, housekeeping_cpumask(HK_TYPE_DOMAIN)) < 0)
		BUG();
	current->flags &= ~PF_NO_SETAFFINITY;
	sched_init_granularity();

	init_sched_rt_class();
	init_sched_dl_class();

	sched_smp_initialized = true;
}

static int __init migration_init(void)
{
	sched_cpu_starting(smp_processor_id());
	return 0;
}
early_initcall(migration_init);

#else
void __init sched_init_smp(void)
{
	sched_init_granularity();
}
#endif /* CONFIG_SMP */

int in_sched_functions(unsigned long addr)
{
	return in_lock_functions(addr) ||
		(addr >= (unsigned long)__sched_text_start
		&& addr < (unsigned long)__sched_text_end);
}

#ifdef CONFIG_CGROUP_SCHED
/*
 * Default task group.
 * Every task in system belongs to this group at bootup.
 */
struct task_group root_task_group;
LIST_HEAD(task_groups);

/* Cacheline aligned slab cache for task_group */
static struct kmem_cache *task_group_cache __ro_after_init;
#endif

void __init sched_init(void)
{
	unsigned long ptr = 0;
	int i;

	/* Make sure the linker didn't screw up */
#ifdef CONFIG_SMP
	BUG_ON(!sched_class_above(&stop_sched_class, &dl_sched_class));
#endif
	BUG_ON(!sched_class_above(&dl_sched_class, &rt_sched_class));
	BUG_ON(!sched_class_above(&rt_sched_class, &fair_sched_class));
	BUG_ON(!sched_class_above(&fair_sched_class, &idle_sched_class));
#ifdef CONFIG_SCHED_CLASS_EXT
	BUG_ON(!sched_class_above(&fair_sched_class, &ext_sched_class));
	BUG_ON(!sched_class_above(&ext_sched_class, &idle_sched_class));
#endif

	wait_bit_init();

#ifdef CONFIG_FAIR_GROUP_SCHED
	ptr += 2 * nr_cpu_ids * sizeof(void **);
#endif
#ifdef CONFIG_RT_GROUP_SCHED
	ptr += 2 * nr_cpu_ids * sizeof(void **);
#endif
	if (ptr) {
		ptr = (unsigned long)kzalloc(ptr, GFP_NOWAIT);

#ifdef CONFIG_FAIR_GROUP_SCHED
		root_task_group.se = (struct sched_entity **)ptr;
		ptr += nr_cpu_ids * sizeof(void **);

		root_task_group.cfs_rq = (struct cfs_rq **)ptr;
		ptr += nr_cpu_ids * sizeof(void **);

		root_task_group.shares = ROOT_TASK_GROUP_LOAD;
		init_cfs_bandwidth(&root_task_group.cfs_bandwidth, NULL);
#endif /* CONFIG_FAIR_GROUP_SCHED */
#ifdef CONFIG_EXT_GROUP_SCHED
		root_task_group.scx_weight = CGROUP_WEIGHT_DFL;
#endif /* CONFIG_EXT_GROUP_SCHED */
#ifdef CONFIG_RT_GROUP_SCHED
		root_task_group.rt_se = (struct sched_rt_entity **)ptr;
		ptr += nr_cpu_ids * sizeof(void **);

		root_task_group.rt_rq = (struct rt_rq **)ptr;
		ptr += nr_cpu_ids * sizeof(void **);

#endif /* CONFIG_RT_GROUP_SCHED */
	}

#ifdef CONFIG_SMP
	init_defrootdomain();
#endif

#ifdef CONFIG_RT_GROUP_SCHED
	init_rt_bandwidth(&root_task_group.rt_bandwidth,
			global_rt_period(), global_rt_runtime());
#endif /* CONFIG_RT_GROUP_SCHED */

#ifdef CONFIG_CGROUP_SCHED
	task_group_cache = KMEM_CACHE(task_group, 0);

	list_add(&root_task_group.list, &task_groups);
	INIT_LIST_HEAD(&root_task_group.children);
	INIT_LIST_HEAD(&root_task_group.siblings);
	autogroup_init(&init_task);
#endif /* CONFIG_CGROUP_SCHED */

	for_each_possible_cpu(i) {
		struct rq *rq;

		rq = cpu_rq(i);
		raw_spin_lock_init(&rq->__lock);
		rq->nr_running = 0;
		rq->calc_load_active = 0;
		rq->calc_load_update = jiffies + LOAD_FREQ;
		init_cfs_rq(&rq->cfs);
		init_rt_rq(&rq->rt);
		init_dl_rq(&rq->dl);
#ifdef CONFIG_FAIR_GROUP_SCHED
		INIT_LIST_HEAD(&rq->leaf_cfs_rq_list);
		rq->tmp_alone_branch = &rq->leaf_cfs_rq_list;
		/*
		 * How much CPU bandwidth does root_task_group get?
		 *
		 * In case of task-groups formed through the cgroup filesystem, it
		 * gets 100% of the CPU resources in the system. This overall
		 * system CPU resource is divided among the tasks of
		 * root_task_group and its child task-groups in a fair manner,
		 * based on each entity's (task or task-group's) weight
		 * (se->load.weight).
		 *
		 * In other words, if root_task_group has 10 tasks of weight
		 * 1024) and two child groups A0 and A1 (of weight 1024 each),
		 * then A0's share of the CPU resource is:
		 *
		 *	A0's bandwidth = 1024 / (10*1024 + 1024 + 1024) = 8.33%
		 *
		 * We achieve this by letting root_task_group's tasks sit
		 * directly in rq->cfs (i.e root_task_group->se[] = NULL).
		 */
		init_tg_cfs_entry(&root_task_group, &rq->cfs, NULL, i, NULL);
#endif /* CONFIG_FAIR_GROUP_SCHED */

#ifdef CONFIG_RT_GROUP_SCHED
		/*
		 * This is required for init cpu because rt.c:__enable_runtime()
		 * starts working after scheduler_running, which is not the case
		 * yet.
		 */
		rq->rt.rt_runtime = global_rt_runtime();
		init_tg_rt_entry(&root_task_group, &rq->rt, NULL, i, NULL);
#endif
#ifdef CONFIG_SMP
		rq->sd = NULL;
		rq->rd = NULL;
		rq->cpu_capacity = SCHED_CAPACITY_SCALE;
		rq->balance_callback = &balance_push_callback;
		rq->active_balance = 0;
		rq->next_balance = jiffies;
		rq->push_cpu = 0;
		rq->cpu = i;
		rq->online = 0;
		rq->idle_stamp = 0;
		rq->avg_idle = 2*sysctl_sched_migration_cost;
		rq->max_idle_balance_cost = sysctl_sched_migration_cost;

		INIT_LIST_HEAD(&rq->cfs_tasks);

		rq_attach_root(rq, &def_root_domain);
#ifdef CONFIG_NO_HZ_COMMON
		rq->last_blocked_load_update_tick = jiffies;
		atomic_set(&rq->nohz_flags, 0);

		INIT_CSD(&rq->nohz_csd, nohz_csd_func, rq);
#endif
#ifdef CONFIG_HOTPLUG_CPU
		rcuwait_init(&rq->hotplug_wait);
#endif
#endif /* CONFIG_SMP */
		hrtick_rq_init(rq);
		atomic_set(&rq->nr_iowait, 0);
		fair_server_init(rq);

#ifdef CONFIG_SCHED_CORE
		rq->core = rq;
		rq->core_pick = NULL;
		rq->core_dl_server = NULL;
		rq->core_enabled = 0;
		rq->core_tree = RB_ROOT;
		rq->core_forceidle_count = 0;
		rq->core_forceidle_occupation = 0;
		rq->core_forceidle_start = 0;

		rq->core_cookie = 0UL;
#endif
		zalloc_cpumask_var_node(&rq->scratch_mask, GFP_KERNEL, cpu_to_node(i));
	}

	set_load_weight(&init_task, false);
	init_task.se.slice = sysctl_sched_base_slice,

	/*
	 * The boot idle thread does lazy MMU switching as well:
	 */
	mmgrab_lazy_tlb(&init_mm);
	enter_lazy_tlb(&init_mm, current);

	/*
	 * The idle task doesn't need the kthread struct to function, but it
	 * is dressed up as a per-CPU kthread and thus needs to play the part
	 * if we want to avoid special-casing it in code that deals with per-CPU
	 * kthreads.
	 */
	WARN_ON(!set_kthread_struct(current));

	/*
	 * Make us the idle thread. Technically, schedule() should not be
	 * called from this thread, however somewhere below it might be,
	 * but because we are the idle thread, we just pick up running again
	 * when this runqueue becomes "idle".
	 */
	init_idle(current, smp_processor_id());

	calc_load_update = jiffies + LOAD_FREQ;

#ifdef CONFIG_SMP
	idle_thread_set_boot_cpu();
	balance_push_set(smp_processor_id(), false);
#endif
	init_sched_fair_class();
	init_sched_ext_class();

	psi_init();

	init_uclamp();

	preempt_dynamic_init();

	scheduler_running = 1;
}

#ifdef CONFIG_DEBUG_ATOMIC_SLEEP

void __might_sleep(const char *file, int line)
{
	unsigned int state = get_current_state();
	/*
	 * Blocking primitives will set (and therefore destroy) current->state,
	 * since we will exit with TASK_RUNNING make sure we enter with it,
	 * otherwise we will destroy state.
	 */
	WARN_ONCE(state != TASK_RUNNING && current->task_state_change,
			"do not call blocking ops when !TASK_RUNNING; "
			"state=%x set at [<%p>] %pS\n", state,
			(void *)current->task_state_change,
			(void *)current->task_state_change);

	__might_resched(file, line, 0);
}
EXPORT_SYMBOL(__might_sleep);

static void print_preempt_disable_ip(int preempt_offset, unsigned long ip)
{
	if (!IS_ENABLED(CONFIG_DEBUG_PREEMPT))
		return;

	if (preempt_count() == preempt_offset)
		return;

	pr_err("Preemption disabled at:");
	print_ip_sym(KERN_ERR, ip);
}

static inline bool resched_offsets_ok(unsigned int offsets)
{
	unsigned int nested = preempt_count();

	nested += rcu_preempt_depth() << MIGHT_RESCHED_RCU_SHIFT;

	return nested == offsets;
}

void __might_resched(const char *file, int line, unsigned int offsets)
{
	/* Ratelimiting timestamp: */
	static unsigned long prev_jiffy;

	unsigned long preempt_disable_ip;

	/* WARN_ON_ONCE() by default, no rate limit required: */
	rcu_sleep_check();

	if ((resched_offsets_ok(offsets) && !irqs_disabled() &&
	     !is_idle_task(current) && !current->non_block_count) ||
	    system_state == SYSTEM_BOOTING || system_state > SYSTEM_RUNNING ||
	    oops_in_progress)
		return;

	if (time_before(jiffies, prev_jiffy + HZ) && prev_jiffy)
		return;
	prev_jiffy = jiffies;

	/* Save this before calling printk(), since that will clobber it: */
	preempt_disable_ip = get_preempt_disable_ip(current);

	pr_err("BUG: sleeping function called from invalid context at %s:%d\n",
	       file, line);
	pr_err("in_atomic(): %d, irqs_disabled(): %d, non_block: %d, pid: %d, name: %s\n",
	       in_atomic(), irqs_disabled(), current->non_block_count,
	       current->pid, current->comm);
	pr_err("preempt_count: %x, expected: %x\n", preempt_count(),
	       offsets & MIGHT_RESCHED_PREEMPT_MASK);

	if (IS_ENABLED(CONFIG_PREEMPT_RCU)) {
		pr_err("RCU nest depth: %d, expected: %u\n",
		       rcu_preempt_depth(), offsets >> MIGHT_RESCHED_RCU_SHIFT);
	}

	if (task_stack_end_corrupted(current))
		pr_emerg("Thread overran stack, or stack corrupted\n");

	debug_show_held_locks(current);
	if (irqs_disabled())
		print_irqtrace_events(current);

	print_preempt_disable_ip(offsets & MIGHT_RESCHED_PREEMPT_MASK,
				 preempt_disable_ip);

	dump_stack();
	add_taint(TAINT_WARN, LOCKDEP_STILL_OK);
}
EXPORT_SYMBOL(__might_resched);

void __cant_sleep(const char *file, int line, int preempt_offset)
{
	static unsigned long prev_jiffy;

	if (irqs_disabled())
		return;

	if (!IS_ENABLED(CONFIG_PREEMPT_COUNT))
		return;

	if (preempt_count() > preempt_offset)
		return;

	if (time_before(jiffies, prev_jiffy + HZ) && prev_jiffy)
		return;
	prev_jiffy = jiffies;

	printk(KERN_ERR "BUG: assuming atomic context at %s:%d\n", file, line);
	printk(KERN_ERR "in_atomic(): %d, irqs_disabled(): %d, pid: %d, name: %s\n",
			in_atomic(), irqs_disabled(),
			current->pid, current->comm);

	debug_show_held_locks(current);
	dump_stack();
	add_taint(TAINT_WARN, LOCKDEP_STILL_OK);
}
EXPORT_SYMBOL_GPL(__cant_sleep);

#ifdef CONFIG_SMP
void __cant_migrate(const char *file, int line)
{
	static unsigned long prev_jiffy;

	if (irqs_disabled())
		return;

	if (is_migration_disabled(current))
		return;

	if (!IS_ENABLED(CONFIG_PREEMPT_COUNT))
		return;

	if (preempt_count() > 0)
		return;

	if (time_before(jiffies, prev_jiffy + HZ) && prev_jiffy)
		return;
	prev_jiffy = jiffies;

	pr_err("BUG: assuming non migratable context at %s:%d\n", file, line);
	pr_err("in_atomic(): %d, irqs_disabled(): %d, migration_disabled() %u pid: %d, name: %s\n",
	       in_atomic(), irqs_disabled(), is_migration_disabled(current),
	       current->pid, current->comm);

	debug_show_held_locks(current);
	dump_stack();
	add_taint(TAINT_WARN, LOCKDEP_STILL_OK);
}
EXPORT_SYMBOL_GPL(__cant_migrate);
#endif
#endif

#ifdef CONFIG_MAGIC_SYSRQ
void normalize_rt_tasks(void)
{
	struct task_struct *g, *p;
	struct sched_attr attr = {
		.sched_policy = SCHED_NORMAL,
	};

	read_lock(&tasklist_lock);
	for_each_process_thread(g, p) {
		/*
		 * Only normalize user tasks:
		 */
		if (p->flags & PF_KTHREAD)
			continue;

		p->se.exec_start = 0;
		schedstat_set(p->stats.wait_start,  0);
		schedstat_set(p->stats.sleep_start, 0);
		schedstat_set(p->stats.block_start, 0);

		if (!rt_or_dl_task(p)) {
			/*
			 * Renice negative nice level userspace
			 * tasks back to 0:
			 */
			if (task_nice(p) < 0)
				set_user_nice(p, 0);
			continue;
		}

		__sched_setscheduler(p, &attr, false, false);
	}
	read_unlock(&tasklist_lock);
}

#endif /* CONFIG_MAGIC_SYSRQ */

#if defined(CONFIG_KGDB_KDB)
/*
 * These functions are only useful for KDB.
 *
 * They can only be called when the whole system has been
 * stopped - every CPU needs to be quiescent, and no scheduling
 * activity can take place. Using them for anything else would
 * be a serious bug, and as a result, they aren't even visible
 * under any other configuration.
 */

/**
 * curr_task - return the current task for a given CPU.
 * @cpu: the processor in question.
 *
 * ONLY VALID WHEN THE WHOLE SYSTEM IS STOPPED!
 *
 * Return: The current task for @cpu.
 */
struct task_struct *curr_task(int cpu)
{
	return cpu_curr(cpu);
}

#endif /* defined(CONFIG_KGDB_KDB) */

#ifdef CONFIG_CGROUP_SCHED
/* task_group_lock serializes the addition/removal of task groups */
static DEFINE_SPINLOCK(task_group_lock);

static inline void alloc_uclamp_sched_group(struct task_group *tg,
					    struct task_group *parent)
{
#ifdef CONFIG_UCLAMP_TASK_GROUP
	enum uclamp_id clamp_id;

	for_each_clamp_id(clamp_id) {
		uclamp_se_set(&tg->uclamp_req[clamp_id],
			      uclamp_none(clamp_id), false);
		tg->uclamp[clamp_id] = parent->uclamp[clamp_id];
	}
#endif
}

static void sched_free_group(struct task_group *tg)
{
	free_fair_sched_group(tg);
	free_rt_sched_group(tg);
	autogroup_free(tg);
	kmem_cache_free(task_group_cache, tg);
}

static void sched_free_group_rcu(struct rcu_head *rcu)
{
	sched_free_group(container_of(rcu, struct task_group, rcu));
}

static void sched_unregister_group(struct task_group *tg)
{
	unregister_fair_sched_group(tg);
	unregister_rt_sched_group(tg);
	/*
	 * We have to wait for yet another RCU grace period to expire, as
	 * print_cfs_stats() might run concurrently.
	 */
	call_rcu(&tg->rcu, sched_free_group_rcu);
}

/* allocate runqueue etc for a new task group */
struct task_group *sched_create_group(struct task_group *parent)
{
	struct task_group *tg;

	tg = kmem_cache_alloc(task_group_cache, GFP_KERNEL | __GFP_ZERO);
	if (!tg)
		return ERR_PTR(-ENOMEM);

	if (!alloc_fair_sched_group(tg, parent))
		goto err;

	if (!alloc_rt_sched_group(tg, parent))
		goto err;

	scx_group_set_weight(tg, CGROUP_WEIGHT_DFL);
	alloc_uclamp_sched_group(tg, parent);

	return tg;

err:
	sched_free_group(tg);
	return ERR_PTR(-ENOMEM);
}

void sched_online_group(struct task_group *tg, struct task_group *parent)
{
	unsigned long flags;

	spin_lock_irqsave(&task_group_lock, flags);
	list_add_rcu(&tg->list, &task_groups);

	/* Root should already exist: */
	WARN_ON(!parent);

	tg->parent = parent;
	INIT_LIST_HEAD(&tg->children);
	list_add_rcu(&tg->siblings, &parent->children);
	spin_unlock_irqrestore(&task_group_lock, flags);

	online_fair_sched_group(tg);
}

/* RCU callback to free various structures associated with a task group */
static void sched_unregister_group_rcu(struct rcu_head *rhp)
{
	/* Now it should be safe to free those cfs_rqs: */
	sched_unregister_group(container_of(rhp, struct task_group, rcu));
}

void sched_destroy_group(struct task_group *tg)
{
	/* Wait for possible concurrent references to cfs_rqs complete: */
	call_rcu(&tg->rcu, sched_unregister_group_rcu);
}

void sched_release_group(struct task_group *tg)
{
	unsigned long flags;

	/*
	 * Unlink first, to avoid walk_tg_tree_from() from finding us (via
	 * sched_cfs_period_timer()).
	 *
	 * For this to be effective, we have to wait for all pending users of
	 * this task group to leave their RCU critical section to ensure no new
	 * user will see our dying task group any more. Specifically ensure
	 * that tg_unthrottle_up() won't add decayed cfs_rq's to it.
	 *
	 * We therefore defer calling unregister_fair_sched_group() to
	 * sched_unregister_group() which is guarantied to get called only after the
	 * current RCU grace period has expired.
	 */
	spin_lock_irqsave(&task_group_lock, flags);
	list_del_rcu(&tg->list);
	list_del_rcu(&tg->siblings);
	spin_unlock_irqrestore(&task_group_lock, flags);
}

static struct task_group *sched_get_task_group(struct task_struct *tsk)
{
	struct task_group *tg;

	/*
	 * All callers are synchronized by task_rq_lock(); we do not use RCU
	 * which is pointless here. Thus, we pass "true" to task_css_check()
	 * to prevent lockdep warnings.
	 */
	tg = container_of(task_css_check(tsk, cpu_cgrp_id, true),
			  struct task_group, css);
	tg = autogroup_task_group(tsk, tg);

	return tg;
}

static void sched_change_group(struct task_struct *tsk, struct task_group *group)
{
	tsk->sched_task_group = group;

#ifdef CONFIG_FAIR_GROUP_SCHED
	if (tsk->sched_class->task_change_group)
		tsk->sched_class->task_change_group(tsk);
	else
#endif
		set_task_rq(tsk, task_cpu(tsk));
}

/*
 * Change task's runqueue when it moves between groups.
 *
 * The caller of this function should have put the task in its new group by
 * now. This function just updates tsk->se.cfs_rq and tsk->se.parent to reflect
 * its new group.
 */
void sched_move_task(struct task_struct *tsk)
{
	int queued, running, queue_flags =
		DEQUEUE_SAVE | DEQUEUE_MOVE | DEQUEUE_NOCLOCK;
	struct task_group *group;
	struct rq *rq;

	CLASS(task_rq_lock, rq_guard)(tsk);
	rq = rq_guard.rq;

	/*
	 * Esp. with SCHED_AUTOGROUP enabled it is possible to get superfluous
	 * group changes.
	 */
	group = sched_get_task_group(tsk);
	if (group == tsk->sched_task_group)
		return;

	update_rq_clock(rq);

	running = task_current(rq, tsk);
	queued = task_on_rq_queued(tsk);

	if (queued)
		dequeue_task(rq, tsk, queue_flags);
	if (running)
		put_prev_task(rq, tsk);

	sched_change_group(tsk, group);
	scx_move_task(tsk);

	if (queued)
		enqueue_task(rq, tsk, queue_flags);
	if (running) {
		set_next_task(rq, tsk);
		/*
		 * After changing group, the running task may have joined a
		 * throttled one but it's still the running task. Trigger a
		 * resched to make sure that task can still run.
		 */
		resched_curr(rq);
	}
}

static struct cgroup_subsys_state *
cpu_cgroup_css_alloc(struct cgroup_subsys_state *parent_css)
{
	struct task_group *parent = css_tg(parent_css);
	struct task_group *tg;

	if (!parent) {
		/* This is early initialization for the top cgroup */
		return &root_task_group.css;
	}

	tg = sched_create_group(parent);
	if (IS_ERR(tg))
		return ERR_PTR(-ENOMEM);

	return &tg->css;
}

/* Expose task group only after completing cgroup initialization */
static int cpu_cgroup_css_online(struct cgroup_subsys_state *css)
{
	struct task_group *tg = css_tg(css);
	struct task_group *parent = css_tg(css->parent);
	int ret;

	ret = scx_tg_online(tg);
	if (ret)
		return ret;

	if (parent)
		sched_online_group(tg, parent);

#ifdef CONFIG_UCLAMP_TASK_GROUP
	/* Propagate the effective uclamp value for the new group */
	guard(mutex)(&uclamp_mutex);
	guard(rcu)();
	cpu_util_update_eff(css);
#endif

	return 0;
}

static void cpu_cgroup_css_offline(struct cgroup_subsys_state *css)
{
	struct task_group *tg = css_tg(css);

	scx_tg_offline(tg);
}

static void cpu_cgroup_css_released(struct cgroup_subsys_state *css)
{
	struct task_group *tg = css_tg(css);

	sched_release_group(tg);
}

static void cpu_cgroup_css_free(struct cgroup_subsys_state *css)
{
	struct task_group *tg = css_tg(css);

	/*
	 * Relies on the RCU grace period between css_released() and this.
	 */
	sched_unregister_group(tg);
}

static int cpu_cgroup_can_attach(struct cgroup_taskset *tset)
{
#ifdef CONFIG_RT_GROUP_SCHED
	struct task_struct *task;
	struct cgroup_subsys_state *css;

	cgroup_taskset_for_each(task, css, tset) {
		if (!sched_rt_can_attach(css_tg(css), task))
			return -EINVAL;
	}
#endif
	return scx_cgroup_can_attach(tset);
}

static void cpu_cgroup_attach(struct cgroup_taskset *tset)
{
	struct task_struct *task;
	struct cgroup_subsys_state *css;

	cgroup_taskset_for_each(task, css, tset)
		sched_move_task(task);

	scx_cgroup_finish_attach();
}

static void cpu_cgroup_cancel_attach(struct cgroup_taskset *tset)
{
	scx_cgroup_cancel_attach(tset);
}

#ifdef CONFIG_UCLAMP_TASK_GROUP
static void cpu_util_update_eff(struct cgroup_subsys_state *css)
{
	struct cgroup_subsys_state *top_css = css;
	struct uclamp_se *uc_parent = NULL;
	struct uclamp_se *uc_se = NULL;
	unsigned int eff[UCLAMP_CNT];
	enum uclamp_id clamp_id;
	unsigned int clamps;

	lockdep_assert_held(&uclamp_mutex);
	SCHED_WARN_ON(!rcu_read_lock_held());

	css_for_each_descendant_pre(css, top_css) {
		uc_parent = css_tg(css)->parent
			? css_tg(css)->parent->uclamp : NULL;

		for_each_clamp_id(clamp_id) {
			/* Assume effective clamps matches requested clamps */
			eff[clamp_id] = css_tg(css)->uclamp_req[clamp_id].value;
			/* Cap effective clamps with parent's effective clamps */
			if (uc_parent &&
			    eff[clamp_id] > uc_parent[clamp_id].value) {
				eff[clamp_id] = uc_parent[clamp_id].value;
			}
		}
		/* Ensure protection is always capped by limit */
		eff[UCLAMP_MIN] = min(eff[UCLAMP_MIN], eff[UCLAMP_MAX]);

		/* Propagate most restrictive effective clamps */
		clamps = 0x0;
		uc_se = css_tg(css)->uclamp;
		for_each_clamp_id(clamp_id) {
			if (eff[clamp_id] == uc_se[clamp_id].value)
				continue;
			uc_se[clamp_id].value = eff[clamp_id];
			uc_se[clamp_id].bucket_id = uclamp_bucket_id(eff[clamp_id]);
			clamps |= (0x1 << clamp_id);
		}
		if (!clamps) {
			css = css_rightmost_descendant(css);
			continue;
		}

		/* Immediately update descendants RUNNABLE tasks */
		uclamp_update_active_tasks(css);
	}
}

/*
 * Integer 10^N with a given N exponent by casting to integer the literal "1eN"
 * C expression. Since there is no way to convert a macro argument (N) into a
 * character constant, use two levels of macros.
 */
#define _POW10(exp) ((unsigned int)1e##exp)
#define POW10(exp) _POW10(exp)

struct uclamp_request {
#define UCLAMP_PERCENT_SHIFT	2
#define UCLAMP_PERCENT_SCALE	(100 * POW10(UCLAMP_PERCENT_SHIFT))
	s64 percent;
	u64 util;
	int ret;
};

static inline struct uclamp_request
capacity_from_percent(char *buf)
{
	struct uclamp_request req = {
		.percent = UCLAMP_PERCENT_SCALE,
		.util = SCHED_CAPACITY_SCALE,
		.ret = 0,
	};

	buf = strim(buf);
	if (strcmp(buf, "max")) {
		req.ret = cgroup_parse_float(buf, UCLAMP_PERCENT_SHIFT,
					     &req.percent);
		if (req.ret)
			return req;
		if ((u64)req.percent > UCLAMP_PERCENT_SCALE) {
			req.ret = -ERANGE;
			return req;
		}

		req.util = req.percent << SCHED_CAPACITY_SHIFT;
		req.util = DIV_ROUND_CLOSEST_ULL(req.util, UCLAMP_PERCENT_SCALE);
	}

	return req;
}

static ssize_t cpu_uclamp_write(struct kernfs_open_file *of, char *buf,
				size_t nbytes, loff_t off,
				enum uclamp_id clamp_id)
{
	struct uclamp_request req;
	struct task_group *tg;

	req = capacity_from_percent(buf);
	if (req.ret)
		return req.ret;

	static_branch_enable(&sched_uclamp_used);

	guard(mutex)(&uclamp_mutex);
	guard(rcu)();

	tg = css_tg(of_css(of));
	if (tg->uclamp_req[clamp_id].value != req.util)
		uclamp_se_set(&tg->uclamp_req[clamp_id], req.util, false);

	/*
	 * Because of not recoverable conversion rounding we keep track of the
	 * exact requested value
	 */
	tg->uclamp_pct[clamp_id] = req.percent;

	/* Update effective clamps to track the most restrictive value */
	cpu_util_update_eff(of_css(of));

	return nbytes;
}

static ssize_t cpu_uclamp_min_write(struct kernfs_open_file *of,
				    char *buf, size_t nbytes,
				    loff_t off)
{
	return cpu_uclamp_write(of, buf, nbytes, off, UCLAMP_MIN);
}

static ssize_t cpu_uclamp_max_write(struct kernfs_open_file *of,
				    char *buf, size_t nbytes,
				    loff_t off)
{
	return cpu_uclamp_write(of, buf, nbytes, off, UCLAMP_MAX);
}

static inline void cpu_uclamp_print(struct seq_file *sf,
				    enum uclamp_id clamp_id)
{
	struct task_group *tg;
	u64 util_clamp;
	u64 percent;
	u32 rem;

	scoped_guard (rcu) {
		tg = css_tg(seq_css(sf));
		util_clamp = tg->uclamp_req[clamp_id].value;
	}

	if (util_clamp == SCHED_CAPACITY_SCALE) {
		seq_puts(sf, "max\n");
		return;
	}

	percent = tg->uclamp_pct[clamp_id];
	percent = div_u64_rem(percent, POW10(UCLAMP_PERCENT_SHIFT), &rem);
	seq_printf(sf, "%llu.%0*u\n", percent, UCLAMP_PERCENT_SHIFT, rem);
}

static int cpu_uclamp_min_show(struct seq_file *sf, void *v)
{
	cpu_uclamp_print(sf, UCLAMP_MIN);
	return 0;
}

static int cpu_uclamp_max_show(struct seq_file *sf, void *v)
{
	cpu_uclamp_print(sf, UCLAMP_MAX);
	return 0;
}
#endif /* CONFIG_UCLAMP_TASK_GROUP */

#ifdef CONFIG_GROUP_SCHED_WEIGHT
static unsigned long tg_weight(struct task_group *tg)
{
#ifdef CONFIG_FAIR_GROUP_SCHED
	return scale_load_down(tg->shares);
#else
	return sched_weight_from_cgroup(tg->scx_weight);
#endif
}

static int cpu_shares_write_u64(struct cgroup_subsys_state *css,
				struct cftype *cftype, u64 shareval)
{
	int ret;

	if (shareval > scale_load_down(ULONG_MAX))
		shareval = MAX_SHARES;
	ret = sched_group_set_shares(css_tg(css), scale_load(shareval));
	if (!ret)
		scx_group_set_weight(css_tg(css),
				     sched_weight_to_cgroup(shareval));
	return ret;
}

static u64 cpu_shares_read_u64(struct cgroup_subsys_state *css,
			       struct cftype *cft)
{
	return tg_weight(css_tg(css));
}
#endif /* CONFIG_GROUP_SCHED_WEIGHT */

#ifdef CONFIG_CFS_BANDWIDTH
static DEFINE_MUTEX(cfs_constraints_mutex);

const u64 max_cfs_quota_period = 1 * NSEC_PER_SEC; /* 1s */
static const u64 min_cfs_quota_period = 1 * NSEC_PER_MSEC; /* 1ms */
/* More than 203 days if BW_SHIFT equals 20. */
static const u64 max_cfs_runtime = MAX_BW * NSEC_PER_USEC;

static int __cfs_schedulable(struct task_group *tg, u64 period, u64 runtime);

static int tg_set_cfs_bandwidth(struct task_group *tg, u64 period, u64 quota,
				u64 burst)
{
	int i, ret = 0, runtime_enabled, runtime_was_enabled;
	struct cfs_bandwidth *cfs_b = &tg->cfs_bandwidth;

	if (tg == &root_task_group)
		return -EINVAL;

	/*
	 * Ensure we have at some amount of bandwidth every period.  This is
	 * to prevent reaching a state of large arrears when throttled via
	 * entity_tick() resulting in prolonged exit starvation.
	 */
	if (quota < min_cfs_quota_period || period < min_cfs_quota_period)
		return -EINVAL;

	/*
	 * Likewise, bound things on the other side by preventing insane quota
	 * periods.  This also allows us to normalize in computing quota
	 * feasibility.
	 */
	if (period > max_cfs_quota_period)
		return -EINVAL;

	/*
	 * Bound quota to defend quota against overflow during bandwidth shift.
	 */
	if (quota != RUNTIME_INF && quota > max_cfs_runtime)
		return -EINVAL;

	if (quota != RUNTIME_INF && (burst > quota ||
				     burst + quota > max_cfs_runtime))
		return -EINVAL;

	/*
	 * Prevent race between setting of cfs_rq->runtime_enabled and
	 * unthrottle_offline_cfs_rqs().
	 */
	guard(cpus_read_lock)();
	guard(mutex)(&cfs_constraints_mutex);

	ret = __cfs_schedulable(tg, period, quota);
	if (ret)
		return ret;

	runtime_enabled = quota != RUNTIME_INF;
	runtime_was_enabled = cfs_b->quota != RUNTIME_INF;
	/*
	 * If we need to toggle cfs_bandwidth_used, off->on must occur
	 * before making related changes, and on->off must occur afterwards
	 */
	if (runtime_enabled && !runtime_was_enabled)
		cfs_bandwidth_usage_inc();

	scoped_guard (raw_spinlock_irq, &cfs_b->lock) {
		cfs_b->period = ns_to_ktime(period);
		cfs_b->quota = quota;
		cfs_b->burst = burst;

		__refill_cfs_bandwidth_runtime(cfs_b);

		/*
		 * Restart the period timer (if active) to handle new
		 * period expiry:
		 */
		if (runtime_enabled)
			start_cfs_bandwidth(cfs_b);
	}

	for_each_online_cpu(i) {
		struct cfs_rq *cfs_rq = tg->cfs_rq[i];
		struct rq *rq = cfs_rq->rq;

		guard(rq_lock_irq)(rq);
		cfs_rq->runtime_enabled = runtime_enabled;
		cfs_rq->runtime_remaining = 0;

		if (cfs_rq->throttled)
			unthrottle_cfs_rq(cfs_rq);
	}

	if (runtime_was_enabled && !runtime_enabled)
		cfs_bandwidth_usage_dec();

	return 0;
}

static int tg_set_cfs_quota(struct task_group *tg, long cfs_quota_us)
{
	u64 quota, period, burst;

	period = ktime_to_ns(tg->cfs_bandwidth.period);
	burst = tg->cfs_bandwidth.burst;
	if (cfs_quota_us < 0)
		quota = RUNTIME_INF;
	else if ((u64)cfs_quota_us <= U64_MAX / NSEC_PER_USEC)
		quota = (u64)cfs_quota_us * NSEC_PER_USEC;
	else
		return -EINVAL;

	return tg_set_cfs_bandwidth(tg, period, quota, burst);
}

static long tg_get_cfs_quota(struct task_group *tg)
{
	u64 quota_us;

	if (tg->cfs_bandwidth.quota == RUNTIME_INF)
		return -1;

	quota_us = tg->cfs_bandwidth.quota;
	do_div(quota_us, NSEC_PER_USEC);

	return quota_us;
}

static int tg_set_cfs_period(struct task_group *tg, long cfs_period_us)
{
	u64 quota, period, burst;

	if ((u64)cfs_period_us > U64_MAX / NSEC_PER_USEC)
		return -EINVAL;

	period = (u64)cfs_period_us * NSEC_PER_USEC;
	quota = tg->cfs_bandwidth.quota;
	burst = tg->cfs_bandwidth.burst;

	return tg_set_cfs_bandwidth(tg, period, quota, burst);
}

static long tg_get_cfs_period(struct task_group *tg)
{
	u64 cfs_period_us;

	cfs_period_us = ktime_to_ns(tg->cfs_bandwidth.period);
	do_div(cfs_period_us, NSEC_PER_USEC);

	return cfs_period_us;
}

static int tg_set_cfs_burst(struct task_group *tg, long cfs_burst_us)
{
	u64 quota, period, burst;

	if ((u64)cfs_burst_us > U64_MAX / NSEC_PER_USEC)
		return -EINVAL;

	burst = (u64)cfs_burst_us * NSEC_PER_USEC;
	period = ktime_to_ns(tg->cfs_bandwidth.period);
	quota = tg->cfs_bandwidth.quota;

	return tg_set_cfs_bandwidth(tg, period, quota, burst);
}

static long tg_get_cfs_burst(struct task_group *tg)
{
	u64 burst_us;

	burst_us = tg->cfs_bandwidth.burst;
	do_div(burst_us, NSEC_PER_USEC);

	return burst_us;
}

static s64 cpu_cfs_quota_read_s64(struct cgroup_subsys_state *css,
				  struct cftype *cft)
{
	return tg_get_cfs_quota(css_tg(css));
}

static int cpu_cfs_quota_write_s64(struct cgroup_subsys_state *css,
				   struct cftype *cftype, s64 cfs_quota_us)
{
	return tg_set_cfs_quota(css_tg(css), cfs_quota_us);
}

static u64 cpu_cfs_period_read_u64(struct cgroup_subsys_state *css,
				   struct cftype *cft)
{
	return tg_get_cfs_period(css_tg(css));
}

static int cpu_cfs_period_write_u64(struct cgroup_subsys_state *css,
				    struct cftype *cftype, u64 cfs_period_us)
{
	return tg_set_cfs_period(css_tg(css), cfs_period_us);
}

static u64 cpu_cfs_burst_read_u64(struct cgroup_subsys_state *css,
				  struct cftype *cft)
{
	return tg_get_cfs_burst(css_tg(css));
}

static int cpu_cfs_burst_write_u64(struct cgroup_subsys_state *css,
				   struct cftype *cftype, u64 cfs_burst_us)
{
	return tg_set_cfs_burst(css_tg(css), cfs_burst_us);
}

struct cfs_schedulable_data {
	struct task_group *tg;
	u64 period, quota;
};

/*
 * normalize group quota/period to be quota/max_period
 * note: units are usecs
 */
static u64 normalize_cfs_quota(struct task_group *tg,
			       struct cfs_schedulable_data *d)
{
	u64 quota, period;

	if (tg == d->tg) {
		period = d->period;
		quota = d->quota;
	} else {
		period = tg_get_cfs_period(tg);
		quota = tg_get_cfs_quota(tg);
	}

	/* note: these should typically be equivalent */
	if (quota == RUNTIME_INF || quota == -1)
		return RUNTIME_INF;

	return to_ratio(period, quota);
}

static int tg_cfs_schedulable_down(struct task_group *tg, void *data)
{
	struct cfs_schedulable_data *d = data;
	struct cfs_bandwidth *cfs_b = &tg->cfs_bandwidth;
	s64 quota = 0, parent_quota = -1;

	if (!tg->parent) {
		quota = RUNTIME_INF;
	} else {
		struct cfs_bandwidth *parent_b = &tg->parent->cfs_bandwidth;

		quota = normalize_cfs_quota(tg, d);
		parent_quota = parent_b->hierarchical_quota;

		/*
		 * Ensure max(child_quota) <= parent_quota.  On cgroup2,
		 * always take the non-RUNTIME_INF min.  On cgroup1, only
		 * inherit when no limit is set. In both cases this is used
		 * by the scheduler to determine if a given CFS task has a
		 * bandwidth constraint at some higher level.
		 */
		if (cgroup_subsys_on_dfl(cpu_cgrp_subsys)) {
			if (quota == RUNTIME_INF)
				quota = parent_quota;
			else if (parent_quota != RUNTIME_INF)
				quota = min(quota, parent_quota);
		} else {
			if (quota == RUNTIME_INF)
				quota = parent_quota;
			else if (parent_quota != RUNTIME_INF && quota > parent_quota)
				return -EINVAL;
		}
	}
	cfs_b->hierarchical_quota = quota;

	return 0;
}

static int __cfs_schedulable(struct task_group *tg, u64 period, u64 quota)
{
	struct cfs_schedulable_data data = {
		.tg = tg,
		.period = period,
		.quota = quota,
	};

	if (quota != RUNTIME_INF) {
		do_div(data.period, NSEC_PER_USEC);
		do_div(data.quota, NSEC_PER_USEC);
	}

	guard(rcu)();
	return walk_tg_tree(tg_cfs_schedulable_down, tg_nop, &data);
}

static int cpu_cfs_stat_show(struct seq_file *sf, void *v)
{
	struct task_group *tg = css_tg(seq_css(sf));
	struct cfs_bandwidth *cfs_b = &tg->cfs_bandwidth;

	seq_printf(sf, "nr_periods %d\n", cfs_b->nr_periods);
	seq_printf(sf, "nr_throttled %d\n", cfs_b->nr_throttled);
	seq_printf(sf, "throttled_time %llu\n", cfs_b->throttled_time);

	if (schedstat_enabled() && tg != &root_task_group) {
		struct sched_statistics *stats;
		u64 ws = 0;
		int i;

		for_each_possible_cpu(i) {
			stats = __schedstats_from_se(tg->se[i]);
			ws += schedstat_val(stats->wait_sum);
		}

		seq_printf(sf, "wait_sum %llu\n", ws);
	}

	seq_printf(sf, "nr_bursts %d\n", cfs_b->nr_burst);
	seq_printf(sf, "burst_time %llu\n", cfs_b->burst_time);

	return 0;
}

static u64 throttled_time_self(struct task_group *tg)
{
	int i;
	u64 total = 0;

	for_each_possible_cpu(i) {
		total += READ_ONCE(tg->cfs_rq[i]->throttled_clock_self_time);
	}

	return total;
}

static int cpu_cfs_local_stat_show(struct seq_file *sf, void *v)
{
	struct task_group *tg = css_tg(seq_css(sf));

	seq_printf(sf, "throttled_time %llu\n", throttled_time_self(tg));

	return 0;
}
#endif /* CONFIG_CFS_BANDWIDTH */

#ifdef CONFIG_RT_GROUP_SCHED
static int cpu_rt_runtime_write(struct cgroup_subsys_state *css,
				struct cftype *cft, s64 val)
{
	return sched_group_set_rt_runtime(css_tg(css), val);
}

static s64 cpu_rt_runtime_read(struct cgroup_subsys_state *css,
			       struct cftype *cft)
{
	return sched_group_rt_runtime(css_tg(css));
}

static int cpu_rt_period_write_uint(struct cgroup_subsys_state *css,
				    struct cftype *cftype, u64 rt_period_us)
{
	return sched_group_set_rt_period(css_tg(css), rt_period_us);
}

static u64 cpu_rt_period_read_uint(struct cgroup_subsys_state *css,
				   struct cftype *cft)
{
	return sched_group_rt_period(css_tg(css));
}
#endif /* CONFIG_RT_GROUP_SCHED */

#ifdef CONFIG_GROUP_SCHED_WEIGHT
static s64 cpu_idle_read_s64(struct cgroup_subsys_state *css,
			       struct cftype *cft)
{
	return css_tg(css)->idle;
}

static int cpu_idle_write_s64(struct cgroup_subsys_state *css,
				struct cftype *cft, s64 idle)
{
	int ret;

	ret = sched_group_set_idle(css_tg(css), idle);
	if (!ret)
		scx_group_set_idle(css_tg(css), idle);
	return ret;
}
#endif

static struct cftype cpu_legacy_files[] = {
#ifdef CONFIG_GROUP_SCHED_WEIGHT
	{
		.name = "shares",
		.read_u64 = cpu_shares_read_u64,
		.write_u64 = cpu_shares_write_u64,
	},
	{
		.name = "idle",
		.read_s64 = cpu_idle_read_s64,
		.write_s64 = cpu_idle_write_s64,
	},
#endif
#ifdef CONFIG_CFS_BANDWIDTH
	{
		.name = "cfs_quota_us",
		.read_s64 = cpu_cfs_quota_read_s64,
		.write_s64 = cpu_cfs_quota_write_s64,
	},
	{
		.name = "cfs_period_us",
		.read_u64 = cpu_cfs_period_read_u64,
		.write_u64 = cpu_cfs_period_write_u64,
	},
	{
		.name = "cfs_burst_us",
		.read_u64 = cpu_cfs_burst_read_u64,
		.write_u64 = cpu_cfs_burst_write_u64,
	},
	{
		.name = "stat",
		.seq_show = cpu_cfs_stat_show,
	},
	{
		.name = "stat.local",
		.seq_show = cpu_cfs_local_stat_show,
	},
#endif
#ifdef CONFIG_RT_GROUP_SCHED
	{
		.name = "rt_runtime_us",
		.read_s64 = cpu_rt_runtime_read,
		.write_s64 = cpu_rt_runtime_write,
	},
	{
		.name = "rt_period_us",
		.read_u64 = cpu_rt_period_read_uint,
		.write_u64 = cpu_rt_period_write_uint,
	},
#endif
#ifdef CONFIG_UCLAMP_TASK_GROUP
	{
		.name = "uclamp.min",
		.flags = CFTYPE_NOT_ON_ROOT,
		.seq_show = cpu_uclamp_min_show,
		.write = cpu_uclamp_min_write,
	},
	{
		.name = "uclamp.max",
		.flags = CFTYPE_NOT_ON_ROOT,
		.seq_show = cpu_uclamp_max_show,
		.write = cpu_uclamp_max_write,
	},
#endif
	{ }	/* Terminate */
};

static int cpu_extra_stat_show(struct seq_file *sf,
			       struct cgroup_subsys_state *css)
{
#ifdef CONFIG_CFS_BANDWIDTH
	{
		struct task_group *tg = css_tg(css);
		struct cfs_bandwidth *cfs_b = &tg->cfs_bandwidth;
		u64 throttled_usec, burst_usec;

		throttled_usec = cfs_b->throttled_time;
		do_div(throttled_usec, NSEC_PER_USEC);
		burst_usec = cfs_b->burst_time;
		do_div(burst_usec, NSEC_PER_USEC);

		seq_printf(sf, "nr_periods %d\n"
			   "nr_throttled %d\n"
			   "throttled_usec %llu\n"
			   "nr_bursts %d\n"
			   "burst_usec %llu\n",
			   cfs_b->nr_periods, cfs_b->nr_throttled,
			   throttled_usec, cfs_b->nr_burst, burst_usec);
	}
#endif
	return 0;
}

static int cpu_local_stat_show(struct seq_file *sf,
			       struct cgroup_subsys_state *css)
{
#ifdef CONFIG_CFS_BANDWIDTH
	{
		struct task_group *tg = css_tg(css);
		u64 throttled_self_usec;

		throttled_self_usec = throttled_time_self(tg);
		do_div(throttled_self_usec, NSEC_PER_USEC);

		seq_printf(sf, "throttled_usec %llu\n",
			   throttled_self_usec);
	}
#endif
	return 0;
}

<<<<<<< HEAD
#ifdef CONFIG_FAIR_GROUP_SCHED
=======
#ifdef CONFIG_GROUP_SCHED_WEIGHT

>>>>>>> 2d5404ca
static u64 cpu_weight_read_u64(struct cgroup_subsys_state *css,
			       struct cftype *cft)
{
	return sched_weight_to_cgroup(tg_weight(css_tg(css)));
}

static int cpu_weight_write_u64(struct cgroup_subsys_state *css,
				struct cftype *cft, u64 cgrp_weight)
{
	unsigned long weight;
	int ret;

	if (cgrp_weight < CGROUP_WEIGHT_MIN || cgrp_weight > CGROUP_WEIGHT_MAX)
		return -ERANGE;

	weight = sched_weight_from_cgroup(cgrp_weight);

	ret = sched_group_set_shares(css_tg(css), scale_load(weight));
	if (!ret)
		scx_group_set_weight(css_tg(css), cgrp_weight);
	return ret;
}

static s64 cpu_weight_nice_read_s64(struct cgroup_subsys_state *css,
				    struct cftype *cft)
{
	unsigned long weight = tg_weight(css_tg(css));
	int last_delta = INT_MAX;
	int prio, delta;

	/* find the closest nice value to the current weight */
	for (prio = 0; prio < ARRAY_SIZE(sched_prio_to_weight); prio++) {
		delta = abs(sched_prio_to_weight[prio] - weight);
		if (delta >= last_delta)
			break;
		last_delta = delta;
	}

	return PRIO_TO_NICE(prio - 1 + MAX_RT_PRIO);
}

static int cpu_weight_nice_write_s64(struct cgroup_subsys_state *css,
				     struct cftype *cft, s64 nice)
{
	unsigned long weight;
	int idx, ret;

	if (nice < MIN_NICE || nice > MAX_NICE)
		return -ERANGE;

	idx = NICE_TO_PRIO(nice) - MAX_RT_PRIO;
	idx = array_index_nospec(idx, 40);
	weight = sched_prio_to_weight[idx];

	ret = sched_group_set_shares(css_tg(css), scale_load(weight));
	if (!ret)
		scx_group_set_weight(css_tg(css),
				     sched_weight_to_cgroup(weight));
	return ret;
}
#endif /* CONFIG_GROUP_SCHED_WEIGHT */

static void __maybe_unused cpu_period_quota_print(struct seq_file *sf,
						  long period, long quota)
{
	if (quota < 0)
		seq_puts(sf, "max");
	else
		seq_printf(sf, "%ld", quota);

	seq_printf(sf, " %ld\n", period);
}

/* caller should put the current value in *@periodp before calling */
static int __maybe_unused cpu_period_quota_parse(char *buf,
						 u64 *periodp, u64 *quotap)
{
	char tok[21];	/* U64_MAX */

	if (sscanf(buf, "%20s %llu", tok, periodp) < 1)
		return -EINVAL;

	*periodp *= NSEC_PER_USEC;

	if (sscanf(tok, "%llu", quotap))
		*quotap *= NSEC_PER_USEC;
	else if (!strcmp(tok, "max"))
		*quotap = RUNTIME_INF;
	else
		return -EINVAL;

	return 0;
}

#ifdef CONFIG_CFS_BANDWIDTH
static int cpu_max_show(struct seq_file *sf, void *v)
{
	struct task_group *tg = css_tg(seq_css(sf));

	cpu_period_quota_print(sf, tg_get_cfs_period(tg), tg_get_cfs_quota(tg));
	return 0;
}

static ssize_t cpu_max_write(struct kernfs_open_file *of,
			     char *buf, size_t nbytes, loff_t off)
{
	struct task_group *tg = css_tg(of_css(of));
	u64 period = tg_get_cfs_period(tg);
	u64 burst = tg->cfs_bandwidth.burst;
	u64 quota;
	int ret;

	ret = cpu_period_quota_parse(buf, &period, &quota);
	if (!ret)
		ret = tg_set_cfs_bandwidth(tg, period, quota, burst);
	return ret ?: nbytes;
}
#endif

static struct cftype cpu_files[] = {
#ifdef CONFIG_GROUP_SCHED_WEIGHT
	{
		.name = "weight",
		.flags = CFTYPE_NOT_ON_ROOT,
		.read_u64 = cpu_weight_read_u64,
		.write_u64 = cpu_weight_write_u64,
	},
	{
		.name = "weight.nice",
		.flags = CFTYPE_NOT_ON_ROOT,
		.read_s64 = cpu_weight_nice_read_s64,
		.write_s64 = cpu_weight_nice_write_s64,
	},
	{
		.name = "idle",
		.flags = CFTYPE_NOT_ON_ROOT,
		.read_s64 = cpu_idle_read_s64,
		.write_s64 = cpu_idle_write_s64,
	},
#endif
#ifdef CONFIG_CFS_BANDWIDTH
	{
		.name = "max",
		.flags = CFTYPE_NOT_ON_ROOT,
		.seq_show = cpu_max_show,
		.write = cpu_max_write,
	},
	{
		.name = "max.burst",
		.flags = CFTYPE_NOT_ON_ROOT,
		.read_u64 = cpu_cfs_burst_read_u64,
		.write_u64 = cpu_cfs_burst_write_u64,
	},
#endif
#ifdef CONFIG_UCLAMP_TASK_GROUP
	{
		.name = "uclamp.min",
		.flags = CFTYPE_NOT_ON_ROOT,
		.seq_show = cpu_uclamp_min_show,
		.write = cpu_uclamp_min_write,
	},
	{
		.name = "uclamp.max",
		.flags = CFTYPE_NOT_ON_ROOT,
		.seq_show = cpu_uclamp_max_show,
		.write = cpu_uclamp_max_write,
	},
#endif
	{ }	/* terminate */
};

struct cgroup_subsys cpu_cgrp_subsys = {
	.css_alloc	= cpu_cgroup_css_alloc,
	.css_online	= cpu_cgroup_css_online,
	.css_offline	= cpu_cgroup_css_offline,
	.css_released	= cpu_cgroup_css_released,
	.css_free	= cpu_cgroup_css_free,
	.css_extra_stat_show = cpu_extra_stat_show,
	.css_local_stat_show = cpu_local_stat_show,
<<<<<<< HEAD
#ifdef CONFIG_RT_GROUP_SCHED
=======
>>>>>>> 2d5404ca
	.can_attach	= cpu_cgroup_can_attach,
	.attach		= cpu_cgroup_attach,
	.cancel_attach	= cpu_cgroup_cancel_attach,
	.legacy_cftypes	= cpu_legacy_files,
	.dfl_cftypes	= cpu_files,
	.early_init	= true,
	.threaded	= true,
};

#endif	/* CONFIG_CGROUP_SCHED */

void dump_cpu_task(int cpu)
{
	if (in_hardirq() && cpu == smp_processor_id()) {
		struct pt_regs *regs;

		regs = get_irq_regs();
		if (regs) {
			show_regs(regs);
			return;
		}
	}

	if (trigger_single_cpu_backtrace(cpu))
		return;

	pr_info("Task dump for CPU %d:\n", cpu);
	sched_show_task(cpu_curr(cpu));
}

/*
 * Nice levels are multiplicative, with a gentle 10% change for every
 * nice level changed. I.e. when a CPU-bound task goes from nice 0 to
 * nice 1, it will get ~10% less CPU time than another CPU-bound task
 * that remained on nice 0.
 *
 * The "10% effect" is relative and cumulative: from _any_ nice level,
 * if you go up 1 level, it's -10% CPU usage, if you go down 1 level
 * it's +10% CPU usage. (to achieve that we use a multiplier of 1.25.
 * If a task goes up by ~10% and another task goes down by ~10% then
 * the relative distance between them is ~25%.)
 */
const int sched_prio_to_weight[40] = {
 /* -20 */     88761,     71755,     56483,     46273,     36291,
 /* -15 */     29154,     23254,     18705,     14949,     11916,
 /* -10 */      9548,      7620,      6100,      4904,      3906,
 /*  -5 */      3121,      2501,      1991,      1586,      1277,
 /*   0 */      1024,       820,       655,       526,       423,
 /*   5 */       335,       272,       215,       172,       137,
 /*  10 */       110,        87,        70,        56,        45,
 /*  15 */        36,        29,        23,        18,        15,
};

/*
 * Inverse (2^32/x) values of the sched_prio_to_weight[] array, pre-calculated.
 *
 * In cases where the weight does not change often, we can use the
 * pre-calculated inverse to speed up arithmetics by turning divisions
 * into multiplications:
 */
const u32 sched_prio_to_wmult[40] = {
 /* -20 */     48388,     59856,     76040,     92818,    118348,
 /* -15 */    147320,    184698,    229616,    287308,    360437,
 /* -10 */    449829,    563644,    704093,    875809,   1099582,
 /*  -5 */   1376151,   1717300,   2157191,   2708050,   3363326,
 /*   0 */   4194304,   5237765,   6557202,   8165337,  10153587,
 /*   5 */  12820798,  15790321,  19976592,  24970740,  31350126,
 /*  10 */  39045157,  49367440,  61356676,  76695844,  95443717,
 /*  15 */ 119304647, 148102320, 186737708, 238609294, 286331153,
};

void call_trace_sched_update_nr_running(struct rq *rq, int count)
{
        trace_sched_update_nr_running_tp(rq, count);
}

#ifdef CONFIG_SCHED_MM_CID

/*
 * @cid_lock: Guarantee forward-progress of cid allocation.
 *
 * Concurrency ID allocation within a bitmap is mostly lock-free. The cid_lock
 * is only used when contention is detected by the lock-free allocation so
 * forward progress can be guaranteed.
 */
DEFINE_RAW_SPINLOCK(cid_lock);

/*
 * @use_cid_lock: Select cid allocation behavior: lock-free vs spinlock.
 *
 * When @use_cid_lock is 0, the cid allocation is lock-free. When contention is
 * detected, it is set to 1 to ensure that all newly coming allocations are
 * serialized by @cid_lock until the allocation which detected contention
 * completes and sets @use_cid_lock back to 0. This guarantees forward progress
 * of a cid allocation.
 */
int use_cid_lock;

/*
 * mm_cid remote-clear implements a lock-free algorithm to clear per-mm/cpu cid
 * concurrently with respect to the execution of the source runqueue context
 * switch.
 *
 * There is one basic properties we want to guarantee here:
 *
 * (1) Remote-clear should _never_ mark a per-cpu cid UNSET when it is actively
 * used by a task. That would lead to concurrent allocation of the cid and
 * userspace corruption.
 *
 * Provide this guarantee by introducing a Dekker memory ordering to guarantee
 * that a pair of loads observe at least one of a pair of stores, which can be
 * shown as:
 *
 *      X = Y = 0
 *
 *      w[X]=1          w[Y]=1
 *      MB              MB
 *      r[Y]=y          r[X]=x
 *
 * Which guarantees that x==0 && y==0 is impossible. But rather than using
 * values 0 and 1, this algorithm cares about specific state transitions of the
 * runqueue current task (as updated by the scheduler context switch), and the
 * per-mm/cpu cid value.
 *
 * Let's introduce task (Y) which has task->mm == mm and task (N) which has
 * task->mm != mm for the rest of the discussion. There are two scheduler state
 * transitions on context switch we care about:
 *
 * (TSA) Store to rq->curr with transition from (N) to (Y)
 *
 * (TSB) Store to rq->curr with transition from (Y) to (N)
 *
 * On the remote-clear side, there is one transition we care about:
 *
 * (TMA) cmpxchg to *pcpu_cid to set the LAZY flag
 *
 * There is also a transition to UNSET state which can be performed from all
 * sides (scheduler, remote-clear). It is always performed with a cmpxchg which
 * guarantees that only a single thread will succeed:
 *
 * (TMB) cmpxchg to *pcpu_cid to mark UNSET
 *
 * Just to be clear, what we do _not_ want to happen is a transition to UNSET
 * when a thread is actively using the cid (property (1)).
 *
 * Let's looks at the relevant combinations of TSA/TSB, and TMA transitions.
 *
 * Scenario A) (TSA)+(TMA) (from next task perspective)
 *
 * CPU0                                      CPU1
 *
 * Context switch CS-1                       Remote-clear
 *   - store to rq->curr: (N)->(Y) (TSA)     - cmpxchg to *pcpu_id to LAZY (TMA)
 *                                             (implied barrier after cmpxchg)
 *   - switch_mm_cid()
 *     - memory barrier (see switch_mm_cid()
 *       comment explaining how this barrier
 *       is combined with other scheduler
 *       barriers)
 *     - mm_cid_get (next)
 *       - READ_ONCE(*pcpu_cid)              - rcu_dereference(src_rq->curr)
 *
 * This Dekker ensures that either task (Y) is observed by the
 * rcu_dereference() or the LAZY flag is observed by READ_ONCE(), or both are
 * observed.
 *
 * If task (Y) store is observed by rcu_dereference(), it means that there is
 * still an active task on the cpu. Remote-clear will therefore not transition
 * to UNSET, which fulfills property (1).
 *
 * If task (Y) is not observed, but the lazy flag is observed by READ_ONCE(),
 * it will move its state to UNSET, which clears the percpu cid perhaps
 * uselessly (which is not an issue for correctness). Because task (Y) is not
 * observed, CPU1 can move ahead to set the state to UNSET. Because moving
 * state to UNSET is done with a cmpxchg expecting that the old state has the
 * LAZY flag set, only one thread will successfully UNSET.
 *
 * If both states (LAZY flag and task (Y)) are observed, the thread on CPU0
 * will observe the LAZY flag and transition to UNSET (perhaps uselessly), and
 * CPU1 will observe task (Y) and do nothing more, which is fine.
 *
 * What we are effectively preventing with this Dekker is a scenario where
 * neither LAZY flag nor store (Y) are observed, which would fail property (1)
 * because this would UNSET a cid which is actively used.
 */

void sched_mm_cid_migrate_from(struct task_struct *t)
{
	t->migrate_from_cpu = task_cpu(t);
}

static
int __sched_mm_cid_migrate_from_fetch_cid(struct rq *src_rq,
					  struct task_struct *t,
					  struct mm_cid *src_pcpu_cid)
{
	struct mm_struct *mm = t->mm;
	struct task_struct *src_task;
	int src_cid, last_mm_cid;

	if (!mm)
		return -1;

	last_mm_cid = t->last_mm_cid;
	/*
	 * If the migrated task has no last cid, or if the current
	 * task on src rq uses the cid, it means the source cid does not need
	 * to be moved to the destination cpu.
	 */
	if (last_mm_cid == -1)
		return -1;
	src_cid = READ_ONCE(src_pcpu_cid->cid);
	if (!mm_cid_is_valid(src_cid) || last_mm_cid != src_cid)
		return -1;

	/*
	 * If we observe an active task using the mm on this rq, it means we
	 * are not the last task to be migrated from this cpu for this mm, so
	 * there is no need to move src_cid to the destination cpu.
	 */
	guard(rcu)();
	src_task = rcu_dereference(src_rq->curr);
	if (READ_ONCE(src_task->mm_cid_active) && src_task->mm == mm) {
		t->last_mm_cid = -1;
		return -1;
	}

	return src_cid;
}

static
int __sched_mm_cid_migrate_from_try_steal_cid(struct rq *src_rq,
					      struct task_struct *t,
					      struct mm_cid *src_pcpu_cid,
					      int src_cid)
{
	struct task_struct *src_task;
	struct mm_struct *mm = t->mm;
	int lazy_cid;

	if (src_cid == -1)
		return -1;

	/*
	 * Attempt to clear the source cpu cid to move it to the destination
	 * cpu.
	 */
	lazy_cid = mm_cid_set_lazy_put(src_cid);
	if (!try_cmpxchg(&src_pcpu_cid->cid, &src_cid, lazy_cid))
		return -1;

	/*
	 * The implicit barrier after cmpxchg per-mm/cpu cid before loading
	 * rq->curr->mm matches the scheduler barrier in context_switch()
	 * between store to rq->curr and load of prev and next task's
	 * per-mm/cpu cid.
	 *
	 * The implicit barrier after cmpxchg per-mm/cpu cid before loading
	 * rq->curr->mm_cid_active matches the barrier in
	 * sched_mm_cid_exit_signals(), sched_mm_cid_before_execve(), and
	 * sched_mm_cid_after_execve() between store to t->mm_cid_active and
	 * load of per-mm/cpu cid.
	 */

	/*
	 * If we observe an active task using the mm on this rq after setting
	 * the lazy-put flag, this task will be responsible for transitioning
	 * from lazy-put flag set to MM_CID_UNSET.
	 */
	scoped_guard (rcu) {
		src_task = rcu_dereference(src_rq->curr);
		if (READ_ONCE(src_task->mm_cid_active) && src_task->mm == mm) {
			/*
			 * We observed an active task for this mm, there is therefore
			 * no point in moving this cid to the destination cpu.
			 */
			t->last_mm_cid = -1;
			return -1;
		}
	}

	/*
	 * The src_cid is unused, so it can be unset.
	 */
	if (!try_cmpxchg(&src_pcpu_cid->cid, &lazy_cid, MM_CID_UNSET))
		return -1;
	return src_cid;
}

/*
 * Migration to dst cpu. Called with dst_rq lock held.
 * Interrupts are disabled, which keeps the window of cid ownership without the
 * source rq lock held small.
 */
void sched_mm_cid_migrate_to(struct rq *dst_rq, struct task_struct *t)
{
	struct mm_cid *src_pcpu_cid, *dst_pcpu_cid;
	struct mm_struct *mm = t->mm;
	int src_cid, dst_cid, src_cpu;
	struct rq *src_rq;

	lockdep_assert_rq_held(dst_rq);

	if (!mm)
		return;
	src_cpu = t->migrate_from_cpu;
	if (src_cpu == -1) {
		t->last_mm_cid = -1;
		return;
	}
	/*
	 * Move the src cid if the dst cid is unset. This keeps id
	 * allocation closest to 0 in cases where few threads migrate around
	 * many CPUs.
	 *
	 * If destination cid is already set, we may have to just clear
	 * the src cid to ensure compactness in frequent migrations
	 * scenarios.
	 *
	 * It is not useful to clear the src cid when the number of threads is
	 * greater or equal to the number of allowed CPUs, because user-space
	 * can expect that the number of allowed cids can reach the number of
	 * allowed CPUs.
	 */
	dst_pcpu_cid = per_cpu_ptr(mm->pcpu_cid, cpu_of(dst_rq));
	dst_cid = READ_ONCE(dst_pcpu_cid->cid);
	if (!mm_cid_is_unset(dst_cid) &&
	    atomic_read(&mm->mm_users) >= t->nr_cpus_allowed)
		return;
	src_pcpu_cid = per_cpu_ptr(mm->pcpu_cid, src_cpu);
	src_rq = cpu_rq(src_cpu);
	src_cid = __sched_mm_cid_migrate_from_fetch_cid(src_rq, t, src_pcpu_cid);
	if (src_cid == -1)
		return;
	src_cid = __sched_mm_cid_migrate_from_try_steal_cid(src_rq, t, src_pcpu_cid,
							    src_cid);
	if (src_cid == -1)
		return;
	if (!mm_cid_is_unset(dst_cid)) {
		__mm_cid_put(mm, src_cid);
		return;
	}
	/* Move src_cid to dst cpu. */
	mm_cid_snapshot_time(dst_rq, mm);
	WRITE_ONCE(dst_pcpu_cid->cid, src_cid);
}

static void sched_mm_cid_remote_clear(struct mm_struct *mm, struct mm_cid *pcpu_cid,
				      int cpu)
{
	struct rq *rq = cpu_rq(cpu);
	struct task_struct *t;
	int cid, lazy_cid;

	cid = READ_ONCE(pcpu_cid->cid);
	if (!mm_cid_is_valid(cid))
		return;

	/*
	 * Clear the cpu cid if it is set to keep cid allocation compact.  If
	 * there happens to be other tasks left on the source cpu using this
	 * mm, the next task using this mm will reallocate its cid on context
	 * switch.
	 */
	lazy_cid = mm_cid_set_lazy_put(cid);
	if (!try_cmpxchg(&pcpu_cid->cid, &cid, lazy_cid))
		return;

	/*
	 * The implicit barrier after cmpxchg per-mm/cpu cid before loading
	 * rq->curr->mm matches the scheduler barrier in context_switch()
	 * between store to rq->curr and load of prev and next task's
	 * per-mm/cpu cid.
	 *
	 * The implicit barrier after cmpxchg per-mm/cpu cid before loading
	 * rq->curr->mm_cid_active matches the barrier in
	 * sched_mm_cid_exit_signals(), sched_mm_cid_before_execve(), and
	 * sched_mm_cid_after_execve() between store to t->mm_cid_active and
	 * load of per-mm/cpu cid.
	 */

	/*
	 * If we observe an active task using the mm on this rq after setting
	 * the lazy-put flag, that task will be responsible for transitioning
	 * from lazy-put flag set to MM_CID_UNSET.
	 */
	scoped_guard (rcu) {
		t = rcu_dereference(rq->curr);
		if (READ_ONCE(t->mm_cid_active) && t->mm == mm)
			return;
	}

	/*
	 * The cid is unused, so it can be unset.
	 * Disable interrupts to keep the window of cid ownership without rq
	 * lock small.
	 */
	scoped_guard (irqsave) {
		if (try_cmpxchg(&pcpu_cid->cid, &lazy_cid, MM_CID_UNSET))
			__mm_cid_put(mm, cid);
	}
}

static void sched_mm_cid_remote_clear_old(struct mm_struct *mm, int cpu)
{
	struct rq *rq = cpu_rq(cpu);
	struct mm_cid *pcpu_cid;
	struct task_struct *curr;
	u64 rq_clock;

	/*
	 * rq->clock load is racy on 32-bit but one spurious clear once in a
	 * while is irrelevant.
	 */
	rq_clock = READ_ONCE(rq->clock);
	pcpu_cid = per_cpu_ptr(mm->pcpu_cid, cpu);

	/*
	 * In order to take care of infrequently scheduled tasks, bump the time
	 * snapshot associated with this cid if an active task using the mm is
	 * observed on this rq.
	 */
	scoped_guard (rcu) {
		curr = rcu_dereference(rq->curr);
		if (READ_ONCE(curr->mm_cid_active) && curr->mm == mm) {
			WRITE_ONCE(pcpu_cid->time, rq_clock);
			return;
		}
	}

	if (rq_clock < pcpu_cid->time + SCHED_MM_CID_PERIOD_NS)
		return;
	sched_mm_cid_remote_clear(mm, pcpu_cid, cpu);
}

static void sched_mm_cid_remote_clear_weight(struct mm_struct *mm, int cpu,
					     int weight)
{
	struct mm_cid *pcpu_cid;
	int cid;

	pcpu_cid = per_cpu_ptr(mm->pcpu_cid, cpu);
	cid = READ_ONCE(pcpu_cid->cid);
	if (!mm_cid_is_valid(cid) || cid < weight)
		return;
	sched_mm_cid_remote_clear(mm, pcpu_cid, cpu);
}

static void task_mm_cid_work(struct callback_head *work)
{
	unsigned long now = jiffies, old_scan, next_scan;
	struct task_struct *t = current;
	struct cpumask *cidmask;
	struct mm_struct *mm;
	int weight, cpu;

	SCHED_WARN_ON(t != container_of(work, struct task_struct, cid_work));

	work->next = work;	/* Prevent double-add */
	if (t->flags & PF_EXITING)
		return;
	mm = t->mm;
	if (!mm)
		return;
	old_scan = READ_ONCE(mm->mm_cid_next_scan);
	next_scan = now + msecs_to_jiffies(MM_CID_SCAN_DELAY);
	if (!old_scan) {
		unsigned long res;

		res = cmpxchg(&mm->mm_cid_next_scan, old_scan, next_scan);
		if (res != old_scan)
			old_scan = res;
		else
			old_scan = next_scan;
	}
	if (time_before(now, old_scan))
		return;
	if (!try_cmpxchg(&mm->mm_cid_next_scan, &old_scan, next_scan))
		return;
	cidmask = mm_cidmask(mm);
	/* Clear cids that were not recently used. */
	for_each_possible_cpu(cpu)
		sched_mm_cid_remote_clear_old(mm, cpu);
	weight = cpumask_weight(cidmask);
	/*
	 * Clear cids that are greater or equal to the cidmask weight to
	 * recompact it.
	 */
	for_each_possible_cpu(cpu)
		sched_mm_cid_remote_clear_weight(mm, cpu, weight);
}

void init_sched_mm_cid(struct task_struct *t)
{
	struct mm_struct *mm = t->mm;
	int mm_users = 0;

	if (mm) {
		mm_users = atomic_read(&mm->mm_users);
		if (mm_users == 1)
			mm->mm_cid_next_scan = jiffies + msecs_to_jiffies(MM_CID_SCAN_DELAY);
	}
	t->cid_work.next = &t->cid_work;	/* Protect against double add */
	init_task_work(&t->cid_work, task_mm_cid_work);
}

void task_tick_mm_cid(struct rq *rq, struct task_struct *curr)
{
	struct callback_head *work = &curr->cid_work;
	unsigned long now = jiffies;

	if (!curr->mm || (curr->flags & (PF_EXITING | PF_KTHREAD)) ||
	    work->next != work)
		return;
	if (time_before(now, READ_ONCE(curr->mm->mm_cid_next_scan)))
		return;

	/* No page allocation under rq lock */
	task_work_add(curr, work, TWA_RESUME | TWAF_NO_ALLOC);
}

void sched_mm_cid_exit_signals(struct task_struct *t)
{
	struct mm_struct *mm = t->mm;
	struct rq *rq;

	if (!mm)
		return;

	preempt_disable();
	rq = this_rq();
	guard(rq_lock_irqsave)(rq);
	preempt_enable_no_resched();	/* holding spinlock */
	WRITE_ONCE(t->mm_cid_active, 0);
	/*
	 * Store t->mm_cid_active before loading per-mm/cpu cid.
	 * Matches barrier in sched_mm_cid_remote_clear_old().
	 */
	smp_mb();
	mm_cid_put(mm);
	t->last_mm_cid = t->mm_cid = -1;
}

void sched_mm_cid_before_execve(struct task_struct *t)
{
	struct mm_struct *mm = t->mm;
	struct rq *rq;

	if (!mm)
		return;

	preempt_disable();
	rq = this_rq();
	guard(rq_lock_irqsave)(rq);
	preempt_enable_no_resched();	/* holding spinlock */
	WRITE_ONCE(t->mm_cid_active, 0);
	/*
	 * Store t->mm_cid_active before loading per-mm/cpu cid.
	 * Matches barrier in sched_mm_cid_remote_clear_old().
	 */
	smp_mb();
	mm_cid_put(mm);
	t->last_mm_cid = t->mm_cid = -1;
}

void sched_mm_cid_after_execve(struct task_struct *t)
{
	struct mm_struct *mm = t->mm;
	struct rq *rq;

	if (!mm)
		return;

	preempt_disable();
	rq = this_rq();
	scoped_guard (rq_lock_irqsave, rq) {
		preempt_enable_no_resched();	/* holding spinlock */
		WRITE_ONCE(t->mm_cid_active, 1);
		/*
		 * Store t->mm_cid_active before loading per-mm/cpu cid.
		 * Matches barrier in sched_mm_cid_remote_clear_old().
		 */
		smp_mb();
		t->last_mm_cid = t->mm_cid = mm_cid_get(rq, mm);
	}
	rseq_set_notify_resume(t);
}

void sched_mm_cid_fork(struct task_struct *t)
{
	WARN_ON_ONCE(!t->mm || t->mm_cid != -1);
	t->mm_cid_active = 1;
}
#endif

#ifdef CONFIG_SCHED_CLASS_EXT
void sched_deq_and_put_task(struct task_struct *p, int queue_flags,
			    struct sched_enq_and_set_ctx *ctx)
{
	struct rq *rq = task_rq(p);

	lockdep_assert_rq_held(rq);

	*ctx = (struct sched_enq_and_set_ctx){
		.p = p,
		.queue_flags = queue_flags,
		.queued = task_on_rq_queued(p),
		.running = task_current(rq, p),
	};

	update_rq_clock(rq);
	if (ctx->queued)
		dequeue_task(rq, p, queue_flags | DEQUEUE_NOCLOCK);
	if (ctx->running)
		put_prev_task(rq, p);
}

void sched_enq_and_set_task(struct sched_enq_and_set_ctx *ctx)
{
	struct rq *rq = task_rq(ctx->p);

	lockdep_assert_rq_held(rq);

	if (ctx->queued)
		enqueue_task(rq, ctx->p, ctx->queue_flags | ENQUEUE_NOCLOCK);
	if (ctx->running)
		set_next_task(rq, ctx->p);
}
#endif	/* CONFIG_SCHED_CLASS_EXT */<|MERGE_RESOLUTION|>--- conflicted
+++ resolved
@@ -1310,11 +1310,7 @@
 	 * dequeued by migrating while the constrained task continues to run.
 	 * E.g. going from 2->1 without going through pick_next_task().
 	 */
-<<<<<<< HEAD
-	if (sched_feat(HZ_BW) && __need_bw_check(rq, rq->curr)) {
-=======
 	if (__need_bw_check(rq, rq->curr)) {
->>>>>>> 2d5404ca
 		if (cfs_task_bw_constrained(rq->curr))
 			return false;
 	}
@@ -2154,158 +2150,6 @@
 
 static __always_inline
 int __task_state_match(struct task_struct *p, unsigned int state)
-<<<<<<< HEAD
-{
-	if (READ_ONCE(p->__state) & state)
-		return 1;
-
-	if (READ_ONCE(p->saved_state) & state)
-		return -1;
-	return 0;
-}
-
-static __always_inline
-int task_state_match(struct task_struct *p, unsigned int state)
-{
-	int match;
-
-	/*
-	 * Serialize against current_save_and_set_rtlock_wait_state(),
-	 * current_restore_rtlock_saved_state(), and __refrigerator().
-	 */
-	raw_spin_lock_irq(&p->pi_lock);
-	match = __task_state_match(p, state);
-	raw_spin_unlock_irq(&p->pi_lock);
-
-	return match;
-}
-
-/*
- * wait_task_inactive - wait for a thread to unschedule.
- *
- * Wait for the thread to block in any of the states set in @match_state.
- * If it changes, i.e. @p might have woken up, then return zero.  When we
- * succeed in waiting for @p to be off its CPU, we return a positive number
- * (its total switch count).  If a second call a short while later returns the
- * same number, the caller can be sure that @p has remained unscheduled the
- * whole time.
- *
- * The caller must ensure that the task *will* unschedule sometime soon,
- * else this function might spin for a *long* time. This function can't
- * be called with interrupts off, or it may introduce deadlock with
- * smp_call_function() if an IPI is sent by the same process we are
- * waiting to become inactive.
- */
-unsigned long wait_task_inactive(struct task_struct *p, unsigned int match_state)
-{
-	int running, queued, match;
-	struct rq_flags rf;
-	unsigned long ncsw;
-	struct rq *rq;
-
-	for (;;) {
-		/*
-		 * We do the initial early heuristics without holding
-		 * any task-queue locks at all. We'll only try to get
-		 * the runqueue lock when things look like they will
-		 * work out!
-		 */
-		rq = task_rq(p);
-
-		/*
-		 * If the task is actively running on another CPU
-		 * still, just relax and busy-wait without holding
-		 * any locks.
-		 *
-		 * NOTE! Since we don't hold any locks, it's not
-		 * even sure that "rq" stays as the right runqueue!
-		 * But we don't care, since "task_on_cpu()" will
-		 * return false if the runqueue has changed and p
-		 * is actually now running somewhere else!
-		 */
-		while (task_on_cpu(rq, p)) {
-			if (!task_state_match(p, match_state))
-				return 0;
-			cpu_relax();
-		}
-
-		/*
-		 * Ok, time to look more closely! We need the rq
-		 * lock now, to be *sure*. If we're wrong, we'll
-		 * just go back and repeat.
-		 */
-		rq = task_rq_lock(p, &rf);
-		trace_sched_wait_task(p);
-		running = task_on_cpu(rq, p);
-		queued = task_on_rq_queued(p);
-		ncsw = 0;
-		if ((match = __task_state_match(p, match_state))) {
-			/*
-			 * When matching on p->saved_state, consider this task
-			 * still queued so it will wait.
-			 */
-			if (match < 0)
-				queued = 1;
-			ncsw = p->nvcsw | LONG_MIN; /* sets MSB */
-		}
-		task_rq_unlock(rq, p, &rf);
-
-		/*
-		 * If it changed from the expected state, bail out now.
-		 */
-		if (unlikely(!ncsw))
-			break;
-
-		/*
-		 * Was it really running after all now that we
-		 * checked with the proper locks actually held?
-		 *
-		 * Oops. Go back and try again..
-		 */
-		if (unlikely(running)) {
-			cpu_relax();
-			continue;
-		}
-
-		/*
-		 * It's not enough that it's not actively running,
-		 * it must be off the runqueue _entirely_, and not
-		 * preempted!
-		 *
-		 * So if it was still runnable (but just not actively
-		 * running right now), it's preempted, and we should
-		 * yield - it could be a while.
-		 */
-		if (unlikely(queued)) {
-			ktime_t to = NSEC_PER_SEC / HZ;
-
-			set_current_state(TASK_UNINTERRUPTIBLE);
-			schedule_hrtimeout(&to, HRTIMER_MODE_REL_HARD);
-			continue;
-		}
-
-		/*
-		 * Ahh, all good. It wasn't running, and it wasn't
-		 * runnable, which means that it will never become
-		 * running in the future either. We're all done!
-		 */
-		break;
-	}
-
-	return ncsw;
-}
-
-#ifdef CONFIG_SMP
-
-static void
-__do_set_cpus_allowed(struct task_struct *p, struct affinity_context *ctx);
-
-static int __set_cpus_allowed_ptr(struct task_struct *p,
-				  struct affinity_context *ctx);
-
-static void migrate_disable_switch(struct rq *rq, struct task_struct *p)
-=======
->>>>>>> 2d5404ca
 {
 	if (READ_ONCE(p->__state) & state)
 		return 1;
@@ -3904,10 +3748,6 @@
 			 * When on_rq && !on_cpu the task is preempted, see if
 			 * it should preempt the task that is current now.
 			 */
-<<<<<<< HEAD
-			update_rq_clock(rq);
-=======
->>>>>>> 2d5404ca
 			wakeup_preempt(rq, p, wake_flags);
 		}
 		ttwu_do_wakeup(p);
@@ -4329,33 +4169,6 @@
 
 		trace_sched_waking(p);
 
-<<<<<<< HEAD
-	/*
-	 * Ensure we load p->on_rq _after_ p->state, otherwise it would
-	 * be possible to, falsely, observe p->on_rq == 0 and get stuck
-	 * in smp_cond_load_acquire() below.
-	 *
-	 * sched_ttwu_pending()			try_to_wake_up()
-	 *   STORE p->on_rq = 1			  LOAD p->state
-	 *   UNLOCK rq->lock
-	 *
-	 * __schedule() (switch to task 'p')
-	 *   LOCK rq->lock			  smp_rmb();
-	 *   smp_mb__after_spinlock();
-	 *   UNLOCK rq->lock
-	 *
-	 * [task p]
-	 *   STORE p->state = UNINTERRUPTIBLE	  LOAD p->on_rq
-	 *
-	 * Pairs with the LOCK+smp_mb__after_spinlock() on rq->lock in
-	 * __schedule().  See the comment for smp_mb__after_spinlock().
-	 *
-	 * A similar smp_rmb() lives in __task_needs_rq_lock().
-	 */
-	smp_rmb();
-	if (READ_ONCE(p->on_rq) && ttwu_runnable(p, wake_flags))
-		goto unlock;
-=======
 		/*
 		 * Ensure we load p->on_rq _after_ p->state, otherwise it would
 		 * be possible to, falsely, observe p->on_rq == 0 and get stuck
@@ -4381,7 +4194,6 @@
 		smp_rmb();
 		if (READ_ONCE(p->on_rq) && ttwu_runnable(p, wake_flags))
 			break;
->>>>>>> 2d5404ca
 
 #ifdef CONFIG_SMP
 		/*
@@ -5016,11 +4828,7 @@
 
 	activate_task(rq, p, ENQUEUE_NOCLOCK | ENQUEUE_INITIAL);
 	trace_sched_wakeup_new(p);
-<<<<<<< HEAD
-	wakeup_preempt(rq, p, WF_FORK);
-=======
 	wakeup_preempt(rq, p, wake_flags);
->>>>>>> 2d5404ca
 #ifdef CONFIG_SMP
 	if (p->sched_class->task_woken) {
 		/*
@@ -6952,11 +6760,7 @@
 	}
 }
 
-<<<<<<< HEAD
-static __always_inline void __schedule_loop(unsigned int sched_mode)
-=======
 static __always_inline void __schedule_loop(int sched_mode)
->>>>>>> 2d5404ca
 {
 	do {
 		preempt_disable();
@@ -7246,7 +7050,6 @@
  * notes.
  */
 #define fetch_and_set(x, v) ({ int _x = (x); (x) = (v); _x; })
-<<<<<<< HEAD
 
 void rt_mutex_pre_schedule(void)
 {
@@ -7264,27 +7067,6 @@
 {
 	sched_update_worker(current);
 	lockdep_assert(fetch_and_set(current->sched_rt_mutex, 0));
-}
-
-static inline int __rt_effective_prio(struct task_struct *pi_task, int prio)
-{
-	if (pi_task)
-		prio = min(prio, pi_task->prio);
-=======
->>>>>>> 2d5404ca
-
-void rt_mutex_pre_schedule(void)
-{
-	lockdep_assert(!fetch_and_set(current->sched_rt_mutex, 1));
-	sched_submit_work(current);
-}
-
-void rt_mutex_schedule(void)
-{
-<<<<<<< HEAD
-	struct task_struct *pi_task = rt_mutex_get_top_task(p);
-
-	return __rt_effective_prio(pi_task, prio);
 }
 
 /*
@@ -7302,7 +7084,7 @@
 {
 	int prio, oldprio, queued, running, queue_flag =
 		DEQUEUE_SAVE | DEQUEUE_MOVE | DEQUEUE_NOCLOCK;
-	const struct sched_class *prev_class;
+	const struct sched_class *prev_class, *next_class;
 	struct rq_flags rf;
 	struct rq *rq;
 
@@ -7336,7 +7118,7 @@
 		goto out_unlock;
 
 	/*
-	 * Idle task boosting is a nono in general. There is one
+	 * Idle task boosting is a no-no in general. There is one
 	 * exception, when PREEMPT_RT and NOHZ is active:
 	 *
 	 * The idle task calls get_next_timer_interrupt() and holds
@@ -7360,6 +7142,11 @@
 		queue_flag &= ~DEQUEUE_MOVE;
 
 	prev_class = p->sched_class;
+	next_class = __setscheduler_class(p->policy, prio);
+
+	if (prev_class != next_class && p->se.sched_delayed)
+		dequeue_task(rq, p, DEQUEUE_SLEEP | DEQUEUE_DELAYED | DEQUEUE_NOCLOCK);
+
 	queued = task_on_rq_queued(p);
 	running = task_current(rq, p);
 	if (queued)
@@ -7397,1398 +7184,6 @@
 			p->rt.timeout = 0;
 	}
 
-	__setscheduler_prio(p, prio);
-
-	if (queued)
-		enqueue_task(rq, p, queue_flag);
-	if (running)
-		set_next_task(rq, p);
-
-	check_class_changed(rq, p, prev_class, oldprio);
-out_unlock:
-	/* Avoid rq from going away on us: */
-	preempt_disable();
-
-	rq_unpin_lock(rq, &rf);
-	__balance_callbacks(rq);
-	raw_spin_rq_unlock(rq);
-
-	preempt_enable();
-}
-#else
-static inline int rt_effective_prio(struct task_struct *p, int prio)
-{
-	return prio;
-}
-#endif
-
-void set_user_nice(struct task_struct *p, long nice)
-{
-	bool queued, running;
-	int old_prio;
-	struct rq_flags rf;
-	struct rq *rq;
-
-	if (task_nice(p) == nice || nice < MIN_NICE || nice > MAX_NICE)
-		return;
-	/*
-	 * We have to be careful, if called from sys_setpriority(),
-	 * the task might be in the middle of scheduling on another CPU.
-	 */
-	rq = task_rq_lock(p, &rf);
-	update_rq_clock(rq);
-
-	/*
-	 * The RT priorities are set via sched_setscheduler(), but we still
-	 * allow the 'normal' nice value to be set - but as expected
-	 * it won't have any effect on scheduling until the task is
-	 * SCHED_DEADLINE, SCHED_FIFO or SCHED_RR:
-	 */
-	if (task_has_dl_policy(p) || task_has_rt_policy(p)) {
-		p->static_prio = NICE_TO_PRIO(nice);
-		goto out_unlock;
-	}
-	queued = task_on_rq_queued(p);
-	running = task_current(rq, p);
-	if (queued)
-		dequeue_task(rq, p, DEQUEUE_SAVE | DEQUEUE_NOCLOCK);
-	if (running)
-		put_prev_task(rq, p);
-
-	p->static_prio = NICE_TO_PRIO(nice);
-	set_load_weight(p, true);
-	old_prio = p->prio;
-	p->prio = effective_prio(p);
-
-	if (queued)
-		enqueue_task(rq, p, ENQUEUE_RESTORE | ENQUEUE_NOCLOCK);
-	if (running)
-		set_next_task(rq, p);
-
-	/*
-	 * If the task increased its priority or is running and
-	 * lowered its priority, then reschedule its CPU:
-	 */
-	p->sched_class->prio_changed(rq, p, old_prio);
-
-out_unlock:
-	task_rq_unlock(rq, p, &rf);
-}
-EXPORT_SYMBOL(set_user_nice);
-
-/*
- * is_nice_reduction - check if nice value is an actual reduction
- *
- * Similar to can_nice() but does not perform a capability check.
- *
- * @p: task
- * @nice: nice value
- */
-static bool is_nice_reduction(const struct task_struct *p, const int nice)
-{
-	/* Convert nice value [19,-20] to rlimit style value [1,40]: */
-	int nice_rlim = nice_to_rlimit(nice);
-
-	return (nice_rlim <= task_rlimit(p, RLIMIT_NICE));
-}
-
-/*
- * can_nice - check if a task can reduce its nice value
- * @p: task
- * @nice: nice value
- */
-int can_nice(const struct task_struct *p, const int nice)
-{
-	return is_nice_reduction(p, nice) || capable(CAP_SYS_NICE);
-}
-
-#ifdef __ARCH_WANT_SYS_NICE
-
-/*
- * sys_nice - change the priority of the current process.
- * @increment: priority increment
- *
- * sys_setpriority is a more generic, but much slower function that
- * does similar things.
- */
-SYSCALL_DEFINE1(nice, int, increment)
-{
-	long nice, retval;
-
-	/*
-	 * Setpriority might change our priority at the same moment.
-	 * We don't have to worry. Conceptually one call occurs first
-	 * and we have a single winner.
-	 */
-	increment = clamp(increment, -NICE_WIDTH, NICE_WIDTH);
-	nice = task_nice(current) + increment;
-
-	nice = clamp_val(nice, MIN_NICE, MAX_NICE);
-	if (increment < 0 && !can_nice(current, nice))
-		return -EPERM;
-
-	retval = security_task_setnice(current, nice);
-	if (retval)
-		return retval;
-
-	set_user_nice(current, nice);
-	return 0;
-}
-
-#endif
-
-/**
- * task_prio - return the priority value of a given task.
- * @p: the task in question.
- *
- * Return: The priority value as seen by users in /proc.
- *
- * sched policy         return value   kernel prio    user prio/nice
- *
- * normal, batch, idle     [0 ... 39]  [100 ... 139]          0/[-20 ... 19]
- * fifo, rr             [-2 ... -100]     [98 ... 0]  [1 ... 99]
- * deadline                     -101             -1           0
- */
-int task_prio(const struct task_struct *p)
-{
-	return p->prio - MAX_RT_PRIO;
-}
-
-/**
- * idle_cpu - is a given CPU idle currently?
- * @cpu: the processor in question.
- *
- * Return: 1 if the CPU is currently idle. 0 otherwise.
- */
-int idle_cpu(int cpu)
-{
-	struct rq *rq = cpu_rq(cpu);
-
-	if (rq->curr != rq->idle)
-		return 0;
-
-	if (rq->nr_running)
-		return 0;
-
-#ifdef CONFIG_SMP
-	if (rq->ttwu_pending)
-		return 0;
-#endif
-
-	return 1;
-}
-
-/**
- * available_idle_cpu - is a given CPU idle for enqueuing work.
- * @cpu: the CPU in question.
- *
- * Return: 1 if the CPU is currently idle. 0 otherwise.
- */
-int available_idle_cpu(int cpu)
-{
-	if (!idle_cpu(cpu))
-		return 0;
-
-	if (vcpu_is_preempted(cpu))
-		return 0;
-
-	return 1;
-}
-
-/**
- * idle_task - return the idle task for a given CPU.
- * @cpu: the processor in question.
- *
- * Return: The idle task for the CPU @cpu.
- */
-struct task_struct *idle_task(int cpu)
-{
-	return cpu_rq(cpu)->idle;
-}
-
-#ifdef CONFIG_SCHED_CORE
-int sched_core_idle_cpu(int cpu)
-{
-	struct rq *rq = cpu_rq(cpu);
-
-	if (sched_core_enabled(rq) && rq->curr == rq->idle)
-		return 1;
-
-	return idle_cpu(cpu);
-}
-
-#endif
-
-#ifdef CONFIG_SMP
-/*
- * This function computes an effective utilization for the given CPU, to be
- * used for frequency selection given the linear relation: f = u * f_max.
- *
- * The scheduler tracks the following metrics:
- *
- *   cpu_util_{cfs,rt,dl,irq}()
- *   cpu_bw_dl()
- *
- * Where the cfs,rt and dl util numbers are tracked with the same metric and
- * synchronized windows and are thus directly comparable.
- *
- * The cfs,rt,dl utilization are the running times measured with rq->clock_task
- * which excludes things like IRQ and steal-time. These latter are then accrued
- * in the irq utilization.
- *
- * The DL bandwidth number otoh is not a measured metric but a value computed
- * based on the task model parameters and gives the minimal utilization
- * required to meet deadlines.
- */
-unsigned long effective_cpu_util(int cpu, unsigned long util_cfs,
-				 enum cpu_util_type type,
-				 struct task_struct *p)
-{
-	unsigned long dl_util, util, irq, max;
-	struct rq *rq = cpu_rq(cpu);
-
-	max = arch_scale_cpu_capacity(cpu);
-
-	if (!uclamp_is_used() &&
-	    type == FREQUENCY_UTIL && rt_rq_is_runnable(&rq->rt)) {
-		return max;
-	}
-
-	/*
-	 * Early check to see if IRQ/steal time saturates the CPU, can be
-	 * because of inaccuracies in how we track these -- see
-	 * update_irq_load_avg().
-	 */
-	irq = cpu_util_irq(rq);
-	if (unlikely(irq >= max))
-		return max;
-
-	/*
-	 * Because the time spend on RT/DL tasks is visible as 'lost' time to
-	 * CFS tasks and we use the same metric to track the effective
-	 * utilization (PELT windows are synchronized) we can directly add them
-	 * to obtain the CPU's actual utilization.
-	 *
-	 * CFS and RT utilization can be boosted or capped, depending on
-	 * utilization clamp constraints requested by currently RUNNABLE
-	 * tasks.
-	 * When there are no CFS RUNNABLE tasks, clamps are released and
-	 * frequency will be gracefully reduced with the utilization decay.
-	 */
-	util = util_cfs + cpu_util_rt(rq);
-	if (type == FREQUENCY_UTIL)
-		util = uclamp_rq_util_with(rq, util, p);
-
-	dl_util = cpu_util_dl(rq);
-
-	/*
-	 * For frequency selection we do not make cpu_util_dl() a permanent part
-	 * of this sum because we want to use cpu_bw_dl() later on, but we need
-	 * to check if the CFS+RT+DL sum is saturated (ie. no idle time) such
-	 * that we select f_max when there is no idle time.
-	 *
-	 * NOTE: numerical errors or stop class might cause us to not quite hit
-	 * saturation when we should -- something for later.
-	 */
-	if (util + dl_util >= max)
-		return max;
-
-	/*
-	 * OTOH, for energy computation we need the estimated running time, so
-	 * include util_dl and ignore dl_bw.
-	 */
-	if (type == ENERGY_UTIL)
-		util += dl_util;
-
-	/*
-	 * There is still idle time; further improve the number by using the
-	 * irq metric. Because IRQ/steal time is hidden from the task clock we
-	 * need to scale the task numbers:
-	 *
-	 *              max - irq
-	 *   U' = irq + --------- * U
-	 *                 max
-	 */
-	util = scale_irq_capacity(util, irq, max);
-	util += irq;
-
-	/*
-	 * Bandwidth required by DEADLINE must always be granted while, for
-	 * FAIR and RT, we use blocked utilization of IDLE CPUs as a mechanism
-	 * to gracefully reduce the frequency when no tasks show up for longer
-	 * periods of time.
-	 *
-	 * Ideally we would like to set bw_dl as min/guaranteed freq and util +
-	 * bw_dl as requested freq. However, cpufreq is not yet ready for such
-	 * an interface. So, we only do the latter for now.
-	 */
-	if (type == FREQUENCY_UTIL)
-		util += cpu_bw_dl(rq);
-
-	return min(max, util);
-}
-
-unsigned long sched_cpu_util(int cpu)
-{
-	return effective_cpu_util(cpu, cpu_util_cfs(cpu), ENERGY_UTIL, NULL);
-}
-#endif /* CONFIG_SMP */
-
-/**
- * find_process_by_pid - find a process with a matching PID value.
- * @pid: the pid in question.
- *
- * The task of @pid, if found. %NULL otherwise.
- */
-static struct task_struct *find_process_by_pid(pid_t pid)
-{
-	return pid ? find_task_by_vpid(pid) : current;
-}
-
-/*
- * sched_setparam() passes in -1 for its policy, to let the functions
- * it calls know not to change it.
- */
-#define SETPARAM_POLICY	-1
-
-static void __setscheduler_params(struct task_struct *p,
-		const struct sched_attr *attr)
-{
-	int policy = attr->sched_policy;
-
-	if (policy == SETPARAM_POLICY)
-		policy = p->policy;
-
-	p->policy = policy;
-
-	if (dl_policy(policy))
-		__setparam_dl(p, attr);
-	else if (fair_policy(policy))
-		p->static_prio = NICE_TO_PRIO(attr->sched_nice);
-
-	/*
-	 * __sched_setscheduler() ensures attr->sched_priority == 0 when
-	 * !rt_policy. Always setting this ensures that things like
-	 * getparam()/getattr() don't report silly values for !rt tasks.
-	 */
-	p->rt_priority = attr->sched_priority;
-	p->normal_prio = normal_prio(p);
-	set_load_weight(p, true);
-}
-
-/*
- * Check the target process has a UID that matches the current process's:
- */
-static bool check_same_owner(struct task_struct *p)
-{
-	const struct cred *cred = current_cred(), *pcred;
-	bool match;
-
-	rcu_read_lock();
-	pcred = __task_cred(p);
-	match = (uid_eq(cred->euid, pcred->euid) ||
-		 uid_eq(cred->euid, pcred->uid));
-	rcu_read_unlock();
-	return match;
-}
-
-/*
- * Allow unprivileged RT tasks to decrease priority.
- * Only issue a capable test if needed and only once to avoid an audit
- * event on permitted non-privileged operations:
- */
-static int user_check_sched_setscheduler(struct task_struct *p,
-					 const struct sched_attr *attr,
-					 int policy, int reset_on_fork)
-{
-	if (fair_policy(policy)) {
-		if (attr->sched_nice < task_nice(p) &&
-		    !is_nice_reduction(p, attr->sched_nice))
-			goto req_priv;
-	}
-
-	if (rt_policy(policy)) {
-		unsigned long rlim_rtprio = task_rlimit(p, RLIMIT_RTPRIO);
-
-		/* Can't set/change the rt policy: */
-		if (policy != p->policy && !rlim_rtprio)
-			goto req_priv;
-
-		/* Can't increase priority: */
-		if (attr->sched_priority > p->rt_priority &&
-		    attr->sched_priority > rlim_rtprio)
-			goto req_priv;
-	}
-
-	/*
-	 * Can't set/change SCHED_DEADLINE policy at all for now
-	 * (safest behavior); in the future we would like to allow
-	 * unprivileged DL tasks to increase their relative deadline
-	 * or reduce their runtime (both ways reducing utilization)
-	 */
-	if (dl_policy(policy))
-		goto req_priv;
-
-	/*
-	 * Treat SCHED_IDLE as nice 20. Only allow a switch to
-	 * SCHED_NORMAL if the RLIMIT_NICE would normally permit it.
-	 */
-	if (task_has_idle_policy(p) && !idle_policy(policy)) {
-		if (!is_nice_reduction(p, task_nice(p)))
-			goto req_priv;
-	}
-
-	/* Can't change other user's priorities: */
-	if (!check_same_owner(p))
-		goto req_priv;
-
-	/* Normal users shall not reset the sched_reset_on_fork flag: */
-	if (p->sched_reset_on_fork && !reset_on_fork)
-		goto req_priv;
-
-	return 0;
-
-req_priv:
-	if (!capable(CAP_SYS_NICE))
-		return -EPERM;
-
-	return 0;
-}
-
-static int __sched_setscheduler(struct task_struct *p,
-				const struct sched_attr *attr,
-				bool user, bool pi)
-{
-	int oldpolicy = -1, policy = attr->sched_policy;
-	int retval, oldprio, newprio, queued, running;
-	const struct sched_class *prev_class;
-	struct balance_callback *head;
-	struct rq_flags rf;
-	int reset_on_fork;
-	int queue_flags = DEQUEUE_SAVE | DEQUEUE_MOVE | DEQUEUE_NOCLOCK;
-	struct rq *rq;
-	bool cpuset_locked = false;
-
-	/* The pi code expects interrupts enabled */
-	BUG_ON(pi && in_interrupt());
-recheck:
-	/* Double check policy once rq lock held: */
-	if (policy < 0) {
-		reset_on_fork = p->sched_reset_on_fork;
-		policy = oldpolicy = p->policy;
-	} else {
-		reset_on_fork = !!(attr->sched_flags & SCHED_FLAG_RESET_ON_FORK);
-
-		if (!valid_policy(policy))
-			return -EINVAL;
-	}
-
-	if (attr->sched_flags & ~(SCHED_FLAG_ALL | SCHED_FLAG_SUGOV))
-		return -EINVAL;
-
-	/*
-	 * Valid priorities for SCHED_FIFO and SCHED_RR are
-	 * 1..MAX_RT_PRIO-1, valid priority for SCHED_NORMAL,
-	 * SCHED_BATCH and SCHED_IDLE is 0.
-	 */
-	if (attr->sched_priority > MAX_RT_PRIO-1)
-		return -EINVAL;
-	if ((dl_policy(policy) && !__checkparam_dl(attr)) ||
-	    (rt_policy(policy) != (attr->sched_priority != 0)))
-		return -EINVAL;
-
-	if (user) {
-		retval = user_check_sched_setscheduler(p, attr, policy, reset_on_fork);
-		if (retval)
-			return retval;
-
-		if (attr->sched_flags & SCHED_FLAG_SUGOV)
-			return -EINVAL;
-
-		retval = security_task_setscheduler(p);
-		if (retval)
-			return retval;
-	}
-
-	/* Update task specific "requested" clamps */
-	if (attr->sched_flags & SCHED_FLAG_UTIL_CLAMP) {
-		retval = uclamp_validate(p, attr);
-		if (retval)
-			return retval;
-	}
-
-	/*
-	 * SCHED_DEADLINE bandwidth accounting relies on stable cpusets
-	 * information.
-	 */
-	if (dl_policy(policy) || dl_policy(p->policy)) {
-		cpuset_locked = true;
-		cpuset_lock();
-	}
-
-	/*
-	 * Make sure no PI-waiters arrive (or leave) while we are
-	 * changing the priority of the task:
-	 *
-	 * To be able to change p->policy safely, the appropriate
-	 * runqueue lock must be held.
-	 */
-	rq = task_rq_lock(p, &rf);
-	update_rq_clock(rq);
-
-	/*
-	 * Changing the policy of the stop threads its a very bad idea:
-	 */
-	if (p == rq->stop) {
-		retval = -EINVAL;
-		goto unlock;
-	}
-
-	/*
-	 * If not changing anything there's no need to proceed further,
-	 * but store a possible modification of reset_on_fork.
-	 */
-	if (unlikely(policy == p->policy)) {
-		if (fair_policy(policy) && attr->sched_nice != task_nice(p))
-			goto change;
-		if (rt_policy(policy) && attr->sched_priority != p->rt_priority)
-			goto change;
-		if (dl_policy(policy) && dl_param_changed(p, attr))
-			goto change;
-		if (attr->sched_flags & SCHED_FLAG_UTIL_CLAMP)
-			goto change;
-
-		p->sched_reset_on_fork = reset_on_fork;
-		retval = 0;
-		goto unlock;
-	}
-change:
-
-	if (user) {
-#ifdef CONFIG_RT_GROUP_SCHED
-		/*
-		 * Do not allow realtime tasks into groups that have no runtime
-		 * assigned.
-		 */
-		if (rt_bandwidth_enabled() && rt_policy(policy) &&
-				task_group(p)->rt_bandwidth.rt_runtime == 0 &&
-				!task_group_is_autogroup(task_group(p))) {
-			retval = -EPERM;
-			goto unlock;
-		}
-#endif
-#ifdef CONFIG_SMP
-		if (dl_bandwidth_enabled() && dl_policy(policy) &&
-				!(attr->sched_flags & SCHED_FLAG_SUGOV)) {
-			cpumask_t *span = rq->rd->span;
-
-			/*
-			 * Don't allow tasks with an affinity mask smaller than
-			 * the entire root_domain to become SCHED_DEADLINE. We
-			 * will also fail if there's no bandwidth available.
-			 */
-			if (!cpumask_subset(span, p->cpus_ptr) ||
-			    rq->rd->dl_bw.bw == 0) {
-				retval = -EPERM;
-				goto unlock;
-			}
-		}
-#endif
-	}
-
-	/* Re-check policy now with rq lock held: */
-	if (unlikely(oldpolicy != -1 && oldpolicy != p->policy)) {
-		policy = oldpolicy = -1;
-		task_rq_unlock(rq, p, &rf);
-		if (cpuset_locked)
-			cpuset_unlock();
-		goto recheck;
-	}
-
-	/*
-	 * If setscheduling to SCHED_DEADLINE (or changing the parameters
-	 * of a SCHED_DEADLINE task) we need to check if enough bandwidth
-	 * is available.
-	 */
-	if ((dl_policy(policy) || dl_task(p)) && sched_dl_overflow(p, policy, attr)) {
-		retval = -EBUSY;
-		goto unlock;
-	}
-
-	p->sched_reset_on_fork = reset_on_fork;
-	oldprio = p->prio;
-
-	newprio = __normal_prio(policy, attr->sched_priority, attr->sched_nice);
-	if (pi) {
-		/*
-		 * Take priority boosted tasks into account. If the new
-		 * effective priority is unchanged, we just store the new
-		 * normal parameters and do not touch the scheduler class and
-		 * the runqueue. This will be done when the task deboost
-		 * itself.
-		 */
-		newprio = rt_effective_prio(p, newprio);
-		if (newprio == oldprio)
-			queue_flags &= ~DEQUEUE_MOVE;
-	}
-
-	queued = task_on_rq_queued(p);
-	running = task_current(rq, p);
-	if (queued)
-		dequeue_task(rq, p, queue_flags);
-	if (running)
-		put_prev_task(rq, p);
-
-	prev_class = p->sched_class;
-
-	if (!(attr->sched_flags & SCHED_FLAG_KEEP_PARAMS)) {
-		__setscheduler_params(p, attr);
-		__setscheduler_prio(p, newprio);
-	}
-	__setscheduler_uclamp(p, attr);
-
-	if (queued) {
-		/*
-		 * We enqueue to tail when the priority of a task is
-		 * increased (user space view).
-		 */
-		if (oldprio < p->prio)
-			queue_flags |= ENQUEUE_HEAD;
-
-		enqueue_task(rq, p, queue_flags);
-	}
-	if (running)
-		set_next_task(rq, p);
-
-	check_class_changed(rq, p, prev_class, oldprio);
-
-	/* Avoid rq from going away on us: */
-	preempt_disable();
-	head = splice_balance_callbacks(rq);
-	task_rq_unlock(rq, p, &rf);
-
-	if (pi) {
-		if (cpuset_locked)
-			cpuset_unlock();
-		rt_mutex_adjust_pi(p);
-	}
-
-	/* Run balance callbacks after we've adjusted the PI chain: */
-	balance_callbacks(rq, head);
-	preempt_enable();
-
-	return 0;
-
-unlock:
-	task_rq_unlock(rq, p, &rf);
-	if (cpuset_locked)
-		cpuset_unlock();
-	return retval;
-}
-
-static int _sched_setscheduler(struct task_struct *p, int policy,
-			       const struct sched_param *param, bool check)
-{
-	struct sched_attr attr = {
-		.sched_policy   = policy,
-		.sched_priority = param->sched_priority,
-		.sched_nice	= PRIO_TO_NICE(p->static_prio),
-	};
-
-	/* Fixup the legacy SCHED_RESET_ON_FORK hack. */
-	if ((policy != SETPARAM_POLICY) && (policy & SCHED_RESET_ON_FORK)) {
-		attr.sched_flags |= SCHED_FLAG_RESET_ON_FORK;
-		policy &= ~SCHED_RESET_ON_FORK;
-		attr.sched_policy = policy;
-	}
-
-	return __sched_setscheduler(p, &attr, check, true);
-}
-/**
- * sched_setscheduler - change the scheduling policy and/or RT priority of a thread.
- * @p: the task in question.
- * @policy: new policy.
- * @param: structure containing the new RT priority.
- *
- * Use sched_set_fifo(), read its comment.
- *
- * Return: 0 on success. An error code otherwise.
- *
- * NOTE that the task may be already dead.
- */
-int sched_setscheduler(struct task_struct *p, int policy,
-		       const struct sched_param *param)
-{
-	return _sched_setscheduler(p, policy, param, true);
-}
-
-int sched_setattr(struct task_struct *p, const struct sched_attr *attr)
-{
-	return __sched_setscheduler(p, attr, true, true);
-}
-
-int sched_setattr_nocheck(struct task_struct *p, const struct sched_attr *attr)
-{
-	return __sched_setscheduler(p, attr, false, true);
-}
-EXPORT_SYMBOL_GPL(sched_setattr_nocheck);
-
-/**
- * sched_setscheduler_nocheck - change the scheduling policy and/or RT priority of a thread from kernelspace.
- * @p: the task in question.
- * @policy: new policy.
- * @param: structure containing the new RT priority.
- *
- * Just like sched_setscheduler, only don't bother checking if the
- * current context has permission.  For example, this is needed in
- * stop_machine(): we create temporary high priority worker threads,
- * but our caller might not have that capability.
- *
- * Return: 0 on success. An error code otherwise.
- */
-int sched_setscheduler_nocheck(struct task_struct *p, int policy,
-			       const struct sched_param *param)
-{
-	return _sched_setscheduler(p, policy, param, false);
-}
-
-/*
- * SCHED_FIFO is a broken scheduler model; that is, it is fundamentally
- * incapable of resource management, which is the one thing an OS really should
- * be doing.
- *
- * This is of course the reason it is limited to privileged users only.
- *
- * Worse still; it is fundamentally impossible to compose static priority
- * workloads. You cannot take two correctly working static prio workloads
- * and smash them together and still expect them to work.
- *
- * For this reason 'all' FIFO tasks the kernel creates are basically at:
- *
- *   MAX_RT_PRIO / 2
- *
- * The administrator _MUST_ configure the system, the kernel simply doesn't
- * know enough information to make a sensible choice.
- */
-void sched_set_fifo(struct task_struct *p)
-{
-	struct sched_param sp = { .sched_priority = MAX_RT_PRIO / 2 };
-	WARN_ON_ONCE(sched_setscheduler_nocheck(p, SCHED_FIFO, &sp) != 0);
-}
-EXPORT_SYMBOL_GPL(sched_set_fifo);
-
-/*
- * For when you don't much care about FIFO, but want to be above SCHED_NORMAL.
- */
-void sched_set_fifo_low(struct task_struct *p)
-{
-	struct sched_param sp = { .sched_priority = 1 };
-	WARN_ON_ONCE(sched_setscheduler_nocheck(p, SCHED_FIFO, &sp) != 0);
-}
-EXPORT_SYMBOL_GPL(sched_set_fifo_low);
-
-void sched_set_normal(struct task_struct *p, int nice)
-{
-	struct sched_attr attr = {
-		.sched_policy = SCHED_NORMAL,
-		.sched_nice = nice,
-	};
-	WARN_ON_ONCE(sched_setattr_nocheck(p, &attr) != 0);
-}
-EXPORT_SYMBOL_GPL(sched_set_normal);
-
-static int
-do_sched_setscheduler(pid_t pid, int policy, struct sched_param __user *param)
-{
-	struct sched_param lparam;
-	struct task_struct *p;
-	int retval;
-
-	if (!param || pid < 0)
-		return -EINVAL;
-	if (copy_from_user(&lparam, param, sizeof(struct sched_param)))
-		return -EFAULT;
-
-	rcu_read_lock();
-	retval = -ESRCH;
-	p = find_process_by_pid(pid);
-	if (likely(p))
-		get_task_struct(p);
-	rcu_read_unlock();
-
-	if (likely(p)) {
-		retval = sched_setscheduler(p, policy, &lparam);
-		put_task_struct(p);
-	}
-
-	return retval;
-}
-
-/*
- * Mimics kernel/events/core.c perf_copy_attr().
- */
-static int sched_copy_attr(struct sched_attr __user *uattr, struct sched_attr *attr)
-{
-	u32 size;
-	int ret;
-
-	/* Zero the full structure, so that a short copy will be nice: */
-	memset(attr, 0, sizeof(*attr));
-
-	ret = get_user(size, &uattr->size);
-	if (ret)
-		return ret;
-
-	/* ABI compatibility quirk: */
-	if (!size)
-		size = SCHED_ATTR_SIZE_VER0;
-	if (size < SCHED_ATTR_SIZE_VER0 || size > PAGE_SIZE)
-		goto err_size;
-
-	ret = copy_struct_from_user(attr, sizeof(*attr), uattr, size);
-	if (ret) {
-		if (ret == -E2BIG)
-			goto err_size;
-		return ret;
-	}
-
-	if ((attr->sched_flags & SCHED_FLAG_UTIL_CLAMP) &&
-	    size < SCHED_ATTR_SIZE_VER1)
-		return -EINVAL;
-
-	/*
-	 * XXX: Do we want to be lenient like existing syscalls; or do we want
-	 * to be strict and return an error on out-of-bounds values?
-	 */
-	attr->sched_nice = clamp(attr->sched_nice, MIN_NICE, MAX_NICE);
-
-	return 0;
-
-err_size:
-	put_user(sizeof(*attr), &uattr->size);
-	return -E2BIG;
-}
-
-static void get_params(struct task_struct *p, struct sched_attr *attr)
-{
-	if (task_has_dl_policy(p))
-		__getparam_dl(p, attr);
-	else if (task_has_rt_policy(p))
-		attr->sched_priority = p->rt_priority;
-	else
-		attr->sched_nice = task_nice(p);
-}
-
-/**
- * sys_sched_setscheduler - set/change the scheduler policy and RT priority
- * @pid: the pid in question.
- * @policy: new policy.
- * @param: structure containing the new RT priority.
- *
- * Return: 0 on success. An error code otherwise.
- */
-SYSCALL_DEFINE3(sched_setscheduler, pid_t, pid, int, policy, struct sched_param __user *, param)
-{
-	if (policy < 0)
-		return -EINVAL;
-
-	return do_sched_setscheduler(pid, policy, param);
-}
-
-/**
- * sys_sched_setparam - set/change the RT priority of a thread
- * @pid: the pid in question.
- * @param: structure containing the new RT priority.
- *
- * Return: 0 on success. An error code otherwise.
- */
-SYSCALL_DEFINE2(sched_setparam, pid_t, pid, struct sched_param __user *, param)
-{
-	return do_sched_setscheduler(pid, SETPARAM_POLICY, param);
-}
-
-/**
- * sys_sched_setattr - same as above, but with extended sched_attr
- * @pid: the pid in question.
- * @uattr: structure containing the extended parameters.
- * @flags: for future extension.
- */
-SYSCALL_DEFINE3(sched_setattr, pid_t, pid, struct sched_attr __user *, uattr,
-			       unsigned int, flags)
-{
-	struct sched_attr attr;
-	struct task_struct *p;
-	int retval;
-
-	if (!uattr || pid < 0 || flags)
-		return -EINVAL;
-
-	retval = sched_copy_attr(uattr, &attr);
-	if (retval)
-		return retval;
-
-	if ((int)attr.sched_policy < 0)
-		return -EINVAL;
-	if (attr.sched_flags & SCHED_FLAG_KEEP_POLICY)
-		attr.sched_policy = SETPARAM_POLICY;
-
-	rcu_read_lock();
-	retval = -ESRCH;
-	p = find_process_by_pid(pid);
-	if (likely(p))
-		get_task_struct(p);
-	rcu_read_unlock();
-
-	if (likely(p)) {
-		if (attr.sched_flags & SCHED_FLAG_KEEP_PARAMS)
-			get_params(p, &attr);
-		retval = sched_setattr(p, &attr);
-		put_task_struct(p);
-	}
-
-	return retval;
-}
-
-/**
- * sys_sched_getscheduler - get the policy (scheduling class) of a thread
- * @pid: the pid in question.
- *
- * Return: On success, the policy of the thread. Otherwise, a negative error
- * code.
- */
-SYSCALL_DEFINE1(sched_getscheduler, pid_t, pid)
-{
-	struct task_struct *p;
-	int retval;
-
-	if (pid < 0)
-		return -EINVAL;
-
-	retval = -ESRCH;
-	rcu_read_lock();
-	p = find_process_by_pid(pid);
-	if (p) {
-		retval = security_task_getscheduler(p);
-		if (!retval)
-			retval = p->policy
-				| (p->sched_reset_on_fork ? SCHED_RESET_ON_FORK : 0);
-	}
-	rcu_read_unlock();
-	return retval;
-}
-
-/**
- * sys_sched_getparam - get the RT priority of a thread
- * @pid: the pid in question.
- * @param: structure containing the RT priority.
- *
- * Return: On success, 0 and the RT priority is in @param. Otherwise, an error
- * code.
- */
-SYSCALL_DEFINE2(sched_getparam, pid_t, pid, struct sched_param __user *, param)
-{
-	struct sched_param lp = { .sched_priority = 0 };
-	struct task_struct *p;
-	int retval;
-
-	if (!param || pid < 0)
-		return -EINVAL;
-
-	rcu_read_lock();
-	p = find_process_by_pid(pid);
-	retval = -ESRCH;
-	if (!p)
-		goto out_unlock;
-
-	retval = security_task_getscheduler(p);
-	if (retval)
-		goto out_unlock;
-
-	if (task_has_rt_policy(p))
-		lp.sched_priority = p->rt_priority;
-	rcu_read_unlock();
-
-	/*
-	 * This one might sleep, we cannot do it with a spinlock held ...
-	 */
-	retval = copy_to_user(param, &lp, sizeof(*param)) ? -EFAULT : 0;
-
-	return retval;
-
-out_unlock:
-	rcu_read_unlock();
-	return retval;
-}
-
-/*
- * Copy the kernel size attribute structure (which might be larger
- * than what user-space knows about) to user-space.
- *
- * Note that all cases are valid: user-space buffer can be larger or
- * smaller than the kernel-space buffer. The usual case is that both
- * have the same size.
- */
-static int
-sched_attr_copy_to_user(struct sched_attr __user *uattr,
-			struct sched_attr *kattr,
-			unsigned int usize)
-{
-	unsigned int ksize = sizeof(*kattr);
-
-	if (!access_ok(uattr, usize))
-		return -EFAULT;
-
-	/*
-	 * sched_getattr() ABI forwards and backwards compatibility:
-	 *
-	 * If usize == ksize then we just copy everything to user-space and all is good.
-	 *
-	 * If usize < ksize then we only copy as much as user-space has space for,
-	 * this keeps ABI compatibility as well. We skip the rest.
-	 *
-	 * If usize > ksize then user-space is using a newer version of the ABI,
-	 * which part the kernel doesn't know about. Just ignore it - tooling can
-	 * detect the kernel's knowledge of attributes from the attr->size value
-	 * which is set to ksize in this case.
-	 */
-	kattr->size = min(usize, ksize);
-
-	if (copy_to_user(uattr, kattr, kattr->size))
-		return -EFAULT;
-
-	return 0;
-}
-
-/**
- * sys_sched_getattr - similar to sched_getparam, but with sched_attr
- * @pid: the pid in question.
- * @uattr: structure containing the extended parameters.
- * @usize: sizeof(attr) for fwd/bwd comp.
- * @flags: for future extension.
- */
-SYSCALL_DEFINE4(sched_getattr, pid_t, pid, struct sched_attr __user *, uattr,
-		unsigned int, usize, unsigned int, flags)
-{
-	struct sched_attr kattr = { };
-	struct task_struct *p;
-	int retval;
-
-	if (!uattr || pid < 0 || usize > PAGE_SIZE ||
-	    usize < SCHED_ATTR_SIZE_VER0 || flags)
-		return -EINVAL;
-
-	rcu_read_lock();
-	p = find_process_by_pid(pid);
-	retval = -ESRCH;
-	if (!p)
-		goto out_unlock;
-
-	retval = security_task_getscheduler(p);
-	if (retval)
-		goto out_unlock;
-
-	kattr.sched_policy = p->policy;
-	if (p->sched_reset_on_fork)
-		kattr.sched_flags |= SCHED_FLAG_RESET_ON_FORK;
-	get_params(p, &kattr);
-	kattr.sched_flags &= SCHED_FLAG_ALL;
-
-#ifdef CONFIG_UCLAMP_TASK
-	/*
-	 * This could race with another potential updater, but this is fine
-	 * because it'll correctly read the old or the new value. We don't need
-	 * to guarantee who wins the race as long as it doesn't return garbage.
-	 */
-	kattr.sched_util_min = p->uclamp_req[UCLAMP_MIN].value;
-	kattr.sched_util_max = p->uclamp_req[UCLAMP_MAX].value;
-#endif
-
-	rcu_read_unlock();
-
-	return sched_attr_copy_to_user(uattr, &kattr, usize);
-
-out_unlock:
-	rcu_read_unlock();
-	return retval;
-}
-
-#ifdef CONFIG_SMP
-int dl_task_check_affinity(struct task_struct *p, const struct cpumask *mask)
-{
-	int ret = 0;
-
-	/*
-	 * If the task isn't a deadline task or admission control is
-	 * disabled then we don't care about affinity changes.
-	 */
-	if (!task_has_dl_policy(p) || !dl_bandwidth_enabled())
-		return 0;
-
-	/*
-	 * Since bandwidth control happens on root_domain basis,
-	 * if admission test is enabled, we only admit -deadline
-	 * tasks allowed to run on all the CPUs in the task's
-	 * root_domain.
-	 */
-	rcu_read_lock();
-	if (!cpumask_subset(task_rq(p)->rd->span, mask))
-		ret = -EBUSY;
-	rcu_read_unlock();
-	return ret;
-}
-#endif
-
-static int
-__sched_setaffinity(struct task_struct *p, struct affinity_context *ctx)
-{
-	int retval;
-	cpumask_var_t cpus_allowed, new_mask;
-
-	if (!alloc_cpumask_var(&cpus_allowed, GFP_KERNEL))
-		return -ENOMEM;
-
-	if (!alloc_cpumask_var(&new_mask, GFP_KERNEL)) {
-		retval = -ENOMEM;
-		goto out_free_cpus_allowed;
-	}
-
-	cpuset_cpus_allowed(p, cpus_allowed);
-	cpumask_and(new_mask, ctx->new_mask, cpus_allowed);
-
-	ctx->new_mask = new_mask;
-	ctx->flags |= SCA_CHECK;
-
-	retval = dl_task_check_affinity(p, new_mask);
-	if (retval)
-		goto out_free_new_mask;
-
-	retval = __set_cpus_allowed_ptr(p, ctx);
-	if (retval)
-		goto out_free_new_mask;
-
-	cpuset_cpus_allowed(p, cpus_allowed);
-	if (!cpumask_subset(new_mask, cpus_allowed)) {
-		/*
-		 * We must have raced with a concurrent cpuset update.
-		 * Just reset the cpumask to the cpuset's cpus_allowed.
-		 */
-		cpumask_copy(new_mask, cpus_allowed);
-
-		/*
-		 * If SCA_USER is set, a 2nd call to __set_cpus_allowed_ptr()
-		 * will restore the previous user_cpus_ptr value.
-		 *
-		 * In the unlikely event a previous user_cpus_ptr exists,
-		 * we need to further restrict the mask to what is allowed
-		 * by that old user_cpus_ptr.
-		 */
-		if (unlikely((ctx->flags & SCA_USER) && ctx->user_mask)) {
-			bool empty = !cpumask_and(new_mask, new_mask,
-						  ctx->user_mask);
-
-			if (WARN_ON_ONCE(empty))
-				cpumask_copy(new_mask, cpus_allowed);
-		}
-		__set_cpus_allowed_ptr(p, ctx);
-		retval = -EINVAL;
-	}
-
-out_free_new_mask:
-	free_cpumask_var(new_mask);
-out_free_cpus_allowed:
-	free_cpumask_var(cpus_allowed);
-	return retval;
-}
-
-long sched_setaffinity(pid_t pid, const struct cpumask *in_mask)
-{
-	struct affinity_context ac;
-	struct cpumask *user_mask;
-	struct task_struct *p;
-	int retval;
-
-	rcu_read_lock();
-
-	p = find_process_by_pid(pid);
-	if (!p) {
-		rcu_read_unlock();
-		return -ESRCH;
-	}
-
-	/* Prevent p going away */
-	get_task_struct(p);
-	rcu_read_unlock();
-
-	if (p->flags & PF_NO_SETAFFINITY) {
-		retval = -EINVAL;
-		goto out_put_task;
-	}
-
-	if (!check_same_owner(p)) {
-		rcu_read_lock();
-		if (!ns_capable(__task_cred(p)->user_ns, CAP_SYS_NICE)) {
-			rcu_read_unlock();
-			retval = -EPERM;
-			goto out_put_task;
-		}
-		rcu_read_unlock();
-	}
-
-	retval = security_task_setscheduler(p);
-	if (retval)
-		goto out_put_task;
-
-	/*
-	 * With non-SMP configs, user_cpus_ptr/user_mask isn't used and
-	 * alloc_user_cpus_ptr() returns NULL.
-	 */
-	user_mask = alloc_user_cpus_ptr(NUMA_NO_NODE);
-	if (user_mask) {
-		cpumask_copy(user_mask, in_mask);
-	} else if (IS_ENABLED(CONFIG_SMP)) {
-		retval = -ENOMEM;
-		goto out_put_task;
-	}
-
-	ac = (struct affinity_context){
-		.new_mask  = in_mask,
-		.user_mask = user_mask,
-		.flags     = SCA_USER,
-	};
-
-	retval = __sched_setaffinity(p, &ac);
-	kfree(ac.user_mask);
-
-out_put_task:
-	put_task_struct(p);
-	return retval;
-=======
-	lockdep_assert(current->sched_rt_mutex);
-	__schedule_loop(SM_NONE);
->>>>>>> 2d5404ca
-}
-
-void rt_mutex_post_schedule(void)
-{
-	sched_update_worker(current);
-	lockdep_assert(fetch_and_set(current->sched_rt_mutex, 0));
-}
-
-/*
- * rt_mutex_setprio - set the current priority of a task
- * @p: task to boost
- * @pi_task: donor task
- *
- * This function changes the 'effective' priority of a task. It does
- * not touch ->normal_prio like __setscheduler().
- *
- * Used by the rt_mutex code to implement priority inheritance
- * logic. Call site only calls if the priority of the task changed.
- */
-void rt_mutex_setprio(struct task_struct *p, struct task_struct *pi_task)
-{
-	int prio, oldprio, queued, running, queue_flag =
-		DEQUEUE_SAVE | DEQUEUE_MOVE | DEQUEUE_NOCLOCK;
-	const struct sched_class *prev_class, *next_class;
-	struct rq_flags rf;
-	struct rq *rq;
-
-	/* XXX used to be waiter->prio, not waiter->task->prio */
-	prio = __rt_effective_prio(pi_task, p->normal_prio);
-
-	/*
-	 * If nothing changed; bail early.
-	 */
-	if (p->pi_top_task == pi_task && prio == p->prio && !dl_prio(prio))
-		return;
-
-	rq = __task_rq_lock(p, &rf);
-	update_rq_clock(rq);
-	/*
-	 * Set under pi_lock && rq->lock, such that the value can be used under
-	 * either lock.
-	 *
-	 * Note that there is loads of tricky to make this pointer cache work
-	 * right. rt_mutex_slowunlock()+rt_mutex_postunlock() work together to
-	 * ensure a task is de-boosted (pi_task is set to NULL) before the
-	 * task is allowed to run again (and can exit). This ensures the pointer
-	 * points to a blocked task -- which guarantees the task is present.
-	 */
-	p->pi_top_task = pi_task;
-
-	/*
-	 * For FIFO/RR we only need to set prio, if that matches we're done.
-	 */
-	if (prio == p->prio && !dl_prio(prio))
-		goto out_unlock;
-
-	/*
-	 * Idle task boosting is a no-no in general. There is one
-	 * exception, when PREEMPT_RT and NOHZ is active:
-	 *
-	 * The idle task calls get_next_timer_interrupt() and holds
-	 * the timer wheel base->lock on the CPU and another CPU wants
-	 * to access the timer (probably to cancel it). We can safely
-	 * ignore the boosting request, as the idle CPU runs this code
-	 * with interrupts disabled and will complete the lock
-	 * protected section without being interrupted. So there is no
-	 * real need to boost.
-	 */
-	if (unlikely(p == rq->idle)) {
-		WARN_ON(p != rq->curr);
-		WARN_ON(p->pi_blocked_on);
-		goto out_unlock;
-	}
-
-	trace_sched_pi_setprio(p, pi_task);
-	oldprio = p->prio;
-
-	if (oldprio == prio)
-		queue_flag &= ~DEQUEUE_MOVE;
-
-	prev_class = p->sched_class;
-	next_class = __setscheduler_class(p->policy, prio);
-
-	if (prev_class != next_class && p->se.sched_delayed)
-		dequeue_task(rq, p, DEQUEUE_SLEEP | DEQUEUE_DELAYED | DEQUEUE_NOCLOCK);
-
-	queued = task_on_rq_queued(p);
-	running = task_current(rq, p);
-	if (queued)
-		dequeue_task(rq, p, queue_flag);
-	if (running)
-		put_prev_task(rq, p);
-
-	/*
-	 * Boosting condition are:
-	 * 1. -rt task is running and holds mutex A
-	 *      --> -dl task blocks on mutex A
-	 *
-	 * 2. -dl task is running and holds mutex A
-	 *      --> -dl task blocks on mutex A and could preempt the
-	 *          running task
-	 */
-	if (dl_prio(prio)) {
-		if (!dl_prio(p->normal_prio) ||
-		    (pi_task && dl_prio(pi_task->prio) &&
-		     dl_entity_preempt(&pi_task->dl, &p->dl))) {
-			p->dl.pi_se = pi_task->dl.pi_se;
-			queue_flag |= ENQUEUE_REPLENISH;
-		} else {
-			p->dl.pi_se = &p->dl;
-		}
-	} else if (rt_prio(prio)) {
-		if (dl_prio(oldprio))
-			p->dl.pi_se = &p->dl;
-		if (oldprio < prio)
-			queue_flag |= ENQUEUE_HEAD;
-	} else {
-		if (dl_prio(oldprio))
-			p->dl.pi_se = &p->dl;
-		if (rt_prio(oldprio))
-			p->rt.timeout = 0;
-	}
-
 	p->sched_class = next_class;
 	p->prio = prio;
 
@@ -9783,18 +8178,9 @@
 	 */
 	synchronize_rcu();
 
-<<<<<<< HEAD
-	rq_lock_irqsave(rq, &rf);
-	if (rq->rd) {
-		BUG_ON(!cpumask_test_cpu(cpu, rq->rd->span));
-		set_rq_offline(rq);
-	}
-	rq_unlock_irqrestore(rq, &rf);
-=======
 	sched_set_rq_offline(rq, cpu);
 
 	scx_rq_deactivate(rq);
->>>>>>> 2d5404ca
 
 	/*
 	 * When going down, decrement the number of cores with SMT present.
@@ -9812,10 +8198,7 @@
 	ret = cpuset_cpu_inactive(cpu);
 	if (ret) {
 		sched_smt_present_inc(cpu);
-<<<<<<< HEAD
-=======
 		sched_set_rq_online(rq, cpu);
->>>>>>> 2d5404ca
 		balance_push_set(cpu, false);
 		set_cpu_active(cpu, true);
 		sched_update_numa(cpu, true);
@@ -11400,12 +9783,8 @@
 	return 0;
 }
 
-<<<<<<< HEAD
-#ifdef CONFIG_FAIR_GROUP_SCHED
-=======
 #ifdef CONFIG_GROUP_SCHED_WEIGHT
 
->>>>>>> 2d5404ca
 static u64 cpu_weight_read_u64(struct cgroup_subsys_state *css,
 			       struct cftype *cft)
 {
@@ -11585,10 +9964,6 @@
 	.css_free	= cpu_cgroup_css_free,
 	.css_extra_stat_show = cpu_extra_stat_show,
 	.css_local_stat_show = cpu_local_stat_show,
-<<<<<<< HEAD
-#ifdef CONFIG_RT_GROUP_SCHED
-=======
->>>>>>> 2d5404ca
 	.can_attach	= cpu_cgroup_can_attach,
 	.attach		= cpu_cgroup_attach,
 	.cancel_attach	= cpu_cgroup_cancel_attach,
