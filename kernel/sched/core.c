// SPDX-License-Identifier: GPL-2.0-only
/*
 *  kernel/sched/core.c
 *
 *  Core kernel scheduler code and related syscalls
 *
 *  Copyright (C) 1991-2002  Linus Torvalds
 */
#define CREATE_TRACE_POINTS
#include <trace/events/sched.h>
#undef CREATE_TRACE_POINTS

#include "sched.h"

#include <linux/nospec.h>
#include <linux/blkdev.h>
#include <linux/kcov.h>
#include <linux/scs.h>

#include <asm/switch_to.h>
#include <asm/tlb.h>

#include "../workqueue_internal.h"
#include "../../fs/io-wq.h"
#include "../smpboot.h"

#include "pelt.h"
#include "smp.h"

/*
 * Export tracepoints that act as a bare tracehook (ie: have no trace event
 * associated with them) to allow external modules to probe them.
 */
EXPORT_TRACEPOINT_SYMBOL_GPL(pelt_cfs_tp);
EXPORT_TRACEPOINT_SYMBOL_GPL(pelt_rt_tp);
EXPORT_TRACEPOINT_SYMBOL_GPL(pelt_dl_tp);
EXPORT_TRACEPOINT_SYMBOL_GPL(pelt_irq_tp);
EXPORT_TRACEPOINT_SYMBOL_GPL(pelt_se_tp);
EXPORT_TRACEPOINT_SYMBOL_GPL(sched_cpu_capacity_tp);
EXPORT_TRACEPOINT_SYMBOL_GPL(sched_overutilized_tp);
EXPORT_TRACEPOINT_SYMBOL_GPL(sched_util_est_cfs_tp);
EXPORT_TRACEPOINT_SYMBOL_GPL(sched_util_est_se_tp);
EXPORT_TRACEPOINT_SYMBOL_GPL(sched_update_nr_running_tp);

DEFINE_PER_CPU_SHARED_ALIGNED(struct rq, runqueues);

#ifdef CONFIG_SCHED_DEBUG
/*
 * Debugging: various feature bits
 *
 * If SCHED_DEBUG is disabled, each compilation unit has its own copy of
 * sysctl_sched_features, defined in sched.h, to allow constants propagation
 * at compile time and compiler optimization based on features default.
 */
#define SCHED_FEAT(name, enabled)	\
	(1UL << __SCHED_FEAT_##name) * enabled |
const_debug unsigned int sysctl_sched_features =
#include "features.h"
	0;
#undef SCHED_FEAT

/*
 * Print a warning if need_resched is set for the given duration (if
 * LATENCY_WARN is enabled).
 *
 * If sysctl_resched_latency_warn_once is set, only one warning will be shown
 * per boot.
 */
__read_mostly int sysctl_resched_latency_warn_ms = 100;
__read_mostly int sysctl_resched_latency_warn_once = 1;
#endif /* CONFIG_SCHED_DEBUG */

/*
 * Number of tasks to iterate in a single balance run.
 * Limited because this is done with IRQs disabled.
 */
#ifdef CONFIG_PREEMPT_RT
const_debug unsigned int sysctl_sched_nr_migrate = 8;
#else
const_debug unsigned int sysctl_sched_nr_migrate = 32;
#endif

/*
 * period over which we measure -rt task CPU usage in us.
 * default: 1s
 */
unsigned int sysctl_sched_rt_period = 1000000;

__read_mostly int scheduler_running;

#ifdef CONFIG_SCHED_CORE

DEFINE_STATIC_KEY_FALSE(__sched_core_enabled);

/* kernel prio, less is more */
static inline int __task_prio(struct task_struct *p)
{
	if (p->sched_class == &stop_sched_class) /* trumps deadline */
		return -2;

	if (rt_prio(p->prio)) /* includes deadline */
		return p->prio; /* [-1, 99] */

	if (p->sched_class == &idle_sched_class)
		return MAX_RT_PRIO + NICE_WIDTH; /* 140 */

	return MAX_RT_PRIO + MAX_NICE; /* 120, squash fair */
}

/*
 * l(a,b)
 * le(a,b) := !l(b,a)
 * g(a,b)  := l(b,a)
 * ge(a,b) := !l(a,b)
 */

/* real prio, less is less */
static inline bool prio_less(struct task_struct *a, struct task_struct *b, bool in_fi)
{

	int pa = __task_prio(a), pb = __task_prio(b);

	if (-pa < -pb)
		return true;

	if (-pb < -pa)
		return false;

	if (pa == -1) /* dl_prio() doesn't work because of stop_class above */
		return !dl_time_before(a->dl.deadline, b->dl.deadline);

	if (pa == MAX_RT_PRIO + MAX_NICE)	/* fair */
		return cfs_prio_less(a, b, in_fi);

	return false;
}

static inline bool __sched_core_less(struct task_struct *a, struct task_struct *b)
{
	if (a->core_cookie < b->core_cookie)
		return true;

	if (a->core_cookie > b->core_cookie)
		return false;

	/* flip prio, so high prio is leftmost */
	if (prio_less(b, a, task_rq(a)->core->core_forceidle))
		return true;

	return false;
}

#define __node_2_sc(node) rb_entry((node), struct task_struct, core_node)

static inline bool rb_sched_core_less(struct rb_node *a, const struct rb_node *b)
{
	return __sched_core_less(__node_2_sc(a), __node_2_sc(b));
}

static inline int rb_sched_core_cmp(const void *key, const struct rb_node *node)
{
	const struct task_struct *p = __node_2_sc(node);
	unsigned long cookie = (unsigned long)key;

	if (cookie < p->core_cookie)
		return -1;

	if (cookie > p->core_cookie)
		return 1;

	return 0;
}

void sched_core_enqueue(struct rq *rq, struct task_struct *p)
{
	rq->core->core_task_seq++;

	if (!p->core_cookie)
		return;

	rb_add(&p->core_node, &rq->core_tree, rb_sched_core_less);
}

void sched_core_dequeue(struct rq *rq, struct task_struct *p)
{
	rq->core->core_task_seq++;

	if (!sched_core_enqueued(p))
		return;

	rb_erase(&p->core_node, &rq->core_tree);
	RB_CLEAR_NODE(&p->core_node);
}

/*
 * Find left-most (aka, highest priority) task matching @cookie.
 */
static struct task_struct *sched_core_find(struct rq *rq, unsigned long cookie)
{
	struct rb_node *node;

	node = rb_find_first((void *)cookie, &rq->core_tree, rb_sched_core_cmp);
	/*
	 * The idle task always matches any cookie!
	 */
	if (!node)
		return idle_sched_class.pick_task(rq);

	return __node_2_sc(node);
}

static struct task_struct *sched_core_next(struct task_struct *p, unsigned long cookie)
{
	struct rb_node *node = &p->core_node;

	node = rb_next(node);
	if (!node)
		return NULL;

	p = container_of(node, struct task_struct, core_node);
	if (p->core_cookie != cookie)
		return NULL;

	return p;
}

/*
 * Magic required such that:
 *
 *	raw_spin_rq_lock(rq);
 *	...
 *	raw_spin_rq_unlock(rq);
 *
 * ends up locking and unlocking the _same_ lock, and all CPUs
 * always agree on what rq has what lock.
 *
 * XXX entirely possible to selectively enable cores, don't bother for now.
 */

static DEFINE_MUTEX(sched_core_mutex);
static atomic_t sched_core_count;
static struct cpumask sched_core_mask;

static void sched_core_lock(int cpu, unsigned long *flags)
{
	const struct cpumask *smt_mask = cpu_smt_mask(cpu);
	int t, i = 0;

	local_irq_save(*flags);
	for_each_cpu(t, smt_mask)
		raw_spin_lock_nested(&cpu_rq(t)->__lock, i++);
}

static void sched_core_unlock(int cpu, unsigned long *flags)
{
	const struct cpumask *smt_mask = cpu_smt_mask(cpu);
	int t;

	for_each_cpu(t, smt_mask)
		raw_spin_unlock(&cpu_rq(t)->__lock);
	local_irq_restore(*flags);
}

static void __sched_core_flip(bool enabled)
{
	unsigned long flags;
	int cpu, t;

	cpus_read_lock();

	/*
	 * Toggle the online cores, one by one.
	 */
	cpumask_copy(&sched_core_mask, cpu_online_mask);
	for_each_cpu(cpu, &sched_core_mask) {
		const struct cpumask *smt_mask = cpu_smt_mask(cpu);

		sched_core_lock(cpu, &flags);

		for_each_cpu(t, smt_mask)
			cpu_rq(t)->core_enabled = enabled;

		sched_core_unlock(cpu, &flags);

		cpumask_andnot(&sched_core_mask, &sched_core_mask, smt_mask);
	}

	/*
	 * Toggle the offline CPUs.
	 */
	cpumask_copy(&sched_core_mask, cpu_possible_mask);
	cpumask_andnot(&sched_core_mask, &sched_core_mask, cpu_online_mask);

	for_each_cpu(cpu, &sched_core_mask)
		cpu_rq(cpu)->core_enabled = enabled;

	cpus_read_unlock();
}

static void sched_core_assert_empty(void)
{
	int cpu;

	for_each_possible_cpu(cpu)
		WARN_ON_ONCE(!RB_EMPTY_ROOT(&cpu_rq(cpu)->core_tree));
}

static void __sched_core_enable(void)
{
	static_branch_enable(&__sched_core_enabled);
	/*
	 * Ensure all previous instances of raw_spin_rq_*lock() have finished
	 * and future ones will observe !sched_core_disabled().
	 */
	synchronize_rcu();
	__sched_core_flip(true);
	sched_core_assert_empty();
}

static void __sched_core_disable(void)
{
	sched_core_assert_empty();
	__sched_core_flip(false);
	static_branch_disable(&__sched_core_enabled);
}

void sched_core_get(void)
{
	if (atomic_inc_not_zero(&sched_core_count))
		return;

	mutex_lock(&sched_core_mutex);
	if (!atomic_read(&sched_core_count))
		__sched_core_enable();

	smp_mb__before_atomic();
	atomic_inc(&sched_core_count);
	mutex_unlock(&sched_core_mutex);
}

static void __sched_core_put(struct work_struct *work)
{
	if (atomic_dec_and_mutex_lock(&sched_core_count, &sched_core_mutex)) {
		__sched_core_disable();
		mutex_unlock(&sched_core_mutex);
	}
}

void sched_core_put(void)
{
	static DECLARE_WORK(_work, __sched_core_put);

	/*
	 * "There can be only one"
	 *
	 * Either this is the last one, or we don't actually need to do any
	 * 'work'. If it is the last *again*, we rely on
	 * WORK_STRUCT_PENDING_BIT.
	 */
	if (!atomic_add_unless(&sched_core_count, -1, 1))
		schedule_work(&_work);
}

#else /* !CONFIG_SCHED_CORE */

static inline void sched_core_enqueue(struct rq *rq, struct task_struct *p) { }
static inline void sched_core_dequeue(struct rq *rq, struct task_struct *p) { }

#endif /* CONFIG_SCHED_CORE */

/*
 * part of the period that we allow rt tasks to run in us.
 * default: 0.95s
 */
int sysctl_sched_rt_runtime = 950000;


/*
 * Serialization rules:
 *
 * Lock order:
 *
 *   p->pi_lock
 *     rq->lock
 *       hrtimer_cpu_base->lock (hrtimer_start() for bandwidth controls)
 *
 *  rq1->lock
 *    rq2->lock  where: rq1 < rq2
 *
 * Regular state:
 *
 * Normal scheduling state is serialized by rq->lock. __schedule() takes the
 * local CPU's rq->lock, it optionally removes the task from the runqueue and
 * always looks at the local rq data structures to find the most eligible task
 * to run next.
 *
 * Task enqueue is also under rq->lock, possibly taken from another CPU.
 * Wakeups from another LLC domain might use an IPI to transfer the enqueue to
 * the local CPU to avoid bouncing the runqueue state around [ see
 * ttwu_queue_wakelist() ]
 *
 * Task wakeup, specifically wakeups that involve migration, are horribly
 * complicated to avoid having to take two rq->locks.
 *
 * Special state:
 *
 * System-calls and anything external will use task_rq_lock() which acquires
 * both p->pi_lock and rq->lock. As a consequence the state they change is
 * stable while holding either lock:
 *
 *  - sched_setaffinity()/
 *    set_cpus_allowed_ptr():	p->cpus_ptr, p->nr_cpus_allowed
 *  - set_user_nice():		p->se.load, p->*prio
 *  - __sched_setscheduler():	p->sched_class, p->policy, p->*prio,
 *				p->se.load, p->rt_priority,
 *				p->dl.dl_{runtime, deadline, period, flags, bw, density}
 *  - sched_setnuma():		p->numa_preferred_nid
 *  - sched_move_task()/
 *    cpu_cgroup_fork():	p->sched_task_group
 *  - uclamp_update_active()	p->uclamp*
 *
 * p->state <- TASK_*:
 *
 *   is changed locklessly using set_current_state(), __set_current_state() or
 *   set_special_state(), see their respective comments, or by
 *   try_to_wake_up(). This latter uses p->pi_lock to serialize against
 *   concurrent self.
 *
 * p->on_rq <- { 0, 1 = TASK_ON_RQ_QUEUED, 2 = TASK_ON_RQ_MIGRATING }:
 *
 *   is set by activate_task() and cleared by deactivate_task(), under
 *   rq->lock. Non-zero indicates the task is runnable, the special
 *   ON_RQ_MIGRATING state is used for migration without holding both
 *   rq->locks. It indicates task_cpu() is not stable, see task_rq_lock().
 *
 * p->on_cpu <- { 0, 1 }:
 *
 *   is set by prepare_task() and cleared by finish_task() such that it will be
 *   set before p is scheduled-in and cleared after p is scheduled-out, both
 *   under rq->lock. Non-zero indicates the task is running on its CPU.
 *
 *   [ The astute reader will observe that it is possible for two tasks on one
 *     CPU to have ->on_cpu = 1 at the same time. ]
 *
 * task_cpu(p): is changed by set_task_cpu(), the rules are:
 *
 *  - Don't call set_task_cpu() on a blocked task:
 *
 *    We don't care what CPU we're not running on, this simplifies hotplug,
 *    the CPU assignment of blocked tasks isn't required to be valid.
 *
 *  - for try_to_wake_up(), called under p->pi_lock:
 *
 *    This allows try_to_wake_up() to only take one rq->lock, see its comment.
 *
 *  - for migration called under rq->lock:
 *    [ see task_on_rq_migrating() in task_rq_lock() ]
 *
 *    o move_queued_task()
 *    o detach_task()
 *
 *  - for migration called under double_rq_lock():
 *
 *    o __migrate_swap_task()
 *    o push_rt_task() / pull_rt_task()
 *    o push_dl_task() / pull_dl_task()
 *    o dl_task_offline_migration()
 *
 */

void raw_spin_rq_lock_nested(struct rq *rq, int subclass)
{
	raw_spinlock_t *lock;

	/* Matches synchronize_rcu() in __sched_core_enable() */
	preempt_disable();
	if (sched_core_disabled()) {
		raw_spin_lock_nested(&rq->__lock, subclass);
		/* preempt_count *MUST* be > 1 */
		preempt_enable_no_resched();
		return;
	}

	for (;;) {
		lock = __rq_lockp(rq);
		raw_spin_lock_nested(lock, subclass);
		if (likely(lock == __rq_lockp(rq))) {
			/* preempt_count *MUST* be > 1 */
			preempt_enable_no_resched();
			return;
		}
		raw_spin_unlock(lock);
	}
}

bool raw_spin_rq_trylock(struct rq *rq)
{
	raw_spinlock_t *lock;
	bool ret;

	/* Matches synchronize_rcu() in __sched_core_enable() */
	preempt_disable();
	if (sched_core_disabled()) {
		ret = raw_spin_trylock(&rq->__lock);
		preempt_enable();
		return ret;
	}

	for (;;) {
		lock = __rq_lockp(rq);
		ret = raw_spin_trylock(lock);
		if (!ret || (likely(lock == __rq_lockp(rq)))) {
			preempt_enable();
			return ret;
		}
		raw_spin_unlock(lock);
	}
}

void raw_spin_rq_unlock(struct rq *rq)
{
	raw_spin_unlock(rq_lockp(rq));
}

#ifdef CONFIG_SMP
/*
 * double_rq_lock - safely lock two runqueues
 */
void double_rq_lock(struct rq *rq1, struct rq *rq2)
{
	lockdep_assert_irqs_disabled();

	if (rq_order_less(rq2, rq1))
		swap(rq1, rq2);

	raw_spin_rq_lock(rq1);
	if (__rq_lockp(rq1) == __rq_lockp(rq2))
		return;

	raw_spin_rq_lock_nested(rq2, SINGLE_DEPTH_NESTING);
}
#endif

/*
 * __task_rq_lock - lock the rq @p resides on.
 */
struct rq *__task_rq_lock(struct task_struct *p, struct rq_flags *rf)
	__acquires(rq->lock)
{
	struct rq *rq;

	lockdep_assert_held(&p->pi_lock);

	for (;;) {
		rq = task_rq(p);
		raw_spin_rq_lock(rq);
		if (likely(rq == task_rq(p) && !task_on_rq_migrating(p))) {
			rq_pin_lock(rq, rf);
			return rq;
		}
		raw_spin_rq_unlock(rq);

		while (unlikely(task_on_rq_migrating(p)))
			cpu_relax();
	}
}

/*
 * task_rq_lock - lock p->pi_lock and lock the rq @p resides on.
 */
struct rq *task_rq_lock(struct task_struct *p, struct rq_flags *rf)
	__acquires(p->pi_lock)
	__acquires(rq->lock)
{
	struct rq *rq;

	for (;;) {
		raw_spin_lock_irqsave(&p->pi_lock, rf->flags);
		rq = task_rq(p);
		raw_spin_rq_lock(rq);
		/*
		 *	move_queued_task()		task_rq_lock()
		 *
		 *	ACQUIRE (rq->lock)
		 *	[S] ->on_rq = MIGRATING		[L] rq = task_rq()
		 *	WMB (__set_task_cpu())		ACQUIRE (rq->lock);
		 *	[S] ->cpu = new_cpu		[L] task_rq()
		 *					[L] ->on_rq
		 *	RELEASE (rq->lock)
		 *
		 * If we observe the old CPU in task_rq_lock(), the acquire of
		 * the old rq->lock will fully serialize against the stores.
		 *
		 * If we observe the new CPU in task_rq_lock(), the address
		 * dependency headed by '[L] rq = task_rq()' and the acquire
		 * will pair with the WMB to ensure we then also see migrating.
		 */
		if (likely(rq == task_rq(p) && !task_on_rq_migrating(p))) {
			rq_pin_lock(rq, rf);
			return rq;
		}
		raw_spin_rq_unlock(rq);
		raw_spin_unlock_irqrestore(&p->pi_lock, rf->flags);

		while (unlikely(task_on_rq_migrating(p)))
			cpu_relax();
	}
}

/*
 * RQ-clock updating methods:
 */

static void update_rq_clock_task(struct rq *rq, s64 delta)
{
/*
 * In theory, the compile should just see 0 here, and optimize out the call
 * to sched_rt_avg_update. But I don't trust it...
 */
	s64 __maybe_unused steal = 0, irq_delta = 0;

#ifdef CONFIG_IRQ_TIME_ACCOUNTING
	irq_delta = irq_time_read(cpu_of(rq)) - rq->prev_irq_time;

	/*
	 * Since irq_time is only updated on {soft,}irq_exit, we might run into
	 * this case when a previous update_rq_clock() happened inside a
	 * {soft,}irq region.
	 *
	 * When this happens, we stop ->clock_task and only update the
	 * prev_irq_time stamp to account for the part that fit, so that a next
	 * update will consume the rest. This ensures ->clock_task is
	 * monotonic.
	 *
	 * It does however cause some slight miss-attribution of {soft,}irq
	 * time, a more accurate solution would be to update the irq_time using
	 * the current rq->clock timestamp, except that would require using
	 * atomic ops.
	 */
	if (irq_delta > delta)
		irq_delta = delta;

	rq->prev_irq_time += irq_delta;
	delta -= irq_delta;
#endif
#ifdef CONFIG_PARAVIRT_TIME_ACCOUNTING
	if (static_key_false((&paravirt_steal_rq_enabled))) {
		steal = paravirt_steal_clock(cpu_of(rq));
		steal -= rq->prev_steal_time_rq;

		if (unlikely(steal > delta))
			steal = delta;

		rq->prev_steal_time_rq += steal;
		delta -= steal;
	}
#endif

	rq->clock_task += delta;

#ifdef CONFIG_HAVE_SCHED_AVG_IRQ
	if ((irq_delta + steal) && sched_feat(NONTASK_CAPACITY))
		update_irq_load_avg(rq, irq_delta + steal);
#endif
	update_rq_clock_pelt(rq, delta);
}

void update_rq_clock(struct rq *rq)
{
	s64 delta;

	lockdep_assert_rq_held(rq);

	if (rq->clock_update_flags & RQCF_ACT_SKIP)
		return;

#ifdef CONFIG_SCHED_DEBUG
	if (sched_feat(WARN_DOUBLE_CLOCK))
		SCHED_WARN_ON(rq->clock_update_flags & RQCF_UPDATED);
	rq->clock_update_flags |= RQCF_UPDATED;
#endif

	delta = sched_clock_cpu(cpu_of(rq)) - rq->clock;
	if (delta < 0)
		return;
	rq->clock += delta;
	update_rq_clock_task(rq, delta);
}

#ifdef CONFIG_SCHED_HRTICK
/*
 * Use HR-timers to deliver accurate preemption points.
 */

static void hrtick_clear(struct rq *rq)
{
	if (hrtimer_active(&rq->hrtick_timer))
		hrtimer_cancel(&rq->hrtick_timer);
}

/*
 * High-resolution timer tick.
 * Runs from hardirq context with interrupts disabled.
 */
static enum hrtimer_restart hrtick(struct hrtimer *timer)
{
	struct rq *rq = container_of(timer, struct rq, hrtick_timer);
	struct rq_flags rf;

	WARN_ON_ONCE(cpu_of(rq) != smp_processor_id());

	rq_lock(rq, &rf);
	update_rq_clock(rq);
	rq->curr->sched_class->task_tick(rq, rq->curr, 1);
	rq_unlock(rq, &rf);

	return HRTIMER_NORESTART;
}

#ifdef CONFIG_SMP

static void __hrtick_restart(struct rq *rq)
{
	struct hrtimer *timer = &rq->hrtick_timer;
	ktime_t time = rq->hrtick_time;

	hrtimer_start(timer, time, HRTIMER_MODE_ABS_PINNED_HARD);
}

/*
 * called from hardirq (IPI) context
 */
static void __hrtick_start(void *arg)
{
	struct rq *rq = arg;
	struct rq_flags rf;

	rq_lock(rq, &rf);
	__hrtick_restart(rq);
	rq_unlock(rq, &rf);
}

/*
 * Called to set the hrtick timer state.
 *
 * called with rq->lock held and irqs disabled
 */
void hrtick_start(struct rq *rq, u64 delay)
{
	struct hrtimer *timer = &rq->hrtick_timer;
	s64 delta;

	/*
	 * Don't schedule slices shorter than 10000ns, that just
	 * doesn't make sense and can cause timer DoS.
	 */
	delta = max_t(s64, delay, 10000LL);
	rq->hrtick_time = ktime_add_ns(timer->base->get_time(), delta);

	if (rq == this_rq())
		__hrtick_restart(rq);
	else
		smp_call_function_single_async(cpu_of(rq), &rq->hrtick_csd);
}

#else
/*
 * Called to set the hrtick timer state.
 *
 * called with rq->lock held and irqs disabled
 */
void hrtick_start(struct rq *rq, u64 delay)
{
	/*
	 * Don't schedule slices shorter than 10000ns, that just
	 * doesn't make sense. Rely on vruntime for fairness.
	 */
	delay = max_t(u64, delay, 10000LL);
	hrtimer_start(&rq->hrtick_timer, ns_to_ktime(delay),
		      HRTIMER_MODE_REL_PINNED_HARD);
}

#endif /* CONFIG_SMP */

static void hrtick_rq_init(struct rq *rq)
{
#ifdef CONFIG_SMP
	INIT_CSD(&rq->hrtick_csd, __hrtick_start, rq);
#endif
	hrtimer_init(&rq->hrtick_timer, CLOCK_MONOTONIC, HRTIMER_MODE_REL_HARD);
	rq->hrtick_timer.function = hrtick;
}
#else	/* CONFIG_SCHED_HRTICK */
static inline void hrtick_clear(struct rq *rq)
{
}

static inline void hrtick_rq_init(struct rq *rq)
{
}
#endif	/* CONFIG_SCHED_HRTICK */

/*
 * cmpxchg based fetch_or, macro so it works for different integer types
 */
#define fetch_or(ptr, mask)						\
	({								\
		typeof(ptr) _ptr = (ptr);				\
		typeof(mask) _mask = (mask);				\
		typeof(*_ptr) _old, _val = *_ptr;			\
									\
		for (;;) {						\
			_old = cmpxchg(_ptr, _val, _val | _mask);	\
			if (_old == _val)				\
				break;					\
			_val = _old;					\
		}							\
	_old;								\
})

#if defined(CONFIG_SMP) && defined(TIF_POLLING_NRFLAG)
/*
 * Atomically set TIF_NEED_RESCHED and test for TIF_POLLING_NRFLAG,
 * this avoids any races wrt polling state changes and thereby avoids
 * spurious IPIs.
 */
static bool set_nr_and_not_polling(struct task_struct *p)
{
	struct thread_info *ti = task_thread_info(p);
	return !(fetch_or(&ti->flags, _TIF_NEED_RESCHED) & _TIF_POLLING_NRFLAG);
}

/*
 * Atomically set TIF_NEED_RESCHED if TIF_POLLING_NRFLAG is set.
 *
 * If this returns true, then the idle task promises to call
 * sched_ttwu_pending() and reschedule soon.
 */
static bool set_nr_if_polling(struct task_struct *p)
{
	struct thread_info *ti = task_thread_info(p);
	typeof(ti->flags) old, val = READ_ONCE(ti->flags);

	for (;;) {
		if (!(val & _TIF_POLLING_NRFLAG))
			return false;
		if (val & _TIF_NEED_RESCHED)
			return true;
		old = cmpxchg(&ti->flags, val, val | _TIF_NEED_RESCHED);
		if (old == val)
			break;
		val = old;
	}
	return true;
}

#else
static bool set_nr_and_not_polling(struct task_struct *p)
{
	set_tsk_need_resched(p);
	return true;
}

#ifdef CONFIG_SMP
static bool set_nr_if_polling(struct task_struct *p)
{
	return false;
}
#endif
#endif

static bool __wake_q_add(struct wake_q_head *head, struct task_struct *task)
{
	struct wake_q_node *node = &task->wake_q;

	/*
	 * Atomically grab the task, if ->wake_q is !nil already it means
	 * it's already queued (either by us or someone else) and will get the
	 * wakeup due to that.
	 *
	 * In order to ensure that a pending wakeup will observe our pending
	 * state, even in the failed case, an explicit smp_mb() must be used.
	 */
	smp_mb__before_atomic();
	if (unlikely(cmpxchg_relaxed(&node->next, NULL, WAKE_Q_TAIL)))
		return false;

	/*
	 * The head is context local, there can be no concurrency.
	 */
	*head->lastp = node;
	head->lastp = &node->next;
	return true;
}

/**
 * wake_q_add() - queue a wakeup for 'later' waking.
 * @head: the wake_q_head to add @task to
 * @task: the task to queue for 'later' wakeup
 *
 * Queue a task for later wakeup, most likely by the wake_up_q() call in the
 * same context, _HOWEVER_ this is not guaranteed, the wakeup can come
 * instantly.
 *
 * This function must be used as-if it were wake_up_process(); IOW the task
 * must be ready to be woken at this location.
 */
void wake_q_add(struct wake_q_head *head, struct task_struct *task)
{
	if (__wake_q_add(head, task))
		get_task_struct(task);
}

/**
 * wake_q_add_safe() - safely queue a wakeup for 'later' waking.
 * @head: the wake_q_head to add @task to
 * @task: the task to queue for 'later' wakeup
 *
 * Queue a task for later wakeup, most likely by the wake_up_q() call in the
 * same context, _HOWEVER_ this is not guaranteed, the wakeup can come
 * instantly.
 *
 * This function must be used as-if it were wake_up_process(); IOW the task
 * must be ready to be woken at this location.
 *
 * This function is essentially a task-safe equivalent to wake_q_add(). Callers
 * that already hold reference to @task can call the 'safe' version and trust
 * wake_q to do the right thing depending whether or not the @task is already
 * queued for wakeup.
 */
void wake_q_add_safe(struct wake_q_head *head, struct task_struct *task)
{
	if (!__wake_q_add(head, task))
		put_task_struct(task);
}

void wake_up_q(struct wake_q_head *head)
{
	struct wake_q_node *node = head->first;

	while (node != WAKE_Q_TAIL) {
		struct task_struct *task;

		task = container_of(node, struct task_struct, wake_q);
		/* Task can safely be re-inserted now: */
		node = node->next;
		task->wake_q.next = NULL;

		/*
		 * wake_up_process() executes a full barrier, which pairs with
		 * the queueing in wake_q_add() so as not to miss wakeups.
		 */
		wake_up_process(task);
		put_task_struct(task);
	}
}

/*
 * resched_curr - mark rq's current task 'to be rescheduled now'.
 *
 * On UP this means the setting of the need_resched flag, on SMP it
 * might also involve a cross-CPU call to trigger the scheduler on
 * the target CPU.
 */
void resched_curr(struct rq *rq)
{
	struct task_struct *curr = rq->curr;
	int cpu;

	lockdep_assert_rq_held(rq);

	if (test_tsk_need_resched(curr))
		return;

	cpu = cpu_of(rq);

	if (cpu == smp_processor_id()) {
		set_tsk_need_resched(curr);
		set_preempt_need_resched();
		return;
	}

	if (set_nr_and_not_polling(curr))
		smp_send_reschedule(cpu);
	else
		trace_sched_wake_idle_without_ipi(cpu);
}

void resched_cpu(int cpu)
{
	struct rq *rq = cpu_rq(cpu);
	unsigned long flags;

	raw_spin_rq_lock_irqsave(rq, flags);
	if (cpu_online(cpu) || cpu == smp_processor_id())
		resched_curr(rq);
	raw_spin_rq_unlock_irqrestore(rq, flags);
}

#ifdef CONFIG_SMP
#ifdef CONFIG_NO_HZ_COMMON
/*
 * In the semi idle case, use the nearest busy CPU for migrating timers
 * from an idle CPU.  This is good for power-savings.
 *
 * We don't do similar optimization for completely idle system, as
 * selecting an idle CPU will add more delays to the timers than intended
 * (as that CPU's timer base may not be uptodate wrt jiffies etc).
 */
int get_nohz_timer_target(void)
{
	int i, cpu = smp_processor_id(), default_cpu = -1;
	struct sched_domain *sd;
	const struct cpumask *hk_mask;

	if (housekeeping_cpu(cpu, HK_FLAG_TIMER)) {
		if (!idle_cpu(cpu))
			return cpu;
		default_cpu = cpu;
	}

	hk_mask = housekeeping_cpumask(HK_FLAG_TIMER);

	rcu_read_lock();
	for_each_domain(cpu, sd) {
		for_each_cpu_and(i, sched_domain_span(sd), hk_mask) {
			if (cpu == i)
				continue;

			if (!idle_cpu(i)) {
				cpu = i;
				goto unlock;
			}
		}
	}

	if (default_cpu == -1)
		default_cpu = housekeeping_any_cpu(HK_FLAG_TIMER);
	cpu = default_cpu;
unlock:
	rcu_read_unlock();
	return cpu;
}

/*
 * When add_timer_on() enqueues a timer into the timer wheel of an
 * idle CPU then this timer might expire before the next timer event
 * which is scheduled to wake up that CPU. In case of a completely
 * idle system the next event might even be infinite time into the
 * future. wake_up_idle_cpu() ensures that the CPU is woken up and
 * leaves the inner idle loop so the newly added timer is taken into
 * account when the CPU goes back to idle and evaluates the timer
 * wheel for the next timer event.
 */
static void wake_up_idle_cpu(int cpu)
{
	struct rq *rq = cpu_rq(cpu);

	if (cpu == smp_processor_id())
		return;

	if (set_nr_and_not_polling(rq->idle))
		smp_send_reschedule(cpu);
	else
		trace_sched_wake_idle_without_ipi(cpu);
}

static bool wake_up_full_nohz_cpu(int cpu)
{
	/*
	 * We just need the target to call irq_exit() and re-evaluate
	 * the next tick. The nohz full kick at least implies that.
	 * If needed we can still optimize that later with an
	 * empty IRQ.
	 */
	if (cpu_is_offline(cpu))
		return true;  /* Don't try to wake offline CPUs. */
	if (tick_nohz_full_cpu(cpu)) {
		if (cpu != smp_processor_id() ||
		    tick_nohz_tick_stopped())
			tick_nohz_full_kick_cpu(cpu);
		return true;
	}

	return false;
}

/*
 * Wake up the specified CPU.  If the CPU is going offline, it is the
 * caller's responsibility to deal with the lost wakeup, for example,
 * by hooking into the CPU_DEAD notifier like timers and hrtimers do.
 */
void wake_up_nohz_cpu(int cpu)
{
	if (!wake_up_full_nohz_cpu(cpu))
		wake_up_idle_cpu(cpu);
}

static void nohz_csd_func(void *info)
{
	struct rq *rq = info;
	int cpu = cpu_of(rq);
	unsigned int flags;

	/*
	 * Release the rq::nohz_csd.
	 */
	flags = atomic_fetch_andnot(NOHZ_KICK_MASK | NOHZ_NEWILB_KICK, nohz_flags(cpu));
	WARN_ON(!(flags & NOHZ_KICK_MASK));

	rq->idle_balance = idle_cpu(cpu);
	if (rq->idle_balance && !need_resched()) {
		rq->nohz_idle_balance = flags;
		raise_softirq_irqoff(SCHED_SOFTIRQ);
	}
}

#endif /* CONFIG_NO_HZ_COMMON */

#ifdef CONFIG_NO_HZ_FULL
bool sched_can_stop_tick(struct rq *rq)
{
	int fifo_nr_running;

	/* Deadline tasks, even if single, need the tick */
	if (rq->dl.dl_nr_running)
		return false;

	/*
	 * If there are more than one RR tasks, we need the tick to affect the
	 * actual RR behaviour.
	 */
	if (rq->rt.rr_nr_running) {
		if (rq->rt.rr_nr_running == 1)
			return true;
		else
			return false;
	}

	/*
	 * If there's no RR tasks, but FIFO tasks, we can skip the tick, no
	 * forced preemption between FIFO tasks.
	 */
	fifo_nr_running = rq->rt.rt_nr_running - rq->rt.rr_nr_running;
	if (fifo_nr_running)
		return true;

	/*
	 * If there are no DL,RR/FIFO tasks, there must only be CFS tasks left;
	 * if there's more than one we need the tick for involuntary
	 * preemption.
	 */
	if (rq->nr_running > 1)
		return false;

	return true;
}
#endif /* CONFIG_NO_HZ_FULL */
#endif /* CONFIG_SMP */

#if defined(CONFIG_RT_GROUP_SCHED) || (defined(CONFIG_FAIR_GROUP_SCHED) && \
			(defined(CONFIG_SMP) || defined(CONFIG_CFS_BANDWIDTH)))
/*
 * Iterate task_group tree rooted at *from, calling @down when first entering a
 * node and @up when leaving it for the final time.
 *
 * Caller must hold rcu_lock or sufficient equivalent.
 */
int walk_tg_tree_from(struct task_group *from,
			     tg_visitor down, tg_visitor up, void *data)
{
	struct task_group *parent, *child;
	int ret;

	parent = from;

down:
	ret = (*down)(parent, data);
	if (ret)
		goto out;
	list_for_each_entry_rcu(child, &parent->children, siblings) {
		parent = child;
		goto down;

up:
		continue;
	}
	ret = (*up)(parent, data);
	if (ret || parent == from)
		goto out;

	child = parent;
	parent = parent->parent;
	if (parent)
		goto up;
out:
	return ret;
}

int tg_nop(struct task_group *tg, void *data)
{
	return 0;
}
#endif

static void set_load_weight(struct task_struct *p, bool update_load)
{
	int prio = p->static_prio - MAX_RT_PRIO;
	struct load_weight *load = &p->se.load;

	/*
	 * SCHED_IDLE tasks get minimal weight:
	 */
	if (task_has_idle_policy(p)) {
		load->weight = scale_load(WEIGHT_IDLEPRIO);
		load->inv_weight = WMULT_IDLEPRIO;
		return;
	}

	/*
	 * SCHED_OTHER tasks have to update their load when changing their
	 * weight
	 */
	if (update_load && p->sched_class == &fair_sched_class) {
		reweight_task(p, prio);
	} else {
		load->weight = scale_load(sched_prio_to_weight[prio]);
		load->inv_weight = sched_prio_to_wmult[prio];
	}
}

#ifdef CONFIG_UCLAMP_TASK
/*
 * Serializes updates of utilization clamp values
 *
 * The (slow-path) user-space triggers utilization clamp value updates which
 * can require updates on (fast-path) scheduler's data structures used to
 * support enqueue/dequeue operations.
 * While the per-CPU rq lock protects fast-path update operations, user-space
 * requests are serialized using a mutex to reduce the risk of conflicting
 * updates or API abuses.
 */
static DEFINE_MUTEX(uclamp_mutex);

/* Max allowed minimum utilization */
unsigned int sysctl_sched_uclamp_util_min = SCHED_CAPACITY_SCALE;

/* Max allowed maximum utilization */
unsigned int sysctl_sched_uclamp_util_max = SCHED_CAPACITY_SCALE;

/*
 * By default RT tasks run at the maximum performance point/capacity of the
 * system. Uclamp enforces this by always setting UCLAMP_MIN of RT tasks to
 * SCHED_CAPACITY_SCALE.
 *
 * This knob allows admins to change the default behavior when uclamp is being
 * used. In battery powered devices, particularly, running at the maximum
 * capacity and frequency will increase energy consumption and shorten the
 * battery life.
 *
 * This knob only affects RT tasks that their uclamp_se->user_defined == false.
 *
 * This knob will not override the system default sched_util_clamp_min defined
 * above.
 */
unsigned int sysctl_sched_uclamp_util_min_rt_default = SCHED_CAPACITY_SCALE;

/* All clamps are required to be less or equal than these values */
static struct uclamp_se uclamp_default[UCLAMP_CNT];

/*
 * This static key is used to reduce the uclamp overhead in the fast path. It
 * primarily disables the call to uclamp_rq_{inc, dec}() in
 * enqueue/dequeue_task().
 *
 * This allows users to continue to enable uclamp in their kernel config with
 * minimum uclamp overhead in the fast path.
 *
 * As soon as userspace modifies any of the uclamp knobs, the static key is
 * enabled, since we have an actual users that make use of uclamp
 * functionality.
 *
 * The knobs that would enable this static key are:
 *
 *   * A task modifying its uclamp value with sched_setattr().
 *   * An admin modifying the sysctl_sched_uclamp_{min, max} via procfs.
 *   * An admin modifying the cgroup cpu.uclamp.{min, max}
 */
DEFINE_STATIC_KEY_FALSE(sched_uclamp_used);

/* Integer rounded range for each bucket */
#define UCLAMP_BUCKET_DELTA DIV_ROUND_CLOSEST(SCHED_CAPACITY_SCALE, UCLAMP_BUCKETS)

#define for_each_clamp_id(clamp_id) \
	for ((clamp_id) = 0; (clamp_id) < UCLAMP_CNT; (clamp_id)++)

static inline unsigned int uclamp_bucket_id(unsigned int clamp_value)
{
	return min_t(unsigned int, clamp_value / UCLAMP_BUCKET_DELTA, UCLAMP_BUCKETS - 1);
}

static inline unsigned int uclamp_none(enum uclamp_id clamp_id)
{
	if (clamp_id == UCLAMP_MIN)
		return 0;
	return SCHED_CAPACITY_SCALE;
}

static inline void uclamp_se_set(struct uclamp_se *uc_se,
				 unsigned int value, bool user_defined)
{
	uc_se->value = value;
	uc_se->bucket_id = uclamp_bucket_id(value);
	uc_se->user_defined = user_defined;
}

static inline unsigned int
uclamp_idle_value(struct rq *rq, enum uclamp_id clamp_id,
		  unsigned int clamp_value)
{
	/*
	 * Avoid blocked utilization pushing up the frequency when we go
	 * idle (which drops the max-clamp) by retaining the last known
	 * max-clamp.
	 */
	if (clamp_id == UCLAMP_MAX) {
		rq->uclamp_flags |= UCLAMP_FLAG_IDLE;
		return clamp_value;
	}

	return uclamp_none(UCLAMP_MIN);
}

static inline void uclamp_idle_reset(struct rq *rq, enum uclamp_id clamp_id,
				     unsigned int clamp_value)
{
	/* Reset max-clamp retention only on idle exit */
	if (!(rq->uclamp_flags & UCLAMP_FLAG_IDLE))
		return;

	WRITE_ONCE(rq->uclamp[clamp_id].value, clamp_value);
}

static inline
unsigned int uclamp_rq_max_value(struct rq *rq, enum uclamp_id clamp_id,
				   unsigned int clamp_value)
{
	struct uclamp_bucket *bucket = rq->uclamp[clamp_id].bucket;
	int bucket_id = UCLAMP_BUCKETS - 1;

	/*
	 * Since both min and max clamps are max aggregated, find the
	 * top most bucket with tasks in.
	 */
	for ( ; bucket_id >= 0; bucket_id--) {
		if (!bucket[bucket_id].tasks)
			continue;
		return bucket[bucket_id].value;
	}

	/* No tasks -- default clamp values */
	return uclamp_idle_value(rq, clamp_id, clamp_value);
}

static void __uclamp_update_util_min_rt_default(struct task_struct *p)
{
	unsigned int default_util_min;
	struct uclamp_se *uc_se;

	lockdep_assert_held(&p->pi_lock);

	uc_se = &p->uclamp_req[UCLAMP_MIN];

	/* Only sync if user didn't override the default */
	if (uc_se->user_defined)
		return;

	default_util_min = sysctl_sched_uclamp_util_min_rt_default;
	uclamp_se_set(uc_se, default_util_min, false);
}

static void uclamp_update_util_min_rt_default(struct task_struct *p)
{
	struct rq_flags rf;
	struct rq *rq;

	if (!rt_task(p))
		return;

	/* Protect updates to p->uclamp_* */
	rq = task_rq_lock(p, &rf);
	__uclamp_update_util_min_rt_default(p);
	task_rq_unlock(rq, p, &rf);
}

static void uclamp_sync_util_min_rt_default(void)
{
	struct task_struct *g, *p;

	/*
	 * copy_process()			sysctl_uclamp
	 *					  uclamp_min_rt = X;
	 *   write_lock(&tasklist_lock)		  read_lock(&tasklist_lock)
	 *   // link thread			  smp_mb__after_spinlock()
	 *   write_unlock(&tasklist_lock)	  read_unlock(&tasklist_lock);
	 *   sched_post_fork()			  for_each_process_thread()
	 *     __uclamp_sync_rt()		    __uclamp_sync_rt()
	 *
	 * Ensures that either sched_post_fork() will observe the new
	 * uclamp_min_rt or for_each_process_thread() will observe the new
	 * task.
	 */
	read_lock(&tasklist_lock);
	smp_mb__after_spinlock();
	read_unlock(&tasklist_lock);

	rcu_read_lock();
	for_each_process_thread(g, p)
		uclamp_update_util_min_rt_default(p);
	rcu_read_unlock();
}

static inline struct uclamp_se
uclamp_tg_restrict(struct task_struct *p, enum uclamp_id clamp_id)
{
	/* Copy by value as we could modify it */
	struct uclamp_se uc_req = p->uclamp_req[clamp_id];
#ifdef CONFIG_UCLAMP_TASK_GROUP
	unsigned int tg_min, tg_max, value;

	/*
	 * Tasks in autogroups or root task group will be
	 * restricted by system defaults.
	 */
	if (task_group_is_autogroup(task_group(p)))
		return uc_req;
	if (task_group(p) == &root_task_group)
		return uc_req;

	tg_min = task_group(p)->uclamp[UCLAMP_MIN].value;
	tg_max = task_group(p)->uclamp[UCLAMP_MAX].value;
	value = uc_req.value;
	value = clamp(value, tg_min, tg_max);
	uclamp_se_set(&uc_req, value, false);
#endif

	return uc_req;
}

/*
 * The effective clamp bucket index of a task depends on, by increasing
 * priority:
 * - the task specific clamp value, when explicitly requested from userspace
 * - the task group effective clamp value, for tasks not either in the root
 *   group or in an autogroup
 * - the system default clamp value, defined by the sysadmin
 */
static inline struct uclamp_se
uclamp_eff_get(struct task_struct *p, enum uclamp_id clamp_id)
{
	struct uclamp_se uc_req = uclamp_tg_restrict(p, clamp_id);
	struct uclamp_se uc_max = uclamp_default[clamp_id];

	/* System default restrictions always apply */
	if (unlikely(uc_req.value > uc_max.value))
		return uc_max;

	return uc_req;
}

unsigned long uclamp_eff_value(struct task_struct *p, enum uclamp_id clamp_id)
{
	struct uclamp_se uc_eff;

	/* Task currently refcounted: use back-annotated (effective) value */
	if (p->uclamp[clamp_id].active)
		return (unsigned long)p->uclamp[clamp_id].value;

	uc_eff = uclamp_eff_get(p, clamp_id);

	return (unsigned long)uc_eff.value;
}

/*
 * When a task is enqueued on a rq, the clamp bucket currently defined by the
 * task's uclamp::bucket_id is refcounted on that rq. This also immediately
 * updates the rq's clamp value if required.
 *
 * Tasks can have a task-specific value requested from user-space, track
 * within each bucket the maximum value for tasks refcounted in it.
 * This "local max aggregation" allows to track the exact "requested" value
 * for each bucket when all its RUNNABLE tasks require the same clamp.
 */
static inline void uclamp_rq_inc_id(struct rq *rq, struct task_struct *p,
				    enum uclamp_id clamp_id)
{
	struct uclamp_rq *uc_rq = &rq->uclamp[clamp_id];
	struct uclamp_se *uc_se = &p->uclamp[clamp_id];
	struct uclamp_bucket *bucket;

	lockdep_assert_rq_held(rq);

	/* Update task effective clamp */
	p->uclamp[clamp_id] = uclamp_eff_get(p, clamp_id);

	bucket = &uc_rq->bucket[uc_se->bucket_id];
	bucket->tasks++;
	uc_se->active = true;

	uclamp_idle_reset(rq, clamp_id, uc_se->value);

	/*
	 * Local max aggregation: rq buckets always track the max
	 * "requested" clamp value of its RUNNABLE tasks.
	 */
	if (bucket->tasks == 1 || uc_se->value > bucket->value)
		bucket->value = uc_se->value;

	if (uc_se->value > READ_ONCE(uc_rq->value))
		WRITE_ONCE(uc_rq->value, uc_se->value);
}

/*
 * When a task is dequeued from a rq, the clamp bucket refcounted by the task
 * is released. If this is the last task reference counting the rq's max
 * active clamp value, then the rq's clamp value is updated.
 *
 * Both refcounted tasks and rq's cached clamp values are expected to be
 * always valid. If it's detected they are not, as defensive programming,
 * enforce the expected state and warn.
 */
static inline void uclamp_rq_dec_id(struct rq *rq, struct task_struct *p,
				    enum uclamp_id clamp_id)
{
	struct uclamp_rq *uc_rq = &rq->uclamp[clamp_id];
	struct uclamp_se *uc_se = &p->uclamp[clamp_id];
	struct uclamp_bucket *bucket;
	unsigned int bkt_clamp;
	unsigned int rq_clamp;

	lockdep_assert_rq_held(rq);

	/*
	 * If sched_uclamp_used was enabled after task @p was enqueued,
	 * we could end up with unbalanced call to uclamp_rq_dec_id().
	 *
	 * In this case the uc_se->active flag should be false since no uclamp
	 * accounting was performed at enqueue time and we can just return
	 * here.
	 *
	 * Need to be careful of the following enqueue/dequeue ordering
	 * problem too
	 *
	 *	enqueue(taskA)
	 *	// sched_uclamp_used gets enabled
	 *	enqueue(taskB)
	 *	dequeue(taskA)
	 *	// Must not decrement bucket->tasks here
	 *	dequeue(taskB)
	 *
	 * where we could end up with stale data in uc_se and
	 * bucket[uc_se->bucket_id].
	 *
	 * The following check here eliminates the possibility of such race.
	 */
	if (unlikely(!uc_se->active))
		return;

	bucket = &uc_rq->bucket[uc_se->bucket_id];

	SCHED_WARN_ON(!bucket->tasks);
	if (likely(bucket->tasks))
		bucket->tasks--;

	uc_se->active = false;

	/*
	 * Keep "local max aggregation" simple and accept to (possibly)
	 * overboost some RUNNABLE tasks in the same bucket.
	 * The rq clamp bucket value is reset to its base value whenever
	 * there are no more RUNNABLE tasks refcounting it.
	 */
	if (likely(bucket->tasks))
		return;

	rq_clamp = READ_ONCE(uc_rq->value);
	/*
	 * Defensive programming: this should never happen. If it happens,
	 * e.g. due to future modification, warn and fixup the expected value.
	 */
	SCHED_WARN_ON(bucket->value > rq_clamp);
	if (bucket->value >= rq_clamp) {
		bkt_clamp = uclamp_rq_max_value(rq, clamp_id, uc_se->value);
		WRITE_ONCE(uc_rq->value, bkt_clamp);
	}
}

static inline void uclamp_rq_inc(struct rq *rq, struct task_struct *p)
{
	enum uclamp_id clamp_id;

	/*
	 * Avoid any overhead until uclamp is actually used by the userspace.
	 *
	 * The condition is constructed such that a NOP is generated when
	 * sched_uclamp_used is disabled.
	 */
	if (!static_branch_unlikely(&sched_uclamp_used))
		return;

	if (unlikely(!p->sched_class->uclamp_enabled))
		return;

	for_each_clamp_id(clamp_id)
		uclamp_rq_inc_id(rq, p, clamp_id);

	/* Reset clamp idle holding when there is one RUNNABLE task */
	if (rq->uclamp_flags & UCLAMP_FLAG_IDLE)
		rq->uclamp_flags &= ~UCLAMP_FLAG_IDLE;
}

static inline void uclamp_rq_dec(struct rq *rq, struct task_struct *p)
{
	enum uclamp_id clamp_id;

	/*
	 * Avoid any overhead until uclamp is actually used by the userspace.
	 *
	 * The condition is constructed such that a NOP is generated when
	 * sched_uclamp_used is disabled.
	 */
	if (!static_branch_unlikely(&sched_uclamp_used))
		return;

	if (unlikely(!p->sched_class->uclamp_enabled))
		return;

	for_each_clamp_id(clamp_id)
		uclamp_rq_dec_id(rq, p, clamp_id);
}

static inline void uclamp_rq_reinc_id(struct rq *rq, struct task_struct *p,
				      enum uclamp_id clamp_id)
{
	if (!p->uclamp[clamp_id].active)
		return;

	uclamp_rq_dec_id(rq, p, clamp_id);
	uclamp_rq_inc_id(rq, p, clamp_id);

	/*
	 * Make sure to clear the idle flag if we've transiently reached 0
	 * active tasks on rq.
	 */
	if (clamp_id == UCLAMP_MAX && (rq->uclamp_flags & UCLAMP_FLAG_IDLE))
		rq->uclamp_flags &= ~UCLAMP_FLAG_IDLE;
}

static inline void
uclamp_update_active(struct task_struct *p)
{
	enum uclamp_id clamp_id;
	struct rq_flags rf;
	struct rq *rq;

	/*
	 * Lock the task and the rq where the task is (or was) queued.
	 *
	 * We might lock the (previous) rq of a !RUNNABLE task, but that's the
	 * price to pay to safely serialize util_{min,max} updates with
	 * enqueues, dequeues and migration operations.
	 * This is the same locking schema used by __set_cpus_allowed_ptr().
	 */
	rq = task_rq_lock(p, &rf);

	/*
	 * Setting the clamp bucket is serialized by task_rq_lock().
	 * If the task is not yet RUNNABLE and its task_struct is not
	 * affecting a valid clamp bucket, the next time it's enqueued,
	 * it will already see the updated clamp bucket value.
	 */
	for_each_clamp_id(clamp_id)
		uclamp_rq_reinc_id(rq, p, clamp_id);

	task_rq_unlock(rq, p, &rf);
}

#ifdef CONFIG_UCLAMP_TASK_GROUP
static inline void
uclamp_update_active_tasks(struct cgroup_subsys_state *css)
{
	struct css_task_iter it;
	struct task_struct *p;

	css_task_iter_start(css, 0, &it);
	while ((p = css_task_iter_next(&it)))
		uclamp_update_active(p);
	css_task_iter_end(&it);
}

static void cpu_util_update_eff(struct cgroup_subsys_state *css);
static void uclamp_update_root_tg(void)
{
	struct task_group *tg = &root_task_group;

	uclamp_se_set(&tg->uclamp_req[UCLAMP_MIN],
		      sysctl_sched_uclamp_util_min, false);
	uclamp_se_set(&tg->uclamp_req[UCLAMP_MAX],
		      sysctl_sched_uclamp_util_max, false);

	rcu_read_lock();
	cpu_util_update_eff(&root_task_group.css);
	rcu_read_unlock();
}
#else
static void uclamp_update_root_tg(void) { }
#endif

int sysctl_sched_uclamp_handler(struct ctl_table *table, int write,
				void *buffer, size_t *lenp, loff_t *ppos)
{
	bool update_root_tg = false;
	int old_min, old_max, old_min_rt;
	int result;

	mutex_lock(&uclamp_mutex);
	old_min = sysctl_sched_uclamp_util_min;
	old_max = sysctl_sched_uclamp_util_max;
	old_min_rt = sysctl_sched_uclamp_util_min_rt_default;

	result = proc_dointvec(table, write, buffer, lenp, ppos);
	if (result)
		goto undo;
	if (!write)
		goto done;

	if (sysctl_sched_uclamp_util_min > sysctl_sched_uclamp_util_max ||
	    sysctl_sched_uclamp_util_max > SCHED_CAPACITY_SCALE	||
	    sysctl_sched_uclamp_util_min_rt_default > SCHED_CAPACITY_SCALE) {

		result = -EINVAL;
		goto undo;
	}

	if (old_min != sysctl_sched_uclamp_util_min) {
		uclamp_se_set(&uclamp_default[UCLAMP_MIN],
			      sysctl_sched_uclamp_util_min, false);
		update_root_tg = true;
	}
	if (old_max != sysctl_sched_uclamp_util_max) {
		uclamp_se_set(&uclamp_default[UCLAMP_MAX],
			      sysctl_sched_uclamp_util_max, false);
		update_root_tg = true;
	}

	if (update_root_tg) {
		static_branch_enable(&sched_uclamp_used);
		uclamp_update_root_tg();
	}

	if (old_min_rt != sysctl_sched_uclamp_util_min_rt_default) {
		static_branch_enable(&sched_uclamp_used);
		uclamp_sync_util_min_rt_default();
	}

	/*
	 * We update all RUNNABLE tasks only when task groups are in use.
	 * Otherwise, keep it simple and do just a lazy update at each next
	 * task enqueue time.
	 */

	goto done;

undo:
	sysctl_sched_uclamp_util_min = old_min;
	sysctl_sched_uclamp_util_max = old_max;
	sysctl_sched_uclamp_util_min_rt_default = old_min_rt;
done:
	mutex_unlock(&uclamp_mutex);

	return result;
}

static int uclamp_validate(struct task_struct *p,
			   const struct sched_attr *attr)
{
	int util_min = p->uclamp_req[UCLAMP_MIN].value;
	int util_max = p->uclamp_req[UCLAMP_MAX].value;

	if (attr->sched_flags & SCHED_FLAG_UTIL_CLAMP_MIN) {
		util_min = attr->sched_util_min;

		if (util_min + 1 > SCHED_CAPACITY_SCALE + 1)
			return -EINVAL;
	}

	if (attr->sched_flags & SCHED_FLAG_UTIL_CLAMP_MAX) {
		util_max = attr->sched_util_max;

		if (util_max + 1 > SCHED_CAPACITY_SCALE + 1)
			return -EINVAL;
	}

	if (util_min != -1 && util_max != -1 && util_min > util_max)
		return -EINVAL;

	/*
	 * We have valid uclamp attributes; make sure uclamp is enabled.
	 *
	 * We need to do that here, because enabling static branches is a
	 * blocking operation which obviously cannot be done while holding
	 * scheduler locks.
	 */
	static_branch_enable(&sched_uclamp_used);

	return 0;
}

static bool uclamp_reset(const struct sched_attr *attr,
			 enum uclamp_id clamp_id,
			 struct uclamp_se *uc_se)
{
	/* Reset on sched class change for a non user-defined clamp value. */
	if (likely(!(attr->sched_flags & SCHED_FLAG_UTIL_CLAMP)) &&
	    !uc_se->user_defined)
		return true;

	/* Reset on sched_util_{min,max} == -1. */
	if (clamp_id == UCLAMP_MIN &&
	    attr->sched_flags & SCHED_FLAG_UTIL_CLAMP_MIN &&
	    attr->sched_util_min == -1) {
		return true;
	}

	if (clamp_id == UCLAMP_MAX &&
	    attr->sched_flags & SCHED_FLAG_UTIL_CLAMP_MAX &&
	    attr->sched_util_max == -1) {
		return true;
	}

	return false;
}

static void __setscheduler_uclamp(struct task_struct *p,
				  const struct sched_attr *attr)
{
	enum uclamp_id clamp_id;

	for_each_clamp_id(clamp_id) {
		struct uclamp_se *uc_se = &p->uclamp_req[clamp_id];
		unsigned int value;

		if (!uclamp_reset(attr, clamp_id, uc_se))
			continue;

		/*
		 * RT by default have a 100% boost value that could be modified
		 * at runtime.
		 */
		if (unlikely(rt_task(p) && clamp_id == UCLAMP_MIN))
			value = sysctl_sched_uclamp_util_min_rt_default;
		else
			value = uclamp_none(clamp_id);

		uclamp_se_set(uc_se, value, false);

	}

	if (likely(!(attr->sched_flags & SCHED_FLAG_UTIL_CLAMP)))
		return;

	if (attr->sched_flags & SCHED_FLAG_UTIL_CLAMP_MIN &&
	    attr->sched_util_min != -1) {
		uclamp_se_set(&p->uclamp_req[UCLAMP_MIN],
			      attr->sched_util_min, true);
	}

	if (attr->sched_flags & SCHED_FLAG_UTIL_CLAMP_MAX &&
	    attr->sched_util_max != -1) {
		uclamp_se_set(&p->uclamp_req[UCLAMP_MAX],
			      attr->sched_util_max, true);
	}
}

static void uclamp_fork(struct task_struct *p)
{
	enum uclamp_id clamp_id;

	/*
	 * We don't need to hold task_rq_lock() when updating p->uclamp_* here
	 * as the task is still at its early fork stages.
	 */
	for_each_clamp_id(clamp_id)
		p->uclamp[clamp_id].active = false;

	if (likely(!p->sched_reset_on_fork))
		return;

	for_each_clamp_id(clamp_id) {
		uclamp_se_set(&p->uclamp_req[clamp_id],
			      uclamp_none(clamp_id), false);
	}
}

static void uclamp_post_fork(struct task_struct *p)
{
	uclamp_update_util_min_rt_default(p);
}

static void __init init_uclamp_rq(struct rq *rq)
{
	enum uclamp_id clamp_id;
	struct uclamp_rq *uc_rq = rq->uclamp;

	for_each_clamp_id(clamp_id) {
		uc_rq[clamp_id] = (struct uclamp_rq) {
			.value = uclamp_none(clamp_id)
		};
	}

	rq->uclamp_flags = 0;
}

static void __init init_uclamp(void)
{
	struct uclamp_se uc_max = {};
	enum uclamp_id clamp_id;
	int cpu;

	for_each_possible_cpu(cpu)
		init_uclamp_rq(cpu_rq(cpu));

	for_each_clamp_id(clamp_id) {
		uclamp_se_set(&init_task.uclamp_req[clamp_id],
			      uclamp_none(clamp_id), false);
	}

	/* System defaults allow max clamp values for both indexes */
	uclamp_se_set(&uc_max, uclamp_none(UCLAMP_MAX), false);
	for_each_clamp_id(clamp_id) {
		uclamp_default[clamp_id] = uc_max;
#ifdef CONFIG_UCLAMP_TASK_GROUP
		root_task_group.uclamp_req[clamp_id] = uc_max;
		root_task_group.uclamp[clamp_id] = uc_max;
#endif
	}
}

#else /* CONFIG_UCLAMP_TASK */
static inline void uclamp_rq_inc(struct rq *rq, struct task_struct *p) { }
static inline void uclamp_rq_dec(struct rq *rq, struct task_struct *p) { }
static inline int uclamp_validate(struct task_struct *p,
				  const struct sched_attr *attr)
{
	return -EOPNOTSUPP;
}
static void __setscheduler_uclamp(struct task_struct *p,
				  const struct sched_attr *attr) { }
static inline void uclamp_fork(struct task_struct *p) { }
static inline void uclamp_post_fork(struct task_struct *p) { }
static inline void init_uclamp(void) { }
#endif /* CONFIG_UCLAMP_TASK */

bool sched_task_on_rq(struct task_struct *p)
{
	return task_on_rq_queued(p);
}

unsigned long get_wchan(struct task_struct *p)
{
	unsigned long ip = 0;
	unsigned int state;

	if (!p || p == current)
		return 0;

	/* Only get wchan if task is blocked and we can keep it that way. */
	raw_spin_lock_irq(&p->pi_lock);
	state = READ_ONCE(p->__state);
	smp_rmb(); /* see try_to_wake_up() */
	if (state != TASK_RUNNING && state != TASK_WAKING && !p->on_rq)
		ip = __get_wchan(p);
	raw_spin_unlock_irq(&p->pi_lock);

	return ip;
}

static inline void enqueue_task(struct rq *rq, struct task_struct *p, int flags)
{
	if (!(flags & ENQUEUE_NOCLOCK))
		update_rq_clock(rq);

	if (!(flags & ENQUEUE_RESTORE)) {
		sched_info_enqueue(rq, p);
		psi_enqueue(p, flags & ENQUEUE_WAKEUP);
	}

	uclamp_rq_inc(rq, p);
	p->sched_class->enqueue_task(rq, p, flags);

	if (sched_core_enabled(rq))
		sched_core_enqueue(rq, p);
}

static inline void dequeue_task(struct rq *rq, struct task_struct *p, int flags)
{
	if (sched_core_enabled(rq))
		sched_core_dequeue(rq, p);

	if (!(flags & DEQUEUE_NOCLOCK))
		update_rq_clock(rq);

	if (!(flags & DEQUEUE_SAVE)) {
		sched_info_dequeue(rq, p);
		psi_dequeue(p, flags & DEQUEUE_SLEEP);
	}

	uclamp_rq_dec(rq, p);
	p->sched_class->dequeue_task(rq, p, flags);
}

void activate_task(struct rq *rq, struct task_struct *p, int flags)
{
	enqueue_task(rq, p, flags);

	p->on_rq = TASK_ON_RQ_QUEUED;
}

void deactivate_task(struct rq *rq, struct task_struct *p, int flags)
{
	p->on_rq = (flags & DEQUEUE_SLEEP) ? 0 : TASK_ON_RQ_MIGRATING;

	dequeue_task(rq, p, flags);
}

static inline int __normal_prio(int policy, int rt_prio, int nice)
{
	int prio;

	if (dl_policy(policy))
		prio = MAX_DL_PRIO - 1;
	else if (rt_policy(policy))
		prio = MAX_RT_PRIO - 1 - rt_prio;
	else
		prio = NICE_TO_PRIO(nice);

	return prio;
}

/*
 * Calculate the expected normal priority: i.e. priority
 * without taking RT-inheritance into account. Might be
 * boosted by interactivity modifiers. Changes upon fork,
 * setprio syscalls, and whenever the interactivity
 * estimator recalculates.
 */
static inline int normal_prio(struct task_struct *p)
{
	return __normal_prio(p->policy, p->rt_priority, PRIO_TO_NICE(p->static_prio));
}

/*
 * Calculate the current priority, i.e. the priority
 * taken into account by the scheduler. This value might
 * be boosted by RT tasks, or might be boosted by
 * interactivity modifiers. Will be RT if the task got
 * RT-boosted. If not then it returns p->normal_prio.
 */
static int effective_prio(struct task_struct *p)
{
	p->normal_prio = normal_prio(p);
	/*
	 * If we are RT tasks or we were boosted to RT priority,
	 * keep the priority unchanged. Otherwise, update priority
	 * to the normal priority:
	 */
	if (!rt_prio(p->prio))
		return p->normal_prio;
	return p->prio;
}

/**
 * task_curr - is this task currently executing on a CPU?
 * @p: the task in question.
 *
 * Return: 1 if the task is currently executing. 0 otherwise.
 */
inline int task_curr(const struct task_struct *p)
{
	return cpu_curr(task_cpu(p)) == p;
}

/*
 * switched_from, switched_to and prio_changed must _NOT_ drop rq->lock,
 * use the balance_callback list if you want balancing.
 *
 * this means any call to check_class_changed() must be followed by a call to
 * balance_callback().
 */
static inline void check_class_changed(struct rq *rq, struct task_struct *p,
				       const struct sched_class *prev_class,
				       int oldprio)
{
	if (prev_class != p->sched_class) {
		if (prev_class->switched_from)
			prev_class->switched_from(rq, p);

		p->sched_class->switched_to(rq, p);
	} else if (oldprio != p->prio || dl_task(p))
		p->sched_class->prio_changed(rq, p, oldprio);
}

void check_preempt_curr(struct rq *rq, struct task_struct *p, int flags)
{
	if (p->sched_class == rq->curr->sched_class)
		rq->curr->sched_class->check_preempt_curr(rq, p, flags);
	else if (p->sched_class > rq->curr->sched_class)
		resched_curr(rq);

	/*
	 * A queue event has occurred, and we're going to schedule.  In
	 * this case, we can save a useless back to back clock update.
	 */
	if (task_on_rq_queued(rq->curr) && test_tsk_need_resched(rq->curr))
		rq_clock_skip_update(rq);
}

#ifdef CONFIG_SMP

static void
__do_set_cpus_allowed(struct task_struct *p, const struct cpumask *new_mask, u32 flags);

static int __set_cpus_allowed_ptr(struct task_struct *p,
				  const struct cpumask *new_mask,
				  u32 flags);

static void migrate_disable_switch(struct rq *rq, struct task_struct *p)
{
	if (likely(!p->migration_disabled))
		return;

	if (p->cpus_ptr != &p->cpus_mask)
		return;

	/*
	 * Violates locking rules! see comment in __do_set_cpus_allowed().
	 */
	__do_set_cpus_allowed(p, cpumask_of(rq->cpu), SCA_MIGRATE_DISABLE);
}

void migrate_disable(void)
{
	struct task_struct *p = current;

	if (p->migration_disabled) {
		p->migration_disabled++;
		return;
	}

	preempt_disable();
	this_rq()->nr_pinned++;
	p->migration_disabled = 1;
	preempt_enable();
}
EXPORT_SYMBOL_GPL(migrate_disable);

void migrate_enable(void)
{
	struct task_struct *p = current;

	if (p->migration_disabled > 1) {
		p->migration_disabled--;
		return;
	}

	/*
	 * Ensure stop_task runs either before or after this, and that
	 * __set_cpus_allowed_ptr(SCA_MIGRATE_ENABLE) doesn't schedule().
	 */
	preempt_disable();
	if (p->cpus_ptr != &p->cpus_mask)
		__set_cpus_allowed_ptr(p, &p->cpus_mask, SCA_MIGRATE_ENABLE);
	/*
	 * Mustn't clear migration_disabled() until cpus_ptr points back at the
	 * regular cpus_mask, otherwise things that race (eg.
	 * select_fallback_rq) get confused.
	 */
	barrier();
	p->migration_disabled = 0;
	this_rq()->nr_pinned--;
	preempt_enable();
}
EXPORT_SYMBOL_GPL(migrate_enable);

static inline bool rq_has_pinned_tasks(struct rq *rq)
{
	return rq->nr_pinned;
}

/*
 * Per-CPU kthreads are allowed to run on !active && online CPUs, see
 * __set_cpus_allowed_ptr() and select_fallback_rq().
 */
static inline bool is_cpu_allowed(struct task_struct *p, int cpu)
{
	/* When not in the task's cpumask, no point in looking further. */
	if (!cpumask_test_cpu(cpu, p->cpus_ptr))
		return false;

	/* migrate_disabled() must be allowed to finish. */
	if (is_migration_disabled(p))
		return cpu_online(cpu);

	/* Non kernel threads are not allowed during either online or offline. */
	if (!(p->flags & PF_KTHREAD))
		return cpu_active(cpu) && task_cpu_possible(cpu, p);

	/* KTHREAD_IS_PER_CPU is always allowed. */
	if (kthread_is_per_cpu(p))
		return cpu_online(cpu);

	/* Regular kernel threads don't get to stay during offline. */
	if (cpu_dying(cpu))
		return false;

	/* But are allowed during online. */
	return cpu_online(cpu);
}

/*
 * This is how migration works:
 *
 * 1) we invoke migration_cpu_stop() on the target CPU using
 *    stop_one_cpu().
 * 2) stopper starts to run (implicitly forcing the migrated thread
 *    off the CPU)
 * 3) it checks whether the migrated task is still in the wrong runqueue.
 * 4) if it's in the wrong runqueue then the migration thread removes
 *    it and puts it into the right queue.
 * 5) stopper completes and stop_one_cpu() returns and the migration
 *    is done.
 */

/*
 * move_queued_task - move a queued task to new rq.
 *
 * Returns (locked) new rq. Old rq's lock is released.
 */
static struct rq *move_queued_task(struct rq *rq, struct rq_flags *rf,
				   struct task_struct *p, int new_cpu)
{
	lockdep_assert_rq_held(rq);

	deactivate_task(rq, p, DEQUEUE_NOCLOCK);
	set_task_cpu(p, new_cpu);
	rq_unlock(rq, rf);

	rq = cpu_rq(new_cpu);

	rq_lock(rq, rf);
	BUG_ON(task_cpu(p) != new_cpu);
	activate_task(rq, p, 0);
	check_preempt_curr(rq, p, 0);

	return rq;
}

struct migration_arg {
	struct task_struct		*task;
	int				dest_cpu;
	struct set_affinity_pending	*pending;
};

/*
 * @refs: number of wait_for_completion()
 * @stop_pending: is @stop_work in use
 */
struct set_affinity_pending {
	refcount_t		refs;
	unsigned int		stop_pending;
	struct completion	done;
	struct cpu_stop_work	stop_work;
	struct migration_arg	arg;
};

/*
 * Move (not current) task off this CPU, onto the destination CPU. We're doing
 * this because either it can't run here any more (set_cpus_allowed()
 * away from this CPU, or CPU going down), or because we're
 * attempting to rebalance this task on exec (sched_exec).
 *
 * So we race with normal scheduler movements, but that's OK, as long
 * as the task is no longer on this CPU.
 */
static struct rq *__migrate_task(struct rq *rq, struct rq_flags *rf,
				 struct task_struct *p, int dest_cpu)
{
	/* Affinity changed (again). */
	if (!is_cpu_allowed(p, dest_cpu))
		return rq;

	update_rq_clock(rq);
	rq = move_queued_task(rq, rf, p, dest_cpu);

	return rq;
}

/*
 * migration_cpu_stop - this will be executed by a highprio stopper thread
 * and performs thread migration by bumping thread off CPU then
 * 'pushing' onto another runqueue.
 */
static int migration_cpu_stop(void *data)
{
	struct migration_arg *arg = data;
	struct set_affinity_pending *pending = arg->pending;
	struct task_struct *p = arg->task;
	struct rq *rq = this_rq();
	bool complete = false;
	struct rq_flags rf;

	/*
	 * The original target CPU might have gone down and we might
	 * be on another CPU but it doesn't matter.
	 */
	local_irq_save(rf.flags);
	/*
	 * We need to explicitly wake pending tasks before running
	 * __migrate_task() such that we will not miss enforcing cpus_ptr
	 * during wakeups, see set_cpus_allowed_ptr()'s TASK_WAKING test.
	 */
	flush_smp_call_function_from_idle();

	raw_spin_lock(&p->pi_lock);
	rq_lock(rq, &rf);

	/*
	 * If we were passed a pending, then ->stop_pending was set, thus
	 * p->migration_pending must have remained stable.
	 */
	WARN_ON_ONCE(pending && pending != p->migration_pending);

	/*
	 * If task_rq(p) != rq, it cannot be migrated here, because we're
	 * holding rq->lock, if p->on_rq == 0 it cannot get enqueued because
	 * we're holding p->pi_lock.
	 */
	if (task_rq(p) == rq) {
		if (is_migration_disabled(p))
			goto out;

		if (pending) {
			p->migration_pending = NULL;
			complete = true;

			if (cpumask_test_cpu(task_cpu(p), &p->cpus_mask))
				goto out;
		}

		if (task_on_rq_queued(p))
			rq = __migrate_task(rq, &rf, p, arg->dest_cpu);
		else
			p->wake_cpu = arg->dest_cpu;

		/*
		 * XXX __migrate_task() can fail, at which point we might end
		 * up running on a dodgy CPU, AFAICT this can only happen
		 * during CPU hotplug, at which point we'll get pushed out
		 * anyway, so it's probably not a big deal.
		 */

	} else if (pending) {
		/*
		 * This happens when we get migrated between migrate_enable()'s
		 * preempt_enable() and scheduling the stopper task. At that
		 * point we're a regular task again and not current anymore.
		 *
		 * A !PREEMPT kernel has a giant hole here, which makes it far
		 * more likely.
		 */

		/*
		 * The task moved before the stopper got to run. We're holding
		 * ->pi_lock, so the allowed mask is stable - if it got
		 * somewhere allowed, we're done.
		 */
		if (cpumask_test_cpu(task_cpu(p), p->cpus_ptr)) {
			p->migration_pending = NULL;
			complete = true;
			goto out;
		}

		/*
		 * When migrate_enable() hits a rq mis-match we can't reliably
		 * determine is_migration_disabled() and so have to chase after
		 * it.
		 */
		WARN_ON_ONCE(!pending->stop_pending);
		task_rq_unlock(rq, p, &rf);
		stop_one_cpu_nowait(task_cpu(p), migration_cpu_stop,
				    &pending->arg, &pending->stop_work);
		return 0;
	}
out:
	if (pending)
		pending->stop_pending = false;
	task_rq_unlock(rq, p, &rf);

	if (complete)
		complete_all(&pending->done);

	return 0;
}

int push_cpu_stop(void *arg)
{
	struct rq *lowest_rq = NULL, *rq = this_rq();
	struct task_struct *p = arg;

	raw_spin_lock_irq(&p->pi_lock);
	raw_spin_rq_lock(rq);

	if (task_rq(p) != rq)
		goto out_unlock;

	if (is_migration_disabled(p)) {
		p->migration_flags |= MDF_PUSH;
		goto out_unlock;
	}

	p->migration_flags &= ~MDF_PUSH;

	if (p->sched_class->find_lock_rq)
		lowest_rq = p->sched_class->find_lock_rq(p, rq);

	if (!lowest_rq)
		goto out_unlock;

	// XXX validate p is still the highest prio task
	if (task_rq(p) == rq) {
		deactivate_task(rq, p, 0);
		set_task_cpu(p, lowest_rq->cpu);
		activate_task(lowest_rq, p, 0);
		resched_curr(lowest_rq);
	}

	double_unlock_balance(rq, lowest_rq);

out_unlock:
	rq->push_busy = false;
	raw_spin_rq_unlock(rq);
	raw_spin_unlock_irq(&p->pi_lock);

	put_task_struct(p);
	return 0;
}

/*
 * sched_class::set_cpus_allowed must do the below, but is not required to
 * actually call this function.
 */
void set_cpus_allowed_common(struct task_struct *p, const struct cpumask *new_mask, u32 flags)
{
	if (flags & (SCA_MIGRATE_ENABLE | SCA_MIGRATE_DISABLE)) {
		p->cpus_ptr = new_mask;
		return;
	}

	cpumask_copy(&p->cpus_mask, new_mask);
	p->nr_cpus_allowed = cpumask_weight(new_mask);
}

static void
__do_set_cpus_allowed(struct task_struct *p, const struct cpumask *new_mask, u32 flags)
{
	struct rq *rq = task_rq(p);
	bool queued, running;

	/*
	 * This here violates the locking rules for affinity, since we're only
	 * supposed to change these variables while holding both rq->lock and
	 * p->pi_lock.
	 *
	 * HOWEVER, it magically works, because ttwu() is the only code that
	 * accesses these variables under p->pi_lock and only does so after
	 * smp_cond_load_acquire(&p->on_cpu, !VAL), and we're in __schedule()
	 * before finish_task().
	 *
	 * XXX do further audits, this smells like something putrid.
	 */
	if (flags & SCA_MIGRATE_DISABLE)
		SCHED_WARN_ON(!p->on_cpu);
	else
		lockdep_assert_held(&p->pi_lock);

	queued = task_on_rq_queued(p);
	running = task_current(rq, p);

	if (queued) {
		/*
		 * Because __kthread_bind() calls this on blocked tasks without
		 * holding rq->lock.
		 */
		lockdep_assert_rq_held(rq);
		dequeue_task(rq, p, DEQUEUE_SAVE | DEQUEUE_NOCLOCK);
	}
	if (running)
		put_prev_task(rq, p);

	p->sched_class->set_cpus_allowed(p, new_mask, flags);

	if (queued)
		enqueue_task(rq, p, ENQUEUE_RESTORE | ENQUEUE_NOCLOCK);
	if (running)
		set_next_task(rq, p);
}

void do_set_cpus_allowed(struct task_struct *p, const struct cpumask *new_mask)
{
	__do_set_cpus_allowed(p, new_mask, 0);
}

int dup_user_cpus_ptr(struct task_struct *dst, struct task_struct *src,
		      int node)
{
	if (!src->user_cpus_ptr)
		return 0;

	dst->user_cpus_ptr = kmalloc_node(cpumask_size(), GFP_KERNEL, node);
	if (!dst->user_cpus_ptr)
		return -ENOMEM;

	cpumask_copy(dst->user_cpus_ptr, src->user_cpus_ptr);
	return 0;
}

static inline struct cpumask *clear_user_cpus_ptr(struct task_struct *p)
{
	struct cpumask *user_mask = NULL;

	swap(p->user_cpus_ptr, user_mask);

	return user_mask;
}

void release_user_cpus_ptr(struct task_struct *p)
{
	kfree(clear_user_cpus_ptr(p));
}

/*
 * This function is wildly self concurrent; here be dragons.
 *
 *
 * When given a valid mask, __set_cpus_allowed_ptr() must block until the
 * designated task is enqueued on an allowed CPU. If that task is currently
 * running, we have to kick it out using the CPU stopper.
 *
 * Migrate-Disable comes along and tramples all over our nice sandcastle.
 * Consider:
 *
 *     Initial conditions: P0->cpus_mask = [0, 1]
 *
 *     P0@CPU0                  P1
 *
 *     migrate_disable();
 *     <preempted>
 *                              set_cpus_allowed_ptr(P0, [1]);
 *
 * P1 *cannot* return from this set_cpus_allowed_ptr() call until P0 executes
 * its outermost migrate_enable() (i.e. it exits its Migrate-Disable region).
 * This means we need the following scheme:
 *
 *     P0@CPU0                  P1
 *
 *     migrate_disable();
 *     <preempted>
 *                              set_cpus_allowed_ptr(P0, [1]);
 *                                <blocks>
 *     <resumes>
 *     migrate_enable();
 *       __set_cpus_allowed_ptr();
 *       <wakes local stopper>
 *                         `--> <woken on migration completion>
 *
 * Now the fun stuff: there may be several P1-like tasks, i.e. multiple
 * concurrent set_cpus_allowed_ptr(P0, [*]) calls. CPU affinity changes of any
 * task p are serialized by p->pi_lock, which we can leverage: the one that
 * should come into effect at the end of the Migrate-Disable region is the last
 * one. This means we only need to track a single cpumask (i.e. p->cpus_mask),
 * but we still need to properly signal those waiting tasks at the appropriate
 * moment.
 *
 * This is implemented using struct set_affinity_pending. The first
 * __set_cpus_allowed_ptr() caller within a given Migrate-Disable region will
 * setup an instance of that struct and install it on the targeted task_struct.
 * Any and all further callers will reuse that instance. Those then wait for
 * a completion signaled at the tail of the CPU stopper callback (1), triggered
 * on the end of the Migrate-Disable region (i.e. outermost migrate_enable()).
 *
 *
 * (1) In the cases covered above. There is one more where the completion is
 * signaled within affine_move_task() itself: when a subsequent affinity request
 * occurs after the stopper bailed out due to the targeted task still being
 * Migrate-Disable. Consider:
 *
 *     Initial conditions: P0->cpus_mask = [0, 1]
 *
 *     CPU0		  P1				P2
 *     <P0>
 *       migrate_disable();
 *       <preempted>
 *                        set_cpus_allowed_ptr(P0, [1]);
 *                          <blocks>
 *     <migration/0>
 *       migration_cpu_stop()
 *         is_migration_disabled()
 *           <bails>
 *                                                       set_cpus_allowed_ptr(P0, [0, 1]);
 *                                                         <signal completion>
 *                          <awakes>
 *
 * Note that the above is safe vs a concurrent migrate_enable(), as any
 * pending affinity completion is preceded by an uninstallation of
 * p->migration_pending done with p->pi_lock held.
 */
static int affine_move_task(struct rq *rq, struct task_struct *p, struct rq_flags *rf,
			    int dest_cpu, unsigned int flags)
{
	struct set_affinity_pending my_pending = { }, *pending = NULL;
	bool stop_pending, complete = false;

	/* Can the task run on the task's current CPU? If so, we're done */
	if (cpumask_test_cpu(task_cpu(p), &p->cpus_mask)) {
		struct task_struct *push_task = NULL;

		if ((flags & SCA_MIGRATE_ENABLE) &&
		    (p->migration_flags & MDF_PUSH) && !rq->push_busy) {
			rq->push_busy = true;
			push_task = get_task_struct(p);
		}

		/*
		 * If there are pending waiters, but no pending stop_work,
		 * then complete now.
		 */
		pending = p->migration_pending;
		if (pending && !pending->stop_pending) {
			p->migration_pending = NULL;
			complete = true;
		}

		task_rq_unlock(rq, p, rf);

		if (push_task) {
			stop_one_cpu_nowait(rq->cpu, push_cpu_stop,
					    p, &rq->push_work);
		}

		if (complete)
			complete_all(&pending->done);

		return 0;
	}

	if (!(flags & SCA_MIGRATE_ENABLE)) {
		/* serialized by p->pi_lock */
		if (!p->migration_pending) {
			/* Install the request */
			refcount_set(&my_pending.refs, 1);
			init_completion(&my_pending.done);
			my_pending.arg = (struct migration_arg) {
				.task = p,
				.dest_cpu = dest_cpu,
				.pending = &my_pending,
			};

			p->migration_pending = &my_pending;
		} else {
			pending = p->migration_pending;
			refcount_inc(&pending->refs);
			/*
			 * Affinity has changed, but we've already installed a
			 * pending. migration_cpu_stop() *must* see this, else
			 * we risk a completion of the pending despite having a
			 * task on a disallowed CPU.
			 *
			 * Serialized by p->pi_lock, so this is safe.
			 */
			pending->arg.dest_cpu = dest_cpu;
		}
	}
	pending = p->migration_pending;
	/*
	 * - !MIGRATE_ENABLE:
	 *   we'll have installed a pending if there wasn't one already.
	 *
	 * - MIGRATE_ENABLE:
	 *   we're here because the current CPU isn't matching anymore,
	 *   the only way that can happen is because of a concurrent
	 *   set_cpus_allowed_ptr() call, which should then still be
	 *   pending completion.
	 *
	 * Either way, we really should have a @pending here.
	 */
	if (WARN_ON_ONCE(!pending)) {
		task_rq_unlock(rq, p, rf);
		return -EINVAL;
	}

	if (task_running(rq, p) || READ_ONCE(p->__state) == TASK_WAKING) {
		/*
		 * MIGRATE_ENABLE gets here because 'p == current', but for
		 * anything else we cannot do is_migration_disabled(), punt
		 * and have the stopper function handle it all race-free.
		 */
		stop_pending = pending->stop_pending;
		if (!stop_pending)
			pending->stop_pending = true;

		if (flags & SCA_MIGRATE_ENABLE)
			p->migration_flags &= ~MDF_PUSH;

		task_rq_unlock(rq, p, rf);

		if (!stop_pending) {
			stop_one_cpu_nowait(cpu_of(rq), migration_cpu_stop,
					    &pending->arg, &pending->stop_work);
		}

		if (flags & SCA_MIGRATE_ENABLE)
			return 0;
	} else {

		if (!is_migration_disabled(p)) {
			if (task_on_rq_queued(p))
				rq = move_queued_task(rq, rf, p, dest_cpu);

			if (!pending->stop_pending) {
				p->migration_pending = NULL;
				complete = true;
			}
		}
		task_rq_unlock(rq, p, rf);

		if (complete)
			complete_all(&pending->done);
	}

	wait_for_completion(&pending->done);

	if (refcount_dec_and_test(&pending->refs))
		wake_up_var(&pending->refs); /* No UaF, just an address */

	/*
	 * Block the original owner of &pending until all subsequent callers
	 * have seen the completion and decremented the refcount
	 */
	wait_var_event(&my_pending.refs, !refcount_read(&my_pending.refs));

	/* ARGH */
	WARN_ON_ONCE(my_pending.stop_pending);

	return 0;
}

/*
 * Called with both p->pi_lock and rq->lock held; drops both before returning.
 */
static int __set_cpus_allowed_ptr_locked(struct task_struct *p,
					 const struct cpumask *new_mask,
					 u32 flags,
					 struct rq *rq,
					 struct rq_flags *rf)
	__releases(rq->lock)
	__releases(p->pi_lock)
{
	const struct cpumask *cpu_allowed_mask = task_cpu_possible_mask(p);
	const struct cpumask *cpu_valid_mask = cpu_active_mask;
	bool kthread = p->flags & PF_KTHREAD;
	struct cpumask *user_mask = NULL;
	unsigned int dest_cpu;
	int ret = 0;

	update_rq_clock(rq);

	if (kthread || is_migration_disabled(p)) {
		/*
		 * Kernel threads are allowed on online && !active CPUs,
		 * however, during cpu-hot-unplug, even these might get pushed
		 * away if not KTHREAD_IS_PER_CPU.
		 *
		 * Specifically, migration_disabled() tasks must not fail the
		 * cpumask_any_and_distribute() pick below, esp. so on
		 * SCA_MIGRATE_ENABLE, otherwise we'll not call
		 * set_cpus_allowed_common() and actually reset p->cpus_ptr.
		 */
		cpu_valid_mask = cpu_online_mask;
	}

	if (!kthread && !cpumask_subset(new_mask, cpu_allowed_mask)) {
		ret = -EINVAL;
		goto out;
	}

	/*
	 * Must re-check here, to close a race against __kthread_bind(),
	 * sched_setaffinity() is not guaranteed to observe the flag.
	 */
	if ((flags & SCA_CHECK) && (p->flags & PF_NO_SETAFFINITY)) {
		ret = -EINVAL;
		goto out;
	}

	if (!(flags & SCA_MIGRATE_ENABLE)) {
		if (cpumask_equal(&p->cpus_mask, new_mask))
			goto out;

		if (WARN_ON_ONCE(p == current &&
				 is_migration_disabled(p) &&
				 !cpumask_test_cpu(task_cpu(p), new_mask))) {
			ret = -EBUSY;
			goto out;
		}
	}

	/*
	 * Picking a ~random cpu helps in cases where we are changing affinity
	 * for groups of tasks (ie. cpuset), so that load balancing is not
	 * immediately required to distribute the tasks within their new mask.
	 */
	dest_cpu = cpumask_any_and_distribute(cpu_valid_mask, new_mask);
	if (dest_cpu >= nr_cpu_ids) {
		ret = -EINVAL;
		goto out;
	}

	__do_set_cpus_allowed(p, new_mask, flags);

	if (flags & SCA_USER)
		user_mask = clear_user_cpus_ptr(p);

	ret = affine_move_task(rq, p, rf, dest_cpu, flags);

	kfree(user_mask);

	return ret;

out:
	task_rq_unlock(rq, p, rf);

	return ret;
}

/*
 * Change a given task's CPU affinity. Migrate the thread to a
 * proper CPU and schedule it away if the CPU it's executing on
 * is removed from the allowed bitmask.
 *
 * NOTE: the caller must have a valid reference to the task, the
 * task must not exit() & deallocate itself prematurely. The
 * call is not atomic; no spinlocks may be held.
 */
static int __set_cpus_allowed_ptr(struct task_struct *p,
				  const struct cpumask *new_mask, u32 flags)
{
	struct rq_flags rf;
	struct rq *rq;

	rq = task_rq_lock(p, &rf);
	return __set_cpus_allowed_ptr_locked(p, new_mask, flags, rq, &rf);
}

int set_cpus_allowed_ptr(struct task_struct *p, const struct cpumask *new_mask)
{
	return __set_cpus_allowed_ptr(p, new_mask, 0);
}
EXPORT_SYMBOL_GPL(set_cpus_allowed_ptr);

/*
 * Change a given task's CPU affinity to the intersection of its current
 * affinity mask and @subset_mask, writing the resulting mask to @new_mask
 * and pointing @p->user_cpus_ptr to a copy of the old mask.
 * If the resulting mask is empty, leave the affinity unchanged and return
 * -EINVAL.
 */
static int restrict_cpus_allowed_ptr(struct task_struct *p,
				     struct cpumask *new_mask,
				     const struct cpumask *subset_mask)
{
	struct cpumask *user_mask = NULL;
	struct rq_flags rf;
	struct rq *rq;
	int err;

	if (!p->user_cpus_ptr) {
		user_mask = kmalloc(cpumask_size(), GFP_KERNEL);
		if (!user_mask)
			return -ENOMEM;
	}

	rq = task_rq_lock(p, &rf);

	/*
	 * Forcefully restricting the affinity of a deadline task is
	 * likely to cause problems, so fail and noisily override the
	 * mask entirely.
	 */
	if (task_has_dl_policy(p) && dl_bandwidth_enabled()) {
		err = -EPERM;
		goto err_unlock;
	}

	if (!cpumask_and(new_mask, &p->cpus_mask, subset_mask)) {
		err = -EINVAL;
		goto err_unlock;
	}

	/*
	 * We're about to butcher the task affinity, so keep track of what
	 * the user asked for in case we're able to restore it later on.
	 */
	if (user_mask) {
		cpumask_copy(user_mask, p->cpus_ptr);
		p->user_cpus_ptr = user_mask;
	}

	return __set_cpus_allowed_ptr_locked(p, new_mask, 0, rq, &rf);

err_unlock:
	task_rq_unlock(rq, p, &rf);
	kfree(user_mask);
	return err;
}

/*
 * Restrict the CPU affinity of task @p so that it is a subset of
 * task_cpu_possible_mask() and point @p->user_cpu_ptr to a copy of the
 * old affinity mask. If the resulting mask is empty, we warn and walk
 * up the cpuset hierarchy until we find a suitable mask.
 */
void force_compatible_cpus_allowed_ptr(struct task_struct *p)
{
	cpumask_var_t new_mask;
	const struct cpumask *override_mask = task_cpu_possible_mask(p);

	alloc_cpumask_var(&new_mask, GFP_KERNEL);

	/*
	 * __migrate_task() can fail silently in the face of concurrent
	 * offlining of the chosen destination CPU, so take the hotplug
	 * lock to ensure that the migration succeeds.
	 */
	cpus_read_lock();
	if (!cpumask_available(new_mask))
		goto out_set_mask;

	if (!restrict_cpus_allowed_ptr(p, new_mask, override_mask))
		goto out_free_mask;

	/*
	 * We failed to find a valid subset of the affinity mask for the
	 * task, so override it based on its cpuset hierarchy.
	 */
	cpuset_cpus_allowed(p, new_mask);
	override_mask = new_mask;

out_set_mask:
	if (printk_ratelimit()) {
		printk_deferred("Overriding affinity for process %d (%s) to CPUs %*pbl\n",
				task_pid_nr(p), p->comm,
				cpumask_pr_args(override_mask));
	}

	WARN_ON(set_cpus_allowed_ptr(p, override_mask));
out_free_mask:
	cpus_read_unlock();
	free_cpumask_var(new_mask);
}

static int
__sched_setaffinity(struct task_struct *p, const struct cpumask *mask);

/*
 * Restore the affinity of a task @p which was previously restricted by a
 * call to force_compatible_cpus_allowed_ptr(). This will clear (and free)
 * @p->user_cpus_ptr.
 *
 * It is the caller's responsibility to serialise this with any calls to
 * force_compatible_cpus_allowed_ptr(@p).
 */
void relax_compatible_cpus_allowed_ptr(struct task_struct *p)
{
	struct cpumask *user_mask = p->user_cpus_ptr;
	unsigned long flags;

	/*
	 * Try to restore the old affinity mask. If this fails, then
	 * we free the mask explicitly to avoid it being inherited across
	 * a subsequent fork().
	 */
	if (!user_mask || !__sched_setaffinity(p, user_mask))
		return;

	raw_spin_lock_irqsave(&p->pi_lock, flags);
	user_mask = clear_user_cpus_ptr(p);
	raw_spin_unlock_irqrestore(&p->pi_lock, flags);

	kfree(user_mask);
}

void set_task_cpu(struct task_struct *p, unsigned int new_cpu)
{
#ifdef CONFIG_SCHED_DEBUG
	unsigned int state = READ_ONCE(p->__state);

	/*
	 * We should never call set_task_cpu() on a blocked task,
	 * ttwu() will sort out the placement.
	 */
	WARN_ON_ONCE(state != TASK_RUNNING && state != TASK_WAKING && !p->on_rq);

	/*
	 * Migrating fair class task must have p->on_rq = TASK_ON_RQ_MIGRATING,
	 * because schedstat_wait_{start,end} rebase migrating task's wait_start
	 * time relying on p->on_rq.
	 */
	WARN_ON_ONCE(state == TASK_RUNNING &&
		     p->sched_class == &fair_sched_class &&
		     (p->on_rq && !task_on_rq_migrating(p)));

#ifdef CONFIG_LOCKDEP
	/*
	 * The caller should hold either p->pi_lock or rq->lock, when changing
	 * a task's CPU. ->pi_lock for waking tasks, rq->lock for runnable tasks.
	 *
	 * sched_move_task() holds both and thus holding either pins the cgroup,
	 * see task_group().
	 *
	 * Furthermore, all task_rq users should acquire both locks, see
	 * task_rq_lock().
	 */
	WARN_ON_ONCE(debug_locks && !(lockdep_is_held(&p->pi_lock) ||
				      lockdep_is_held(__rq_lockp(task_rq(p)))));
#endif
	/*
	 * Clearly, migrating tasks to offline CPUs is a fairly daft thing.
	 */
	WARN_ON_ONCE(!cpu_online(new_cpu));

	WARN_ON_ONCE(is_migration_disabled(p));
#endif

	trace_sched_migrate_task(p, new_cpu);

	if (task_cpu(p) != new_cpu) {
		if (p->sched_class->migrate_task_rq)
			p->sched_class->migrate_task_rq(p, new_cpu);
		p->se.nr_migrations++;
		rseq_migrate(p);
		perf_event_task_migrate(p);
	}

	__set_task_cpu(p, new_cpu);
}

#ifdef CONFIG_NUMA_BALANCING
static void __migrate_swap_task(struct task_struct *p, int cpu)
{
	if (task_on_rq_queued(p)) {
		struct rq *src_rq, *dst_rq;
		struct rq_flags srf, drf;

		src_rq = task_rq(p);
		dst_rq = cpu_rq(cpu);

		rq_pin_lock(src_rq, &srf);
		rq_pin_lock(dst_rq, &drf);

		deactivate_task(src_rq, p, 0);
		set_task_cpu(p, cpu);
		activate_task(dst_rq, p, 0);
		check_preempt_curr(dst_rq, p, 0);

		rq_unpin_lock(dst_rq, &drf);
		rq_unpin_lock(src_rq, &srf);

	} else {
		/*
		 * Task isn't running anymore; make it appear like we migrated
		 * it before it went to sleep. This means on wakeup we make the
		 * previous CPU our target instead of where it really is.
		 */
		p->wake_cpu = cpu;
	}
}

struct migration_swap_arg {
	struct task_struct *src_task, *dst_task;
	int src_cpu, dst_cpu;
};

static int migrate_swap_stop(void *data)
{
	struct migration_swap_arg *arg = data;
	struct rq *src_rq, *dst_rq;
	int ret = -EAGAIN;

	if (!cpu_active(arg->src_cpu) || !cpu_active(arg->dst_cpu))
		return -EAGAIN;

	src_rq = cpu_rq(arg->src_cpu);
	dst_rq = cpu_rq(arg->dst_cpu);

	double_raw_lock(&arg->src_task->pi_lock,
			&arg->dst_task->pi_lock);
	double_rq_lock(src_rq, dst_rq);

	if (task_cpu(arg->dst_task) != arg->dst_cpu)
		goto unlock;

	if (task_cpu(arg->src_task) != arg->src_cpu)
		goto unlock;

	if (!cpumask_test_cpu(arg->dst_cpu, arg->src_task->cpus_ptr))
		goto unlock;

	if (!cpumask_test_cpu(arg->src_cpu, arg->dst_task->cpus_ptr))
		goto unlock;

	__migrate_swap_task(arg->src_task, arg->dst_cpu);
	__migrate_swap_task(arg->dst_task, arg->src_cpu);

	ret = 0;

unlock:
	double_rq_unlock(src_rq, dst_rq);
	raw_spin_unlock(&arg->dst_task->pi_lock);
	raw_spin_unlock(&arg->src_task->pi_lock);

	return ret;
}

/*
 * Cross migrate two tasks
 */
int migrate_swap(struct task_struct *cur, struct task_struct *p,
		int target_cpu, int curr_cpu)
{
	struct migration_swap_arg arg;
	int ret = -EINVAL;

	arg = (struct migration_swap_arg){
		.src_task = cur,
		.src_cpu = curr_cpu,
		.dst_task = p,
		.dst_cpu = target_cpu,
	};

	if (arg.src_cpu == arg.dst_cpu)
		goto out;

	/*
	 * These three tests are all lockless; this is OK since all of them
	 * will be re-checked with proper locks held further down the line.
	 */
	if (!cpu_active(arg.src_cpu) || !cpu_active(arg.dst_cpu))
		goto out;

	if (!cpumask_test_cpu(arg.dst_cpu, arg.src_task->cpus_ptr))
		goto out;

	if (!cpumask_test_cpu(arg.src_cpu, arg.dst_task->cpus_ptr))
		goto out;

	trace_sched_swap_numa(cur, arg.src_cpu, p, arg.dst_cpu);
	ret = stop_two_cpus(arg.dst_cpu, arg.src_cpu, migrate_swap_stop, &arg);

out:
	return ret;
}
#endif /* CONFIG_NUMA_BALANCING */

/*
 * wait_task_inactive - wait for a thread to unschedule.
 *
 * If @match_state is nonzero, it's the @p->state value just checked and
 * not expected to change.  If it changes, i.e. @p might have woken up,
 * then return zero.  When we succeed in waiting for @p to be off its CPU,
 * we return a positive number (its total switch count).  If a second call
 * a short while later returns the same number, the caller can be sure that
 * @p has remained unscheduled the whole time.
 *
 * The caller must ensure that the task *will* unschedule sometime soon,
 * else this function might spin for a *long* time. This function can't
 * be called with interrupts off, or it may introduce deadlock with
 * smp_call_function() if an IPI is sent by the same process we are
 * waiting to become inactive.
 */
unsigned long wait_task_inactive(struct task_struct *p, unsigned int match_state)
{
	int running, queued;
	struct rq_flags rf;
	unsigned long ncsw;
	struct rq *rq;

	for (;;) {
		/*
		 * We do the initial early heuristics without holding
		 * any task-queue locks at all. We'll only try to get
		 * the runqueue lock when things look like they will
		 * work out!
		 */
		rq = task_rq(p);

		/*
		 * If the task is actively running on another CPU
		 * still, just relax and busy-wait without holding
		 * any locks.
		 *
		 * NOTE! Since we don't hold any locks, it's not
		 * even sure that "rq" stays as the right runqueue!
		 * But we don't care, since "task_running()" will
		 * return false if the runqueue has changed and p
		 * is actually now running somewhere else!
		 */
		while (task_running(rq, p)) {
			if (match_state && unlikely(READ_ONCE(p->__state) != match_state))
				return 0;
			cpu_relax();
		}

		/*
		 * Ok, time to look more closely! We need the rq
		 * lock now, to be *sure*. If we're wrong, we'll
		 * just go back and repeat.
		 */
		rq = task_rq_lock(p, &rf);
		trace_sched_wait_task(p);
		running = task_running(rq, p);
		queued = task_on_rq_queued(p);
		ncsw = 0;
		if (!match_state || READ_ONCE(p->__state) == match_state)
			ncsw = p->nvcsw | LONG_MIN; /* sets MSB */
		task_rq_unlock(rq, p, &rf);

		/*
		 * If it changed from the expected state, bail out now.
		 */
		if (unlikely(!ncsw))
			break;

		/*
		 * Was it really running after all now that we
		 * checked with the proper locks actually held?
		 *
		 * Oops. Go back and try again..
		 */
		if (unlikely(running)) {
			cpu_relax();
			continue;
		}

		/*
		 * It's not enough that it's not actively running,
		 * it must be off the runqueue _entirely_, and not
		 * preempted!
		 *
		 * So if it was still runnable (but just not actively
		 * running right now), it's preempted, and we should
		 * yield - it could be a while.
		 */
		if (unlikely(queued)) {
			ktime_t to = NSEC_PER_SEC / HZ;

			set_current_state(TASK_UNINTERRUPTIBLE);
			schedule_hrtimeout(&to, HRTIMER_MODE_REL_HARD);
			continue;
		}

		/*
		 * Ahh, all good. It wasn't running, and it wasn't
		 * runnable, which means that it will never become
		 * running in the future either. We're all done!
		 */
		break;
	}

	return ncsw;
}

/***
 * kick_process - kick a running thread to enter/exit the kernel
 * @p: the to-be-kicked thread
 *
 * Cause a process which is running on another CPU to enter
 * kernel-mode, without any delay. (to get signals handled.)
 *
 * NOTE: this function doesn't have to take the runqueue lock,
 * because all it wants to ensure is that the remote task enters
 * the kernel. If the IPI races and the task has been migrated
 * to another CPU then no harm is done and the purpose has been
 * achieved as well.
 */
void kick_process(struct task_struct *p)
{
	int cpu;

	preempt_disable();
	cpu = task_cpu(p);
	if ((cpu != smp_processor_id()) && task_curr(p))
		smp_send_reschedule(cpu);
	preempt_enable();
}
EXPORT_SYMBOL_GPL(kick_process);

/*
 * ->cpus_ptr is protected by both rq->lock and p->pi_lock
 *
 * A few notes on cpu_active vs cpu_online:
 *
 *  - cpu_active must be a subset of cpu_online
 *
 *  - on CPU-up we allow per-CPU kthreads on the online && !active CPU,
 *    see __set_cpus_allowed_ptr(). At this point the newly online
 *    CPU isn't yet part of the sched domains, and balancing will not
 *    see it.
 *
 *  - on CPU-down we clear cpu_active() to mask the sched domains and
 *    avoid the load balancer to place new tasks on the to be removed
 *    CPU. Existing tasks will remain running there and will be taken
 *    off.
 *
 * This means that fallback selection must not select !active CPUs.
 * And can assume that any active CPU must be online. Conversely
 * select_task_rq() below may allow selection of !active CPUs in order
 * to satisfy the above rules.
 */
static int select_fallback_rq(int cpu, struct task_struct *p)
{
	int nid = cpu_to_node(cpu);
	const struct cpumask *nodemask = NULL;
	enum { cpuset, possible, fail } state = cpuset;
	int dest_cpu;

	/*
	 * If the node that the CPU is on has been offlined, cpu_to_node()
	 * will return -1. There is no CPU on the node, and we should
	 * select the CPU on the other node.
	 */
	if (nid != -1) {
		nodemask = cpumask_of_node(nid);

		/* Look for allowed, online CPU in same node. */
		for_each_cpu(dest_cpu, nodemask) {
			if (is_cpu_allowed(p, dest_cpu))
				return dest_cpu;
		}
	}

	for (;;) {
		/* Any allowed, online CPU? */
		for_each_cpu(dest_cpu, p->cpus_ptr) {
			if (!is_cpu_allowed(p, dest_cpu))
				continue;

			goto out;
		}

		/* No more Mr. Nice Guy. */
		switch (state) {
		case cpuset:
			if (cpuset_cpus_allowed_fallback(p)) {
				state = possible;
				break;
			}
			fallthrough;
		case possible:
			/*
			 * XXX When called from select_task_rq() we only
			 * hold p->pi_lock and again violate locking order.
			 *
			 * More yuck to audit.
			 */
			do_set_cpus_allowed(p, task_cpu_possible_mask(p));
			state = fail;
			break;
		case fail:
			BUG();
			break;
		}
	}

out:
	if (state != cpuset) {
		/*
		 * Don't tell them about moving exiting tasks or
		 * kernel threads (both mm NULL), since they never
		 * leave kernel.
		 */
		if (p->mm && printk_ratelimit()) {
			printk_deferred("process %d (%s) no longer affine to cpu%d\n",
					task_pid_nr(p), p->comm, cpu);
		}
	}

	return dest_cpu;
}

/*
 * The caller (fork, wakeup) owns p->pi_lock, ->cpus_ptr is stable.
 */
static inline
int select_task_rq(struct task_struct *p, int cpu, int wake_flags)
{
	lockdep_assert_held(&p->pi_lock);

	if (p->nr_cpus_allowed > 1 && !is_migration_disabled(p))
		cpu = p->sched_class->select_task_rq(p, cpu, wake_flags);
	else
		cpu = cpumask_any(p->cpus_ptr);

	/*
	 * In order not to call set_task_cpu() on a blocking task we need
	 * to rely on ttwu() to place the task on a valid ->cpus_ptr
	 * CPU.
	 *
	 * Since this is common to all placement strategies, this lives here.
	 *
	 * [ this allows ->select_task() to simply return task_cpu(p) and
	 *   not worry about this generic constraint ]
	 */
	if (unlikely(!is_cpu_allowed(p, cpu)))
		cpu = select_fallback_rq(task_cpu(p), p);

	return cpu;
}

void sched_set_stop_task(int cpu, struct task_struct *stop)
{
	static struct lock_class_key stop_pi_lock;
	struct sched_param param = { .sched_priority = MAX_RT_PRIO - 1 };
	struct task_struct *old_stop = cpu_rq(cpu)->stop;

	if (stop) {
		/*
		 * Make it appear like a SCHED_FIFO task, its something
		 * userspace knows about and won't get confused about.
		 *
		 * Also, it will make PI more or less work without too
		 * much confusion -- but then, stop work should not
		 * rely on PI working anyway.
		 */
		sched_setscheduler_nocheck(stop, SCHED_FIFO, &param);

		stop->sched_class = &stop_sched_class;

		/*
		 * The PI code calls rt_mutex_setprio() with ->pi_lock held to
		 * adjust the effective priority of a task. As a result,
		 * rt_mutex_setprio() can trigger (RT) balancing operations,
		 * which can then trigger wakeups of the stop thread to push
		 * around the current task.
		 *
		 * The stop task itself will never be part of the PI-chain, it
		 * never blocks, therefore that ->pi_lock recursion is safe.
		 * Tell lockdep about this by placing the stop->pi_lock in its
		 * own class.
		 */
		lockdep_set_class(&stop->pi_lock, &stop_pi_lock);
	}

	cpu_rq(cpu)->stop = stop;

	if (old_stop) {
		/*
		 * Reset it back to a normal scheduling class so that
		 * it can die in pieces.
		 */
		old_stop->sched_class = &rt_sched_class;
	}
}

#else /* CONFIG_SMP */

static inline int __set_cpus_allowed_ptr(struct task_struct *p,
					 const struct cpumask *new_mask,
					 u32 flags)
{
	return set_cpus_allowed_ptr(p, new_mask);
}

static inline void migrate_disable_switch(struct rq *rq, struct task_struct *p) { }

static inline bool rq_has_pinned_tasks(struct rq *rq)
{
	return false;
}

#endif /* !CONFIG_SMP */

static void
ttwu_stat(struct task_struct *p, int cpu, int wake_flags)
{
	struct rq *rq;

	if (!schedstat_enabled())
		return;

	rq = this_rq();

#ifdef CONFIG_SMP
	if (cpu == rq->cpu) {
		__schedstat_inc(rq->ttwu_local);
		__schedstat_inc(p->stats.nr_wakeups_local);
	} else {
		struct sched_domain *sd;

		__schedstat_inc(p->stats.nr_wakeups_remote);
		rcu_read_lock();
		for_each_domain(rq->cpu, sd) {
			if (cpumask_test_cpu(cpu, sched_domain_span(sd))) {
				__schedstat_inc(sd->ttwu_wake_remote);
				break;
			}
		}
		rcu_read_unlock();
	}

	if (wake_flags & WF_MIGRATED)
		__schedstat_inc(p->stats.nr_wakeups_migrate);
#endif /* CONFIG_SMP */

	__schedstat_inc(rq->ttwu_count);
	__schedstat_inc(p->stats.nr_wakeups);

	if (wake_flags & WF_SYNC)
		__schedstat_inc(p->stats.nr_wakeups_sync);
}

/*
 * Mark the task runnable and perform wakeup-preemption.
 */
static void ttwu_do_wakeup(struct rq *rq, struct task_struct *p, int wake_flags,
			   struct rq_flags *rf)
{
	check_preempt_curr(rq, p, wake_flags);
	WRITE_ONCE(p->__state, TASK_RUNNING);
	trace_sched_wakeup(p);

#ifdef CONFIG_SMP
	if (p->sched_class->task_woken) {
		/*
		 * Our task @p is fully woken up and running; so it's safe to
		 * drop the rq->lock, hereafter rq is only used for statistics.
		 */
		rq_unpin_lock(rq, rf);
		p->sched_class->task_woken(rq, p);
		rq_repin_lock(rq, rf);
	}

	if (rq->idle_stamp) {
		u64 delta = rq_clock(rq) - rq->idle_stamp;
		u64 max = 2*rq->max_idle_balance_cost;

		update_avg(&rq->avg_idle, delta);

		if (rq->avg_idle > max)
			rq->avg_idle = max;

		rq->wake_stamp = jiffies;
		rq->wake_avg_idle = rq->avg_idle / 2;

		rq->idle_stamp = 0;
	}
#endif
}

static void
ttwu_do_activate(struct rq *rq, struct task_struct *p, int wake_flags,
		 struct rq_flags *rf)
{
	int en_flags = ENQUEUE_WAKEUP | ENQUEUE_NOCLOCK;

	lockdep_assert_rq_held(rq);

	if (p->sched_contributes_to_load)
		rq->nr_uninterruptible--;

#ifdef CONFIG_SMP
	if (wake_flags & WF_MIGRATED)
		en_flags |= ENQUEUE_MIGRATED;
	else
#endif
	if (p->in_iowait) {
		delayacct_blkio_end(p);
		atomic_dec(&task_rq(p)->nr_iowait);
	}

	activate_task(rq, p, en_flags);
	ttwu_do_wakeup(rq, p, wake_flags, rf);
}

/*
 * Consider @p being inside a wait loop:
 *
 *   for (;;) {
 *      set_current_state(TASK_UNINTERRUPTIBLE);
 *
 *      if (CONDITION)
 *         break;
 *
 *      schedule();
 *   }
 *   __set_current_state(TASK_RUNNING);
 *
 * between set_current_state() and schedule(). In this case @p is still
 * runnable, so all that needs doing is change p->state back to TASK_RUNNING in
 * an atomic manner.
 *
 * By taking task_rq(p)->lock we serialize against schedule(), if @p->on_rq
 * then schedule() must still happen and p->state can be changed to
 * TASK_RUNNING. Otherwise we lost the race, schedule() has happened, and we
 * need to do a full wakeup with enqueue.
 *
 * Returns: %true when the wakeup is done,
 *          %false otherwise.
 */
static int ttwu_runnable(struct task_struct *p, int wake_flags)
{
	struct rq_flags rf;
	struct rq *rq;
	int ret = 0;

	rq = __task_rq_lock(p, &rf);
	if (task_on_rq_queued(p)) {
		/* check_preempt_curr() may use rq clock */
		update_rq_clock(rq);
		ttwu_do_wakeup(rq, p, wake_flags, &rf);
		ret = 1;
	}
	__task_rq_unlock(rq, &rf);

	return ret;
}

#ifdef CONFIG_SMP
void sched_ttwu_pending(void *arg)
{
	struct llist_node *llist = arg;
	struct rq *rq = this_rq();
	struct task_struct *p, *t;
	struct rq_flags rf;

	if (!llist)
		return;

	/*
	 * rq::ttwu_pending racy indication of out-standing wakeups.
	 * Races such that false-negatives are possible, since they
	 * are shorter lived that false-positives would be.
	 */
	WRITE_ONCE(rq->ttwu_pending, 0);

	rq_lock_irqsave(rq, &rf);
	update_rq_clock(rq);

	llist_for_each_entry_safe(p, t, llist, wake_entry.llist) {
		if (WARN_ON_ONCE(p->on_cpu))
			smp_cond_load_acquire(&p->on_cpu, !VAL);

		if (WARN_ON_ONCE(task_cpu(p) != cpu_of(rq)))
			set_task_cpu(p, cpu_of(rq));

		ttwu_do_activate(rq, p, p->sched_remote_wakeup ? WF_MIGRATED : 0, &rf);
	}

	rq_unlock_irqrestore(rq, &rf);
}

void send_call_function_single_ipi(int cpu)
{
	struct rq *rq = cpu_rq(cpu);

	if (!set_nr_if_polling(rq->idle))
		arch_send_call_function_single_ipi(cpu);
	else
		trace_sched_wake_idle_without_ipi(cpu);
}

/*
 * Queue a task on the target CPUs wake_list and wake the CPU via IPI if
 * necessary. The wakee CPU on receipt of the IPI will queue the task
 * via sched_ttwu_wakeup() for activation so the wakee incurs the cost
 * of the wakeup instead of the waker.
 */
static void __ttwu_queue_wakelist(struct task_struct *p, int cpu, int wake_flags)
{
	struct rq *rq = cpu_rq(cpu);

	p->sched_remote_wakeup = !!(wake_flags & WF_MIGRATED);

	WRITE_ONCE(rq->ttwu_pending, 1);
	__smp_call_single_queue(cpu, &p->wake_entry.llist);
}

void wake_up_if_idle(int cpu)
{
	struct rq *rq = cpu_rq(cpu);
	struct rq_flags rf;

	rcu_read_lock();

	if (!is_idle_task(rcu_dereference(rq->curr)))
		goto out;

	rq_lock_irqsave(rq, &rf);
	if (is_idle_task(rq->curr))
		resched_curr(rq);
	/* Else CPU is not idle, do nothing here: */
	rq_unlock_irqrestore(rq, &rf);

out:
	rcu_read_unlock();
}

bool cpus_share_cache(int this_cpu, int that_cpu)
{
	if (this_cpu == that_cpu)
		return true;

	return per_cpu(sd_llc_id, this_cpu) == per_cpu(sd_llc_id, that_cpu);
}

static inline bool ttwu_queue_cond(int cpu, int wake_flags)
{
	/*
	 * Do not complicate things with the async wake_list while the CPU is
	 * in hotplug state.
	 */
	if (!cpu_active(cpu))
		return false;

	/*
	 * If the CPU does not share cache, then queue the task on the
	 * remote rqs wakelist to avoid accessing remote data.
	 */
	if (!cpus_share_cache(smp_processor_id(), cpu))
		return true;

	/*
	 * If the task is descheduling and the only running task on the
	 * CPU then use the wakelist to offload the task activation to
	 * the soon-to-be-idle CPU as the current CPU is likely busy.
	 * nr_running is checked to avoid unnecessary task stacking.
	 */
	if ((wake_flags & WF_ON_CPU) && cpu_rq(cpu)->nr_running <= 1)
		return true;

	return false;
}

static bool ttwu_queue_wakelist(struct task_struct *p, int cpu, int wake_flags)
{
	if (sched_feat(TTWU_QUEUE) && ttwu_queue_cond(cpu, wake_flags)) {
		if (WARN_ON_ONCE(cpu == smp_processor_id()))
			return false;

		sched_clock_cpu(cpu); /* Sync clocks across CPUs */
		__ttwu_queue_wakelist(p, cpu, wake_flags);
		return true;
	}

	return false;
}

#else /* !CONFIG_SMP */

static inline bool ttwu_queue_wakelist(struct task_struct *p, int cpu, int wake_flags)
{
	return false;
}

#endif /* CONFIG_SMP */

static void ttwu_queue(struct task_struct *p, int cpu, int wake_flags)
{
	struct rq *rq = cpu_rq(cpu);
	struct rq_flags rf;

	if (ttwu_queue_wakelist(p, cpu, wake_flags))
		return;

	rq_lock(rq, &rf);
	update_rq_clock(rq);
	ttwu_do_activate(rq, p, wake_flags, &rf);
	rq_unlock(rq, &rf);
}

/*
 * Invoked from try_to_wake_up() to check whether the task can be woken up.
 *
 * The caller holds p::pi_lock if p != current or has preemption
 * disabled when p == current.
 *
 * The rules of PREEMPT_RT saved_state:
 *
 *   The related locking code always holds p::pi_lock when updating
 *   p::saved_state, which means the code is fully serialized in both cases.
 *
 *   The lock wait and lock wakeups happen via TASK_RTLOCK_WAIT. No other
 *   bits set. This allows to distinguish all wakeup scenarios.
 */
static __always_inline
bool ttwu_state_match(struct task_struct *p, unsigned int state, int *success)
{
	if (IS_ENABLED(CONFIG_DEBUG_PREEMPT)) {
		WARN_ON_ONCE((state & TASK_RTLOCK_WAIT) &&
			     state != TASK_RTLOCK_WAIT);
	}

	if (READ_ONCE(p->__state) & state) {
		*success = 1;
		return true;
	}

#ifdef CONFIG_PREEMPT_RT
	/*
	 * Saved state preserves the task state across blocking on
	 * an RT lock.  If the state matches, set p::saved_state to
	 * TASK_RUNNING, but do not wake the task because it waits
	 * for a lock wakeup. Also indicate success because from
	 * the regular waker's point of view this has succeeded.
	 *
	 * After acquiring the lock the task will restore p::__state
	 * from p::saved_state which ensures that the regular
	 * wakeup is not lost. The restore will also set
	 * p::saved_state to TASK_RUNNING so any further tests will
	 * not result in false positives vs. @success
	 */
	if (p->saved_state & state) {
		p->saved_state = TASK_RUNNING;
		*success = 1;
	}
#endif
	return false;
}

/*
 * Notes on Program-Order guarantees on SMP systems.
 *
 *  MIGRATION
 *
 * The basic program-order guarantee on SMP systems is that when a task [t]
 * migrates, all its activity on its old CPU [c0] happens-before any subsequent
 * execution on its new CPU [c1].
 *
 * For migration (of runnable tasks) this is provided by the following means:
 *
 *  A) UNLOCK of the rq(c0)->lock scheduling out task t
 *  B) migration for t is required to synchronize *both* rq(c0)->lock and
 *     rq(c1)->lock (if not at the same time, then in that order).
 *  C) LOCK of the rq(c1)->lock scheduling in task
 *
 * Release/acquire chaining guarantees that B happens after A and C after B.
 * Note: the CPU doing B need not be c0 or c1
 *
 * Example:
 *
 *   CPU0            CPU1            CPU2
 *
 *   LOCK rq(0)->lock
 *   sched-out X
 *   sched-in Y
 *   UNLOCK rq(0)->lock
 *
 *                                   LOCK rq(0)->lock // orders against CPU0
 *                                   dequeue X
 *                                   UNLOCK rq(0)->lock
 *
 *                                   LOCK rq(1)->lock
 *                                   enqueue X
 *                                   UNLOCK rq(1)->lock
 *
 *                   LOCK rq(1)->lock // orders against CPU2
 *                   sched-out Z
 *                   sched-in X
 *                   UNLOCK rq(1)->lock
 *
 *
 *  BLOCKING -- aka. SLEEP + WAKEUP
 *
 * For blocking we (obviously) need to provide the same guarantee as for
 * migration. However the means are completely different as there is no lock
 * chain to provide order. Instead we do:
 *
 *   1) smp_store_release(X->on_cpu, 0)   -- finish_task()
 *   2) smp_cond_load_acquire(!X->on_cpu) -- try_to_wake_up()
 *
 * Example:
 *
 *   CPU0 (schedule)  CPU1 (try_to_wake_up) CPU2 (schedule)
 *
 *   LOCK rq(0)->lock LOCK X->pi_lock
 *   dequeue X
 *   sched-out X
 *   smp_store_release(X->on_cpu, 0);
 *
 *                    smp_cond_load_acquire(&X->on_cpu, !VAL);
 *                    X->state = WAKING
 *                    set_task_cpu(X,2)
 *
 *                    LOCK rq(2)->lock
 *                    enqueue X
 *                    X->state = RUNNING
 *                    UNLOCK rq(2)->lock
 *
 *                                          LOCK rq(2)->lock // orders against CPU1
 *                                          sched-out Z
 *                                          sched-in X
 *                                          UNLOCK rq(2)->lock
 *
 *                    UNLOCK X->pi_lock
 *   UNLOCK rq(0)->lock
 *
 *
 * However, for wakeups there is a second guarantee we must provide, namely we
 * must ensure that CONDITION=1 done by the caller can not be reordered with
 * accesses to the task state; see try_to_wake_up() and set_current_state().
 */

/**
 * try_to_wake_up - wake up a thread
 * @p: the thread to be awakened
 * @state: the mask of task states that can be woken
 * @wake_flags: wake modifier flags (WF_*)
 *
 * Conceptually does:
 *
 *   If (@state & @p->state) @p->state = TASK_RUNNING.
 *
 * If the task was not queued/runnable, also place it back on a runqueue.
 *
 * This function is atomic against schedule() which would dequeue the task.
 *
 * It issues a full memory barrier before accessing @p->state, see the comment
 * with set_current_state().
 *
 * Uses p->pi_lock to serialize against concurrent wake-ups.
 *
 * Relies on p->pi_lock stabilizing:
 *  - p->sched_class
 *  - p->cpus_ptr
 *  - p->sched_task_group
 * in order to do migration, see its use of select_task_rq()/set_task_cpu().
 *
 * Tries really hard to only take one task_rq(p)->lock for performance.
 * Takes rq->lock in:
 *  - ttwu_runnable()    -- old rq, unavoidable, see comment there;
 *  - ttwu_queue()       -- new rq, for enqueue of the task;
 *  - psi_ttwu_dequeue() -- much sadness :-( accounting will kill us.
 *
 * As a consequence we race really badly with just about everything. See the
 * many memory barriers and their comments for details.
 *
 * Return: %true if @p->state changes (an actual wakeup was done),
 *	   %false otherwise.
 */
static int
try_to_wake_up(struct task_struct *p, unsigned int state, int wake_flags)
{
	unsigned long flags;
	int cpu, success = 0;

	preempt_disable();
	if (p == current) {
		/*
		 * We're waking current, this means 'p->on_rq' and 'task_cpu(p)
		 * == smp_processor_id()'. Together this means we can special
		 * case the whole 'p->on_rq && ttwu_runnable()' case below
		 * without taking any locks.
		 *
		 * In particular:
		 *  - we rely on Program-Order guarantees for all the ordering,
		 *  - we're serialized against set_special_state() by virtue of
		 *    it disabling IRQs (this allows not taking ->pi_lock).
		 */
		if (!ttwu_state_match(p, state, &success))
			goto out;

		trace_sched_waking(p);
		WRITE_ONCE(p->__state, TASK_RUNNING);
		trace_sched_wakeup(p);
		goto out;
	}

	/*
	 * If we are going to wake up a thread waiting for CONDITION we
	 * need to ensure that CONDITION=1 done by the caller can not be
	 * reordered with p->state check below. This pairs with smp_store_mb()
	 * in set_current_state() that the waiting thread does.
	 */
	raw_spin_lock_irqsave(&p->pi_lock, flags);
	smp_mb__after_spinlock();
	if (!ttwu_state_match(p, state, &success))
		goto unlock;

	trace_sched_waking(p);

	/*
	 * Ensure we load p->on_rq _after_ p->state, otherwise it would
	 * be possible to, falsely, observe p->on_rq == 0 and get stuck
	 * in smp_cond_load_acquire() below.
	 *
	 * sched_ttwu_pending()			try_to_wake_up()
	 *   STORE p->on_rq = 1			  LOAD p->state
	 *   UNLOCK rq->lock
	 *
	 * __schedule() (switch to task 'p')
	 *   LOCK rq->lock			  smp_rmb();
	 *   smp_mb__after_spinlock();
	 *   UNLOCK rq->lock
	 *
	 * [task p]
	 *   STORE p->state = UNINTERRUPTIBLE	  LOAD p->on_rq
	 *
	 * Pairs with the LOCK+smp_mb__after_spinlock() on rq->lock in
	 * __schedule().  See the comment for smp_mb__after_spinlock().
	 *
	 * A similar smb_rmb() lives in try_invoke_on_locked_down_task().
	 */
	smp_rmb();
	if (READ_ONCE(p->on_rq) && ttwu_runnable(p, wake_flags))
		goto unlock;

#ifdef CONFIG_SMP
	/*
	 * Ensure we load p->on_cpu _after_ p->on_rq, otherwise it would be
	 * possible to, falsely, observe p->on_cpu == 0.
	 *
	 * One must be running (->on_cpu == 1) in order to remove oneself
	 * from the runqueue.
	 *
	 * __schedule() (switch to task 'p')	try_to_wake_up()
	 *   STORE p->on_cpu = 1		  LOAD p->on_rq
	 *   UNLOCK rq->lock
	 *
	 * __schedule() (put 'p' to sleep)
	 *   LOCK rq->lock			  smp_rmb();
	 *   smp_mb__after_spinlock();
	 *   STORE p->on_rq = 0			  LOAD p->on_cpu
	 *
	 * Pairs with the LOCK+smp_mb__after_spinlock() on rq->lock in
	 * __schedule().  See the comment for smp_mb__after_spinlock().
	 *
	 * Form a control-dep-acquire with p->on_rq == 0 above, to ensure
	 * schedule()'s deactivate_task() has 'happened' and p will no longer
	 * care about it's own p->state. See the comment in __schedule().
	 */
	smp_acquire__after_ctrl_dep();

	/*
	 * We're doing the wakeup (@success == 1), they did a dequeue (p->on_rq
	 * == 0), which means we need to do an enqueue, change p->state to
	 * TASK_WAKING such that we can unlock p->pi_lock before doing the
	 * enqueue, such as ttwu_queue_wakelist().
	 */
	WRITE_ONCE(p->__state, TASK_WAKING);

	/*
	 * If the owning (remote) CPU is still in the middle of schedule() with
	 * this task as prev, considering queueing p on the remote CPUs wake_list
	 * which potentially sends an IPI instead of spinning on p->on_cpu to
	 * let the waker make forward progress. This is safe because IRQs are
	 * disabled and the IPI will deliver after on_cpu is cleared.
	 *
	 * Ensure we load task_cpu(p) after p->on_cpu:
	 *
	 * set_task_cpu(p, cpu);
	 *   STORE p->cpu = @cpu
	 * __schedule() (switch to task 'p')
	 *   LOCK rq->lock
	 *   smp_mb__after_spin_lock()		smp_cond_load_acquire(&p->on_cpu)
	 *   STORE p->on_cpu = 1		LOAD p->cpu
	 *
	 * to ensure we observe the correct CPU on which the task is currently
	 * scheduling.
	 */
	if (smp_load_acquire(&p->on_cpu) &&
	    ttwu_queue_wakelist(p, task_cpu(p), wake_flags | WF_ON_CPU))
		goto unlock;

	/*
	 * If the owning (remote) CPU is still in the middle of schedule() with
	 * this task as prev, wait until it's done referencing the task.
	 *
	 * Pairs with the smp_store_release() in finish_task().
	 *
	 * This ensures that tasks getting woken will be fully ordered against
	 * their previous state and preserve Program Order.
	 */
	smp_cond_load_acquire(&p->on_cpu, !VAL);

	cpu = select_task_rq(p, p->wake_cpu, wake_flags | WF_TTWU);
	if (task_cpu(p) != cpu) {
		if (p->in_iowait) {
			delayacct_blkio_end(p);
			atomic_dec(&task_rq(p)->nr_iowait);
		}

		wake_flags |= WF_MIGRATED;
		psi_ttwu_dequeue(p);
		set_task_cpu(p, cpu);
	}
#else
	cpu = task_cpu(p);
#endif /* CONFIG_SMP */

	ttwu_queue(p, cpu, wake_flags);
unlock:
	raw_spin_unlock_irqrestore(&p->pi_lock, flags);
out:
	if (success)
		ttwu_stat(p, task_cpu(p), wake_flags);
	preempt_enable();

	return success;
}

/**
 * task_call_func - Invoke a function on task in fixed state
 * @p: Process for which the function is to be invoked, can be @current.
 * @func: Function to invoke.
 * @arg: Argument to function.
 *
 * Fix the task in it's current state by avoiding wakeups and or rq operations
 * and call @func(@arg) on it.  This function can use ->on_rq and task_curr()
 * to work out what the state is, if required.  Given that @func can be invoked
 * with a runqueue lock held, it had better be quite lightweight.
 *
 * Returns:
 *   Whatever @func returns
 */
int task_call_func(struct task_struct *p, task_call_f func, void *arg)
{
	struct rq *rq = NULL;
	unsigned int state;
	struct rq_flags rf;
	int ret;

	raw_spin_lock_irqsave(&p->pi_lock, rf.flags);

	state = READ_ONCE(p->__state);

	/*
	 * Ensure we load p->on_rq after p->__state, otherwise it would be
	 * possible to, falsely, observe p->on_rq == 0.
	 *
	 * See try_to_wake_up() for a longer comment.
	 */
	smp_rmb();

	/*
	 * Since pi->lock blocks try_to_wake_up(), we don't need rq->lock when
	 * the task is blocked. Make sure to check @state since ttwu() can drop
	 * locks at the end, see ttwu_queue_wakelist().
	 */
	if (state == TASK_RUNNING || state == TASK_WAKING || p->on_rq)
		rq = __task_rq_lock(p, &rf);

	/*
	 * At this point the task is pinned; either:
	 *  - blocked and we're holding off wakeups	 (pi->lock)
	 *  - woken, and we're holding off enqueue	 (rq->lock)
	 *  - queued, and we're holding off schedule	 (rq->lock)
	 *  - running, and we're holding off de-schedule (rq->lock)
	 *
	 * The called function (@func) can use: task_curr(), p->on_rq and
	 * p->__state to differentiate between these states.
	 */
	ret = func(p, arg);

	if (rq)
		rq_unlock(rq, &rf);

	raw_spin_unlock_irqrestore(&p->pi_lock, rf.flags);
	return ret;
}

/**
 * wake_up_process - Wake up a specific process
 * @p: The process to be woken up.
 *
 * Attempt to wake up the nominated process and move it to the set of runnable
 * processes.
 *
 * Return: 1 if the process was woken up, 0 if it was already running.
 *
 * This function executes a full memory barrier before accessing the task state.
 */
int wake_up_process(struct task_struct *p)
{
	return try_to_wake_up(p, TASK_NORMAL, 0);
}
EXPORT_SYMBOL(wake_up_process);

int wake_up_state(struct task_struct *p, unsigned int state)
{
	return try_to_wake_up(p, state, 0);
}

/*
 * Perform scheduler related setup for a newly forked process p.
 * p is forked by current.
 *
 * __sched_fork() is basic setup used by init_idle() too:
 */
static void __sched_fork(unsigned long clone_flags, struct task_struct *p)
{
	p->on_rq			= 0;

	p->se.on_rq			= 0;
	p->se.exec_start		= 0;
	p->se.sum_exec_runtime		= 0;
	p->se.prev_sum_exec_runtime	= 0;
	p->se.nr_migrations		= 0;
	p->se.vruntime			= 0;
	INIT_LIST_HEAD(&p->se.group_node);

#ifdef CONFIG_FAIR_GROUP_SCHED
	p->se.cfs_rq			= NULL;
#endif

#ifdef CONFIG_SCHEDSTATS
	/* Even if schedstat is disabled, there should not be garbage */
	memset(&p->stats, 0, sizeof(p->stats));
#endif

	RB_CLEAR_NODE(&p->dl.rb_node);
	init_dl_task_timer(&p->dl);
	init_dl_inactive_task_timer(&p->dl);
	__dl_clear_params(p);

	INIT_LIST_HEAD(&p->rt.run_list);
	p->rt.timeout		= 0;
	p->rt.time_slice	= sched_rr_timeslice;
	p->rt.on_rq		= 0;
	p->rt.on_list		= 0;

#ifdef CONFIG_PREEMPT_NOTIFIERS
	INIT_HLIST_HEAD(&p->preempt_notifiers);
#endif

#ifdef CONFIG_COMPACTION
	p->capture_control = NULL;
#endif
	init_numa_balancing(clone_flags, p);
#ifdef CONFIG_SMP
	p->wake_entry.u_flags = CSD_TYPE_TTWU;
	p->migration_pending = NULL;
#endif
}

DEFINE_STATIC_KEY_FALSE(sched_numa_balancing);

#ifdef CONFIG_NUMA_BALANCING

void set_numabalancing_state(bool enabled)
{
	if (enabled)
		static_branch_enable(&sched_numa_balancing);
	else
		static_branch_disable(&sched_numa_balancing);
}

#ifdef CONFIG_PROC_SYSCTL
int sysctl_numa_balancing(struct ctl_table *table, int write,
			  void *buffer, size_t *lenp, loff_t *ppos)
{
	struct ctl_table t;
	int err;
	int state = static_branch_likely(&sched_numa_balancing);

	if (write && !capable(CAP_SYS_ADMIN))
		return -EPERM;

	t = *table;
	t.data = &state;
	err = proc_dointvec_minmax(&t, write, buffer, lenp, ppos);
	if (err < 0)
		return err;
	if (write)
		set_numabalancing_state(state);
	return err;
}
#endif
#endif

#ifdef CONFIG_SCHEDSTATS

DEFINE_STATIC_KEY_FALSE(sched_schedstats);

static void set_schedstats(bool enabled)
{
	if (enabled)
		static_branch_enable(&sched_schedstats);
	else
		static_branch_disable(&sched_schedstats);
}

void force_schedstat_enabled(void)
{
	if (!schedstat_enabled()) {
		pr_info("kernel profiling enabled schedstats, disable via kernel.sched_schedstats.\n");
		static_branch_enable(&sched_schedstats);
	}
}

static int __init setup_schedstats(char *str)
{
	int ret = 0;
	if (!str)
		goto out;

	if (!strcmp(str, "enable")) {
		set_schedstats(true);
		ret = 1;
	} else if (!strcmp(str, "disable")) {
		set_schedstats(false);
		ret = 1;
	}
out:
	if (!ret)
		pr_warn("Unable to parse schedstats=\n");

	return ret;
}
__setup("schedstats=", setup_schedstats);

#ifdef CONFIG_PROC_SYSCTL
int sysctl_schedstats(struct ctl_table *table, int write, void *buffer,
		size_t *lenp, loff_t *ppos)
{
	struct ctl_table t;
	int err;
	int state = static_branch_likely(&sched_schedstats);

	if (write && !capable(CAP_SYS_ADMIN))
		return -EPERM;

	t = *table;
	t.data = &state;
	err = proc_dointvec_minmax(&t, write, buffer, lenp, ppos);
	if (err < 0)
		return err;
	if (write)
		set_schedstats(state);
	return err;
}
#endif /* CONFIG_PROC_SYSCTL */
#endif /* CONFIG_SCHEDSTATS */

/*
 * fork()/clone()-time setup:
 */
int sched_fork(unsigned long clone_flags, struct task_struct *p)
{
	__sched_fork(clone_flags, p);
	/*
	 * We mark the process as NEW here. This guarantees that
	 * nobody will actually run it, and a signal or other external
	 * event cannot wake it up and insert it on the runqueue either.
	 */
	p->__state = TASK_NEW;

	/*
	 * Make sure we do not leak PI boosting priority to the child.
	 */
	p->prio = current->normal_prio;

	uclamp_fork(p);

	/*
	 * Revert to default priority/policy on fork if requested.
	 */
	if (unlikely(p->sched_reset_on_fork)) {
		if (task_has_dl_policy(p) || task_has_rt_policy(p)) {
			p->policy = SCHED_NORMAL;
			p->static_prio = NICE_TO_PRIO(0);
			p->rt_priority = 0;
		} else if (PRIO_TO_NICE(p->static_prio) < 0)
			p->static_prio = NICE_TO_PRIO(0);

		p->prio = p->normal_prio = p->static_prio;
		set_load_weight(p, false);

		/*
		 * We don't need the reset flag anymore after the fork. It has
		 * fulfilled its duty:
		 */
		p->sched_reset_on_fork = 0;
	}

	if (dl_prio(p->prio))
		return -EAGAIN;
	else if (rt_prio(p->prio))
		p->sched_class = &rt_sched_class;
	else
		p->sched_class = &fair_sched_class;

	init_entity_runnable_average(&p->se);

#ifdef CONFIG_SCHED_INFO
	if (likely(sched_info_on()))
		memset(&p->sched_info, 0, sizeof(p->sched_info));
#endif
#if defined(CONFIG_SMP)
	p->on_cpu = 0;
#endif
	init_task_preempt_count(p);
#ifdef CONFIG_SMP
	plist_node_init(&p->pushable_tasks, MAX_PRIO);
	RB_CLEAR_NODE(&p->pushable_dl_tasks);
#endif
	return 0;
}

void sched_post_fork(struct task_struct *p, struct kernel_clone_args *kargs)
{
	unsigned long flags;
#ifdef CONFIG_CGROUP_SCHED
	struct task_group *tg;
#endif

	raw_spin_lock_irqsave(&p->pi_lock, flags);
#ifdef CONFIG_CGROUP_SCHED
	tg = container_of(kargs->cset->subsys[cpu_cgrp_id],
			  struct task_group, css);
	p->sched_task_group = autogroup_task_group(p, tg);
#endif
	rseq_migrate(p);
	/*
	 * We're setting the CPU for the first time, we don't migrate,
	 * so use __set_task_cpu().
	 */
	__set_task_cpu(p, smp_processor_id());
	if (p->sched_class->task_fork)
		p->sched_class->task_fork(p);
	raw_spin_unlock_irqrestore(&p->pi_lock, flags);

	uclamp_post_fork(p);
}

unsigned long to_ratio(u64 period, u64 runtime)
{
	if (runtime == RUNTIME_INF)
		return BW_UNIT;

	/*
	 * Doing this here saves a lot of checks in all
	 * the calling paths, and returning zero seems
	 * safe for them anyway.
	 */
	if (period == 0)
		return 0;

	return div64_u64(runtime << BW_SHIFT, period);
}

/*
 * wake_up_new_task - wake up a newly created task for the first time.
 *
 * This function will do some initial scheduler statistics housekeeping
 * that must be done for every newly created context, then puts the task
 * on the runqueue and wakes it.
 */
void wake_up_new_task(struct task_struct *p)
{
	struct rq_flags rf;
	struct rq *rq;

	raw_spin_lock_irqsave(&p->pi_lock, rf.flags);
	WRITE_ONCE(p->__state, TASK_RUNNING);
#ifdef CONFIG_SMP
	/*
	 * Fork balancing, do it here and not earlier because:
	 *  - cpus_ptr can change in the fork path
	 *  - any previously selected CPU might disappear through hotplug
	 *
	 * Use __set_task_cpu() to avoid calling sched_class::migrate_task_rq,
	 * as we're not fully set-up yet.
	 */
	p->recent_used_cpu = task_cpu(p);
	rseq_migrate(p);
	__set_task_cpu(p, select_task_rq(p, task_cpu(p), WF_FORK));
#endif
	rq = __task_rq_lock(p, &rf);
	update_rq_clock(rq);
	post_init_entity_util_avg(p);

	activate_task(rq, p, ENQUEUE_NOCLOCK);
	trace_sched_wakeup_new(p);
	check_preempt_curr(rq, p, WF_FORK);
#ifdef CONFIG_SMP
	if (p->sched_class->task_woken) {
		/*
		 * Nothing relies on rq->lock after this, so it's fine to
		 * drop it.
		 */
		rq_unpin_lock(rq, &rf);
		p->sched_class->task_woken(rq, p);
		rq_repin_lock(rq, &rf);
	}
#endif
	task_rq_unlock(rq, p, &rf);
}

#ifdef CONFIG_PREEMPT_NOTIFIERS

static DEFINE_STATIC_KEY_FALSE(preempt_notifier_key);

void preempt_notifier_inc(void)
{
	static_branch_inc(&preempt_notifier_key);
}
EXPORT_SYMBOL_GPL(preempt_notifier_inc);

void preempt_notifier_dec(void)
{
	static_branch_dec(&preempt_notifier_key);
}
EXPORT_SYMBOL_GPL(preempt_notifier_dec);

/**
 * preempt_notifier_register - tell me when current is being preempted & rescheduled
 * @notifier: notifier struct to register
 */
void preempt_notifier_register(struct preempt_notifier *notifier)
{
	if (!static_branch_unlikely(&preempt_notifier_key))
		WARN(1, "registering preempt_notifier while notifiers disabled\n");

	hlist_add_head(&notifier->link, &current->preempt_notifiers);
}
EXPORT_SYMBOL_GPL(preempt_notifier_register);

/**
 * preempt_notifier_unregister - no longer interested in preemption notifications
 * @notifier: notifier struct to unregister
 *
 * This is *not* safe to call from within a preemption notifier.
 */
void preempt_notifier_unregister(struct preempt_notifier *notifier)
{
	hlist_del(&notifier->link);
}
EXPORT_SYMBOL_GPL(preempt_notifier_unregister);

static void __fire_sched_in_preempt_notifiers(struct task_struct *curr)
{
	struct preempt_notifier *notifier;

	hlist_for_each_entry(notifier, &curr->preempt_notifiers, link)
		notifier->ops->sched_in(notifier, raw_smp_processor_id());
}

static __always_inline void fire_sched_in_preempt_notifiers(struct task_struct *curr)
{
	if (static_branch_unlikely(&preempt_notifier_key))
		__fire_sched_in_preempt_notifiers(curr);
}

static void
__fire_sched_out_preempt_notifiers(struct task_struct *curr,
				   struct task_struct *next)
{
	struct preempt_notifier *notifier;

	hlist_for_each_entry(notifier, &curr->preempt_notifiers, link)
		notifier->ops->sched_out(notifier, next);
}

static __always_inline void
fire_sched_out_preempt_notifiers(struct task_struct *curr,
				 struct task_struct *next)
{
	if (static_branch_unlikely(&preempt_notifier_key))
		__fire_sched_out_preempt_notifiers(curr, next);
}

#else /* !CONFIG_PREEMPT_NOTIFIERS */

static inline void fire_sched_in_preempt_notifiers(struct task_struct *curr)
{
}

static inline void
fire_sched_out_preempt_notifiers(struct task_struct *curr,
				 struct task_struct *next)
{
}

#endif /* CONFIG_PREEMPT_NOTIFIERS */

static inline void prepare_task(struct task_struct *next)
{
#ifdef CONFIG_SMP
	/*
	 * Claim the task as running, we do this before switching to it
	 * such that any running task will have this set.
	 *
	 * See the ttwu() WF_ON_CPU case and its ordering comment.
	 */
	WRITE_ONCE(next->on_cpu, 1);
#endif
}

static inline void finish_task(struct task_struct *prev)
{
#ifdef CONFIG_SMP
	/*
	 * This must be the very last reference to @prev from this CPU. After
	 * p->on_cpu is cleared, the task can be moved to a different CPU. We
	 * must ensure this doesn't happen until the switch is completely
	 * finished.
	 *
	 * In particular, the load of prev->state in finish_task_switch() must
	 * happen before this.
	 *
	 * Pairs with the smp_cond_load_acquire() in try_to_wake_up().
	 */
	smp_store_release(&prev->on_cpu, 0);
#endif
}

#ifdef CONFIG_SMP

static void do_balance_callbacks(struct rq *rq, struct callback_head *head)
{
	void (*func)(struct rq *rq);
	struct callback_head *next;

	lockdep_assert_rq_held(rq);

	while (head) {
		func = (void (*)(struct rq *))head->func;
		next = head->next;
		head->next = NULL;
		head = next;

		func(rq);
	}
}

static void balance_push(struct rq *rq);

struct callback_head balance_push_callback = {
	.next = NULL,
	.func = (void (*)(struct callback_head *))balance_push,
};

static inline struct callback_head *splice_balance_callbacks(struct rq *rq)
{
	struct callback_head *head = rq->balance_callback;

	lockdep_assert_rq_held(rq);
	if (head)
		rq->balance_callback = NULL;

	return head;
}

static void __balance_callbacks(struct rq *rq)
{
	do_balance_callbacks(rq, splice_balance_callbacks(rq));
}

static inline void balance_callbacks(struct rq *rq, struct callback_head *head)
{
	unsigned long flags;

	if (unlikely(head)) {
		raw_spin_rq_lock_irqsave(rq, flags);
		do_balance_callbacks(rq, head);
		raw_spin_rq_unlock_irqrestore(rq, flags);
	}
}

#else

static inline void __balance_callbacks(struct rq *rq)
{
}

static inline struct callback_head *splice_balance_callbacks(struct rq *rq)
{
	return NULL;
}

static inline void balance_callbacks(struct rq *rq, struct callback_head *head)
{
}

#endif

static inline void
prepare_lock_switch(struct rq *rq, struct task_struct *next, struct rq_flags *rf)
{
	/*
	 * Since the runqueue lock will be released by the next
	 * task (which is an invalid locking op but in the case
	 * of the scheduler it's an obvious special-case), so we
	 * do an early lockdep release here:
	 */
	rq_unpin_lock(rq, rf);
	spin_release(&__rq_lockp(rq)->dep_map, _THIS_IP_);
#ifdef CONFIG_DEBUG_SPINLOCK
	/* this is a valid case when another task releases the spinlock */
	rq_lockp(rq)->owner = next;
#endif
}

static inline void finish_lock_switch(struct rq *rq)
{
	/*
	 * If we are tracking spinlock dependencies then we have to
	 * fix up the runqueue lock - which gets 'carried over' from
	 * prev into current:
	 */
	spin_acquire(&__rq_lockp(rq)->dep_map, 0, 0, _THIS_IP_);
	__balance_callbacks(rq);
	raw_spin_rq_unlock_irq(rq);
}

/*
 * NOP if the arch has not defined these:
 */

#ifndef prepare_arch_switch
# define prepare_arch_switch(next)	do { } while (0)
#endif

#ifndef finish_arch_post_lock_switch
# define finish_arch_post_lock_switch()	do { } while (0)
#endif

static inline void kmap_local_sched_out(void)
{
#ifdef CONFIG_KMAP_LOCAL
	if (unlikely(current->kmap_ctrl.idx))
		__kmap_local_sched_out();
#endif
}

static inline void kmap_local_sched_in(void)
{
#ifdef CONFIG_KMAP_LOCAL
	if (unlikely(current->kmap_ctrl.idx))
		__kmap_local_sched_in();
#endif
}

/**
 * prepare_task_switch - prepare to switch tasks
 * @rq: the runqueue preparing to switch
 * @prev: the current task that is being switched out
 * @next: the task we are going to switch to.
 *
 * This is called with the rq lock held and interrupts off. It must
 * be paired with a subsequent finish_task_switch after the context
 * switch.
 *
 * prepare_task_switch sets up locking and calls architecture specific
 * hooks.
 */
static inline void
prepare_task_switch(struct rq *rq, struct task_struct *prev,
		    struct task_struct *next)
{
	kcov_prepare_switch(prev);
	sched_info_switch(rq, prev, next);
	perf_event_task_sched_out(prev, next);
	rseq_preempt(prev);
	fire_sched_out_preempt_notifiers(prev, next);
	kmap_local_sched_out();
	prepare_task(next);
	prepare_arch_switch(next);
}

/**
 * finish_task_switch - clean up after a task-switch
 * @prev: the thread we just switched away from.
 *
 * finish_task_switch must be called after the context switch, paired
 * with a prepare_task_switch call before the context switch.
 * finish_task_switch will reconcile locking set up by prepare_task_switch,
 * and do any other architecture-specific cleanup actions.
 *
 * Note that we may have delayed dropping an mm in context_switch(). If
 * so, we finish that here outside of the runqueue lock. (Doing it
 * with the lock held can cause deadlocks; see schedule() for
 * details.)
 *
 * The context switch have flipped the stack from under us and restored the
 * local variables which were saved when this task called schedule() in the
 * past. prev == current is still correct but we need to recalculate this_rq
 * because prev may have moved to another CPU.
 */
static struct rq *finish_task_switch(struct task_struct *prev)
	__releases(rq->lock)
{
	struct rq *rq = this_rq();
	struct mm_struct *mm = rq->prev_mm;
	long prev_state;

	/*
	 * The previous task will have left us with a preempt_count of 2
	 * because it left us after:
	 *
	 *	schedule()
	 *	  preempt_disable();			// 1
	 *	  __schedule()
	 *	    raw_spin_lock_irq(&rq->lock)	// 2
	 *
	 * Also, see FORK_PREEMPT_COUNT.
	 */
	if (WARN_ONCE(preempt_count() != 2*PREEMPT_DISABLE_OFFSET,
		      "corrupted preempt_count: %s/%d/0x%x\n",
		      current->comm, current->pid, preempt_count()))
		preempt_count_set(FORK_PREEMPT_COUNT);

	rq->prev_mm = NULL;

	/*
	 * A task struct has one reference for the use as "current".
	 * If a task dies, then it sets TASK_DEAD in tsk->state and calls
	 * schedule one last time. The schedule call will never return, and
	 * the scheduled task must drop that reference.
	 *
	 * We must observe prev->state before clearing prev->on_cpu (in
	 * finish_task), otherwise a concurrent wakeup can get prev
	 * running on another CPU and we could rave with its RUNNING -> DEAD
	 * transition, resulting in a double drop.
	 */
	prev_state = READ_ONCE(prev->__state);
	vtime_task_switch(prev);
	perf_event_task_sched_in(prev, current);
	finish_task(prev);
	tick_nohz_task_switch();
	finish_lock_switch(rq);
	finish_arch_post_lock_switch();
	kcov_finish_switch(current);
	/*
	 * kmap_local_sched_out() is invoked with rq::lock held and
	 * interrupts disabled. There is no requirement for that, but the
	 * sched out code does not have an interrupt enabled section.
	 * Restoring the maps on sched in does not require interrupts being
	 * disabled either.
	 */
	kmap_local_sched_in();

	fire_sched_in_preempt_notifiers(current);
	/*
	 * When switching through a kernel thread, the loop in
	 * membarrier_{private,global}_expedited() may have observed that
	 * kernel thread and not issued an IPI. It is therefore possible to
	 * schedule between user->kernel->user threads without passing though
	 * switch_mm(). Membarrier requires a barrier after storing to
	 * rq->curr, before returning to userspace, so provide them here:
	 *
	 * - a full memory barrier for {PRIVATE,GLOBAL}_EXPEDITED, implicitly
	 *   provided by mmdrop(),
	 * - a sync_core for SYNC_CORE.
	 */
	if (mm) {
		membarrier_mm_sync_core_before_usermode(mm);
		mmdrop_sched(mm);
	}
	if (unlikely(prev_state == TASK_DEAD)) {
		if (prev->sched_class->task_dead)
			prev->sched_class->task_dead(prev);

		/* Task is done with its stack. */
		put_task_stack(prev);

		put_task_struct_rcu_user(prev);
	}

	return rq;
}

/**
 * schedule_tail - first thing a freshly forked thread must call.
 * @prev: the thread we just switched away from.
 */
asmlinkage __visible void schedule_tail(struct task_struct *prev)
	__releases(rq->lock)
{
	/*
	 * New tasks start with FORK_PREEMPT_COUNT, see there and
	 * finish_task_switch() for details.
	 *
	 * finish_task_switch() will drop rq->lock() and lower preempt_count
	 * and the preempt_enable() will end up enabling preemption (on
	 * PREEMPT_COUNT kernels).
	 */

	finish_task_switch(prev);
	preempt_enable();

	if (current->set_child_tid)
		put_user(task_pid_vnr(current), current->set_child_tid);

	calculate_sigpending();
}

/*
 * context_switch - switch to the new MM and the new thread's register state.
 */
static __always_inline struct rq *
context_switch(struct rq *rq, struct task_struct *prev,
	       struct task_struct *next, struct rq_flags *rf)
{
	prepare_task_switch(rq, prev, next);

	/*
	 * For paravirt, this is coupled with an exit in switch_to to
	 * combine the page table reload and the switch backend into
	 * one hypercall.
	 */
	arch_start_context_switch(prev);

	/*
	 * kernel -> kernel   lazy + transfer active
	 *   user -> kernel   lazy + mmgrab() active
	 *
	 * kernel ->   user   switch + mmdrop() active
	 *   user ->   user   switch
	 */
	if (!next->mm) {                                // to kernel
		enter_lazy_tlb(prev->active_mm, next);

		next->active_mm = prev->active_mm;
		if (prev->mm)                           // from user
			mmgrab(prev->active_mm);
		else
			prev->active_mm = NULL;
	} else {                                        // to user
		membarrier_switch_mm(rq, prev->active_mm, next->mm);
		/*
		 * sys_membarrier() requires an smp_mb() between setting
		 * rq->curr / membarrier_switch_mm() and returning to userspace.
		 *
		 * The below provides this either through switch_mm(), or in
		 * case 'prev->active_mm == next->mm' through
		 * finish_task_switch()'s mmdrop().
		 */
		switch_mm_irqs_off(prev->active_mm, next->mm, next);

		if (!prev->mm) {                        // from kernel
			/* will mmdrop() in finish_task_switch(). */
			rq->prev_mm = prev->active_mm;
			prev->active_mm = NULL;
		}
	}

	rq->clock_update_flags &= ~(RQCF_ACT_SKIP|RQCF_REQ_SKIP);

	prepare_lock_switch(rq, next, rf);

	/* Here we just switch the register state and the stack. */
	switch_to(prev, next, prev);
	barrier();

	return finish_task_switch(prev);
}

/*
 * nr_running and nr_context_switches:
 *
 * externally visible scheduler statistics: current number of runnable
 * threads, total number of context switches performed since bootup.
 */
unsigned int nr_running(void)
{
	unsigned int i, sum = 0;

	for_each_online_cpu(i)
		sum += cpu_rq(i)->nr_running;

	return sum;
}

/*
 * Check if only the current task is running on the CPU.
 *
 * Caution: this function does not check that the caller has disabled
 * preemption, thus the result might have a time-of-check-to-time-of-use
 * race.  The caller is responsible to use it correctly, for example:
 *
 * - from a non-preemptible section (of course)
 *
 * - from a thread that is bound to a single CPU
 *
 * - in a loop with very short iterations (e.g. a polling loop)
 */
bool single_task_running(void)
{
	return raw_rq()->nr_running == 1;
}
EXPORT_SYMBOL(single_task_running);

unsigned long long nr_context_switches(void)
{
	int i;
	unsigned long long sum = 0;

	for_each_possible_cpu(i)
		sum += cpu_rq(i)->nr_switches;

	return sum;
}

/*
 * Consumers of these two interfaces, like for example the cpuidle menu
 * governor, are using nonsensical data. Preferring shallow idle state selection
 * for a CPU that has IO-wait which might not even end up running the task when
 * it does become runnable.
 */

unsigned int nr_iowait_cpu(int cpu)
{
	return atomic_read(&cpu_rq(cpu)->nr_iowait);
}

/*
 * IO-wait accounting, and how it's mostly bollocks (on SMP).
 *
 * The idea behind IO-wait account is to account the idle time that we could
 * have spend running if it were not for IO. That is, if we were to improve the
 * storage performance, we'd have a proportional reduction in IO-wait time.
 *
 * This all works nicely on UP, where, when a task blocks on IO, we account
 * idle time as IO-wait, because if the storage were faster, it could've been
 * running and we'd not be idle.
 *
 * This has been extended to SMP, by doing the same for each CPU. This however
 * is broken.
 *
 * Imagine for instance the case where two tasks block on one CPU, only the one
 * CPU will have IO-wait accounted, while the other has regular idle. Even
 * though, if the storage were faster, both could've ran at the same time,
 * utilising both CPUs.
 *
 * This means, that when looking globally, the current IO-wait accounting on
 * SMP is a lower bound, by reason of under accounting.
 *
 * Worse, since the numbers are provided per CPU, they are sometimes
 * interpreted per CPU, and that is nonsensical. A blocked task isn't strictly
 * associated with any one particular CPU, it can wake to another CPU than it
 * blocked on. This means the per CPU IO-wait number is meaningless.
 *
 * Task CPU affinities can make all that even more 'interesting'.
 */

unsigned int nr_iowait(void)
{
	unsigned int i, sum = 0;

	for_each_possible_cpu(i)
		sum += nr_iowait_cpu(i);

	return sum;
}

#ifdef CONFIG_SMP

/*
 * sched_exec - execve() is a valuable balancing opportunity, because at
 * this point the task has the smallest effective memory and cache footprint.
 */
void sched_exec(void)
{
	struct task_struct *p = current;
	unsigned long flags;
	int dest_cpu;

	raw_spin_lock_irqsave(&p->pi_lock, flags);
	dest_cpu = p->sched_class->select_task_rq(p, task_cpu(p), WF_EXEC);
	if (dest_cpu == smp_processor_id())
		goto unlock;

	if (likely(cpu_active(dest_cpu))) {
		struct migration_arg arg = { p, dest_cpu };

		raw_spin_unlock_irqrestore(&p->pi_lock, flags);
		stop_one_cpu(task_cpu(p), migration_cpu_stop, &arg);
		return;
	}
unlock:
	raw_spin_unlock_irqrestore(&p->pi_lock, flags);
}

#endif

DEFINE_PER_CPU(struct kernel_stat, kstat);
DEFINE_PER_CPU(struct kernel_cpustat, kernel_cpustat);

EXPORT_PER_CPU_SYMBOL(kstat);
EXPORT_PER_CPU_SYMBOL(kernel_cpustat);

/*
 * The function fair_sched_class.update_curr accesses the struct curr
 * and its field curr->exec_start; when called from task_sched_runtime(),
 * we observe a high rate of cache misses in practice.
 * Prefetching this data results in improved performance.
 */
static inline void prefetch_curr_exec_start(struct task_struct *p)
{
#ifdef CONFIG_FAIR_GROUP_SCHED
	struct sched_entity *curr = (&p->se)->cfs_rq->curr;
#else
	struct sched_entity *curr = (&task_rq(p)->cfs)->curr;
#endif
	prefetch(curr);
	prefetch(&curr->exec_start);
}

/*
 * Return accounted runtime for the task.
 * In case the task is currently running, return the runtime plus current's
 * pending runtime that have not been accounted yet.
 */
unsigned long long task_sched_runtime(struct task_struct *p)
{
	struct rq_flags rf;
	struct rq *rq;
	u64 ns;

#if defined(CONFIG_64BIT) && defined(CONFIG_SMP)
	/*
	 * 64-bit doesn't need locks to atomically read a 64-bit value.
	 * So we have a optimization chance when the task's delta_exec is 0.
	 * Reading ->on_cpu is racy, but this is ok.
	 *
	 * If we race with it leaving CPU, we'll take a lock. So we're correct.
	 * If we race with it entering CPU, unaccounted time is 0. This is
	 * indistinguishable from the read occurring a few cycles earlier.
	 * If we see ->on_cpu without ->on_rq, the task is leaving, and has
	 * been accounted, so we're correct here as well.
	 */
	if (!p->on_cpu || !task_on_rq_queued(p))
		return p->se.sum_exec_runtime;
#endif

	rq = task_rq_lock(p, &rf);
	/*
	 * Must be ->curr _and_ ->on_rq.  If dequeued, we would
	 * project cycles that may never be accounted to this
	 * thread, breaking clock_gettime().
	 */
	if (task_current(rq, p) && task_on_rq_queued(p)) {
		prefetch_curr_exec_start(p);
		update_rq_clock(rq);
		p->sched_class->update_curr(rq);
	}
	ns = p->se.sum_exec_runtime;
	task_rq_unlock(rq, p, &rf);

	return ns;
}

#ifdef CONFIG_SCHED_DEBUG
static u64 cpu_resched_latency(struct rq *rq)
{
	int latency_warn_ms = READ_ONCE(sysctl_resched_latency_warn_ms);
	u64 resched_latency, now = rq_clock(rq);
	static bool warned_once;

	if (sysctl_resched_latency_warn_once && warned_once)
		return 0;

	if (!need_resched() || !latency_warn_ms)
		return 0;

	if (system_state == SYSTEM_BOOTING)
		return 0;

	if (!rq->last_seen_need_resched_ns) {
		rq->last_seen_need_resched_ns = now;
		rq->ticks_without_resched = 0;
		return 0;
	}

	rq->ticks_without_resched++;
	resched_latency = now - rq->last_seen_need_resched_ns;
	if (resched_latency <= latency_warn_ms * NSEC_PER_MSEC)
		return 0;

	warned_once = true;

	return resched_latency;
}

static int __init setup_resched_latency_warn_ms(char *str)
{
	long val;

	if ((kstrtol(str, 0, &val))) {
		pr_warn("Unable to set resched_latency_warn_ms\n");
		return 1;
	}

	sysctl_resched_latency_warn_ms = val;
	return 1;
}
__setup("resched_latency_warn_ms=", setup_resched_latency_warn_ms);
#else
static inline u64 cpu_resched_latency(struct rq *rq) { return 0; }
#endif /* CONFIG_SCHED_DEBUG */

/*
 * This function gets called by the timer code, with HZ frequency.
 * We call it with interrupts disabled.
 */
void scheduler_tick(void)
{
	int cpu = smp_processor_id();
	struct rq *rq = cpu_rq(cpu);
	struct task_struct *curr = rq->curr;
	struct rq_flags rf;
	unsigned long thermal_pressure;
	u64 resched_latency;

	arch_scale_freq_tick();
	sched_clock_tick();

	rq_lock(rq, &rf);

	update_rq_clock(rq);
	thermal_pressure = arch_scale_thermal_pressure(cpu_of(rq));
	update_thermal_load_avg(rq_clock_thermal(rq), rq, thermal_pressure);
	curr->sched_class->task_tick(rq, curr, 0);
	if (sched_feat(LATENCY_WARN))
		resched_latency = cpu_resched_latency(rq);
	calc_global_load_tick(rq);

	rq_unlock(rq, &rf);

	if (sched_feat(LATENCY_WARN) && resched_latency)
		resched_latency_warn(cpu, resched_latency);

	perf_event_task_tick();

#ifdef CONFIG_SMP
	rq->idle_balance = idle_cpu(cpu);
	trigger_load_balance(rq);
#endif
}

#ifdef CONFIG_NO_HZ_FULL

struct tick_work {
	int			cpu;
	atomic_t		state;
	struct delayed_work	work;
};
/* Values for ->state, see diagram below. */
#define TICK_SCHED_REMOTE_OFFLINE	0
#define TICK_SCHED_REMOTE_OFFLINING	1
#define TICK_SCHED_REMOTE_RUNNING	2

/*
 * State diagram for ->state:
 *
 *
 *          TICK_SCHED_REMOTE_OFFLINE
 *                    |   ^
 *                    |   |
 *                    |   | sched_tick_remote()
 *                    |   |
 *                    |   |
 *                    +--TICK_SCHED_REMOTE_OFFLINING
 *                    |   ^
 *                    |   |
 * sched_tick_start() |   | sched_tick_stop()
 *                    |   |
 *                    V   |
 *          TICK_SCHED_REMOTE_RUNNING
 *
 *
 * Other transitions get WARN_ON_ONCE(), except that sched_tick_remote()
 * and sched_tick_start() are happy to leave the state in RUNNING.
 */

static struct tick_work __percpu *tick_work_cpu;

static void sched_tick_remote(struct work_struct *work)
{
	struct delayed_work *dwork = to_delayed_work(work);
	struct tick_work *twork = container_of(dwork, struct tick_work, work);
	int cpu = twork->cpu;
	struct rq *rq = cpu_rq(cpu);
	struct task_struct *curr;
	struct rq_flags rf;
	u64 delta;
	int os;

	/*
	 * Handle the tick only if it appears the remote CPU is running in full
	 * dynticks mode. The check is racy by nature, but missing a tick or
	 * having one too much is no big deal because the scheduler tick updates
	 * statistics and checks timeslices in a time-independent way, regardless
	 * of when exactly it is running.
	 */
	if (!tick_nohz_tick_stopped_cpu(cpu))
		goto out_requeue;

	rq_lock_irq(rq, &rf);
	curr = rq->curr;
	if (cpu_is_offline(cpu))
		goto out_unlock;

	update_rq_clock(rq);

	if (!is_idle_task(curr)) {
		/*
		 * Make sure the next tick runs within a reasonable
		 * amount of time.
		 */
		delta = rq_clock_task(rq) - curr->se.exec_start;
		WARN_ON_ONCE(delta > (u64)NSEC_PER_SEC * 3);
	}
	curr->sched_class->task_tick(rq, curr, 0);

	calc_load_nohz_remote(rq);
out_unlock:
	rq_unlock_irq(rq, &rf);
out_requeue:

	/*
	 * Run the remote tick once per second (1Hz). This arbitrary
	 * frequency is large enough to avoid overload but short enough
	 * to keep scheduler internal stats reasonably up to date.  But
	 * first update state to reflect hotplug activity if required.
	 */
	os = atomic_fetch_add_unless(&twork->state, -1, TICK_SCHED_REMOTE_RUNNING);
	WARN_ON_ONCE(os == TICK_SCHED_REMOTE_OFFLINE);
	if (os == TICK_SCHED_REMOTE_RUNNING)
		queue_delayed_work(system_unbound_wq, dwork, HZ);
}

static void sched_tick_start(int cpu)
{
	int os;
	struct tick_work *twork;

	if (housekeeping_cpu(cpu, HK_FLAG_TICK))
		return;

	WARN_ON_ONCE(!tick_work_cpu);

	twork = per_cpu_ptr(tick_work_cpu, cpu);
	os = atomic_xchg(&twork->state, TICK_SCHED_REMOTE_RUNNING);
	WARN_ON_ONCE(os == TICK_SCHED_REMOTE_RUNNING);
	if (os == TICK_SCHED_REMOTE_OFFLINE) {
		twork->cpu = cpu;
		INIT_DELAYED_WORK(&twork->work, sched_tick_remote);
		queue_delayed_work(system_unbound_wq, &twork->work, HZ);
	}
}

#ifdef CONFIG_HOTPLUG_CPU
static void sched_tick_stop(int cpu)
{
	struct tick_work *twork;
	int os;

	if (housekeeping_cpu(cpu, HK_FLAG_TICK))
		return;

	WARN_ON_ONCE(!tick_work_cpu);

	twork = per_cpu_ptr(tick_work_cpu, cpu);
	/* There cannot be competing actions, but don't rely on stop-machine. */
	os = atomic_xchg(&twork->state, TICK_SCHED_REMOTE_OFFLINING);
	WARN_ON_ONCE(os != TICK_SCHED_REMOTE_RUNNING);
	/* Don't cancel, as this would mess up the state machine. */
}
#endif /* CONFIG_HOTPLUG_CPU */

int __init sched_tick_offload_init(void)
{
	tick_work_cpu = alloc_percpu(struct tick_work);
	BUG_ON(!tick_work_cpu);
	return 0;
}

#else /* !CONFIG_NO_HZ_FULL */
static inline void sched_tick_start(int cpu) { }
static inline void sched_tick_stop(int cpu) { }
#endif

#if defined(CONFIG_PREEMPTION) && (defined(CONFIG_DEBUG_PREEMPT) || \
				defined(CONFIG_TRACE_PREEMPT_TOGGLE))
/*
 * If the value passed in is equal to the current preempt count
 * then we just disabled preemption. Start timing the latency.
 */
static inline void preempt_latency_start(int val)
{
	if (preempt_count() == val) {
		unsigned long ip = get_lock_parent_ip();
#ifdef CONFIG_DEBUG_PREEMPT
		current->preempt_disable_ip = ip;
#endif
		trace_preempt_off(CALLER_ADDR0, ip);
	}
}

void preempt_count_add(int val)
{
#ifdef CONFIG_DEBUG_PREEMPT
	/*
	 * Underflow?
	 */
	if (DEBUG_LOCKS_WARN_ON((preempt_count() < 0)))
		return;
#endif
	__preempt_count_add(val);
#ifdef CONFIG_DEBUG_PREEMPT
	/*
	 * Spinlock count overflowing soon?
	 */
	DEBUG_LOCKS_WARN_ON((preempt_count() & PREEMPT_MASK) >=
				PREEMPT_MASK - 10);
#endif
	preempt_latency_start(val);
}
EXPORT_SYMBOL(preempt_count_add);
NOKPROBE_SYMBOL(preempt_count_add);

/*
 * If the value passed in equals to the current preempt count
 * then we just enabled preemption. Stop timing the latency.
 */
static inline void preempt_latency_stop(int val)
{
	if (preempt_count() == val)
		trace_preempt_on(CALLER_ADDR0, get_lock_parent_ip());
}

void preempt_count_sub(int val)
{
#ifdef CONFIG_DEBUG_PREEMPT
	/*
	 * Underflow?
	 */
	if (DEBUG_LOCKS_WARN_ON(val > preempt_count()))
		return;
	/*
	 * Is the spinlock portion underflowing?
	 */
	if (DEBUG_LOCKS_WARN_ON((val < PREEMPT_MASK) &&
			!(preempt_count() & PREEMPT_MASK)))
		return;
#endif

	preempt_latency_stop(val);
	__preempt_count_sub(val);
}
EXPORT_SYMBOL(preempt_count_sub);
NOKPROBE_SYMBOL(preempt_count_sub);

#else
static inline void preempt_latency_start(int val) { }
static inline void preempt_latency_stop(int val) { }
#endif

static inline unsigned long get_preempt_disable_ip(struct task_struct *p)
{
#ifdef CONFIG_DEBUG_PREEMPT
	return p->preempt_disable_ip;
#else
	return 0;
#endif
}

/*
 * Print scheduling while atomic bug:
 */
static noinline void __schedule_bug(struct task_struct *prev)
{
	/* Save this before calling printk(), since that will clobber it */
	unsigned long preempt_disable_ip = get_preempt_disable_ip(current);

	if (oops_in_progress)
		return;

	printk(KERN_ERR "BUG: scheduling while atomic: %s/%d/0x%08x\n",
		prev->comm, prev->pid, preempt_count());

	debug_show_held_locks(prev);
	print_modules();
	if (irqs_disabled())
		print_irqtrace_events(prev);
	if (IS_ENABLED(CONFIG_DEBUG_PREEMPT)
	    && in_atomic_preempt_off()) {
		pr_err("Preemption disabled at:");
		print_ip_sym(KERN_ERR, preempt_disable_ip);
	}
	if (panic_on_warn)
		panic("scheduling while atomic\n");

	dump_stack();
	add_taint(TAINT_WARN, LOCKDEP_STILL_OK);
}

/*
 * Various schedule()-time debugging checks and statistics:
 */
static inline void schedule_debug(struct task_struct *prev, bool preempt)
{
#ifdef CONFIG_SCHED_STACK_END_CHECK
	if (task_stack_end_corrupted(prev))
		panic("corrupted stack end detected inside scheduler\n");

	if (task_scs_end_corrupted(prev))
		panic("corrupted shadow stack detected inside scheduler\n");
#endif

#ifdef CONFIG_DEBUG_ATOMIC_SLEEP
	if (!preempt && READ_ONCE(prev->__state) && prev->non_block_count) {
		printk(KERN_ERR "BUG: scheduling in a non-blocking section: %s/%d/%i\n",
			prev->comm, prev->pid, prev->non_block_count);
		dump_stack();
		add_taint(TAINT_WARN, LOCKDEP_STILL_OK);
	}
#endif

	if (unlikely(in_atomic_preempt_off())) {
		__schedule_bug(prev);
		preempt_count_set(PREEMPT_DISABLED);
	}
	rcu_sleep_check();
	SCHED_WARN_ON(ct_state() == CONTEXT_USER);

	profile_hit(SCHED_PROFILING, __builtin_return_address(0));

	schedstat_inc(this_rq()->sched_count);
}

static void put_prev_task_balance(struct rq *rq, struct task_struct *prev,
				  struct rq_flags *rf)
{
#ifdef CONFIG_SMP
	const struct sched_class *class;
	/*
	 * We must do the balancing pass before put_prev_task(), such
	 * that when we release the rq->lock the task is in the same
	 * state as before we took rq->lock.
	 *
	 * We can terminate the balance pass as soon as we know there is
	 * a runnable task of @class priority or higher.
	 */
	for_class_range(class, prev->sched_class, &idle_sched_class) {
		if (class->balance(rq, prev, rf))
			break;
	}
#endif

	put_prev_task(rq, prev);
}

/*
 * Pick up the highest-prio task:
 */
static inline struct task_struct *
__pick_next_task(struct rq *rq, struct task_struct *prev, struct rq_flags *rf)
{
	const struct sched_class *class;
	struct task_struct *p;

	/*
	 * Optimization: we know that if all tasks are in the fair class we can
	 * call that function directly, but only if the @prev task wasn't of a
	 * higher scheduling class, because otherwise those lose the
	 * opportunity to pull in more work from other CPUs.
	 */
	if (likely(prev->sched_class <= &fair_sched_class &&
		   rq->nr_running == rq->cfs.h_nr_running)) {

		p = pick_next_task_fair(rq, prev, rf);
		if (unlikely(p == RETRY_TASK))
			goto restart;

		/* Assume the next prioritized class is idle_sched_class */
		if (!p) {
			put_prev_task(rq, prev);
			p = pick_next_task_idle(rq);
		}

		return p;
	}

restart:
	put_prev_task_balance(rq, prev, rf);

	for_each_class(class) {
		p = class->pick_next_task(rq);
		if (p)
			return p;
	}

	BUG(); /* The idle class should always have a runnable task. */
}

#ifdef CONFIG_SCHED_CORE
static inline bool is_task_rq_idle(struct task_struct *t)
{
	return (task_rq(t)->idle == t);
}

static inline bool cookie_equals(struct task_struct *a, unsigned long cookie)
{
	return is_task_rq_idle(a) || (a->core_cookie == cookie);
}

static inline bool cookie_match(struct task_struct *a, struct task_struct *b)
{
	if (is_task_rq_idle(a) || is_task_rq_idle(b))
		return true;

	return a->core_cookie == b->core_cookie;
}

static inline struct task_struct *pick_task(struct rq *rq)
{
	const struct sched_class *class;
	struct task_struct *p;

	for_each_class(class) {
		p = class->pick_task(rq);
		if (p)
			return p;
	}

	BUG(); /* The idle class should always have a runnable task. */
}

extern void task_vruntime_update(struct rq *rq, struct task_struct *p, bool in_fi);

static struct task_struct *
pick_next_task(struct rq *rq, struct task_struct *prev, struct rq_flags *rf)
{
	struct task_struct *next, *p, *max = NULL;
	const struct cpumask *smt_mask;
	bool fi_before = false;
	unsigned long cookie;
	int i, cpu, occ = 0;
	struct rq *rq_i;
	bool need_sync;

	if (!sched_core_enabled(rq))
		return __pick_next_task(rq, prev, rf);

	cpu = cpu_of(rq);

	/* Stopper task is switching into idle, no need core-wide selection. */
	if (cpu_is_offline(cpu)) {
		/*
		 * Reset core_pick so that we don't enter the fastpath when
		 * coming online. core_pick would already be migrated to
		 * another cpu during offline.
		 */
		rq->core_pick = NULL;
		return __pick_next_task(rq, prev, rf);
	}

	/*
	 * If there were no {en,de}queues since we picked (IOW, the task
	 * pointers are all still valid), and we haven't scheduled the last
	 * pick yet, do so now.
	 *
	 * rq->core_pick can be NULL if no selection was made for a CPU because
	 * it was either offline or went offline during a sibling's core-wide
	 * selection. In this case, do a core-wide selection.
	 */
	if (rq->core->core_pick_seq == rq->core->core_task_seq &&
	    rq->core->core_pick_seq != rq->core_sched_seq &&
	    rq->core_pick) {
		WRITE_ONCE(rq->core_sched_seq, rq->core->core_pick_seq);

		next = rq->core_pick;
		if (next != prev) {
			put_prev_task(rq, prev);
			set_next_task(rq, next);
		}

		rq->core_pick = NULL;
		return next;
	}

	put_prev_task_balance(rq, prev, rf);

	smt_mask = cpu_smt_mask(cpu);
	need_sync = !!rq->core->core_cookie;

	/* reset state */
	rq->core->core_cookie = 0UL;
	if (rq->core->core_forceidle) {
		need_sync = true;
		fi_before = true;
		rq->core->core_forceidle = false;
	}

	/*
	 * core->core_task_seq, core->core_pick_seq, rq->core_sched_seq
	 *
	 * @task_seq guards the task state ({en,de}queues)
	 * @pick_seq is the @task_seq we did a selection on
	 * @sched_seq is the @pick_seq we scheduled
	 *
	 * However, preemptions can cause multiple picks on the same task set.
	 * 'Fix' this by also increasing @task_seq for every pick.
	 */
	rq->core->core_task_seq++;

	/*
	 * Optimize for common case where this CPU has no cookies
	 * and there are no cookied tasks running on siblings.
	 */
	if (!need_sync) {
		next = pick_task(rq);
		if (!next->core_cookie) {
			rq->core_pick = NULL;
			/*
			 * For robustness, update the min_vruntime_fi for
			 * unconstrained picks as well.
			 */
			WARN_ON_ONCE(fi_before);
			task_vruntime_update(rq, next, false);
			goto done;
		}
	}

	/*
	 * For each thread: do the regular task pick and find the max prio task
	 * amongst them.
	 *
	 * Tie-break prio towards the current CPU
	 */
	for_each_cpu_wrap(i, smt_mask, cpu) {
		rq_i = cpu_rq(i);

		if (i != cpu)
			update_rq_clock(rq_i);

		p = rq_i->core_pick = pick_task(rq_i);
		if (!max || prio_less(max, p, fi_before))
			max = p;
	}

	cookie = rq->core->core_cookie = max->core_cookie;

	/*
	 * For each thread: try and find a runnable task that matches @max or
	 * force idle.
	 */
	for_each_cpu(i, smt_mask) {
		rq_i = cpu_rq(i);
		p = rq_i->core_pick;

		if (!cookie_equals(p, cookie)) {
			p = NULL;
			if (cookie)
				p = sched_core_find(rq_i, cookie);
			if (!p)
				p = idle_sched_class.pick_task(rq_i);
		}

		rq_i->core_pick = p;

		if (p == rq_i->idle) {
			if (rq_i->nr_running) {
				rq->core->core_forceidle = true;
				if (!fi_before)
					rq->core->core_forceidle_seq++;
			}
		} else {
			occ++;
		}
	}

	rq->core->core_pick_seq = rq->core->core_task_seq;
	next = rq->core_pick;
	rq->core_sched_seq = rq->core->core_pick_seq;

	/* Something should have been selected for current CPU */
	WARN_ON_ONCE(!next);

	/*
	 * Reschedule siblings
	 *
	 * NOTE: L1TF -- at this point we're no longer running the old task and
	 * sending an IPI (below) ensures the sibling will no longer be running
	 * their task. This ensures there is no inter-sibling overlap between
	 * non-matching user state.
	 */
	for_each_cpu(i, smt_mask) {
		rq_i = cpu_rq(i);

		/*
		 * An online sibling might have gone offline before a task
		 * could be picked for it, or it might be offline but later
		 * happen to come online, but its too late and nothing was
		 * picked for it.  That's Ok - it will pick tasks for itself,
		 * so ignore it.
		 */
		if (!rq_i->core_pick)
			continue;

		/*
		 * Update for new !FI->FI transitions, or if continuing to be in !FI:
		 * fi_before     fi      update?
		 *  0            0       1
		 *  0            1       1
		 *  1            0       1
		 *  1            1       0
		 */
		if (!(fi_before && rq->core->core_forceidle))
			task_vruntime_update(rq_i, rq_i->core_pick, rq->core->core_forceidle);

		rq_i->core_pick->core_occupation = occ;

		if (i == cpu) {
			rq_i->core_pick = NULL;
			continue;
		}

		/* Did we break L1TF mitigation requirements? */
		WARN_ON_ONCE(!cookie_match(next, rq_i->core_pick));

		if (rq_i->curr == rq_i->core_pick) {
			rq_i->core_pick = NULL;
			continue;
		}

		resched_curr(rq_i);
	}

done:
	set_next_task(rq, next);
	return next;
}

static bool try_steal_cookie(int this, int that)
{
	struct rq *dst = cpu_rq(this), *src = cpu_rq(that);
	struct task_struct *p;
	unsigned long cookie;
	bool success = false;

	local_irq_disable();
	double_rq_lock(dst, src);

	cookie = dst->core->core_cookie;
	if (!cookie)
		goto unlock;

	if (dst->curr != dst->idle)
		goto unlock;

	p = sched_core_find(src, cookie);
	if (p == src->idle)
		goto unlock;

	do {
		if (p == src->core_pick || p == src->curr)
			goto next;

		if (!cpumask_test_cpu(this, &p->cpus_mask))
			goto next;

		if (p->core_occupation > dst->idle->core_occupation)
			goto next;

		deactivate_task(src, p, 0);
		set_task_cpu(p, this);
		activate_task(dst, p, 0);

		resched_curr(dst);

		success = true;
		break;

next:
		p = sched_core_next(p, cookie);
	} while (p);

unlock:
	double_rq_unlock(dst, src);
	local_irq_enable();

	return success;
}

static bool steal_cookie_task(int cpu, struct sched_domain *sd)
{
	int i;

	for_each_cpu_wrap(i, sched_domain_span(sd), cpu) {
		if (i == cpu)
			continue;

		if (need_resched())
			break;

		if (try_steal_cookie(cpu, i))
			return true;
	}

	return false;
}

static void sched_core_balance(struct rq *rq)
{
	struct sched_domain *sd;
	int cpu = cpu_of(rq);

	preempt_disable();
	rcu_read_lock();
	raw_spin_rq_unlock_irq(rq);
	for_each_domain(cpu, sd) {
		if (need_resched())
			break;

		if (steal_cookie_task(cpu, sd))
			break;
	}
	raw_spin_rq_lock_irq(rq);
	rcu_read_unlock();
	preempt_enable();
}

static DEFINE_PER_CPU(struct callback_head, core_balance_head);

void queue_core_balance(struct rq *rq)
{
	if (!sched_core_enabled(rq))
		return;

	if (!rq->core->core_cookie)
		return;

	if (!rq->nr_running) /* not forced idle */
		return;

	queue_balance_callback(rq, &per_cpu(core_balance_head, rq->cpu), sched_core_balance);
}

static void sched_core_cpu_starting(unsigned int cpu)
{
	const struct cpumask *smt_mask = cpu_smt_mask(cpu);
	struct rq *rq = cpu_rq(cpu), *core_rq = NULL;
	unsigned long flags;
	int t;

	sched_core_lock(cpu, &flags);

	WARN_ON_ONCE(rq->core != rq);

	/* if we're the first, we'll be our own leader */
	if (cpumask_weight(smt_mask) == 1)
		goto unlock;

	/* find the leader */
	for_each_cpu(t, smt_mask) {
		if (t == cpu)
			continue;
		rq = cpu_rq(t);
		if (rq->core == rq) {
			core_rq = rq;
			break;
		}
	}

	if (WARN_ON_ONCE(!core_rq)) /* whoopsie */
		goto unlock;

	/* install and validate core_rq */
	for_each_cpu(t, smt_mask) {
		rq = cpu_rq(t);

		if (t == cpu)
			rq->core = core_rq;

		WARN_ON_ONCE(rq->core != core_rq);
	}

unlock:
	sched_core_unlock(cpu, &flags);
}

static void sched_core_cpu_deactivate(unsigned int cpu)
{
	const struct cpumask *smt_mask = cpu_smt_mask(cpu);
	struct rq *rq = cpu_rq(cpu), *core_rq = NULL;
	unsigned long flags;
	int t;

	sched_core_lock(cpu, &flags);

	/* if we're the last man standing, nothing to do */
	if (cpumask_weight(smt_mask) == 1) {
		WARN_ON_ONCE(rq->core != rq);
		goto unlock;
	}

	/* if we're not the leader, nothing to do */
	if (rq->core != rq)
		goto unlock;

	/* find a new leader */
	for_each_cpu(t, smt_mask) {
		if (t == cpu)
			continue;
		core_rq = cpu_rq(t);
		break;
	}

	if (WARN_ON_ONCE(!core_rq)) /* impossible */
		goto unlock;

	/* copy the shared state to the new leader */
	core_rq->core_task_seq      = rq->core_task_seq;
	core_rq->core_pick_seq      = rq->core_pick_seq;
	core_rq->core_cookie        = rq->core_cookie;
	core_rq->core_forceidle     = rq->core_forceidle;
	core_rq->core_forceidle_seq = rq->core_forceidle_seq;

	/* install new leader */
	for_each_cpu(t, smt_mask) {
		rq = cpu_rq(t);
		rq->core = core_rq;
	}

unlock:
	sched_core_unlock(cpu, &flags);
}

static inline void sched_core_cpu_dying(unsigned int cpu)
{
	struct rq *rq = cpu_rq(cpu);

	if (rq->core != rq)
		rq->core = rq;
}

#else /* !CONFIG_SCHED_CORE */

static inline void sched_core_cpu_starting(unsigned int cpu) {}
static inline void sched_core_cpu_deactivate(unsigned int cpu) {}
static inline void sched_core_cpu_dying(unsigned int cpu) {}

static struct task_struct *
pick_next_task(struct rq *rq, struct task_struct *prev, struct rq_flags *rf)
{
	return __pick_next_task(rq, prev, rf);
}

#endif /* CONFIG_SCHED_CORE */

/*
 * Constants for the sched_mode argument of __schedule().
 *
 * The mode argument allows RT enabled kernels to differentiate a
 * preemption from blocking on an 'sleeping' spin/rwlock. Note that
 * SM_MASK_PREEMPT for !RT has all bits set, which allows the compiler to
 * optimize the AND operation out and just check for zero.
 */
#define SM_NONE			0x0
#define SM_PREEMPT		0x1
#define SM_RTLOCK_WAIT		0x2

#ifndef CONFIG_PREEMPT_RT
# define SM_MASK_PREEMPT	(~0U)
#else
# define SM_MASK_PREEMPT	SM_PREEMPT
#endif

/*
 * __schedule() is the main scheduler function.
 *
 * The main means of driving the scheduler and thus entering this function are:
 *
 *   1. Explicit blocking: mutex, semaphore, waitqueue, etc.
 *
 *   2. TIF_NEED_RESCHED flag is checked on interrupt and userspace return
 *      paths. For example, see arch/x86/entry_64.S.
 *
 *      To drive preemption between tasks, the scheduler sets the flag in timer
 *      interrupt handler scheduler_tick().
 *
 *   3. Wakeups don't really cause entry into schedule(). They add a
 *      task to the run-queue and that's it.
 *
 *      Now, if the new task added to the run-queue preempts the current
 *      task, then the wakeup sets TIF_NEED_RESCHED and schedule() gets
 *      called on the nearest possible occasion:
 *
 *       - If the kernel is preemptible (CONFIG_PREEMPTION=y):
 *
 *         - in syscall or exception context, at the next outmost
 *           preempt_enable(). (this might be as soon as the wake_up()'s
 *           spin_unlock()!)
 *
 *         - in IRQ context, return from interrupt-handler to
 *           preemptible context
 *
 *       - If the kernel is not preemptible (CONFIG_PREEMPTION is not set)
 *         then at the next:
 *
 *          - cond_resched() call
 *          - explicit schedule() call
 *          - return from syscall or exception to user-space
 *          - return from interrupt-handler to user-space
 *
 * WARNING: must be called with preemption disabled!
 */
static void __sched notrace __schedule(unsigned int sched_mode)
{
	struct task_struct *prev, *next;
	unsigned long *switch_count;
	unsigned long prev_state;
	struct rq_flags rf;
	struct rq *rq;
	int cpu;

	cpu = smp_processor_id();
	rq = cpu_rq(cpu);
	prev = rq->curr;

	schedule_debug(prev, !!sched_mode);

	if (sched_feat(HRTICK) || sched_feat(HRTICK_DL))
		hrtick_clear(rq);

	local_irq_disable();
	rcu_note_context_switch(!!sched_mode);

	/*
	 * Make sure that signal_pending_state()->signal_pending() below
	 * can't be reordered with __set_current_state(TASK_INTERRUPTIBLE)
	 * done by the caller to avoid the race with signal_wake_up():
	 *
	 * __set_current_state(@state)		signal_wake_up()
	 * schedule()				  set_tsk_thread_flag(p, TIF_SIGPENDING)
	 *					  wake_up_state(p, state)
	 *   LOCK rq->lock			    LOCK p->pi_state
	 *   smp_mb__after_spinlock()		    smp_mb__after_spinlock()
	 *     if (signal_pending_state())	    if (p->state & @state)
	 *
	 * Also, the membarrier system call requires a full memory barrier
	 * after coming from user-space, before storing to rq->curr.
	 */
	rq_lock(rq, &rf);
	smp_mb__after_spinlock();

	/* Promote REQ to ACT */
	rq->clock_update_flags <<= 1;
	update_rq_clock(rq);

	switch_count = &prev->nivcsw;

	/*
	 * We must load prev->state once (task_struct::state is volatile), such
	 * that:
	 *
	 *  - we form a control dependency vs deactivate_task() below.
	 *  - ptrace_{,un}freeze_traced() can change ->state underneath us.
	 */
	prev_state = READ_ONCE(prev->__state);
	if (!(sched_mode & SM_MASK_PREEMPT) && prev_state) {
		if (signal_pending_state(prev_state, prev)) {
			WRITE_ONCE(prev->__state, TASK_RUNNING);
		} else {
			prev->sched_contributes_to_load =
				(prev_state & TASK_UNINTERRUPTIBLE) &&
				!(prev_state & TASK_NOLOAD) &&
				!(prev->flags & PF_FROZEN);

			if (prev->sched_contributes_to_load)
				rq->nr_uninterruptible++;

			/*
			 * __schedule()			ttwu()
			 *   prev_state = prev->state;    if (p->on_rq && ...)
			 *   if (prev_state)		    goto out;
			 *     p->on_rq = 0;		  smp_acquire__after_ctrl_dep();
			 *				  p->state = TASK_WAKING
			 *
			 * Where __schedule() and ttwu() have matching control dependencies.
			 *
			 * After this, schedule() must not care about p->state any more.
			 */
			deactivate_task(rq, prev, DEQUEUE_SLEEP | DEQUEUE_NOCLOCK);

			if (prev->in_iowait) {
				atomic_inc(&rq->nr_iowait);
				delayacct_blkio_start();
			}
		}
		switch_count = &prev->nvcsw;
	}

	next = pick_next_task(rq, prev, &rf);
	clear_tsk_need_resched(prev);
	clear_preempt_need_resched();
#ifdef CONFIG_SCHED_DEBUG
	rq->last_seen_need_resched_ns = 0;
#endif

	if (likely(prev != next)) {
		rq->nr_switches++;
		/*
		 * RCU users of rcu_dereference(rq->curr) may not see
		 * changes to task_struct made by pick_next_task().
		 */
		RCU_INIT_POINTER(rq->curr, next);
		/*
		 * The membarrier system call requires each architecture
		 * to have a full memory barrier after updating
		 * rq->curr, before returning to user-space.
		 *
		 * Here are the schemes providing that barrier on the
		 * various architectures:
		 * - mm ? switch_mm() : mmdrop() for x86, s390, sparc, PowerPC.
		 *   switch_mm() rely on membarrier_arch_switch_mm() on PowerPC.
		 * - finish_lock_switch() for weakly-ordered
		 *   architectures where spin_unlock is a full barrier,
		 * - switch_to() for arm64 (weakly-ordered, spin_unlock
		 *   is a RELEASE barrier),
		 */
		++*switch_count;

		migrate_disable_switch(rq, prev);
		psi_sched_switch(prev, next, !task_on_rq_queued(prev));

		trace_sched_switch(sched_mode & SM_MASK_PREEMPT, prev, next);

		/* Also unlocks the rq: */
		rq = context_switch(rq, prev, next, &rf);
	} else {
		rq->clock_update_flags &= ~(RQCF_ACT_SKIP|RQCF_REQ_SKIP);

		rq_unpin_lock(rq, &rf);
		__balance_callbacks(rq);
		raw_spin_rq_unlock_irq(rq);
	}
}

void __noreturn do_task_dead(void)
{
	/* Causes final put_task_struct in finish_task_switch(): */
	set_special_state(TASK_DEAD);

	/* Tell freezer to ignore us: */
	current->flags |= PF_NOFREEZE;

	__schedule(SM_NONE);
	BUG();

	/* Avoid "noreturn function does return" - but don't continue if BUG() is a NOP: */
	for (;;)
		cpu_relax();
}

static inline void sched_submit_work(struct task_struct *tsk)
{
	unsigned int task_flags;

	if (task_is_running(tsk))
		return;

	task_flags = tsk->flags;
	/*
	 * If a worker goes to sleep, notify and ask workqueue whether it
	 * wants to wake up a task to maintain concurrency.
	 */
	if (task_flags & (PF_WQ_WORKER | PF_IO_WORKER)) {
		if (task_flags & PF_WQ_WORKER)
			wq_worker_sleeping(tsk);
		else
			io_wq_worker_sleeping(tsk);
	}

	if (tsk_is_pi_blocked(tsk))
		return;

	/*
	 * If we are going to sleep and we have plugged IO queued,
	 * make sure to submit it to avoid deadlocks.
	 */
	if (blk_needs_flush_plug(tsk))
		blk_flush_plug(tsk->plug, true);
}

static void sched_update_worker(struct task_struct *tsk)
{
	if (tsk->flags & (PF_WQ_WORKER | PF_IO_WORKER)) {
		if (tsk->flags & PF_WQ_WORKER)
			wq_worker_running(tsk);
		else
			io_wq_worker_running(tsk);
	}
}

asmlinkage __visible void __sched schedule(void)
{
	struct task_struct *tsk = current;

	sched_submit_work(tsk);
	do {
		preempt_disable();
		__schedule(SM_NONE);
		sched_preempt_enable_no_resched();
	} while (need_resched());
	sched_update_worker(tsk);
}
EXPORT_SYMBOL(schedule);

/*
 * synchronize_rcu_tasks() makes sure that no task is stuck in preempted
 * state (have scheduled out non-voluntarily) by making sure that all
 * tasks have either left the run queue or have gone into user space.
 * As idle tasks do not do either, they must not ever be preempted
 * (schedule out non-voluntarily).
 *
 * schedule_idle() is similar to schedule_preempt_disable() except that it
 * never enables preemption because it does not call sched_submit_work().
 */
void __sched schedule_idle(void)
{
	/*
	 * As this skips calling sched_submit_work(), which the idle task does
	 * regardless because that function is a nop when the task is in a
	 * TASK_RUNNING state, make sure this isn't used someplace that the
	 * current task can be in any other state. Note, idle is always in the
	 * TASK_RUNNING state.
	 */
	WARN_ON_ONCE(current->__state);
	do {
		__schedule(SM_NONE);
	} while (need_resched());
}

#if defined(CONFIG_CONTEXT_TRACKING) && !defined(CONFIG_HAVE_CONTEXT_TRACKING_OFFSTACK)
asmlinkage __visible void __sched schedule_user(void)
{
	/*
	 * If we come here after a random call to set_need_resched(),
	 * or we have been woken up remotely but the IPI has not yet arrived,
	 * we haven't yet exited the RCU idle mode. Do it here manually until
	 * we find a better solution.
	 *
	 * NB: There are buggy callers of this function.  Ideally we
	 * should warn if prev_state != CONTEXT_USER, but that will trigger
	 * too frequently to make sense yet.
	 */
	enum ctx_state prev_state = exception_enter();
	schedule();
	exception_exit(prev_state);
}
#endif

/**
 * schedule_preempt_disabled - called with preemption disabled
 *
 * Returns with preemption disabled. Note: preempt_count must be 1
 */
void __sched schedule_preempt_disabled(void)
{
	sched_preempt_enable_no_resched();
	schedule();
	preempt_disable();
}

#ifdef CONFIG_PREEMPT_RT
void __sched notrace schedule_rtlock(void)
{
	do {
		preempt_disable();
		__schedule(SM_RTLOCK_WAIT);
		sched_preempt_enable_no_resched();
	} while (need_resched());
}
NOKPROBE_SYMBOL(schedule_rtlock);
#endif

static void __sched notrace preempt_schedule_common(void)
{
	do {
		/*
		 * Because the function tracer can trace preempt_count_sub()
		 * and it also uses preempt_enable/disable_notrace(), if
		 * NEED_RESCHED is set, the preempt_enable_notrace() called
		 * by the function tracer will call this function again and
		 * cause infinite recursion.
		 *
		 * Preemption must be disabled here before the function
		 * tracer can trace. Break up preempt_disable() into two
		 * calls. One to disable preemption without fear of being
		 * traced. The other to still record the preemption latency,
		 * which can also be traced by the function tracer.
		 */
		preempt_disable_notrace();
		preempt_latency_start(1);
		__schedule(SM_PREEMPT);
		preempt_latency_stop(1);
		preempt_enable_no_resched_notrace();

		/*
		 * Check again in case we missed a preemption opportunity
		 * between schedule and now.
		 */
	} while (need_resched());
}

#ifdef CONFIG_PREEMPTION
/*
 * This is the entry point to schedule() from in-kernel preemption
 * off of preempt_enable.
 */
asmlinkage __visible void __sched notrace preempt_schedule(void)
{
	/*
	 * If there is a non-zero preempt_count or interrupts are disabled,
	 * we do not want to preempt the current task. Just return..
	 */
	if (likely(!preemptible()))
		return;

	preempt_schedule_common();
}
NOKPROBE_SYMBOL(preempt_schedule);
EXPORT_SYMBOL(preempt_schedule);

#ifdef CONFIG_PREEMPT_DYNAMIC
DEFINE_STATIC_CALL(preempt_schedule, __preempt_schedule_func);
EXPORT_STATIC_CALL_TRAMP(preempt_schedule);
#endif


/**
 * preempt_schedule_notrace - preempt_schedule called by tracing
 *
 * The tracing infrastructure uses preempt_enable_notrace to prevent
 * recursion and tracing preempt enabling caused by the tracing
 * infrastructure itself. But as tracing can happen in areas coming
 * from userspace or just about to enter userspace, a preempt enable
 * can occur before user_exit() is called. This will cause the scheduler
 * to be called when the system is still in usermode.
 *
 * To prevent this, the preempt_enable_notrace will use this function
 * instead of preempt_schedule() to exit user context if needed before
 * calling the scheduler.
 */
asmlinkage __visible void __sched notrace preempt_schedule_notrace(void)
{
	enum ctx_state prev_ctx;

	if (likely(!preemptible()))
		return;

	do {
		/*
		 * Because the function tracer can trace preempt_count_sub()
		 * and it also uses preempt_enable/disable_notrace(), if
		 * NEED_RESCHED is set, the preempt_enable_notrace() called
		 * by the function tracer will call this function again and
		 * cause infinite recursion.
		 *
		 * Preemption must be disabled here before the function
		 * tracer can trace. Break up preempt_disable() into two
		 * calls. One to disable preemption without fear of being
		 * traced. The other to still record the preemption latency,
		 * which can also be traced by the function tracer.
		 */
		preempt_disable_notrace();
		preempt_latency_start(1);
		/*
		 * Needs preempt disabled in case user_exit() is traced
		 * and the tracer calls preempt_enable_notrace() causing
		 * an infinite recursion.
		 */
		prev_ctx = exception_enter();
		__schedule(SM_PREEMPT);
		exception_exit(prev_ctx);

		preempt_latency_stop(1);
		preempt_enable_no_resched_notrace();
	} while (need_resched());
}
EXPORT_SYMBOL_GPL(preempt_schedule_notrace);

#ifdef CONFIG_PREEMPT_DYNAMIC
DEFINE_STATIC_CALL(preempt_schedule_notrace, __preempt_schedule_notrace_func);
EXPORT_STATIC_CALL_TRAMP(preempt_schedule_notrace);
#endif

#endif /* CONFIG_PREEMPTION */

#ifdef CONFIG_PREEMPT_DYNAMIC

#include <linux/entry-common.h>

/*
 * SC:cond_resched
 * SC:might_resched
 * SC:preempt_schedule
 * SC:preempt_schedule_notrace
 * SC:irqentry_exit_cond_resched
 *
 *
 * NONE:
 *   cond_resched               <- __cond_resched
 *   might_resched              <- RET0
 *   preempt_schedule           <- NOP
 *   preempt_schedule_notrace   <- NOP
 *   irqentry_exit_cond_resched <- NOP
 *
 * VOLUNTARY:
 *   cond_resched               <- __cond_resched
 *   might_resched              <- __cond_resched
 *   preempt_schedule           <- NOP
 *   preempt_schedule_notrace   <- NOP
 *   irqentry_exit_cond_resched <- NOP
 *
 * FULL:
 *   cond_resched               <- RET0
 *   might_resched              <- RET0
 *   preempt_schedule           <- preempt_schedule
 *   preempt_schedule_notrace   <- preempt_schedule_notrace
 *   irqentry_exit_cond_resched <- irqentry_exit_cond_resched
 */

enum {
	preempt_dynamic_undefined = -1,
	preempt_dynamic_none,
	preempt_dynamic_voluntary,
	preempt_dynamic_full,
};

int preempt_dynamic_mode = preempt_dynamic_undefined;

int sched_dynamic_mode(const char *str)
{
	if (!strcmp(str, "none"))
		return preempt_dynamic_none;

	if (!strcmp(str, "voluntary"))
		return preempt_dynamic_voluntary;

	if (!strcmp(str, "full"))
		return preempt_dynamic_full;

	return -EINVAL;
}

void sched_dynamic_update(int mode)
{
	/*
	 * Avoid {NONE,VOLUNTARY} -> FULL transitions from ever ending up in
	 * the ZERO state, which is invalid.
	 */
	static_call_update(cond_resched, __cond_resched);
	static_call_update(might_resched, __cond_resched);
	static_call_update(preempt_schedule, __preempt_schedule_func);
	static_call_update(preempt_schedule_notrace, __preempt_schedule_notrace_func);
	static_call_update(irqentry_exit_cond_resched, irqentry_exit_cond_resched);

	switch (mode) {
	case preempt_dynamic_none:
		static_call_update(cond_resched, __cond_resched);
		static_call_update(might_resched, (void *)&__static_call_return0);
		static_call_update(preempt_schedule, NULL);
		static_call_update(preempt_schedule_notrace, NULL);
		static_call_update(irqentry_exit_cond_resched, NULL);
		pr_info("Dynamic Preempt: none\n");
		break;

	case preempt_dynamic_voluntary:
		static_call_update(cond_resched, __cond_resched);
		static_call_update(might_resched, __cond_resched);
		static_call_update(preempt_schedule, NULL);
		static_call_update(preempt_schedule_notrace, NULL);
		static_call_update(irqentry_exit_cond_resched, NULL);
		pr_info("Dynamic Preempt: voluntary\n");
		break;

	case preempt_dynamic_full:
		static_call_update(cond_resched, (void *)&__static_call_return0);
		static_call_update(might_resched, (void *)&__static_call_return0);
		static_call_update(preempt_schedule, __preempt_schedule_func);
		static_call_update(preempt_schedule_notrace, __preempt_schedule_notrace_func);
		static_call_update(irqentry_exit_cond_resched, irqentry_exit_cond_resched);
		pr_info("Dynamic Preempt: full\n");
		break;
	}

	preempt_dynamic_mode = mode;
}

static int __init setup_preempt_mode(char *str)
{
	int mode = sched_dynamic_mode(str);
	if (mode < 0) {
		pr_warn("Dynamic Preempt: unsupported mode: %s\n", str);
		return 1;
	}

	sched_dynamic_update(mode);
	return 0;
}
__setup("preempt=", setup_preempt_mode);

static void __init preempt_dynamic_init(void)
{
	if (preempt_dynamic_mode == preempt_dynamic_undefined) {
<<<<<<< HEAD
		if (IS_ENABLED(CONFIG_PREEMPT_NONE_BEHAVIOUR)) {
			sched_dynamic_update(preempt_dynamic_none);
		} else if (IS_ENABLED(CONFIG_PREEMPT_VOLUNTARY_BEHAVIOUR)) {
			sched_dynamic_update(preempt_dynamic_voluntary);
		} else {
			/* Default static call setting, nothing to do */
			WARN_ON_ONCE(!IS_ENABLED(CONFIG_PREEMPT_BEHAVIOUR));
=======
		if (IS_ENABLED(CONFIG_PREEMPT_NONE)) {
			sched_dynamic_update(preempt_dynamic_none);
		} else if (IS_ENABLED(CONFIG_PREEMPT_VOLUNTARY)) {
			sched_dynamic_update(preempt_dynamic_voluntary);
		} else {
			/* Default static call setting, nothing to do */
			WARN_ON_ONCE(!IS_ENABLED(CONFIG_PREEMPT));
>>>>>>> fa55b7dc
			preempt_dynamic_mode = preempt_dynamic_full;
			pr_info("Dynamic Preempt: full\n");
		}
	}
}

#else /* !CONFIG_PREEMPT_DYNAMIC */

static inline void preempt_dynamic_init(void) { }

#endif /* #ifdef CONFIG_PREEMPT_DYNAMIC */

/*
 * This is the entry point to schedule() from kernel preemption
 * off of irq context.
 * Note, that this is called and return with irqs disabled. This will
 * protect us against recursive calling from irq.
 */
asmlinkage __visible void __sched preempt_schedule_irq(void)
{
	enum ctx_state prev_state;

	/* Catch callers which need to be fixed */
	BUG_ON(preempt_count() || !irqs_disabled());

	prev_state = exception_enter();

	do {
		preempt_disable();
		local_irq_enable();
		__schedule(SM_PREEMPT);
		local_irq_disable();
		sched_preempt_enable_no_resched();
	} while (need_resched());

	exception_exit(prev_state);
}

int default_wake_function(wait_queue_entry_t *curr, unsigned mode, int wake_flags,
			  void *key)
{
	WARN_ON_ONCE(IS_ENABLED(CONFIG_SCHED_DEBUG) && wake_flags & ~WF_SYNC);
	return try_to_wake_up(curr->private, mode, wake_flags);
}
EXPORT_SYMBOL(default_wake_function);

static void __setscheduler_prio(struct task_struct *p, int prio)
{
	if (dl_prio(prio))
		p->sched_class = &dl_sched_class;
	else if (rt_prio(prio))
		p->sched_class = &rt_sched_class;
	else
		p->sched_class = &fair_sched_class;

	p->prio = prio;
}

#ifdef CONFIG_RT_MUTEXES

static inline int __rt_effective_prio(struct task_struct *pi_task, int prio)
{
	if (pi_task)
		prio = min(prio, pi_task->prio);

	return prio;
}

static inline int rt_effective_prio(struct task_struct *p, int prio)
{
	struct task_struct *pi_task = rt_mutex_get_top_task(p);

	return __rt_effective_prio(pi_task, prio);
}

/*
 * rt_mutex_setprio - set the current priority of a task
 * @p: task to boost
 * @pi_task: donor task
 *
 * This function changes the 'effective' priority of a task. It does
 * not touch ->normal_prio like __setscheduler().
 *
 * Used by the rt_mutex code to implement priority inheritance
 * logic. Call site only calls if the priority of the task changed.
 */
void rt_mutex_setprio(struct task_struct *p, struct task_struct *pi_task)
{
	int prio, oldprio, queued, running, queue_flag =
		DEQUEUE_SAVE | DEQUEUE_MOVE | DEQUEUE_NOCLOCK;
	const struct sched_class *prev_class;
	struct rq_flags rf;
	struct rq *rq;

	/* XXX used to be waiter->prio, not waiter->task->prio */
	prio = __rt_effective_prio(pi_task, p->normal_prio);

	/*
	 * If nothing changed; bail early.
	 */
	if (p->pi_top_task == pi_task && prio == p->prio && !dl_prio(prio))
		return;

	rq = __task_rq_lock(p, &rf);
	update_rq_clock(rq);
	/*
	 * Set under pi_lock && rq->lock, such that the value can be used under
	 * either lock.
	 *
	 * Note that there is loads of tricky to make this pointer cache work
	 * right. rt_mutex_slowunlock()+rt_mutex_postunlock() work together to
	 * ensure a task is de-boosted (pi_task is set to NULL) before the
	 * task is allowed to run again (and can exit). This ensures the pointer
	 * points to a blocked task -- which guarantees the task is present.
	 */
	p->pi_top_task = pi_task;

	/*
	 * For FIFO/RR we only need to set prio, if that matches we're done.
	 */
	if (prio == p->prio && !dl_prio(prio))
		goto out_unlock;

	/*
	 * Idle task boosting is a nono in general. There is one
	 * exception, when PREEMPT_RT and NOHZ is active:
	 *
	 * The idle task calls get_next_timer_interrupt() and holds
	 * the timer wheel base->lock on the CPU and another CPU wants
	 * to access the timer (probably to cancel it). We can safely
	 * ignore the boosting request, as the idle CPU runs this code
	 * with interrupts disabled and will complete the lock
	 * protected section without being interrupted. So there is no
	 * real need to boost.
	 */
	if (unlikely(p == rq->idle)) {
		WARN_ON(p != rq->curr);
		WARN_ON(p->pi_blocked_on);
		goto out_unlock;
	}

	trace_sched_pi_setprio(p, pi_task);
	oldprio = p->prio;

	if (oldprio == prio)
		queue_flag &= ~DEQUEUE_MOVE;

	prev_class = p->sched_class;
	queued = task_on_rq_queued(p);
	running = task_current(rq, p);
	if (queued)
		dequeue_task(rq, p, queue_flag);
	if (running)
		put_prev_task(rq, p);

	/*
	 * Boosting condition are:
	 * 1. -rt task is running and holds mutex A
	 *      --> -dl task blocks on mutex A
	 *
	 * 2. -dl task is running and holds mutex A
	 *      --> -dl task blocks on mutex A and could preempt the
	 *          running task
	 */
	if (dl_prio(prio)) {
		if (!dl_prio(p->normal_prio) ||
		    (pi_task && dl_prio(pi_task->prio) &&
		     dl_entity_preempt(&pi_task->dl, &p->dl))) {
			p->dl.pi_se = pi_task->dl.pi_se;
			queue_flag |= ENQUEUE_REPLENISH;
		} else {
			p->dl.pi_se = &p->dl;
		}
	} else if (rt_prio(prio)) {
		if (dl_prio(oldprio))
			p->dl.pi_se = &p->dl;
		if (oldprio < prio)
			queue_flag |= ENQUEUE_HEAD;
	} else {
		if (dl_prio(oldprio))
			p->dl.pi_se = &p->dl;
		if (rt_prio(oldprio))
			p->rt.timeout = 0;
	}

	__setscheduler_prio(p, prio);

	if (queued)
		enqueue_task(rq, p, queue_flag);
	if (running)
		set_next_task(rq, p);

	check_class_changed(rq, p, prev_class, oldprio);
out_unlock:
	/* Avoid rq from going away on us: */
	preempt_disable();

	rq_unpin_lock(rq, &rf);
	__balance_callbacks(rq);
	raw_spin_rq_unlock(rq);

	preempt_enable();
}
#else
static inline int rt_effective_prio(struct task_struct *p, int prio)
{
	return prio;
}
#endif

void set_user_nice(struct task_struct *p, long nice)
{
	bool queued, running;
	int old_prio;
	struct rq_flags rf;
	struct rq *rq;

	if (task_nice(p) == nice || nice < MIN_NICE || nice > MAX_NICE)
		return;
	/*
	 * We have to be careful, if called from sys_setpriority(),
	 * the task might be in the middle of scheduling on another CPU.
	 */
	rq = task_rq_lock(p, &rf);
	update_rq_clock(rq);

	/*
	 * The RT priorities are set via sched_setscheduler(), but we still
	 * allow the 'normal' nice value to be set - but as expected
	 * it won't have any effect on scheduling until the task is
	 * SCHED_DEADLINE, SCHED_FIFO or SCHED_RR:
	 */
	if (task_has_dl_policy(p) || task_has_rt_policy(p)) {
		p->static_prio = NICE_TO_PRIO(nice);
		goto out_unlock;
	}
	queued = task_on_rq_queued(p);
	running = task_current(rq, p);
	if (queued)
		dequeue_task(rq, p, DEQUEUE_SAVE | DEQUEUE_NOCLOCK);
	if (running)
		put_prev_task(rq, p);

	p->static_prio = NICE_TO_PRIO(nice);
	set_load_weight(p, true);
	old_prio = p->prio;
	p->prio = effective_prio(p);

	if (queued)
		enqueue_task(rq, p, ENQUEUE_RESTORE | ENQUEUE_NOCLOCK);
	if (running)
		set_next_task(rq, p);

	/*
	 * If the task increased its priority or is running and
	 * lowered its priority, then reschedule its CPU:
	 */
	p->sched_class->prio_changed(rq, p, old_prio);

out_unlock:
	task_rq_unlock(rq, p, &rf);
}
EXPORT_SYMBOL(set_user_nice);

/*
 * can_nice - check if a task can reduce its nice value
 * @p: task
 * @nice: nice value
 */
int can_nice(const struct task_struct *p, const int nice)
{
	/* Convert nice value [19,-20] to rlimit style value [1,40]: */
	int nice_rlim = nice_to_rlimit(nice);

	return (nice_rlim <= task_rlimit(p, RLIMIT_NICE) ||
		capable(CAP_SYS_NICE));
}

#ifdef __ARCH_WANT_SYS_NICE

/*
 * sys_nice - change the priority of the current process.
 * @increment: priority increment
 *
 * sys_setpriority is a more generic, but much slower function that
 * does similar things.
 */
SYSCALL_DEFINE1(nice, int, increment)
{
	long nice, retval;

	/*
	 * Setpriority might change our priority at the same moment.
	 * We don't have to worry. Conceptually one call occurs first
	 * and we have a single winner.
	 */
	increment = clamp(increment, -NICE_WIDTH, NICE_WIDTH);
	nice = task_nice(current) + increment;

	nice = clamp_val(nice, MIN_NICE, MAX_NICE);
	if (increment < 0 && !can_nice(current, nice))
		return -EPERM;

	retval = security_task_setnice(current, nice);
	if (retval)
		return retval;

	set_user_nice(current, nice);
	return 0;
}

#endif

/**
 * task_prio - return the priority value of a given task.
 * @p: the task in question.
 *
 * Return: The priority value as seen by users in /proc.
 *
 * sched policy         return value   kernel prio    user prio/nice
 *
 * normal, batch, idle     [0 ... 39]  [100 ... 139]          0/[-20 ... 19]
 * fifo, rr             [-2 ... -100]     [98 ... 0]  [1 ... 99]
 * deadline                     -101             -1           0
 */
int task_prio(const struct task_struct *p)
{
	return p->prio - MAX_RT_PRIO;
}

/**
 * idle_cpu - is a given CPU idle currently?
 * @cpu: the processor in question.
 *
 * Return: 1 if the CPU is currently idle. 0 otherwise.
 */
int idle_cpu(int cpu)
{
	struct rq *rq = cpu_rq(cpu);

	if (rq->curr != rq->idle)
		return 0;

	if (rq->nr_running)
		return 0;

#ifdef CONFIG_SMP
	if (rq->ttwu_pending)
		return 0;
#endif

	return 1;
}

/**
 * available_idle_cpu - is a given CPU idle for enqueuing work.
 * @cpu: the CPU in question.
 *
 * Return: 1 if the CPU is currently idle. 0 otherwise.
 */
int available_idle_cpu(int cpu)
{
	if (!idle_cpu(cpu))
		return 0;

	if (vcpu_is_preempted(cpu))
		return 0;

	return 1;
}

/**
 * idle_task - return the idle task for a given CPU.
 * @cpu: the processor in question.
 *
 * Return: The idle task for the CPU @cpu.
 */
struct task_struct *idle_task(int cpu)
{
	return cpu_rq(cpu)->idle;
}

#ifdef CONFIG_SMP
/*
 * This function computes an effective utilization for the given CPU, to be
 * used for frequency selection given the linear relation: f = u * f_max.
 *
 * The scheduler tracks the following metrics:
 *
 *   cpu_util_{cfs,rt,dl,irq}()
 *   cpu_bw_dl()
 *
 * Where the cfs,rt and dl util numbers are tracked with the same metric and
 * synchronized windows and are thus directly comparable.
 *
 * The cfs,rt,dl utilization are the running times measured with rq->clock_task
 * which excludes things like IRQ and steal-time. These latter are then accrued
 * in the irq utilization.
 *
 * The DL bandwidth number otoh is not a measured metric but a value computed
 * based on the task model parameters and gives the minimal utilization
 * required to meet deadlines.
 */
unsigned long effective_cpu_util(int cpu, unsigned long util_cfs,
				 unsigned long max, enum cpu_util_type type,
				 struct task_struct *p)
{
	unsigned long dl_util, util, irq;
	struct rq *rq = cpu_rq(cpu);

	if (!uclamp_is_used() &&
	    type == FREQUENCY_UTIL && rt_rq_is_runnable(&rq->rt)) {
		return max;
	}

	/*
	 * Early check to see if IRQ/steal time saturates the CPU, can be
	 * because of inaccuracies in how we track these -- see
	 * update_irq_load_avg().
	 */
	irq = cpu_util_irq(rq);
	if (unlikely(irq >= max))
		return max;

	/*
	 * Because the time spend on RT/DL tasks is visible as 'lost' time to
	 * CFS tasks and we use the same metric to track the effective
	 * utilization (PELT windows are synchronized) we can directly add them
	 * to obtain the CPU's actual utilization.
	 *
	 * CFS and RT utilization can be boosted or capped, depending on
	 * utilization clamp constraints requested by currently RUNNABLE
	 * tasks.
	 * When there are no CFS RUNNABLE tasks, clamps are released and
	 * frequency will be gracefully reduced with the utilization decay.
	 */
	util = util_cfs + cpu_util_rt(rq);
	if (type == FREQUENCY_UTIL)
		util = uclamp_rq_util_with(rq, util, p);

	dl_util = cpu_util_dl(rq);

	/*
	 * For frequency selection we do not make cpu_util_dl() a permanent part
	 * of this sum because we want to use cpu_bw_dl() later on, but we need
	 * to check if the CFS+RT+DL sum is saturated (ie. no idle time) such
	 * that we select f_max when there is no idle time.
	 *
	 * NOTE: numerical errors or stop class might cause us to not quite hit
	 * saturation when we should -- something for later.
	 */
	if (util + dl_util >= max)
		return max;

	/*
	 * OTOH, for energy computation we need the estimated running time, so
	 * include util_dl and ignore dl_bw.
	 */
	if (type == ENERGY_UTIL)
		util += dl_util;

	/*
	 * There is still idle time; further improve the number by using the
	 * irq metric. Because IRQ/steal time is hidden from the task clock we
	 * need to scale the task numbers:
	 *
	 *              max - irq
	 *   U' = irq + --------- * U
	 *                 max
	 */
	util = scale_irq_capacity(util, irq, max);
	util += irq;

	/*
	 * Bandwidth required by DEADLINE must always be granted while, for
	 * FAIR and RT, we use blocked utilization of IDLE CPUs as a mechanism
	 * to gracefully reduce the frequency when no tasks show up for longer
	 * periods of time.
	 *
	 * Ideally we would like to set bw_dl as min/guaranteed freq and util +
	 * bw_dl as requested freq. However, cpufreq is not yet ready for such
	 * an interface. So, we only do the latter for now.
	 */
	if (type == FREQUENCY_UTIL)
		util += cpu_bw_dl(rq);

	return min(max, util);
}

unsigned long sched_cpu_util(int cpu, unsigned long max)
{
	return effective_cpu_util(cpu, cpu_util_cfs(cpu_rq(cpu)), max,
				  ENERGY_UTIL, NULL);
}
#endif /* CONFIG_SMP */

/**
 * find_process_by_pid - find a process with a matching PID value.
 * @pid: the pid in question.
 *
 * The task of @pid, if found. %NULL otherwise.
 */
static struct task_struct *find_process_by_pid(pid_t pid)
{
	return pid ? find_task_by_vpid(pid) : current;
}

/*
 * sched_setparam() passes in -1 for its policy, to let the functions
 * it calls know not to change it.
 */
#define SETPARAM_POLICY	-1

static void __setscheduler_params(struct task_struct *p,
		const struct sched_attr *attr)
{
	int policy = attr->sched_policy;

	if (policy == SETPARAM_POLICY)
		policy = p->policy;

	p->policy = policy;

	if (dl_policy(policy))
		__setparam_dl(p, attr);
	else if (fair_policy(policy))
		p->static_prio = NICE_TO_PRIO(attr->sched_nice);

	/*
	 * __sched_setscheduler() ensures attr->sched_priority == 0 when
	 * !rt_policy. Always setting this ensures that things like
	 * getparam()/getattr() don't report silly values for !rt tasks.
	 */
	p->rt_priority = attr->sched_priority;
	p->normal_prio = normal_prio(p);
	set_load_weight(p, true);
}

/*
 * Check the target process has a UID that matches the current process's:
 */
static bool check_same_owner(struct task_struct *p)
{
	const struct cred *cred = current_cred(), *pcred;
	bool match;

	rcu_read_lock();
	pcred = __task_cred(p);
	match = (uid_eq(cred->euid, pcred->euid) ||
		 uid_eq(cred->euid, pcred->uid));
	rcu_read_unlock();
	return match;
}

static int __sched_setscheduler(struct task_struct *p,
				const struct sched_attr *attr,
				bool user, bool pi)
{
	int oldpolicy = -1, policy = attr->sched_policy;
	int retval, oldprio, newprio, queued, running;
	const struct sched_class *prev_class;
	struct callback_head *head;
	struct rq_flags rf;
	int reset_on_fork;
	int queue_flags = DEQUEUE_SAVE | DEQUEUE_MOVE | DEQUEUE_NOCLOCK;
	struct rq *rq;

	/* The pi code expects interrupts enabled */
	BUG_ON(pi && in_interrupt());
recheck:
	/* Double check policy once rq lock held: */
	if (policy < 0) {
		reset_on_fork = p->sched_reset_on_fork;
		policy = oldpolicy = p->policy;
	} else {
		reset_on_fork = !!(attr->sched_flags & SCHED_FLAG_RESET_ON_FORK);

		if (!valid_policy(policy))
			return -EINVAL;
	}

	if (attr->sched_flags & ~(SCHED_FLAG_ALL | SCHED_FLAG_SUGOV))
		return -EINVAL;

	/*
	 * Valid priorities for SCHED_FIFO and SCHED_RR are
	 * 1..MAX_RT_PRIO-1, valid priority for SCHED_NORMAL,
	 * SCHED_BATCH and SCHED_IDLE is 0.
	 */
	if (attr->sched_priority > MAX_RT_PRIO-1)
		return -EINVAL;
	if ((dl_policy(policy) && !__checkparam_dl(attr)) ||
	    (rt_policy(policy) != (attr->sched_priority != 0)))
		return -EINVAL;

	/*
	 * Allow unprivileged RT tasks to decrease priority:
	 */
	if (user && !capable(CAP_SYS_NICE)) {
		if (fair_policy(policy)) {
			if (attr->sched_nice < task_nice(p) &&
			    !can_nice(p, attr->sched_nice))
				return -EPERM;
		}

		if (rt_policy(policy)) {
			unsigned long rlim_rtprio =
					task_rlimit(p, RLIMIT_RTPRIO);

			/* Can't set/change the rt policy: */
			if (policy != p->policy && !rlim_rtprio)
				return -EPERM;

			/* Can't increase priority: */
			if (attr->sched_priority > p->rt_priority &&
			    attr->sched_priority > rlim_rtprio)
				return -EPERM;
		}

		 /*
		  * Can't set/change SCHED_DEADLINE policy at all for now
		  * (safest behavior); in the future we would like to allow
		  * unprivileged DL tasks to increase their relative deadline
		  * or reduce their runtime (both ways reducing utilization)
		  */
		if (dl_policy(policy))
			return -EPERM;

		/*
		 * Treat SCHED_IDLE as nice 20. Only allow a switch to
		 * SCHED_NORMAL if the RLIMIT_NICE would normally permit it.
		 */
		if (task_has_idle_policy(p) && !idle_policy(policy)) {
			if (!can_nice(p, task_nice(p)))
				return -EPERM;
		}

		/* Can't change other user's priorities: */
		if (!check_same_owner(p))
			return -EPERM;

		/* Normal users shall not reset the sched_reset_on_fork flag: */
		if (p->sched_reset_on_fork && !reset_on_fork)
			return -EPERM;
	}

	if (user) {
		if (attr->sched_flags & SCHED_FLAG_SUGOV)
			return -EINVAL;

		retval = security_task_setscheduler(p);
		if (retval)
			return retval;
	}

	/* Update task specific "requested" clamps */
	if (attr->sched_flags & SCHED_FLAG_UTIL_CLAMP) {
		retval = uclamp_validate(p, attr);
		if (retval)
			return retval;
	}

	if (pi)
		cpuset_read_lock();

	/*
	 * Make sure no PI-waiters arrive (or leave) while we are
	 * changing the priority of the task:
	 *
	 * To be able to change p->policy safely, the appropriate
	 * runqueue lock must be held.
	 */
	rq = task_rq_lock(p, &rf);
	update_rq_clock(rq);

	/*
	 * Changing the policy of the stop threads its a very bad idea:
	 */
	if (p == rq->stop) {
		retval = -EINVAL;
		goto unlock;
	}

	/*
	 * If not changing anything there's no need to proceed further,
	 * but store a possible modification of reset_on_fork.
	 */
	if (unlikely(policy == p->policy)) {
		if (fair_policy(policy) && attr->sched_nice != task_nice(p))
			goto change;
		if (rt_policy(policy) && attr->sched_priority != p->rt_priority)
			goto change;
		if (dl_policy(policy) && dl_param_changed(p, attr))
			goto change;
		if (attr->sched_flags & SCHED_FLAG_UTIL_CLAMP)
			goto change;

		p->sched_reset_on_fork = reset_on_fork;
		retval = 0;
		goto unlock;
	}
change:

	if (user) {
#ifdef CONFIG_RT_GROUP_SCHED
		/*
		 * Do not allow realtime tasks into groups that have no runtime
		 * assigned.
		 */
		if (rt_bandwidth_enabled() && rt_policy(policy) &&
				task_group(p)->rt_bandwidth.rt_runtime == 0 &&
				!task_group_is_autogroup(task_group(p))) {
			retval = -EPERM;
			goto unlock;
		}
#endif
#ifdef CONFIG_SMP
		if (dl_bandwidth_enabled() && dl_policy(policy) &&
				!(attr->sched_flags & SCHED_FLAG_SUGOV)) {
			cpumask_t *span = rq->rd->span;

			/*
			 * Don't allow tasks with an affinity mask smaller than
			 * the entire root_domain to become SCHED_DEADLINE. We
			 * will also fail if there's no bandwidth available.
			 */
			if (!cpumask_subset(span, p->cpus_ptr) ||
			    rq->rd->dl_bw.bw == 0) {
				retval = -EPERM;
				goto unlock;
			}
		}
#endif
	}

	/* Re-check policy now with rq lock held: */
	if (unlikely(oldpolicy != -1 && oldpolicy != p->policy)) {
		policy = oldpolicy = -1;
		task_rq_unlock(rq, p, &rf);
		if (pi)
			cpuset_read_unlock();
		goto recheck;
	}

	/*
	 * If setscheduling to SCHED_DEADLINE (or changing the parameters
	 * of a SCHED_DEADLINE task) we need to check if enough bandwidth
	 * is available.
	 */
	if ((dl_policy(policy) || dl_task(p)) && sched_dl_overflow(p, policy, attr)) {
		retval = -EBUSY;
		goto unlock;
	}

	p->sched_reset_on_fork = reset_on_fork;
	oldprio = p->prio;

	newprio = __normal_prio(policy, attr->sched_priority, attr->sched_nice);
	if (pi) {
		/*
		 * Take priority boosted tasks into account. If the new
		 * effective priority is unchanged, we just store the new
		 * normal parameters and do not touch the scheduler class and
		 * the runqueue. This will be done when the task deboost
		 * itself.
		 */
		newprio = rt_effective_prio(p, newprio);
		if (newprio == oldprio)
			queue_flags &= ~DEQUEUE_MOVE;
	}

	queued = task_on_rq_queued(p);
	running = task_current(rq, p);
	if (queued)
		dequeue_task(rq, p, queue_flags);
	if (running)
		put_prev_task(rq, p);

	prev_class = p->sched_class;

	if (!(attr->sched_flags & SCHED_FLAG_KEEP_PARAMS)) {
		__setscheduler_params(p, attr);
		__setscheduler_prio(p, newprio);
	}
	__setscheduler_uclamp(p, attr);

	if (queued) {
		/*
		 * We enqueue to tail when the priority of a task is
		 * increased (user space view).
		 */
		if (oldprio < p->prio)
			queue_flags |= ENQUEUE_HEAD;

		enqueue_task(rq, p, queue_flags);
	}
	if (running)
		set_next_task(rq, p);

	check_class_changed(rq, p, prev_class, oldprio);

	/* Avoid rq from going away on us: */
	preempt_disable();
	head = splice_balance_callbacks(rq);
	task_rq_unlock(rq, p, &rf);

	if (pi) {
		cpuset_read_unlock();
		rt_mutex_adjust_pi(p);
	}

	/* Run balance callbacks after we've adjusted the PI chain: */
	balance_callbacks(rq, head);
	preempt_enable();

	return 0;

unlock:
	task_rq_unlock(rq, p, &rf);
	if (pi)
		cpuset_read_unlock();
	return retval;
}

static int _sched_setscheduler(struct task_struct *p, int policy,
			       const struct sched_param *param, bool check)
{
	struct sched_attr attr = {
		.sched_policy   = policy,
		.sched_priority = param->sched_priority,
		.sched_nice	= PRIO_TO_NICE(p->static_prio),
	};

	/* Fixup the legacy SCHED_RESET_ON_FORK hack. */
	if ((policy != SETPARAM_POLICY) && (policy & SCHED_RESET_ON_FORK)) {
		attr.sched_flags |= SCHED_FLAG_RESET_ON_FORK;
		policy &= ~SCHED_RESET_ON_FORK;
		attr.sched_policy = policy;
	}

	return __sched_setscheduler(p, &attr, check, true);
}
/**
 * sched_setscheduler - change the scheduling policy and/or RT priority of a thread.
 * @p: the task in question.
 * @policy: new policy.
 * @param: structure containing the new RT priority.
 *
 * Use sched_set_fifo(), read its comment.
 *
 * Return: 0 on success. An error code otherwise.
 *
 * NOTE that the task may be already dead.
 */
int sched_setscheduler(struct task_struct *p, int policy,
		       const struct sched_param *param)
{
	return _sched_setscheduler(p, policy, param, true);
}

int sched_setattr(struct task_struct *p, const struct sched_attr *attr)
{
	return __sched_setscheduler(p, attr, true, true);
}

int sched_setattr_nocheck(struct task_struct *p, const struct sched_attr *attr)
{
	return __sched_setscheduler(p, attr, false, true);
}
EXPORT_SYMBOL_GPL(sched_setattr_nocheck);

/**
 * sched_setscheduler_nocheck - change the scheduling policy and/or RT priority of a thread from kernelspace.
 * @p: the task in question.
 * @policy: new policy.
 * @param: structure containing the new RT priority.
 *
 * Just like sched_setscheduler, only don't bother checking if the
 * current context has permission.  For example, this is needed in
 * stop_machine(): we create temporary high priority worker threads,
 * but our caller might not have that capability.
 *
 * Return: 0 on success. An error code otherwise.
 */
int sched_setscheduler_nocheck(struct task_struct *p, int policy,
			       const struct sched_param *param)
{
	return _sched_setscheduler(p, policy, param, false);
}

/*
 * SCHED_FIFO is a broken scheduler model; that is, it is fundamentally
 * incapable of resource management, which is the one thing an OS really should
 * be doing.
 *
 * This is of course the reason it is limited to privileged users only.
 *
 * Worse still; it is fundamentally impossible to compose static priority
 * workloads. You cannot take two correctly working static prio workloads
 * and smash them together and still expect them to work.
 *
 * For this reason 'all' FIFO tasks the kernel creates are basically at:
 *
 *   MAX_RT_PRIO / 2
 *
 * The administrator _MUST_ configure the system, the kernel simply doesn't
 * know enough information to make a sensible choice.
 */
void sched_set_fifo(struct task_struct *p)
{
	struct sched_param sp = { .sched_priority = MAX_RT_PRIO / 2 };
	WARN_ON_ONCE(sched_setscheduler_nocheck(p, SCHED_FIFO, &sp) != 0);
}
EXPORT_SYMBOL_GPL(sched_set_fifo);

/*
 * For when you don't much care about FIFO, but want to be above SCHED_NORMAL.
 */
void sched_set_fifo_low(struct task_struct *p)
{
	struct sched_param sp = { .sched_priority = 1 };
	WARN_ON_ONCE(sched_setscheduler_nocheck(p, SCHED_FIFO, &sp) != 0);
}
EXPORT_SYMBOL_GPL(sched_set_fifo_low);

void sched_set_normal(struct task_struct *p, int nice)
{
	struct sched_attr attr = {
		.sched_policy = SCHED_NORMAL,
		.sched_nice = nice,
	};
	WARN_ON_ONCE(sched_setattr_nocheck(p, &attr) != 0);
}
EXPORT_SYMBOL_GPL(sched_set_normal);

static int
do_sched_setscheduler(pid_t pid, int policy, struct sched_param __user *param)
{
	struct sched_param lparam;
	struct task_struct *p;
	int retval;

	if (!param || pid < 0)
		return -EINVAL;
	if (copy_from_user(&lparam, param, sizeof(struct sched_param)))
		return -EFAULT;

	rcu_read_lock();
	retval = -ESRCH;
	p = find_process_by_pid(pid);
	if (likely(p))
		get_task_struct(p);
	rcu_read_unlock();

	if (likely(p)) {
		retval = sched_setscheduler(p, policy, &lparam);
		put_task_struct(p);
	}

	return retval;
}

/*
 * Mimics kernel/events/core.c perf_copy_attr().
 */
static int sched_copy_attr(struct sched_attr __user *uattr, struct sched_attr *attr)
{
	u32 size;
	int ret;

	/* Zero the full structure, so that a short copy will be nice: */
	memset(attr, 0, sizeof(*attr));

	ret = get_user(size, &uattr->size);
	if (ret)
		return ret;

	/* ABI compatibility quirk: */
	if (!size)
		size = SCHED_ATTR_SIZE_VER0;
	if (size < SCHED_ATTR_SIZE_VER0 || size > PAGE_SIZE)
		goto err_size;

	ret = copy_struct_from_user(attr, sizeof(*attr), uattr, size);
	if (ret) {
		if (ret == -E2BIG)
			goto err_size;
		return ret;
	}

	if ((attr->sched_flags & SCHED_FLAG_UTIL_CLAMP) &&
	    size < SCHED_ATTR_SIZE_VER1)
		return -EINVAL;

	/*
	 * XXX: Do we want to be lenient like existing syscalls; or do we want
	 * to be strict and return an error on out-of-bounds values?
	 */
	attr->sched_nice = clamp(attr->sched_nice, MIN_NICE, MAX_NICE);

	return 0;

err_size:
	put_user(sizeof(*attr), &uattr->size);
	return -E2BIG;
}

static void get_params(struct task_struct *p, struct sched_attr *attr)
{
	if (task_has_dl_policy(p))
		__getparam_dl(p, attr);
	else if (task_has_rt_policy(p))
		attr->sched_priority = p->rt_priority;
	else
		attr->sched_nice = task_nice(p);
}

/**
 * sys_sched_setscheduler - set/change the scheduler policy and RT priority
 * @pid: the pid in question.
 * @policy: new policy.
 * @param: structure containing the new RT priority.
 *
 * Return: 0 on success. An error code otherwise.
 */
SYSCALL_DEFINE3(sched_setscheduler, pid_t, pid, int, policy, struct sched_param __user *, param)
{
	if (policy < 0)
		return -EINVAL;

	return do_sched_setscheduler(pid, policy, param);
}

/**
 * sys_sched_setparam - set/change the RT priority of a thread
 * @pid: the pid in question.
 * @param: structure containing the new RT priority.
 *
 * Return: 0 on success. An error code otherwise.
 */
SYSCALL_DEFINE2(sched_setparam, pid_t, pid, struct sched_param __user *, param)
{
	return do_sched_setscheduler(pid, SETPARAM_POLICY, param);
}

/**
 * sys_sched_setattr - same as above, but with extended sched_attr
 * @pid: the pid in question.
 * @uattr: structure containing the extended parameters.
 * @flags: for future extension.
 */
SYSCALL_DEFINE3(sched_setattr, pid_t, pid, struct sched_attr __user *, uattr,
			       unsigned int, flags)
{
	struct sched_attr attr;
	struct task_struct *p;
	int retval;

	if (!uattr || pid < 0 || flags)
		return -EINVAL;

	retval = sched_copy_attr(uattr, &attr);
	if (retval)
		return retval;

	if ((int)attr.sched_policy < 0)
		return -EINVAL;
	if (attr.sched_flags & SCHED_FLAG_KEEP_POLICY)
		attr.sched_policy = SETPARAM_POLICY;

	rcu_read_lock();
	retval = -ESRCH;
	p = find_process_by_pid(pid);
	if (likely(p))
		get_task_struct(p);
	rcu_read_unlock();

	if (likely(p)) {
		if (attr.sched_flags & SCHED_FLAG_KEEP_PARAMS)
			get_params(p, &attr);
		retval = sched_setattr(p, &attr);
		put_task_struct(p);
	}

	return retval;
}

/**
 * sys_sched_getscheduler - get the policy (scheduling class) of a thread
 * @pid: the pid in question.
 *
 * Return: On success, the policy of the thread. Otherwise, a negative error
 * code.
 */
SYSCALL_DEFINE1(sched_getscheduler, pid_t, pid)
{
	struct task_struct *p;
	int retval;

	if (pid < 0)
		return -EINVAL;

	retval = -ESRCH;
	rcu_read_lock();
	p = find_process_by_pid(pid);
	if (p) {
		retval = security_task_getscheduler(p);
		if (!retval)
			retval = p->policy
				| (p->sched_reset_on_fork ? SCHED_RESET_ON_FORK : 0);
	}
	rcu_read_unlock();
	return retval;
}

/**
 * sys_sched_getparam - get the RT priority of a thread
 * @pid: the pid in question.
 * @param: structure containing the RT priority.
 *
 * Return: On success, 0 and the RT priority is in @param. Otherwise, an error
 * code.
 */
SYSCALL_DEFINE2(sched_getparam, pid_t, pid, struct sched_param __user *, param)
{
	struct sched_param lp = { .sched_priority = 0 };
	struct task_struct *p;
	int retval;

	if (!param || pid < 0)
		return -EINVAL;

	rcu_read_lock();
	p = find_process_by_pid(pid);
	retval = -ESRCH;
	if (!p)
		goto out_unlock;

	retval = security_task_getscheduler(p);
	if (retval)
		goto out_unlock;

	if (task_has_rt_policy(p))
		lp.sched_priority = p->rt_priority;
	rcu_read_unlock();

	/*
	 * This one might sleep, we cannot do it with a spinlock held ...
	 */
	retval = copy_to_user(param, &lp, sizeof(*param)) ? -EFAULT : 0;

	return retval;

out_unlock:
	rcu_read_unlock();
	return retval;
}

/*
 * Copy the kernel size attribute structure (which might be larger
 * than what user-space knows about) to user-space.
 *
 * Note that all cases are valid: user-space buffer can be larger or
 * smaller than the kernel-space buffer. The usual case is that both
 * have the same size.
 */
static int
sched_attr_copy_to_user(struct sched_attr __user *uattr,
			struct sched_attr *kattr,
			unsigned int usize)
{
	unsigned int ksize = sizeof(*kattr);

	if (!access_ok(uattr, usize))
		return -EFAULT;

	/*
	 * sched_getattr() ABI forwards and backwards compatibility:
	 *
	 * If usize == ksize then we just copy everything to user-space and all is good.
	 *
	 * If usize < ksize then we only copy as much as user-space has space for,
	 * this keeps ABI compatibility as well. We skip the rest.
	 *
	 * If usize > ksize then user-space is using a newer version of the ABI,
	 * which part the kernel doesn't know about. Just ignore it - tooling can
	 * detect the kernel's knowledge of attributes from the attr->size value
	 * which is set to ksize in this case.
	 */
	kattr->size = min(usize, ksize);

	if (copy_to_user(uattr, kattr, kattr->size))
		return -EFAULT;

	return 0;
}

/**
 * sys_sched_getattr - similar to sched_getparam, but with sched_attr
 * @pid: the pid in question.
 * @uattr: structure containing the extended parameters.
 * @usize: sizeof(attr) for fwd/bwd comp.
 * @flags: for future extension.
 */
SYSCALL_DEFINE4(sched_getattr, pid_t, pid, struct sched_attr __user *, uattr,
		unsigned int, usize, unsigned int, flags)
{
	struct sched_attr kattr = { };
	struct task_struct *p;
	int retval;

	if (!uattr || pid < 0 || usize > PAGE_SIZE ||
	    usize < SCHED_ATTR_SIZE_VER0 || flags)
		return -EINVAL;

	rcu_read_lock();
	p = find_process_by_pid(pid);
	retval = -ESRCH;
	if (!p)
		goto out_unlock;

	retval = security_task_getscheduler(p);
	if (retval)
		goto out_unlock;

	kattr.sched_policy = p->policy;
	if (p->sched_reset_on_fork)
		kattr.sched_flags |= SCHED_FLAG_RESET_ON_FORK;
	get_params(p, &kattr);
	kattr.sched_flags &= SCHED_FLAG_ALL;

#ifdef CONFIG_UCLAMP_TASK
	/*
	 * This could race with another potential updater, but this is fine
	 * because it'll correctly read the old or the new value. We don't need
	 * to guarantee who wins the race as long as it doesn't return garbage.
	 */
	kattr.sched_util_min = p->uclamp_req[UCLAMP_MIN].value;
	kattr.sched_util_max = p->uclamp_req[UCLAMP_MAX].value;
#endif

	rcu_read_unlock();

	return sched_attr_copy_to_user(uattr, &kattr, usize);

out_unlock:
	rcu_read_unlock();
	return retval;
}

#ifdef CONFIG_SMP
int dl_task_check_affinity(struct task_struct *p, const struct cpumask *mask)
{
	int ret = 0;

	/*
	 * If the task isn't a deadline task or admission control is
	 * disabled then we don't care about affinity changes.
	 */
	if (!task_has_dl_policy(p) || !dl_bandwidth_enabled())
		return 0;

	/*
	 * Since bandwidth control happens on root_domain basis,
	 * if admission test is enabled, we only admit -deadline
	 * tasks allowed to run on all the CPUs in the task's
	 * root_domain.
	 */
	rcu_read_lock();
	if (!cpumask_subset(task_rq(p)->rd->span, mask))
		ret = -EBUSY;
	rcu_read_unlock();
	return ret;
}
#endif

static int
__sched_setaffinity(struct task_struct *p, const struct cpumask *mask)
{
	int retval;
	cpumask_var_t cpus_allowed, new_mask;

	if (!alloc_cpumask_var(&cpus_allowed, GFP_KERNEL))
		return -ENOMEM;

	if (!alloc_cpumask_var(&new_mask, GFP_KERNEL)) {
		retval = -ENOMEM;
		goto out_free_cpus_allowed;
	}

	cpuset_cpus_allowed(p, cpus_allowed);
	cpumask_and(new_mask, mask, cpus_allowed);

	retval = dl_task_check_affinity(p, new_mask);
	if (retval)
		goto out_free_new_mask;
again:
	retval = __set_cpus_allowed_ptr(p, new_mask, SCA_CHECK | SCA_USER);
	if (retval)
		goto out_free_new_mask;

	cpuset_cpus_allowed(p, cpus_allowed);
	if (!cpumask_subset(new_mask, cpus_allowed)) {
		/*
		 * We must have raced with a concurrent cpuset update.
		 * Just reset the cpumask to the cpuset's cpus_allowed.
		 */
		cpumask_copy(new_mask, cpus_allowed);
		goto again;
	}

out_free_new_mask:
	free_cpumask_var(new_mask);
out_free_cpus_allowed:
	free_cpumask_var(cpus_allowed);
	return retval;
}

long sched_setaffinity(pid_t pid, const struct cpumask *in_mask)
{
	struct task_struct *p;
	int retval;

	rcu_read_lock();

	p = find_process_by_pid(pid);
	if (!p) {
		rcu_read_unlock();
		return -ESRCH;
	}

	/* Prevent p going away */
	get_task_struct(p);
	rcu_read_unlock();

	if (p->flags & PF_NO_SETAFFINITY) {
		retval = -EINVAL;
		goto out_put_task;
	}

	if (!check_same_owner(p)) {
		rcu_read_lock();
		if (!ns_capable(__task_cred(p)->user_ns, CAP_SYS_NICE)) {
			rcu_read_unlock();
			retval = -EPERM;
			goto out_put_task;
		}
		rcu_read_unlock();
	}

	retval = security_task_setscheduler(p);
	if (retval)
		goto out_put_task;

	retval = __sched_setaffinity(p, in_mask);
out_put_task:
	put_task_struct(p);
	return retval;
}

static int get_user_cpu_mask(unsigned long __user *user_mask_ptr, unsigned len,
			     struct cpumask *new_mask)
{
	if (len < cpumask_size())
		cpumask_clear(new_mask);
	else if (len > cpumask_size())
		len = cpumask_size();

	return copy_from_user(new_mask, user_mask_ptr, len) ? -EFAULT : 0;
}

/**
 * sys_sched_setaffinity - set the CPU affinity of a process
 * @pid: pid of the process
 * @len: length in bytes of the bitmask pointed to by user_mask_ptr
 * @user_mask_ptr: user-space pointer to the new CPU mask
 *
 * Return: 0 on success. An error code otherwise.
 */
SYSCALL_DEFINE3(sched_setaffinity, pid_t, pid, unsigned int, len,
		unsigned long __user *, user_mask_ptr)
{
	cpumask_var_t new_mask;
	int retval;

	if (!alloc_cpumask_var(&new_mask, GFP_KERNEL))
		return -ENOMEM;

	retval = get_user_cpu_mask(user_mask_ptr, len, new_mask);
	if (retval == 0)
		retval = sched_setaffinity(pid, new_mask);
	free_cpumask_var(new_mask);
	return retval;
}

long sched_getaffinity(pid_t pid, struct cpumask *mask)
{
	struct task_struct *p;
	unsigned long flags;
	int retval;

	rcu_read_lock();

	retval = -ESRCH;
	p = find_process_by_pid(pid);
	if (!p)
		goto out_unlock;

	retval = security_task_getscheduler(p);
	if (retval)
		goto out_unlock;

	raw_spin_lock_irqsave(&p->pi_lock, flags);
	cpumask_and(mask, &p->cpus_mask, cpu_active_mask);
	raw_spin_unlock_irqrestore(&p->pi_lock, flags);

out_unlock:
	rcu_read_unlock();

	return retval;
}

/**
 * sys_sched_getaffinity - get the CPU affinity of a process
 * @pid: pid of the process
 * @len: length in bytes of the bitmask pointed to by user_mask_ptr
 * @user_mask_ptr: user-space pointer to hold the current CPU mask
 *
 * Return: size of CPU mask copied to user_mask_ptr on success. An
 * error code otherwise.
 */
SYSCALL_DEFINE3(sched_getaffinity, pid_t, pid, unsigned int, len,
		unsigned long __user *, user_mask_ptr)
{
	int ret;
	cpumask_var_t mask;

	if ((len * BITS_PER_BYTE) < nr_cpu_ids)
		return -EINVAL;
	if (len & (sizeof(unsigned long)-1))
		return -EINVAL;

	if (!alloc_cpumask_var(&mask, GFP_KERNEL))
		return -ENOMEM;

	ret = sched_getaffinity(pid, mask);
	if (ret == 0) {
		unsigned int retlen = min(len, cpumask_size());

		if (copy_to_user(user_mask_ptr, mask, retlen))
			ret = -EFAULT;
		else
			ret = retlen;
	}
	free_cpumask_var(mask);

	return ret;
}

static void do_sched_yield(void)
{
	struct rq_flags rf;
	struct rq *rq;

	rq = this_rq_lock_irq(&rf);

	schedstat_inc(rq->yld_count);
	current->sched_class->yield_task(rq);

	preempt_disable();
	rq_unlock_irq(rq, &rf);
	sched_preempt_enable_no_resched();

	schedule();
}

/**
 * sys_sched_yield - yield the current processor to other threads.
 *
 * This function yields the current CPU to other tasks. If there are no
 * other threads running on this CPU then this function will return.
 *
 * Return: 0.
 */
SYSCALL_DEFINE0(sched_yield)
{
	do_sched_yield();
	return 0;
}

#if !defined(CONFIG_PREEMPTION) || defined(CONFIG_PREEMPT_DYNAMIC)
int __sched __cond_resched(void)
{
	if (should_resched(0)) {
		preempt_schedule_common();
		return 1;
	}
	/*
	 * In preemptible kernels, ->rcu_read_lock_nesting tells the tick
	 * whether the current CPU is in an RCU read-side critical section,
	 * so the tick can report quiescent states even for CPUs looping
	 * in kernel context.  In contrast, in non-preemptible kernels,
	 * RCU readers leave no in-memory hints, which means that CPU-bound
	 * processes executing in kernel context might never report an
	 * RCU quiescent state.  Therefore, the following code causes
	 * cond_resched() to report a quiescent state, but only when RCU
	 * is in urgent need of one.
	 */
#ifndef CONFIG_PREEMPT_RCU
	rcu_all_qs();
#endif
	return 0;
}
EXPORT_SYMBOL(__cond_resched);
#endif

#ifdef CONFIG_PREEMPT_DYNAMIC
DEFINE_STATIC_CALL_RET0(cond_resched, __cond_resched);
EXPORT_STATIC_CALL_TRAMP(cond_resched);

DEFINE_STATIC_CALL_RET0(might_resched, __cond_resched);
EXPORT_STATIC_CALL_TRAMP(might_resched);
#endif

/*
 * __cond_resched_lock() - if a reschedule is pending, drop the given lock,
 * call schedule, and on return reacquire the lock.
 *
 * This works OK both with and without CONFIG_PREEMPTION. We do strange low-level
 * operations here to prevent schedule() from being called twice (once via
 * spin_unlock(), once by hand).
 */
int __cond_resched_lock(spinlock_t *lock)
{
	int resched = should_resched(PREEMPT_LOCK_OFFSET);
	int ret = 0;

	lockdep_assert_held(lock);

	if (spin_needbreak(lock) || resched) {
		spin_unlock(lock);
		if (resched)
			preempt_schedule_common();
		else
			cpu_relax();
		ret = 1;
		spin_lock(lock);
	}
	return ret;
}
EXPORT_SYMBOL(__cond_resched_lock);

int __cond_resched_rwlock_read(rwlock_t *lock)
{
	int resched = should_resched(PREEMPT_LOCK_OFFSET);
	int ret = 0;

	lockdep_assert_held_read(lock);

	if (rwlock_needbreak(lock) || resched) {
		read_unlock(lock);
		if (resched)
			preempt_schedule_common();
		else
			cpu_relax();
		ret = 1;
		read_lock(lock);
	}
	return ret;
}
EXPORT_SYMBOL(__cond_resched_rwlock_read);

int __cond_resched_rwlock_write(rwlock_t *lock)
{
	int resched = should_resched(PREEMPT_LOCK_OFFSET);
	int ret = 0;

	lockdep_assert_held_write(lock);

	if (rwlock_needbreak(lock) || resched) {
		write_unlock(lock);
		if (resched)
			preempt_schedule_common();
		else
			cpu_relax();
		ret = 1;
		write_lock(lock);
	}
	return ret;
}
EXPORT_SYMBOL(__cond_resched_rwlock_write);

/**
 * yield - yield the current processor to other threads.
 *
 * Do not ever use this function, there's a 99% chance you're doing it wrong.
 *
 * The scheduler is at all times free to pick the calling task as the most
 * eligible task to run, if removing the yield() call from your code breaks
 * it, it's already broken.
 *
 * Typical broken usage is:
 *
 * while (!event)
 *	yield();
 *
 * where one assumes that yield() will let 'the other' process run that will
 * make event true. If the current task is a SCHED_FIFO task that will never
 * happen. Never use yield() as a progress guarantee!!
 *
 * If you want to use yield() to wait for something, use wait_event().
 * If you want to use yield() to be 'nice' for others, use cond_resched().
 * If you still want to use yield(), do not!
 */
void __sched yield(void)
{
	set_current_state(TASK_RUNNING);
	do_sched_yield();
}
EXPORT_SYMBOL(yield);

/**
 * yield_to - yield the current processor to another thread in
 * your thread group, or accelerate that thread toward the
 * processor it's on.
 * @p: target task
 * @preempt: whether task preemption is allowed or not
 *
 * It's the caller's job to ensure that the target task struct
 * can't go away on us before we can do any checks.
 *
 * Return:
 *	true (>0) if we indeed boosted the target task.
 *	false (0) if we failed to boost the target.
 *	-ESRCH if there's no task to yield to.
 */
int __sched yield_to(struct task_struct *p, bool preempt)
{
	struct task_struct *curr = current;
	struct rq *rq, *p_rq;
	unsigned long flags;
	int yielded = 0;

	local_irq_save(flags);
	rq = this_rq();

again:
	p_rq = task_rq(p);
	/*
	 * If we're the only runnable task on the rq and target rq also
	 * has only one task, there's absolutely no point in yielding.
	 */
	if (rq->nr_running == 1 && p_rq->nr_running == 1) {
		yielded = -ESRCH;
		goto out_irq;
	}

	double_rq_lock(rq, p_rq);
	if (task_rq(p) != p_rq) {
		double_rq_unlock(rq, p_rq);
		goto again;
	}

	if (!curr->sched_class->yield_to_task)
		goto out_unlock;

	if (curr->sched_class != p->sched_class)
		goto out_unlock;

	if (task_running(p_rq, p) || !task_is_running(p))
		goto out_unlock;

	yielded = curr->sched_class->yield_to_task(rq, p);
	if (yielded) {
		schedstat_inc(rq->yld_count);
		/*
		 * Make p's CPU reschedule; pick_next_entity takes care of
		 * fairness.
		 */
		if (preempt && rq != p_rq)
			resched_curr(p_rq);
	}

out_unlock:
	double_rq_unlock(rq, p_rq);
out_irq:
	local_irq_restore(flags);

	if (yielded > 0)
		schedule();

	return yielded;
}
EXPORT_SYMBOL_GPL(yield_to);

int io_schedule_prepare(void)
{
	int old_iowait = current->in_iowait;

	current->in_iowait = 1;
	if (current->plug)
		blk_flush_plug(current->plug, true);

	return old_iowait;
}

void io_schedule_finish(int token)
{
	current->in_iowait = token;
}

/*
 * This task is about to go to sleep on IO. Increment rq->nr_iowait so
 * that process accounting knows that this is a task in IO wait state.
 */
long __sched io_schedule_timeout(long timeout)
{
	int token;
	long ret;

	token = io_schedule_prepare();
	ret = schedule_timeout(timeout);
	io_schedule_finish(token);

	return ret;
}
EXPORT_SYMBOL(io_schedule_timeout);

void __sched io_schedule(void)
{
	int token;

	token = io_schedule_prepare();
	schedule();
	io_schedule_finish(token);
}
EXPORT_SYMBOL(io_schedule);

/**
 * sys_sched_get_priority_max - return maximum RT priority.
 * @policy: scheduling class.
 *
 * Return: On success, this syscall returns the maximum
 * rt_priority that can be used by a given scheduling class.
 * On failure, a negative error code is returned.
 */
SYSCALL_DEFINE1(sched_get_priority_max, int, policy)
{
	int ret = -EINVAL;

	switch (policy) {
	case SCHED_FIFO:
	case SCHED_RR:
		ret = MAX_RT_PRIO-1;
		break;
	case SCHED_DEADLINE:
	case SCHED_NORMAL:
	case SCHED_BATCH:
	case SCHED_IDLE:
		ret = 0;
		break;
	}
	return ret;
}

/**
 * sys_sched_get_priority_min - return minimum RT priority.
 * @policy: scheduling class.
 *
 * Return: On success, this syscall returns the minimum
 * rt_priority that can be used by a given scheduling class.
 * On failure, a negative error code is returned.
 */
SYSCALL_DEFINE1(sched_get_priority_min, int, policy)
{
	int ret = -EINVAL;

	switch (policy) {
	case SCHED_FIFO:
	case SCHED_RR:
		ret = 1;
		break;
	case SCHED_DEADLINE:
	case SCHED_NORMAL:
	case SCHED_BATCH:
	case SCHED_IDLE:
		ret = 0;
	}
	return ret;
}

static int sched_rr_get_interval(pid_t pid, struct timespec64 *t)
{
	struct task_struct *p;
	unsigned int time_slice;
	struct rq_flags rf;
	struct rq *rq;
	int retval;

	if (pid < 0)
		return -EINVAL;

	retval = -ESRCH;
	rcu_read_lock();
	p = find_process_by_pid(pid);
	if (!p)
		goto out_unlock;

	retval = security_task_getscheduler(p);
	if (retval)
		goto out_unlock;

	rq = task_rq_lock(p, &rf);
	time_slice = 0;
	if (p->sched_class->get_rr_interval)
		time_slice = p->sched_class->get_rr_interval(rq, p);
	task_rq_unlock(rq, p, &rf);

	rcu_read_unlock();
	jiffies_to_timespec64(time_slice, t);
	return 0;

out_unlock:
	rcu_read_unlock();
	return retval;
}

/**
 * sys_sched_rr_get_interval - return the default timeslice of a process.
 * @pid: pid of the process.
 * @interval: userspace pointer to the timeslice value.
 *
 * this syscall writes the default timeslice value of a given process
 * into the user-space timespec buffer. A value of '0' means infinity.
 *
 * Return: On success, 0 and the timeslice is in @interval. Otherwise,
 * an error code.
 */
SYSCALL_DEFINE2(sched_rr_get_interval, pid_t, pid,
		struct __kernel_timespec __user *, interval)
{
	struct timespec64 t;
	int retval = sched_rr_get_interval(pid, &t);

	if (retval == 0)
		retval = put_timespec64(&t, interval);

	return retval;
}

#ifdef CONFIG_COMPAT_32BIT_TIME
SYSCALL_DEFINE2(sched_rr_get_interval_time32, pid_t, pid,
		struct old_timespec32 __user *, interval)
{
	struct timespec64 t;
	int retval = sched_rr_get_interval(pid, &t);

	if (retval == 0)
		retval = put_old_timespec32(&t, interval);
	return retval;
}
#endif

void sched_show_task(struct task_struct *p)
{
	unsigned long free = 0;
	int ppid;

	if (!try_get_task_stack(p))
		return;

	pr_info("task:%-15.15s state:%c", p->comm, task_state_to_char(p));

	if (task_is_running(p))
		pr_cont("  running task    ");
#ifdef CONFIG_DEBUG_STACK_USAGE
	free = stack_not_used(p);
#endif
	ppid = 0;
	rcu_read_lock();
	if (pid_alive(p))
		ppid = task_pid_nr(rcu_dereference(p->real_parent));
	rcu_read_unlock();
	pr_cont(" stack:%5lu pid:%5d ppid:%6d flags:0x%08lx\n",
		free, task_pid_nr(p), ppid,
		(unsigned long)task_thread_info(p)->flags);

	print_worker_info(KERN_INFO, p);
	print_stop_info(KERN_INFO, p);
	show_stack(p, NULL, KERN_INFO);
	put_task_stack(p);
}
EXPORT_SYMBOL_GPL(sched_show_task);

static inline bool
state_filter_match(unsigned long state_filter, struct task_struct *p)
{
	unsigned int state = READ_ONCE(p->__state);

	/* no filter, everything matches */
	if (!state_filter)
		return true;

	/* filter, but doesn't match */
	if (!(state & state_filter))
		return false;

	/*
	 * When looking for TASK_UNINTERRUPTIBLE skip TASK_IDLE (allows
	 * TASK_KILLABLE).
	 */
	if (state_filter == TASK_UNINTERRUPTIBLE && state == TASK_IDLE)
		return false;

	return true;
}


void show_state_filter(unsigned int state_filter)
{
	struct task_struct *g, *p;

	rcu_read_lock();
	for_each_process_thread(g, p) {
		/*
		 * reset the NMI-timeout, listing all files on a slow
		 * console might take a lot of time:
		 * Also, reset softlockup watchdogs on all CPUs, because
		 * another CPU might be blocked waiting for us to process
		 * an IPI.
		 */
		touch_nmi_watchdog();
		touch_all_softlockup_watchdogs();
		if (state_filter_match(state_filter, p))
			sched_show_task(p);
	}

#ifdef CONFIG_SCHED_DEBUG
	if (!state_filter)
		sysrq_sched_debug_show();
#endif
	rcu_read_unlock();
	/*
	 * Only show locks if all tasks are dumped:
	 */
	if (!state_filter)
		debug_show_all_locks();
}

/**
 * init_idle - set up an idle thread for a given CPU
 * @idle: task in question
 * @cpu: CPU the idle task belongs to
 *
 * NOTE: this function does not set the idle thread's NEED_RESCHED
 * flag, to make booting more robust.
 */
void __init init_idle(struct task_struct *idle, int cpu)
{
	struct rq *rq = cpu_rq(cpu);
	unsigned long flags;

	__sched_fork(0, idle);

	/*
	 * The idle task doesn't need the kthread struct to function, but it
	 * is dressed up as a per-CPU kthread and thus needs to play the part
	 * if we want to avoid special-casing it in code that deals with per-CPU
	 * kthreads.
	 */
	set_kthread_struct(idle);

	raw_spin_lock_irqsave(&idle->pi_lock, flags);
	raw_spin_rq_lock(rq);

	idle->__state = TASK_RUNNING;
	idle->se.exec_start = sched_clock();
	/*
	 * PF_KTHREAD should already be set at this point; regardless, make it
	 * look like a proper per-CPU kthread.
	 */
	idle->flags |= PF_IDLE | PF_KTHREAD | PF_NO_SETAFFINITY;
	kthread_set_per_cpu(idle, cpu);

	scs_task_reset(idle);
	kasan_unpoison_task_stack(idle);

#ifdef CONFIG_SMP
	/*
	 * It's possible that init_idle() gets called multiple times on a task,
	 * in that case do_set_cpus_allowed() will not do the right thing.
	 *
	 * And since this is boot we can forgo the serialization.
	 */
	set_cpus_allowed_common(idle, cpumask_of(cpu), 0);
#endif
	/*
	 * We're having a chicken and egg problem, even though we are
	 * holding rq->lock, the CPU isn't yet set to this CPU so the
	 * lockdep check in task_group() will fail.
	 *
	 * Similar case to sched_fork(). / Alternatively we could
	 * use task_rq_lock() here and obtain the other rq->lock.
	 *
	 * Silence PROVE_RCU
	 */
	rcu_read_lock();
	__set_task_cpu(idle, cpu);
	rcu_read_unlock();

	rq->idle = idle;
	rcu_assign_pointer(rq->curr, idle);
	idle->on_rq = TASK_ON_RQ_QUEUED;
#ifdef CONFIG_SMP
	idle->on_cpu = 1;
#endif
	raw_spin_rq_unlock(rq);
	raw_spin_unlock_irqrestore(&idle->pi_lock, flags);

	/* Set the preempt count _outside_ the spinlocks! */
	init_idle_preempt_count(idle, cpu);

	/*
	 * The idle tasks have their own, simple scheduling class:
	 */
	idle->sched_class = &idle_sched_class;
	ftrace_graph_init_idle_task(idle, cpu);
	vtime_init_idle(idle, cpu);
#ifdef CONFIG_SMP
	sprintf(idle->comm, "%s/%d", INIT_TASK_COMM, cpu);
#endif
}

#ifdef CONFIG_SMP

int cpuset_cpumask_can_shrink(const struct cpumask *cur,
			      const struct cpumask *trial)
{
	int ret = 1;

	if (!cpumask_weight(cur))
		return ret;

	ret = dl_cpuset_cpumask_can_shrink(cur, trial);

	return ret;
}

int task_can_attach(struct task_struct *p,
		    const struct cpumask *cs_cpus_allowed)
{
	int ret = 0;

	/*
	 * Kthreads which disallow setaffinity shouldn't be moved
	 * to a new cpuset; we don't want to change their CPU
	 * affinity and isolating such threads by their set of
	 * allowed nodes is unnecessary.  Thus, cpusets are not
	 * applicable for such threads.  This prevents checking for
	 * success of set_cpus_allowed_ptr() on all attached tasks
	 * before cpus_mask may be changed.
	 */
	if (p->flags & PF_NO_SETAFFINITY) {
		ret = -EINVAL;
		goto out;
	}

	if (dl_task(p) && !cpumask_intersects(task_rq(p)->rd->span,
					      cs_cpus_allowed))
		ret = dl_task_can_attach(p, cs_cpus_allowed);

out:
	return ret;
}

bool sched_smp_initialized __read_mostly;

#ifdef CONFIG_NUMA_BALANCING
/* Migrate current task p to target_cpu */
int migrate_task_to(struct task_struct *p, int target_cpu)
{
	struct migration_arg arg = { p, target_cpu };
	int curr_cpu = task_cpu(p);

	if (curr_cpu == target_cpu)
		return 0;

	if (!cpumask_test_cpu(target_cpu, p->cpus_ptr))
		return -EINVAL;

	/* TODO: This is not properly updating schedstats */

	trace_sched_move_numa(p, curr_cpu, target_cpu);
	return stop_one_cpu(curr_cpu, migration_cpu_stop, &arg);
}

/*
 * Requeue a task on a given node and accurately track the number of NUMA
 * tasks on the runqueues
 */
void sched_setnuma(struct task_struct *p, int nid)
{
	bool queued, running;
	struct rq_flags rf;
	struct rq *rq;

	rq = task_rq_lock(p, &rf);
	queued = task_on_rq_queued(p);
	running = task_current(rq, p);

	if (queued)
		dequeue_task(rq, p, DEQUEUE_SAVE);
	if (running)
		put_prev_task(rq, p);

	p->numa_preferred_nid = nid;

	if (queued)
		enqueue_task(rq, p, ENQUEUE_RESTORE | ENQUEUE_NOCLOCK);
	if (running)
		set_next_task(rq, p);
	task_rq_unlock(rq, p, &rf);
}
#endif /* CONFIG_NUMA_BALANCING */

#ifdef CONFIG_HOTPLUG_CPU
/*
 * Ensure that the idle task is using init_mm right before its CPU goes
 * offline.
 */
void idle_task_exit(void)
{
	struct mm_struct *mm = current->active_mm;

	BUG_ON(cpu_online(smp_processor_id()));
	BUG_ON(current != this_rq()->idle);

	if (mm != &init_mm) {
		switch_mm(mm, &init_mm, current);
		finish_arch_post_lock_switch();
	}

	scs_task_reset(current);
	/* finish_cpu(), as ran on the BP, will clean up the active_mm state */
}

static int __balance_push_cpu_stop(void *arg)
{
	struct task_struct *p = arg;
	struct rq *rq = this_rq();
	struct rq_flags rf;
	int cpu;

	raw_spin_lock_irq(&p->pi_lock);
	rq_lock(rq, &rf);

	update_rq_clock(rq);

	if (task_rq(p) == rq && task_on_rq_queued(p)) {
		cpu = select_fallback_rq(rq->cpu, p);
		rq = __migrate_task(rq, &rf, p, cpu);
	}

	rq_unlock(rq, &rf);
	raw_spin_unlock_irq(&p->pi_lock);

	put_task_struct(p);

	return 0;
}

static DEFINE_PER_CPU(struct cpu_stop_work, push_work);

/*
 * Ensure we only run per-cpu kthreads once the CPU goes !active.
 *
 * This is enabled below SCHED_AP_ACTIVE; when !cpu_active(), but only
 * effective when the hotplug motion is down.
 */
static void balance_push(struct rq *rq)
{
	struct task_struct *push_task = rq->curr;

	lockdep_assert_rq_held(rq);

	/*
	 * Ensure the thing is persistent until balance_push_set(.on = false);
	 */
	rq->balance_callback = &balance_push_callback;

	/*
	 * Only active while going offline and when invoked on the outgoing
	 * CPU.
	 */
	if (!cpu_dying(rq->cpu) || rq != this_rq())
		return;

	/*
	 * Both the cpu-hotplug and stop task are in this case and are
	 * required to complete the hotplug process.
	 */
	if (kthread_is_per_cpu(push_task) ||
	    is_migration_disabled(push_task)) {

		/*
		 * If this is the idle task on the outgoing CPU try to wake
		 * up the hotplug control thread which might wait for the
		 * last task to vanish. The rcuwait_active() check is
		 * accurate here because the waiter is pinned on this CPU
		 * and can't obviously be running in parallel.
		 *
		 * On RT kernels this also has to check whether there are
		 * pinned and scheduled out tasks on the runqueue. They
		 * need to leave the migrate disabled section first.
		 */
		if (!rq->nr_running && !rq_has_pinned_tasks(rq) &&
		    rcuwait_active(&rq->hotplug_wait)) {
			raw_spin_rq_unlock(rq);
			rcuwait_wake_up(&rq->hotplug_wait);
			raw_spin_rq_lock(rq);
		}
		return;
	}

	get_task_struct(push_task);
	/*
	 * Temporarily drop rq->lock such that we can wake-up the stop task.
	 * Both preemption and IRQs are still disabled.
	 */
	raw_spin_rq_unlock(rq);
	stop_one_cpu_nowait(rq->cpu, __balance_push_cpu_stop, push_task,
			    this_cpu_ptr(&push_work));
	/*
	 * At this point need_resched() is true and we'll take the loop in
	 * schedule(). The next pick is obviously going to be the stop task
	 * which kthread_is_per_cpu() and will push this task away.
	 */
	raw_spin_rq_lock(rq);
}

static void balance_push_set(int cpu, bool on)
{
	struct rq *rq = cpu_rq(cpu);
	struct rq_flags rf;

	rq_lock_irqsave(rq, &rf);
	if (on) {
		WARN_ON_ONCE(rq->balance_callback);
		rq->balance_callback = &balance_push_callback;
	} else if (rq->balance_callback == &balance_push_callback) {
		rq->balance_callback = NULL;
	}
	rq_unlock_irqrestore(rq, &rf);
}

/*
 * Invoked from a CPUs hotplug control thread after the CPU has been marked
 * inactive. All tasks which are not per CPU kernel threads are either
 * pushed off this CPU now via balance_push() or placed on a different CPU
 * during wakeup. Wait until the CPU is quiescent.
 */
static void balance_hotplug_wait(void)
{
	struct rq *rq = this_rq();

	rcuwait_wait_event(&rq->hotplug_wait,
			   rq->nr_running == 1 && !rq_has_pinned_tasks(rq),
			   TASK_UNINTERRUPTIBLE);
}

#else

static inline void balance_push(struct rq *rq)
{
}

static inline void balance_push_set(int cpu, bool on)
{
}

static inline void balance_hotplug_wait(void)
{
}

#endif /* CONFIG_HOTPLUG_CPU */

void set_rq_online(struct rq *rq)
{
	if (!rq->online) {
		const struct sched_class *class;

		cpumask_set_cpu(rq->cpu, rq->rd->online);
		rq->online = 1;

		for_each_class(class) {
			if (class->rq_online)
				class->rq_online(rq);
		}
	}
}

void set_rq_offline(struct rq *rq)
{
	if (rq->online) {
		const struct sched_class *class;

		for_each_class(class) {
			if (class->rq_offline)
				class->rq_offline(rq);
		}

		cpumask_clear_cpu(rq->cpu, rq->rd->online);
		rq->online = 0;
	}
}

/*
 * used to mark begin/end of suspend/resume:
 */
static int num_cpus_frozen;

/*
 * Update cpusets according to cpu_active mask.  If cpusets are
 * disabled, cpuset_update_active_cpus() becomes a simple wrapper
 * around partition_sched_domains().
 *
 * If we come here as part of a suspend/resume, don't touch cpusets because we
 * want to restore it back to its original state upon resume anyway.
 */
static void cpuset_cpu_active(void)
{
	if (cpuhp_tasks_frozen) {
		/*
		 * num_cpus_frozen tracks how many CPUs are involved in suspend
		 * resume sequence. As long as this is not the last online
		 * operation in the resume sequence, just build a single sched
		 * domain, ignoring cpusets.
		 */
		partition_sched_domains(1, NULL, NULL);
		if (--num_cpus_frozen)
			return;
		/*
		 * This is the last CPU online operation. So fall through and
		 * restore the original sched domains by considering the
		 * cpuset configurations.
		 */
		cpuset_force_rebuild();
	}
	cpuset_update_active_cpus();
}

static int cpuset_cpu_inactive(unsigned int cpu)
{
	if (!cpuhp_tasks_frozen) {
		if (dl_cpu_busy(cpu))
			return -EBUSY;
		cpuset_update_active_cpus();
	} else {
		num_cpus_frozen++;
		partition_sched_domains(1, NULL, NULL);
	}
	return 0;
}

int sched_cpu_activate(unsigned int cpu)
{
	struct rq *rq = cpu_rq(cpu);
	struct rq_flags rf;

	/*
	 * Clear the balance_push callback and prepare to schedule
	 * regular tasks.
	 */
	balance_push_set(cpu, false);

#ifdef CONFIG_SCHED_SMT
	/*
	 * When going up, increment the number of cores with SMT present.
	 */
	if (cpumask_weight(cpu_smt_mask(cpu)) == 2)
		static_branch_inc_cpuslocked(&sched_smt_present);
#endif
	set_cpu_active(cpu, true);

	if (sched_smp_initialized) {
		sched_domains_numa_masks_set(cpu);
		cpuset_cpu_active();
	}

	/*
	 * Put the rq online, if not already. This happens:
	 *
	 * 1) In the early boot process, because we build the real domains
	 *    after all CPUs have been brought up.
	 *
	 * 2) At runtime, if cpuset_cpu_active() fails to rebuild the
	 *    domains.
	 */
	rq_lock_irqsave(rq, &rf);
	if (rq->rd) {
		BUG_ON(!cpumask_test_cpu(cpu, rq->rd->span));
		set_rq_online(rq);
	}
	rq_unlock_irqrestore(rq, &rf);

	return 0;
}

int sched_cpu_deactivate(unsigned int cpu)
{
	struct rq *rq = cpu_rq(cpu);
	struct rq_flags rf;
	int ret;

	/*
	 * Remove CPU from nohz.idle_cpus_mask to prevent participating in
	 * load balancing when not active
	 */
	nohz_balance_exit_idle(rq);

	set_cpu_active(cpu, false);

	/*
	 * From this point forward, this CPU will refuse to run any task that
	 * is not: migrate_disable() or KTHREAD_IS_PER_CPU, and will actively
	 * push those tasks away until this gets cleared, see
	 * sched_cpu_dying().
	 */
	balance_push_set(cpu, true);

	/*
	 * We've cleared cpu_active_mask / set balance_push, wait for all
	 * preempt-disabled and RCU users of this state to go away such that
	 * all new such users will observe it.
	 *
	 * Specifically, we rely on ttwu to no longer target this CPU, see
	 * ttwu_queue_cond() and is_cpu_allowed().
	 *
	 * Do sync before park smpboot threads to take care the rcu boost case.
	 */
	synchronize_rcu();

	rq_lock_irqsave(rq, &rf);
	if (rq->rd) {
		update_rq_clock(rq);
		BUG_ON(!cpumask_test_cpu(cpu, rq->rd->span));
		set_rq_offline(rq);
	}
	rq_unlock_irqrestore(rq, &rf);

#ifdef CONFIG_SCHED_SMT
	/*
	 * When going down, decrement the number of cores with SMT present.
	 */
	if (cpumask_weight(cpu_smt_mask(cpu)) == 2)
		static_branch_dec_cpuslocked(&sched_smt_present);

	sched_core_cpu_deactivate(cpu);
#endif

	if (!sched_smp_initialized)
		return 0;

	ret = cpuset_cpu_inactive(cpu);
	if (ret) {
		balance_push_set(cpu, false);
		set_cpu_active(cpu, true);
		return ret;
	}
	sched_domains_numa_masks_clear(cpu);
	return 0;
}

static void sched_rq_cpu_starting(unsigned int cpu)
{
	struct rq *rq = cpu_rq(cpu);

	rq->calc_load_update = calc_load_update;
	update_max_interval();
}

int sched_cpu_starting(unsigned int cpu)
{
	sched_core_cpu_starting(cpu);
	sched_rq_cpu_starting(cpu);
	sched_tick_start(cpu);
	return 0;
}

#ifdef CONFIG_HOTPLUG_CPU

/*
 * Invoked immediately before the stopper thread is invoked to bring the
 * CPU down completely. At this point all per CPU kthreads except the
 * hotplug thread (current) and the stopper thread (inactive) have been
 * either parked or have been unbound from the outgoing CPU. Ensure that
 * any of those which might be on the way out are gone.
 *
 * If after this point a bound task is being woken on this CPU then the
 * responsible hotplug callback has failed to do it's job.
 * sched_cpu_dying() will catch it with the appropriate fireworks.
 */
int sched_cpu_wait_empty(unsigned int cpu)
{
	balance_hotplug_wait();
	return 0;
}

/*
 * Since this CPU is going 'away' for a while, fold any nr_active delta we
 * might have. Called from the CPU stopper task after ensuring that the
 * stopper is the last running task on the CPU, so nr_active count is
 * stable. We need to take the teardown thread which is calling this into
 * account, so we hand in adjust = 1 to the load calculation.
 *
 * Also see the comment "Global load-average calculations".
 */
static void calc_load_migrate(struct rq *rq)
{
	long delta = calc_load_fold_active(rq, 1);

	if (delta)
		atomic_long_add(delta, &calc_load_tasks);
}

static void dump_rq_tasks(struct rq *rq, const char *loglvl)
{
	struct task_struct *g, *p;
	int cpu = cpu_of(rq);

	lockdep_assert_rq_held(rq);

	printk("%sCPU%d enqueued tasks (%u total):\n", loglvl, cpu, rq->nr_running);
	for_each_process_thread(g, p) {
		if (task_cpu(p) != cpu)
			continue;

		if (!task_on_rq_queued(p))
			continue;

		printk("%s\tpid: %d, name: %s\n", loglvl, p->pid, p->comm);
	}
}

int sched_cpu_dying(unsigned int cpu)
{
	struct rq *rq = cpu_rq(cpu);
	struct rq_flags rf;

	/* Handle pending wakeups and then migrate everything off */
	sched_tick_stop(cpu);

	rq_lock_irqsave(rq, &rf);
	if (rq->nr_running != 1 || rq_has_pinned_tasks(rq)) {
		WARN(true, "Dying CPU not properly vacated!");
		dump_rq_tasks(rq, KERN_WARNING);
	}
	rq_unlock_irqrestore(rq, &rf);

	calc_load_migrate(rq);
	update_max_interval();
	hrtick_clear(rq);
	sched_core_cpu_dying(cpu);
	return 0;
}
#endif

void __init sched_init_smp(void)
{
	sched_init_numa();

	/*
	 * There's no userspace yet to cause hotplug operations; hence all the
	 * CPU masks are stable and all blatant races in the below code cannot
	 * happen.
	 */
	mutex_lock(&sched_domains_mutex);
	sched_init_domains(cpu_active_mask);
	mutex_unlock(&sched_domains_mutex);

	/* Move init over to a non-isolated CPU */
	if (set_cpus_allowed_ptr(current, housekeeping_cpumask(HK_FLAG_DOMAIN)) < 0)
		BUG();
	current->flags &= ~PF_NO_SETAFFINITY;
	sched_init_granularity();

	init_sched_rt_class();
	init_sched_dl_class();

	sched_smp_initialized = true;
}

static int __init migration_init(void)
{
	sched_cpu_starting(smp_processor_id());
	return 0;
}
early_initcall(migration_init);

#else
void __init sched_init_smp(void)
{
	sched_init_granularity();
}
#endif /* CONFIG_SMP */

int in_sched_functions(unsigned long addr)
{
	return in_lock_functions(addr) ||
		(addr >= (unsigned long)__sched_text_start
		&& addr < (unsigned long)__sched_text_end);
}

#ifdef CONFIG_CGROUP_SCHED
/*
 * Default task group.
 * Every task in system belongs to this group at bootup.
 */
struct task_group root_task_group;
LIST_HEAD(task_groups);

/* Cacheline aligned slab cache for task_group */
static struct kmem_cache *task_group_cache __read_mostly;
#endif

DECLARE_PER_CPU(cpumask_var_t, load_balance_mask);
DECLARE_PER_CPU(cpumask_var_t, select_idle_mask);

void __init sched_init(void)
{
	unsigned long ptr = 0;
	int i;

	/* Make sure the linker didn't screw up */
	BUG_ON(&idle_sched_class + 1 != &fair_sched_class ||
	       &fair_sched_class + 1 != &rt_sched_class ||
	       &rt_sched_class + 1   != &dl_sched_class);
#ifdef CONFIG_SMP
	BUG_ON(&dl_sched_class + 1 != &stop_sched_class);
#endif

	wait_bit_init();

#ifdef CONFIG_FAIR_GROUP_SCHED
	ptr += 2 * nr_cpu_ids * sizeof(void **);
#endif
#ifdef CONFIG_RT_GROUP_SCHED
	ptr += 2 * nr_cpu_ids * sizeof(void **);
#endif
	if (ptr) {
		ptr = (unsigned long)kzalloc(ptr, GFP_NOWAIT);

#ifdef CONFIG_FAIR_GROUP_SCHED
		root_task_group.se = (struct sched_entity **)ptr;
		ptr += nr_cpu_ids * sizeof(void **);

		root_task_group.cfs_rq = (struct cfs_rq **)ptr;
		ptr += nr_cpu_ids * sizeof(void **);

		root_task_group.shares = ROOT_TASK_GROUP_LOAD;
		init_cfs_bandwidth(&root_task_group.cfs_bandwidth);
#endif /* CONFIG_FAIR_GROUP_SCHED */
#ifdef CONFIG_RT_GROUP_SCHED
		root_task_group.rt_se = (struct sched_rt_entity **)ptr;
		ptr += nr_cpu_ids * sizeof(void **);

		root_task_group.rt_rq = (struct rt_rq **)ptr;
		ptr += nr_cpu_ids * sizeof(void **);

#endif /* CONFIG_RT_GROUP_SCHED */
	}
#ifdef CONFIG_CPUMASK_OFFSTACK
	for_each_possible_cpu(i) {
		per_cpu(load_balance_mask, i) = (cpumask_var_t)kzalloc_node(
			cpumask_size(), GFP_KERNEL, cpu_to_node(i));
		per_cpu(select_idle_mask, i) = (cpumask_var_t)kzalloc_node(
			cpumask_size(), GFP_KERNEL, cpu_to_node(i));
	}
#endif /* CONFIG_CPUMASK_OFFSTACK */

	init_rt_bandwidth(&def_rt_bandwidth, global_rt_period(), global_rt_runtime());
	init_dl_bandwidth(&def_dl_bandwidth, global_rt_period(), global_rt_runtime());

#ifdef CONFIG_SMP
	init_defrootdomain();
#endif

#ifdef CONFIG_RT_GROUP_SCHED
	init_rt_bandwidth(&root_task_group.rt_bandwidth,
			global_rt_period(), global_rt_runtime());
#endif /* CONFIG_RT_GROUP_SCHED */

#ifdef CONFIG_CGROUP_SCHED
	task_group_cache = KMEM_CACHE(task_group, 0);

	list_add(&root_task_group.list, &task_groups);
	INIT_LIST_HEAD(&root_task_group.children);
	INIT_LIST_HEAD(&root_task_group.siblings);
	autogroup_init(&init_task);
#endif /* CONFIG_CGROUP_SCHED */

	for_each_possible_cpu(i) {
		struct rq *rq;

		rq = cpu_rq(i);
		raw_spin_lock_init(&rq->__lock);
		rq->nr_running = 0;
		rq->calc_load_active = 0;
		rq->calc_load_update = jiffies + LOAD_FREQ;
		init_cfs_rq(&rq->cfs);
		init_rt_rq(&rq->rt);
		init_dl_rq(&rq->dl);
#ifdef CONFIG_FAIR_GROUP_SCHED
		INIT_LIST_HEAD(&rq->leaf_cfs_rq_list);
		rq->tmp_alone_branch = &rq->leaf_cfs_rq_list;
		/*
		 * How much CPU bandwidth does root_task_group get?
		 *
		 * In case of task-groups formed thr' the cgroup filesystem, it
		 * gets 100% of the CPU resources in the system. This overall
		 * system CPU resource is divided among the tasks of
		 * root_task_group and its child task-groups in a fair manner,
		 * based on each entity's (task or task-group's) weight
		 * (se->load.weight).
		 *
		 * In other words, if root_task_group has 10 tasks of weight
		 * 1024) and two child groups A0 and A1 (of weight 1024 each),
		 * then A0's share of the CPU resource is:
		 *
		 *	A0's bandwidth = 1024 / (10*1024 + 1024 + 1024) = 8.33%
		 *
		 * We achieve this by letting root_task_group's tasks sit
		 * directly in rq->cfs (i.e root_task_group->se[] = NULL).
		 */
		init_tg_cfs_entry(&root_task_group, &rq->cfs, NULL, i, NULL);
#endif /* CONFIG_FAIR_GROUP_SCHED */

		rq->rt.rt_runtime = def_rt_bandwidth.rt_runtime;
#ifdef CONFIG_RT_GROUP_SCHED
		init_tg_rt_entry(&root_task_group, &rq->rt, NULL, i, NULL);
#endif
#ifdef CONFIG_SMP
		rq->sd = NULL;
		rq->rd = NULL;
		rq->cpu_capacity = rq->cpu_capacity_orig = SCHED_CAPACITY_SCALE;
		rq->balance_callback = &balance_push_callback;
		rq->active_balance = 0;
		rq->next_balance = jiffies;
		rq->push_cpu = 0;
		rq->cpu = i;
		rq->online = 0;
		rq->idle_stamp = 0;
		rq->avg_idle = 2*sysctl_sched_migration_cost;
		rq->wake_stamp = jiffies;
		rq->wake_avg_idle = rq->avg_idle;
		rq->max_idle_balance_cost = sysctl_sched_migration_cost;

		INIT_LIST_HEAD(&rq->cfs_tasks);

		rq_attach_root(rq, &def_root_domain);
#ifdef CONFIG_NO_HZ_COMMON
		rq->last_blocked_load_update_tick = jiffies;
		atomic_set(&rq->nohz_flags, 0);

		INIT_CSD(&rq->nohz_csd, nohz_csd_func, rq);
#endif
#ifdef CONFIG_HOTPLUG_CPU
		rcuwait_init(&rq->hotplug_wait);
#endif
#endif /* CONFIG_SMP */
		hrtick_rq_init(rq);
		atomic_set(&rq->nr_iowait, 0);

#ifdef CONFIG_SCHED_CORE
		rq->core = rq;
		rq->core_pick = NULL;
		rq->core_enabled = 0;
		rq->core_tree = RB_ROOT;
		rq->core_forceidle = false;

		rq->core_cookie = 0UL;
#endif
	}

	set_load_weight(&init_task, false);

	/*
	 * The boot idle thread does lazy MMU switching as well:
	 */
	mmgrab(&init_mm);
	enter_lazy_tlb(&init_mm, current);

	/*
	 * Make us the idle thread. Technically, schedule() should not be
	 * called from this thread, however somewhere below it might be,
	 * but because we are the idle thread, we just pick up running again
	 * when this runqueue becomes "idle".
	 */
	init_idle(current, smp_processor_id());

	calc_load_update = jiffies + LOAD_FREQ;

#ifdef CONFIG_SMP
	idle_thread_set_boot_cpu();
	balance_push_set(smp_processor_id(), false);
#endif
	init_sched_fair_class();

	psi_init();

	init_uclamp();

	preempt_dynamic_init();

	scheduler_running = 1;
}

#ifdef CONFIG_DEBUG_ATOMIC_SLEEP

void __might_sleep(const char *file, int line)
{
	unsigned int state = get_current_state();
	/*
	 * Blocking primitives will set (and therefore destroy) current->state,
	 * since we will exit with TASK_RUNNING make sure we enter with it,
	 * otherwise we will destroy state.
	 */
	WARN_ONCE(state != TASK_RUNNING && current->task_state_change,
			"do not call blocking ops when !TASK_RUNNING; "
			"state=%x set at [<%p>] %pS\n", state,
			(void *)current->task_state_change,
			(void *)current->task_state_change);

	__might_resched(file, line, 0);
}
EXPORT_SYMBOL(__might_sleep);

static void print_preempt_disable_ip(int preempt_offset, unsigned long ip)
{
	if (!IS_ENABLED(CONFIG_DEBUG_PREEMPT))
		return;

	if (preempt_count() == preempt_offset)
		return;

	pr_err("Preemption disabled at:");
	print_ip_sym(KERN_ERR, ip);
}

static inline bool resched_offsets_ok(unsigned int offsets)
{
	unsigned int nested = preempt_count();

	nested += rcu_preempt_depth() << MIGHT_RESCHED_RCU_SHIFT;

	return nested == offsets;
}

void __might_resched(const char *file, int line, unsigned int offsets)
{
	/* Ratelimiting timestamp: */
	static unsigned long prev_jiffy;

	unsigned long preempt_disable_ip;

	/* WARN_ON_ONCE() by default, no rate limit required: */
	rcu_sleep_check();

	if ((resched_offsets_ok(offsets) && !irqs_disabled() &&
	     !is_idle_task(current) && !current->non_block_count) ||
	    system_state == SYSTEM_BOOTING || system_state > SYSTEM_RUNNING ||
	    oops_in_progress)
		return;

	if (time_before(jiffies, prev_jiffy + HZ) && prev_jiffy)
		return;
	prev_jiffy = jiffies;

	/* Save this before calling printk(), since that will clobber it: */
	preempt_disable_ip = get_preempt_disable_ip(current);

	pr_err("BUG: sleeping function called from invalid context at %s:%d\n",
	       file, line);
	pr_err("in_atomic(): %d, irqs_disabled(): %d, non_block: %d, pid: %d, name: %s\n",
	       in_atomic(), irqs_disabled(), current->non_block_count,
	       current->pid, current->comm);
	pr_err("preempt_count: %x, expected: %x\n", preempt_count(),
	       offsets & MIGHT_RESCHED_PREEMPT_MASK);

	if (IS_ENABLED(CONFIG_PREEMPT_RCU)) {
		pr_err("RCU nest depth: %d, expected: %u\n",
		       rcu_preempt_depth(), offsets >> MIGHT_RESCHED_RCU_SHIFT);
	}

	if (task_stack_end_corrupted(current))
		pr_emerg("Thread overran stack, or stack corrupted\n");

	debug_show_held_locks(current);
	if (irqs_disabled())
		print_irqtrace_events(current);

	print_preempt_disable_ip(offsets & MIGHT_RESCHED_PREEMPT_MASK,
				 preempt_disable_ip);

	dump_stack();
	add_taint(TAINT_WARN, LOCKDEP_STILL_OK);
}
EXPORT_SYMBOL(__might_resched);

void __cant_sleep(const char *file, int line, int preempt_offset)
{
	static unsigned long prev_jiffy;

	if (irqs_disabled())
		return;

	if (!IS_ENABLED(CONFIG_PREEMPT_COUNT))
		return;

	if (preempt_count() > preempt_offset)
		return;

	if (time_before(jiffies, prev_jiffy + HZ) && prev_jiffy)
		return;
	prev_jiffy = jiffies;

	printk(KERN_ERR "BUG: assuming atomic context at %s:%d\n", file, line);
	printk(KERN_ERR "in_atomic(): %d, irqs_disabled(): %d, pid: %d, name: %s\n",
			in_atomic(), irqs_disabled(),
			current->pid, current->comm);

	debug_show_held_locks(current);
	dump_stack();
	add_taint(TAINT_WARN, LOCKDEP_STILL_OK);
}
EXPORT_SYMBOL_GPL(__cant_sleep);

#ifdef CONFIG_SMP
void __cant_migrate(const char *file, int line)
{
	static unsigned long prev_jiffy;

	if (irqs_disabled())
		return;

	if (is_migration_disabled(current))
		return;

	if (!IS_ENABLED(CONFIG_PREEMPT_COUNT))
		return;

	if (preempt_count() > 0)
		return;

	if (time_before(jiffies, prev_jiffy + HZ) && prev_jiffy)
		return;
	prev_jiffy = jiffies;

	pr_err("BUG: assuming non migratable context at %s:%d\n", file, line);
	pr_err("in_atomic(): %d, irqs_disabled(): %d, migration_disabled() %u pid: %d, name: %s\n",
	       in_atomic(), irqs_disabled(), is_migration_disabled(current),
	       current->pid, current->comm);

	debug_show_held_locks(current);
	dump_stack();
	add_taint(TAINT_WARN, LOCKDEP_STILL_OK);
}
EXPORT_SYMBOL_GPL(__cant_migrate);
#endif
#endif

#ifdef CONFIG_MAGIC_SYSRQ
void normalize_rt_tasks(void)
{
	struct task_struct *g, *p;
	struct sched_attr attr = {
		.sched_policy = SCHED_NORMAL,
	};

	read_lock(&tasklist_lock);
	for_each_process_thread(g, p) {
		/*
		 * Only normalize user tasks:
		 */
		if (p->flags & PF_KTHREAD)
			continue;

		p->se.exec_start = 0;
		schedstat_set(p->stats.wait_start,  0);
		schedstat_set(p->stats.sleep_start, 0);
		schedstat_set(p->stats.block_start, 0);

		if (!dl_task(p) && !rt_task(p)) {
			/*
			 * Renice negative nice level userspace
			 * tasks back to 0:
			 */
			if (task_nice(p) < 0)
				set_user_nice(p, 0);
			continue;
		}

		__sched_setscheduler(p, &attr, false, false);
	}
	read_unlock(&tasklist_lock);
}

#endif /* CONFIG_MAGIC_SYSRQ */

#if defined(CONFIG_IA64) || defined(CONFIG_KGDB_KDB)
/*
 * These functions are only useful for the IA64 MCA handling, or kdb.
 *
 * They can only be called when the whole system has been
 * stopped - every CPU needs to be quiescent, and no scheduling
 * activity can take place. Using them for anything else would
 * be a serious bug, and as a result, they aren't even visible
 * under any other configuration.
 */

/**
 * curr_task - return the current task for a given CPU.
 * @cpu: the processor in question.
 *
 * ONLY VALID WHEN THE WHOLE SYSTEM IS STOPPED!
 *
 * Return: The current task for @cpu.
 */
struct task_struct *curr_task(int cpu)
{
	return cpu_curr(cpu);
}

#endif /* defined(CONFIG_IA64) || defined(CONFIG_KGDB_KDB) */

#ifdef CONFIG_IA64
/**
 * ia64_set_curr_task - set the current task for a given CPU.
 * @cpu: the processor in question.
 * @p: the task pointer to set.
 *
 * Description: This function must only be used when non-maskable interrupts
 * are serviced on a separate stack. It allows the architecture to switch the
 * notion of the current task on a CPU in a non-blocking manner. This function
 * must be called with all CPU's synchronized, and interrupts disabled, the
 * and caller must save the original value of the current task (see
 * curr_task() above) and restore that value before reenabling interrupts and
 * re-starting the system.
 *
 * ONLY VALID WHEN THE WHOLE SYSTEM IS STOPPED!
 */
void ia64_set_curr_task(int cpu, struct task_struct *p)
{
	cpu_curr(cpu) = p;
}

#endif

#ifdef CONFIG_CGROUP_SCHED
/* task_group_lock serializes the addition/removal of task groups */
static DEFINE_SPINLOCK(task_group_lock);

static inline void alloc_uclamp_sched_group(struct task_group *tg,
					    struct task_group *parent)
{
#ifdef CONFIG_UCLAMP_TASK_GROUP
	enum uclamp_id clamp_id;

	for_each_clamp_id(clamp_id) {
		uclamp_se_set(&tg->uclamp_req[clamp_id],
			      uclamp_none(clamp_id), false);
		tg->uclamp[clamp_id] = parent->uclamp[clamp_id];
	}
#endif
}

static void sched_free_group(struct task_group *tg)
{
	free_fair_sched_group(tg);
	free_rt_sched_group(tg);
	autogroup_free(tg);
	kmem_cache_free(task_group_cache, tg);
}

static void sched_free_group_rcu(struct rcu_head *rcu)
{
	sched_free_group(container_of(rcu, struct task_group, rcu));
}

static void sched_unregister_group(struct task_group *tg)
{
	unregister_fair_sched_group(tg);
	unregister_rt_sched_group(tg);
	/*
	 * We have to wait for yet another RCU grace period to expire, as
	 * print_cfs_stats() might run concurrently.
	 */
	call_rcu(&tg->rcu, sched_free_group_rcu);
}

/* allocate runqueue etc for a new task group */
struct task_group *sched_create_group(struct task_group *parent)
{
	struct task_group *tg;

	tg = kmem_cache_alloc(task_group_cache, GFP_KERNEL | __GFP_ZERO);
	if (!tg)
		return ERR_PTR(-ENOMEM);

	if (!alloc_fair_sched_group(tg, parent))
		goto err;

	if (!alloc_rt_sched_group(tg, parent))
		goto err;

	alloc_uclamp_sched_group(tg, parent);

	return tg;

err:
	sched_free_group(tg);
	return ERR_PTR(-ENOMEM);
}

void sched_online_group(struct task_group *tg, struct task_group *parent)
{
	unsigned long flags;

	spin_lock_irqsave(&task_group_lock, flags);
	list_add_rcu(&tg->list, &task_groups);

	/* Root should already exist: */
	WARN_ON(!parent);

	tg->parent = parent;
	INIT_LIST_HEAD(&tg->children);
	list_add_rcu(&tg->siblings, &parent->children);
	spin_unlock_irqrestore(&task_group_lock, flags);

	online_fair_sched_group(tg);
}

/* rcu callback to free various structures associated with a task group */
static void sched_unregister_group_rcu(struct rcu_head *rhp)
{
	/* Now it should be safe to free those cfs_rqs: */
	sched_unregister_group(container_of(rhp, struct task_group, rcu));
}

void sched_destroy_group(struct task_group *tg)
{
	/* Wait for possible concurrent references to cfs_rqs complete: */
	call_rcu(&tg->rcu, sched_unregister_group_rcu);
}

void sched_release_group(struct task_group *tg)
{
	unsigned long flags;

	/*
	 * Unlink first, to avoid walk_tg_tree_from() from finding us (via
	 * sched_cfs_period_timer()).
	 *
	 * For this to be effective, we have to wait for all pending users of
	 * this task group to leave their RCU critical section to ensure no new
	 * user will see our dying task group any more. Specifically ensure
	 * that tg_unthrottle_up() won't add decayed cfs_rq's to it.
	 *
	 * We therefore defer calling unregister_fair_sched_group() to
	 * sched_unregister_group() which is guarantied to get called only after the
	 * current RCU grace period has expired.
	 */
	spin_lock_irqsave(&task_group_lock, flags);
	list_del_rcu(&tg->list);
	list_del_rcu(&tg->siblings);
	spin_unlock_irqrestore(&task_group_lock, flags);
}

static void sched_change_group(struct task_struct *tsk, int type)
{
	struct task_group *tg;

	/*
	 * All callers are synchronized by task_rq_lock(); we do not use RCU
	 * which is pointless here. Thus, we pass "true" to task_css_check()
	 * to prevent lockdep warnings.
	 */
	tg = container_of(task_css_check(tsk, cpu_cgrp_id, true),
			  struct task_group, css);
	tg = autogroup_task_group(tsk, tg);
	tsk->sched_task_group = tg;

#ifdef CONFIG_FAIR_GROUP_SCHED
	if (tsk->sched_class->task_change_group)
		tsk->sched_class->task_change_group(tsk, type);
	else
#endif
		set_task_rq(tsk, task_cpu(tsk));
}

/*
 * Change task's runqueue when it moves between groups.
 *
 * The caller of this function should have put the task in its new group by
 * now. This function just updates tsk->se.cfs_rq and tsk->se.parent to reflect
 * its new group.
 */
void sched_move_task(struct task_struct *tsk)
{
	int queued, running, queue_flags =
		DEQUEUE_SAVE | DEQUEUE_MOVE | DEQUEUE_NOCLOCK;
	struct rq_flags rf;
	struct rq *rq;

	rq = task_rq_lock(tsk, &rf);
	update_rq_clock(rq);

	running = task_current(rq, tsk);
	queued = task_on_rq_queued(tsk);

	if (queued)
		dequeue_task(rq, tsk, queue_flags);
	if (running)
		put_prev_task(rq, tsk);

	sched_change_group(tsk, TASK_MOVE_GROUP);

	if (queued)
		enqueue_task(rq, tsk, queue_flags);
	if (running) {
		set_next_task(rq, tsk);
		/*
		 * After changing group, the running task may have joined a
		 * throttled one but it's still the running task. Trigger a
		 * resched to make sure that task can still run.
		 */
		resched_curr(rq);
	}

	task_rq_unlock(rq, tsk, &rf);
}

static inline struct task_group *css_tg(struct cgroup_subsys_state *css)
{
	return css ? container_of(css, struct task_group, css) : NULL;
}

static struct cgroup_subsys_state *
cpu_cgroup_css_alloc(struct cgroup_subsys_state *parent_css)
{
	struct task_group *parent = css_tg(parent_css);
	struct task_group *tg;

	if (!parent) {
		/* This is early initialization for the top cgroup */
		return &root_task_group.css;
	}

	tg = sched_create_group(parent);
	if (IS_ERR(tg))
		return ERR_PTR(-ENOMEM);

	return &tg->css;
}

/* Expose task group only after completing cgroup initialization */
static int cpu_cgroup_css_online(struct cgroup_subsys_state *css)
{
	struct task_group *tg = css_tg(css);
	struct task_group *parent = css_tg(css->parent);

	if (parent)
		sched_online_group(tg, parent);

#ifdef CONFIG_UCLAMP_TASK_GROUP
	/* Propagate the effective uclamp value for the new group */
	mutex_lock(&uclamp_mutex);
	rcu_read_lock();
	cpu_util_update_eff(css);
	rcu_read_unlock();
	mutex_unlock(&uclamp_mutex);
#endif

	return 0;
}

static void cpu_cgroup_css_released(struct cgroup_subsys_state *css)
{
	struct task_group *tg = css_tg(css);

	sched_release_group(tg);
}

static void cpu_cgroup_css_free(struct cgroup_subsys_state *css)
{
	struct task_group *tg = css_tg(css);

	/*
	 * Relies on the RCU grace period between css_released() and this.
	 */
	sched_unregister_group(tg);
}

/*
 * This is called before wake_up_new_task(), therefore we really only
 * have to set its group bits, all the other stuff does not apply.
 */
static void cpu_cgroup_fork(struct task_struct *task)
{
	struct rq_flags rf;
	struct rq *rq;

	rq = task_rq_lock(task, &rf);

	update_rq_clock(rq);
	sched_change_group(task, TASK_SET_GROUP);

	task_rq_unlock(rq, task, &rf);
}

static int cpu_cgroup_can_attach(struct cgroup_taskset *tset)
{
	struct task_struct *task;
	struct cgroup_subsys_state *css;
	int ret = 0;

	cgroup_taskset_for_each(task, css, tset) {
#ifdef CONFIG_RT_GROUP_SCHED
		if (!sched_rt_can_attach(css_tg(css), task))
			return -EINVAL;
#endif
		/*
		 * Serialize against wake_up_new_task() such that if it's
		 * running, we're sure to observe its full state.
		 */
		raw_spin_lock_irq(&task->pi_lock);
		/*
		 * Avoid calling sched_move_task() before wake_up_new_task()
		 * has happened. This would lead to problems with PELT, due to
		 * move wanting to detach+attach while we're not attached yet.
		 */
		if (READ_ONCE(task->__state) == TASK_NEW)
			ret = -EINVAL;
		raw_spin_unlock_irq(&task->pi_lock);

		if (ret)
			break;
	}
	return ret;
}

static void cpu_cgroup_attach(struct cgroup_taskset *tset)
{
	struct task_struct *task;
	struct cgroup_subsys_state *css;

	cgroup_taskset_for_each(task, css, tset)
		sched_move_task(task);
}

#ifdef CONFIG_UCLAMP_TASK_GROUP
static void cpu_util_update_eff(struct cgroup_subsys_state *css)
{
	struct cgroup_subsys_state *top_css = css;
	struct uclamp_se *uc_parent = NULL;
	struct uclamp_se *uc_se = NULL;
	unsigned int eff[UCLAMP_CNT];
	enum uclamp_id clamp_id;
	unsigned int clamps;

	lockdep_assert_held(&uclamp_mutex);
	SCHED_WARN_ON(!rcu_read_lock_held());

	css_for_each_descendant_pre(css, top_css) {
		uc_parent = css_tg(css)->parent
			? css_tg(css)->parent->uclamp : NULL;

		for_each_clamp_id(clamp_id) {
			/* Assume effective clamps matches requested clamps */
			eff[clamp_id] = css_tg(css)->uclamp_req[clamp_id].value;
			/* Cap effective clamps with parent's effective clamps */
			if (uc_parent &&
			    eff[clamp_id] > uc_parent[clamp_id].value) {
				eff[clamp_id] = uc_parent[clamp_id].value;
			}
		}
		/* Ensure protection is always capped by limit */
		eff[UCLAMP_MIN] = min(eff[UCLAMP_MIN], eff[UCLAMP_MAX]);

		/* Propagate most restrictive effective clamps */
		clamps = 0x0;
		uc_se = css_tg(css)->uclamp;
		for_each_clamp_id(clamp_id) {
			if (eff[clamp_id] == uc_se[clamp_id].value)
				continue;
			uc_se[clamp_id].value = eff[clamp_id];
			uc_se[clamp_id].bucket_id = uclamp_bucket_id(eff[clamp_id]);
			clamps |= (0x1 << clamp_id);
		}
		if (!clamps) {
			css = css_rightmost_descendant(css);
			continue;
		}

		/* Immediately update descendants RUNNABLE tasks */
		uclamp_update_active_tasks(css);
	}
}

/*
 * Integer 10^N with a given N exponent by casting to integer the literal "1eN"
 * C expression. Since there is no way to convert a macro argument (N) into a
 * character constant, use two levels of macros.
 */
#define _POW10(exp) ((unsigned int)1e##exp)
#define POW10(exp) _POW10(exp)

struct uclamp_request {
#define UCLAMP_PERCENT_SHIFT	2
#define UCLAMP_PERCENT_SCALE	(100 * POW10(UCLAMP_PERCENT_SHIFT))
	s64 percent;
	u64 util;
	int ret;
};

static inline struct uclamp_request
capacity_from_percent(char *buf)
{
	struct uclamp_request req = {
		.percent = UCLAMP_PERCENT_SCALE,
		.util = SCHED_CAPACITY_SCALE,
		.ret = 0,
	};

	buf = strim(buf);
	if (strcmp(buf, "max")) {
		req.ret = cgroup_parse_float(buf, UCLAMP_PERCENT_SHIFT,
					     &req.percent);
		if (req.ret)
			return req;
		if ((u64)req.percent > UCLAMP_PERCENT_SCALE) {
			req.ret = -ERANGE;
			return req;
		}

		req.util = req.percent << SCHED_CAPACITY_SHIFT;
		req.util = DIV_ROUND_CLOSEST_ULL(req.util, UCLAMP_PERCENT_SCALE);
	}

	return req;
}

static ssize_t cpu_uclamp_write(struct kernfs_open_file *of, char *buf,
				size_t nbytes, loff_t off,
				enum uclamp_id clamp_id)
{
	struct uclamp_request req;
	struct task_group *tg;

	req = capacity_from_percent(buf);
	if (req.ret)
		return req.ret;

	static_branch_enable(&sched_uclamp_used);

	mutex_lock(&uclamp_mutex);
	rcu_read_lock();

	tg = css_tg(of_css(of));
	if (tg->uclamp_req[clamp_id].value != req.util)
		uclamp_se_set(&tg->uclamp_req[clamp_id], req.util, false);

	/*
	 * Because of not recoverable conversion rounding we keep track of the
	 * exact requested value
	 */
	tg->uclamp_pct[clamp_id] = req.percent;

	/* Update effective clamps to track the most restrictive value */
	cpu_util_update_eff(of_css(of));

	rcu_read_unlock();
	mutex_unlock(&uclamp_mutex);

	return nbytes;
}

static ssize_t cpu_uclamp_min_write(struct kernfs_open_file *of,
				    char *buf, size_t nbytes,
				    loff_t off)
{
	return cpu_uclamp_write(of, buf, nbytes, off, UCLAMP_MIN);
}

static ssize_t cpu_uclamp_max_write(struct kernfs_open_file *of,
				    char *buf, size_t nbytes,
				    loff_t off)
{
	return cpu_uclamp_write(of, buf, nbytes, off, UCLAMP_MAX);
}

static inline void cpu_uclamp_print(struct seq_file *sf,
				    enum uclamp_id clamp_id)
{
	struct task_group *tg;
	u64 util_clamp;
	u64 percent;
	u32 rem;

	rcu_read_lock();
	tg = css_tg(seq_css(sf));
	util_clamp = tg->uclamp_req[clamp_id].value;
	rcu_read_unlock();

	if (util_clamp == SCHED_CAPACITY_SCALE) {
		seq_puts(sf, "max\n");
		return;
	}

	percent = tg->uclamp_pct[clamp_id];
	percent = div_u64_rem(percent, POW10(UCLAMP_PERCENT_SHIFT), &rem);
	seq_printf(sf, "%llu.%0*u\n", percent, UCLAMP_PERCENT_SHIFT, rem);
}

static int cpu_uclamp_min_show(struct seq_file *sf, void *v)
{
	cpu_uclamp_print(sf, UCLAMP_MIN);
	return 0;
}

static int cpu_uclamp_max_show(struct seq_file *sf, void *v)
{
	cpu_uclamp_print(sf, UCLAMP_MAX);
	return 0;
}
#endif /* CONFIG_UCLAMP_TASK_GROUP */

#ifdef CONFIG_FAIR_GROUP_SCHED
static int cpu_shares_write_u64(struct cgroup_subsys_state *css,
				struct cftype *cftype, u64 shareval)
{
	if (shareval > scale_load_down(ULONG_MAX))
		shareval = MAX_SHARES;
	return sched_group_set_shares(css_tg(css), scale_load(shareval));
}

static u64 cpu_shares_read_u64(struct cgroup_subsys_state *css,
			       struct cftype *cft)
{
	struct task_group *tg = css_tg(css);

	return (u64) scale_load_down(tg->shares);
}

#ifdef CONFIG_CFS_BANDWIDTH
static DEFINE_MUTEX(cfs_constraints_mutex);

const u64 max_cfs_quota_period = 1 * NSEC_PER_SEC; /* 1s */
static const u64 min_cfs_quota_period = 1 * NSEC_PER_MSEC; /* 1ms */
/* More than 203 days if BW_SHIFT equals 20. */
static const u64 max_cfs_runtime = MAX_BW * NSEC_PER_USEC;

static int __cfs_schedulable(struct task_group *tg, u64 period, u64 runtime);

static int tg_set_cfs_bandwidth(struct task_group *tg, u64 period, u64 quota,
				u64 burst)
{
	int i, ret = 0, runtime_enabled, runtime_was_enabled;
	struct cfs_bandwidth *cfs_b = &tg->cfs_bandwidth;

	if (tg == &root_task_group)
		return -EINVAL;

	/*
	 * Ensure we have at some amount of bandwidth every period.  This is
	 * to prevent reaching a state of large arrears when throttled via
	 * entity_tick() resulting in prolonged exit starvation.
	 */
	if (quota < min_cfs_quota_period || period < min_cfs_quota_period)
		return -EINVAL;

	/*
	 * Likewise, bound things on the other side by preventing insane quota
	 * periods.  This also allows us to normalize in computing quota
	 * feasibility.
	 */
	if (period > max_cfs_quota_period)
		return -EINVAL;

	/*
	 * Bound quota to defend quota against overflow during bandwidth shift.
	 */
	if (quota != RUNTIME_INF && quota > max_cfs_runtime)
		return -EINVAL;

	if (quota != RUNTIME_INF && (burst > quota ||
				     burst + quota > max_cfs_runtime))
		return -EINVAL;

	/*
	 * Prevent race between setting of cfs_rq->runtime_enabled and
	 * unthrottle_offline_cfs_rqs().
	 */
	cpus_read_lock();
	mutex_lock(&cfs_constraints_mutex);
	ret = __cfs_schedulable(tg, period, quota);
	if (ret)
		goto out_unlock;

	runtime_enabled = quota != RUNTIME_INF;
	runtime_was_enabled = cfs_b->quota != RUNTIME_INF;
	/*
	 * If we need to toggle cfs_bandwidth_used, off->on must occur
	 * before making related changes, and on->off must occur afterwards
	 */
	if (runtime_enabled && !runtime_was_enabled)
		cfs_bandwidth_usage_inc();
	raw_spin_lock_irq(&cfs_b->lock);
	cfs_b->period = ns_to_ktime(period);
	cfs_b->quota = quota;
	cfs_b->burst = burst;

	__refill_cfs_bandwidth_runtime(cfs_b);

	/* Restart the period timer (if active) to handle new period expiry: */
	if (runtime_enabled)
		start_cfs_bandwidth(cfs_b);

	raw_spin_unlock_irq(&cfs_b->lock);

	for_each_online_cpu(i) {
		struct cfs_rq *cfs_rq = tg->cfs_rq[i];
		struct rq *rq = cfs_rq->rq;
		struct rq_flags rf;

		rq_lock_irq(rq, &rf);
		cfs_rq->runtime_enabled = runtime_enabled;
		cfs_rq->runtime_remaining = 0;

		if (cfs_rq->throttled)
			unthrottle_cfs_rq(cfs_rq);
		rq_unlock_irq(rq, &rf);
	}
	if (runtime_was_enabled && !runtime_enabled)
		cfs_bandwidth_usage_dec();
out_unlock:
	mutex_unlock(&cfs_constraints_mutex);
	cpus_read_unlock();

	return ret;
}

static int tg_set_cfs_quota(struct task_group *tg, long cfs_quota_us)
{
	u64 quota, period, burst;

	period = ktime_to_ns(tg->cfs_bandwidth.period);
	burst = tg->cfs_bandwidth.burst;
	if (cfs_quota_us < 0)
		quota = RUNTIME_INF;
	else if ((u64)cfs_quota_us <= U64_MAX / NSEC_PER_USEC)
		quota = (u64)cfs_quota_us * NSEC_PER_USEC;
	else
		return -EINVAL;

	return tg_set_cfs_bandwidth(tg, period, quota, burst);
}

static long tg_get_cfs_quota(struct task_group *tg)
{
	u64 quota_us;

	if (tg->cfs_bandwidth.quota == RUNTIME_INF)
		return -1;

	quota_us = tg->cfs_bandwidth.quota;
	do_div(quota_us, NSEC_PER_USEC);

	return quota_us;
}

static int tg_set_cfs_period(struct task_group *tg, long cfs_period_us)
{
	u64 quota, period, burst;

	if ((u64)cfs_period_us > U64_MAX / NSEC_PER_USEC)
		return -EINVAL;

	period = (u64)cfs_period_us * NSEC_PER_USEC;
	quota = tg->cfs_bandwidth.quota;
	burst = tg->cfs_bandwidth.burst;

	return tg_set_cfs_bandwidth(tg, period, quota, burst);
}

static long tg_get_cfs_period(struct task_group *tg)
{
	u64 cfs_period_us;

	cfs_period_us = ktime_to_ns(tg->cfs_bandwidth.period);
	do_div(cfs_period_us, NSEC_PER_USEC);

	return cfs_period_us;
}

static int tg_set_cfs_burst(struct task_group *tg, long cfs_burst_us)
{
	u64 quota, period, burst;

	if ((u64)cfs_burst_us > U64_MAX / NSEC_PER_USEC)
		return -EINVAL;

	burst = (u64)cfs_burst_us * NSEC_PER_USEC;
	period = ktime_to_ns(tg->cfs_bandwidth.period);
	quota = tg->cfs_bandwidth.quota;

	return tg_set_cfs_bandwidth(tg, period, quota, burst);
}

static long tg_get_cfs_burst(struct task_group *tg)
{
	u64 burst_us;

	burst_us = tg->cfs_bandwidth.burst;
	do_div(burst_us, NSEC_PER_USEC);

	return burst_us;
}

static s64 cpu_cfs_quota_read_s64(struct cgroup_subsys_state *css,
				  struct cftype *cft)
{
	return tg_get_cfs_quota(css_tg(css));
}

static int cpu_cfs_quota_write_s64(struct cgroup_subsys_state *css,
				   struct cftype *cftype, s64 cfs_quota_us)
{
	return tg_set_cfs_quota(css_tg(css), cfs_quota_us);
}

static u64 cpu_cfs_period_read_u64(struct cgroup_subsys_state *css,
				   struct cftype *cft)
{
	return tg_get_cfs_period(css_tg(css));
}

static int cpu_cfs_period_write_u64(struct cgroup_subsys_state *css,
				    struct cftype *cftype, u64 cfs_period_us)
{
	return tg_set_cfs_period(css_tg(css), cfs_period_us);
}

static u64 cpu_cfs_burst_read_u64(struct cgroup_subsys_state *css,
				  struct cftype *cft)
{
	return tg_get_cfs_burst(css_tg(css));
}

static int cpu_cfs_burst_write_u64(struct cgroup_subsys_state *css,
				   struct cftype *cftype, u64 cfs_burst_us)
{
	return tg_set_cfs_burst(css_tg(css), cfs_burst_us);
}

struct cfs_schedulable_data {
	struct task_group *tg;
	u64 period, quota;
};

/*
 * normalize group quota/period to be quota/max_period
 * note: units are usecs
 */
static u64 normalize_cfs_quota(struct task_group *tg,
			       struct cfs_schedulable_data *d)
{
	u64 quota, period;

	if (tg == d->tg) {
		period = d->period;
		quota = d->quota;
	} else {
		period = tg_get_cfs_period(tg);
		quota = tg_get_cfs_quota(tg);
	}

	/* note: these should typically be equivalent */
	if (quota == RUNTIME_INF || quota == -1)
		return RUNTIME_INF;

	return to_ratio(period, quota);
}

static int tg_cfs_schedulable_down(struct task_group *tg, void *data)
{
	struct cfs_schedulable_data *d = data;
	struct cfs_bandwidth *cfs_b = &tg->cfs_bandwidth;
	s64 quota = 0, parent_quota = -1;

	if (!tg->parent) {
		quota = RUNTIME_INF;
	} else {
		struct cfs_bandwidth *parent_b = &tg->parent->cfs_bandwidth;

		quota = normalize_cfs_quota(tg, d);
		parent_quota = parent_b->hierarchical_quota;

		/*
		 * Ensure max(child_quota) <= parent_quota.  On cgroup2,
		 * always take the min.  On cgroup1, only inherit when no
		 * limit is set:
		 */
		if (cgroup_subsys_on_dfl(cpu_cgrp_subsys)) {
			quota = min(quota, parent_quota);
		} else {
			if (quota == RUNTIME_INF)
				quota = parent_quota;
			else if (parent_quota != RUNTIME_INF && quota > parent_quota)
				return -EINVAL;
		}
	}
	cfs_b->hierarchical_quota = quota;

	return 0;
}

static int __cfs_schedulable(struct task_group *tg, u64 period, u64 quota)
{
	int ret;
	struct cfs_schedulable_data data = {
		.tg = tg,
		.period = period,
		.quota = quota,
	};

	if (quota != RUNTIME_INF) {
		do_div(data.period, NSEC_PER_USEC);
		do_div(data.quota, NSEC_PER_USEC);
	}

	rcu_read_lock();
	ret = walk_tg_tree(tg_cfs_schedulable_down, tg_nop, &data);
	rcu_read_unlock();

	return ret;
}

static int cpu_cfs_stat_show(struct seq_file *sf, void *v)
{
	struct task_group *tg = css_tg(seq_css(sf));
	struct cfs_bandwidth *cfs_b = &tg->cfs_bandwidth;

	seq_printf(sf, "nr_periods %d\n", cfs_b->nr_periods);
	seq_printf(sf, "nr_throttled %d\n", cfs_b->nr_throttled);
	seq_printf(sf, "throttled_time %llu\n", cfs_b->throttled_time);

	if (schedstat_enabled() && tg != &root_task_group) {
		struct sched_statistics *stats;
		u64 ws = 0;
		int i;

		for_each_possible_cpu(i) {
			stats = __schedstats_from_se(tg->se[i]);
			ws += schedstat_val(stats->wait_sum);
		}

		seq_printf(sf, "wait_sum %llu\n", ws);
	}

	seq_printf(sf, "nr_bursts %d\n", cfs_b->nr_burst);
	seq_printf(sf, "burst_time %llu\n", cfs_b->burst_time);

	return 0;
}
#endif /* CONFIG_CFS_BANDWIDTH */
#endif /* CONFIG_FAIR_GROUP_SCHED */

#ifdef CONFIG_RT_GROUP_SCHED
static int cpu_rt_runtime_write(struct cgroup_subsys_state *css,
				struct cftype *cft, s64 val)
{
	return sched_group_set_rt_runtime(css_tg(css), val);
}

static s64 cpu_rt_runtime_read(struct cgroup_subsys_state *css,
			       struct cftype *cft)
{
	return sched_group_rt_runtime(css_tg(css));
}

static int cpu_rt_period_write_uint(struct cgroup_subsys_state *css,
				    struct cftype *cftype, u64 rt_period_us)
{
	return sched_group_set_rt_period(css_tg(css), rt_period_us);
}

static u64 cpu_rt_period_read_uint(struct cgroup_subsys_state *css,
				   struct cftype *cft)
{
	return sched_group_rt_period(css_tg(css));
}
#endif /* CONFIG_RT_GROUP_SCHED */

#ifdef CONFIG_FAIR_GROUP_SCHED
static s64 cpu_idle_read_s64(struct cgroup_subsys_state *css,
			       struct cftype *cft)
{
	return css_tg(css)->idle;
}

static int cpu_idle_write_s64(struct cgroup_subsys_state *css,
				struct cftype *cft, s64 idle)
{
	return sched_group_set_idle(css_tg(css), idle);
}
#endif

static struct cftype cpu_legacy_files[] = {
#ifdef CONFIG_FAIR_GROUP_SCHED
	{
		.name = "shares",
		.read_u64 = cpu_shares_read_u64,
		.write_u64 = cpu_shares_write_u64,
	},
	{
		.name = "idle",
		.read_s64 = cpu_idle_read_s64,
		.write_s64 = cpu_idle_write_s64,
	},
#endif
#ifdef CONFIG_CFS_BANDWIDTH
	{
		.name = "cfs_quota_us",
		.read_s64 = cpu_cfs_quota_read_s64,
		.write_s64 = cpu_cfs_quota_write_s64,
	},
	{
		.name = "cfs_period_us",
		.read_u64 = cpu_cfs_period_read_u64,
		.write_u64 = cpu_cfs_period_write_u64,
	},
	{
		.name = "cfs_burst_us",
		.read_u64 = cpu_cfs_burst_read_u64,
		.write_u64 = cpu_cfs_burst_write_u64,
	},
	{
		.name = "stat",
		.seq_show = cpu_cfs_stat_show,
	},
#endif
#ifdef CONFIG_RT_GROUP_SCHED
	{
		.name = "rt_runtime_us",
		.read_s64 = cpu_rt_runtime_read,
		.write_s64 = cpu_rt_runtime_write,
	},
	{
		.name = "rt_period_us",
		.read_u64 = cpu_rt_period_read_uint,
		.write_u64 = cpu_rt_period_write_uint,
	},
#endif
#ifdef CONFIG_UCLAMP_TASK_GROUP
	{
		.name = "uclamp.min",
		.flags = CFTYPE_NOT_ON_ROOT,
		.seq_show = cpu_uclamp_min_show,
		.write = cpu_uclamp_min_write,
	},
	{
		.name = "uclamp.max",
		.flags = CFTYPE_NOT_ON_ROOT,
		.seq_show = cpu_uclamp_max_show,
		.write = cpu_uclamp_max_write,
	},
#endif
	{ }	/* Terminate */
};

static int cpu_extra_stat_show(struct seq_file *sf,
			       struct cgroup_subsys_state *css)
{
#ifdef CONFIG_CFS_BANDWIDTH
	{
		struct task_group *tg = css_tg(css);
		struct cfs_bandwidth *cfs_b = &tg->cfs_bandwidth;
		u64 throttled_usec, burst_usec;

		throttled_usec = cfs_b->throttled_time;
		do_div(throttled_usec, NSEC_PER_USEC);
		burst_usec = cfs_b->burst_time;
		do_div(burst_usec, NSEC_PER_USEC);

		seq_printf(sf, "nr_periods %d\n"
			   "nr_throttled %d\n"
			   "throttled_usec %llu\n"
			   "nr_bursts %d\n"
			   "burst_usec %llu\n",
			   cfs_b->nr_periods, cfs_b->nr_throttled,
			   throttled_usec, cfs_b->nr_burst, burst_usec);
	}
#endif
	return 0;
}

#ifdef CONFIG_FAIR_GROUP_SCHED
static u64 cpu_weight_read_u64(struct cgroup_subsys_state *css,
			       struct cftype *cft)
{
	struct task_group *tg = css_tg(css);
	u64 weight = scale_load_down(tg->shares);

	return DIV_ROUND_CLOSEST_ULL(weight * CGROUP_WEIGHT_DFL, 1024);
}

static int cpu_weight_write_u64(struct cgroup_subsys_state *css,
				struct cftype *cft, u64 weight)
{
	/*
	 * cgroup weight knobs should use the common MIN, DFL and MAX
	 * values which are 1, 100 and 10000 respectively.  While it loses
	 * a bit of range on both ends, it maps pretty well onto the shares
	 * value used by scheduler and the round-trip conversions preserve
	 * the original value over the entire range.
	 */
	if (weight < CGROUP_WEIGHT_MIN || weight > CGROUP_WEIGHT_MAX)
		return -ERANGE;

	weight = DIV_ROUND_CLOSEST_ULL(weight * 1024, CGROUP_WEIGHT_DFL);

	return sched_group_set_shares(css_tg(css), scale_load(weight));
}

static s64 cpu_weight_nice_read_s64(struct cgroup_subsys_state *css,
				    struct cftype *cft)
{
	unsigned long weight = scale_load_down(css_tg(css)->shares);
	int last_delta = INT_MAX;
	int prio, delta;

	/* find the closest nice value to the current weight */
	for (prio = 0; prio < ARRAY_SIZE(sched_prio_to_weight); prio++) {
		delta = abs(sched_prio_to_weight[prio] - weight);
		if (delta >= last_delta)
			break;
		last_delta = delta;
	}

	return PRIO_TO_NICE(prio - 1 + MAX_RT_PRIO);
}

static int cpu_weight_nice_write_s64(struct cgroup_subsys_state *css,
				     struct cftype *cft, s64 nice)
{
	unsigned long weight;
	int idx;

	if (nice < MIN_NICE || nice > MAX_NICE)
		return -ERANGE;

	idx = NICE_TO_PRIO(nice) - MAX_RT_PRIO;
	idx = array_index_nospec(idx, 40);
	weight = sched_prio_to_weight[idx];

	return sched_group_set_shares(css_tg(css), scale_load(weight));
}
#endif

static void __maybe_unused cpu_period_quota_print(struct seq_file *sf,
						  long period, long quota)
{
	if (quota < 0)
		seq_puts(sf, "max");
	else
		seq_printf(sf, "%ld", quota);

	seq_printf(sf, " %ld\n", period);
}

/* caller should put the current value in *@periodp before calling */
static int __maybe_unused cpu_period_quota_parse(char *buf,
						 u64 *periodp, u64 *quotap)
{
	char tok[21];	/* U64_MAX */

	if (sscanf(buf, "%20s %llu", tok, periodp) < 1)
		return -EINVAL;

	*periodp *= NSEC_PER_USEC;

	if (sscanf(tok, "%llu", quotap))
		*quotap *= NSEC_PER_USEC;
	else if (!strcmp(tok, "max"))
		*quotap = RUNTIME_INF;
	else
		return -EINVAL;

	return 0;
}

#ifdef CONFIG_CFS_BANDWIDTH
static int cpu_max_show(struct seq_file *sf, void *v)
{
	struct task_group *tg = css_tg(seq_css(sf));

	cpu_period_quota_print(sf, tg_get_cfs_period(tg), tg_get_cfs_quota(tg));
	return 0;
}

static ssize_t cpu_max_write(struct kernfs_open_file *of,
			     char *buf, size_t nbytes, loff_t off)
{
	struct task_group *tg = css_tg(of_css(of));
	u64 period = tg_get_cfs_period(tg);
	u64 burst = tg_get_cfs_burst(tg);
	u64 quota;
	int ret;

	ret = cpu_period_quota_parse(buf, &period, &quota);
	if (!ret)
		ret = tg_set_cfs_bandwidth(tg, period, quota, burst);
	return ret ?: nbytes;
}
#endif

static struct cftype cpu_files[] = {
#ifdef CONFIG_FAIR_GROUP_SCHED
	{
		.name = "weight",
		.flags = CFTYPE_NOT_ON_ROOT,
		.read_u64 = cpu_weight_read_u64,
		.write_u64 = cpu_weight_write_u64,
	},
	{
		.name = "weight.nice",
		.flags = CFTYPE_NOT_ON_ROOT,
		.read_s64 = cpu_weight_nice_read_s64,
		.write_s64 = cpu_weight_nice_write_s64,
	},
	{
		.name = "idle",
		.flags = CFTYPE_NOT_ON_ROOT,
		.read_s64 = cpu_idle_read_s64,
		.write_s64 = cpu_idle_write_s64,
	},
#endif
#ifdef CONFIG_CFS_BANDWIDTH
	{
		.name = "max",
		.flags = CFTYPE_NOT_ON_ROOT,
		.seq_show = cpu_max_show,
		.write = cpu_max_write,
	},
	{
		.name = "max.burst",
		.flags = CFTYPE_NOT_ON_ROOT,
		.read_u64 = cpu_cfs_burst_read_u64,
		.write_u64 = cpu_cfs_burst_write_u64,
	},
#endif
#ifdef CONFIG_UCLAMP_TASK_GROUP
	{
		.name = "uclamp.min",
		.flags = CFTYPE_NOT_ON_ROOT,
		.seq_show = cpu_uclamp_min_show,
		.write = cpu_uclamp_min_write,
	},
	{
		.name = "uclamp.max",
		.flags = CFTYPE_NOT_ON_ROOT,
		.seq_show = cpu_uclamp_max_show,
		.write = cpu_uclamp_max_write,
	},
#endif
	{ }	/* terminate */
};

struct cgroup_subsys cpu_cgrp_subsys = {
	.css_alloc	= cpu_cgroup_css_alloc,
	.css_online	= cpu_cgroup_css_online,
	.css_released	= cpu_cgroup_css_released,
	.css_free	= cpu_cgroup_css_free,
	.css_extra_stat_show = cpu_extra_stat_show,
	.fork		= cpu_cgroup_fork,
	.can_attach	= cpu_cgroup_can_attach,
	.attach		= cpu_cgroup_attach,
	.legacy_cftypes	= cpu_legacy_files,
	.dfl_cftypes	= cpu_files,
	.early_init	= true,
	.threaded	= true,
};

#endif	/* CONFIG_CGROUP_SCHED */

void dump_cpu_task(int cpu)
{
	pr_info("Task dump for CPU %d:\n", cpu);
	sched_show_task(cpu_curr(cpu));
}

/*
 * Nice levels are multiplicative, with a gentle 10% change for every
 * nice level changed. I.e. when a CPU-bound task goes from nice 0 to
 * nice 1, it will get ~10% less CPU time than another CPU-bound task
 * that remained on nice 0.
 *
 * The "10% effect" is relative and cumulative: from _any_ nice level,
 * if you go up 1 level, it's -10% CPU usage, if you go down 1 level
 * it's +10% CPU usage. (to achieve that we use a multiplier of 1.25.
 * If a task goes up by ~10% and another task goes down by ~10% then
 * the relative distance between them is ~25%.)
 */
const int sched_prio_to_weight[40] = {
 /* -20 */     88761,     71755,     56483,     46273,     36291,
 /* -15 */     29154,     23254,     18705,     14949,     11916,
 /* -10 */      9548,      7620,      6100,      4904,      3906,
 /*  -5 */      3121,      2501,      1991,      1586,      1277,
 /*   0 */      1024,       820,       655,       526,       423,
 /*   5 */       335,       272,       215,       172,       137,
 /*  10 */       110,        87,        70,        56,        45,
 /*  15 */        36,        29,        23,        18,        15,
};

/*
 * Inverse (2^32/x) values of the sched_prio_to_weight[] array, precalculated.
 *
 * In cases where the weight does not change often, we can use the
 * precalculated inverse to speed up arithmetics by turning divisions
 * into multiplications:
 */
const u32 sched_prio_to_wmult[40] = {
 /* -20 */     48388,     59856,     76040,     92818,    118348,
 /* -15 */    147320,    184698,    229616,    287308,    360437,
 /* -10 */    449829,    563644,    704093,    875809,   1099582,
 /*  -5 */   1376151,   1717300,   2157191,   2708050,   3363326,
 /*   0 */   4194304,   5237765,   6557202,   8165337,  10153587,
 /*   5 */  12820798,  15790321,  19976592,  24970740,  31350126,
 /*  10 */  39045157,  49367440,  61356676,  76695844,  95443717,
 /*  15 */ 119304647, 148102320, 186737708, 238609294, 286331153,
};

void call_trace_sched_update_nr_running(struct rq *rq, int count)
{
        trace_sched_update_nr_running_tp(rq, count);
}<|MERGE_RESOLUTION|>--- conflicted
+++ resolved
@@ -6628,15 +6628,6 @@
 static void __init preempt_dynamic_init(void)
 {
 	if (preempt_dynamic_mode == preempt_dynamic_undefined) {
-<<<<<<< HEAD
-		if (IS_ENABLED(CONFIG_PREEMPT_NONE_BEHAVIOUR)) {
-			sched_dynamic_update(preempt_dynamic_none);
-		} else if (IS_ENABLED(CONFIG_PREEMPT_VOLUNTARY_BEHAVIOUR)) {
-			sched_dynamic_update(preempt_dynamic_voluntary);
-		} else {
-			/* Default static call setting, nothing to do */
-			WARN_ON_ONCE(!IS_ENABLED(CONFIG_PREEMPT_BEHAVIOUR));
-=======
 		if (IS_ENABLED(CONFIG_PREEMPT_NONE)) {
 			sched_dynamic_update(preempt_dynamic_none);
 		} else if (IS_ENABLED(CONFIG_PREEMPT_VOLUNTARY)) {
@@ -6644,7 +6635,6 @@
 		} else {
 			/* Default static call setting, nothing to do */
 			WARN_ON_ONCE(!IS_ENABLED(CONFIG_PREEMPT));
->>>>>>> fa55b7dc
 			preempt_dynamic_mode = preempt_dynamic_full;
 			pr_info("Dynamic Preempt: full\n");
 		}
