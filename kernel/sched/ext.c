/* SPDX-License-Identifier: GPL-2.0 */
/*
 * BPF extensible scheduler class: Documentation/scheduler/sched-ext.rst
 *
 * Copyright (c) 2022 Meta Platforms, Inc. and affiliates.
 * Copyright (c) 2022 Tejun Heo <tj@kernel.org>
 * Copyright (c) 2022 David Vernet <dvernet@meta.com>
 */
#define SCX_OP_IDX(op)		(offsetof(struct sched_ext_ops, op) / sizeof(void (*)(void)))

enum scx_consts {
	SCX_DSP_DFL_MAX_BATCH		= 32,
	SCX_DSP_MAX_LOOPS		= 32,
	SCX_WATCHDOG_MAX_TIMEOUT	= 30 * HZ,

	SCX_EXIT_BT_LEN			= 64,
	SCX_EXIT_MSG_LEN		= 1024,
	SCX_EXIT_DUMP_DFL_LEN		= 32768,

	SCX_CPUPERF_ONE			= SCHED_CAPACITY_SCALE,

	/*
	 * Iterating all tasks may take a while. Periodically drop
	 * scx_tasks_lock to avoid causing e.g. CSD and RCU stalls.
	 */
	SCX_OPS_TASK_ITER_BATCH		= 32,
};

enum scx_exit_kind {
	SCX_EXIT_NONE,
	SCX_EXIT_DONE,

	SCX_EXIT_UNREG = 64,	/* user-space initiated unregistration */
	SCX_EXIT_UNREG_BPF,	/* BPF-initiated unregistration */
	SCX_EXIT_UNREG_KERN,	/* kernel-initiated unregistration */
	SCX_EXIT_SYSRQ,		/* requested by 'S' sysrq */

	SCX_EXIT_ERROR = 1024,	/* runtime error, error msg contains details */
	SCX_EXIT_ERROR_BPF,	/* ERROR but triggered through scx_bpf_error() */
	SCX_EXIT_ERROR_STALL,	/* watchdog detected stalled runnable tasks */
};

/*
 * An exit code can be specified when exiting with scx_bpf_exit() or
 * scx_ops_exit(), corresponding to exit_kind UNREG_BPF and UNREG_KERN
 * respectively. The codes are 64bit of the format:
 *
 *   Bits: [63  ..  48 47   ..  32 31 .. 0]
 *         [ SYS ACT ] [ SYS RSN ] [ USR  ]
 *
 *   SYS ACT: System-defined exit actions
 *   SYS RSN: System-defined exit reasons
 *   USR    : User-defined exit codes and reasons
 *
 * Using the above, users may communicate intention and context by ORing system
 * actions and/or system reasons with a user-defined exit code.
 */
enum scx_exit_code {
	/* Reasons */
	SCX_ECODE_RSN_HOTPLUG	= 1LLU << 32,

	/* Actions */
	SCX_ECODE_ACT_RESTART	= 1LLU << 48,
};

/*
 * scx_exit_info is passed to ops.exit() to describe why the BPF scheduler is
 * being disabled.
 */
struct scx_exit_info {
	/* %SCX_EXIT_* - broad category of the exit reason */
	enum scx_exit_kind	kind;

	/* exit code if gracefully exiting */
	s64			exit_code;

	/* textual representation of the above */
	const char		*reason;

	/* backtrace if exiting due to an error */
	unsigned long		*bt;
	u32			bt_len;

	/* informational message */
	char			*msg;

	/* debug dump */
	char			*dump;
};

/* sched_ext_ops.flags */
enum scx_ops_flags {
	/*
	 * Keep built-in idle tracking even if ops.update_idle() is implemented.
	 */
	SCX_OPS_KEEP_BUILTIN_IDLE = 1LLU << 0,

	/*
	 * By default, if there are no other task to run on the CPU, ext core
	 * keeps running the current task even after its slice expires. If this
	 * flag is specified, such tasks are passed to ops.enqueue() with
	 * %SCX_ENQ_LAST. See the comment above %SCX_ENQ_LAST for more info.
	 */
	SCX_OPS_ENQ_LAST	= 1LLU << 1,

	/*
	 * An exiting task may schedule after PF_EXITING is set. In such cases,
	 * bpf_task_from_pid() may not be able to find the task and if the BPF
	 * scheduler depends on pid lookup for dispatching, the task will be
	 * lost leading to various issues including RCU grace period stalls.
	 *
	 * To mask this problem, by default, unhashed tasks are automatically
	 * dispatched to the local DSQ on enqueue. If the BPF scheduler doesn't
	 * depend on pid lookups and wants to handle these tasks directly, the
	 * following flag can be used.
	 */
	SCX_OPS_ENQ_EXITING	= 1LLU << 2,

	/*
	 * If set, only tasks with policy set to SCHED_EXT are attached to
	 * sched_ext. If clear, SCHED_NORMAL tasks are also included.
	 */
	SCX_OPS_SWITCH_PARTIAL	= 1LLU << 3,

	/*
	 * CPU cgroup support flags
	 */
	SCX_OPS_HAS_CGROUP_WEIGHT = 1LLU << 16,	/* cpu.weight */

	SCX_OPS_ALL_FLAGS	= SCX_OPS_KEEP_BUILTIN_IDLE |
				  SCX_OPS_ENQ_LAST |
				  SCX_OPS_ENQ_EXITING |
				  SCX_OPS_SWITCH_PARTIAL |
				  SCX_OPS_HAS_CGROUP_WEIGHT,
};

/* argument container for ops.init_task() */
struct scx_init_task_args {
	/*
	 * Set if ops.init_task() is being invoked on the fork path, as opposed
	 * to the scheduler transition path.
	 */
	bool			fork;
#ifdef CONFIG_EXT_GROUP_SCHED
	/* the cgroup the task is joining */
	struct cgroup		*cgroup;
#endif
};

/* argument container for ops.exit_task() */
struct scx_exit_task_args {
	/* Whether the task exited before running on sched_ext. */
	bool cancelled;
};

/* argument container for ops->cgroup_init() */
struct scx_cgroup_init_args {
	/* the weight of the cgroup [1..10000] */
	u32			weight;
};

enum scx_cpu_preempt_reason {
	/* next task is being scheduled by &sched_class_rt */
	SCX_CPU_PREEMPT_RT,
	/* next task is being scheduled by &sched_class_dl */
	SCX_CPU_PREEMPT_DL,
	/* next task is being scheduled by &sched_class_stop */
	SCX_CPU_PREEMPT_STOP,
	/* unknown reason for SCX being preempted */
	SCX_CPU_PREEMPT_UNKNOWN,
};

/*
 * Argument container for ops->cpu_acquire(). Currently empty, but may be
 * expanded in the future.
 */
struct scx_cpu_acquire_args {};

/* argument container for ops->cpu_release() */
struct scx_cpu_release_args {
	/* the reason the CPU was preempted */
	enum scx_cpu_preempt_reason reason;

	/* the task that's going to be scheduled on the CPU */
	struct task_struct	*task;
};

/*
 * Informational context provided to dump operations.
 */
struct scx_dump_ctx {
	enum scx_exit_kind	kind;
	s64			exit_code;
	const char		*reason;
	u64			at_ns;
	u64			at_jiffies;
};

/**
 * struct sched_ext_ops - Operation table for BPF scheduler implementation
 *
 * A BPF scheduler can implement an arbitrary scheduling policy by
 * implementing and loading operations in this table. Note that a userland
 * scheduling policy can also be implemented using the BPF scheduler
 * as a shim layer.
 */
struct sched_ext_ops {
	/**
	 * select_cpu - Pick the target CPU for a task which is being woken up
	 * @p: task being woken up
	 * @prev_cpu: the cpu @p was on before sleeping
	 * @wake_flags: SCX_WAKE_*
	 *
	 * Decision made here isn't final. @p may be moved to any CPU while it
	 * is getting dispatched for execution later. However, as @p is not on
	 * the rq at this point, getting the eventual execution CPU right here
	 * saves a small bit of overhead down the line.
	 *
	 * If an idle CPU is returned, the CPU is kicked and will try to
	 * dispatch. While an explicit custom mechanism can be added,
	 * select_cpu() serves as the default way to wake up idle CPUs.
	 *
	 * @p may be inserted into a DSQ directly by calling
	 * scx_bpf_dsq_insert(). If so, the ops.enqueue() will be skipped.
	 * Directly inserting into %SCX_DSQ_LOCAL will put @p in the local DSQ
	 * of the CPU returned by this operation.
	 *
	 * Note that select_cpu() is never called for tasks that can only run
	 * on a single CPU or tasks with migration disabled, as they don't have
	 * the option to select a different CPU. See select_task_rq() for
	 * details.
	 */
	s32 (*select_cpu)(struct task_struct *p, s32 prev_cpu, u64 wake_flags);

	/**
	 * enqueue - Enqueue a task on the BPF scheduler
	 * @p: task being enqueued
	 * @enq_flags: %SCX_ENQ_*
	 *
	 * @p is ready to run. Insert directly into a DSQ by calling
	 * scx_bpf_dsq_insert() or enqueue on the BPF scheduler. If not directly
	 * inserted, the bpf scheduler owns @p and if it fails to dispatch @p,
	 * the task will stall.
	 *
	 * If @p was inserted into a DSQ from ops.select_cpu(), this callback is
	 * skipped.
	 */
	void (*enqueue)(struct task_struct *p, u64 enq_flags);

	/**
	 * dequeue - Remove a task from the BPF scheduler
	 * @p: task being dequeued
	 * @deq_flags: %SCX_DEQ_*
	 *
	 * Remove @p from the BPF scheduler. This is usually called to isolate
	 * the task while updating its scheduling properties (e.g. priority).
	 *
	 * The ext core keeps track of whether the BPF side owns a given task or
	 * not and can gracefully ignore spurious dispatches from BPF side,
	 * which makes it safe to not implement this method. However, depending
	 * on the scheduling logic, this can lead to confusing behaviors - e.g.
	 * scheduling position not being updated across a priority change.
	 */
	void (*dequeue)(struct task_struct *p, u64 deq_flags);

	/**
	 * dispatch - Dispatch tasks from the BPF scheduler and/or user DSQs
	 * @cpu: CPU to dispatch tasks for
	 * @prev: previous task being switched out
	 *
	 * Called when a CPU's local dsq is empty. The operation should dispatch
	 * one or more tasks from the BPF scheduler into the DSQs using
	 * scx_bpf_dsq_insert() and/or move from user DSQs into the local DSQ
	 * using scx_bpf_dsq_move_to_local().
	 *
	 * The maximum number of times scx_bpf_dsq_insert() can be called
	 * without an intervening scx_bpf_dsq_move_to_local() is specified by
	 * ops.dispatch_max_batch. See the comments on top of the two functions
	 * for more details.
	 *
	 * When not %NULL, @prev is an SCX task with its slice depleted. If
	 * @prev is still runnable as indicated by set %SCX_TASK_QUEUED in
	 * @prev->scx.flags, it is not enqueued yet and will be enqueued after
	 * ops.dispatch() returns. To keep executing @prev, return without
	 * dispatching or moving any tasks. Also see %SCX_OPS_ENQ_LAST.
	 */
	void (*dispatch)(s32 cpu, struct task_struct *prev);

	/**
	 * tick - Periodic tick
	 * @p: task running currently
	 *
	 * This operation is called every 1/HZ seconds on CPUs which are
	 * executing an SCX task. Setting @p->scx.slice to 0 will trigger an
	 * immediate dispatch cycle on the CPU.
	 */
	void (*tick)(struct task_struct *p);

	/**
	 * runnable - A task is becoming runnable on its associated CPU
	 * @p: task becoming runnable
	 * @enq_flags: %SCX_ENQ_*
	 *
	 * This and the following three functions can be used to track a task's
	 * execution state transitions. A task becomes ->runnable() on a CPU,
	 * and then goes through one or more ->running() and ->stopping() pairs
	 * as it runs on the CPU, and eventually becomes ->quiescent() when it's
	 * done running on the CPU.
	 *
	 * @p is becoming runnable on the CPU because it's
	 *
	 * - waking up (%SCX_ENQ_WAKEUP)
	 * - being moved from another CPU
	 * - being restored after temporarily taken off the queue for an
	 *   attribute change.
	 *
	 * This and ->enqueue() are related but not coupled. This operation
	 * notifies @p's state transition and may not be followed by ->enqueue()
	 * e.g. when @p is being dispatched to a remote CPU, or when @p is
	 * being enqueued on a CPU experiencing a hotplug event. Likewise, a
	 * task may be ->enqueue()'d without being preceded by this operation
	 * e.g. after exhausting its slice.
	 */
	void (*runnable)(struct task_struct *p, u64 enq_flags);

	/**
	 * running - A task is starting to run on its associated CPU
	 * @p: task starting to run
	 *
	 * See ->runnable() for explanation on the task state notifiers.
	 */
	void (*running)(struct task_struct *p);

	/**
	 * stopping - A task is stopping execution
	 * @p: task stopping to run
	 * @runnable: is task @p still runnable?
	 *
	 * See ->runnable() for explanation on the task state notifiers. If
	 * !@runnable, ->quiescent() will be invoked after this operation
	 * returns.
	 */
	void (*stopping)(struct task_struct *p, bool runnable);

	/**
	 * quiescent - A task is becoming not runnable on its associated CPU
	 * @p: task becoming not runnable
	 * @deq_flags: %SCX_DEQ_*
	 *
	 * See ->runnable() for explanation on the task state notifiers.
	 *
	 * @p is becoming quiescent on the CPU because it's
	 *
	 * - sleeping (%SCX_DEQ_SLEEP)
	 * - being moved to another CPU
	 * - being temporarily taken off the queue for an attribute change
	 *   (%SCX_DEQ_SAVE)
	 *
	 * This and ->dequeue() are related but not coupled. This operation
	 * notifies @p's state transition and may not be preceded by ->dequeue()
	 * e.g. when @p is being dispatched to a remote CPU.
	 */
	void (*quiescent)(struct task_struct *p, u64 deq_flags);

	/**
	 * yield - Yield CPU
	 * @from: yielding task
	 * @to: optional yield target task
	 *
	 * If @to is NULL, @from is yielding the CPU to other runnable tasks.
	 * The BPF scheduler should ensure that other available tasks are
	 * dispatched before the yielding task. Return value is ignored in this
	 * case.
	 *
	 * If @to is not-NULL, @from wants to yield the CPU to @to. If the bpf
	 * scheduler can implement the request, return %true; otherwise, %false.
	 */
	bool (*yield)(struct task_struct *from, struct task_struct *to);

	/**
	 * core_sched_before - Task ordering for core-sched
	 * @a: task A
	 * @b: task B
	 *
	 * Used by core-sched to determine the ordering between two tasks. See
	 * Documentation/admin-guide/hw-vuln/core-scheduling.rst for details on
	 * core-sched.
	 *
	 * Both @a and @b are runnable and may or may not currently be queued on
	 * the BPF scheduler. Should return %true if @a should run before @b.
	 * %false if there's no required ordering or @b should run before @a.
	 *
	 * If not specified, the default is ordering them according to when they
	 * became runnable.
	 */
	bool (*core_sched_before)(struct task_struct *a, struct task_struct *b);

	/**
	 * set_weight - Set task weight
	 * @p: task to set weight for
	 * @weight: new weight [1..10000]
	 *
	 * Update @p's weight to @weight.
	 */
	void (*set_weight)(struct task_struct *p, u32 weight);

	/**
	 * set_cpumask - Set CPU affinity
	 * @p: task to set CPU affinity for
	 * @cpumask: cpumask of cpus that @p can run on
	 *
	 * Update @p's CPU affinity to @cpumask.
	 */
	void (*set_cpumask)(struct task_struct *p,
			    const struct cpumask *cpumask);

	/**
	 * update_idle - Update the idle state of a CPU
	 * @cpu: CPU to udpate the idle state for
	 * @idle: whether entering or exiting the idle state
	 *
	 * This operation is called when @rq's CPU goes or leaves the idle
	 * state. By default, implementing this operation disables the built-in
	 * idle CPU tracking and the following helpers become unavailable:
	 *
	 * - scx_bpf_select_cpu_dfl()
	 * - scx_bpf_test_and_clear_cpu_idle()
	 * - scx_bpf_pick_idle_cpu()
	 *
	 * The user also must implement ops.select_cpu() as the default
	 * implementation relies on scx_bpf_select_cpu_dfl().
	 *
	 * Specify the %SCX_OPS_KEEP_BUILTIN_IDLE flag to keep the built-in idle
	 * tracking.
	 */
	void (*update_idle)(s32 cpu, bool idle);

	/**
	 * cpu_acquire - A CPU is becoming available to the BPF scheduler
	 * @cpu: The CPU being acquired by the BPF scheduler.
	 * @args: Acquire arguments, see the struct definition.
	 *
	 * A CPU that was previously released from the BPF scheduler is now once
	 * again under its control.
	 */
	void (*cpu_acquire)(s32 cpu, struct scx_cpu_acquire_args *args);

	/**
	 * cpu_release - A CPU is taken away from the BPF scheduler
	 * @cpu: The CPU being released by the BPF scheduler.
	 * @args: Release arguments, see the struct definition.
	 *
	 * The specified CPU is no longer under the control of the BPF
	 * scheduler. This could be because it was preempted by a higher
	 * priority sched_class, though there may be other reasons as well. The
	 * caller should consult @args->reason to determine the cause.
	 */
	void (*cpu_release)(s32 cpu, struct scx_cpu_release_args *args);

	/**
	 * init_task - Initialize a task to run in a BPF scheduler
	 * @p: task to initialize for BPF scheduling
	 * @args: init arguments, see the struct definition
	 *
	 * Either we're loading a BPF scheduler or a new task is being forked.
	 * Initialize @p for BPF scheduling. This operation may block and can
	 * be used for allocations, and is called exactly once for a task.
	 *
	 * Return 0 for success, -errno for failure. An error return while
	 * loading will abort loading of the BPF scheduler. During a fork, it
	 * will abort that specific fork.
	 */
	s32 (*init_task)(struct task_struct *p, struct scx_init_task_args *args);

	/**
	 * exit_task - Exit a previously-running task from the system
	 * @p: task to exit
	 *
	 * @p is exiting or the BPF scheduler is being unloaded. Perform any
	 * necessary cleanup for @p.
	 */
	void (*exit_task)(struct task_struct *p, struct scx_exit_task_args *args);

	/**
	 * enable - Enable BPF scheduling for a task
	 * @p: task to enable BPF scheduling for
	 *
	 * Enable @p for BPF scheduling. enable() is called on @p any time it
	 * enters SCX, and is always paired with a matching disable().
	 */
	void (*enable)(struct task_struct *p);

	/**
	 * disable - Disable BPF scheduling for a task
	 * @p: task to disable BPF scheduling for
	 *
	 * @p is exiting, leaving SCX or the BPF scheduler is being unloaded.
	 * Disable BPF scheduling for @p. A disable() call is always matched
	 * with a prior enable() call.
	 */
	void (*disable)(struct task_struct *p);

	/**
	 * dump - Dump BPF scheduler state on error
	 * @ctx: debug dump context
	 *
	 * Use scx_bpf_dump() to generate BPF scheduler specific debug dump.
	 */
	void (*dump)(struct scx_dump_ctx *ctx);

	/**
	 * dump_cpu - Dump BPF scheduler state for a CPU on error
	 * @ctx: debug dump context
	 * @cpu: CPU to generate debug dump for
	 * @idle: @cpu is currently idle without any runnable tasks
	 *
	 * Use scx_bpf_dump() to generate BPF scheduler specific debug dump for
	 * @cpu. If @idle is %true and this operation doesn't produce any
	 * output, @cpu is skipped for dump.
	 */
	void (*dump_cpu)(struct scx_dump_ctx *ctx, s32 cpu, bool idle);

	/**
	 * dump_task - Dump BPF scheduler state for a runnable task on error
	 * @ctx: debug dump context
	 * @p: runnable task to generate debug dump for
	 *
	 * Use scx_bpf_dump() to generate BPF scheduler specific debug dump for
	 * @p.
	 */
	void (*dump_task)(struct scx_dump_ctx *ctx, struct task_struct *p);

#ifdef CONFIG_EXT_GROUP_SCHED
	/**
	 * cgroup_init - Initialize a cgroup
	 * @cgrp: cgroup being initialized
	 * @args: init arguments, see the struct definition
	 *
	 * Either the BPF scheduler is being loaded or @cgrp created, initialize
	 * @cgrp for sched_ext. This operation may block.
	 *
	 * Return 0 for success, -errno for failure. An error return while
	 * loading will abort loading of the BPF scheduler. During cgroup
	 * creation, it will abort the specific cgroup creation.
	 */
	s32 (*cgroup_init)(struct cgroup *cgrp,
			   struct scx_cgroup_init_args *args);

	/**
	 * cgroup_exit - Exit a cgroup
	 * @cgrp: cgroup being exited
	 *
	 * Either the BPF scheduler is being unloaded or @cgrp destroyed, exit
	 * @cgrp for sched_ext. This operation my block.
	 */
	void (*cgroup_exit)(struct cgroup *cgrp);

	/**
	 * cgroup_prep_move - Prepare a task to be moved to a different cgroup
	 * @p: task being moved
	 * @from: cgroup @p is being moved from
	 * @to: cgroup @p is being moved to
	 *
	 * Prepare @p for move from cgroup @from to @to. This operation may
	 * block and can be used for allocations.
	 *
	 * Return 0 for success, -errno for failure. An error return aborts the
	 * migration.
	 */
	s32 (*cgroup_prep_move)(struct task_struct *p,
				struct cgroup *from, struct cgroup *to);

	/**
	 * cgroup_move - Commit cgroup move
	 * @p: task being moved
	 * @from: cgroup @p is being moved from
	 * @to: cgroup @p is being moved to
	 *
	 * Commit the move. @p is dequeued during this operation.
	 */
	void (*cgroup_move)(struct task_struct *p,
			    struct cgroup *from, struct cgroup *to);

	/**
	 * cgroup_cancel_move - Cancel cgroup move
	 * @p: task whose cgroup move is being canceled
	 * @from: cgroup @p was being moved from
	 * @to: cgroup @p was being moved to
	 *
	 * @p was cgroup_prep_move()'d but failed before reaching cgroup_move().
	 * Undo the preparation.
	 */
	void (*cgroup_cancel_move)(struct task_struct *p,
				   struct cgroup *from, struct cgroup *to);

	/**
	 * cgroup_set_weight - A cgroup's weight is being changed
	 * @cgrp: cgroup whose weight is being updated
	 * @weight: new weight [1..10000]
	 *
	 * Update @tg's weight to @weight.
	 */
	void (*cgroup_set_weight)(struct cgroup *cgrp, u32 weight);
#endif	/* CONFIG_EXT_GROUP_SCHED */

	/*
	 * All online ops must come before ops.cpu_online().
	 */

	/**
	 * cpu_online - A CPU became online
	 * @cpu: CPU which just came up
	 *
	 * @cpu just came online. @cpu will not call ops.enqueue() or
	 * ops.dispatch(), nor run tasks associated with other CPUs beforehand.
	 */
	void (*cpu_online)(s32 cpu);

	/**
	 * cpu_offline - A CPU is going offline
	 * @cpu: CPU which is going offline
	 *
	 * @cpu is going offline. @cpu will not call ops.enqueue() or
	 * ops.dispatch(), nor run tasks associated with other CPUs afterwards.
	 */
	void (*cpu_offline)(s32 cpu);

	/*
	 * All CPU hotplug ops must come before ops.init().
	 */

	/**
	 * init - Initialize the BPF scheduler
	 */
	s32 (*init)(void);

	/**
	 * exit - Clean up after the BPF scheduler
	 * @info: Exit info
	 *
	 * ops.exit() is also called on ops.init() failure, which is a bit
	 * unusual. This is to allow rich reporting through @info on how
	 * ops.init() failed.
	 */
	void (*exit)(struct scx_exit_info *info);

	/**
	 * dispatch_max_batch - Max nr of tasks that dispatch() can dispatch
	 */
	u32 dispatch_max_batch;

	/**
	 * flags - %SCX_OPS_* flags
	 */
	u64 flags;

	/**
	 * timeout_ms - The maximum amount of time, in milliseconds, that a
	 * runnable task should be able to wait before being scheduled. The
	 * maximum timeout may not exceed the default timeout of 30 seconds.
	 *
	 * Defaults to the maximum allowed timeout value of 30 seconds.
	 */
	u32 timeout_ms;

	/**
	 * exit_dump_len - scx_exit_info.dump buffer length. If 0, the default
	 * value of 32768 is used.
	 */
	u32 exit_dump_len;

	/**
	 * hotplug_seq - A sequence number that may be set by the scheduler to
	 * detect when a hotplug event has occurred during the loading process.
	 * If 0, no detection occurs. Otherwise, the scheduler will fail to
	 * load if the sequence number does not match @scx_hotplug_seq on the
	 * enable path.
	 */
	u64 hotplug_seq;

	/**
	 * name - BPF scheduler's name
	 *
	 * Must be a non-zero valid BPF object name including only isalnum(),
	 * '_' and '.' chars. Shows up in kernel.sched_ext_ops sysctl while the
	 * BPF scheduler is enabled.
	 */
	char name[SCX_OPS_NAME_LEN];
};

enum scx_opi {
	SCX_OPI_BEGIN			= 0,
	SCX_OPI_NORMAL_BEGIN		= 0,
	SCX_OPI_NORMAL_END		= SCX_OP_IDX(cpu_online),
	SCX_OPI_CPU_HOTPLUG_BEGIN	= SCX_OP_IDX(cpu_online),
	SCX_OPI_CPU_HOTPLUG_END		= SCX_OP_IDX(init),
	SCX_OPI_END			= SCX_OP_IDX(init),
};

enum scx_wake_flags {
	/* expose select WF_* flags as enums */
	SCX_WAKE_FORK		= WF_FORK,
	SCX_WAKE_TTWU		= WF_TTWU,
	SCX_WAKE_SYNC		= WF_SYNC,
};

enum scx_enq_flags {
	/* expose select ENQUEUE_* flags as enums */
	SCX_ENQ_WAKEUP		= ENQUEUE_WAKEUP,
	SCX_ENQ_HEAD		= ENQUEUE_HEAD,
	SCX_ENQ_CPU_SELECTED	= ENQUEUE_RQ_SELECTED,

	/* high 32bits are SCX specific */

	/*
	 * Set the following to trigger preemption when calling
	 * scx_bpf_dsq_insert() with a local dsq as the target. The slice of the
	 * current task is cleared to zero and the CPU is kicked into the
	 * scheduling path. Implies %SCX_ENQ_HEAD.
	 */
	SCX_ENQ_PREEMPT		= 1LLU << 32,

	/*
	 * The task being enqueued was previously enqueued on the current CPU's
	 * %SCX_DSQ_LOCAL, but was removed from it in a call to the
	 * bpf_scx_reenqueue_local() kfunc. If bpf_scx_reenqueue_local() was
	 * invoked in a ->cpu_release() callback, and the task is again
	 * dispatched back to %SCX_LOCAL_DSQ by this current ->enqueue(), the
	 * task will not be scheduled on the CPU until at least the next invocation
	 * of the ->cpu_acquire() callback.
	 */
	SCX_ENQ_REENQ		= 1LLU << 40,

	/*
	 * The task being enqueued is the only task available for the cpu. By
	 * default, ext core keeps executing such tasks but when
	 * %SCX_OPS_ENQ_LAST is specified, they're ops.enqueue()'d with the
	 * %SCX_ENQ_LAST flag set.
	 *
	 * The BPF scheduler is responsible for triggering a follow-up
	 * scheduling event. Otherwise, Execution may stall.
	 */
	SCX_ENQ_LAST		= 1LLU << 41,

	/* high 8 bits are internal */
	__SCX_ENQ_INTERNAL_MASK	= 0xffLLU << 56,

	SCX_ENQ_CLEAR_OPSS	= 1LLU << 56,
	SCX_ENQ_DSQ_PRIQ	= 1LLU << 57,
};

enum scx_deq_flags {
	/* expose select DEQUEUE_* flags as enums */
	SCX_DEQ_SLEEP		= DEQUEUE_SLEEP,

	/* high 32bits are SCX specific */

	/*
	 * The generic core-sched layer decided to execute the task even though
	 * it hasn't been dispatched yet. Dequeue from the BPF side.
	 */
	SCX_DEQ_CORE_SCHED_EXEC	= 1LLU << 32,
};

enum scx_pick_idle_cpu_flags {
	SCX_PICK_IDLE_CORE	= 1LLU << 0,	/* pick a CPU whose SMT siblings are also idle */
};

enum scx_kick_flags {
	/*
	 * Kick the target CPU if idle. Guarantees that the target CPU goes
	 * through at least one full scheduling cycle before going idle. If the
	 * target CPU can be determined to be currently not idle and going to go
	 * through a scheduling cycle before going idle, noop.
	 */
	SCX_KICK_IDLE		= 1LLU << 0,

	/*
	 * Preempt the current task and execute the dispatch path. If the
	 * current task of the target CPU is an SCX task, its ->scx.slice is
	 * cleared to zero before the scheduling path is invoked so that the
	 * task expires and the dispatch path is invoked.
	 */
	SCX_KICK_PREEMPT	= 1LLU << 1,

	/*
	 * Wait for the CPU to be rescheduled. The scx_bpf_kick_cpu() call will
	 * return after the target CPU finishes picking the next task.
	 */
	SCX_KICK_WAIT		= 1LLU << 2,
};

enum scx_tg_flags {
	SCX_TG_ONLINE		= 1U << 0,
	SCX_TG_INITED		= 1U << 1,
};

enum scx_ops_enable_state {
	SCX_OPS_ENABLING,
	SCX_OPS_ENABLED,
	SCX_OPS_DISABLING,
	SCX_OPS_DISABLED,
};

static const char *scx_ops_enable_state_str[] = {
	[SCX_OPS_ENABLING]	= "enabling",
	[SCX_OPS_ENABLED]	= "enabled",
	[SCX_OPS_DISABLING]	= "disabling",
	[SCX_OPS_DISABLED]	= "disabled",
};

/*
 * sched_ext_entity->ops_state
 *
 * Used to track the task ownership between the SCX core and the BPF scheduler.
 * State transitions look as follows:
 *
 * NONE -> QUEUEING -> QUEUED -> DISPATCHING
 *   ^              |                 |
 *   |              v                 v
 *   \-------------------------------/
 *
 * QUEUEING and DISPATCHING states can be waited upon. See wait_ops_state() call
 * sites for explanations on the conditions being waited upon and why they are
 * safe. Transitions out of them into NONE or QUEUED must store_release and the
 * waiters should load_acquire.
 *
 * Tracking scx_ops_state enables sched_ext core to reliably determine whether
 * any given task can be dispatched by the BPF scheduler at all times and thus
 * relaxes the requirements on the BPF scheduler. This allows the BPF scheduler
 * to try to dispatch any task anytime regardless of its state as the SCX core
 * can safely reject invalid dispatches.
 */
enum scx_ops_state {
	SCX_OPSS_NONE,		/* owned by the SCX core */
	SCX_OPSS_QUEUEING,	/* in transit to the BPF scheduler */
	SCX_OPSS_QUEUED,	/* owned by the BPF scheduler */
	SCX_OPSS_DISPATCHING,	/* in transit back to the SCX core */

	/*
	 * QSEQ brands each QUEUED instance so that, when dispatch races
	 * dequeue/requeue, the dispatcher can tell whether it still has a claim
	 * on the task being dispatched.
	 *
	 * As some 32bit archs can't do 64bit store_release/load_acquire,
	 * p->scx.ops_state is atomic_long_t which leaves 30 bits for QSEQ on
	 * 32bit machines. The dispatch race window QSEQ protects is very narrow
	 * and runs with IRQ disabled. 30 bits should be sufficient.
	 */
	SCX_OPSS_QSEQ_SHIFT	= 2,
};

/* Use macros to ensure that the type is unsigned long for the masks */
#define SCX_OPSS_STATE_MASK	((1LU << SCX_OPSS_QSEQ_SHIFT) - 1)
#define SCX_OPSS_QSEQ_MASK	(~SCX_OPSS_STATE_MASK)

/*
 * During exit, a task may schedule after losing its PIDs. When disabling the
 * BPF scheduler, we need to be able to iterate tasks in every state to
 * guarantee system safety. Maintain a dedicated task list which contains every
 * task between its fork and eventual free.
 */
static DEFINE_SPINLOCK(scx_tasks_lock);
static LIST_HEAD(scx_tasks);

/* ops enable/disable */
static struct kthread_worker *scx_ops_helper;
static DEFINE_MUTEX(scx_ops_enable_mutex);
DEFINE_STATIC_KEY_FALSE(__scx_ops_enabled);
DEFINE_STATIC_PERCPU_RWSEM(scx_fork_rwsem);
static atomic_t scx_ops_enable_state_var = ATOMIC_INIT(SCX_OPS_DISABLED);
static unsigned long scx_in_softlockup;
static atomic_t scx_ops_breather_depth = ATOMIC_INIT(0);
static int scx_ops_bypass_depth;
static bool scx_ops_init_task_enabled;
static bool scx_switching_all;
DEFINE_STATIC_KEY_FALSE(__scx_switched_all);

static struct sched_ext_ops scx_ops;
static bool scx_warned_zero_slice;

static DEFINE_STATIC_KEY_FALSE(scx_ops_enq_last);
static DEFINE_STATIC_KEY_FALSE(scx_ops_enq_exiting);
static DEFINE_STATIC_KEY_FALSE(scx_ops_cpu_preempt);
static DEFINE_STATIC_KEY_FALSE(scx_builtin_idle_enabled);

#ifdef CONFIG_SMP
static DEFINE_STATIC_KEY_FALSE(scx_selcpu_topo_llc);
static DEFINE_STATIC_KEY_FALSE(scx_selcpu_topo_numa);
#endif

static struct static_key_false scx_has_op[SCX_OPI_END] =
	{ [0 ... SCX_OPI_END-1] = STATIC_KEY_FALSE_INIT };

static atomic_t scx_exit_kind = ATOMIC_INIT(SCX_EXIT_DONE);
static struct scx_exit_info *scx_exit_info;

static atomic_long_t scx_nr_rejected = ATOMIC_LONG_INIT(0);
static atomic_long_t scx_hotplug_seq = ATOMIC_LONG_INIT(0);

/*
 * A monotically increasing sequence number that is incremented every time a
 * scheduler is enabled. This can be used by to check if any custom sched_ext
 * scheduler has ever been used in the system.
 */
static atomic_long_t scx_enable_seq = ATOMIC_LONG_INIT(0);

/*
 * The maximum amount of time in jiffies that a task may be runnable without
 * being scheduled on a CPU. If this timeout is exceeded, it will trigger
 * scx_ops_error().
 */
static unsigned long scx_watchdog_timeout;

/*
 * The last time the delayed work was run. This delayed work relies on
 * ksoftirqd being able to run to service timer interrupts, so it's possible
 * that this work itself could get wedged. To account for this, we check that
 * it's not stalled in the timer tick, and trigger an error if it is.
 */
static unsigned long scx_watchdog_timestamp = INITIAL_JIFFIES;

static struct delayed_work scx_watchdog_work;

/* idle tracking */
#ifdef CONFIG_SMP
#ifdef CONFIG_CPUMASK_OFFSTACK
#define CL_ALIGNED_IF_ONSTACK
#else
#define CL_ALIGNED_IF_ONSTACK __cacheline_aligned_in_smp
#endif

static struct {
	cpumask_var_t cpu;
	cpumask_var_t smt;
} idle_masks CL_ALIGNED_IF_ONSTACK;

#endif	/* CONFIG_SMP */

/* for %SCX_KICK_WAIT */
static unsigned long __percpu *scx_kick_cpus_pnt_seqs;

/*
 * Direct dispatch marker.
 *
 * Non-NULL values are used for direct dispatch from enqueue path. A valid
 * pointer points to the task currently being enqueued. An ERR_PTR value is used
 * to indicate that direct dispatch has already happened.
 */
static DEFINE_PER_CPU(struct task_struct *, direct_dispatch_task);

/*
 * Dispatch queues.
 *
 * The global DSQ (%SCX_DSQ_GLOBAL) is split per-node for scalability. This is
 * to avoid live-locking in bypass mode where all tasks are dispatched to
 * %SCX_DSQ_GLOBAL and all CPUs consume from it. If per-node split isn't
 * sufficient, it can be further split.
 */
static struct scx_dispatch_q **global_dsqs;

static const struct rhashtable_params dsq_hash_params = {
	.key_len		= 8,
	.key_offset		= offsetof(struct scx_dispatch_q, id),
	.head_offset		= offsetof(struct scx_dispatch_q, hash_node),
};

static struct rhashtable dsq_hash;
static LLIST_HEAD(dsqs_to_free);

/* dispatch buf */
struct scx_dsp_buf_ent {
	struct task_struct	*task;
	unsigned long		qseq;
	u64			dsq_id;
	u64			enq_flags;
};

static u32 scx_dsp_max_batch;

struct scx_dsp_ctx {
	struct rq		*rq;
	u32			cursor;
	u32			nr_tasks;
	struct scx_dsp_buf_ent	buf[];
};

static struct scx_dsp_ctx __percpu *scx_dsp_ctx;

/* string formatting from BPF */
struct scx_bstr_buf {
	u64			data[MAX_BPRINTF_VARARGS];
	char			line[SCX_EXIT_MSG_LEN];
};

static DEFINE_RAW_SPINLOCK(scx_exit_bstr_buf_lock);
static struct scx_bstr_buf scx_exit_bstr_buf;

/* ops debug dump */
struct scx_dump_data {
	s32			cpu;
	bool			first;
	s32			cursor;
	struct seq_buf		*s;
	const char		*prefix;
	struct scx_bstr_buf	buf;
};

static struct scx_dump_data scx_dump_data = {
	.cpu			= -1,
};

/* /sys/kernel/sched_ext interface */
static struct kset *scx_kset;
static struct kobject *scx_root_kobj;

#define CREATE_TRACE_POINTS
#include <trace/events/sched_ext.h>

static void process_ddsp_deferred_locals(struct rq *rq);
static void scx_bpf_kick_cpu(s32 cpu, u64 flags);
static __printf(3, 4) void scx_ops_exit_kind(enum scx_exit_kind kind,
					     s64 exit_code,
					     const char *fmt, ...);

#define scx_ops_error_kind(err, fmt, args...)					\
	scx_ops_exit_kind((err), 0, fmt, ##args)

#define scx_ops_exit(code, fmt, args...)					\
	scx_ops_exit_kind(SCX_EXIT_UNREG_KERN, (code), fmt, ##args)

#define scx_ops_error(fmt, args...)						\
	scx_ops_error_kind(SCX_EXIT_ERROR, fmt, ##args)

#define SCX_HAS_OP(op)	static_branch_likely(&scx_has_op[SCX_OP_IDX(op)])

static long jiffies_delta_msecs(unsigned long at, unsigned long now)
{
	if (time_after(at, now))
		return jiffies_to_msecs(at - now);
	else
		return -(long)jiffies_to_msecs(now - at);
}

/* if the highest set bit is N, return a mask with bits [N+1, 31] set */
static u32 higher_bits(u32 flags)
{
	return ~((1 << fls(flags)) - 1);
}

/* return the mask with only the highest bit set */
static u32 highest_bit(u32 flags)
{
	int bit = fls(flags);
	return ((u64)1 << bit) >> 1;
}

static bool u32_before(u32 a, u32 b)
{
	return (s32)(a - b) < 0;
}

static struct scx_dispatch_q *find_global_dsq(struct task_struct *p)
{
	return global_dsqs[cpu_to_node(task_cpu(p))];
}

static struct scx_dispatch_q *find_user_dsq(u64 dsq_id)
{
	return rhashtable_lookup_fast(&dsq_hash, &dsq_id, dsq_hash_params);
}

/*
 * scx_kf_mask enforcement. Some kfuncs can only be called from specific SCX
 * ops. When invoking SCX ops, SCX_CALL_OP[_RET]() should be used to indicate
 * the allowed kfuncs and those kfuncs should use scx_kf_allowed() to check
 * whether it's running from an allowed context.
 *
 * @mask is constant, always inline to cull the mask calculations.
 */
static __always_inline void scx_kf_allow(u32 mask)
{
	/* nesting is allowed only in increasing scx_kf_mask order */
	WARN_ONCE((mask | higher_bits(mask)) & current->scx.kf_mask,
		  "invalid nesting current->scx.kf_mask=0x%x mask=0x%x\n",
		  current->scx.kf_mask, mask);
	current->scx.kf_mask |= mask;
	barrier();
}

static void scx_kf_disallow(u32 mask)
{
	barrier();
	current->scx.kf_mask &= ~mask;
}

#define SCX_CALL_OP(mask, op, args...)						\
do {										\
	if (mask) {								\
		scx_kf_allow(mask);						\
		scx_ops.op(args);						\
		scx_kf_disallow(mask);						\
	} else {								\
		scx_ops.op(args);						\
	}									\
} while (0)

#define SCX_CALL_OP_RET(mask, op, args...)					\
({										\
	__typeof__(scx_ops.op(args)) __ret;					\
	if (mask) {								\
		scx_kf_allow(mask);						\
		__ret = scx_ops.op(args);					\
		scx_kf_disallow(mask);						\
	} else {								\
		__ret = scx_ops.op(args);					\
	}									\
	__ret;									\
})

/*
 * Some kfuncs are allowed only on the tasks that are subjects of the
 * in-progress scx_ops operation for, e.g., locking guarantees. To enforce such
 * restrictions, the following SCX_CALL_OP_*() variants should be used when
 * invoking scx_ops operations that take task arguments. These can only be used
 * for non-nesting operations due to the way the tasks are tracked.
 *
 * kfuncs which can only operate on such tasks can in turn use
 * scx_kf_allowed_on_arg_tasks() to test whether the invocation is allowed on
 * the specific task.
 */
#define SCX_CALL_OP_TASK(mask, op, task, args...)				\
do {										\
	BUILD_BUG_ON((mask) & ~__SCX_KF_TERMINAL);				\
	current->scx.kf_tasks[0] = task;					\
	SCX_CALL_OP(mask, op, task, ##args);					\
	current->scx.kf_tasks[0] = NULL;					\
} while (0)

#define SCX_CALL_OP_TASK_RET(mask, op, task, args...)				\
({										\
	__typeof__(scx_ops.op(task, ##args)) __ret;				\
	BUILD_BUG_ON((mask) & ~__SCX_KF_TERMINAL);				\
	current->scx.kf_tasks[0] = task;					\
	__ret = SCX_CALL_OP_RET(mask, op, task, ##args);			\
	current->scx.kf_tasks[0] = NULL;					\
	__ret;									\
})

#define SCX_CALL_OP_2TASKS_RET(mask, op, task0, task1, args...)			\
({										\
	__typeof__(scx_ops.op(task0, task1, ##args)) __ret;			\
	BUILD_BUG_ON((mask) & ~__SCX_KF_TERMINAL);				\
	current->scx.kf_tasks[0] = task0;					\
	current->scx.kf_tasks[1] = task1;					\
	__ret = SCX_CALL_OP_RET(mask, op, task0, task1, ##args);		\
	current->scx.kf_tasks[0] = NULL;					\
	current->scx.kf_tasks[1] = NULL;					\
	__ret;									\
})

/* @mask is constant, always inline to cull unnecessary branches */
static __always_inline bool scx_kf_allowed(u32 mask)
{
	if (unlikely(!(current->scx.kf_mask & mask))) {
		scx_ops_error("kfunc with mask 0x%x called from an operation only allowing 0x%x",
			      mask, current->scx.kf_mask);
		return false;
	}

	/*
	 * Enforce nesting boundaries. e.g. A kfunc which can be called from
	 * DISPATCH must not be called if we're running DEQUEUE which is nested
	 * inside ops.dispatch(). We don't need to check boundaries for any
	 * blocking kfuncs as the verifier ensures they're only called from
	 * sleepable progs.
	 */
	if (unlikely(highest_bit(mask) == SCX_KF_CPU_RELEASE &&
		     (current->scx.kf_mask & higher_bits(SCX_KF_CPU_RELEASE)))) {
		scx_ops_error("cpu_release kfunc called from a nested operation");
		return false;
	}

	if (unlikely(highest_bit(mask) == SCX_KF_DISPATCH &&
		     (current->scx.kf_mask & higher_bits(SCX_KF_DISPATCH)))) {
		scx_ops_error("dispatch kfunc called from a nested operation");
		return false;
	}

	return true;
}

/* see SCX_CALL_OP_TASK() */
static __always_inline bool scx_kf_allowed_on_arg_tasks(u32 mask,
							struct task_struct *p)
{
	if (!scx_kf_allowed(mask))
		return false;

	if (unlikely((p != current->scx.kf_tasks[0] &&
		      p != current->scx.kf_tasks[1]))) {
		scx_ops_error("called on a task not being operated on");
		return false;
	}

	return true;
}

static bool scx_kf_allowed_if_unlocked(void)
{
	return !current->scx.kf_mask;
}

/**
 * nldsq_next_task - Iterate to the next task in a non-local DSQ
 * @dsq: user dsq being interated
 * @cur: current position, %NULL to start iteration
 * @rev: walk backwards
 *
 * Returns %NULL when iteration is finished.
 */
static struct task_struct *nldsq_next_task(struct scx_dispatch_q *dsq,
					   struct task_struct *cur, bool rev)
{
	struct list_head *list_node;
	struct scx_dsq_list_node *dsq_lnode;

	lockdep_assert_held(&dsq->lock);

	if (cur)
		list_node = &cur->scx.dsq_list.node;
	else
		list_node = &dsq->list;

	/* find the next task, need to skip BPF iteration cursors */
	do {
		if (rev)
			list_node = list_node->prev;
		else
			list_node = list_node->next;

		if (list_node == &dsq->list)
			return NULL;

		dsq_lnode = container_of(list_node, struct scx_dsq_list_node,
					 node);
	} while (dsq_lnode->flags & SCX_DSQ_LNODE_ITER_CURSOR);

	return container_of(dsq_lnode, struct task_struct, scx.dsq_list);
}

#define nldsq_for_each_task(p, dsq)						\
	for ((p) = nldsq_next_task((dsq), NULL, false); (p);			\
	     (p) = nldsq_next_task((dsq), (p), false))


/*
 * BPF DSQ iterator. Tasks in a non-local DSQ can be iterated in [reverse]
 * dispatch order. BPF-visible iterator is opaque and larger to allow future
 * changes without breaking backward compatibility. Can be used with
 * bpf_for_each(). See bpf_iter_scx_dsq_*().
 */
enum scx_dsq_iter_flags {
	/* iterate in the reverse dispatch order */
	SCX_DSQ_ITER_REV		= 1U << 16,

	__SCX_DSQ_ITER_HAS_SLICE	= 1U << 30,
	__SCX_DSQ_ITER_HAS_VTIME	= 1U << 31,

	__SCX_DSQ_ITER_USER_FLAGS	= SCX_DSQ_ITER_REV,
	__SCX_DSQ_ITER_ALL_FLAGS	= __SCX_DSQ_ITER_USER_FLAGS |
					  __SCX_DSQ_ITER_HAS_SLICE |
					  __SCX_DSQ_ITER_HAS_VTIME,
};

struct bpf_iter_scx_dsq_kern {
	struct scx_dsq_list_node	cursor;
	struct scx_dispatch_q		*dsq;
	u64				slice;
	u64				vtime;
} __attribute__((aligned(8)));

struct bpf_iter_scx_dsq {
	u64				__opaque[6];
} __attribute__((aligned(8)));


/*
 * SCX task iterator.
 */
struct scx_task_iter {
	struct sched_ext_entity		cursor;
	struct task_struct		*locked;
	struct rq			*rq;
	struct rq_flags			rf;
	u32				cnt;
};

/**
 * scx_task_iter_start - Lock scx_tasks_lock and start a task iteration
 * @iter: iterator to init
 *
 * Initialize @iter and return with scx_tasks_lock held. Once initialized, @iter
 * must eventually be stopped with scx_task_iter_stop().
 *
 * scx_tasks_lock and the rq lock may be released using scx_task_iter_unlock()
 * between this and the first next() call or between any two next() calls. If
 * the locks are released between two next() calls, the caller is responsible
 * for ensuring that the task being iterated remains accessible either through
 * RCU read lock or obtaining a reference count.
 *
 * All tasks which existed when the iteration started are guaranteed to be
 * visited as long as they still exist.
 */
static void scx_task_iter_start(struct scx_task_iter *iter)
{
	BUILD_BUG_ON(__SCX_DSQ_ITER_ALL_FLAGS &
		     ((1U << __SCX_DSQ_LNODE_PRIV_SHIFT) - 1));

	spin_lock_irq(&scx_tasks_lock);

	iter->cursor = (struct sched_ext_entity){ .flags = SCX_TASK_CURSOR };
	list_add(&iter->cursor.tasks_node, &scx_tasks);
	iter->locked = NULL;
	iter->cnt = 0;
}

static void __scx_task_iter_rq_unlock(struct scx_task_iter *iter)
{
	if (iter->locked) {
		task_rq_unlock(iter->rq, iter->locked, &iter->rf);
		iter->locked = NULL;
	}
}

/**
 * scx_task_iter_unlock - Unlock rq and scx_tasks_lock held by a task iterator
 * @iter: iterator to unlock
 *
 * If @iter is in the middle of a locked iteration, it may be locking the rq of
 * the task currently being visited in addition to scx_tasks_lock. Unlock both.
 * This function can be safely called anytime during an iteration.
 */
static void scx_task_iter_unlock(struct scx_task_iter *iter)
{
	__scx_task_iter_rq_unlock(iter);
	spin_unlock_irq(&scx_tasks_lock);
}

/**
 * scx_task_iter_relock - Lock scx_tasks_lock released by scx_task_iter_unlock()
 * @iter: iterator to re-lock
 *
 * Re-lock scx_tasks_lock unlocked by scx_task_iter_unlock(). Note that it
 * doesn't re-lock the rq lock. Must be called before other iterator operations.
 */
static void scx_task_iter_relock(struct scx_task_iter *iter)
{
	spin_lock_irq(&scx_tasks_lock);
}

/**
 * scx_task_iter_stop - Stop a task iteration and unlock scx_tasks_lock
 * @iter: iterator to exit
 *
 * Exit a previously initialized @iter. Must be called with scx_tasks_lock held
 * which is released on return. If the iterator holds a task's rq lock, that rq
 * lock is also released. See scx_task_iter_start() for details.
 */
static void scx_task_iter_stop(struct scx_task_iter *iter)
{
	list_del_init(&iter->cursor.tasks_node);
	scx_task_iter_unlock(iter);
}

/**
 * scx_task_iter_next - Next task
 * @iter: iterator to walk
 *
 * Visit the next task. See scx_task_iter_start() for details. Locks are dropped
 * and re-acquired every %SCX_OPS_TASK_ITER_BATCH iterations to avoid causing
 * stalls by holding scx_tasks_lock for too long.
 */
static struct task_struct *scx_task_iter_next(struct scx_task_iter *iter)
{
	struct list_head *cursor = &iter->cursor.tasks_node;
	struct sched_ext_entity *pos;

	if (!(++iter->cnt % SCX_OPS_TASK_ITER_BATCH)) {
		scx_task_iter_unlock(iter);
		cond_resched();
		scx_task_iter_relock(iter);
	}

	list_for_each_entry(pos, cursor, tasks_node) {
		if (&pos->tasks_node == &scx_tasks)
			return NULL;
		if (!(pos->flags & SCX_TASK_CURSOR)) {
			list_move(cursor, &pos->tasks_node);
			return container_of(pos, struct task_struct, scx);
		}
	}

	/* can't happen, should always terminate at scx_tasks above */
	BUG();
}

/**
 * scx_task_iter_next_locked - Next non-idle task with its rq locked
 * @iter: iterator to walk
 * @include_dead: Whether we should include dead tasks in the iteration
 *
 * Visit the non-idle task with its rq lock held. Allows callers to specify
 * whether they would like to filter out dead tasks. See scx_task_iter_start()
 * for details.
 */
static struct task_struct *scx_task_iter_next_locked(struct scx_task_iter *iter)
{
	struct task_struct *p;

	__scx_task_iter_rq_unlock(iter);

	while ((p = scx_task_iter_next(iter))) {
		/*
		 * scx_task_iter is used to prepare and move tasks into SCX
		 * while loading the BPF scheduler and vice-versa while
		 * unloading. The init_tasks ("swappers") should be excluded
		 * from the iteration because:
		 *
		 * - It's unsafe to use __setschduler_prio() on an init_task to
		 *   determine the sched_class to use as it won't preserve its
		 *   idle_sched_class.
		 *
		 * - ops.init/exit_task() can easily be confused if called with
		 *   init_tasks as they, e.g., share PID 0.
		 *
		 * As init_tasks are never scheduled through SCX, they can be
		 * skipped safely. Note that is_idle_task() which tests %PF_IDLE
		 * doesn't work here:
		 *
		 * - %PF_IDLE may not be set for an init_task whose CPU hasn't
		 *   yet been onlined.
		 *
		 * - %PF_IDLE can be set on tasks that are not init_tasks. See
		 *   play_idle_precise() used by CONFIG_IDLE_INJECT.
		 *
		 * Test for idle_sched_class as only init_tasks are on it.
		 */
		if (p->sched_class != &idle_sched_class)
			break;
	}
	if (!p)
		return NULL;

	iter->rq = task_rq_lock(p, &iter->rf);
	iter->locked = p;

	return p;
}

static enum scx_ops_enable_state scx_ops_enable_state(void)
{
	return atomic_read(&scx_ops_enable_state_var);
}

static enum scx_ops_enable_state
scx_ops_set_enable_state(enum scx_ops_enable_state to)
{
	return atomic_xchg(&scx_ops_enable_state_var, to);
}

static bool scx_ops_tryset_enable_state(enum scx_ops_enable_state to,
					enum scx_ops_enable_state from)
{
	int from_v = from;

	return atomic_try_cmpxchg(&scx_ops_enable_state_var, &from_v, to);
}

static bool scx_rq_bypassing(struct rq *rq)
{
	return unlikely(rq->scx.flags & SCX_RQ_BYPASSING);
}

/**
 * wait_ops_state - Busy-wait the specified ops state to end
 * @p: target task
 * @opss: state to wait the end of
 *
 * Busy-wait for @p to transition out of @opss. This can only be used when the
 * state part of @opss is %SCX_QUEUEING or %SCX_DISPATCHING. This function also
 * has load_acquire semantics to ensure that the caller can see the updates made
 * in the enqueueing and dispatching paths.
 */
static void wait_ops_state(struct task_struct *p, unsigned long opss)
{
	do {
		cpu_relax();
	} while (atomic_long_read_acquire(&p->scx.ops_state) == opss);
}

/**
 * ops_cpu_valid - Verify a cpu number
 * @cpu: cpu number which came from a BPF ops
 * @where: extra information reported on error
 *
 * @cpu is a cpu number which came from the BPF scheduler and can be any value.
 * Verify that it is in range and one of the possible cpus. If invalid, trigger
 * an ops error.
 */
static bool ops_cpu_valid(s32 cpu, const char *where)
{
	if (likely(cpu >= 0 && cpu < nr_cpu_ids && cpu_possible(cpu))) {
		return true;
	} else {
		scx_ops_error("invalid CPU %d%s%s", cpu,
			      where ? " " : "", where ?: "");
		return false;
	}
}

/**
 * ops_sanitize_err - Sanitize a -errno value
 * @ops_name: operation to blame on failure
 * @err: -errno value to sanitize
 *
 * Verify @err is a valid -errno. If not, trigger scx_ops_error() and return
 * -%EPROTO. This is necessary because returning a rogue -errno up the chain can
 * cause misbehaviors. For an example, a large negative return from
 * ops.init_task() triggers an oops when passed up the call chain because the
 * value fails IS_ERR() test after being encoded with ERR_PTR() and then is
 * handled as a pointer.
 */
static int ops_sanitize_err(const char *ops_name, s32 err)
{
	if (err < 0 && err >= -MAX_ERRNO)
		return err;

	scx_ops_error("ops.%s() returned an invalid errno %d", ops_name, err);
	return -EPROTO;
}

static void run_deferred(struct rq *rq)
{
	process_ddsp_deferred_locals(rq);
}

#ifdef CONFIG_SMP
static void deferred_bal_cb_workfn(struct rq *rq)
{
	run_deferred(rq);
}
#endif

static void deferred_irq_workfn(struct irq_work *irq_work)
{
	struct rq *rq = container_of(irq_work, struct rq, scx.deferred_irq_work);

	raw_spin_rq_lock(rq);
	run_deferred(rq);
	raw_spin_rq_unlock(rq);
}

/**
 * schedule_deferred - Schedule execution of deferred actions on an rq
 * @rq: target rq
 *
 * Schedule execution of deferred actions on @rq. Must be called with @rq
 * locked. Deferred actions are executed with @rq locked but unpinned, and thus
 * can unlock @rq to e.g. migrate tasks to other rqs.
 */
static void schedule_deferred(struct rq *rq)
{
	lockdep_assert_rq_held(rq);

#ifdef CONFIG_SMP
	/*
	 * If in the middle of waking up a task, task_woken_scx() will be called
	 * afterwards which will then run the deferred actions, no need to
	 * schedule anything.
	 */
	if (rq->scx.flags & SCX_RQ_IN_WAKEUP)
		return;

	/*
	 * If in balance, the balance callbacks will be called before rq lock is
	 * released. Schedule one.
	 */
	if (rq->scx.flags & SCX_RQ_IN_BALANCE) {
		queue_balance_callback(rq, &rq->scx.deferred_bal_cb,
				       deferred_bal_cb_workfn);
		return;
	}
#endif
	/*
	 * No scheduler hooks available. Queue an irq work. They are executed on
	 * IRQ re-enable which may take a bit longer than the scheduler hooks.
	 * The above WAKEUP and BALANCE paths should cover most of the cases and
	 * the time to IRQ re-enable shouldn't be long.
	 */
	irq_work_queue(&rq->scx.deferred_irq_work);
}

/**
 * touch_core_sched - Update timestamp used for core-sched task ordering
 * @rq: rq to read clock from, must be locked
 * @p: task to update the timestamp for
 *
 * Update @p->scx.core_sched_at timestamp. This is used by scx_prio_less() to
 * implement global or local-DSQ FIFO ordering for core-sched. Should be called
 * when a task becomes runnable and its turn on the CPU ends (e.g. slice
 * exhaustion).
 */
static void touch_core_sched(struct rq *rq, struct task_struct *p)
{
	lockdep_assert_rq_held(rq);

#ifdef CONFIG_SCHED_CORE
	/*
	 * It's okay to update the timestamp spuriously. Use
	 * sched_core_disabled() which is cheaper than enabled().
	 *
	 * As this is used to determine ordering between tasks of sibling CPUs,
	 * it may be better to use per-core dispatch sequence instead.
	 */
	if (!sched_core_disabled())
		p->scx.core_sched_at = sched_clock_cpu(cpu_of(rq));
#endif
}

/**
 * touch_core_sched_dispatch - Update core-sched timestamp on dispatch
 * @rq: rq to read clock from, must be locked
 * @p: task being dispatched
 *
 * If the BPF scheduler implements custom core-sched ordering via
 * ops.core_sched_before(), @p->scx.core_sched_at is used to implement FIFO
 * ordering within each local DSQ. This function is called from dispatch paths
 * and updates @p->scx.core_sched_at if custom core-sched ordering is in effect.
 */
static void touch_core_sched_dispatch(struct rq *rq, struct task_struct *p)
{
	lockdep_assert_rq_held(rq);

#ifdef CONFIG_SCHED_CORE
	if (SCX_HAS_OP(core_sched_before))
		touch_core_sched(rq, p);
#endif
}

static void update_curr_scx(struct rq *rq)
{
	struct task_struct *curr = rq->curr;
	s64 delta_exec;

	delta_exec = update_curr_common(rq);
	if (unlikely(delta_exec <= 0))
		return;

	if (curr->scx.slice != SCX_SLICE_INF) {
		curr->scx.slice -= min_t(u64, curr->scx.slice, delta_exec);
		if (!curr->scx.slice)
			touch_core_sched(rq, curr);
	}
}

static bool scx_dsq_priq_less(struct rb_node *node_a,
			      const struct rb_node *node_b)
{
	const struct task_struct *a =
		container_of(node_a, struct task_struct, scx.dsq_priq);
	const struct task_struct *b =
		container_of(node_b, struct task_struct, scx.dsq_priq);

	return time_before64(a->scx.dsq_vtime, b->scx.dsq_vtime);
}

static void dsq_mod_nr(struct scx_dispatch_q *dsq, s32 delta)
{
	/* scx_bpf_dsq_nr_queued() reads ->nr without locking, use WRITE_ONCE() */
	WRITE_ONCE(dsq->nr, dsq->nr + delta);
}

static void dispatch_enqueue(struct scx_dispatch_q *dsq, struct task_struct *p,
			     u64 enq_flags)
{
	bool is_local = dsq->id == SCX_DSQ_LOCAL;

	WARN_ON_ONCE(p->scx.dsq || !list_empty(&p->scx.dsq_list.node));
	WARN_ON_ONCE((p->scx.dsq_flags & SCX_TASK_DSQ_ON_PRIQ) ||
		     !RB_EMPTY_NODE(&p->scx.dsq_priq));

	if (!is_local) {
		raw_spin_lock(&dsq->lock);
		if (unlikely(dsq->id == SCX_DSQ_INVALID)) {
			scx_ops_error("attempting to dispatch to a destroyed dsq");
			/* fall back to the global dsq */
			raw_spin_unlock(&dsq->lock);
			dsq = find_global_dsq(p);
			raw_spin_lock(&dsq->lock);
		}
	}

	if (unlikely((dsq->id & SCX_DSQ_FLAG_BUILTIN) &&
		     (enq_flags & SCX_ENQ_DSQ_PRIQ))) {
		/*
		 * SCX_DSQ_LOCAL and SCX_DSQ_GLOBAL DSQs always consume from
		 * their FIFO queues. To avoid confusion and accidentally
		 * starving vtime-dispatched tasks by FIFO-dispatched tasks, we
		 * disallow any internal DSQ from doing vtime ordering of
		 * tasks.
		 */
		scx_ops_error("cannot use vtime ordering for built-in DSQs");
		enq_flags &= ~SCX_ENQ_DSQ_PRIQ;
	}

	if (enq_flags & SCX_ENQ_DSQ_PRIQ) {
		struct rb_node *rbp;

		/*
		 * A PRIQ DSQ shouldn't be using FIFO enqueueing. As tasks are
		 * linked to both the rbtree and list on PRIQs, this can only be
		 * tested easily when adding the first task.
		 */
		if (unlikely(RB_EMPTY_ROOT(&dsq->priq) &&
			     nldsq_next_task(dsq, NULL, false)))
			scx_ops_error("DSQ ID 0x%016llx already had FIFO-enqueued tasks",
				      dsq->id);

		p->scx.dsq_flags |= SCX_TASK_DSQ_ON_PRIQ;
		rb_add(&p->scx.dsq_priq, &dsq->priq, scx_dsq_priq_less);

		/*
		 * Find the previous task and insert after it on the list so
		 * that @dsq->list is vtime ordered.
		 */
		rbp = rb_prev(&p->scx.dsq_priq);
		if (rbp) {
			struct task_struct *prev =
				container_of(rbp, struct task_struct,
					     scx.dsq_priq);
			list_add(&p->scx.dsq_list.node, &prev->scx.dsq_list.node);
		} else {
			list_add(&p->scx.dsq_list.node, &dsq->list);
		}
	} else {
		/* a FIFO DSQ shouldn't be using PRIQ enqueuing */
		if (unlikely(!RB_EMPTY_ROOT(&dsq->priq)))
			scx_ops_error("DSQ ID 0x%016llx already had PRIQ-enqueued tasks",
				      dsq->id);

		if (enq_flags & (SCX_ENQ_HEAD | SCX_ENQ_PREEMPT))
			list_add(&p->scx.dsq_list.node, &dsq->list);
		else
			list_add_tail(&p->scx.dsq_list.node, &dsq->list);
	}

	/* seq records the order tasks are queued, used by BPF DSQ iterator */
	dsq->seq++;
	p->scx.dsq_seq = dsq->seq;

	dsq_mod_nr(dsq, 1);
	p->scx.dsq = dsq;

	/*
	 * scx.ddsp_dsq_id and scx.ddsp_enq_flags are only relevant on the
	 * direct dispatch path, but we clear them here because the direct
	 * dispatch verdict may be overridden on the enqueue path during e.g.
	 * bypass.
	 */
	p->scx.ddsp_dsq_id = SCX_DSQ_INVALID;
	p->scx.ddsp_enq_flags = 0;

	/*
	 * We're transitioning out of QUEUEING or DISPATCHING. store_release to
	 * match waiters' load_acquire.
	 */
	if (enq_flags & SCX_ENQ_CLEAR_OPSS)
		atomic_long_set_release(&p->scx.ops_state, SCX_OPSS_NONE);

	if (is_local) {
		struct rq *rq = container_of(dsq, struct rq, scx.local_dsq);
		bool preempt = false;

		if ((enq_flags & SCX_ENQ_PREEMPT) && p != rq->curr &&
		    rq->curr->sched_class == &ext_sched_class) {
			rq->curr->scx.slice = 0;
			preempt = true;
		}

		if (preempt || sched_class_above(&ext_sched_class,
						 rq->curr->sched_class))
			resched_curr(rq);
	} else {
		raw_spin_unlock(&dsq->lock);
	}
}

static void task_unlink_from_dsq(struct task_struct *p,
				 struct scx_dispatch_q *dsq)
{
	WARN_ON_ONCE(list_empty(&p->scx.dsq_list.node));

	if (p->scx.dsq_flags & SCX_TASK_DSQ_ON_PRIQ) {
		rb_erase(&p->scx.dsq_priq, &dsq->priq);
		RB_CLEAR_NODE(&p->scx.dsq_priq);
		p->scx.dsq_flags &= ~SCX_TASK_DSQ_ON_PRIQ;
	}

	list_del_init(&p->scx.dsq_list.node);
	dsq_mod_nr(dsq, -1);
}

static void dispatch_dequeue(struct rq *rq, struct task_struct *p)
{
	struct scx_dispatch_q *dsq = p->scx.dsq;
	bool is_local = dsq == &rq->scx.local_dsq;

	if (!dsq) {
		/*
		 * If !dsq && on-list, @p is on @rq's ddsp_deferred_locals.
		 * Unlinking is all that's needed to cancel.
		 */
		if (unlikely(!list_empty(&p->scx.dsq_list.node)))
			list_del_init(&p->scx.dsq_list.node);

		/*
		 * When dispatching directly from the BPF scheduler to a local
		 * DSQ, the task isn't associated with any DSQ but
		 * @p->scx.holding_cpu may be set under the protection of
		 * %SCX_OPSS_DISPATCHING.
		 */
		if (p->scx.holding_cpu >= 0)
			p->scx.holding_cpu = -1;

		return;
	}

	if (!is_local)
		raw_spin_lock(&dsq->lock);

	/*
	 * Now that we hold @dsq->lock, @p->holding_cpu and @p->scx.dsq_* can't
	 * change underneath us.
	*/
	if (p->scx.holding_cpu < 0) {
		/* @p must still be on @dsq, dequeue */
		task_unlink_from_dsq(p, dsq);
	} else {
		/*
		 * We're racing against dispatch_to_local_dsq() which already
		 * removed @p from @dsq and set @p->scx.holding_cpu. Clear the
		 * holding_cpu which tells dispatch_to_local_dsq() that it lost
		 * the race.
		 */
		WARN_ON_ONCE(!list_empty(&p->scx.dsq_list.node));
		p->scx.holding_cpu = -1;
	}
	p->scx.dsq = NULL;

	if (!is_local)
		raw_spin_unlock(&dsq->lock);
}

static struct scx_dispatch_q *find_dsq_for_dispatch(struct rq *rq, u64 dsq_id,
						    struct task_struct *p)
{
	struct scx_dispatch_q *dsq;

	if (dsq_id == SCX_DSQ_LOCAL)
		return &rq->scx.local_dsq;

	if ((dsq_id & SCX_DSQ_LOCAL_ON) == SCX_DSQ_LOCAL_ON) {
		s32 cpu = dsq_id & SCX_DSQ_LOCAL_CPU_MASK;

		if (!ops_cpu_valid(cpu, "in SCX_DSQ_LOCAL_ON dispatch verdict"))
			return find_global_dsq(p);

		return &cpu_rq(cpu)->scx.local_dsq;
	}

	if (dsq_id == SCX_DSQ_GLOBAL)
		dsq = find_global_dsq(p);
	else
		dsq = find_user_dsq(dsq_id);

	if (unlikely(!dsq)) {
		scx_ops_error("non-existent DSQ 0x%llx for %s[%d]",
			      dsq_id, p->comm, p->pid);
		return find_global_dsq(p);
	}

	return dsq;
}

static void mark_direct_dispatch(struct task_struct *ddsp_task,
				 struct task_struct *p, u64 dsq_id,
				 u64 enq_flags)
{
	/*
	 * Mark that dispatch already happened from ops.select_cpu() or
	 * ops.enqueue() by spoiling direct_dispatch_task with a non-NULL value
	 * which can never match a valid task pointer.
	 */
	__this_cpu_write(direct_dispatch_task, ERR_PTR(-ESRCH));

	/* @p must match the task on the enqueue path */
	if (unlikely(p != ddsp_task)) {
		if (IS_ERR(ddsp_task))
			scx_ops_error("%s[%d] already direct-dispatched",
				      p->comm, p->pid);
		else
			scx_ops_error("scheduling for %s[%d] but trying to direct-dispatch %s[%d]",
				      ddsp_task->comm, ddsp_task->pid,
				      p->comm, p->pid);
		return;
	}

	WARN_ON_ONCE(p->scx.ddsp_dsq_id != SCX_DSQ_INVALID);
	WARN_ON_ONCE(p->scx.ddsp_enq_flags);

	p->scx.ddsp_dsq_id = dsq_id;
	p->scx.ddsp_enq_flags = enq_flags;
}

static void direct_dispatch(struct task_struct *p, u64 enq_flags)
{
	struct rq *rq = task_rq(p);
	struct scx_dispatch_q *dsq =
		find_dsq_for_dispatch(rq, p->scx.ddsp_dsq_id, p);

	touch_core_sched_dispatch(rq, p);

	p->scx.ddsp_enq_flags |= enq_flags;

	/*
	 * We are in the enqueue path with @rq locked and pinned, and thus can't
	 * double lock a remote rq and enqueue to its local DSQ. For
	 * DSQ_LOCAL_ON verdicts targeting the local DSQ of a remote CPU, defer
	 * the enqueue so that it's executed when @rq can be unlocked.
	 */
	if (dsq->id == SCX_DSQ_LOCAL && dsq != &rq->scx.local_dsq) {
		unsigned long opss;

		opss = atomic_long_read(&p->scx.ops_state) & SCX_OPSS_STATE_MASK;

		switch (opss & SCX_OPSS_STATE_MASK) {
		case SCX_OPSS_NONE:
			break;
		case SCX_OPSS_QUEUEING:
			/*
			 * As @p was never passed to the BPF side, _release is
			 * not strictly necessary. Still do it for consistency.
			 */
			atomic_long_set_release(&p->scx.ops_state, SCX_OPSS_NONE);
			break;
		default:
			WARN_ONCE(true, "sched_ext: %s[%d] has invalid ops state 0x%lx in direct_dispatch()",
				  p->comm, p->pid, opss);
			atomic_long_set_release(&p->scx.ops_state, SCX_OPSS_NONE);
			break;
		}

		WARN_ON_ONCE(p->scx.dsq || !list_empty(&p->scx.dsq_list.node));
		list_add_tail(&p->scx.dsq_list.node,
			      &rq->scx.ddsp_deferred_locals);
		schedule_deferred(rq);
		return;
	}

	dispatch_enqueue(dsq, p, p->scx.ddsp_enq_flags | SCX_ENQ_CLEAR_OPSS);
}

static bool scx_rq_online(struct rq *rq)
{
	/*
	 * Test both cpu_active() and %SCX_RQ_ONLINE. %SCX_RQ_ONLINE indicates
	 * the online state as seen from the BPF scheduler. cpu_active() test
	 * guarantees that, if this function returns %true, %SCX_RQ_ONLINE will
	 * stay set until the current scheduling operation is complete even if
	 * we aren't locking @rq.
	 */
	return likely((rq->scx.flags & SCX_RQ_ONLINE) && cpu_active(cpu_of(rq)));
}

static void do_enqueue_task(struct rq *rq, struct task_struct *p, u64 enq_flags,
			    int sticky_cpu)
{
	struct task_struct **ddsp_taskp;
	unsigned long qseq;

	WARN_ON_ONCE(!(p->scx.flags & SCX_TASK_QUEUED));

	/* rq migration */
	if (sticky_cpu == cpu_of(rq))
		goto local_norefill;

	/*
	 * If !scx_rq_online(), we already told the BPF scheduler that the CPU
	 * is offline and are just running the hotplug path. Don't bother the
	 * BPF scheduler.
	 */
	if (!scx_rq_online(rq))
		goto local;

	if (scx_rq_bypassing(rq))
		goto global;

	if (p->scx.ddsp_dsq_id != SCX_DSQ_INVALID)
		goto direct;

	/* see %SCX_OPS_ENQ_EXITING */
	if (!static_branch_unlikely(&scx_ops_enq_exiting) &&
	    unlikely(p->flags & PF_EXITING))
		goto local;

	if (!SCX_HAS_OP(enqueue))
		goto global;

	/* DSQ bypass didn't trigger, enqueue on the BPF scheduler */
	qseq = rq->scx.ops_qseq++ << SCX_OPSS_QSEQ_SHIFT;

	WARN_ON_ONCE(atomic_long_read(&p->scx.ops_state) != SCX_OPSS_NONE);
	atomic_long_set(&p->scx.ops_state, SCX_OPSS_QUEUEING | qseq);

	ddsp_taskp = this_cpu_ptr(&direct_dispatch_task);
	WARN_ON_ONCE(*ddsp_taskp);
	*ddsp_taskp = p;

	SCX_CALL_OP_TASK(SCX_KF_ENQUEUE, enqueue, p, enq_flags);

	*ddsp_taskp = NULL;
	if (p->scx.ddsp_dsq_id != SCX_DSQ_INVALID)
		goto direct;

	/*
	 * If not directly dispatched, QUEUEING isn't clear yet and dispatch or
	 * dequeue may be waiting. The store_release matches their load_acquire.
	 */
	atomic_long_set_release(&p->scx.ops_state, SCX_OPSS_QUEUED | qseq);
	return;

direct:
	direct_dispatch(p, enq_flags);
	return;

local:
	/*
	 * For task-ordering, slice refill must be treated as implying the end
	 * of the current slice. Otherwise, the longer @p stays on the CPU, the
	 * higher priority it becomes from scx_prio_less()'s POV.
	 */
	touch_core_sched(rq, p);
	p->scx.slice = SCX_SLICE_DFL;
local_norefill:
	dispatch_enqueue(&rq->scx.local_dsq, p, enq_flags);
	return;

global:
	touch_core_sched(rq, p);	/* see the comment in local: */
	p->scx.slice = SCX_SLICE_DFL;
	dispatch_enqueue(find_global_dsq(p), p, enq_flags);
}

static bool task_runnable(const struct task_struct *p)
{
	return !list_empty(&p->scx.runnable_node);
}

static void set_task_runnable(struct rq *rq, struct task_struct *p)
{
	lockdep_assert_rq_held(rq);

	if (p->scx.flags & SCX_TASK_RESET_RUNNABLE_AT) {
		p->scx.runnable_at = jiffies;
		p->scx.flags &= ~SCX_TASK_RESET_RUNNABLE_AT;
	}

	/*
	 * list_add_tail() must be used. scx_ops_bypass() depends on tasks being
	 * appened to the runnable_list.
	 */
	list_add_tail(&p->scx.runnable_node, &rq->scx.runnable_list);
}

static void clr_task_runnable(struct task_struct *p, bool reset_runnable_at)
{
	list_del_init(&p->scx.runnable_node);
	if (reset_runnable_at)
		p->scx.flags |= SCX_TASK_RESET_RUNNABLE_AT;
}

static void enqueue_task_scx(struct rq *rq, struct task_struct *p, int enq_flags)
{
	int sticky_cpu = p->scx.sticky_cpu;

	if (enq_flags & ENQUEUE_WAKEUP)
		rq->scx.flags |= SCX_RQ_IN_WAKEUP;

	enq_flags |= rq->scx.extra_enq_flags;

	if (sticky_cpu >= 0)
		p->scx.sticky_cpu = -1;

	/*
	 * Restoring a running task will be immediately followed by
	 * set_next_task_scx() which expects the task to not be on the BPF
	 * scheduler as tasks can only start running through local DSQs. Force
	 * direct-dispatch into the local DSQ by setting the sticky_cpu.
	 */
	if (unlikely(enq_flags & ENQUEUE_RESTORE) && task_current(rq, p))
		sticky_cpu = cpu_of(rq);

	if (p->scx.flags & SCX_TASK_QUEUED) {
		WARN_ON_ONCE(!task_runnable(p));
		goto out;
	}

	set_task_runnable(rq, p);
	p->scx.flags |= SCX_TASK_QUEUED;
	rq->scx.nr_running++;
	add_nr_running(rq, 1);

	if (SCX_HAS_OP(runnable) && !task_on_rq_migrating(p))
		SCX_CALL_OP_TASK(SCX_KF_REST, runnable, p, enq_flags);

	if (enq_flags & SCX_ENQ_WAKEUP)
		touch_core_sched(rq, p);

	do_enqueue_task(rq, p, enq_flags, sticky_cpu);
out:
	rq->scx.flags &= ~SCX_RQ_IN_WAKEUP;
}

static void ops_dequeue(struct task_struct *p, u64 deq_flags)
{
	unsigned long opss;

	/* dequeue is always temporary, don't reset runnable_at */
	clr_task_runnable(p, false);

	/* acquire ensures that we see the preceding updates on QUEUED */
	opss = atomic_long_read_acquire(&p->scx.ops_state);

	switch (opss & SCX_OPSS_STATE_MASK) {
	case SCX_OPSS_NONE:
		break;
	case SCX_OPSS_QUEUEING:
		/*
		 * QUEUEING is started and finished while holding @p's rq lock.
		 * As we're holding the rq lock now, we shouldn't see QUEUEING.
		 */
		BUG();
	case SCX_OPSS_QUEUED:
		if (SCX_HAS_OP(dequeue))
			SCX_CALL_OP_TASK(SCX_KF_REST, dequeue, p, deq_flags);

		if (atomic_long_try_cmpxchg(&p->scx.ops_state, &opss,
					    SCX_OPSS_NONE))
			break;
		fallthrough;
	case SCX_OPSS_DISPATCHING:
		/*
		 * If @p is being dispatched from the BPF scheduler to a DSQ,
		 * wait for the transfer to complete so that @p doesn't get
		 * added to its DSQ after dequeueing is complete.
		 *
		 * As we're waiting on DISPATCHING with the rq locked, the
		 * dispatching side shouldn't try to lock the rq while
		 * DISPATCHING is set. See dispatch_to_local_dsq().
		 *
		 * DISPATCHING shouldn't have qseq set and control can reach
		 * here with NONE @opss from the above QUEUED case block.
		 * Explicitly wait on %SCX_OPSS_DISPATCHING instead of @opss.
		 */
		wait_ops_state(p, SCX_OPSS_DISPATCHING);
		BUG_ON(atomic_long_read(&p->scx.ops_state) != SCX_OPSS_NONE);
		break;
	}
}

static bool dequeue_task_scx(struct rq *rq, struct task_struct *p, int deq_flags)
{
	if (!(p->scx.flags & SCX_TASK_QUEUED)) {
		WARN_ON_ONCE(task_runnable(p));
		return true;
	}

	ops_dequeue(p, deq_flags);

	/*
	 * A currently running task which is going off @rq first gets dequeued
	 * and then stops running. As we want running <-> stopping transitions
	 * to be contained within runnable <-> quiescent transitions, trigger
	 * ->stopping() early here instead of in put_prev_task_scx().
	 *
	 * @p may go through multiple stopping <-> running transitions between
	 * here and put_prev_task_scx() if task attribute changes occur while
	 * balance_scx() leaves @rq unlocked. However, they don't contain any
	 * information meaningful to the BPF scheduler and can be suppressed by
	 * skipping the callbacks if the task is !QUEUED.
	 */
	if (SCX_HAS_OP(stopping) && task_current(rq, p)) {
		update_curr_scx(rq);
		SCX_CALL_OP_TASK(SCX_KF_REST, stopping, p, false);
	}

	if (SCX_HAS_OP(quiescent) && !task_on_rq_migrating(p))
		SCX_CALL_OP_TASK(SCX_KF_REST, quiescent, p, deq_flags);

	if (deq_flags & SCX_DEQ_SLEEP)
		p->scx.flags |= SCX_TASK_DEQD_FOR_SLEEP;
	else
		p->scx.flags &= ~SCX_TASK_DEQD_FOR_SLEEP;

	p->scx.flags &= ~SCX_TASK_QUEUED;
	rq->scx.nr_running--;
	sub_nr_running(rq, 1);

	dispatch_dequeue(rq, p);
	return true;
}

static void yield_task_scx(struct rq *rq)
{
	struct task_struct *p = rq->curr;

	if (SCX_HAS_OP(yield))
		SCX_CALL_OP_2TASKS_RET(SCX_KF_REST, yield, p, NULL);
	else
		p->scx.slice = 0;
}

static bool yield_to_task_scx(struct rq *rq, struct task_struct *to)
{
	struct task_struct *from = rq->curr;

	if (SCX_HAS_OP(yield))
		return SCX_CALL_OP_2TASKS_RET(SCX_KF_REST, yield, from, to);
	else
		return false;
}

static void move_local_task_to_local_dsq(struct task_struct *p, u64 enq_flags,
					 struct scx_dispatch_q *src_dsq,
					 struct rq *dst_rq)
{
	struct scx_dispatch_q *dst_dsq = &dst_rq->scx.local_dsq;

	/* @dsq is locked and @p is on @dst_rq */
	lockdep_assert_held(&src_dsq->lock);
	lockdep_assert_rq_held(dst_rq);

	WARN_ON_ONCE(p->scx.holding_cpu >= 0);

	if (enq_flags & (SCX_ENQ_HEAD | SCX_ENQ_PREEMPT))
		list_add(&p->scx.dsq_list.node, &dst_dsq->list);
	else
		list_add_tail(&p->scx.dsq_list.node, &dst_dsq->list);

	dsq_mod_nr(dst_dsq, 1);
	p->scx.dsq = dst_dsq;
}

#ifdef CONFIG_SMP
/**
 * move_remote_task_to_local_dsq - Move a task from a foreign rq to a local DSQ
 * @p: task to move
 * @enq_flags: %SCX_ENQ_*
 * @src_rq: rq to move the task from, locked on entry, released on return
 * @dst_rq: rq to move the task into, locked on return
 *
 * Move @p which is currently on @src_rq to @dst_rq's local DSQ.
 */
static void move_remote_task_to_local_dsq(struct task_struct *p, u64 enq_flags,
					  struct rq *src_rq, struct rq *dst_rq)
{
	lockdep_assert_rq_held(src_rq);

	/* the following marks @p MIGRATING which excludes dequeue */
	deactivate_task(src_rq, p, 0);
	set_task_cpu(p, cpu_of(dst_rq));
	p->scx.sticky_cpu = cpu_of(dst_rq);

	raw_spin_rq_unlock(src_rq);
	raw_spin_rq_lock(dst_rq);

	/*
	 * We want to pass scx-specific enq_flags but activate_task() will
	 * truncate the upper 32 bit. As we own @rq, we can pass them through
	 * @rq->scx.extra_enq_flags instead.
	 */
	WARN_ON_ONCE(!cpumask_test_cpu(cpu_of(dst_rq), p->cpus_ptr));
	WARN_ON_ONCE(dst_rq->scx.extra_enq_flags);
	dst_rq->scx.extra_enq_flags = enq_flags;
	activate_task(dst_rq, p, 0);
	dst_rq->scx.extra_enq_flags = 0;
}

/*
 * Similar to kernel/sched/core.c::is_cpu_allowed(). However, there are two
 * differences:
 *
 * - is_cpu_allowed() asks "Can this task run on this CPU?" while
 *   task_can_run_on_remote_rq() asks "Can the BPF scheduler migrate the task to
 *   this CPU?".
 *
 *   While migration is disabled, is_cpu_allowed() has to say "yes" as the task
 *   must be allowed to finish on the CPU that it's currently on regardless of
 *   the CPU state. However, task_can_run_on_remote_rq() must say "no" as the
 *   BPF scheduler shouldn't attempt to migrate a task which has migration
 *   disabled.
 *
 * - The BPF scheduler is bypassed while the rq is offline and we can always say
 *   no to the BPF scheduler initiated migrations while offline.
 */
static bool task_can_run_on_remote_rq(struct task_struct *p, struct rq *rq,
				      bool trigger_error)
{
	int cpu = cpu_of(rq);

	/*
	 * We don't require the BPF scheduler to avoid dispatching to offline
	 * CPUs mostly for convenience but also because CPUs can go offline
	 * between scx_bpf_dsq_insert() calls and here. Trigger error iff the
	 * picked CPU is outside the allowed mask.
	 */
	if (!task_allowed_on_cpu(p, cpu)) {
		if (trigger_error)
			scx_ops_error("SCX_DSQ_LOCAL[_ON] verdict target cpu %d not allowed for %s[%d]",
				      cpu_of(rq), p->comm, p->pid);
		return false;
	}

	if (unlikely(is_migration_disabled(p)))
		return false;

	if (!scx_rq_online(rq))
		return false;

	return true;
}

/**
 * unlink_dsq_and_lock_src_rq() - Unlink task from its DSQ and lock its task_rq
 * @p: target task
 * @dsq: locked DSQ @p is currently on
 * @src_rq: rq @p is currently on, stable with @dsq locked
 *
 * Called with @dsq locked but no rq's locked. We want to move @p to a different
 * DSQ, including any local DSQ, but are not locking @src_rq. Locking @src_rq is
 * required when transferring into a local DSQ. Even when transferring into a
 * non-local DSQ, it's better to use the same mechanism to protect against
 * dequeues and maintain the invariant that @p->scx.dsq can only change while
 * @src_rq is locked, which e.g. scx_dump_task() depends on.
 *
 * We want to grab @src_rq but that can deadlock if we try while locking @dsq,
 * so we want to unlink @p from @dsq, drop its lock and then lock @src_rq. As
 * this may race with dequeue, which can't drop the rq lock or fail, do a little
 * dancing from our side.
 *
 * @p->scx.holding_cpu is set to this CPU before @dsq is unlocked. If @p gets
 * dequeued after we unlock @dsq but before locking @src_rq, the holding_cpu
 * would be cleared to -1. While other cpus may have updated it to different
 * values afterwards, as this operation can't be preempted or recurse, the
 * holding_cpu can never become this CPU again before we're done. Thus, we can
 * tell whether we lost to dequeue by testing whether the holding_cpu still
 * points to this CPU. See dispatch_dequeue() for the counterpart.
 *
 * On return, @dsq is unlocked and @src_rq is locked. Returns %true if @p is
 * still valid. %false if lost to dequeue.
 */
static bool unlink_dsq_and_lock_src_rq(struct task_struct *p,
				       struct scx_dispatch_q *dsq,
				       struct rq *src_rq)
{
	s32 cpu = raw_smp_processor_id();

	lockdep_assert_held(&dsq->lock);

	WARN_ON_ONCE(p->scx.holding_cpu >= 0);
	task_unlink_from_dsq(p, dsq);
	p->scx.holding_cpu = cpu;

	raw_spin_unlock(&dsq->lock);
	raw_spin_rq_lock(src_rq);

	/* task_rq couldn't have changed if we're still the holding cpu */
	return likely(p->scx.holding_cpu == cpu) &&
		!WARN_ON_ONCE(src_rq != task_rq(p));
}

static bool consume_remote_task(struct rq *this_rq, struct task_struct *p,
				struct scx_dispatch_q *dsq, struct rq *src_rq)
{
	raw_spin_rq_unlock(this_rq);

	if (unlink_dsq_and_lock_src_rq(p, dsq, src_rq)) {
		move_remote_task_to_local_dsq(p, 0, src_rq, this_rq);
		return true;
	} else {
		raw_spin_rq_unlock(src_rq);
		raw_spin_rq_lock(this_rq);
		return false;
	}
}
#else	/* CONFIG_SMP */
static inline void move_remote_task_to_local_dsq(struct task_struct *p, u64 enq_flags, struct rq *src_rq, struct rq *dst_rq) { WARN_ON_ONCE(1); }
static inline bool task_can_run_on_remote_rq(struct task_struct *p, struct rq *rq, bool trigger_error) { return false; }
static inline bool consume_remote_task(struct rq *this_rq, struct task_struct *p, struct scx_dispatch_q *dsq, struct rq *task_rq) { return false; }
#endif	/* CONFIG_SMP */

/**
 * move_task_between_dsqs() - Move a task from one DSQ to another
 * @p: target task
 * @enq_flags: %SCX_ENQ_*
 * @src_dsq: DSQ @p is currently on, must not be a local DSQ
 * @dst_dsq: DSQ @p is being moved to, can be any DSQ
 *
 * Must be called with @p's task_rq and @src_dsq locked. If @dst_dsq is a local
 * DSQ and @p is on a different CPU, @p will be migrated and thus its task_rq
 * will change. As @p's task_rq is locked, this function doesn't need to use the
 * holding_cpu mechanism.
 *
 * On return, @src_dsq is unlocked and only @p's new task_rq, which is the
 * return value, is locked.
 */
static struct rq *move_task_between_dsqs(struct task_struct *p, u64 enq_flags,
					 struct scx_dispatch_q *src_dsq,
					 struct scx_dispatch_q *dst_dsq)
{
	struct rq *src_rq = task_rq(p), *dst_rq;

	BUG_ON(src_dsq->id == SCX_DSQ_LOCAL);
	lockdep_assert_held(&src_dsq->lock);
	lockdep_assert_rq_held(src_rq);

	if (dst_dsq->id == SCX_DSQ_LOCAL) {
		dst_rq = container_of(dst_dsq, struct rq, scx.local_dsq);
		if (!task_can_run_on_remote_rq(p, dst_rq, true)) {
			dst_dsq = find_global_dsq(p);
			dst_rq = src_rq;
		}
	} else {
		/* no need to migrate if destination is a non-local DSQ */
		dst_rq = src_rq;
	}

	/*
	 * Move @p into $dst_dsq. If $dst_dsq is the local DSQ of a different
	 * CPU, @p will be migrated.
	 */
	if (dst_dsq->id == SCX_DSQ_LOCAL) {
		/* @p is going from a non-local DSQ to a local DSQ */
		if (src_rq == dst_rq) {
			task_unlink_from_dsq(p, src_dsq);
			move_local_task_to_local_dsq(p, enq_flags,
						     src_dsq, dst_rq);
			raw_spin_unlock(&src_dsq->lock);
		} else {
			raw_spin_unlock(&src_dsq->lock);
			move_remote_task_to_local_dsq(p, enq_flags,
						      src_rq, dst_rq);
		}
	} else {
		/*
		 * @p is going from a non-local DSQ to a non-local DSQ. As
		 * $src_dsq is already locked, do an abbreviated dequeue.
		 */
		task_unlink_from_dsq(p, src_dsq);
		p->scx.dsq = NULL;
		raw_spin_unlock(&src_dsq->lock);

		dispatch_enqueue(dst_dsq, p, enq_flags);
	}

	return dst_rq;
}

/*
 * A poorly behaving BPF scheduler can live-lock the system by e.g. incessantly
 * banging on the same DSQ on a large NUMA system to the point where switching
 * to the bypass mode can take a long time. Inject artifical delays while the
 * bypass mode is switching to guarantee timely completion.
 */
static void scx_ops_breather(struct rq *rq)
{
	u64 until;

	lockdep_assert_rq_held(rq);

	if (likely(!atomic_read(&scx_ops_breather_depth)))
		return;

	raw_spin_rq_unlock(rq);

	until = ktime_get_ns() + NSEC_PER_MSEC;

	do {
		int cnt = 1024;
		while (atomic_read(&scx_ops_breather_depth) && --cnt)
			cpu_relax();
	} while (atomic_read(&scx_ops_breather_depth) &&
		 time_before64(ktime_get_ns(), until));

	raw_spin_rq_lock(rq);
}

static bool consume_dispatch_q(struct rq *rq, struct scx_dispatch_q *dsq)
{
	struct task_struct *p;
retry:
	/*
	 * This retry loop can repeatedly race against scx_ops_bypass()
	 * dequeueing tasks from @dsq trying to put the system into the bypass
	 * mode. On some multi-socket machines (e.g. 2x Intel 8480c), this can
	 * live-lock the machine into soft lockups. Give a breather.
	 */
	scx_ops_breather(rq);

	/*
	 * The caller can't expect to successfully consume a task if the task's
	 * addition to @dsq isn't guaranteed to be visible somehow. Test
	 * @dsq->list without locking and skip if it seems empty.
	 */
	if (list_empty(&dsq->list))
		return false;

	raw_spin_lock(&dsq->lock);

	nldsq_for_each_task(p, dsq) {
		struct rq *task_rq = task_rq(p);

		if (rq == task_rq) {
			task_unlink_from_dsq(p, dsq);
			move_local_task_to_local_dsq(p, 0, dsq, rq);
			raw_spin_unlock(&dsq->lock);
			return true;
		}

		if (task_can_run_on_remote_rq(p, rq, false)) {
			if (likely(consume_remote_task(rq, p, dsq, task_rq)))
				return true;
			goto retry;
		}
	}

	raw_spin_unlock(&dsq->lock);
	return false;
}

static bool consume_global_dsq(struct rq *rq)
{
	int node = cpu_to_node(cpu_of(rq));

	return consume_dispatch_q(rq, global_dsqs[node]);
}

/**
 * dispatch_to_local_dsq - Dispatch a task to a local dsq
 * @rq: current rq which is locked
 * @dst_dsq: destination DSQ
 * @p: task to dispatch
 * @enq_flags: %SCX_ENQ_*
 *
 * We're holding @rq lock and want to dispatch @p to @dst_dsq which is a local
 * DSQ. This function performs all the synchronization dancing needed because
 * local DSQs are protected with rq locks.
 *
 * The caller must have exclusive ownership of @p (e.g. through
 * %SCX_OPSS_DISPATCHING).
 */
static void dispatch_to_local_dsq(struct rq *rq, struct scx_dispatch_q *dst_dsq,
				  struct task_struct *p, u64 enq_flags)
{
	struct rq *src_rq = task_rq(p);
	struct rq *dst_rq = container_of(dst_dsq, struct rq, scx.local_dsq);

	/*
	 * We're synchronized against dequeue through DISPATCHING. As @p can't
	 * be dequeued, its task_rq and cpus_allowed are stable too.
	 *
	 * If dispatching to @rq that @p is already on, no lock dancing needed.
	 */
	if (rq == src_rq && rq == dst_rq) {
		dispatch_enqueue(dst_dsq, p, enq_flags | SCX_ENQ_CLEAR_OPSS);
		return;
	}

#ifdef CONFIG_SMP
	if (unlikely(!task_can_run_on_remote_rq(p, dst_rq, true))) {
		dispatch_enqueue(find_global_dsq(p), p,
				 enq_flags | SCX_ENQ_CLEAR_OPSS);
		return;
	}

	/*
	 * @p is on a possibly remote @src_rq which we need to lock to move the
	 * task. If dequeue is in progress, it'd be locking @src_rq and waiting
	 * on DISPATCHING, so we can't grab @src_rq lock while holding
	 * DISPATCHING.
	 *
	 * As DISPATCHING guarantees that @p is wholly ours, we can pretend that
	 * we're moving from a DSQ and use the same mechanism - mark the task
	 * under transfer with holding_cpu, release DISPATCHING and then follow
	 * the same protocol. See unlink_dsq_and_lock_src_rq().
	 */
	p->scx.holding_cpu = raw_smp_processor_id();

	/* store_release ensures that dequeue sees the above */
	atomic_long_set_release(&p->scx.ops_state, SCX_OPSS_NONE);

	/* switch to @src_rq lock */
	if (rq != src_rq) {
		raw_spin_rq_unlock(rq);
		raw_spin_rq_lock(src_rq);
	}

	/* task_rq couldn't have changed if we're still the holding cpu */
	if (likely(p->scx.holding_cpu == raw_smp_processor_id()) &&
	    !WARN_ON_ONCE(src_rq != task_rq(p))) {
		/*
		 * If @p is staying on the same rq, there's no need to go
		 * through the full deactivate/activate cycle. Optimize by
		 * abbreviating move_remote_task_to_local_dsq().
		 */
		if (src_rq == dst_rq) {
			p->scx.holding_cpu = -1;
			dispatch_enqueue(&dst_rq->scx.local_dsq, p, enq_flags);
		} else {
			move_remote_task_to_local_dsq(p, enq_flags,
						      src_rq, dst_rq);
		}

		/* if the destination CPU is idle, wake it up */
		if (sched_class_above(p->sched_class, dst_rq->curr->sched_class))
			resched_curr(dst_rq);
	}

	/* switch back to @rq lock */
	if (rq != dst_rq) {
		raw_spin_rq_unlock(dst_rq);
		raw_spin_rq_lock(rq);
	}
#else	/* CONFIG_SMP */
	BUG();	/* control can not reach here on UP */
#endif	/* CONFIG_SMP */
}

/**
 * finish_dispatch - Asynchronously finish dispatching a task
 * @rq: current rq which is locked
 * @p: task to finish dispatching
 * @qseq_at_dispatch: qseq when @p started getting dispatched
 * @dsq_id: destination DSQ ID
 * @enq_flags: %SCX_ENQ_*
 *
 * Dispatching to local DSQs may need to wait for queueing to complete or
 * require rq lock dancing. As we don't wanna do either while inside
 * ops.dispatch() to avoid locking order inversion, we split dispatching into
 * two parts. scx_bpf_dsq_insert() which is called by ops.dispatch() records the
 * task and its qseq. Once ops.dispatch() returns, this function is called to
 * finish up.
 *
 * There is no guarantee that @p is still valid for dispatching or even that it
 * was valid in the first place. Make sure that the task is still owned by the
 * BPF scheduler and claim the ownership before dispatching.
 */
static void finish_dispatch(struct rq *rq, struct task_struct *p,
			    unsigned long qseq_at_dispatch,
			    u64 dsq_id, u64 enq_flags)
{
	struct scx_dispatch_q *dsq;
	unsigned long opss;

	touch_core_sched_dispatch(rq, p);
retry:
	/*
	 * No need for _acquire here. @p is accessed only after a successful
	 * try_cmpxchg to DISPATCHING.
	 */
	opss = atomic_long_read(&p->scx.ops_state);

	switch (opss & SCX_OPSS_STATE_MASK) {
	case SCX_OPSS_DISPATCHING:
	case SCX_OPSS_NONE:
		/* someone else already got to it */
		return;
	case SCX_OPSS_QUEUED:
		/*
		 * If qseq doesn't match, @p has gone through at least one
		 * dispatch/dequeue and re-enqueue cycle between
		 * scx_bpf_dsq_insert() and here and we have no claim on it.
		 */
		if ((opss & SCX_OPSS_QSEQ_MASK) != qseq_at_dispatch)
			return;

		/*
		 * While we know @p is accessible, we don't yet have a claim on
		 * it - the BPF scheduler is allowed to dispatch tasks
		 * spuriously and there can be a racing dequeue attempt. Let's
		 * claim @p by atomically transitioning it from QUEUED to
		 * DISPATCHING.
		 */
		if (likely(atomic_long_try_cmpxchg(&p->scx.ops_state, &opss,
						   SCX_OPSS_DISPATCHING)))
			break;
		goto retry;
	case SCX_OPSS_QUEUEING:
		/*
		 * do_enqueue_task() is in the process of transferring the task
		 * to the BPF scheduler while holding @p's rq lock. As we aren't
		 * holding any kernel or BPF resource that the enqueue path may
		 * depend upon, it's safe to wait.
		 */
		wait_ops_state(p, opss);
		goto retry;
	}

	BUG_ON(!(p->scx.flags & SCX_TASK_QUEUED));

	dsq = find_dsq_for_dispatch(this_rq(), dsq_id, p);

	if (dsq->id == SCX_DSQ_LOCAL)
		dispatch_to_local_dsq(rq, dsq, p, enq_flags);
	else
		dispatch_enqueue(dsq, p, enq_flags | SCX_ENQ_CLEAR_OPSS);
}

static void flush_dispatch_buf(struct rq *rq)
{
	struct scx_dsp_ctx *dspc = this_cpu_ptr(scx_dsp_ctx);
	u32 u;

	for (u = 0; u < dspc->cursor; u++) {
		struct scx_dsp_buf_ent *ent = &dspc->buf[u];

		finish_dispatch(rq, ent->task, ent->qseq, ent->dsq_id,
				ent->enq_flags);
	}

	dspc->nr_tasks += dspc->cursor;
	dspc->cursor = 0;
}

static int balance_one(struct rq *rq, struct task_struct *prev)
{
	struct scx_dsp_ctx *dspc = this_cpu_ptr(scx_dsp_ctx);
	bool prev_on_scx = prev->sched_class == &ext_sched_class;
	bool prev_on_rq = prev->scx.flags & SCX_TASK_QUEUED;
	int nr_loops = SCX_DSP_MAX_LOOPS;

	lockdep_assert_rq_held(rq);
	rq->scx.flags |= SCX_RQ_IN_BALANCE;
	rq->scx.flags &= ~(SCX_RQ_BAL_PENDING | SCX_RQ_BAL_KEEP);

	if (static_branch_unlikely(&scx_ops_cpu_preempt) &&
	    unlikely(rq->scx.cpu_released)) {
		/*
		 * If the previous sched_class for the current CPU was not SCX,
		 * notify the BPF scheduler that it again has control of the
		 * core. This callback complements ->cpu_release(), which is
		 * emitted in switch_class().
		 */
		if (SCX_HAS_OP(cpu_acquire))
			SCX_CALL_OP(SCX_KF_REST, cpu_acquire, cpu_of(rq), NULL);
		rq->scx.cpu_released = false;
	}

	if (prev_on_scx) {
		update_curr_scx(rq);

		/*
		 * If @prev is runnable & has slice left, it has priority and
		 * fetching more just increases latency for the fetched tasks.
		 * Tell pick_task_scx() to keep running @prev. If the BPF
		 * scheduler wants to handle this explicitly, it should
		 * implement ->cpu_release().
		 *
		 * See scx_ops_disable_workfn() for the explanation on the
		 * bypassing test.
		 */
		if (prev_on_rq && prev->scx.slice && !scx_rq_bypassing(rq)) {
			rq->scx.flags |= SCX_RQ_BAL_KEEP;
			goto has_tasks;
		}
	}

	/* if there already are tasks to run, nothing to do */
	if (rq->scx.local_dsq.nr)
		goto has_tasks;

	if (consume_global_dsq(rq))
		goto has_tasks;

	if (!SCX_HAS_OP(dispatch) || scx_rq_bypassing(rq) || !scx_rq_online(rq))
		goto no_tasks;

	dspc->rq = rq;

	/*
	 * The dispatch loop. Because flush_dispatch_buf() may drop the rq lock,
	 * the local DSQ might still end up empty after a successful
	 * ops.dispatch(). If the local DSQ is empty even after ops.dispatch()
	 * produced some tasks, retry. The BPF scheduler may depend on this
	 * looping behavior to simplify its implementation.
	 */
	do {
		dspc->nr_tasks = 0;

		SCX_CALL_OP(SCX_KF_DISPATCH, dispatch, cpu_of(rq),
			    prev_on_scx ? prev : NULL);

		flush_dispatch_buf(rq);

		if (prev_on_rq && prev->scx.slice) {
			rq->scx.flags |= SCX_RQ_BAL_KEEP;
			goto has_tasks;
		}
		if (rq->scx.local_dsq.nr)
			goto has_tasks;
		if (consume_global_dsq(rq))
			goto has_tasks;

		/*
		 * ops.dispatch() can trap us in this loop by repeatedly
		 * dispatching ineligible tasks. Break out once in a while to
		 * allow the watchdog to run. As IRQ can't be enabled in
		 * balance(), we want to complete this scheduling cycle and then
		 * start a new one. IOW, we want to call resched_curr() on the
		 * next, most likely idle, task, not the current one. Use
		 * scx_bpf_kick_cpu() for deferred kicking.
		 */
		if (unlikely(!--nr_loops)) {
			scx_bpf_kick_cpu(cpu_of(rq), 0);
			break;
		}
	} while (dspc->nr_tasks);

no_tasks:
	/*
	 * Didn't find another task to run. Keep running @prev unless
	 * %SCX_OPS_ENQ_LAST is in effect.
	 */
	if (prev_on_rq && (!static_branch_unlikely(&scx_ops_enq_last) ||
	     scx_rq_bypassing(rq))) {
		rq->scx.flags |= SCX_RQ_BAL_KEEP;
		goto has_tasks;
	}
	rq->scx.flags &= ~SCX_RQ_IN_BALANCE;
	return false;

has_tasks:
	rq->scx.flags &= ~SCX_RQ_IN_BALANCE;
	return true;
}

static int balance_scx(struct rq *rq, struct task_struct *prev,
		       struct rq_flags *rf)
{
	int ret;

	rq_unpin_lock(rq, rf);

	ret = balance_one(rq, prev);

#ifdef CONFIG_SCHED_SMT
	/*
	 * When core-sched is enabled, this ops.balance() call will be followed
	 * by pick_task_scx() on this CPU and the SMT siblings. Balance the
	 * siblings too.
	 */
	if (sched_core_enabled(rq)) {
		const struct cpumask *smt_mask = cpu_smt_mask(cpu_of(rq));
		int scpu;

		for_each_cpu_andnot(scpu, smt_mask, cpumask_of(cpu_of(rq))) {
			struct rq *srq = cpu_rq(scpu);
			struct task_struct *sprev = srq->curr;

			WARN_ON_ONCE(__rq_lockp(rq) != __rq_lockp(srq));
			update_rq_clock(srq);
			balance_one(srq, sprev);
		}
	}
#endif
	rq_repin_lock(rq, rf);

	return ret;
}

static void process_ddsp_deferred_locals(struct rq *rq)
{
	struct task_struct *p;

	lockdep_assert_rq_held(rq);

	/*
	 * Now that @rq can be unlocked, execute the deferred enqueueing of
	 * tasks directly dispatched to the local DSQs of other CPUs. See
	 * direct_dispatch(). Keep popping from the head instead of using
	 * list_for_each_entry_safe() as dispatch_local_dsq() may unlock @rq
	 * temporarily.
	 */
	while ((p = list_first_entry_or_null(&rq->scx.ddsp_deferred_locals,
				struct task_struct, scx.dsq_list.node))) {
		struct scx_dispatch_q *dsq;

		list_del_init(&p->scx.dsq_list.node);

		dsq = find_dsq_for_dispatch(rq, p->scx.ddsp_dsq_id, p);
		if (!WARN_ON_ONCE(dsq->id != SCX_DSQ_LOCAL))
			dispatch_to_local_dsq(rq, dsq, p, p->scx.ddsp_enq_flags);
	}
}

static void set_next_task_scx(struct rq *rq, struct task_struct *p, bool first)
{
	if (p->scx.flags & SCX_TASK_QUEUED) {
		/*
		 * Core-sched might decide to execute @p before it is
		 * dispatched. Call ops_dequeue() to notify the BPF scheduler.
		 */
		ops_dequeue(p, SCX_DEQ_CORE_SCHED_EXEC);
		dispatch_dequeue(rq, p);
	}

	p->se.exec_start = rq_clock_task(rq);

	/* see dequeue_task_scx() on why we skip when !QUEUED */
	if (SCX_HAS_OP(running) && (p->scx.flags & SCX_TASK_QUEUED))
		SCX_CALL_OP_TASK(SCX_KF_REST, running, p);

	clr_task_runnable(p, true);

	/*
	 * @p is getting newly scheduled or got kicked after someone updated its
	 * slice. Refresh whether tick can be stopped. See scx_can_stop_tick().
	 */
	if ((p->scx.slice == SCX_SLICE_INF) !=
	    (bool)(rq->scx.flags & SCX_RQ_CAN_STOP_TICK)) {
		if (p->scx.slice == SCX_SLICE_INF)
			rq->scx.flags |= SCX_RQ_CAN_STOP_TICK;
		else
			rq->scx.flags &= ~SCX_RQ_CAN_STOP_TICK;

		sched_update_tick_dependency(rq);

		/*
		 * For now, let's refresh the load_avgs just when transitioning
		 * in and out of nohz. In the future, we might want to add a
		 * mechanism which calls the following periodically on
		 * tick-stopped CPUs.
		 */
		update_other_load_avgs(rq);
	}
}

static enum scx_cpu_preempt_reason
preempt_reason_from_class(const struct sched_class *class)
{
#ifdef CONFIG_SMP
	if (class == &stop_sched_class)
		return SCX_CPU_PREEMPT_STOP;
#endif
	if (class == &dl_sched_class)
		return SCX_CPU_PREEMPT_DL;
	if (class == &rt_sched_class)
		return SCX_CPU_PREEMPT_RT;
	return SCX_CPU_PREEMPT_UNKNOWN;
}

static void switch_class(struct rq *rq, struct task_struct *next)
{
	const struct sched_class *next_class = next->sched_class;

#ifdef CONFIG_SMP
	/*
	 * Pairs with the smp_load_acquire() issued by a CPU in
	 * kick_cpus_irq_workfn() who is waiting for this CPU to perform a
	 * resched.
	 */
	smp_store_release(&rq->scx.pnt_seq, rq->scx.pnt_seq + 1);
#endif
	if (!static_branch_unlikely(&scx_ops_cpu_preempt))
		return;

	/*
	 * The callback is conceptually meant to convey that the CPU is no
	 * longer under the control of SCX. Therefore, don't invoke the callback
	 * if the next class is below SCX (in which case the BPF scheduler has
	 * actively decided not to schedule any tasks on the CPU).
	 */
	if (sched_class_above(&ext_sched_class, next_class))
		return;

	/*
	 * At this point we know that SCX was preempted by a higher priority
	 * sched_class, so invoke the ->cpu_release() callback if we have not
	 * done so already. We only send the callback once between SCX being
	 * preempted, and it regaining control of the CPU.
	 *
	 * ->cpu_release() complements ->cpu_acquire(), which is emitted the
	 *  next time that balance_scx() is invoked.
	 */
	if (!rq->scx.cpu_released) {
		if (SCX_HAS_OP(cpu_release)) {
			struct scx_cpu_release_args args = {
				.reason = preempt_reason_from_class(next_class),
				.task = next,
			};

			SCX_CALL_OP(SCX_KF_CPU_RELEASE,
				    cpu_release, cpu_of(rq), &args);
		}
		rq->scx.cpu_released = true;
	}
}

static void put_prev_task_scx(struct rq *rq, struct task_struct *p,
			      struct task_struct *next)
{
	update_curr_scx(rq);

	/* see dequeue_task_scx() on why we skip when !QUEUED */
	if (SCX_HAS_OP(stopping) && (p->scx.flags & SCX_TASK_QUEUED))
		SCX_CALL_OP_TASK(SCX_KF_REST, stopping, p, true);

	if (p->scx.flags & SCX_TASK_QUEUED) {
		set_task_runnable(rq, p);

		/*
		 * If @p has slice left and is being put, @p is getting
		 * preempted by a higher priority scheduler class or core-sched
		 * forcing a different task. Leave it at the head of the local
		 * DSQ.
		 */
		if (p->scx.slice && !scx_rq_bypassing(rq)) {
			dispatch_enqueue(&rq->scx.local_dsq, p, SCX_ENQ_HEAD);
			goto switch_class;
		}

		/*
		 * If @p is runnable but we're about to enter a lower
		 * sched_class, %SCX_OPS_ENQ_LAST must be set. Tell
		 * ops.enqueue() that @p is the only one available for this cpu,
		 * which should trigger an explicit follow-up scheduling event.
		 */
		if (sched_class_above(&ext_sched_class, next->sched_class)) {
			WARN_ON_ONCE(!static_branch_unlikely(&scx_ops_enq_last));
			do_enqueue_task(rq, p, SCX_ENQ_LAST, -1);
		} else {
			do_enqueue_task(rq, p, 0, -1);
		}
	}

switch_class:
	if (next && next->sched_class != &ext_sched_class)
		switch_class(rq, next);
}

static struct task_struct *first_local_task(struct rq *rq)
{
	return list_first_entry_or_null(&rq->scx.local_dsq.list,
					struct task_struct, scx.dsq_list.node);
}

static struct task_struct *pick_task_scx(struct rq *rq)
{
	struct task_struct *prev = rq->curr;
	struct task_struct *p;
	bool prev_on_scx = prev->sched_class == &ext_sched_class;
	bool keep_prev = rq->scx.flags & SCX_RQ_BAL_KEEP;
	bool kick_idle = false;

	/*
	 * WORKAROUND:
	 *
	 * %SCX_RQ_BAL_KEEP should be set iff $prev is on SCX as it must just
	 * have gone through balance_scx(). Unfortunately, there currently is a
	 * bug where fair could say yes on balance() but no on pick_task(),
	 * which then ends up calling pick_task_scx() without preceding
	 * balance_scx().
	 *
	 * Keep running @prev if possible and avoid stalling from entering idle
	 * without balancing.
	 *
	 * Once fair is fixed, remove the workaround and trigger WARN_ON_ONCE()
	 * if pick_task_scx() is called without preceding balance_scx().
	 */
	if (unlikely(rq->scx.flags & SCX_RQ_BAL_PENDING)) {
		if (prev_on_scx) {
			keep_prev = true;
		} else {
			keep_prev = false;
			kick_idle = true;
		}
	} else if (unlikely(keep_prev && !prev_on_scx)) {
		/* only allowed during transitions */
		WARN_ON_ONCE(scx_ops_enable_state() == SCX_OPS_ENABLED);
		keep_prev = false;
	}

	/*
	 * If balance_scx() is telling us to keep running @prev, replenish slice
	 * if necessary and keep running @prev. Otherwise, pop the first one
	 * from the local DSQ.
	 */
	if (keep_prev) {
		p = prev;
		if (!p->scx.slice)
			p->scx.slice = SCX_SLICE_DFL;
	} else {
		p = first_local_task(rq);
		if (!p) {
			if (kick_idle)
				scx_bpf_kick_cpu(cpu_of(rq), SCX_KICK_IDLE);
			return NULL;
		}

		if (unlikely(!p->scx.slice)) {
			if (!scx_rq_bypassing(rq) && !scx_warned_zero_slice) {
				printk_deferred(KERN_WARNING "sched_ext: %s[%d] has zero slice in %s()\n",
						p->comm, p->pid, __func__);
				scx_warned_zero_slice = true;
			}
			p->scx.slice = SCX_SLICE_DFL;
		}
	}

	return p;
}

#ifdef CONFIG_SCHED_CORE
/**
 * scx_prio_less - Task ordering for core-sched
 * @a: task A
 * @b: task B
 *
 * Core-sched is implemented as an additional scheduling layer on top of the
 * usual sched_class'es and needs to find out the expected task ordering. For
 * SCX, core-sched calls this function to interrogate the task ordering.
 *
 * Unless overridden by ops.core_sched_before(), @p->scx.core_sched_at is used
 * to implement the default task ordering. The older the timestamp, the higher
 * prority the task - the global FIFO ordering matching the default scheduling
 * behavior.
 *
 * When ops.core_sched_before() is enabled, @p->scx.core_sched_at is used to
 * implement FIFO ordering within each local DSQ. See pick_task_scx().
 */
bool scx_prio_less(const struct task_struct *a, const struct task_struct *b,
		   bool in_fi)
{
	/*
	 * The const qualifiers are dropped from task_struct pointers when
	 * calling ops.core_sched_before(). Accesses are controlled by the
	 * verifier.
	 */
	if (SCX_HAS_OP(core_sched_before) && !scx_rq_bypassing(task_rq(a)))
		return SCX_CALL_OP_2TASKS_RET(SCX_KF_REST, core_sched_before,
					      (struct task_struct *)a,
					      (struct task_struct *)b);
	else
		return time_after64(a->scx.core_sched_at, b->scx.core_sched_at);
}
#endif	/* CONFIG_SCHED_CORE */

#ifdef CONFIG_SMP

static bool test_and_clear_cpu_idle(int cpu)
{
#ifdef CONFIG_SCHED_SMT
	/*
	 * SMT mask should be cleared whether we can claim @cpu or not. The SMT
	 * cluster is not wholly idle either way. This also prevents
	 * scx_pick_idle_cpu() from getting caught in an infinite loop.
	 */
	if (sched_smt_active()) {
		const struct cpumask *smt = cpu_smt_mask(cpu);

		/*
		 * If offline, @cpu is not its own sibling and
		 * scx_pick_idle_cpu() can get caught in an infinite loop as
		 * @cpu is never cleared from idle_masks.smt. Ensure that @cpu
		 * is eventually cleared.
		 */
		if (cpumask_intersects(smt, idle_masks.smt))
			cpumask_andnot(idle_masks.smt, idle_masks.smt, smt);
		else if (cpumask_test_cpu(cpu, idle_masks.smt))
			__cpumask_clear_cpu(cpu, idle_masks.smt);
	}
#endif
	return cpumask_test_and_clear_cpu(cpu, idle_masks.cpu);
}

static s32 scx_pick_idle_cpu(const struct cpumask *cpus_allowed, u64 flags)
{
	int cpu;

retry:
	if (sched_smt_active()) {
		cpu = cpumask_any_and_distribute(idle_masks.smt, cpus_allowed);
		if (cpu < nr_cpu_ids)
			goto found;

		if (flags & SCX_PICK_IDLE_CORE)
			return -EBUSY;
	}

	cpu = cpumask_any_and_distribute(idle_masks.cpu, cpus_allowed);
	if (cpu >= nr_cpu_ids)
		return -EBUSY;

found:
	if (test_and_clear_cpu_idle(cpu))
		return cpu;
	else
		goto retry;
}

/*
 * Return true if the LLC domains do not perfectly overlap with the NUMA
 * domains, false otherwise.
 */
static bool llc_numa_mismatch(void)
{
	int cpu;

	/*
	 * We need to scan all online CPUs to verify whether their scheduling
	 * domains overlap.
	 *
	 * While it is rare to encounter architectures with asymmetric NUMA
	 * topologies, CPU hotplugging or virtualized environments can result
	 * in asymmetric configurations.
	 *
	 * For example:
	 *
	 *  NUMA 0:
	 *    - LLC 0: cpu0..cpu7
	 *    - LLC 1: cpu8..cpu15 [offline]
	 *
	 *  NUMA 1:
	 *    - LLC 0: cpu16..cpu23
	 *    - LLC 1: cpu24..cpu31
	 *
	 * In this case, if we only check the first online CPU (cpu0), we might
	 * incorrectly assume that the LLC and NUMA domains are fully
	 * overlapping, which is incorrect (as NUMA 1 has two distinct LLC
	 * domains).
	 */
	for_each_online_cpu(cpu) {
		const struct cpumask *numa_cpus;
		struct sched_domain *sd;

		sd = rcu_dereference(per_cpu(sd_llc, cpu));
		if (!sd)
			return true;

		numa_cpus = cpumask_of_node(cpu_to_node(cpu));
		if (sd->span_weight != cpumask_weight(numa_cpus))
			return true;
	}

	return false;
}

/*
 * Initialize topology-aware scheduling.
 *
 * Detect if the system has multiple LLC or multiple NUMA domains and enable
 * cache-aware / NUMA-aware scheduling optimizations in the default CPU idle
 * selection policy.
 *
 * Assumption: the kernel's internal topology representation assumes that each
 * CPU belongs to a single LLC domain, and that each LLC domain is entirely
 * contained within a single NUMA node.
 */
static void update_selcpu_topology(void)
{
	bool enable_llc = false, enable_numa = false;
	struct sched_domain *sd;
	const struct cpumask *cpus;
	s32 cpu = cpumask_first(cpu_online_mask);

	/*
	 * Enable LLC domain optimization only when there are multiple LLC
	 * domains among the online CPUs. If all online CPUs are part of a
	 * single LLC domain, the idle CPU selection logic can choose any
	 * online CPU without bias.
	 *
	 * Note that it is sufficient to check the LLC domain of the first
	 * online CPU to determine whether a single LLC domain includes all
	 * CPUs.
	 */
	rcu_read_lock();
	sd = rcu_dereference(per_cpu(sd_llc, cpu));
	if (sd) {
		if (sd->span_weight < num_online_cpus())
			enable_llc = true;
	}

	/*
	 * Enable NUMA optimization only when there are multiple NUMA domains
	 * among the online CPUs and the NUMA domains don't perfectly overlaps
	 * with the LLC domains.
	 *
	 * If all CPUs belong to the same NUMA node and the same LLC domain,
	 * enabling both NUMA and LLC optimizations is unnecessary, as checking
	 * for an idle CPU in the same domain twice is redundant.
	 */
	cpus = cpumask_of_node(cpu_to_node(cpu));
	if ((cpumask_weight(cpus) < num_online_cpus()) && llc_numa_mismatch())
		enable_numa = true;
	rcu_read_unlock();

	pr_debug("sched_ext: LLC idle selection %s\n",
		 enable_llc ? "enabled" : "disabled");
	pr_debug("sched_ext: NUMA idle selection %s\n",
		 enable_numa ? "enabled" : "disabled");

	if (enable_llc)
		static_branch_enable_cpuslocked(&scx_selcpu_topo_llc);
	else
		static_branch_disable_cpuslocked(&scx_selcpu_topo_llc);
	if (enable_numa)
		static_branch_enable_cpuslocked(&scx_selcpu_topo_numa);
	else
		static_branch_disable_cpuslocked(&scx_selcpu_topo_numa);
}

/*
 * Built-in CPU idle selection policy:
 *
 * 1. Prioritize full-idle cores:
 *   - always prioritize CPUs from fully idle cores (both logical CPUs are
 *     idle) to avoid interference caused by SMT.
 *
 * 2. Reuse the same CPU:
 *   - prefer the last used CPU to take advantage of cached data (L1, L2) and
 *     branch prediction optimizations.
 *
 * 3. Pick a CPU within the same LLC (Last-Level Cache):
 *   - if the above conditions aren't met, pick a CPU that shares the same LLC
 *     to maintain cache locality.
 *
 * 4. Pick a CPU within the same NUMA node, if enabled:
 *   - choose a CPU from the same NUMA node to reduce memory access latency.
 *
 * Step 3 and 4 are performed only if the system has, respectively, multiple
 * LLC domains / multiple NUMA nodes (see scx_selcpu_topo_llc and
 * scx_selcpu_topo_numa).
 *
 * NOTE: tasks that can only run on 1 CPU are excluded by this logic, because
 * we never call ops.select_cpu() for them, see select_task_rq().
 */
static s32 scx_select_cpu_dfl(struct task_struct *p, s32 prev_cpu,
			      u64 wake_flags, bool *found)
{
	const struct cpumask *llc_cpus = NULL;
	const struct cpumask *numa_cpus = NULL;
	s32 cpu;

	*found = false;


<<<<<<< HEAD
	/*
	 * This is necessary to protect llc_cpus.
	 */
	rcu_read_lock();

=======
>>>>>>> b5de2a2a
	/*
	 * This is necessary to protect llc_cpus.
	 */
	rcu_read_lock();

	/*
	 * Determine the scheduling domain only if the task is allowed to run
	 * on all CPUs.
	 *
	 * This is done primarily for efficiency, as it avoids the overhead of
	 * updating a cpumask every time we need to select an idle CPU (which
	 * can be costly in large SMP systems), but it also aligns logically:
	 * if a task's scheduling domain is restricted by user-space (through
	 * CPU affinity), the task will simply use the flat scheduling domain
	 * defined by user-space.
	 */
	if (p->nr_cpus_allowed >= num_possible_cpus()) {
		if (static_branch_maybe(CONFIG_NUMA, &scx_selcpu_topo_numa))
			numa_cpus = cpumask_of_node(cpu_to_node(prev_cpu));

		if (static_branch_maybe(CONFIG_SCHED_MC, &scx_selcpu_topo_llc)) {
			struct sched_domain *sd;

			sd = rcu_dereference(per_cpu(sd_llc, prev_cpu));
			if (sd)
				llc_cpus = sched_domain_span(sd);
		}
	}

	/*
	 * If WAKE_SYNC, try to migrate the wakee to the waker's CPU.
	 */
	if (wake_flags & SCX_WAKE_SYNC) {
		cpu = smp_processor_id();

		/*
		 * If the waker's CPU is cache affine and prev_cpu is idle,
		 * then avoid a migration.
		 */
		if (cpus_share_cache(cpu, prev_cpu) &&
		    test_and_clear_cpu_idle(prev_cpu)) {
			cpu = prev_cpu;
			goto cpu_found;
		}

		/*
		 * If the waker's local DSQ is empty, and the system is under
		 * utilized, try to wake up @p to the local DSQ of the waker.
		 *
		 * Checking only for an empty local DSQ is insufficient as it
		 * could give the wakee an unfair advantage when the system is
		 * oversaturated.
		 *
		 * Checking only for the presence of idle CPUs is also
		 * insufficient as the local DSQ of the waker could have tasks
		 * piled up on it even if there is an idle core elsewhere on
		 * the system.
		 */
		if (!cpumask_empty(idle_masks.cpu) &&
		    !(current->flags & PF_EXITING) &&
		    cpu_rq(cpu)->scx.local_dsq.nr == 0) {
			if (cpumask_test_cpu(cpu, p->cpus_ptr))
				goto cpu_found;
		}
	}

	/*
	 * If CPU has SMT, any wholly idle CPU is likely a better pick than
	 * partially idle @prev_cpu.
	 */
	if (sched_smt_active()) {
		/*
		 * Keep using @prev_cpu if it's part of a fully idle core.
		 */
		if (cpumask_test_cpu(prev_cpu, idle_masks.smt) &&
		    test_and_clear_cpu_idle(prev_cpu)) {
			cpu = prev_cpu;
			goto cpu_found;
		}

		/*
		 * Search for any fully idle core in the same LLC domain.
		 */
		if (llc_cpus) {
			cpu = scx_pick_idle_cpu(llc_cpus, SCX_PICK_IDLE_CORE);
			if (cpu >= 0)
				goto cpu_found;
		}

		/*
		 * Search for any fully idle core in the same NUMA node.
		 */
		if (numa_cpus) {
			cpu = scx_pick_idle_cpu(numa_cpus, SCX_PICK_IDLE_CORE);
			if (cpu >= 0)
				goto cpu_found;
		}

		/*
		 * Search for any full idle core usable by the task.
		 */
		cpu = scx_pick_idle_cpu(p->cpus_ptr, SCX_PICK_IDLE_CORE);
		if (cpu >= 0)
			goto cpu_found;
	}

	/*
	 * Use @prev_cpu if it's idle.
	 */
	if (test_and_clear_cpu_idle(prev_cpu)) {
		cpu = prev_cpu;
		goto cpu_found;
	}

	/*
	 * Search for any idle CPU in the same LLC domain.
	 */
	if (llc_cpus) {
		cpu = scx_pick_idle_cpu(llc_cpus, 0);
		if (cpu >= 0)
			goto cpu_found;
	}

	/*
	 * Search for any idle CPU in the same NUMA node.
	 */
	if (numa_cpus) {
		cpu = scx_pick_idle_cpu(numa_cpus, 0);
		if (cpu >= 0)
			goto cpu_found;
	}

	/*
	 * Search for any idle CPU usable by the task.
	 */
	cpu = scx_pick_idle_cpu(p->cpus_ptr, 0);
	if (cpu >= 0)
		goto cpu_found;

	rcu_read_unlock();
	return prev_cpu;

cpu_found:
	rcu_read_unlock();

	*found = true;
	return cpu;
}

static int select_task_rq_scx(struct task_struct *p, int prev_cpu, int wake_flags)
{
	/*
	 * sched_exec() calls with %WF_EXEC when @p is about to exec(2) as it
	 * can be a good migration opportunity with low cache and memory
	 * footprint. Returning a CPU different than @prev_cpu triggers
	 * immediate rq migration. However, for SCX, as the current rq
	 * association doesn't dictate where the task is going to run, this
	 * doesn't fit well. If necessary, we can later add a dedicated method
	 * which can decide to preempt self to force it through the regular
	 * scheduling path.
	 */
	if (unlikely(wake_flags & WF_EXEC))
		return prev_cpu;

	if (SCX_HAS_OP(select_cpu) && !scx_rq_bypassing(task_rq(p))) {
		s32 cpu;
		struct task_struct **ddsp_taskp;

		ddsp_taskp = this_cpu_ptr(&direct_dispatch_task);
		WARN_ON_ONCE(*ddsp_taskp);
		*ddsp_taskp = p;

		cpu = SCX_CALL_OP_TASK_RET(SCX_KF_ENQUEUE | SCX_KF_SELECT_CPU,
					   select_cpu, p, prev_cpu, wake_flags);
		*ddsp_taskp = NULL;
		if (ops_cpu_valid(cpu, "from ops.select_cpu()"))
			return cpu;
		else
			return prev_cpu;
	} else {
		bool found;
		s32 cpu;

		cpu = scx_select_cpu_dfl(p, prev_cpu, wake_flags, &found);
		if (found) {
			p->scx.slice = SCX_SLICE_DFL;
			p->scx.ddsp_dsq_id = SCX_DSQ_LOCAL;
		}
		return cpu;
	}
}

static void task_woken_scx(struct rq *rq, struct task_struct *p)
{
	run_deferred(rq);
}

static void set_cpus_allowed_scx(struct task_struct *p,
				 struct affinity_context *ac)
{
	set_cpus_allowed_common(p, ac);

	/*
	 * The effective cpumask is stored in @p->cpus_ptr which may temporarily
	 * differ from the configured one in @p->cpus_mask. Always tell the bpf
	 * scheduler the effective one.
	 *
	 * Fine-grained memory write control is enforced by BPF making the const
	 * designation pointless. Cast it away when calling the operation.
	 */
	if (SCX_HAS_OP(set_cpumask))
		SCX_CALL_OP_TASK(SCX_KF_REST, set_cpumask, p,
				 (struct cpumask *)p->cpus_ptr);
}

static void reset_idle_masks(void)
{
	/*
	 * Consider all online cpus idle. Should converge to the actual state
	 * quickly.
	 */
	cpumask_copy(idle_masks.cpu, cpu_online_mask);
	cpumask_copy(idle_masks.smt, cpu_online_mask);
}

static void update_builtin_idle(int cpu, bool idle)
{
	if (idle)
		cpumask_set_cpu(cpu, idle_masks.cpu);
	else
		cpumask_clear_cpu(cpu, idle_masks.cpu);

#ifdef CONFIG_SCHED_SMT
	if (sched_smt_active()) {
		const struct cpumask *smt = cpu_smt_mask(cpu);

		if (idle) {
			/*
			 * idle_masks.smt handling is racy but that's fine as
			 * it's only for optimization and self-correcting.
			 */
			for_each_cpu(cpu, smt) {
				if (!cpumask_test_cpu(cpu, idle_masks.cpu))
					return;
			}
			cpumask_or(idle_masks.smt, idle_masks.smt, smt);
		} else {
			cpumask_andnot(idle_masks.smt, idle_masks.smt, smt);
		}
	}
#endif
}

/*
 * Update the idle state of a CPU to @idle.
 *
 * If @do_notify is true, ops.update_idle() is invoked to notify the scx
 * scheduler of an actual idle state transition (idle to busy or vice
 * versa). If @do_notify is false, only the idle state in the idle masks is
 * refreshed without invoking ops.update_idle().
 *
 * This distinction is necessary, because an idle CPU can be "reserved" and
 * awakened via scx_bpf_pick_idle_cpu() + scx_bpf_kick_cpu(), marking it as
 * busy even if no tasks are dispatched. In this case, the CPU may return
 * to idle without a true state transition. Refreshing the idle masks
 * without invoking ops.update_idle() ensures accurate idle state tracking
 * while avoiding unnecessary updates and maintaining balanced state
 * transitions.
 */
void __scx_update_idle(struct rq *rq, bool idle, bool do_notify)
{
	int cpu = cpu_of(rq);

	lockdep_assert_rq_held(rq);

	/*
	 * Trigger ops.update_idle() only when transitioning from a task to
	 * the idle thread and vice versa.
	 *
	 * Idle transitions are indicated by do_notify being set to true,
	 * managed by put_prev_task_idle()/set_next_task_idle().
	 */
	if (SCX_HAS_OP(update_idle) && do_notify && !scx_rq_bypassing(rq))
		SCX_CALL_OP(SCX_KF_REST, update_idle, cpu_of(rq), idle);

	/*
	 * Update the idle masks:
	 * - for real idle transitions (do_notify == true)
	 * - for idle-to-idle transitions (indicated by the previous task
	 *   being the idle thread, managed by pick_task_idle())
	 *
	 * Skip updating idle masks if the previous task is not the idle
	 * thread, since set_next_task_idle() has already handled it when
	 * transitioning from a task to the idle thread (calling this
	 * function with do_notify == true).
	 *
	 * In this way we can avoid updating the idle masks twice,
	 * unnecessarily.
	 */
	if (static_branch_likely(&scx_builtin_idle_enabled))
		if (do_notify || is_idle_task(rq->curr))
			update_builtin_idle(cpu, idle);
}

static void handle_hotplug(struct rq *rq, bool online)
{
	int cpu = cpu_of(rq);

	atomic_long_inc(&scx_hotplug_seq);

	if (scx_enabled())
		update_selcpu_topology();

	if (online && SCX_HAS_OP(cpu_online))
		SCX_CALL_OP(SCX_KF_UNLOCKED, cpu_online, cpu);
	else if (!online && SCX_HAS_OP(cpu_offline))
		SCX_CALL_OP(SCX_KF_UNLOCKED, cpu_offline, cpu);
	else
		scx_ops_exit(SCX_ECODE_ACT_RESTART | SCX_ECODE_RSN_HOTPLUG,
			     "cpu %d going %s, exiting scheduler", cpu,
			     online ? "online" : "offline");
}

void scx_rq_activate(struct rq *rq)
{
	handle_hotplug(rq, true);
}

void scx_rq_deactivate(struct rq *rq)
{
	handle_hotplug(rq, false);
}

static void rq_online_scx(struct rq *rq)
{
	rq->scx.flags |= SCX_RQ_ONLINE;
}

static void rq_offline_scx(struct rq *rq)
{
	rq->scx.flags &= ~SCX_RQ_ONLINE;
}

#else	/* CONFIG_SMP */

static bool test_and_clear_cpu_idle(int cpu) { return false; }
static s32 scx_pick_idle_cpu(const struct cpumask *cpus_allowed, u64 flags) { return -EBUSY; }
static void reset_idle_masks(void) {}

#endif	/* CONFIG_SMP */

static bool check_rq_for_timeouts(struct rq *rq)
{
	struct task_struct *p;
	struct rq_flags rf;
	bool timed_out = false;

	rq_lock_irqsave(rq, &rf);
	list_for_each_entry(p, &rq->scx.runnable_list, scx.runnable_node) {
		unsigned long last_runnable = p->scx.runnable_at;

		if (unlikely(time_after(jiffies,
					last_runnable + scx_watchdog_timeout))) {
			u32 dur_ms = jiffies_to_msecs(jiffies - last_runnable);

			scx_ops_error_kind(SCX_EXIT_ERROR_STALL,
					   "%s[%d] failed to run for %u.%03us",
					   p->comm, p->pid,
					   dur_ms / 1000, dur_ms % 1000);
			timed_out = true;
			break;
		}
	}
	rq_unlock_irqrestore(rq, &rf);

	return timed_out;
}

static void scx_watchdog_workfn(struct work_struct *work)
{
	int cpu;

	WRITE_ONCE(scx_watchdog_timestamp, jiffies);

	for_each_online_cpu(cpu) {
		if (unlikely(check_rq_for_timeouts(cpu_rq(cpu))))
			break;

		cond_resched();
	}
	queue_delayed_work(system_unbound_wq, to_delayed_work(work),
			   scx_watchdog_timeout / 2);
}

void scx_tick(struct rq *rq)
{
	unsigned long last_check;

	if (!scx_enabled())
		return;

	last_check = READ_ONCE(scx_watchdog_timestamp);
	if (unlikely(time_after(jiffies,
				last_check + READ_ONCE(scx_watchdog_timeout)))) {
		u32 dur_ms = jiffies_to_msecs(jiffies - last_check);

		scx_ops_error_kind(SCX_EXIT_ERROR_STALL,
				   "watchdog failed to check in for %u.%03us",
				   dur_ms / 1000, dur_ms % 1000);
	}

	update_other_load_avgs(rq);
}

static void task_tick_scx(struct rq *rq, struct task_struct *curr, int queued)
{
	update_curr_scx(rq);

	/*
	 * While disabling, always resched and refresh core-sched timestamp as
	 * we can't trust the slice management or ops.core_sched_before().
	 */
	if (scx_rq_bypassing(rq)) {
		curr->scx.slice = 0;
		touch_core_sched(rq, curr);
	} else if (SCX_HAS_OP(tick)) {
		SCX_CALL_OP(SCX_KF_REST, tick, curr);
	}

	if (!curr->scx.slice)
		resched_curr(rq);
}

#ifdef CONFIG_EXT_GROUP_SCHED
static struct cgroup *tg_cgrp(struct task_group *tg)
{
	/*
	 * If CGROUP_SCHED is disabled, @tg is NULL. If @tg is an autogroup,
	 * @tg->css.cgroup is NULL. In both cases, @tg can be treated as the
	 * root cgroup.
	 */
	if (tg && tg->css.cgroup)
		return tg->css.cgroup;
	else
		return &cgrp_dfl_root.cgrp;
}

#define SCX_INIT_TASK_ARGS_CGROUP(tg)		.cgroup = tg_cgrp(tg),

#else	/* CONFIG_EXT_GROUP_SCHED */

#define SCX_INIT_TASK_ARGS_CGROUP(tg)

#endif	/* CONFIG_EXT_GROUP_SCHED */

static enum scx_task_state scx_get_task_state(const struct task_struct *p)
{
	return (p->scx.flags & SCX_TASK_STATE_MASK) >> SCX_TASK_STATE_SHIFT;
}

static void scx_set_task_state(struct task_struct *p, enum scx_task_state state)
{
	enum scx_task_state prev_state = scx_get_task_state(p);
	bool warn = false;

	BUILD_BUG_ON(SCX_TASK_NR_STATES > (1 << SCX_TASK_STATE_BITS));

	switch (state) {
	case SCX_TASK_NONE:
		break;
	case SCX_TASK_INIT:
		warn = prev_state != SCX_TASK_NONE;
		break;
	case SCX_TASK_READY:
		warn = prev_state == SCX_TASK_NONE;
		break;
	case SCX_TASK_ENABLED:
		warn = prev_state != SCX_TASK_READY;
		break;
	default:
		warn = true;
		return;
	}

	WARN_ONCE(warn, "sched_ext: Invalid task state transition %d -> %d for %s[%d]",
		  prev_state, state, p->comm, p->pid);

	p->scx.flags &= ~SCX_TASK_STATE_MASK;
	p->scx.flags |= state << SCX_TASK_STATE_SHIFT;
}

static int scx_ops_init_task(struct task_struct *p, struct task_group *tg, bool fork)
{
	int ret;

	p->scx.disallow = false;

	if (SCX_HAS_OP(init_task)) {
		struct scx_init_task_args args = {
			SCX_INIT_TASK_ARGS_CGROUP(tg)
			.fork = fork,
		};

		ret = SCX_CALL_OP_RET(SCX_KF_UNLOCKED, init_task, p, &args);
		if (unlikely(ret)) {
			ret = ops_sanitize_err("init_task", ret);
			return ret;
		}
	}

	scx_set_task_state(p, SCX_TASK_INIT);

	if (p->scx.disallow) {
		if (!fork) {
			struct rq *rq;
			struct rq_flags rf;

			rq = task_rq_lock(p, &rf);

			/*
			 * We're in the load path and @p->policy will be applied
			 * right after. Reverting @p->policy here and rejecting
			 * %SCHED_EXT transitions from scx_check_setscheduler()
			 * guarantees that if ops.init_task() sets @p->disallow,
			 * @p can never be in SCX.
			 */
			if (p->policy == SCHED_EXT) {
				p->policy = SCHED_NORMAL;
				atomic_long_inc(&scx_nr_rejected);
			}

			task_rq_unlock(rq, p, &rf);
		} else if (p->policy == SCHED_EXT) {
			scx_ops_error("ops.init_task() set task->scx.disallow for %s[%d] during fork",
				      p->comm, p->pid);
		}
	}

	p->scx.flags |= SCX_TASK_RESET_RUNNABLE_AT;
	return 0;
}

static void scx_ops_enable_task(struct task_struct *p)
{
	u32 weight;

	lockdep_assert_rq_held(task_rq(p));

	/*
	 * Set the weight before calling ops.enable() so that the scheduler
	 * doesn't see a stale value if they inspect the task struct.
	 */
	if (task_has_idle_policy(p))
		weight = WEIGHT_IDLEPRIO;
	else
		weight = sched_prio_to_weight[p->static_prio - MAX_RT_PRIO];

	p->scx.weight = sched_weight_to_cgroup(weight);

	if (SCX_HAS_OP(enable))
		SCX_CALL_OP_TASK(SCX_KF_REST, enable, p);
	scx_set_task_state(p, SCX_TASK_ENABLED);

	if (SCX_HAS_OP(set_weight))
		SCX_CALL_OP_TASK(SCX_KF_REST, set_weight, p, p->scx.weight);
}

static void scx_ops_disable_task(struct task_struct *p)
{
	lockdep_assert_rq_held(task_rq(p));
	WARN_ON_ONCE(scx_get_task_state(p) != SCX_TASK_ENABLED);

	if (SCX_HAS_OP(disable))
		SCX_CALL_OP(SCX_KF_REST, disable, p);
	scx_set_task_state(p, SCX_TASK_READY);
}

static void scx_ops_exit_task(struct task_struct *p)
{
	struct scx_exit_task_args args = {
		.cancelled = false,
	};

	lockdep_assert_rq_held(task_rq(p));

	switch (scx_get_task_state(p)) {
	case SCX_TASK_NONE:
		return;
	case SCX_TASK_INIT:
		args.cancelled = true;
		break;
	case SCX_TASK_READY:
		break;
	case SCX_TASK_ENABLED:
		scx_ops_disable_task(p);
		break;
	default:
		WARN_ON_ONCE(true);
		return;
	}

	if (SCX_HAS_OP(exit_task))
		SCX_CALL_OP(SCX_KF_REST, exit_task, p, &args);
	scx_set_task_state(p, SCX_TASK_NONE);
}

void init_scx_entity(struct sched_ext_entity *scx)
{
	memset(scx, 0, sizeof(*scx));
	INIT_LIST_HEAD(&scx->dsq_list.node);
	RB_CLEAR_NODE(&scx->dsq_priq);
	scx->sticky_cpu = -1;
	scx->holding_cpu = -1;
	INIT_LIST_HEAD(&scx->runnable_node);
	scx->runnable_at = jiffies;
	scx->ddsp_dsq_id = SCX_DSQ_INVALID;
	scx->slice = SCX_SLICE_DFL;
}

void scx_pre_fork(struct task_struct *p)
{
	/*
	 * BPF scheduler enable/disable paths want to be able to iterate and
	 * update all tasks which can become complex when racing forks. As
	 * enable/disable are very cold paths, let's use a percpu_rwsem to
	 * exclude forks.
	 */
	percpu_down_read(&scx_fork_rwsem);
}

int scx_fork(struct task_struct *p)
{
	percpu_rwsem_assert_held(&scx_fork_rwsem);

	if (scx_ops_init_task_enabled)
		return scx_ops_init_task(p, task_group(p), true);
	else
		return 0;
}

void scx_post_fork(struct task_struct *p)
{
	if (scx_ops_init_task_enabled) {
		scx_set_task_state(p, SCX_TASK_READY);

		/*
		 * Enable the task immediately if it's running on sched_ext.
		 * Otherwise, it'll be enabled in switching_to_scx() if and
		 * when it's ever configured to run with a SCHED_EXT policy.
		 */
		if (p->sched_class == &ext_sched_class) {
			struct rq_flags rf;
			struct rq *rq;

			rq = task_rq_lock(p, &rf);
			scx_ops_enable_task(p);
			task_rq_unlock(rq, p, &rf);
		}
	}

	spin_lock_irq(&scx_tasks_lock);
	list_add_tail(&p->scx.tasks_node, &scx_tasks);
	spin_unlock_irq(&scx_tasks_lock);

	percpu_up_read(&scx_fork_rwsem);
}

void scx_cancel_fork(struct task_struct *p)
{
	if (scx_enabled()) {
		struct rq *rq;
		struct rq_flags rf;

		rq = task_rq_lock(p, &rf);
		WARN_ON_ONCE(scx_get_task_state(p) >= SCX_TASK_READY);
		scx_ops_exit_task(p);
		task_rq_unlock(rq, p, &rf);
	}

	percpu_up_read(&scx_fork_rwsem);
}

void sched_ext_free(struct task_struct *p)
{
	unsigned long flags;

	spin_lock_irqsave(&scx_tasks_lock, flags);
	list_del_init(&p->scx.tasks_node);
	spin_unlock_irqrestore(&scx_tasks_lock, flags);

	/*
	 * @p is off scx_tasks and wholly ours. scx_ops_enable()'s READY ->
	 * ENABLED transitions can't race us. Disable ops for @p.
	 */
	if (scx_get_task_state(p) != SCX_TASK_NONE) {
		struct rq_flags rf;
		struct rq *rq;

		rq = task_rq_lock(p, &rf);
		scx_ops_exit_task(p);
		task_rq_unlock(rq, p, &rf);
	}
}

static void reweight_task_scx(struct rq *rq, struct task_struct *p,
			      const struct load_weight *lw)
{
	lockdep_assert_rq_held(task_rq(p));

	p->scx.weight = sched_weight_to_cgroup(scale_load_down(lw->weight));
	if (SCX_HAS_OP(set_weight))
		SCX_CALL_OP_TASK(SCX_KF_REST, set_weight, p, p->scx.weight);
}

static void prio_changed_scx(struct rq *rq, struct task_struct *p, int oldprio)
{
}

static void switching_to_scx(struct rq *rq, struct task_struct *p)
{
	scx_ops_enable_task(p);

	/*
	 * set_cpus_allowed_scx() is not called while @p is associated with a
	 * different scheduler class. Keep the BPF scheduler up-to-date.
	 */
	if (SCX_HAS_OP(set_cpumask))
		SCX_CALL_OP_TASK(SCX_KF_REST, set_cpumask, p,
				 (struct cpumask *)p->cpus_ptr);
}

static void switched_from_scx(struct rq *rq, struct task_struct *p)
{
	scx_ops_disable_task(p);
}

static void wakeup_preempt_scx(struct rq *rq, struct task_struct *p,int wake_flags) {}
static void switched_to_scx(struct rq *rq, struct task_struct *p) {}

int scx_check_setscheduler(struct task_struct *p, int policy)
{
	lockdep_assert_rq_held(task_rq(p));

	/* if disallow, reject transitioning into SCX */
	if (scx_enabled() && READ_ONCE(p->scx.disallow) &&
	    p->policy != policy && policy == SCHED_EXT)
		return -EACCES;

	return 0;
}

#ifdef CONFIG_NO_HZ_FULL
bool scx_can_stop_tick(struct rq *rq)
{
	struct task_struct *p = rq->curr;

	if (scx_rq_bypassing(rq))
		return false;

	if (p->sched_class != &ext_sched_class)
		return true;

	/*
	 * @rq can dispatch from different DSQs, so we can't tell whether it
	 * needs the tick or not by looking at nr_running. Allow stopping ticks
	 * iff the BPF scheduler indicated so. See set_next_task_scx().
	 */
	return rq->scx.flags & SCX_RQ_CAN_STOP_TICK;
}
#endif

#ifdef CONFIG_EXT_GROUP_SCHED

DEFINE_STATIC_PERCPU_RWSEM(scx_cgroup_rwsem);
static bool scx_cgroup_enabled;
static bool cgroup_warned_missing_weight;
static bool cgroup_warned_missing_idle;

static void scx_cgroup_warn_missing_weight(struct task_group *tg)
{
	if (scx_ops_enable_state() == SCX_OPS_DISABLED ||
	    cgroup_warned_missing_weight)
		return;

	if ((scx_ops.flags & SCX_OPS_HAS_CGROUP_WEIGHT) || !tg->css.parent)
		return;

	pr_warn("sched_ext: \"%s\" does not implement cgroup cpu.weight\n",
		scx_ops.name);
	cgroup_warned_missing_weight = true;
}

static void scx_cgroup_warn_missing_idle(struct task_group *tg)
{
	if (!scx_cgroup_enabled || cgroup_warned_missing_idle)
		return;

	if (!tg->idle)
		return;

	pr_warn("sched_ext: \"%s\" does not implement cgroup cpu.idle\n",
		scx_ops.name);
	cgroup_warned_missing_idle = true;
}

int scx_tg_online(struct task_group *tg)
{
	int ret = 0;

	WARN_ON_ONCE(tg->scx_flags & (SCX_TG_ONLINE | SCX_TG_INITED));

	percpu_down_read(&scx_cgroup_rwsem);

	scx_cgroup_warn_missing_weight(tg);

	if (scx_cgroup_enabled) {
		if (SCX_HAS_OP(cgroup_init)) {
			struct scx_cgroup_init_args args =
				{ .weight = tg->scx_weight };

			ret = SCX_CALL_OP_RET(SCX_KF_UNLOCKED, cgroup_init,
					      tg->css.cgroup, &args);
			if (ret)
				ret = ops_sanitize_err("cgroup_init", ret);
		}
		if (ret == 0)
			tg->scx_flags |= SCX_TG_ONLINE | SCX_TG_INITED;
	} else {
		tg->scx_flags |= SCX_TG_ONLINE;
	}

	percpu_up_read(&scx_cgroup_rwsem);
	return ret;
}

void scx_tg_offline(struct task_group *tg)
{
	WARN_ON_ONCE(!(tg->scx_flags & SCX_TG_ONLINE));

	percpu_down_read(&scx_cgroup_rwsem);

	if (SCX_HAS_OP(cgroup_exit) && (tg->scx_flags & SCX_TG_INITED))
		SCX_CALL_OP(SCX_KF_UNLOCKED, cgroup_exit, tg->css.cgroup);
	tg->scx_flags &= ~(SCX_TG_ONLINE | SCX_TG_INITED);

	percpu_up_read(&scx_cgroup_rwsem);
}

int scx_cgroup_can_attach(struct cgroup_taskset *tset)
{
	struct cgroup_subsys_state *css;
	struct task_struct *p;
	int ret;

	/* released in scx_finish/cancel_attach() */
	percpu_down_read(&scx_cgroup_rwsem);

	if (!scx_cgroup_enabled)
		return 0;

	cgroup_taskset_for_each(p, css, tset) {
		struct cgroup *from = tg_cgrp(task_group(p));
		struct cgroup *to = tg_cgrp(css_tg(css));

		WARN_ON_ONCE(p->scx.cgrp_moving_from);

		/*
		 * sched_move_task() omits identity migrations. Let's match the
		 * behavior so that ops.cgroup_prep_move() and ops.cgroup_move()
		 * always match one-to-one.
		 */
		if (from == to)
			continue;

		if (SCX_HAS_OP(cgroup_prep_move)) {
			ret = SCX_CALL_OP_RET(SCX_KF_UNLOCKED, cgroup_prep_move,
					      p, from, css->cgroup);
			if (ret)
				goto err;
		}

		p->scx.cgrp_moving_from = from;
	}

	return 0;

err:
	cgroup_taskset_for_each(p, css, tset) {
		if (SCX_HAS_OP(cgroup_cancel_move) && p->scx.cgrp_moving_from)
			SCX_CALL_OP(SCX_KF_UNLOCKED, cgroup_cancel_move, p,
				    p->scx.cgrp_moving_from, css->cgroup);
		p->scx.cgrp_moving_from = NULL;
	}

	percpu_up_read(&scx_cgroup_rwsem);
	return ops_sanitize_err("cgroup_prep_move", ret);
}

void scx_move_task(struct task_struct *p)
{
	if (!scx_cgroup_enabled)
		return;

	/*
	 * We're called from sched_move_task() which handles both cgroup and
	 * autogroup moves. Ignore the latter.
	 *
	 * Also ignore exiting tasks, because in the exit path tasks transition
	 * from the autogroup to the root group, so task_group_is_autogroup()
	 * alone isn't able to catch exiting autogroup tasks. This is safe for
	 * cgroup_move(), because cgroup migrations never happen for PF_EXITING
	 * tasks.
	 */
	if (task_group_is_autogroup(task_group(p)) || (p->flags & PF_EXITING))
		return;

	/*
	 * @p must have ops.cgroup_prep_move() called on it and thus
	 * cgrp_moving_from set.
	 */
	if (SCX_HAS_OP(cgroup_move) && !WARN_ON_ONCE(!p->scx.cgrp_moving_from))
		SCX_CALL_OP_TASK(SCX_KF_UNLOCKED, cgroup_move, p,
			p->scx.cgrp_moving_from, tg_cgrp(task_group(p)));
	p->scx.cgrp_moving_from = NULL;
}

void scx_cgroup_finish_attach(void)
{
	percpu_up_read(&scx_cgroup_rwsem);
}

void scx_cgroup_cancel_attach(struct cgroup_taskset *tset)
{
	struct cgroup_subsys_state *css;
	struct task_struct *p;

	if (!scx_cgroup_enabled)
		goto out_unlock;

	cgroup_taskset_for_each(p, css, tset) {
		if (SCX_HAS_OP(cgroup_cancel_move) && p->scx.cgrp_moving_from)
			SCX_CALL_OP(SCX_KF_UNLOCKED, cgroup_cancel_move, p,
				    p->scx.cgrp_moving_from, css->cgroup);
		p->scx.cgrp_moving_from = NULL;
	}
out_unlock:
	percpu_up_read(&scx_cgroup_rwsem);
}

void scx_group_set_weight(struct task_group *tg, unsigned long weight)
{
	percpu_down_read(&scx_cgroup_rwsem);

	if (scx_cgroup_enabled && tg->scx_weight != weight) {
		if (SCX_HAS_OP(cgroup_set_weight))
			SCX_CALL_OP(SCX_KF_UNLOCKED, cgroup_set_weight,
				    tg_cgrp(tg), weight);
		tg->scx_weight = weight;
	}

	percpu_up_read(&scx_cgroup_rwsem);
}

void scx_group_set_idle(struct task_group *tg, bool idle)
{
	percpu_down_read(&scx_cgroup_rwsem);
	scx_cgroup_warn_missing_idle(tg);
	percpu_up_read(&scx_cgroup_rwsem);
}

static void scx_cgroup_lock(void)
{
	percpu_down_write(&scx_cgroup_rwsem);
}

static void scx_cgroup_unlock(void)
{
	percpu_up_write(&scx_cgroup_rwsem);
}

#else	/* CONFIG_EXT_GROUP_SCHED */

static inline void scx_cgroup_lock(void) {}
static inline void scx_cgroup_unlock(void) {}

#endif	/* CONFIG_EXT_GROUP_SCHED */

/*
 * Omitted operations:
 *
 * - wakeup_preempt: NOOP as it isn't useful in the wakeup path because the task
 *   isn't tied to the CPU at that point. Preemption is implemented by resetting
 *   the victim task's slice to 0 and triggering reschedule on the target CPU.
 *
 * - migrate_task_rq: Unnecessary as task to cpu mapping is transient.
 *
 * - task_fork/dead: We need fork/dead notifications for all tasks regardless of
 *   their current sched_class. Call them directly from sched core instead.
 */
DEFINE_SCHED_CLASS(ext) = {
	.enqueue_task		= enqueue_task_scx,
	.dequeue_task		= dequeue_task_scx,
	.yield_task		= yield_task_scx,
	.yield_to_task		= yield_to_task_scx,

	.wakeup_preempt		= wakeup_preempt_scx,

	.balance		= balance_scx,
	.pick_task		= pick_task_scx,

	.put_prev_task		= put_prev_task_scx,
	.set_next_task		= set_next_task_scx,

#ifdef CONFIG_SMP
	.select_task_rq		= select_task_rq_scx,
	.task_woken		= task_woken_scx,
	.set_cpus_allowed	= set_cpus_allowed_scx,

	.rq_online		= rq_online_scx,
	.rq_offline		= rq_offline_scx,
#endif

	.task_tick		= task_tick_scx,

	.switching_to		= switching_to_scx,
	.switched_from		= switched_from_scx,
	.switched_to		= switched_to_scx,
	.reweight_task		= reweight_task_scx,
	.prio_changed		= prio_changed_scx,

	.update_curr		= update_curr_scx,

#ifdef CONFIG_UCLAMP_TASK
	.uclamp_enabled		= 1,
#endif
};

static void init_dsq(struct scx_dispatch_q *dsq, u64 dsq_id)
{
	memset(dsq, 0, sizeof(*dsq));

	raw_spin_lock_init(&dsq->lock);
	INIT_LIST_HEAD(&dsq->list);
	dsq->id = dsq_id;
}

static struct scx_dispatch_q *create_dsq(u64 dsq_id, int node)
{
	struct scx_dispatch_q *dsq;
	int ret;

	if (dsq_id & SCX_DSQ_FLAG_BUILTIN)
		return ERR_PTR(-EINVAL);

	dsq = kmalloc_node(sizeof(*dsq), GFP_KERNEL, node);
	if (!dsq)
		return ERR_PTR(-ENOMEM);

	init_dsq(dsq, dsq_id);

	ret = rhashtable_insert_fast(&dsq_hash, &dsq->hash_node,
				     dsq_hash_params);
	if (ret) {
		kfree(dsq);
		return ERR_PTR(ret);
	}
	return dsq;
}

static void free_dsq_irq_workfn(struct irq_work *irq_work)
{
	struct llist_node *to_free = llist_del_all(&dsqs_to_free);
	struct scx_dispatch_q *dsq, *tmp_dsq;

	llist_for_each_entry_safe(dsq, tmp_dsq, to_free, free_node)
		kfree_rcu(dsq, rcu);
}

static DEFINE_IRQ_WORK(free_dsq_irq_work, free_dsq_irq_workfn);

static void destroy_dsq(u64 dsq_id)
{
	struct scx_dispatch_q *dsq;
	unsigned long flags;

	rcu_read_lock();

	dsq = find_user_dsq(dsq_id);
	if (!dsq)
		goto out_unlock_rcu;

	raw_spin_lock_irqsave(&dsq->lock, flags);

	if (dsq->nr) {
		scx_ops_error("attempting to destroy in-use dsq 0x%016llx (nr=%u)",
			      dsq->id, dsq->nr);
		goto out_unlock_dsq;
	}

	if (rhashtable_remove_fast(&dsq_hash, &dsq->hash_node, dsq_hash_params))
		goto out_unlock_dsq;

	/*
	 * Mark dead by invalidating ->id to prevent dispatch_enqueue() from
	 * queueing more tasks. As this function can be called from anywhere,
	 * freeing is bounced through an irq work to avoid nesting RCU
	 * operations inside scheduler locks.
	 */
	dsq->id = SCX_DSQ_INVALID;
	llist_add(&dsq->free_node, &dsqs_to_free);
	irq_work_queue(&free_dsq_irq_work);

out_unlock_dsq:
	raw_spin_unlock_irqrestore(&dsq->lock, flags);
out_unlock_rcu:
	rcu_read_unlock();
}

#ifdef CONFIG_EXT_GROUP_SCHED
static void scx_cgroup_exit(void)
{
	struct cgroup_subsys_state *css;

	percpu_rwsem_assert_held(&scx_cgroup_rwsem);

	scx_cgroup_enabled = false;

	/*
	 * scx_tg_on/offline() are excluded through scx_cgroup_rwsem. If we walk
	 * cgroups and exit all the inited ones, all online cgroups are exited.
	 */
	rcu_read_lock();
	css_for_each_descendant_post(css, &root_task_group.css) {
		struct task_group *tg = css_tg(css);

		if (!(tg->scx_flags & SCX_TG_INITED))
			continue;
		tg->scx_flags &= ~SCX_TG_INITED;

		if (!scx_ops.cgroup_exit)
			continue;

		if (WARN_ON_ONCE(!css_tryget(css)))
			continue;
		rcu_read_unlock();

		SCX_CALL_OP(SCX_KF_UNLOCKED, cgroup_exit, css->cgroup);

		rcu_read_lock();
		css_put(css);
	}
	rcu_read_unlock();
}

static int scx_cgroup_init(void)
{
	struct cgroup_subsys_state *css;
	int ret;

	percpu_rwsem_assert_held(&scx_cgroup_rwsem);

	cgroup_warned_missing_weight = false;
	cgroup_warned_missing_idle = false;

	/*
	 * scx_tg_on/offline() are excluded thorugh scx_cgroup_rwsem. If we walk
	 * cgroups and init, all online cgroups are initialized.
	 */
	rcu_read_lock();
	css_for_each_descendant_pre(css, &root_task_group.css) {
		struct task_group *tg = css_tg(css);
		struct scx_cgroup_init_args args = { .weight = tg->scx_weight };

		scx_cgroup_warn_missing_weight(tg);
		scx_cgroup_warn_missing_idle(tg);

		if ((tg->scx_flags &
		     (SCX_TG_ONLINE | SCX_TG_INITED)) != SCX_TG_ONLINE)
			continue;

		if (!scx_ops.cgroup_init) {
			tg->scx_flags |= SCX_TG_INITED;
			continue;
		}

		if (WARN_ON_ONCE(!css_tryget(css)))
			continue;
		rcu_read_unlock();

		ret = SCX_CALL_OP_RET(SCX_KF_UNLOCKED, cgroup_init,
				      css->cgroup, &args);
		if (ret) {
			css_put(css);
			scx_ops_error("ops.cgroup_init() failed (%d)", ret);
			return ret;
		}
		tg->scx_flags |= SCX_TG_INITED;

		rcu_read_lock();
		css_put(css);
	}
	rcu_read_unlock();

	WARN_ON_ONCE(scx_cgroup_enabled);
	scx_cgroup_enabled = true;

	return 0;
}

#else
static void scx_cgroup_exit(void) {}
static int scx_cgroup_init(void) { return 0; }
#endif


/********************************************************************************
 * Sysfs interface and ops enable/disable.
 */

#define SCX_ATTR(_name)								\
	static struct kobj_attribute scx_attr_##_name = {			\
		.attr = { .name = __stringify(_name), .mode = 0444 },		\
		.show = scx_attr_##_name##_show,				\
	}

static ssize_t scx_attr_state_show(struct kobject *kobj,
				   struct kobj_attribute *ka, char *buf)
{
	return sysfs_emit(buf, "%s\n",
			  scx_ops_enable_state_str[scx_ops_enable_state()]);
}
SCX_ATTR(state);

static ssize_t scx_attr_switch_all_show(struct kobject *kobj,
					struct kobj_attribute *ka, char *buf)
{
	return sysfs_emit(buf, "%d\n", READ_ONCE(scx_switching_all));
}
SCX_ATTR(switch_all);

static ssize_t scx_attr_nr_rejected_show(struct kobject *kobj,
					 struct kobj_attribute *ka, char *buf)
{
	return sysfs_emit(buf, "%ld\n", atomic_long_read(&scx_nr_rejected));
}
SCX_ATTR(nr_rejected);

static ssize_t scx_attr_hotplug_seq_show(struct kobject *kobj,
					 struct kobj_attribute *ka, char *buf)
{
	return sysfs_emit(buf, "%ld\n", atomic_long_read(&scx_hotplug_seq));
}
SCX_ATTR(hotplug_seq);

static ssize_t scx_attr_enable_seq_show(struct kobject *kobj,
					struct kobj_attribute *ka, char *buf)
{
	return sysfs_emit(buf, "%ld\n", atomic_long_read(&scx_enable_seq));
}
SCX_ATTR(enable_seq);

static struct attribute *scx_global_attrs[] = {
	&scx_attr_state.attr,
	&scx_attr_switch_all.attr,
	&scx_attr_nr_rejected.attr,
	&scx_attr_hotplug_seq.attr,
	&scx_attr_enable_seq.attr,
	NULL,
};

static const struct attribute_group scx_global_attr_group = {
	.attrs = scx_global_attrs,
};

static void scx_kobj_release(struct kobject *kobj)
{
	kfree(kobj);
}

static ssize_t scx_attr_ops_show(struct kobject *kobj,
				 struct kobj_attribute *ka, char *buf)
{
	return sysfs_emit(buf, "%s\n", scx_ops.name);
}
SCX_ATTR(ops);

static struct attribute *scx_sched_attrs[] = {
	&scx_attr_ops.attr,
	NULL,
};
ATTRIBUTE_GROUPS(scx_sched);

static const struct kobj_type scx_ktype = {
	.release = scx_kobj_release,
	.sysfs_ops = &kobj_sysfs_ops,
	.default_groups = scx_sched_groups,
};

static int scx_uevent(const struct kobject *kobj, struct kobj_uevent_env *env)
{
	return add_uevent_var(env, "SCXOPS=%s", scx_ops.name);
}

static const struct kset_uevent_ops scx_uevent_ops = {
	.uevent = scx_uevent,
};

/*
 * Used by sched_fork() and __setscheduler_prio() to pick the matching
 * sched_class. dl/rt are already handled.
 */
bool task_should_scx(int policy)
{
	if (!scx_enabled() ||
	    unlikely(scx_ops_enable_state() == SCX_OPS_DISABLING))
		return false;
	if (READ_ONCE(scx_switching_all))
		return true;
	return policy == SCHED_EXT;
}

/**
 * scx_softlockup - sched_ext softlockup handler
 *
 * On some multi-socket setups (e.g. 2x Intel 8480c), the BPF scheduler can
 * live-lock the system by making many CPUs target the same DSQ to the point
 * where soft-lockup detection triggers. This function is called from
 * soft-lockup watchdog when the triggering point is close and tries to unjam
 * the system by enabling the breather and aborting the BPF scheduler.
 */
void scx_softlockup(u32 dur_s)
{
	switch (scx_ops_enable_state()) {
	case SCX_OPS_ENABLING:
	case SCX_OPS_ENABLED:
		break;
	default:
		return;
	}

	/* allow only one instance, cleared at the end of scx_ops_bypass() */
	if (test_and_set_bit(0, &scx_in_softlockup))
		return;

	printk_deferred(KERN_ERR "sched_ext: Soft lockup - CPU%d stuck for %us, disabling \"%s\"\n",
			smp_processor_id(), dur_s, scx_ops.name);

	/*
	 * Some CPUs may be trapped in the dispatch paths. Enable breather
	 * immediately; otherwise, we might even be able to get to
	 * scx_ops_bypass().
	 */
	atomic_inc(&scx_ops_breather_depth);

	scx_ops_error("soft lockup - CPU#%d stuck for %us",
		      smp_processor_id(), dur_s);
}

static void scx_clear_softlockup(void)
{
	if (test_and_clear_bit(0, &scx_in_softlockup))
		atomic_dec(&scx_ops_breather_depth);
}

/**
 * scx_ops_bypass - [Un]bypass scx_ops and guarantee forward progress
 *
 * Bypassing guarantees that all runnable tasks make forward progress without
 * trusting the BPF scheduler. We can't grab any mutexes or rwsems as they might
 * be held by tasks that the BPF scheduler is forgetting to run, which
 * unfortunately also excludes toggling the static branches.
 *
 * Let's work around by overriding a couple ops and modifying behaviors based on
 * the DISABLING state and then cycling the queued tasks through dequeue/enqueue
 * to force global FIFO scheduling.
 *
 * - ops.select_cpu() is ignored and the default select_cpu() is used.
 *
 * - ops.enqueue() is ignored and tasks are queued in simple global FIFO order.
 *   %SCX_OPS_ENQ_LAST is also ignored.
 *
 * - ops.dispatch() is ignored.
 *
 * - balance_scx() does not set %SCX_RQ_BAL_KEEP on non-zero slice as slice
 *   can't be trusted. Whenever a tick triggers, the running task is rotated to
 *   the tail of the queue with core_sched_at touched.
 *
 * - pick_next_task() suppresses zero slice warning.
 *
 * - scx_bpf_kick_cpu() is disabled to avoid irq_work malfunction during PM
 *   operations.
 *
 * - scx_prio_less() reverts to the default core_sched_at order.
 */
static void scx_ops_bypass(bool bypass)
{
	static DEFINE_RAW_SPINLOCK(bypass_lock);
	int cpu;
	unsigned long flags;

	raw_spin_lock_irqsave(&bypass_lock, flags);
	if (bypass) {
		scx_ops_bypass_depth++;
		WARN_ON_ONCE(scx_ops_bypass_depth <= 0);
		if (scx_ops_bypass_depth != 1)
			goto unlock;
	} else {
		scx_ops_bypass_depth--;
		WARN_ON_ONCE(scx_ops_bypass_depth < 0);
		if (scx_ops_bypass_depth != 0)
			goto unlock;
	}

	atomic_inc(&scx_ops_breather_depth);

	/*
	 * No task property is changing. We just need to make sure all currently
	 * queued tasks are re-queued according to the new scx_rq_bypassing()
	 * state. As an optimization, walk each rq's runnable_list instead of
	 * the scx_tasks list.
	 *
	 * This function can't trust the scheduler and thus can't use
	 * cpus_read_lock(). Walk all possible CPUs instead of online.
	 */
	for_each_possible_cpu(cpu) {
		struct rq *rq = cpu_rq(cpu);
		struct task_struct *p, *n;

		raw_spin_rq_lock(rq);

		if (bypass) {
			WARN_ON_ONCE(rq->scx.flags & SCX_RQ_BYPASSING);
			rq->scx.flags |= SCX_RQ_BYPASSING;
		} else {
			WARN_ON_ONCE(!(rq->scx.flags & SCX_RQ_BYPASSING));
			rq->scx.flags &= ~SCX_RQ_BYPASSING;
		}

		/*
		 * We need to guarantee that no tasks are on the BPF scheduler
		 * while bypassing. Either we see enabled or the enable path
		 * sees scx_rq_bypassing() before moving tasks to SCX.
		 */
		if (!scx_enabled()) {
			raw_spin_rq_unlock(rq);
			continue;
		}

		/*
		 * The use of list_for_each_entry_safe_reverse() is required
		 * because each task is going to be removed from and added back
		 * to the runnable_list during iteration. Because they're added
		 * to the tail of the list, safe reverse iteration can still
		 * visit all nodes.
		 */
		list_for_each_entry_safe_reverse(p, n, &rq->scx.runnable_list,
						 scx.runnable_node) {
			struct sched_enq_and_set_ctx ctx;

			/* cycling deq/enq is enough, see the function comment */
			sched_deq_and_put_task(p, DEQUEUE_SAVE | DEQUEUE_MOVE, &ctx);
			sched_enq_and_set_task(&ctx);
		}

		/* resched to restore ticks and idle state */
		if (cpu_online(cpu) || cpu == smp_processor_id())
			resched_curr(rq);

		raw_spin_rq_unlock(rq);
	}

	atomic_dec(&scx_ops_breather_depth);
unlock:
	raw_spin_unlock_irqrestore(&bypass_lock, flags);
	scx_clear_softlockup();
}

static void free_exit_info(struct scx_exit_info *ei)
{
	kfree(ei->dump);
	kfree(ei->msg);
	kfree(ei->bt);
	kfree(ei);
}

static struct scx_exit_info *alloc_exit_info(size_t exit_dump_len)
{
	struct scx_exit_info *ei;

	ei = kzalloc(sizeof(*ei), GFP_KERNEL);
	if (!ei)
		return NULL;

	ei->bt = kcalloc(SCX_EXIT_BT_LEN, sizeof(ei->bt[0]), GFP_KERNEL);
	ei->msg = kzalloc(SCX_EXIT_MSG_LEN, GFP_KERNEL);
	ei->dump = kzalloc(exit_dump_len, GFP_KERNEL);

	if (!ei->bt || !ei->msg || !ei->dump) {
		free_exit_info(ei);
		return NULL;
	}

	return ei;
}

static const char *scx_exit_reason(enum scx_exit_kind kind)
{
	switch (kind) {
	case SCX_EXIT_UNREG:
		return "unregistered from user space";
	case SCX_EXIT_UNREG_BPF:
		return "unregistered from BPF";
	case SCX_EXIT_UNREG_KERN:
		return "unregistered from the main kernel";
	case SCX_EXIT_SYSRQ:
		return "disabled by sysrq-S";
	case SCX_EXIT_ERROR:
		return "runtime error";
	case SCX_EXIT_ERROR_BPF:
		return "scx_bpf_error";
	case SCX_EXIT_ERROR_STALL:
		return "runnable task stall";
	default:
		return "<UNKNOWN>";
	}
}

static void scx_ops_disable_workfn(struct kthread_work *work)
{
	struct scx_exit_info *ei = scx_exit_info;
	struct scx_task_iter sti;
	struct task_struct *p;
	struct rhashtable_iter rht_iter;
	struct scx_dispatch_q *dsq;
	int i, kind;

	kind = atomic_read(&scx_exit_kind);
	while (true) {
		/*
		 * NONE indicates that a new scx_ops has been registered since
		 * disable was scheduled - don't kill the new ops. DONE
		 * indicates that the ops has already been disabled.
		 */
		if (kind == SCX_EXIT_NONE || kind == SCX_EXIT_DONE)
			return;
		if (atomic_try_cmpxchg(&scx_exit_kind, &kind, SCX_EXIT_DONE))
			break;
	}
	ei->kind = kind;
	ei->reason = scx_exit_reason(ei->kind);

	/* guarantee forward progress by bypassing scx_ops */
	scx_ops_bypass(true);

	switch (scx_ops_set_enable_state(SCX_OPS_DISABLING)) {
	case SCX_OPS_DISABLING:
		WARN_ONCE(true, "sched_ext: duplicate disabling instance?");
		break;
	case SCX_OPS_DISABLED:
		pr_warn("sched_ext: ops error detected without ops (%s)\n",
			scx_exit_info->msg);
		WARN_ON_ONCE(scx_ops_set_enable_state(SCX_OPS_DISABLED) !=
			     SCX_OPS_DISABLING);
		goto done;
	default:
		break;
	}

	/*
	 * Here, every runnable task is guaranteed to make forward progress and
	 * we can safely use blocking synchronization constructs. Actually
	 * disable ops.
	 */
	mutex_lock(&scx_ops_enable_mutex);

	static_branch_disable(&__scx_switched_all);
	WRITE_ONCE(scx_switching_all, false);

	/*
	 * Shut down cgroup support before tasks so that the cgroup attach path
	 * doesn't race against scx_ops_exit_task().
	 */
	scx_cgroup_lock();
	scx_cgroup_exit();
	scx_cgroup_unlock();

	/*
	 * The BPF scheduler is going away. All tasks including %TASK_DEAD ones
	 * must be switched out and exited synchronously.
	 */
	percpu_down_write(&scx_fork_rwsem);

	scx_ops_init_task_enabled = false;

	scx_task_iter_start(&sti);
	while ((p = scx_task_iter_next_locked(&sti))) {
		const struct sched_class *old_class = p->sched_class;
		const struct sched_class *new_class =
			__setscheduler_class(p->policy, p->prio);
		struct sched_enq_and_set_ctx ctx;

		if (old_class != new_class && p->se.sched_delayed)
			dequeue_task(task_rq(p), p, DEQUEUE_SLEEP | DEQUEUE_DELAYED);

		sched_deq_and_put_task(p, DEQUEUE_SAVE | DEQUEUE_MOVE, &ctx);

		p->sched_class = new_class;
		check_class_changing(task_rq(p), p, old_class);

		sched_enq_and_set_task(&ctx);

		check_class_changed(task_rq(p), p, old_class, p->prio);
		scx_ops_exit_task(p);
	}
	scx_task_iter_stop(&sti);
	percpu_up_write(&scx_fork_rwsem);

	/* no task is on scx, turn off all the switches and flush in-progress calls */
	static_branch_disable(&__scx_ops_enabled);
	for (i = SCX_OPI_BEGIN; i < SCX_OPI_END; i++)
		static_branch_disable(&scx_has_op[i]);
	static_branch_disable(&scx_ops_enq_last);
	static_branch_disable(&scx_ops_enq_exiting);
	static_branch_disable(&scx_ops_cpu_preempt);
	static_branch_disable(&scx_builtin_idle_enabled);
	synchronize_rcu();

	if (ei->kind >= SCX_EXIT_ERROR) {
		pr_err("sched_ext: BPF scheduler \"%s\" disabled (%s)\n",
		       scx_ops.name, ei->reason);

		if (ei->msg[0] != '\0')
			pr_err("sched_ext: %s: %s\n", scx_ops.name, ei->msg);
#ifdef CONFIG_STACKTRACE
		stack_trace_print(ei->bt, ei->bt_len, 2);
#endif
	} else {
		pr_info("sched_ext: BPF scheduler \"%s\" disabled (%s)\n",
			scx_ops.name, ei->reason);
	}

	if (scx_ops.exit)
		SCX_CALL_OP(SCX_KF_UNLOCKED, exit, ei);

	cancel_delayed_work_sync(&scx_watchdog_work);

	/*
	 * Delete the kobject from the hierarchy eagerly in addition to just
	 * dropping a reference. Otherwise, if the object is deleted
	 * asynchronously, sysfs could observe an object of the same name still
	 * in the hierarchy when another scheduler is loaded.
	 */
	kobject_del(scx_root_kobj);
	kobject_put(scx_root_kobj);
	scx_root_kobj = NULL;

	memset(&scx_ops, 0, sizeof(scx_ops));

	rhashtable_walk_enter(&dsq_hash, &rht_iter);
	do {
		rhashtable_walk_start(&rht_iter);

		while ((dsq = rhashtable_walk_next(&rht_iter)) && !IS_ERR(dsq))
			destroy_dsq(dsq->id);

		rhashtable_walk_stop(&rht_iter);
	} while (dsq == ERR_PTR(-EAGAIN));
	rhashtable_walk_exit(&rht_iter);

	free_percpu(scx_dsp_ctx);
	scx_dsp_ctx = NULL;
	scx_dsp_max_batch = 0;

	free_exit_info(scx_exit_info);
	scx_exit_info = NULL;

	mutex_unlock(&scx_ops_enable_mutex);

	WARN_ON_ONCE(scx_ops_set_enable_state(SCX_OPS_DISABLED) !=
		     SCX_OPS_DISABLING);
done:
	scx_ops_bypass(false);
}

static DEFINE_KTHREAD_WORK(scx_ops_disable_work, scx_ops_disable_workfn);

static void schedule_scx_ops_disable_work(void)
{
	struct kthread_worker *helper = READ_ONCE(scx_ops_helper);

	/*
	 * We may be called spuriously before the first bpf_sched_ext_reg(). If
	 * scx_ops_helper isn't set up yet, there's nothing to do.
	 */
	if (helper)
		kthread_queue_work(helper, &scx_ops_disable_work);
}

static void scx_ops_disable(enum scx_exit_kind kind)
{
	int none = SCX_EXIT_NONE;

	if (WARN_ON_ONCE(kind == SCX_EXIT_NONE || kind == SCX_EXIT_DONE))
		kind = SCX_EXIT_ERROR;

	atomic_try_cmpxchg(&scx_exit_kind, &none, kind);

	schedule_scx_ops_disable_work();
}

static void dump_newline(struct seq_buf *s)
{
	trace_sched_ext_dump("");

	/* @s may be zero sized and seq_buf triggers WARN if so */
	if (s->size)
		seq_buf_putc(s, '\n');
}

static __printf(2, 3) void dump_line(struct seq_buf *s, const char *fmt, ...)
{
	va_list args;

#ifdef CONFIG_TRACEPOINTS
	if (trace_sched_ext_dump_enabled()) {
		/* protected by scx_dump_state()::dump_lock */
		static char line_buf[SCX_EXIT_MSG_LEN];

		va_start(args, fmt);
		vscnprintf(line_buf, sizeof(line_buf), fmt, args);
		va_end(args);

		trace_sched_ext_dump(line_buf);
	}
#endif
	/* @s may be zero sized and seq_buf triggers WARN if so */
	if (s->size) {
		va_start(args, fmt);
		seq_buf_vprintf(s, fmt, args);
		va_end(args);

		seq_buf_putc(s, '\n');
	}
}

static void dump_stack_trace(struct seq_buf *s, const char *prefix,
			     const unsigned long *bt, unsigned int len)
{
	unsigned int i;

	for (i = 0; i < len; i++)
		dump_line(s, "%s%pS", prefix, (void *)bt[i]);
}

static void ops_dump_init(struct seq_buf *s, const char *prefix)
{
	struct scx_dump_data *dd = &scx_dump_data;

	lockdep_assert_irqs_disabled();

	dd->cpu = smp_processor_id();		/* allow scx_bpf_dump() */
	dd->first = true;
	dd->cursor = 0;
	dd->s = s;
	dd->prefix = prefix;
}

static void ops_dump_flush(void)
{
	struct scx_dump_data *dd = &scx_dump_data;
	char *line = dd->buf.line;

	if (!dd->cursor)
		return;

	/*
	 * There's something to flush and this is the first line. Insert a blank
	 * line to distinguish ops dump.
	 */
	if (dd->first) {
		dump_newline(dd->s);
		dd->first = false;
	}

	/*
	 * There may be multiple lines in $line. Scan and emit each line
	 * separately.
	 */
	while (true) {
		char *end = line;
		char c;

		while (*end != '\n' && *end != '\0')
			end++;

		/*
		 * If $line overflowed, it may not have newline at the end.
		 * Always emit with a newline.
		 */
		c = *end;
		*end = '\0';
		dump_line(dd->s, "%s%s", dd->prefix, line);
		if (c == '\0')
			break;

		/* move to the next line */
		end++;
		if (*end == '\0')
			break;
		line = end;
	}

	dd->cursor = 0;
}

static void ops_dump_exit(void)
{
	ops_dump_flush();
	scx_dump_data.cpu = -1;
}

static void scx_dump_task(struct seq_buf *s, struct scx_dump_ctx *dctx,
			  struct task_struct *p, char marker)
{
	static unsigned long bt[SCX_EXIT_BT_LEN];
	char dsq_id_buf[19] = "(n/a)";
	unsigned long ops_state = atomic_long_read(&p->scx.ops_state);
	unsigned int bt_len = 0;

	if (p->scx.dsq)
		scnprintf(dsq_id_buf, sizeof(dsq_id_buf), "0x%llx",
			  (unsigned long long)p->scx.dsq->id);

	dump_newline(s);
	dump_line(s, " %c%c %s[%d] %+ldms",
		  marker, task_state_to_char(p), p->comm, p->pid,
		  jiffies_delta_msecs(p->scx.runnable_at, dctx->at_jiffies));
	dump_line(s, "      scx_state/flags=%u/0x%x dsq_flags=0x%x ops_state/qseq=%lu/%lu",
		  scx_get_task_state(p), p->scx.flags & ~SCX_TASK_STATE_MASK,
		  p->scx.dsq_flags, ops_state & SCX_OPSS_STATE_MASK,
		  ops_state >> SCX_OPSS_QSEQ_SHIFT);
	dump_line(s, "      sticky/holding_cpu=%d/%d dsq_id=%s dsq_vtime=%llu",
		  p->scx.sticky_cpu, p->scx.holding_cpu, dsq_id_buf,
		  p->scx.dsq_vtime);
	dump_line(s, "      cpus=%*pb", cpumask_pr_args(p->cpus_ptr));

	if (SCX_HAS_OP(dump_task)) {
		ops_dump_init(s, "    ");
		SCX_CALL_OP(SCX_KF_REST, dump_task, dctx, p);
		ops_dump_exit();
	}

#ifdef CONFIG_STACKTRACE
	bt_len = stack_trace_save_tsk(p, bt, SCX_EXIT_BT_LEN, 1);
#endif
	if (bt_len) {
		dump_newline(s);
		dump_stack_trace(s, "    ", bt, bt_len);
	}
}

static void scx_dump_state(struct scx_exit_info *ei, size_t dump_len)
{
	static DEFINE_SPINLOCK(dump_lock);
	static const char trunc_marker[] = "\n\n~~~~ TRUNCATED ~~~~\n";
	struct scx_dump_ctx dctx = {
		.kind = ei->kind,
		.exit_code = ei->exit_code,
		.reason = ei->reason,
		.at_ns = ktime_get_ns(),
		.at_jiffies = jiffies,
	};
	struct seq_buf s;
	unsigned long flags;
	char *buf;
	int cpu;

	spin_lock_irqsave(&dump_lock, flags);

	seq_buf_init(&s, ei->dump, dump_len);

	if (ei->kind == SCX_EXIT_NONE) {
		dump_line(&s, "Debug dump triggered by %s", ei->reason);
	} else {
		dump_line(&s, "%s[%d] triggered exit kind %d:",
			  current->comm, current->pid, ei->kind);
		dump_line(&s, "  %s (%s)", ei->reason, ei->msg);
		dump_newline(&s);
		dump_line(&s, "Backtrace:");
		dump_stack_trace(&s, "  ", ei->bt, ei->bt_len);
	}

	if (SCX_HAS_OP(dump)) {
		ops_dump_init(&s, "");
		SCX_CALL_OP(SCX_KF_UNLOCKED, dump, &dctx);
		ops_dump_exit();
	}

	dump_newline(&s);
	dump_line(&s, "CPU states");
	dump_line(&s, "----------");

	for_each_possible_cpu(cpu) {
		struct rq *rq = cpu_rq(cpu);
		struct rq_flags rf;
		struct task_struct *p;
		struct seq_buf ns;
		size_t avail, used;
		bool idle;

		rq_lock(rq, &rf);

		idle = list_empty(&rq->scx.runnable_list) &&
			rq->curr->sched_class == &idle_sched_class;

		if (idle && !SCX_HAS_OP(dump_cpu))
			goto next;

		/*
		 * We don't yet know whether ops.dump_cpu() will produce output
		 * and we may want to skip the default CPU dump if it doesn't.
		 * Use a nested seq_buf to generate the standard dump so that we
		 * can decide whether to commit later.
		 */
		avail = seq_buf_get_buf(&s, &buf);
		seq_buf_init(&ns, buf, avail);

		dump_newline(&ns);
		dump_line(&ns, "CPU %-4d: nr_run=%u flags=0x%x cpu_rel=%d ops_qseq=%lu pnt_seq=%lu",
			  cpu, rq->scx.nr_running, rq->scx.flags,
			  rq->scx.cpu_released, rq->scx.ops_qseq,
			  rq->scx.pnt_seq);
		dump_line(&ns, "          curr=%s[%d] class=%ps",
			  rq->curr->comm, rq->curr->pid,
			  rq->curr->sched_class);
		if (!cpumask_empty(rq->scx.cpus_to_kick))
			dump_line(&ns, "  cpus_to_kick   : %*pb",
				  cpumask_pr_args(rq->scx.cpus_to_kick));
		if (!cpumask_empty(rq->scx.cpus_to_kick_if_idle))
			dump_line(&ns, "  idle_to_kick   : %*pb",
				  cpumask_pr_args(rq->scx.cpus_to_kick_if_idle));
		if (!cpumask_empty(rq->scx.cpus_to_preempt))
			dump_line(&ns, "  cpus_to_preempt: %*pb",
				  cpumask_pr_args(rq->scx.cpus_to_preempt));
		if (!cpumask_empty(rq->scx.cpus_to_wait))
			dump_line(&ns, "  cpus_to_wait   : %*pb",
				  cpumask_pr_args(rq->scx.cpus_to_wait));

		used = seq_buf_used(&ns);
		if (SCX_HAS_OP(dump_cpu)) {
			ops_dump_init(&ns, "  ");
			SCX_CALL_OP(SCX_KF_REST, dump_cpu, &dctx, cpu, idle);
			ops_dump_exit();
		}

		/*
		 * If idle && nothing generated by ops.dump_cpu(), there's
		 * nothing interesting. Skip.
		 */
		if (idle && used == seq_buf_used(&ns))
			goto next;

		/*
		 * $s may already have overflowed when $ns was created. If so,
		 * calling commit on it will trigger BUG.
		 */
		if (avail) {
			seq_buf_commit(&s, seq_buf_used(&ns));
			if (seq_buf_has_overflowed(&ns))
				seq_buf_set_overflow(&s);
		}

		if (rq->curr->sched_class == &ext_sched_class)
			scx_dump_task(&s, &dctx, rq->curr, '*');

		list_for_each_entry(p, &rq->scx.runnable_list, scx.runnable_node)
			scx_dump_task(&s, &dctx, p, ' ');
	next:
		rq_unlock(rq, &rf);
	}

	if (seq_buf_has_overflowed(&s) && dump_len >= sizeof(trunc_marker))
		memcpy(ei->dump + dump_len - sizeof(trunc_marker),
		       trunc_marker, sizeof(trunc_marker));

	spin_unlock_irqrestore(&dump_lock, flags);
}

static void scx_ops_error_irq_workfn(struct irq_work *irq_work)
{
	struct scx_exit_info *ei = scx_exit_info;

	if (ei->kind >= SCX_EXIT_ERROR)
		scx_dump_state(ei, scx_ops.exit_dump_len);

	schedule_scx_ops_disable_work();
}

static DEFINE_IRQ_WORK(scx_ops_error_irq_work, scx_ops_error_irq_workfn);

static __printf(3, 4) void scx_ops_exit_kind(enum scx_exit_kind kind,
					     s64 exit_code,
					     const char *fmt, ...)
{
	struct scx_exit_info *ei = scx_exit_info;
	int none = SCX_EXIT_NONE;
	va_list args;

	if (!atomic_try_cmpxchg(&scx_exit_kind, &none, kind))
		return;

	ei->exit_code = exit_code;
#ifdef CONFIG_STACKTRACE
	if (kind >= SCX_EXIT_ERROR)
		ei->bt_len = stack_trace_save(ei->bt, SCX_EXIT_BT_LEN, 1);
#endif
	va_start(args, fmt);
	vscnprintf(ei->msg, SCX_EXIT_MSG_LEN, fmt, args);
	va_end(args);

	/*
	 * Set ei->kind and ->reason for scx_dump_state(). They'll be set again
	 * in scx_ops_disable_workfn().
	 */
	ei->kind = kind;
	ei->reason = scx_exit_reason(ei->kind);

	irq_work_queue(&scx_ops_error_irq_work);
}

static struct kthread_worker *scx_create_rt_helper(const char *name)
{
	struct kthread_worker *helper;

	helper = kthread_create_worker(0, name);
	if (helper)
		sched_set_fifo(helper->task);
	return helper;
}

static void check_hotplug_seq(const struct sched_ext_ops *ops)
{
	unsigned long long global_hotplug_seq;

	/*
	 * If a hotplug event has occurred between when a scheduler was
	 * initialized, and when we were able to attach, exit and notify user
	 * space about it.
	 */
	if (ops->hotplug_seq) {
		global_hotplug_seq = atomic_long_read(&scx_hotplug_seq);
		if (ops->hotplug_seq != global_hotplug_seq) {
			scx_ops_exit(SCX_ECODE_ACT_RESTART | SCX_ECODE_RSN_HOTPLUG,
				     "expected hotplug seq %llu did not match actual %llu",
				     ops->hotplug_seq, global_hotplug_seq);
		}
	}
}

static int validate_ops(const struct sched_ext_ops *ops)
{
	/*
	 * It doesn't make sense to specify the SCX_OPS_ENQ_LAST flag if the
	 * ops.enqueue() callback isn't implemented.
	 */
	if ((ops->flags & SCX_OPS_ENQ_LAST) && !ops->enqueue) {
		scx_ops_error("SCX_OPS_ENQ_LAST requires ops.enqueue() to be implemented");
		return -EINVAL;
	}

	return 0;
}

static int scx_ops_enable(struct sched_ext_ops *ops, struct bpf_link *link)
{
	struct scx_task_iter sti;
	struct task_struct *p;
	unsigned long timeout;
	int i, cpu, node, ret;

	if (!cpumask_equal(housekeeping_cpumask(HK_TYPE_DOMAIN),
			   cpu_possible_mask)) {
		pr_err("sched_ext: Not compatible with \"isolcpus=\" domain isolation\n");
		return -EINVAL;
	}

	mutex_lock(&scx_ops_enable_mutex);

	if (!scx_ops_helper) {
		WRITE_ONCE(scx_ops_helper,
			   scx_create_rt_helper("sched_ext_ops_helper"));
		if (!scx_ops_helper) {
			ret = -ENOMEM;
			goto err_unlock;
		}
	}

	if (!global_dsqs) {
		struct scx_dispatch_q **dsqs;

		dsqs = kcalloc(nr_node_ids, sizeof(dsqs[0]), GFP_KERNEL);
		if (!dsqs) {
			ret = -ENOMEM;
			goto err_unlock;
		}

		for_each_node_state(node, N_POSSIBLE) {
			struct scx_dispatch_q *dsq;

			dsq = kzalloc_node(sizeof(*dsq), GFP_KERNEL, node);
			if (!dsq) {
				for_each_node_state(node, N_POSSIBLE)
					kfree(dsqs[node]);
				kfree(dsqs);
				ret = -ENOMEM;
				goto err_unlock;
			}

			init_dsq(dsq, SCX_DSQ_GLOBAL);
			dsqs[node] = dsq;
		}

		global_dsqs = dsqs;
	}

	if (scx_ops_enable_state() != SCX_OPS_DISABLED) {
		ret = -EBUSY;
		goto err_unlock;
	}

	scx_root_kobj = kzalloc(sizeof(*scx_root_kobj), GFP_KERNEL);
	if (!scx_root_kobj) {
		ret = -ENOMEM;
		goto err_unlock;
	}

	scx_root_kobj->kset = scx_kset;
	ret = kobject_init_and_add(scx_root_kobj, &scx_ktype, NULL, "root");
	if (ret < 0)
		goto err;

	scx_exit_info = alloc_exit_info(ops->exit_dump_len);
	if (!scx_exit_info) {
		ret = -ENOMEM;
		goto err_del;
	}

	/*
	 * Set scx_ops, transition to ENABLING and clear exit info to arm the
	 * disable path. Failure triggers full disabling from here on.
	 */
	scx_ops = *ops;

	WARN_ON_ONCE(scx_ops_set_enable_state(SCX_OPS_ENABLING) !=
		     SCX_OPS_DISABLED);

	atomic_set(&scx_exit_kind, SCX_EXIT_NONE);
	scx_warned_zero_slice = false;

	atomic_long_set(&scx_nr_rejected, 0);

	for_each_possible_cpu(cpu)
		cpu_rq(cpu)->scx.cpuperf_target = SCX_CPUPERF_ONE;

	/*
	 * Keep CPUs stable during enable so that the BPF scheduler can track
	 * online CPUs by watching ->on/offline_cpu() after ->init().
	 */
	cpus_read_lock();

	if (scx_ops.init) {
		ret = SCX_CALL_OP_RET(SCX_KF_UNLOCKED, init);
		if (ret) {
			ret = ops_sanitize_err("init", ret);
			cpus_read_unlock();
			scx_ops_error("ops.init() failed (%d)", ret);
			goto err_disable;
		}
	}

	for (i = SCX_OPI_CPU_HOTPLUG_BEGIN; i < SCX_OPI_CPU_HOTPLUG_END; i++)
		if (((void (**)(void))ops)[i])
			static_branch_enable_cpuslocked(&scx_has_op[i]);

	check_hotplug_seq(ops);
#ifdef CONFIG_SMP
	update_selcpu_topology();
#endif
	cpus_read_unlock();

	ret = validate_ops(ops);
	if (ret)
		goto err_disable;

	WARN_ON_ONCE(scx_dsp_ctx);
	scx_dsp_max_batch = ops->dispatch_max_batch ?: SCX_DSP_DFL_MAX_BATCH;
	scx_dsp_ctx = __alloc_percpu(struct_size_t(struct scx_dsp_ctx, buf,
						   scx_dsp_max_batch),
				     __alignof__(struct scx_dsp_ctx));
	if (!scx_dsp_ctx) {
		ret = -ENOMEM;
		goto err_disable;
	}

	if (ops->timeout_ms)
		timeout = msecs_to_jiffies(ops->timeout_ms);
	else
		timeout = SCX_WATCHDOG_MAX_TIMEOUT;

	WRITE_ONCE(scx_watchdog_timeout, timeout);
	WRITE_ONCE(scx_watchdog_timestamp, jiffies);
	queue_delayed_work(system_unbound_wq, &scx_watchdog_work,
			   scx_watchdog_timeout / 2);

	/*
	 * Once __scx_ops_enabled is set, %current can be switched to SCX
	 * anytime. This can lead to stalls as some BPF schedulers (e.g.
	 * userspace scheduling) may not function correctly before all tasks are
	 * switched. Init in bypass mode to guarantee forward progress.
	 */
	scx_ops_bypass(true);

	for (i = SCX_OPI_NORMAL_BEGIN; i < SCX_OPI_NORMAL_END; i++)
		if (((void (**)(void))ops)[i])
			static_branch_enable(&scx_has_op[i]);

	if (ops->flags & SCX_OPS_ENQ_LAST)
		static_branch_enable(&scx_ops_enq_last);

	if (ops->flags & SCX_OPS_ENQ_EXITING)
		static_branch_enable(&scx_ops_enq_exiting);
	if (scx_ops.cpu_acquire || scx_ops.cpu_release)
		static_branch_enable(&scx_ops_cpu_preempt);

	if (!ops->update_idle || (ops->flags & SCX_OPS_KEEP_BUILTIN_IDLE)) {
		reset_idle_masks();
		static_branch_enable(&scx_builtin_idle_enabled);
	} else {
		static_branch_disable(&scx_builtin_idle_enabled);
	}

	/*
	 * Lock out forks, cgroup on/offlining and moves before opening the
	 * floodgate so that they don't wander into the operations prematurely.
	 */
	percpu_down_write(&scx_fork_rwsem);

	WARN_ON_ONCE(scx_ops_init_task_enabled);
	scx_ops_init_task_enabled = true;

	/*
	 * Enable ops for every task. Fork is excluded by scx_fork_rwsem
	 * preventing new tasks from being added. No need to exclude tasks
	 * leaving as sched_ext_free() can handle both prepped and enabled
	 * tasks. Prep all tasks first and then enable them with preemption
	 * disabled.
	 *
	 * All cgroups should be initialized before scx_ops_init_task() so that
	 * the BPF scheduler can reliably track each task's cgroup membership
	 * from scx_ops_init_task(). Lock out cgroup on/offlining and task
	 * migrations while tasks are being initialized so that
	 * scx_cgroup_can_attach() never sees uninitialized tasks.
	 */
	scx_cgroup_lock();
	ret = scx_cgroup_init();
	if (ret)
		goto err_disable_unlock_all;

	scx_task_iter_start(&sti);
	while ((p = scx_task_iter_next_locked(&sti))) {
		/*
		 * @p may already be dead, have lost all its usages counts and
		 * be waiting for RCU grace period before being freed. @p can't
		 * be initialized for SCX in such cases and should be ignored.
		 */
		if (!tryget_task_struct(p))
			continue;

		scx_task_iter_unlock(&sti);

		ret = scx_ops_init_task(p, task_group(p), false);
		if (ret) {
			put_task_struct(p);
			scx_task_iter_relock(&sti);
			scx_task_iter_stop(&sti);
			scx_ops_error("ops.init_task() failed (%d) for %s[%d]",
				      ret, p->comm, p->pid);
			goto err_disable_unlock_all;
		}

		scx_set_task_state(p, SCX_TASK_READY);

		put_task_struct(p);
		scx_task_iter_relock(&sti);
	}
	scx_task_iter_stop(&sti);
	scx_cgroup_unlock();
	percpu_up_write(&scx_fork_rwsem);

	/*
	 * All tasks are READY. It's safe to turn on scx_enabled() and switch
	 * all eligible tasks.
	 */
	WRITE_ONCE(scx_switching_all, !(ops->flags & SCX_OPS_SWITCH_PARTIAL));
	static_branch_enable(&__scx_ops_enabled);

	/*
	 * We're fully committed and can't fail. The task READY -> ENABLED
	 * transitions here are synchronized against sched_ext_free() through
	 * scx_tasks_lock.
	 */
	percpu_down_write(&scx_fork_rwsem);
	scx_task_iter_start(&sti);
	while ((p = scx_task_iter_next_locked(&sti))) {
		const struct sched_class *old_class = p->sched_class;
		const struct sched_class *new_class =
			__setscheduler_class(p->policy, p->prio);
		struct sched_enq_and_set_ctx ctx;

		if (old_class != new_class && p->se.sched_delayed)
			dequeue_task(task_rq(p), p, DEQUEUE_SLEEP | DEQUEUE_DELAYED);

		sched_deq_and_put_task(p, DEQUEUE_SAVE | DEQUEUE_MOVE, &ctx);

		p->scx.slice = SCX_SLICE_DFL;
		p->sched_class = new_class;
		check_class_changing(task_rq(p), p, old_class);

		sched_enq_and_set_task(&ctx);

		check_class_changed(task_rq(p), p, old_class, p->prio);
	}
	scx_task_iter_stop(&sti);
	percpu_up_write(&scx_fork_rwsem);

	scx_ops_bypass(false);

	if (!scx_ops_tryset_enable_state(SCX_OPS_ENABLED, SCX_OPS_ENABLING)) {
		WARN_ON_ONCE(atomic_read(&scx_exit_kind) == SCX_EXIT_NONE);
		goto err_disable;
	}

	if (!(ops->flags & SCX_OPS_SWITCH_PARTIAL))
		static_branch_enable(&__scx_switched_all);

	pr_info("sched_ext: BPF scheduler \"%s\" enabled%s\n",
		scx_ops.name, scx_switched_all() ? "" : " (partial)");
	kobject_uevent(scx_root_kobj, KOBJ_ADD);
	mutex_unlock(&scx_ops_enable_mutex);

	atomic_long_inc(&scx_enable_seq);

	return 0;

err_del:
	kobject_del(scx_root_kobj);
err:
	kobject_put(scx_root_kobj);
	scx_root_kobj = NULL;
	if (scx_exit_info) {
		free_exit_info(scx_exit_info);
		scx_exit_info = NULL;
	}
err_unlock:
	mutex_unlock(&scx_ops_enable_mutex);
	return ret;

err_disable_unlock_all:
	scx_cgroup_unlock();
	percpu_up_write(&scx_fork_rwsem);
	scx_ops_bypass(false);
err_disable:
	mutex_unlock(&scx_ops_enable_mutex);
	/*
	 * Returning an error code here would not pass all the error information
	 * to userspace. Record errno using scx_ops_error() for cases
	 * scx_ops_error() wasn't already invoked and exit indicating success so
	 * that the error is notified through ops.exit() with all the details.
	 *
	 * Flush scx_ops_disable_work to ensure that error is reported before
	 * init completion.
	 */
	scx_ops_error("scx_ops_enable() failed (%d)", ret);
	kthread_flush_work(&scx_ops_disable_work);
	return 0;
}


/********************************************************************************
 * bpf_struct_ops plumbing.
 */
#include <linux/bpf_verifier.h>
#include <linux/bpf.h>
#include <linux/btf.h>

static const struct btf_type *task_struct_type;

static bool bpf_scx_is_valid_access(int off, int size,
				    enum bpf_access_type type,
				    const struct bpf_prog *prog,
				    struct bpf_insn_access_aux *info)
{
	if (type != BPF_READ)
		return false;
	if (off < 0 || off >= sizeof(__u64) * MAX_BPF_FUNC_ARGS)
		return false;
	if (off % size != 0)
		return false;

	return btf_ctx_access(off, size, type, prog, info);
}

static int bpf_scx_btf_struct_access(struct bpf_verifier_log *log,
				     const struct bpf_reg_state *reg, int off,
				     int size)
{
	const struct btf_type *t;

	t = btf_type_by_id(reg->btf, reg->btf_id);
	if (t == task_struct_type) {
		if (off >= offsetof(struct task_struct, scx.slice) &&
		    off + size <= offsetofend(struct task_struct, scx.slice))
			return SCALAR_VALUE;
		if (off >= offsetof(struct task_struct, scx.dsq_vtime) &&
		    off + size <= offsetofend(struct task_struct, scx.dsq_vtime))
			return SCALAR_VALUE;
		if (off >= offsetof(struct task_struct, scx.disallow) &&
		    off + size <= offsetofend(struct task_struct, scx.disallow))
			return SCALAR_VALUE;
	}

	return -EACCES;
}

static const struct bpf_func_proto *
bpf_scx_get_func_proto(enum bpf_func_id func_id, const struct bpf_prog *prog)
{
	switch (func_id) {
	case BPF_FUNC_task_storage_get:
		return &bpf_task_storage_get_proto;
	case BPF_FUNC_task_storage_delete:
		return &bpf_task_storage_delete_proto;
	default:
		return bpf_base_func_proto(func_id, prog);
	}
}

static const struct bpf_verifier_ops bpf_scx_verifier_ops = {
	.get_func_proto = bpf_scx_get_func_proto,
	.is_valid_access = bpf_scx_is_valid_access,
	.btf_struct_access = bpf_scx_btf_struct_access,
};

static int bpf_scx_init_member(const struct btf_type *t,
			       const struct btf_member *member,
			       void *kdata, const void *udata)
{
	const struct sched_ext_ops *uops = udata;
	struct sched_ext_ops *ops = kdata;
	u32 moff = __btf_member_bit_offset(t, member) / 8;
	int ret;

	switch (moff) {
	case offsetof(struct sched_ext_ops, dispatch_max_batch):
		if (*(u32 *)(udata + moff) > INT_MAX)
			return -E2BIG;
		ops->dispatch_max_batch = *(u32 *)(udata + moff);
		return 1;
	case offsetof(struct sched_ext_ops, flags):
		if (*(u64 *)(udata + moff) & ~SCX_OPS_ALL_FLAGS)
			return -EINVAL;
		ops->flags = *(u64 *)(udata + moff);
		return 1;
	case offsetof(struct sched_ext_ops, name):
		ret = bpf_obj_name_cpy(ops->name, uops->name,
				       sizeof(ops->name));
		if (ret < 0)
			return ret;
		if (ret == 0)
			return -EINVAL;
		return 1;
	case offsetof(struct sched_ext_ops, timeout_ms):
		if (msecs_to_jiffies(*(u32 *)(udata + moff)) >
		    SCX_WATCHDOG_MAX_TIMEOUT)
			return -E2BIG;
		ops->timeout_ms = *(u32 *)(udata + moff);
		return 1;
	case offsetof(struct sched_ext_ops, exit_dump_len):
		ops->exit_dump_len =
			*(u32 *)(udata + moff) ?: SCX_EXIT_DUMP_DFL_LEN;
		return 1;
	case offsetof(struct sched_ext_ops, hotplug_seq):
		ops->hotplug_seq = *(u64 *)(udata + moff);
		return 1;
	}

	return 0;
}

static int bpf_scx_check_member(const struct btf_type *t,
				const struct btf_member *member,
				const struct bpf_prog *prog)
{
	u32 moff = __btf_member_bit_offset(t, member) / 8;

	switch (moff) {
	case offsetof(struct sched_ext_ops, init_task):
#ifdef CONFIG_EXT_GROUP_SCHED
	case offsetof(struct sched_ext_ops, cgroup_init):
	case offsetof(struct sched_ext_ops, cgroup_exit):
	case offsetof(struct sched_ext_ops, cgroup_prep_move):
#endif
	case offsetof(struct sched_ext_ops, cpu_online):
	case offsetof(struct sched_ext_ops, cpu_offline):
	case offsetof(struct sched_ext_ops, init):
	case offsetof(struct sched_ext_ops, exit):
		break;
	default:
		if (prog->sleepable)
			return -EINVAL;
	}

	return 0;
}

static int bpf_scx_reg(void *kdata, struct bpf_link *link)
{
	return scx_ops_enable(kdata, link);
}

static void bpf_scx_unreg(void *kdata, struct bpf_link *link)
{
	scx_ops_disable(SCX_EXIT_UNREG);
	kthread_flush_work(&scx_ops_disable_work);
}

static int bpf_scx_init(struct btf *btf)
{
	task_struct_type = btf_type_by_id(btf, btf_tracing_ids[BTF_TRACING_TYPE_TASK]);

	return 0;
}

static int bpf_scx_update(void *kdata, void *old_kdata, struct bpf_link *link)
{
	/*
	 * sched_ext does not support updating the actively-loaded BPF
	 * scheduler, as registering a BPF scheduler can always fail if the
	 * scheduler returns an error code for e.g. ops.init(), ops.init_task(),
	 * etc. Similarly, we can always race with unregistration happening
	 * elsewhere, such as with sysrq.
	 */
	return -EOPNOTSUPP;
}

static int bpf_scx_validate(void *kdata)
{
	return 0;
}

static s32 sched_ext_ops__select_cpu(struct task_struct *p, s32 prev_cpu, u64 wake_flags) { return -EINVAL; }
static void sched_ext_ops__enqueue(struct task_struct *p, u64 enq_flags) {}
static void sched_ext_ops__dequeue(struct task_struct *p, u64 enq_flags) {}
static void sched_ext_ops__dispatch(s32 prev_cpu, struct task_struct *prev__nullable) {}
static void sched_ext_ops__tick(struct task_struct *p) {}
static void sched_ext_ops__runnable(struct task_struct *p, u64 enq_flags) {}
static void sched_ext_ops__running(struct task_struct *p) {}
static void sched_ext_ops__stopping(struct task_struct *p, bool runnable) {}
static void sched_ext_ops__quiescent(struct task_struct *p, u64 deq_flags) {}
static bool sched_ext_ops__yield(struct task_struct *from, struct task_struct *to__nullable) { return false; }
static bool sched_ext_ops__core_sched_before(struct task_struct *a, struct task_struct *b) { return false; }
static void sched_ext_ops__set_weight(struct task_struct *p, u32 weight) {}
static void sched_ext_ops__set_cpumask(struct task_struct *p, const struct cpumask *mask) {}
static void sched_ext_ops__update_idle(s32 cpu, bool idle) {}
static void sched_ext_ops__cpu_acquire(s32 cpu, struct scx_cpu_acquire_args *args) {}
static void sched_ext_ops__cpu_release(s32 cpu, struct scx_cpu_release_args *args) {}
static s32 sched_ext_ops__init_task(struct task_struct *p, struct scx_init_task_args *args) { return -EINVAL; }
static void sched_ext_ops__exit_task(struct task_struct *p, struct scx_exit_task_args *args) {}
static void sched_ext_ops__enable(struct task_struct *p) {}
static void sched_ext_ops__disable(struct task_struct *p) {}
#ifdef CONFIG_EXT_GROUP_SCHED
static s32 sched_ext_ops__cgroup_init(struct cgroup *cgrp, struct scx_cgroup_init_args *args) { return -EINVAL; }
static void sched_ext_ops__cgroup_exit(struct cgroup *cgrp) {}
static s32 sched_ext_ops__cgroup_prep_move(struct task_struct *p, struct cgroup *from, struct cgroup *to) { return -EINVAL; }
static void sched_ext_ops__cgroup_move(struct task_struct *p, struct cgroup *from, struct cgroup *to) {}
static void sched_ext_ops__cgroup_cancel_move(struct task_struct *p, struct cgroup *from, struct cgroup *to) {}
static void sched_ext_ops__cgroup_set_weight(struct cgroup *cgrp, u32 weight) {}
#endif
static void sched_ext_ops__cpu_online(s32 cpu) {}
static void sched_ext_ops__cpu_offline(s32 cpu) {}
static s32 sched_ext_ops__init(void) { return -EINVAL; }
static void sched_ext_ops__exit(struct scx_exit_info *info) {}
static void sched_ext_ops__dump(struct scx_dump_ctx *ctx) {}
static void sched_ext_ops__dump_cpu(struct scx_dump_ctx *ctx, s32 cpu, bool idle) {}
static void sched_ext_ops__dump_task(struct scx_dump_ctx *ctx, struct task_struct *p) {}

static struct sched_ext_ops __bpf_ops_sched_ext_ops = {
	.select_cpu		= sched_ext_ops__select_cpu,
	.enqueue		= sched_ext_ops__enqueue,
	.dequeue		= sched_ext_ops__dequeue,
	.dispatch		= sched_ext_ops__dispatch,
	.tick			= sched_ext_ops__tick,
	.runnable		= sched_ext_ops__runnable,
	.running		= sched_ext_ops__running,
	.stopping		= sched_ext_ops__stopping,
	.quiescent		= sched_ext_ops__quiescent,
	.yield			= sched_ext_ops__yield,
	.core_sched_before	= sched_ext_ops__core_sched_before,
	.set_weight		= sched_ext_ops__set_weight,
	.set_cpumask		= sched_ext_ops__set_cpumask,
	.update_idle		= sched_ext_ops__update_idle,
	.cpu_acquire		= sched_ext_ops__cpu_acquire,
	.cpu_release		= sched_ext_ops__cpu_release,
	.init_task		= sched_ext_ops__init_task,
	.exit_task		= sched_ext_ops__exit_task,
	.enable			= sched_ext_ops__enable,
	.disable		= sched_ext_ops__disable,
#ifdef CONFIG_EXT_GROUP_SCHED
	.cgroup_init		= sched_ext_ops__cgroup_init,
	.cgroup_exit		= sched_ext_ops__cgroup_exit,
	.cgroup_prep_move	= sched_ext_ops__cgroup_prep_move,
	.cgroup_move		= sched_ext_ops__cgroup_move,
	.cgroup_cancel_move	= sched_ext_ops__cgroup_cancel_move,
	.cgroup_set_weight	= sched_ext_ops__cgroup_set_weight,
#endif
	.cpu_online		= sched_ext_ops__cpu_online,
	.cpu_offline		= sched_ext_ops__cpu_offline,
	.init			= sched_ext_ops__init,
	.exit			= sched_ext_ops__exit,
	.dump			= sched_ext_ops__dump,
	.dump_cpu		= sched_ext_ops__dump_cpu,
	.dump_task		= sched_ext_ops__dump_task,
};

static struct bpf_struct_ops bpf_sched_ext_ops = {
	.verifier_ops = &bpf_scx_verifier_ops,
	.reg = bpf_scx_reg,
	.unreg = bpf_scx_unreg,
	.check_member = bpf_scx_check_member,
	.init_member = bpf_scx_init_member,
	.init = bpf_scx_init,
	.update = bpf_scx_update,
	.validate = bpf_scx_validate,
	.name = "sched_ext_ops",
	.owner = THIS_MODULE,
	.cfi_stubs = &__bpf_ops_sched_ext_ops
};


/********************************************************************************
 * System integration and init.
 */

static void sysrq_handle_sched_ext_reset(u8 key)
{
	if (scx_ops_helper)
		scx_ops_disable(SCX_EXIT_SYSRQ);
	else
		pr_info("sched_ext: BPF scheduler not yet used\n");
}

static const struct sysrq_key_op sysrq_sched_ext_reset_op = {
	.handler	= sysrq_handle_sched_ext_reset,
	.help_msg	= "reset-sched-ext(S)",
	.action_msg	= "Disable sched_ext and revert all tasks to CFS",
	.enable_mask	= SYSRQ_ENABLE_RTNICE,
};

static void sysrq_handle_sched_ext_dump(u8 key)
{
	struct scx_exit_info ei = { .kind = SCX_EXIT_NONE, .reason = "SysRq-D" };

	if (scx_enabled())
		scx_dump_state(&ei, 0);
}

static const struct sysrq_key_op sysrq_sched_ext_dump_op = {
	.handler	= sysrq_handle_sched_ext_dump,
	.help_msg	= "dump-sched-ext(D)",
	.action_msg	= "Trigger sched_ext debug dump",
	.enable_mask	= SYSRQ_ENABLE_RTNICE,
};

static bool can_skip_idle_kick(struct rq *rq)
{
	lockdep_assert_rq_held(rq);

	/*
	 * We can skip idle kicking if @rq is going to go through at least one
	 * full SCX scheduling cycle before going idle. Just checking whether
	 * curr is not idle is insufficient because we could be racing
	 * balance_one() trying to pull the next task from a remote rq, which
	 * may fail, and @rq may become idle afterwards.
	 *
	 * The race window is small and we don't and can't guarantee that @rq is
	 * only kicked while idle anyway. Skip only when sure.
	 */
	return !is_idle_task(rq->curr) && !(rq->scx.flags & SCX_RQ_IN_BALANCE);
}

static bool kick_one_cpu(s32 cpu, struct rq *this_rq, unsigned long *pseqs)
{
	struct rq *rq = cpu_rq(cpu);
	struct scx_rq *this_scx = &this_rq->scx;
	bool should_wait = false;
	unsigned long flags;

	raw_spin_rq_lock_irqsave(rq, flags);

	/*
	 * During CPU hotplug, a CPU may depend on kicking itself to make
	 * forward progress. Allow kicking self regardless of online state.
	 */
	if (cpu_online(cpu) || cpu == cpu_of(this_rq)) {
		if (cpumask_test_cpu(cpu, this_scx->cpus_to_preempt)) {
			if (rq->curr->sched_class == &ext_sched_class)
				rq->curr->scx.slice = 0;
			cpumask_clear_cpu(cpu, this_scx->cpus_to_preempt);
		}

		if (cpumask_test_cpu(cpu, this_scx->cpus_to_wait)) {
			pseqs[cpu] = rq->scx.pnt_seq;
			should_wait = true;
		}

		resched_curr(rq);
	} else {
		cpumask_clear_cpu(cpu, this_scx->cpus_to_preempt);
		cpumask_clear_cpu(cpu, this_scx->cpus_to_wait);
	}

	raw_spin_rq_unlock_irqrestore(rq, flags);

	return should_wait;
}

static void kick_one_cpu_if_idle(s32 cpu, struct rq *this_rq)
{
	struct rq *rq = cpu_rq(cpu);
	unsigned long flags;

	raw_spin_rq_lock_irqsave(rq, flags);

	if (!can_skip_idle_kick(rq) &&
	    (cpu_online(cpu) || cpu == cpu_of(this_rq)))
		resched_curr(rq);

	raw_spin_rq_unlock_irqrestore(rq, flags);
}

static void kick_cpus_irq_workfn(struct irq_work *irq_work)
{
	struct rq *this_rq = this_rq();
	struct scx_rq *this_scx = &this_rq->scx;
	unsigned long *pseqs = this_cpu_ptr(scx_kick_cpus_pnt_seqs);
	bool should_wait = false;
	s32 cpu;

	for_each_cpu(cpu, this_scx->cpus_to_kick) {
		should_wait |= kick_one_cpu(cpu, this_rq, pseqs);
		cpumask_clear_cpu(cpu, this_scx->cpus_to_kick);
		cpumask_clear_cpu(cpu, this_scx->cpus_to_kick_if_idle);
	}

	for_each_cpu(cpu, this_scx->cpus_to_kick_if_idle) {
		kick_one_cpu_if_idle(cpu, this_rq);
		cpumask_clear_cpu(cpu, this_scx->cpus_to_kick_if_idle);
	}

	if (!should_wait)
		return;

	for_each_cpu(cpu, this_scx->cpus_to_wait) {
		unsigned long *wait_pnt_seq = &cpu_rq(cpu)->scx.pnt_seq;

		if (cpu != cpu_of(this_rq)) {
			/*
			 * Pairs with smp_store_release() issued by this CPU in
			 * switch_class() on the resched path.
			 *
			 * We busy-wait here to guarantee that no other task can
			 * be scheduled on our core before the target CPU has
			 * entered the resched path.
			 */
			while (smp_load_acquire(wait_pnt_seq) == pseqs[cpu])
				cpu_relax();
		}

		cpumask_clear_cpu(cpu, this_scx->cpus_to_wait);
	}
}

/**
 * print_scx_info - print out sched_ext scheduler state
 * @log_lvl: the log level to use when printing
 * @p: target task
 *
 * If a sched_ext scheduler is enabled, print the name and state of the
 * scheduler. If @p is on sched_ext, print further information about the task.
 *
 * This function can be safely called on any task as long as the task_struct
 * itself is accessible. While safe, this function isn't synchronized and may
 * print out mixups or garbages of limited length.
 */
void print_scx_info(const char *log_lvl, struct task_struct *p)
{
	enum scx_ops_enable_state state = scx_ops_enable_state();
	const char *all = READ_ONCE(scx_switching_all) ? "+all" : "";
	char runnable_at_buf[22] = "?";
	struct sched_class *class;
	unsigned long runnable_at;

	if (state == SCX_OPS_DISABLED)
		return;

	/*
	 * Carefully check if the task was running on sched_ext, and then
	 * carefully copy the time it's been runnable, and its state.
	 */
	if (copy_from_kernel_nofault(&class, &p->sched_class, sizeof(class)) ||
	    class != &ext_sched_class) {
		printk("%sSched_ext: %s (%s%s)", log_lvl, scx_ops.name,
		       scx_ops_enable_state_str[state], all);
		return;
	}

	if (!copy_from_kernel_nofault(&runnable_at, &p->scx.runnable_at,
				      sizeof(runnable_at)))
		scnprintf(runnable_at_buf, sizeof(runnable_at_buf), "%+ldms",
			  jiffies_delta_msecs(runnable_at, jiffies));

	/* print everything onto one line to conserve console space */
	printk("%sSched_ext: %s (%s%s), task: runnable_at=%s",
	       log_lvl, scx_ops.name, scx_ops_enable_state_str[state], all,
	       runnable_at_buf);
}

static int scx_pm_handler(struct notifier_block *nb, unsigned long event, void *ptr)
{
	/*
	 * SCX schedulers often have userspace components which are sometimes
	 * involved in critial scheduling paths. PM operations involve freezing
	 * userspace which can lead to scheduling misbehaviors including stalls.
	 * Let's bypass while PM operations are in progress.
	 */
	switch (event) {
	case PM_HIBERNATION_PREPARE:
	case PM_SUSPEND_PREPARE:
	case PM_RESTORE_PREPARE:
		scx_ops_bypass(true);
		break;
	case PM_POST_HIBERNATION:
	case PM_POST_SUSPEND:
	case PM_POST_RESTORE:
		scx_ops_bypass(false);
		break;
	}

	return NOTIFY_OK;
}

static struct notifier_block scx_pm_notifier = {
	.notifier_call = scx_pm_handler,
};

void __init init_sched_ext_class(void)
{
	s32 cpu, v;

	/*
	 * The following is to prevent the compiler from optimizing out the enum
	 * definitions so that BPF scheduler implementations can use them
	 * through the generated vmlinux.h.
	 */
	WRITE_ONCE(v, SCX_ENQ_WAKEUP | SCX_DEQ_SLEEP | SCX_KICK_PREEMPT |
		   SCX_TG_ONLINE);

	BUG_ON(rhashtable_init(&dsq_hash, &dsq_hash_params));
#ifdef CONFIG_SMP
	BUG_ON(!alloc_cpumask_var(&idle_masks.cpu, GFP_KERNEL));
	BUG_ON(!alloc_cpumask_var(&idle_masks.smt, GFP_KERNEL));
#endif
	scx_kick_cpus_pnt_seqs =
		__alloc_percpu(sizeof(scx_kick_cpus_pnt_seqs[0]) * nr_cpu_ids,
			       __alignof__(scx_kick_cpus_pnt_seqs[0]));
	BUG_ON(!scx_kick_cpus_pnt_seqs);

	for_each_possible_cpu(cpu) {
		struct rq *rq = cpu_rq(cpu);

		init_dsq(&rq->scx.local_dsq, SCX_DSQ_LOCAL);
		INIT_LIST_HEAD(&rq->scx.runnable_list);
		INIT_LIST_HEAD(&rq->scx.ddsp_deferred_locals);

		BUG_ON(!zalloc_cpumask_var(&rq->scx.cpus_to_kick, GFP_KERNEL));
		BUG_ON(!zalloc_cpumask_var(&rq->scx.cpus_to_kick_if_idle, GFP_KERNEL));
		BUG_ON(!zalloc_cpumask_var(&rq->scx.cpus_to_preempt, GFP_KERNEL));
		BUG_ON(!zalloc_cpumask_var(&rq->scx.cpus_to_wait, GFP_KERNEL));
		init_irq_work(&rq->scx.deferred_irq_work, deferred_irq_workfn);
		init_irq_work(&rq->scx.kick_cpus_irq_work, kick_cpus_irq_workfn);

		if (cpu_online(cpu))
			cpu_rq(cpu)->scx.flags |= SCX_RQ_ONLINE;
	}

	register_sysrq_key('S', &sysrq_sched_ext_reset_op);
	register_sysrq_key('D', &sysrq_sched_ext_dump_op);
	INIT_DELAYED_WORK(&scx_watchdog_work, scx_watchdog_workfn);
}


/********************************************************************************
 * Helpers that can be called from the BPF scheduler.
 */
#include <linux/btf_ids.h>

__bpf_kfunc_start_defs();

/**
 * scx_bpf_select_cpu_dfl - The default implementation of ops.select_cpu()
 * @p: task_struct to select a CPU for
 * @prev_cpu: CPU @p was on previously
 * @wake_flags: %SCX_WAKE_* flags
 * @is_idle: out parameter indicating whether the returned CPU is idle
 *
 * Can only be called from ops.select_cpu() if the built-in CPU selection is
 * enabled - ops.update_idle() is missing or %SCX_OPS_KEEP_BUILTIN_IDLE is set.
 * @p, @prev_cpu and @wake_flags match ops.select_cpu().
 *
 * Returns the picked CPU with *@is_idle indicating whether the picked CPU is
 * currently idle and thus a good candidate for direct dispatching.
 */
__bpf_kfunc s32 scx_bpf_select_cpu_dfl(struct task_struct *p, s32 prev_cpu,
				       u64 wake_flags, bool *is_idle)
{
	if (!static_branch_likely(&scx_builtin_idle_enabled)) {
		scx_ops_error("built-in idle tracking is disabled");
		goto prev_cpu;
	}

	if (!scx_kf_allowed(SCX_KF_SELECT_CPU))
		goto prev_cpu;

#ifdef CONFIG_SMP
	return scx_select_cpu_dfl(p, prev_cpu, wake_flags, is_idle);
#endif

prev_cpu:
	*is_idle = false;
	return prev_cpu;
}

__bpf_kfunc_end_defs();

BTF_KFUNCS_START(scx_kfunc_ids_select_cpu)
BTF_ID_FLAGS(func, scx_bpf_select_cpu_dfl, KF_RCU)
BTF_KFUNCS_END(scx_kfunc_ids_select_cpu)

static const struct btf_kfunc_id_set scx_kfunc_set_select_cpu = {
	.owner			= THIS_MODULE,
	.set			= &scx_kfunc_ids_select_cpu,
};

static bool scx_dsq_insert_preamble(struct task_struct *p, u64 enq_flags)
{
	if (!scx_kf_allowed(SCX_KF_ENQUEUE | SCX_KF_DISPATCH))
		return false;

	lockdep_assert_irqs_disabled();

	if (unlikely(!p)) {
		scx_ops_error("called with NULL task");
		return false;
	}

	if (unlikely(enq_flags & __SCX_ENQ_INTERNAL_MASK)) {
		scx_ops_error("invalid enq_flags 0x%llx", enq_flags);
		return false;
	}

	return true;
}

static void scx_dsq_insert_commit(struct task_struct *p, u64 dsq_id,
				  u64 enq_flags)
{
	struct scx_dsp_ctx *dspc = this_cpu_ptr(scx_dsp_ctx);
	struct task_struct *ddsp_task;

	ddsp_task = __this_cpu_read(direct_dispatch_task);
	if (ddsp_task) {
		mark_direct_dispatch(ddsp_task, p, dsq_id, enq_flags);
		return;
	}

	if (unlikely(dspc->cursor >= scx_dsp_max_batch)) {
		scx_ops_error("dispatch buffer overflow");
		return;
	}

	dspc->buf[dspc->cursor++] = (struct scx_dsp_buf_ent){
		.task = p,
		.qseq = atomic_long_read(&p->scx.ops_state) & SCX_OPSS_QSEQ_MASK,
		.dsq_id = dsq_id,
		.enq_flags = enq_flags,
	};
}

__bpf_kfunc_start_defs();

/**
 * scx_bpf_dsq_insert - Insert a task into the FIFO queue of a DSQ
 * @p: task_struct to insert
 * @dsq_id: DSQ to insert into
 * @slice: duration @p can run for in nsecs, 0 to keep the current value
 * @enq_flags: SCX_ENQ_*
 *
 * Insert @p into the FIFO queue of the DSQ identified by @dsq_id. It is safe to
 * call this function spuriously. Can be called from ops.enqueue(),
 * ops.select_cpu(), and ops.dispatch().
 *
 * When called from ops.select_cpu() or ops.enqueue(), it's for direct dispatch
 * and @p must match the task being enqueued. Also, %SCX_DSQ_LOCAL_ON can't be
 * used to target the local DSQ of a CPU other than the enqueueing one. Use
 * ops.select_cpu() to be on the target CPU in the first place.
 *
 * When called from ops.select_cpu(), @enq_flags and @dsp_id are stored, and @p
 * will be directly inserted into the corresponding dispatch queue after
 * ops.select_cpu() returns. If @p is inserted into SCX_DSQ_LOCAL, it will be
 * inserted into the local DSQ of the CPU returned by ops.select_cpu().
 * @enq_flags are OR'd with the enqueue flags on the enqueue path before the
 * task is inserted.
 *
 * When called from ops.dispatch(), there are no restrictions on @p or @dsq_id
 * and this function can be called upto ops.dispatch_max_batch times to insert
 * multiple tasks. scx_bpf_dispatch_nr_slots() returns the number of the
 * remaining slots. scx_bpf_consume() flushes the batch and resets the counter.
 *
 * This function doesn't have any locking restrictions and may be called under
 * BPF locks (in the future when BPF introduces more flexible locking).
 *
 * @p is allowed to run for @slice. The scheduling path is triggered on slice
 * exhaustion. If zero, the current residual slice is maintained. If
 * %SCX_SLICE_INF, @p never expires and the BPF scheduler must kick the CPU with
 * scx_bpf_kick_cpu() to trigger scheduling.
 */
__bpf_kfunc void scx_bpf_dsq_insert(struct task_struct *p, u64 dsq_id, u64 slice,
				    u64 enq_flags)
{
	if (!scx_dsq_insert_preamble(p, enq_flags))
		return;

	if (slice)
		p->scx.slice = slice;
	else
		p->scx.slice = p->scx.slice ?: 1;

	scx_dsq_insert_commit(p, dsq_id, enq_flags);
}

/* for backward compatibility, will be removed in v6.15 */
__bpf_kfunc void scx_bpf_dispatch(struct task_struct *p, u64 dsq_id, u64 slice,
				  u64 enq_flags)
{
	printk_deferred_once(KERN_WARNING "sched_ext: scx_bpf_dispatch() renamed to scx_bpf_dsq_insert()");
	scx_bpf_dsq_insert(p, dsq_id, slice, enq_flags);
}

/**
 * scx_bpf_dsq_insert_vtime - Insert a task into the vtime priority queue of a DSQ
 * @p: task_struct to insert
 * @dsq_id: DSQ to insert into
 * @slice: duration @p can run for in nsecs, 0 to keep the current value
 * @vtime: @p's ordering inside the vtime-sorted queue of the target DSQ
 * @enq_flags: SCX_ENQ_*
 *
 * Insert @p into the vtime priority queue of the DSQ identified by @dsq_id.
 * Tasks queued into the priority queue are ordered by @vtime. All other aspects
 * are identical to scx_bpf_dsq_insert().
 *
 * @vtime ordering is according to time_before64() which considers wrapping. A
 * numerically larger vtime may indicate an earlier position in the ordering and
 * vice-versa.
 *
 * A DSQ can only be used as a FIFO or priority queue at any given time and this
 * function must not be called on a DSQ which already has one or more FIFO tasks
 * queued and vice-versa. Also, the built-in DSQs (SCX_DSQ_LOCAL and
 * SCX_DSQ_GLOBAL) cannot be used as priority queues.
 */
__bpf_kfunc void scx_bpf_dsq_insert_vtime(struct task_struct *p, u64 dsq_id,
					  u64 slice, u64 vtime, u64 enq_flags)
{
	if (!scx_dsq_insert_preamble(p, enq_flags))
		return;

	if (slice)
		p->scx.slice = slice;
	else
		p->scx.slice = p->scx.slice ?: 1;

	p->scx.dsq_vtime = vtime;

	scx_dsq_insert_commit(p, dsq_id, enq_flags | SCX_ENQ_DSQ_PRIQ);
}

/* for backward compatibility, will be removed in v6.15 */
__bpf_kfunc void scx_bpf_dispatch_vtime(struct task_struct *p, u64 dsq_id,
					u64 slice, u64 vtime, u64 enq_flags)
{
	printk_deferred_once(KERN_WARNING "sched_ext: scx_bpf_dispatch_vtime() renamed to scx_bpf_dsq_insert_vtime()");
	scx_bpf_dsq_insert_vtime(p, dsq_id, slice, vtime, enq_flags);
}

__bpf_kfunc_end_defs();

BTF_KFUNCS_START(scx_kfunc_ids_enqueue_dispatch)
BTF_ID_FLAGS(func, scx_bpf_dsq_insert, KF_RCU)
BTF_ID_FLAGS(func, scx_bpf_dsq_insert_vtime, KF_RCU)
BTF_ID_FLAGS(func, scx_bpf_dispatch, KF_RCU)
BTF_ID_FLAGS(func, scx_bpf_dispatch_vtime, KF_RCU)
BTF_KFUNCS_END(scx_kfunc_ids_enqueue_dispatch)

static const struct btf_kfunc_id_set scx_kfunc_set_enqueue_dispatch = {
	.owner			= THIS_MODULE,
	.set			= &scx_kfunc_ids_enqueue_dispatch,
};

static bool scx_dsq_move(struct bpf_iter_scx_dsq_kern *kit,
			 struct task_struct *p, u64 dsq_id, u64 enq_flags)
{
	struct scx_dispatch_q *src_dsq = kit->dsq, *dst_dsq;
	struct rq *this_rq, *src_rq, *locked_rq;
	bool dispatched = false;
	bool in_balance;
	unsigned long flags;

	if (!scx_kf_allowed_if_unlocked() && !scx_kf_allowed(SCX_KF_DISPATCH))
		return false;

	/*
	 * Can be called from either ops.dispatch() locking this_rq() or any
	 * context where no rq lock is held. If latter, lock @p's task_rq which
	 * we'll likely need anyway.
	 */
	src_rq = task_rq(p);

	local_irq_save(flags);
	this_rq = this_rq();
	in_balance = this_rq->scx.flags & SCX_RQ_IN_BALANCE;

	if (in_balance) {
		if (this_rq != src_rq) {
			raw_spin_rq_unlock(this_rq);
			raw_spin_rq_lock(src_rq);
		}
	} else {
		raw_spin_rq_lock(src_rq);
	}

	/*
	 * If the BPF scheduler keeps calling this function repeatedly, it can
	 * cause similar live-lock conditions as consume_dispatch_q(). Insert a
	 * breather if necessary.
	 */
	scx_ops_breather(src_rq);

	locked_rq = src_rq;
	raw_spin_lock(&src_dsq->lock);

	/*
	 * Did someone else get to it? @p could have already left $src_dsq, got
	 * re-enqueud, or be in the process of being consumed by someone else.
	 */
	if (unlikely(p->scx.dsq != src_dsq ||
		     u32_before(kit->cursor.priv, p->scx.dsq_seq) ||
		     p->scx.holding_cpu >= 0) ||
	    WARN_ON_ONCE(src_rq != task_rq(p))) {
		raw_spin_unlock(&src_dsq->lock);
		goto out;
	}

	/* @p is still on $src_dsq and stable, determine the destination */
	dst_dsq = find_dsq_for_dispatch(this_rq, dsq_id, p);

	/*
	 * Apply vtime and slice updates before moving so that the new time is
	 * visible before inserting into $dst_dsq. @p is still on $src_dsq but
	 * this is safe as we're locking it.
	 */
	if (kit->cursor.flags & __SCX_DSQ_ITER_HAS_VTIME)
		p->scx.dsq_vtime = kit->vtime;
	if (kit->cursor.flags & __SCX_DSQ_ITER_HAS_SLICE)
		p->scx.slice = kit->slice;

	/* execute move */
	locked_rq = move_task_between_dsqs(p, enq_flags, src_dsq, dst_dsq);
	dispatched = true;
out:
	if (in_balance) {
		if (this_rq != locked_rq) {
			raw_spin_rq_unlock(locked_rq);
			raw_spin_rq_lock(this_rq);
		}
	} else {
		raw_spin_rq_unlock_irqrestore(locked_rq, flags);
	}

	kit->cursor.flags &= ~(__SCX_DSQ_ITER_HAS_SLICE |
			       __SCX_DSQ_ITER_HAS_VTIME);
	return dispatched;
}

__bpf_kfunc_start_defs();

/**
 * scx_bpf_dispatch_nr_slots - Return the number of remaining dispatch slots
 *
 * Can only be called from ops.dispatch().
 */
__bpf_kfunc u32 scx_bpf_dispatch_nr_slots(void)
{
	if (!scx_kf_allowed(SCX_KF_DISPATCH))
		return 0;

	return scx_dsp_max_batch - __this_cpu_read(scx_dsp_ctx->cursor);
}

/**
 * scx_bpf_dispatch_cancel - Cancel the latest dispatch
 *
 * Cancel the latest dispatch. Can be called multiple times to cancel further
 * dispatches. Can only be called from ops.dispatch().
 */
__bpf_kfunc void scx_bpf_dispatch_cancel(void)
{
	struct scx_dsp_ctx *dspc = this_cpu_ptr(scx_dsp_ctx);

	if (!scx_kf_allowed(SCX_KF_DISPATCH))
		return;

	if (dspc->cursor > 0)
		dspc->cursor--;
	else
		scx_ops_error("dispatch buffer underflow");
}

/**
 * scx_bpf_dsq_move_to_local - move a task from a DSQ to the current CPU's local DSQ
 * @dsq_id: DSQ to move task from
 *
 * Move a task from the non-local DSQ identified by @dsq_id to the current CPU's
 * local DSQ for execution. Can only be called from ops.dispatch().
 *
 * This function flushes the in-flight dispatches from scx_bpf_dsq_insert()
 * before trying to move from the specified DSQ. It may also grab rq locks and
 * thus can't be called under any BPF locks.
 *
 * Returns %true if a task has been moved, %false if there isn't any task to
 * move.
 */
__bpf_kfunc bool scx_bpf_dsq_move_to_local(u64 dsq_id)
{
	struct scx_dsp_ctx *dspc = this_cpu_ptr(scx_dsp_ctx);
	struct scx_dispatch_q *dsq;

	if (!scx_kf_allowed(SCX_KF_DISPATCH))
		return false;

	flush_dispatch_buf(dspc->rq);

	dsq = find_user_dsq(dsq_id);
	if (unlikely(!dsq)) {
		scx_ops_error("invalid DSQ ID 0x%016llx", dsq_id);
		return false;
	}

	if (consume_dispatch_q(dspc->rq, dsq)) {
		/*
		 * A successfully consumed task can be dequeued before it starts
		 * running while the CPU is trying to migrate other dispatched
		 * tasks. Bump nr_tasks to tell balance_scx() to retry on empty
		 * local DSQ.
		 */
		dspc->nr_tasks++;
		return true;
	} else {
		return false;
	}
}

/* for backward compatibility, will be removed in v6.15 */
__bpf_kfunc bool scx_bpf_consume(u64 dsq_id)
{
	printk_deferred_once(KERN_WARNING "sched_ext: scx_bpf_consume() renamed to scx_bpf_dsq_move_to_local()");
	return scx_bpf_dsq_move_to_local(dsq_id);
}

/**
 * scx_bpf_dsq_move_set_slice - Override slice when moving between DSQs
 * @it__iter: DSQ iterator in progress
 * @slice: duration the moved task can run for in nsecs
 *
 * Override the slice of the next task that will be moved from @it__iter using
 * scx_bpf_dsq_move[_vtime](). If this function is not called, the previous
 * slice duration is kept.
 */
__bpf_kfunc void scx_bpf_dsq_move_set_slice(struct bpf_iter_scx_dsq *it__iter,
					    u64 slice)
{
	struct bpf_iter_scx_dsq_kern *kit = (void *)it__iter;

	kit->slice = slice;
	kit->cursor.flags |= __SCX_DSQ_ITER_HAS_SLICE;
}

/* for backward compatibility, will be removed in v6.15 */
__bpf_kfunc void scx_bpf_dispatch_from_dsq_set_slice(
			struct bpf_iter_scx_dsq *it__iter, u64 slice)
{
	printk_deferred_once(KERN_WARNING "sched_ext: scx_bpf_dispatch_from_dsq_set_slice() renamed to scx_bpf_dsq_move_set_slice()");
	scx_bpf_dsq_move_set_slice(it__iter, slice);
}

/**
 * scx_bpf_dsq_move_set_vtime - Override vtime when moving between DSQs
 * @it__iter: DSQ iterator in progress
 * @vtime: task's ordering inside the vtime-sorted queue of the target DSQ
 *
 * Override the vtime of the next task that will be moved from @it__iter using
 * scx_bpf_dsq_move_vtime(). If this function is not called, the previous slice
 * vtime is kept. If scx_bpf_dsq_move() is used to dispatch the next task, the
 * override is ignored and cleared.
 */
__bpf_kfunc void scx_bpf_dsq_move_set_vtime(struct bpf_iter_scx_dsq *it__iter,
					    u64 vtime)
{
	struct bpf_iter_scx_dsq_kern *kit = (void *)it__iter;

	kit->vtime = vtime;
	kit->cursor.flags |= __SCX_DSQ_ITER_HAS_VTIME;
}

/* for backward compatibility, will be removed in v6.15 */
__bpf_kfunc void scx_bpf_dispatch_from_dsq_set_vtime(
			struct bpf_iter_scx_dsq *it__iter, u64 vtime)
{
	printk_deferred_once(KERN_WARNING "sched_ext: scx_bpf_dispatch_from_dsq_set_vtime() renamed to scx_bpf_dsq_move_set_vtime()");
	scx_bpf_dsq_move_set_vtime(it__iter, vtime);
}

/**
 * scx_bpf_dsq_move - Move a task from DSQ iteration to a DSQ
 * @it__iter: DSQ iterator in progress
 * @p: task to transfer
 * @dsq_id: DSQ to move @p to
 * @enq_flags: SCX_ENQ_*
 *
 * Transfer @p which is on the DSQ currently iterated by @it__iter to the DSQ
 * specified by @dsq_id. All DSQs - local DSQs, global DSQ and user DSQs - can
 * be the destination.
 *
 * For the transfer to be successful, @p must still be on the DSQ and have been
 * queued before the DSQ iteration started. This function doesn't care whether
 * @p was obtained from the DSQ iteration. @p just has to be on the DSQ and have
 * been queued before the iteration started.
 *
 * @p's slice is kept by default. Use scx_bpf_dsq_move_set_slice() to update.
 *
 * Can be called from ops.dispatch() or any BPF context which doesn't hold a rq
 * lock (e.g. BPF timers or SYSCALL programs).
 *
 * Returns %true if @p has been consumed, %false if @p had already been consumed
 * or dequeued.
 */
__bpf_kfunc bool scx_bpf_dsq_move(struct bpf_iter_scx_dsq *it__iter,
				  struct task_struct *p, u64 dsq_id,
				  u64 enq_flags)
{
	return scx_dsq_move((struct bpf_iter_scx_dsq_kern *)it__iter,
			    p, dsq_id, enq_flags);
}

/* for backward compatibility, will be removed in v6.15 */
__bpf_kfunc bool scx_bpf_dispatch_from_dsq(struct bpf_iter_scx_dsq *it__iter,
					   struct task_struct *p, u64 dsq_id,
					   u64 enq_flags)
{
	printk_deferred_once(KERN_WARNING "sched_ext: scx_bpf_dispatch_from_dsq() renamed to scx_bpf_dsq_move()");
	return scx_bpf_dsq_move(it__iter, p, dsq_id, enq_flags);
}

/**
 * scx_bpf_dsq_move_vtime - Move a task from DSQ iteration to a PRIQ DSQ
 * @it__iter: DSQ iterator in progress
 * @p: task to transfer
 * @dsq_id: DSQ to move @p to
 * @enq_flags: SCX_ENQ_*
 *
 * Transfer @p which is on the DSQ currently iterated by @it__iter to the
 * priority queue of the DSQ specified by @dsq_id. The destination must be a
 * user DSQ as only user DSQs support priority queue.
 *
 * @p's slice and vtime are kept by default. Use scx_bpf_dsq_move_set_slice()
 * and scx_bpf_dsq_move_set_vtime() to update.
 *
 * All other aspects are identical to scx_bpf_dsq_move(). See
 * scx_bpf_dsq_insert_vtime() for more information on @vtime.
 */
__bpf_kfunc bool scx_bpf_dsq_move_vtime(struct bpf_iter_scx_dsq *it__iter,
					struct task_struct *p, u64 dsq_id,
					u64 enq_flags)
{
	return scx_dsq_move((struct bpf_iter_scx_dsq_kern *)it__iter,
			    p, dsq_id, enq_flags | SCX_ENQ_DSQ_PRIQ);
}

/* for backward compatibility, will be removed in v6.15 */
__bpf_kfunc bool scx_bpf_dispatch_vtime_from_dsq(struct bpf_iter_scx_dsq *it__iter,
						 struct task_struct *p, u64 dsq_id,
						 u64 enq_flags)
{
	printk_deferred_once(KERN_WARNING "sched_ext: scx_bpf_dispatch_from_dsq_vtime() renamed to scx_bpf_dsq_move_vtime()");
	return scx_bpf_dsq_move_vtime(it__iter, p, dsq_id, enq_flags);
}

__bpf_kfunc_end_defs();

BTF_KFUNCS_START(scx_kfunc_ids_dispatch)
BTF_ID_FLAGS(func, scx_bpf_dispatch_nr_slots)
BTF_ID_FLAGS(func, scx_bpf_dispatch_cancel)
BTF_ID_FLAGS(func, scx_bpf_dsq_move_to_local)
BTF_ID_FLAGS(func, scx_bpf_consume)
BTF_ID_FLAGS(func, scx_bpf_dsq_move_set_slice)
BTF_ID_FLAGS(func, scx_bpf_dsq_move_set_vtime)
BTF_ID_FLAGS(func, scx_bpf_dsq_move, KF_RCU)
BTF_ID_FLAGS(func, scx_bpf_dsq_move_vtime, KF_RCU)
BTF_ID_FLAGS(func, scx_bpf_dispatch_from_dsq_set_slice)
BTF_ID_FLAGS(func, scx_bpf_dispatch_from_dsq_set_vtime)
BTF_ID_FLAGS(func, scx_bpf_dispatch_from_dsq, KF_RCU)
BTF_ID_FLAGS(func, scx_bpf_dispatch_vtime_from_dsq, KF_RCU)
BTF_KFUNCS_END(scx_kfunc_ids_dispatch)

static const struct btf_kfunc_id_set scx_kfunc_set_dispatch = {
	.owner			= THIS_MODULE,
	.set			= &scx_kfunc_ids_dispatch,
};

__bpf_kfunc_start_defs();

/**
 * scx_bpf_reenqueue_local - Re-enqueue tasks on a local DSQ
 *
 * Iterate over all of the tasks currently enqueued on the local DSQ of the
 * caller's CPU, and re-enqueue them in the BPF scheduler. Returns the number of
 * processed tasks. Can only be called from ops.cpu_release().
 */
__bpf_kfunc u32 scx_bpf_reenqueue_local(void)
{
	LIST_HEAD(tasks);
	u32 nr_enqueued = 0;
	struct rq *rq;
	struct task_struct *p, *n;

	if (!scx_kf_allowed(SCX_KF_CPU_RELEASE))
		return 0;

	rq = cpu_rq(smp_processor_id());
	lockdep_assert_rq_held(rq);

	/*
	 * The BPF scheduler may choose to dispatch tasks back to
	 * @rq->scx.local_dsq. Move all candidate tasks off to a private list
	 * first to avoid processing the same tasks repeatedly.
	 */
	list_for_each_entry_safe(p, n, &rq->scx.local_dsq.list,
				 scx.dsq_list.node) {
		/*
		 * If @p is being migrated, @p's current CPU may not agree with
		 * its allowed CPUs and the migration_cpu_stop is about to
		 * deactivate and re-activate @p anyway. Skip re-enqueueing.
		 *
		 * While racing sched property changes may also dequeue and
		 * re-enqueue a migrating task while its current CPU and allowed
		 * CPUs disagree, they use %ENQUEUE_RESTORE which is bypassed to
		 * the current local DSQ for running tasks and thus are not
		 * visible to the BPF scheduler.
		 */
		if (p->migration_pending)
			continue;

		dispatch_dequeue(rq, p);
		list_add_tail(&p->scx.dsq_list.node, &tasks);
	}

	list_for_each_entry_safe(p, n, &tasks, scx.dsq_list.node) {
		list_del_init(&p->scx.dsq_list.node);
		do_enqueue_task(rq, p, SCX_ENQ_REENQ, -1);
		nr_enqueued++;
	}

	return nr_enqueued;
}

__bpf_kfunc_end_defs();

BTF_KFUNCS_START(scx_kfunc_ids_cpu_release)
BTF_ID_FLAGS(func, scx_bpf_reenqueue_local)
BTF_KFUNCS_END(scx_kfunc_ids_cpu_release)

static const struct btf_kfunc_id_set scx_kfunc_set_cpu_release = {
	.owner			= THIS_MODULE,
	.set			= &scx_kfunc_ids_cpu_release,
};

__bpf_kfunc_start_defs();

/**
 * scx_bpf_create_dsq - Create a custom DSQ
 * @dsq_id: DSQ to create
 * @node: NUMA node to allocate from
 *
 * Create a custom DSQ identified by @dsq_id. Can be called from any sleepable
 * scx callback, and any BPF_PROG_TYPE_SYSCALL prog.
 */
__bpf_kfunc s32 scx_bpf_create_dsq(u64 dsq_id, s32 node)
{
	if (unlikely(node >= (int)nr_node_ids ||
		     (node < 0 && node != NUMA_NO_NODE)))
		return -EINVAL;
	return PTR_ERR_OR_ZERO(create_dsq(dsq_id, node));
}

__bpf_kfunc_end_defs();

BTF_KFUNCS_START(scx_kfunc_ids_unlocked)
BTF_ID_FLAGS(func, scx_bpf_create_dsq, KF_SLEEPABLE)
<<<<<<< HEAD
=======
BTF_ID_FLAGS(func, scx_bpf_dsq_move_set_slice)
BTF_ID_FLAGS(func, scx_bpf_dsq_move_set_vtime)
BTF_ID_FLAGS(func, scx_bpf_dsq_move, KF_RCU)
BTF_ID_FLAGS(func, scx_bpf_dsq_move_vtime, KF_RCU)
>>>>>>> b5de2a2a
BTF_ID_FLAGS(func, scx_bpf_dispatch_from_dsq_set_slice)
BTF_ID_FLAGS(func, scx_bpf_dispatch_from_dsq_set_vtime)
BTF_ID_FLAGS(func, scx_bpf_dispatch_from_dsq, KF_RCU)
BTF_ID_FLAGS(func, scx_bpf_dispatch_vtime_from_dsq, KF_RCU)
BTF_KFUNCS_END(scx_kfunc_ids_unlocked)

static const struct btf_kfunc_id_set scx_kfunc_set_unlocked = {
	.owner			= THIS_MODULE,
	.set			= &scx_kfunc_ids_unlocked,
};

__bpf_kfunc_start_defs();

/**
 * scx_bpf_kick_cpu - Trigger reschedule on a CPU
 * @cpu: cpu to kick
 * @flags: %SCX_KICK_* flags
 *
 * Kick @cpu into rescheduling. This can be used to wake up an idle CPU or
 * trigger rescheduling on a busy CPU. This can be called from any online
 * scx_ops operation and the actual kicking is performed asynchronously through
 * an irq work.
 */
__bpf_kfunc void scx_bpf_kick_cpu(s32 cpu, u64 flags)
{
	struct rq *this_rq;
	unsigned long irq_flags;

	if (!ops_cpu_valid(cpu, NULL))
		return;

	local_irq_save(irq_flags);

	this_rq = this_rq();

	/*
	 * While bypassing for PM ops, IRQ handling may not be online which can
	 * lead to irq_work_queue() malfunction such as infinite busy wait for
	 * IRQ status update. Suppress kicking.
	 */
	if (scx_rq_bypassing(this_rq))
		goto out;

	/*
	 * Actual kicking is bounced to kick_cpus_irq_workfn() to avoid nesting
	 * rq locks. We can probably be smarter and avoid bouncing if called
	 * from ops which don't hold a rq lock.
	 */
	if (flags & SCX_KICK_IDLE) {
		struct rq *target_rq = cpu_rq(cpu);

		if (unlikely(flags & (SCX_KICK_PREEMPT | SCX_KICK_WAIT)))
			scx_ops_error("PREEMPT/WAIT cannot be used with SCX_KICK_IDLE");

		if (raw_spin_rq_trylock(target_rq)) {
			if (can_skip_idle_kick(target_rq)) {
				raw_spin_rq_unlock(target_rq);
				goto out;
			}
			raw_spin_rq_unlock(target_rq);
		}
		cpumask_set_cpu(cpu, this_rq->scx.cpus_to_kick_if_idle);
	} else {
		cpumask_set_cpu(cpu, this_rq->scx.cpus_to_kick);

		if (flags & SCX_KICK_PREEMPT)
			cpumask_set_cpu(cpu, this_rq->scx.cpus_to_preempt);
		if (flags & SCX_KICK_WAIT)
			cpumask_set_cpu(cpu, this_rq->scx.cpus_to_wait);
	}

	irq_work_queue(&this_rq->scx.kick_cpus_irq_work);
out:
	local_irq_restore(irq_flags);
}

/**
 * scx_bpf_dsq_nr_queued - Return the number of queued tasks
 * @dsq_id: id of the DSQ
 *
 * Return the number of tasks in the DSQ matching @dsq_id. If not found,
 * -%ENOENT is returned.
 */
__bpf_kfunc s32 scx_bpf_dsq_nr_queued(u64 dsq_id)
{
	struct scx_dispatch_q *dsq;
	s32 ret;

	preempt_disable();

	if (dsq_id == SCX_DSQ_LOCAL) {
		ret = READ_ONCE(this_rq()->scx.local_dsq.nr);
		goto out;
	} else if ((dsq_id & SCX_DSQ_LOCAL_ON) == SCX_DSQ_LOCAL_ON) {
		s32 cpu = dsq_id & SCX_DSQ_LOCAL_CPU_MASK;

		if (ops_cpu_valid(cpu, NULL)) {
			ret = READ_ONCE(cpu_rq(cpu)->scx.local_dsq.nr);
			goto out;
		}
	} else {
		dsq = find_user_dsq(dsq_id);
		if (dsq) {
			ret = READ_ONCE(dsq->nr);
			goto out;
		}
	}
	ret = -ENOENT;
out:
	preempt_enable();
	return ret;
}

/**
 * scx_bpf_destroy_dsq - Destroy a custom DSQ
 * @dsq_id: DSQ to destroy
 *
 * Destroy the custom DSQ identified by @dsq_id. Only DSQs created with
 * scx_bpf_create_dsq() can be destroyed. The caller must ensure that the DSQ is
 * empty and no further tasks are dispatched to it. Ignored if called on a DSQ
 * which doesn't exist. Can be called from any online scx_ops operations.
 */
__bpf_kfunc void scx_bpf_destroy_dsq(u64 dsq_id)
{
	destroy_dsq(dsq_id);
}

/**
 * bpf_iter_scx_dsq_new - Create a DSQ iterator
 * @it: iterator to initialize
 * @dsq_id: DSQ to iterate
 * @flags: %SCX_DSQ_ITER_*
 *
 * Initialize BPF iterator @it which can be used with bpf_for_each() to walk
 * tasks in the DSQ specified by @dsq_id. Iteration using @it only includes
 * tasks which are already queued when this function is invoked.
 */
__bpf_kfunc int bpf_iter_scx_dsq_new(struct bpf_iter_scx_dsq *it, u64 dsq_id,
				     u64 flags)
{
	struct bpf_iter_scx_dsq_kern *kit = (void *)it;

	BUILD_BUG_ON(sizeof(struct bpf_iter_scx_dsq_kern) >
		     sizeof(struct bpf_iter_scx_dsq));
	BUILD_BUG_ON(__alignof__(struct bpf_iter_scx_dsq_kern) !=
		     __alignof__(struct bpf_iter_scx_dsq));

	if (flags & ~__SCX_DSQ_ITER_USER_FLAGS)
		return -EINVAL;

	kit->dsq = find_user_dsq(dsq_id);
	if (!kit->dsq)
		return -ENOENT;

	INIT_LIST_HEAD(&kit->cursor.node);
	kit->cursor.flags = SCX_DSQ_LNODE_ITER_CURSOR | flags;
	kit->cursor.priv = READ_ONCE(kit->dsq->seq);

	return 0;
}

/**
 * bpf_iter_scx_dsq_next - Progress a DSQ iterator
 * @it: iterator to progress
 *
 * Return the next task. See bpf_iter_scx_dsq_new().
 */
__bpf_kfunc struct task_struct *bpf_iter_scx_dsq_next(struct bpf_iter_scx_dsq *it)
{
	struct bpf_iter_scx_dsq_kern *kit = (void *)it;
	bool rev = kit->cursor.flags & SCX_DSQ_ITER_REV;
	struct task_struct *p;
	unsigned long flags;

	if (!kit->dsq)
		return NULL;

	raw_spin_lock_irqsave(&kit->dsq->lock, flags);

	if (list_empty(&kit->cursor.node))
		p = NULL;
	else
		p = container_of(&kit->cursor, struct task_struct, scx.dsq_list);

	/*
	 * Only tasks which were queued before the iteration started are
	 * visible. This bounds BPF iterations and guarantees that vtime never
	 * jumps in the other direction while iterating.
	 */
	do {
		p = nldsq_next_task(kit->dsq, p, rev);
	} while (p && unlikely(u32_before(kit->cursor.priv, p->scx.dsq_seq)));

	if (p) {
		if (rev)
			list_move_tail(&kit->cursor.node, &p->scx.dsq_list.node);
		else
			list_move(&kit->cursor.node, &p->scx.dsq_list.node);
	} else {
		list_del_init(&kit->cursor.node);
	}

	raw_spin_unlock_irqrestore(&kit->dsq->lock, flags);

	return p;
}

/**
 * bpf_iter_scx_dsq_destroy - Destroy a DSQ iterator
 * @it: iterator to destroy
 *
 * Undo scx_iter_scx_dsq_new().
 */
__bpf_kfunc void bpf_iter_scx_dsq_destroy(struct bpf_iter_scx_dsq *it)
{
	struct bpf_iter_scx_dsq_kern *kit = (void *)it;

	if (!kit->dsq)
		return;

	if (!list_empty(&kit->cursor.node)) {
		unsigned long flags;

		raw_spin_lock_irqsave(&kit->dsq->lock, flags);
		list_del_init(&kit->cursor.node);
		raw_spin_unlock_irqrestore(&kit->dsq->lock, flags);
	}
	kit->dsq = NULL;
}

__bpf_kfunc_end_defs();

static s32 __bstr_format(u64 *data_buf, char *line_buf, size_t line_size,
			 char *fmt, unsigned long long *data, u32 data__sz)
{
	struct bpf_bprintf_data bprintf_data = { .get_bin_args = true };
	s32 ret;

	if (data__sz % 8 || data__sz > MAX_BPRINTF_VARARGS * 8 ||
	    (data__sz && !data)) {
		scx_ops_error("invalid data=%p and data__sz=%u",
			      (void *)data, data__sz);
		return -EINVAL;
	}

	ret = copy_from_kernel_nofault(data_buf, data, data__sz);
	if (ret < 0) {
		scx_ops_error("failed to read data fields (%d)", ret);
		return ret;
	}

	ret = bpf_bprintf_prepare(fmt, UINT_MAX, data_buf, data__sz / 8,
				  &bprintf_data);
	if (ret < 0) {
		scx_ops_error("format preparation failed (%d)", ret);
		return ret;
	}

	ret = bstr_printf(line_buf, line_size, fmt,
			  bprintf_data.bin_args);
	bpf_bprintf_cleanup(&bprintf_data);
	if (ret < 0) {
		scx_ops_error("(\"%s\", %p, %u) failed to format",
			      fmt, data, data__sz);
		return ret;
	}

	return ret;
}

static s32 bstr_format(struct scx_bstr_buf *buf,
		       char *fmt, unsigned long long *data, u32 data__sz)
{
	return __bstr_format(buf->data, buf->line, sizeof(buf->line),
			     fmt, data, data__sz);
}

__bpf_kfunc_start_defs();

/**
 * scx_bpf_exit_bstr - Gracefully exit the BPF scheduler.
 * @exit_code: Exit value to pass to user space via struct scx_exit_info.
 * @fmt: error message format string
 * @data: format string parameters packaged using ___bpf_fill() macro
 * @data__sz: @data len, must end in '__sz' for the verifier
 *
 * Indicate that the BPF scheduler wants to exit gracefully, and initiate ops
 * disabling.
 */
__bpf_kfunc void scx_bpf_exit_bstr(s64 exit_code, char *fmt,
				   unsigned long long *data, u32 data__sz)
{
	unsigned long flags;

	raw_spin_lock_irqsave(&scx_exit_bstr_buf_lock, flags);
	if (bstr_format(&scx_exit_bstr_buf, fmt, data, data__sz) >= 0)
		scx_ops_exit_kind(SCX_EXIT_UNREG_BPF, exit_code, "%s",
				  scx_exit_bstr_buf.line);
	raw_spin_unlock_irqrestore(&scx_exit_bstr_buf_lock, flags);
}

/**
 * scx_bpf_error_bstr - Indicate fatal error
 * @fmt: error message format string
 * @data: format string parameters packaged using ___bpf_fill() macro
 * @data__sz: @data len, must end in '__sz' for the verifier
 *
 * Indicate that the BPF scheduler encountered a fatal error and initiate ops
 * disabling.
 */
__bpf_kfunc void scx_bpf_error_bstr(char *fmt, unsigned long long *data,
				    u32 data__sz)
{
	unsigned long flags;

	raw_spin_lock_irqsave(&scx_exit_bstr_buf_lock, flags);
	if (bstr_format(&scx_exit_bstr_buf, fmt, data, data__sz) >= 0)
		scx_ops_exit_kind(SCX_EXIT_ERROR_BPF, 0, "%s",
				  scx_exit_bstr_buf.line);
	raw_spin_unlock_irqrestore(&scx_exit_bstr_buf_lock, flags);
}

/**
 * scx_bpf_dump - Generate extra debug dump specific to the BPF scheduler
 * @fmt: format string
 * @data: format string parameters packaged using ___bpf_fill() macro
 * @data__sz: @data len, must end in '__sz' for the verifier
 *
 * To be called through scx_bpf_dump() helper from ops.dump(), dump_cpu() and
 * dump_task() to generate extra debug dump specific to the BPF scheduler.
 *
 * The extra dump may be multiple lines. A single line may be split over
 * multiple calls. The last line is automatically terminated.
 */
__bpf_kfunc void scx_bpf_dump_bstr(char *fmt, unsigned long long *data,
				   u32 data__sz)
{
	struct scx_dump_data *dd = &scx_dump_data;
	struct scx_bstr_buf *buf = &dd->buf;
	s32 ret;

	if (raw_smp_processor_id() != dd->cpu) {
		scx_ops_error("scx_bpf_dump() must only be called from ops.dump() and friends");
		return;
	}

	/* append the formatted string to the line buf */
	ret = __bstr_format(buf->data, buf->line + dd->cursor,
			    sizeof(buf->line) - dd->cursor, fmt, data, data__sz);
	if (ret < 0) {
		dump_line(dd->s, "%s[!] (\"%s\", %p, %u) failed to format (%d)",
			  dd->prefix, fmt, data, data__sz, ret);
		return;
	}

	dd->cursor += ret;
	dd->cursor = min_t(s32, dd->cursor, sizeof(buf->line));

	if (!dd->cursor)
		return;

	/*
	 * If the line buf overflowed or ends in a newline, flush it into the
	 * dump. This is to allow the caller to generate a single line over
	 * multiple calls. As ops_dump_flush() can also handle multiple lines in
	 * the line buf, the only case which can lead to an unexpected
	 * truncation is when the caller keeps generating newlines in the middle
	 * instead of the end consecutively. Don't do that.
	 */
	if (dd->cursor >= sizeof(buf->line) || buf->line[dd->cursor - 1] == '\n')
		ops_dump_flush();
}

/**
 * scx_bpf_cpuperf_cap - Query the maximum relative capacity of a CPU
 * @cpu: CPU of interest
 *
 * Return the maximum relative capacity of @cpu in relation to the most
 * performant CPU in the system. The return value is in the range [1,
 * %SCX_CPUPERF_ONE]. See scx_bpf_cpuperf_cur().
 */
__bpf_kfunc u32 scx_bpf_cpuperf_cap(s32 cpu)
{
	if (ops_cpu_valid(cpu, NULL))
		return arch_scale_cpu_capacity(cpu);
	else
		return SCX_CPUPERF_ONE;
}

/**
 * scx_bpf_cpuperf_cur - Query the current relative performance of a CPU
 * @cpu: CPU of interest
 *
 * Return the current relative performance of @cpu in relation to its maximum.
 * The return value is in the range [1, %SCX_CPUPERF_ONE].
 *
 * The current performance level of a CPU in relation to the maximum performance
 * available in the system can be calculated as follows:
 *
 *   scx_bpf_cpuperf_cap() * scx_bpf_cpuperf_cur() / %SCX_CPUPERF_ONE
 *
 * The result is in the range [1, %SCX_CPUPERF_ONE].
 */
__bpf_kfunc u32 scx_bpf_cpuperf_cur(s32 cpu)
{
	if (ops_cpu_valid(cpu, NULL))
		return arch_scale_freq_capacity(cpu);
	else
		return SCX_CPUPERF_ONE;
}

/**
 * scx_bpf_cpuperf_set - Set the relative performance target of a CPU
 * @cpu: CPU of interest
 * @perf: target performance level [0, %SCX_CPUPERF_ONE]
 * @flags: %SCX_CPUPERF_* flags
 *
 * Set the target performance level of @cpu to @perf. @perf is in linear
 * relative scale between 0 and %SCX_CPUPERF_ONE. This determines how the
 * schedutil cpufreq governor chooses the target frequency.
 *
 * The actual performance level chosen, CPU grouping, and the overhead and
 * latency of the operations are dependent on the hardware and cpufreq driver in
 * use. Consult hardware and cpufreq documentation for more information. The
 * current performance level can be monitored using scx_bpf_cpuperf_cur().
 */
__bpf_kfunc void scx_bpf_cpuperf_set(s32 cpu, u32 perf)
{
	if (unlikely(perf > SCX_CPUPERF_ONE)) {
		scx_ops_error("Invalid cpuperf target %u for CPU %d", perf, cpu);
		return;
	}

	if (ops_cpu_valid(cpu, NULL)) {
		struct rq *rq = cpu_rq(cpu);

		rq->scx.cpuperf_target = perf;

		rcu_read_lock_sched_notrace();
		cpufreq_update_util(cpu_rq(cpu), 0);
		rcu_read_unlock_sched_notrace();
	}
}

/**
 * scx_bpf_nr_cpu_ids - Return the number of possible CPU IDs
 *
 * All valid CPU IDs in the system are smaller than the returned value.
 */
__bpf_kfunc u32 scx_bpf_nr_cpu_ids(void)
{
	return nr_cpu_ids;
}

/**
 * scx_bpf_get_possible_cpumask - Get a referenced kptr to cpu_possible_mask
 */
__bpf_kfunc const struct cpumask *scx_bpf_get_possible_cpumask(void)
{
	return cpu_possible_mask;
}

/**
 * scx_bpf_get_online_cpumask - Get a referenced kptr to cpu_online_mask
 */
__bpf_kfunc const struct cpumask *scx_bpf_get_online_cpumask(void)
{
	return cpu_online_mask;
}

/**
 * scx_bpf_put_cpumask - Release a possible/online cpumask
 * @cpumask: cpumask to release
 */
__bpf_kfunc void scx_bpf_put_cpumask(const struct cpumask *cpumask)
{
	/*
	 * Empty function body because we aren't actually acquiring or releasing
	 * a reference to a global cpumask, which is read-only in the caller and
	 * is never released. The acquire / release semantics here are just used
	 * to make the cpumask is a trusted pointer in the caller.
	 */
}

/**
 * scx_bpf_get_idle_cpumask - Get a referenced kptr to the idle-tracking
 * per-CPU cpumask.
 *
 * Returns NULL if idle tracking is not enabled, or running on a UP kernel.
 */
__bpf_kfunc const struct cpumask *scx_bpf_get_idle_cpumask(void)
{
	if (!static_branch_likely(&scx_builtin_idle_enabled)) {
		scx_ops_error("built-in idle tracking is disabled");
		return cpu_none_mask;
	}

#ifdef CONFIG_SMP
	return idle_masks.cpu;
#else
	return cpu_none_mask;
#endif
}

/**
 * scx_bpf_get_idle_smtmask - Get a referenced kptr to the idle-tracking,
 * per-physical-core cpumask. Can be used to determine if an entire physical
 * core is free.
 *
 * Returns NULL if idle tracking is not enabled, or running on a UP kernel.
 */
__bpf_kfunc const struct cpumask *scx_bpf_get_idle_smtmask(void)
{
	if (!static_branch_likely(&scx_builtin_idle_enabled)) {
		scx_ops_error("built-in idle tracking is disabled");
		return cpu_none_mask;
	}

#ifdef CONFIG_SMP
	if (sched_smt_active())
		return idle_masks.smt;
	else
		return idle_masks.cpu;
#else
	return cpu_none_mask;
#endif
}

/**
 * scx_bpf_put_idle_cpumask - Release a previously acquired referenced kptr to
 * either the percpu, or SMT idle-tracking cpumask.
 */
__bpf_kfunc void scx_bpf_put_idle_cpumask(const struct cpumask *idle_mask)
{
	/*
	 * Empty function body because we aren't actually acquiring or releasing
	 * a reference to a global idle cpumask, which is read-only in the
	 * caller and is never released. The acquire / release semantics here
	 * are just used to make the cpumask a trusted pointer in the caller.
	 */
}

/**
 * scx_bpf_test_and_clear_cpu_idle - Test and clear @cpu's idle state
 * @cpu: cpu to test and clear idle for
 *
 * Returns %true if @cpu was idle and its idle state was successfully cleared.
 * %false otherwise.
 *
 * Unavailable if ops.update_idle() is implemented and
 * %SCX_OPS_KEEP_BUILTIN_IDLE is not set.
 */
__bpf_kfunc bool scx_bpf_test_and_clear_cpu_idle(s32 cpu)
{
	if (!static_branch_likely(&scx_builtin_idle_enabled)) {
		scx_ops_error("built-in idle tracking is disabled");
		return false;
	}

	if (ops_cpu_valid(cpu, NULL))
		return test_and_clear_cpu_idle(cpu);
	else
		return false;
}

/**
 * scx_bpf_pick_idle_cpu - Pick and claim an idle cpu
 * @cpus_allowed: Allowed cpumask
 * @flags: %SCX_PICK_IDLE_CPU_* flags
 *
 * Pick and claim an idle cpu in @cpus_allowed. Returns the picked idle cpu
 * number on success. -%EBUSY if no matching cpu was found.
 *
 * Idle CPU tracking may race against CPU scheduling state transitions. For
 * example, this function may return -%EBUSY as CPUs are transitioning into the
 * idle state. If the caller then assumes that there will be dispatch events on
 * the CPUs as they were all busy, the scheduler may end up stalling with CPUs
 * idling while there are pending tasks. Use scx_bpf_pick_any_cpu() and
 * scx_bpf_kick_cpu() to guarantee that there will be at least one dispatch
 * event in the near future.
 *
 * Unavailable if ops.update_idle() is implemented and
 * %SCX_OPS_KEEP_BUILTIN_IDLE is not set.
 */
__bpf_kfunc s32 scx_bpf_pick_idle_cpu(const struct cpumask *cpus_allowed,
				      u64 flags)
{
	if (!static_branch_likely(&scx_builtin_idle_enabled)) {
		scx_ops_error("built-in idle tracking is disabled");
		return -EBUSY;
	}

	return scx_pick_idle_cpu(cpus_allowed, flags);
}

/**
 * scx_bpf_pick_any_cpu - Pick and claim an idle cpu if available or pick any CPU
 * @cpus_allowed: Allowed cpumask
 * @flags: %SCX_PICK_IDLE_CPU_* flags
 *
 * Pick and claim an idle cpu in @cpus_allowed. If none is available, pick any
 * CPU in @cpus_allowed. Guaranteed to succeed and returns the picked idle cpu
 * number if @cpus_allowed is not empty. -%EBUSY is returned if @cpus_allowed is
 * empty.
 *
 * If ops.update_idle() is implemented and %SCX_OPS_KEEP_BUILTIN_IDLE is not
 * set, this function can't tell which CPUs are idle and will always pick any
 * CPU.
 */
__bpf_kfunc s32 scx_bpf_pick_any_cpu(const struct cpumask *cpus_allowed,
				     u64 flags)
{
	s32 cpu;

	if (static_branch_likely(&scx_builtin_idle_enabled)) {
		cpu = scx_pick_idle_cpu(cpus_allowed, flags);
		if (cpu >= 0)
			return cpu;
	}

	cpu = cpumask_any_distribute(cpus_allowed);
	if (cpu < nr_cpu_ids)
		return cpu;
	else
		return -EBUSY;
}

/**
 * scx_bpf_task_running - Is task currently running?
 * @p: task of interest
 */
__bpf_kfunc bool scx_bpf_task_running(const struct task_struct *p)
{
	return task_rq(p)->curr == p;
}

/**
 * scx_bpf_task_cpu - CPU a task is currently associated with
 * @p: task of interest
 */
__bpf_kfunc s32 scx_bpf_task_cpu(const struct task_struct *p)
{
	return task_cpu(p);
}

/**
 * scx_bpf_cpu_rq - Fetch the rq of a CPU
 * @cpu: CPU of the rq
 */
__bpf_kfunc struct rq *scx_bpf_cpu_rq(s32 cpu)
{
	if (!ops_cpu_valid(cpu, NULL))
		return NULL;

	return cpu_rq(cpu);
}

/**
 * scx_bpf_task_cgroup - Return the sched cgroup of a task
 * @p: task of interest
 *
 * @p->sched_task_group->css.cgroup represents the cgroup @p is associated with
 * from the scheduler's POV. SCX operations should use this function to
 * determine @p's current cgroup as, unlike following @p->cgroups,
 * @p->sched_task_group is protected by @p's rq lock and thus atomic w.r.t. all
 * rq-locked operations. Can be called on the parameter tasks of rq-locked
 * operations. The restriction guarantees that @p's rq is locked by the caller.
 */
#ifdef CONFIG_CGROUP_SCHED
__bpf_kfunc struct cgroup *scx_bpf_task_cgroup(struct task_struct *p)
{
	struct task_group *tg = p->sched_task_group;
	struct cgroup *cgrp = &cgrp_dfl_root.cgrp;

	if (!scx_kf_allowed_on_arg_tasks(__SCX_KF_RQ_LOCKED, p))
		goto out;

	cgrp = tg_cgrp(tg);

out:
	cgroup_get(cgrp);
	return cgrp;
}
#endif

__bpf_kfunc_end_defs();

BTF_KFUNCS_START(scx_kfunc_ids_any)
BTF_ID_FLAGS(func, scx_bpf_kick_cpu)
BTF_ID_FLAGS(func, scx_bpf_dsq_nr_queued)
BTF_ID_FLAGS(func, scx_bpf_destroy_dsq)
BTF_ID_FLAGS(func, bpf_iter_scx_dsq_new, KF_ITER_NEW | KF_RCU_PROTECTED)
BTF_ID_FLAGS(func, bpf_iter_scx_dsq_next, KF_ITER_NEXT | KF_RET_NULL)
BTF_ID_FLAGS(func, bpf_iter_scx_dsq_destroy, KF_ITER_DESTROY)
BTF_ID_FLAGS(func, scx_bpf_exit_bstr, KF_TRUSTED_ARGS)
BTF_ID_FLAGS(func, scx_bpf_error_bstr, KF_TRUSTED_ARGS)
BTF_ID_FLAGS(func, scx_bpf_dump_bstr, KF_TRUSTED_ARGS)
BTF_ID_FLAGS(func, scx_bpf_cpuperf_cap)
BTF_ID_FLAGS(func, scx_bpf_cpuperf_cur)
BTF_ID_FLAGS(func, scx_bpf_cpuperf_set)
BTF_ID_FLAGS(func, scx_bpf_nr_cpu_ids)
BTF_ID_FLAGS(func, scx_bpf_get_possible_cpumask, KF_ACQUIRE)
BTF_ID_FLAGS(func, scx_bpf_get_online_cpumask, KF_ACQUIRE)
BTF_ID_FLAGS(func, scx_bpf_put_cpumask, KF_RELEASE)
BTF_ID_FLAGS(func, scx_bpf_get_idle_cpumask, KF_ACQUIRE)
BTF_ID_FLAGS(func, scx_bpf_get_idle_smtmask, KF_ACQUIRE)
BTF_ID_FLAGS(func, scx_bpf_put_idle_cpumask, KF_RELEASE)
BTF_ID_FLAGS(func, scx_bpf_test_and_clear_cpu_idle)
BTF_ID_FLAGS(func, scx_bpf_pick_idle_cpu, KF_RCU)
BTF_ID_FLAGS(func, scx_bpf_pick_any_cpu, KF_RCU)
BTF_ID_FLAGS(func, scx_bpf_task_running, KF_RCU)
BTF_ID_FLAGS(func, scx_bpf_task_cpu, KF_RCU)
BTF_ID_FLAGS(func, scx_bpf_cpu_rq)
#ifdef CONFIG_CGROUP_SCHED
BTF_ID_FLAGS(func, scx_bpf_task_cgroup, KF_RCU | KF_ACQUIRE)
#endif
BTF_KFUNCS_END(scx_kfunc_ids_any)

static const struct btf_kfunc_id_set scx_kfunc_set_any = {
	.owner			= THIS_MODULE,
	.set			= &scx_kfunc_ids_any,
};

static int __init scx_init(void)
{
	int ret;

	/*
	 * kfunc registration can't be done from init_sched_ext_class() as
	 * register_btf_kfunc_id_set() needs most of the system to be up.
	 *
	 * Some kfuncs are context-sensitive and can only be called from
	 * specific SCX ops. They are grouped into BTF sets accordingly.
	 * Unfortunately, BPF currently doesn't have a way of enforcing such
	 * restrictions. Eventually, the verifier should be able to enforce
	 * them. For now, register them the same and make each kfunc explicitly
	 * check using scx_kf_allowed().
	 */
	if ((ret = register_btf_kfunc_id_set(BPF_PROG_TYPE_STRUCT_OPS,
					     &scx_kfunc_set_select_cpu)) ||
	    (ret = register_btf_kfunc_id_set(BPF_PROG_TYPE_STRUCT_OPS,
					     &scx_kfunc_set_enqueue_dispatch)) ||
	    (ret = register_btf_kfunc_id_set(BPF_PROG_TYPE_STRUCT_OPS,
					     &scx_kfunc_set_dispatch)) ||
	    (ret = register_btf_kfunc_id_set(BPF_PROG_TYPE_STRUCT_OPS,
					     &scx_kfunc_set_cpu_release)) ||
	    (ret = register_btf_kfunc_id_set(BPF_PROG_TYPE_STRUCT_OPS,
					     &scx_kfunc_set_unlocked)) ||
	    (ret = register_btf_kfunc_id_set(BPF_PROG_TYPE_SYSCALL,
					     &scx_kfunc_set_unlocked)) ||
	    (ret = register_btf_kfunc_id_set(BPF_PROG_TYPE_STRUCT_OPS,
					     &scx_kfunc_set_any)) ||
	    (ret = register_btf_kfunc_id_set(BPF_PROG_TYPE_TRACING,
					     &scx_kfunc_set_any)) ||
	    (ret = register_btf_kfunc_id_set(BPF_PROG_TYPE_SYSCALL,
					     &scx_kfunc_set_any))) {
		pr_err("sched_ext: Failed to register kfunc sets (%d)\n", ret);
		return ret;
	}

	ret = register_bpf_struct_ops(&bpf_sched_ext_ops, sched_ext_ops);
	if (ret) {
		pr_err("sched_ext: Failed to register struct_ops (%d)\n", ret);
		return ret;
	}

	ret = register_pm_notifier(&scx_pm_notifier);
	if (ret) {
		pr_err("sched_ext: Failed to register PM notifier (%d)\n", ret);
		return ret;
	}

	scx_kset = kset_create_and_add("sched_ext", &scx_uevent_ops, kernel_kobj);
	if (!scx_kset) {
		pr_err("sched_ext: Failed to create /sys/kernel/sched_ext\n");
		return -ENOMEM;
	}

	ret = sysfs_create_group(&scx_kset->kobj, &scx_global_attr_group);
	if (ret < 0) {
		pr_err("sched_ext: Failed to add global attributes\n");
		return ret;
	}

	return 0;
}
__initcall(scx_init);<|MERGE_RESOLUTION|>--- conflicted
+++ resolved
@@ -3365,14 +3365,6 @@
 	*found = false;
 
 
-<<<<<<< HEAD
-	/*
-	 * This is necessary to protect llc_cpus.
-	 */
-	rcu_read_lock();
-
-=======
->>>>>>> b5de2a2a
 	/*
 	 * This is necessary to protect llc_cpus.
 	 */
@@ -6909,13 +6901,10 @@
 
 BTF_KFUNCS_START(scx_kfunc_ids_unlocked)
 BTF_ID_FLAGS(func, scx_bpf_create_dsq, KF_SLEEPABLE)
-<<<<<<< HEAD
-=======
 BTF_ID_FLAGS(func, scx_bpf_dsq_move_set_slice)
 BTF_ID_FLAGS(func, scx_bpf_dsq_move_set_vtime)
 BTF_ID_FLAGS(func, scx_bpf_dsq_move, KF_RCU)
 BTF_ID_FLAGS(func, scx_bpf_dsq_move_vtime, KF_RCU)
->>>>>>> b5de2a2a
 BTF_ID_FLAGS(func, scx_bpf_dispatch_from_dsq_set_slice)
 BTF_ID_FLAGS(func, scx_bpf_dispatch_from_dsq_set_vtime)
 BTF_ID_FLAGS(func, scx_bpf_dispatch_from_dsq, KF_RCU)
