--- conflicted
+++ resolved
@@ -6425,12 +6425,7 @@
 	if (!ops_cpu_valid(prev_cpu, NULL))
 		goto prev_cpu;
 
-<<<<<<< HEAD
-	if (!static_branch_likely(&scx_builtin_idle_enabled)) {
-		scx_ops_error("built-in idle tracking is disabled");
-=======
 	if (!check_builtin_idle_enabled())
->>>>>>> 69730cac
 		goto prev_cpu;
 
 	if (!scx_kf_allowed(SCX_KF_SELECT_CPU))
