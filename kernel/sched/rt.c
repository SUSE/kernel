// SPDX-License-Identifier: GPL-2.0
/*
 * Real-Time Scheduling Class (mapped to the SCHED_FIFO and SCHED_RR
 * policies)
 */
#include "sched.h"

#include "pelt.h"

int sched_rr_timeslice = RR_TIMESLICE;
int sysctl_sched_rr_timeslice = (MSEC_PER_SEC / HZ) * RR_TIMESLICE;
/* More than 4 hours if BW_SHIFT equals 20. */
static const u64 max_rt_runtime = MAX_BW;

static int do_sched_rt_period_timer(struct rt_bandwidth *rt_b, int overrun);

struct rt_bandwidth def_rt_bandwidth;

static enum hrtimer_restart sched_rt_period_timer(struct hrtimer *timer)
{
	struct rt_bandwidth *rt_b =
		container_of(timer, struct rt_bandwidth, rt_period_timer);
	int idle = 0;
	int overrun;

	raw_spin_lock(&rt_b->rt_runtime_lock);
	for (;;) {
		overrun = hrtimer_forward_now(timer, rt_b->rt_period);
		if (!overrun)
			break;

		raw_spin_unlock(&rt_b->rt_runtime_lock);
		idle = do_sched_rt_period_timer(rt_b, overrun);
		raw_spin_lock(&rt_b->rt_runtime_lock);
	}
	if (idle)
		rt_b->rt_period_active = 0;
	raw_spin_unlock(&rt_b->rt_runtime_lock);

	return idle ? HRTIMER_NORESTART : HRTIMER_RESTART;
}

void init_rt_bandwidth(struct rt_bandwidth *rt_b, u64 period, u64 runtime)
{
	rt_b->rt_period = ns_to_ktime(period);
	rt_b->rt_runtime = runtime;

	raw_spin_lock_init(&rt_b->rt_runtime_lock);

	hrtimer_init(&rt_b->rt_period_timer, CLOCK_MONOTONIC,
		     HRTIMER_MODE_REL_HARD);
	rt_b->rt_period_timer.function = sched_rt_period_timer;
}

static void start_rt_bandwidth(struct rt_bandwidth *rt_b)
{
	if (!rt_bandwidth_enabled() || rt_b->rt_runtime == RUNTIME_INF)
		return;

	raw_spin_lock(&rt_b->rt_runtime_lock);
	if (!rt_b->rt_period_active) {
		rt_b->rt_period_active = 1;
		/*
		 * SCHED_DEADLINE updates the bandwidth, as a run away
		 * RT task with a DL task could hog a CPU. But DL does
		 * not reset the period. If a deadline task was running
		 * without an RT task running, it can cause RT tasks to
		 * throttle when they start up. Kick the timer right away
		 * to update the period.
		 */
		hrtimer_forward_now(&rt_b->rt_period_timer, ns_to_ktime(0));
		hrtimer_start_expires(&rt_b->rt_period_timer,
				      HRTIMER_MODE_ABS_PINNED_HARD);
	}
	raw_spin_unlock(&rt_b->rt_runtime_lock);
}

void init_rt_rq(struct rt_rq *rt_rq)
{
	struct rt_prio_array *array;
	int i;

	array = &rt_rq->active;
	for (i = 0; i < MAX_RT_PRIO; i++) {
		INIT_LIST_HEAD(array->queue + i);
		__clear_bit(i, array->bitmap);
	}
	/* delimiter for bitsearch: */
	__set_bit(MAX_RT_PRIO, array->bitmap);

#if defined CONFIG_SMP
	rt_rq->highest_prio.curr = MAX_RT_PRIO-1;
	rt_rq->highest_prio.next = MAX_RT_PRIO-1;
	rt_rq->rt_nr_migratory = 0;
	rt_rq->overloaded = 0;
	plist_head_init(&rt_rq->pushable_tasks);
#endif /* CONFIG_SMP */
	/* We start is dequeued state, because no RT tasks are queued */
	rt_rq->rt_queued = 0;

	rt_rq->rt_time = 0;
	rt_rq->rt_throttled = 0;
	rt_rq->rt_runtime = 0;
	raw_spin_lock_init(&rt_rq->rt_runtime_lock);
}

#ifdef CONFIG_RT_GROUP_SCHED
static void destroy_rt_bandwidth(struct rt_bandwidth *rt_b)
{
	hrtimer_cancel(&rt_b->rt_period_timer);
}

#define rt_entity_is_task(rt_se) (!(rt_se)->my_q)

static inline struct task_struct *rt_task_of(struct sched_rt_entity *rt_se)
{
#ifdef CONFIG_SCHED_DEBUG
	WARN_ON_ONCE(!rt_entity_is_task(rt_se));
#endif
	return container_of(rt_se, struct task_struct, rt);
}

static inline struct rq *rq_of_rt_rq(struct rt_rq *rt_rq)
{
	return rt_rq->rq;
}

static inline struct rt_rq *rt_rq_of_se(struct sched_rt_entity *rt_se)
{
	return rt_se->rt_rq;
}

static inline struct rq *rq_of_rt_se(struct sched_rt_entity *rt_se)
{
	struct rt_rq *rt_rq = rt_se->rt_rq;

	return rt_rq->rq;
}

void free_rt_sched_group(struct task_group *tg)
{
	int i;

	if (tg->rt_se)
		destroy_rt_bandwidth(&tg->rt_bandwidth);

	for_each_possible_cpu(i) {
		if (tg->rt_rq)
			kfree(tg->rt_rq[i]);
		if (tg->rt_se)
			kfree(tg->rt_se[i]);
	}

	kfree(tg->rt_rq);
	kfree(tg->rt_se);
}

void init_tg_rt_entry(struct task_group *tg, struct rt_rq *rt_rq,
		struct sched_rt_entity *rt_se, int cpu,
		struct sched_rt_entity *parent)
{
	struct rq *rq = cpu_rq(cpu);

	rt_rq->highest_prio.curr = MAX_RT_PRIO-1;
	rt_rq->rt_nr_boosted = 0;
	rt_rq->rq = rq;
	rt_rq->tg = tg;

	tg->rt_rq[cpu] = rt_rq;
	tg->rt_se[cpu] = rt_se;

	if (!rt_se)
		return;

	if (!parent)
		rt_se->rt_rq = &rq->rt;
	else
		rt_se->rt_rq = parent->my_q;

	rt_se->my_q = rt_rq;
	rt_se->parent = parent;
	INIT_LIST_HEAD(&rt_se->run_list);
}

int alloc_rt_sched_group(struct task_group *tg, struct task_group *parent)
{
	struct rt_rq *rt_rq;
	struct sched_rt_entity *rt_se;
	int i;

	tg->rt_rq = kcalloc(nr_cpu_ids, sizeof(rt_rq), GFP_KERNEL);
	if (!tg->rt_rq)
		goto err;
	tg->rt_se = kcalloc(nr_cpu_ids, sizeof(rt_se), GFP_KERNEL);
	if (!tg->rt_se)
		goto err;

	init_rt_bandwidth(&tg->rt_bandwidth,
			ktime_to_ns(def_rt_bandwidth.rt_period), 0);

	for_each_possible_cpu(i) {
		rt_rq = kzalloc_node(sizeof(struct rt_rq),
				     GFP_KERNEL, cpu_to_node(i));
		if (!rt_rq)
			goto err;

		rt_se = kzalloc_node(sizeof(struct sched_rt_entity),
				     GFP_KERNEL, cpu_to_node(i));
		if (!rt_se)
			goto err_free_rq;

		init_rt_rq(rt_rq);
		rt_rq->rt_runtime = tg->rt_bandwidth.rt_runtime;
		init_tg_rt_entry(tg, rt_rq, rt_se, i, parent->rt_se[i]);
	}

	return 1;

err_free_rq:
	kfree(rt_rq);
err:
	return 0;
}

#else /* CONFIG_RT_GROUP_SCHED */

#define rt_entity_is_task(rt_se) (1)

static inline struct task_struct *rt_task_of(struct sched_rt_entity *rt_se)
{
	return container_of(rt_se, struct task_struct, rt);
}

static inline struct rq *rq_of_rt_rq(struct rt_rq *rt_rq)
{
	return container_of(rt_rq, struct rq, rt);
}

static inline struct rq *rq_of_rt_se(struct sched_rt_entity *rt_se)
{
	struct task_struct *p = rt_task_of(rt_se);

	return task_rq(p);
}

static inline struct rt_rq *rt_rq_of_se(struct sched_rt_entity *rt_se)
{
	struct rq *rq = rq_of_rt_se(rt_se);

	return &rq->rt;
}

void free_rt_sched_group(struct task_group *tg) { }

int alloc_rt_sched_group(struct task_group *tg, struct task_group *parent)
{
	return 1;
}
#endif /* CONFIG_RT_GROUP_SCHED */

#ifdef CONFIG_SMP

static void pull_rt_task(struct rq *this_rq);

static inline bool need_pull_rt_task(struct rq *rq, struct task_struct *prev)
{
	/* Try to pull RT tasks here if we lower this rq's prio */
	return rq->online && rq->rt.highest_prio.curr > prev->prio;
}

static inline int rt_overloaded(struct rq *rq)
{
	return atomic_read(&rq->rd->rto_count);
}

static inline void rt_set_overload(struct rq *rq)
{
	if (!rq->online)
		return;

	cpumask_set_cpu(rq->cpu, rq->rd->rto_mask);
	/*
	 * Make sure the mask is visible before we set
	 * the overload count. That is checked to determine
	 * if we should look at the mask. It would be a shame
	 * if we looked at the mask, but the mask was not
	 * updated yet.
	 *
	 * Matched by the barrier in pull_rt_task().
	 */
	smp_wmb();
	atomic_inc(&rq->rd->rto_count);
}

static inline void rt_clear_overload(struct rq *rq)
{
	if (!rq->online)
		return;

	/* the order here really doesn't matter */
	atomic_dec(&rq->rd->rto_count);
	cpumask_clear_cpu(rq->cpu, rq->rd->rto_mask);
}

static void update_rt_migration(struct rt_rq *rt_rq)
{
	if (rt_rq->rt_nr_migratory && rt_rq->rt_nr_total > 1) {
		if (!rt_rq->overloaded) {
			rt_set_overload(rq_of_rt_rq(rt_rq));
			rt_rq->overloaded = 1;
		}
	} else if (rt_rq->overloaded) {
		rt_clear_overload(rq_of_rt_rq(rt_rq));
		rt_rq->overloaded = 0;
	}
}

static void inc_rt_migration(struct sched_rt_entity *rt_se, struct rt_rq *rt_rq)
{
	struct task_struct *p;

	if (!rt_entity_is_task(rt_se))
		return;

	p = rt_task_of(rt_se);
	rt_rq = &rq_of_rt_rq(rt_rq)->rt;

	rt_rq->rt_nr_total++;
	if (p->nr_cpus_allowed > 1)
		rt_rq->rt_nr_migratory++;

	update_rt_migration(rt_rq);
}

static void dec_rt_migration(struct sched_rt_entity *rt_se, struct rt_rq *rt_rq)
{
	struct task_struct *p;

	if (!rt_entity_is_task(rt_se))
		return;

	p = rt_task_of(rt_se);
	rt_rq = &rq_of_rt_rq(rt_rq)->rt;

	rt_rq->rt_nr_total--;
	if (p->nr_cpus_allowed > 1)
		rt_rq->rt_nr_migratory--;

	update_rt_migration(rt_rq);
}

static inline int has_pushable_tasks(struct rq *rq)
{
	return !plist_head_empty(&rq->rt.pushable_tasks);
}

static DEFINE_PER_CPU(struct callback_head, rt_push_head);
static DEFINE_PER_CPU(struct callback_head, rt_pull_head);

static void push_rt_tasks(struct rq *);
static void pull_rt_task(struct rq *);

static inline void rt_queue_push_tasks(struct rq *rq)
{
	if (!has_pushable_tasks(rq))
		return;

	queue_balance_callback(rq, &per_cpu(rt_push_head, rq->cpu), push_rt_tasks);
}

static inline void rt_queue_pull_task(struct rq *rq)
{
	queue_balance_callback(rq, &per_cpu(rt_pull_head, rq->cpu), pull_rt_task);
}

static void enqueue_pushable_task(struct rq *rq, struct task_struct *p)
{
	plist_del(&p->pushable_tasks, &rq->rt.pushable_tasks);
	plist_node_init(&p->pushable_tasks, p->prio);
	plist_add(&p->pushable_tasks, &rq->rt.pushable_tasks);

	/* Update the highest prio pushable task */
	if (p->prio < rq->rt.highest_prio.next)
		rq->rt.highest_prio.next = p->prio;
}

static void dequeue_pushable_task(struct rq *rq, struct task_struct *p)
{
	plist_del(&p->pushable_tasks, &rq->rt.pushable_tasks);

	/* Update the new highest prio pushable task */
	if (has_pushable_tasks(rq)) {
		p = plist_first_entry(&rq->rt.pushable_tasks,
				      struct task_struct, pushable_tasks);
		rq->rt.highest_prio.next = p->prio;
	} else {
		rq->rt.highest_prio.next = MAX_RT_PRIO-1;
	}
}

#else

static inline void enqueue_pushable_task(struct rq *rq, struct task_struct *p)
{
}

static inline void dequeue_pushable_task(struct rq *rq, struct task_struct *p)
{
}

static inline
void inc_rt_migration(struct sched_rt_entity *rt_se, struct rt_rq *rt_rq)
{
}

static inline
void dec_rt_migration(struct sched_rt_entity *rt_se, struct rt_rq *rt_rq)
{
}

static inline bool need_pull_rt_task(struct rq *rq, struct task_struct *prev)
{
	return false;
}

static inline void pull_rt_task(struct rq *this_rq)
{
}

static inline void rt_queue_push_tasks(struct rq *rq)
{
}
#endif /* CONFIG_SMP */

static void enqueue_top_rt_rq(struct rt_rq *rt_rq);
static void dequeue_top_rt_rq(struct rt_rq *rt_rq);

static inline int on_rt_rq(struct sched_rt_entity *rt_se)
{
	return rt_se->on_rq;
}

#ifdef CONFIG_UCLAMP_TASK
/*
 * Verify the fitness of task @p to run on @cpu taking into account the uclamp
 * settings.
 *
 * This check is only important for heterogeneous systems where uclamp_min value
 * is higher than the capacity of a @cpu. For non-heterogeneous system this
 * function will always return true.
 *
 * The function will return true if the capacity of the @cpu is >= the
 * uclamp_min and false otherwise.
 *
 * Note that uclamp_min will be clamped to uclamp_max if uclamp_min
 * > uclamp_max.
 */
static inline bool rt_task_fits_capacity(struct task_struct *p, int cpu)
{
	unsigned int min_cap;
	unsigned int max_cap;
	unsigned int cpu_cap;

	/* Only heterogeneous systems can benefit from this check */
	if (!static_branch_unlikely(&sched_asym_cpucapacity))
		return true;

	min_cap = uclamp_eff_value(p, UCLAMP_MIN);
	max_cap = uclamp_eff_value(p, UCLAMP_MAX);

	cpu_cap = capacity_orig_of(cpu);

	return cpu_cap >= min(min_cap, max_cap);
}
#else
static inline bool rt_task_fits_capacity(struct task_struct *p, int cpu)
{
	return true;
}
#endif

#ifdef CONFIG_RT_GROUP_SCHED

static inline u64 sched_rt_runtime(struct rt_rq *rt_rq)
{
	if (!rt_rq->tg)
		return RUNTIME_INF;

	return rt_rq->rt_runtime;
}

static inline u64 sched_rt_period(struct rt_rq *rt_rq)
{
	return ktime_to_ns(rt_rq->tg->rt_bandwidth.rt_period);
}

typedef struct task_group *rt_rq_iter_t;

static inline struct task_group *next_task_group(struct task_group *tg)
{
	do {
		tg = list_entry_rcu(tg->list.next,
			typeof(struct task_group), list);
	} while (&tg->list != &task_groups && task_group_is_autogroup(tg));

	if (&tg->list == &task_groups)
		tg = NULL;

	return tg;
}

#define for_each_rt_rq(rt_rq, iter, rq)					\
	for (iter = container_of(&task_groups, typeof(*iter), list);	\
		(iter = next_task_group(iter)) &&			\
		(rt_rq = iter->rt_rq[cpu_of(rq)]);)

#define for_each_sched_rt_entity(rt_se) \
	for (; rt_se; rt_se = rt_se->parent)

static inline struct rt_rq *group_rt_rq(struct sched_rt_entity *rt_se)
{
	return rt_se->my_q;
}

static void enqueue_rt_entity(struct sched_rt_entity *rt_se, unsigned int flags);
static void dequeue_rt_entity(struct sched_rt_entity *rt_se, unsigned int flags);

static void sched_rt_rq_enqueue(struct rt_rq *rt_rq)
{
	struct task_struct *curr = rq_of_rt_rq(rt_rq)->curr;
	struct rq *rq = rq_of_rt_rq(rt_rq);
	struct sched_rt_entity *rt_se;

	int cpu = cpu_of(rq);

	rt_se = rt_rq->tg->rt_se[cpu];

	if (rt_rq->rt_nr_running) {
		if (!rt_se)
			enqueue_top_rt_rq(rt_rq);
		else if (!on_rt_rq(rt_se))
			enqueue_rt_entity(rt_se, 0);

		if (rt_rq->highest_prio.curr < curr->prio)
			resched_curr(rq);
	}
}

static void sched_rt_rq_dequeue(struct rt_rq *rt_rq)
{
	struct sched_rt_entity *rt_se;
	int cpu = cpu_of(rq_of_rt_rq(rt_rq));

	rt_se = rt_rq->tg->rt_se[cpu];

	if (!rt_se) {
		dequeue_top_rt_rq(rt_rq);
		/* Kick cpufreq (see the comment in kernel/sched/sched.h). */
		cpufreq_update_util(rq_of_rt_rq(rt_rq), 0);
	}
	else if (on_rt_rq(rt_se))
		dequeue_rt_entity(rt_se, 0);
}

static inline int rt_rq_throttled(struct rt_rq *rt_rq)
{
	return rt_rq->rt_throttled && !rt_rq->rt_nr_boosted;
}

static int rt_se_boosted(struct sched_rt_entity *rt_se)
{
	struct rt_rq *rt_rq = group_rt_rq(rt_se);
	struct task_struct *p;

	if (rt_rq)
		return !!rt_rq->rt_nr_boosted;

	p = rt_task_of(rt_se);
	return p->prio != p->normal_prio;
}

#ifdef CONFIG_SMP
static inline const struct cpumask *sched_rt_period_mask(void)
{
	return this_rq()->rd->span;
}
#else
static inline const struct cpumask *sched_rt_period_mask(void)
{
	return cpu_online_mask;
}
#endif

static inline
struct rt_rq *sched_rt_period_rt_rq(struct rt_bandwidth *rt_b, int cpu)
{
	return container_of(rt_b, struct task_group, rt_bandwidth)->rt_rq[cpu];
}

static inline struct rt_bandwidth *sched_rt_bandwidth(struct rt_rq *rt_rq)
{
	return &rt_rq->tg->rt_bandwidth;
}

#else /* !CONFIG_RT_GROUP_SCHED */

static inline u64 sched_rt_runtime(struct rt_rq *rt_rq)
{
	return rt_rq->rt_runtime;
}

static inline u64 sched_rt_period(struct rt_rq *rt_rq)
{
	return ktime_to_ns(def_rt_bandwidth.rt_period);
}

typedef struct rt_rq *rt_rq_iter_t;

#define for_each_rt_rq(rt_rq, iter, rq) \
	for ((void) iter, rt_rq = &rq->rt; rt_rq; rt_rq = NULL)

#define for_each_sched_rt_entity(rt_se) \
	for (; rt_se; rt_se = NULL)

static inline struct rt_rq *group_rt_rq(struct sched_rt_entity *rt_se)
{
	return NULL;
}

static inline void sched_rt_rq_enqueue(struct rt_rq *rt_rq)
{
	struct rq *rq = rq_of_rt_rq(rt_rq);

	if (!rt_rq->rt_nr_running)
		return;

	enqueue_top_rt_rq(rt_rq);
	resched_curr(rq);
}

static inline void sched_rt_rq_dequeue(struct rt_rq *rt_rq)
{
	dequeue_top_rt_rq(rt_rq);
}

static inline int rt_rq_throttled(struct rt_rq *rt_rq)
{
	return rt_rq->rt_throttled;
}

static inline const struct cpumask *sched_rt_period_mask(void)
{
	return cpu_online_mask;
}

static inline
struct rt_rq *sched_rt_period_rt_rq(struct rt_bandwidth *rt_b, int cpu)
{
	return &cpu_rq(cpu)->rt;
}

static inline struct rt_bandwidth *sched_rt_bandwidth(struct rt_rq *rt_rq)
{
	return &def_rt_bandwidth;
}

#endif /* CONFIG_RT_GROUP_SCHED */

bool sched_rt_bandwidth_account(struct rt_rq *rt_rq)
{
	struct rt_bandwidth *rt_b = sched_rt_bandwidth(rt_rq);

	return (hrtimer_active(&rt_b->rt_period_timer) ||
		rt_rq->rt_time < rt_b->rt_runtime);
}

#ifdef CONFIG_SMP
/*
 * We ran out of runtime, see if we can borrow some from our neighbours.
 */
static void do_balance_runtime(struct rt_rq *rt_rq)
{
	struct rt_bandwidth *rt_b = sched_rt_bandwidth(rt_rq);
	struct root_domain *rd = rq_of_rt_rq(rt_rq)->rd;
	int i, weight;
	u64 rt_period;

	weight = cpumask_weight(rd->span);

	raw_spin_lock(&rt_b->rt_runtime_lock);
	rt_period = ktime_to_ns(rt_b->rt_period);
	for_each_cpu(i, rd->span) {
		struct rt_rq *iter = sched_rt_period_rt_rq(rt_b, i);
		s64 diff;

		if (iter == rt_rq)
			continue;

		raw_spin_lock(&iter->rt_runtime_lock);
		/*
		 * Either all rqs have inf runtime and there's nothing to steal
		 * or __disable_runtime() below sets a specific rq to inf to
		 * indicate its been disabled and disallow stealing.
		 */
		if (iter->rt_runtime == RUNTIME_INF)
			goto next;

		/*
		 * From runqueues with spare time, take 1/n part of their
		 * spare time, but no more than our period.
		 */
		diff = iter->rt_runtime - iter->rt_time;
		if (diff > 0) {
			diff = div_u64((u64)diff, weight);
			if (rt_rq->rt_runtime + diff > rt_period)
				diff = rt_period - rt_rq->rt_runtime;
			iter->rt_runtime -= diff;
			rt_rq->rt_runtime += diff;
			if (rt_rq->rt_runtime == rt_period) {
				raw_spin_unlock(&iter->rt_runtime_lock);
				break;
			}
		}
next:
		raw_spin_unlock(&iter->rt_runtime_lock);
	}
	raw_spin_unlock(&rt_b->rt_runtime_lock);
}

/*
 * Ensure this RQ takes back all the runtime it lend to its neighbours.
 */
static void __disable_runtime(struct rq *rq)
{
	struct root_domain *rd = rq->rd;
	rt_rq_iter_t iter;
	struct rt_rq *rt_rq;

	if (unlikely(!scheduler_running))
		return;

	for_each_rt_rq(rt_rq, iter, rq) {
		struct rt_bandwidth *rt_b = sched_rt_bandwidth(rt_rq);
		s64 want;
		int i;

		raw_spin_lock(&rt_b->rt_runtime_lock);
		raw_spin_lock(&rt_rq->rt_runtime_lock);
		/*
		 * Either we're all inf and nobody needs to borrow, or we're
		 * already disabled and thus have nothing to do, or we have
		 * exactly the right amount of runtime to take out.
		 */
		if (rt_rq->rt_runtime == RUNTIME_INF ||
				rt_rq->rt_runtime == rt_b->rt_runtime)
			goto balanced;
		raw_spin_unlock(&rt_rq->rt_runtime_lock);

		/*
		 * Calculate the difference between what we started out with
		 * and what we current have, that's the amount of runtime
		 * we lend and now have to reclaim.
		 */
		want = rt_b->rt_runtime - rt_rq->rt_runtime;

		/*
		 * Greedy reclaim, take back as much as we can.
		 */
		for_each_cpu(i, rd->span) {
			struct rt_rq *iter = sched_rt_period_rt_rq(rt_b, i);
			s64 diff;

			/*
			 * Can't reclaim from ourselves or disabled runqueues.
			 */
			if (iter == rt_rq || iter->rt_runtime == RUNTIME_INF)
				continue;

			raw_spin_lock(&iter->rt_runtime_lock);
			if (want > 0) {
				diff = min_t(s64, iter->rt_runtime, want);
				iter->rt_runtime -= diff;
				want -= diff;
			} else {
				iter->rt_runtime -= want;
				want -= want;
			}
			raw_spin_unlock(&iter->rt_runtime_lock);

			if (!want)
				break;
		}

		raw_spin_lock(&rt_rq->rt_runtime_lock);
		/*
		 * We cannot be left wanting - that would mean some runtime
		 * leaked out of the system.
		 */
		BUG_ON(want);
balanced:
		/*
		 * Disable all the borrow logic by pretending we have inf
		 * runtime - in which case borrowing doesn't make sense.
		 */
		rt_rq->rt_runtime = RUNTIME_INF;
		rt_rq->rt_throttled = 0;
		raw_spin_unlock(&rt_rq->rt_runtime_lock);
		raw_spin_unlock(&rt_b->rt_runtime_lock);

		/* Make rt_rq available for pick_next_task() */
		sched_rt_rq_enqueue(rt_rq);
	}
}

static void __enable_runtime(struct rq *rq)
{
	rt_rq_iter_t iter;
	struct rt_rq *rt_rq;

	if (unlikely(!scheduler_running))
		return;

	/*
	 * Reset each runqueue's bandwidth settings
	 */
	for_each_rt_rq(rt_rq, iter, rq) {
		struct rt_bandwidth *rt_b = sched_rt_bandwidth(rt_rq);

		raw_spin_lock(&rt_b->rt_runtime_lock);
		raw_spin_lock(&rt_rq->rt_runtime_lock);
		rt_rq->rt_runtime = rt_b->rt_runtime;
		rt_rq->rt_time = 0;
		rt_rq->rt_throttled = 0;
		raw_spin_unlock(&rt_rq->rt_runtime_lock);
		raw_spin_unlock(&rt_b->rt_runtime_lock);
	}
}

static void balance_runtime(struct rt_rq *rt_rq)
{
	if (!sched_feat(RT_RUNTIME_SHARE))
		return;

	if (rt_rq->rt_time > rt_rq->rt_runtime) {
		raw_spin_unlock(&rt_rq->rt_runtime_lock);
		do_balance_runtime(rt_rq);
		raw_spin_lock(&rt_rq->rt_runtime_lock);
	}
}
#else /* !CONFIG_SMP */
static inline void balance_runtime(struct rt_rq *rt_rq) {}
#endif /* CONFIG_SMP */

static int do_sched_rt_period_timer(struct rt_bandwidth *rt_b, int overrun)
{
	int i, idle = 1, throttled = 0;
	const struct cpumask *span;

	span = sched_rt_period_mask();
#ifdef CONFIG_RT_GROUP_SCHED
	/*
	 * FIXME: isolated CPUs should really leave the root task group,
	 * whether they are isolcpus or were isolated via cpusets, lest
	 * the timer run on a CPU which does not service all runqueues,
	 * potentially leaving other CPUs indefinitely throttled.  If
	 * isolation is really required, the user will turn the throttle
	 * off to kill the perturbations it causes anyway.  Meanwhile,
	 * this maintains functionality for boot and/or troubleshooting.
	 */
	if (rt_b == &root_task_group.rt_bandwidth)
		span = cpu_online_mask;
#endif
	for_each_cpu(i, span) {
		int enqueue = 0;
		struct rt_rq *rt_rq = sched_rt_period_rt_rq(rt_b, i);
		struct rq *rq = rq_of_rt_rq(rt_rq);
		int skip;

		/*
		 * When span == cpu_online_mask, taking each rq->lock
		 * can be time-consuming. Try to avoid it when possible.
		 */
		raw_spin_lock(&rt_rq->rt_runtime_lock);
		if (!sched_feat(RT_RUNTIME_SHARE) && rt_rq->rt_runtime != RUNTIME_INF)
			rt_rq->rt_runtime = rt_b->rt_runtime;
		skip = !rt_rq->rt_time && !rt_rq->rt_nr_running;
		raw_spin_unlock(&rt_rq->rt_runtime_lock);
		if (skip)
			continue;

		raw_spin_rq_lock(rq);
		update_rq_clock(rq);

		if (rt_rq->rt_time) {
			u64 runtime;

			raw_spin_lock(&rt_rq->rt_runtime_lock);
			if (rt_rq->rt_throttled)
				balance_runtime(rt_rq);
			runtime = rt_rq->rt_runtime;
			rt_rq->rt_time -= min(rt_rq->rt_time, overrun*runtime);
			if (rt_rq->rt_throttled && rt_rq->rt_time < runtime) {
				rt_rq->rt_throttled = 0;
				enqueue = 1;

				/*
				 * When we're idle and a woken (rt) task is
				 * throttled check_preempt_curr() will set
				 * skip_update and the time between the wakeup
				 * and this unthrottle will get accounted as
				 * 'runtime'.
				 */
				if (rt_rq->rt_nr_running && rq->curr == rq->idle)
					rq_clock_cancel_skipupdate(rq);
			}
			if (rt_rq->rt_time || rt_rq->rt_nr_running)
				idle = 0;
			raw_spin_unlock(&rt_rq->rt_runtime_lock);
		} else if (rt_rq->rt_nr_running) {
			idle = 0;
			if (!rt_rq_throttled(rt_rq))
				enqueue = 1;
		}
		if (rt_rq->rt_throttled)
			throttled = 1;

		if (enqueue)
			sched_rt_rq_enqueue(rt_rq);
		raw_spin_rq_unlock(rq);
	}

	if (!throttled && (!rt_bandwidth_enabled() || rt_b->rt_runtime == RUNTIME_INF))
		return 1;

	return idle;
}

static inline int rt_se_prio(struct sched_rt_entity *rt_se)
{
#ifdef CONFIG_RT_GROUP_SCHED
	struct rt_rq *rt_rq = group_rt_rq(rt_se);

	if (rt_rq)
		return rt_rq->highest_prio.curr;
#endif

	return rt_task_of(rt_se)->prio;
}

static int sched_rt_runtime_exceeded(struct rt_rq *rt_rq)
{
	u64 runtime = sched_rt_runtime(rt_rq);

	if (rt_rq->rt_throttled)
		return rt_rq_throttled(rt_rq);

	if (runtime >= sched_rt_period(rt_rq))
		return 0;

	balance_runtime(rt_rq);
	runtime = sched_rt_runtime(rt_rq);
	if (runtime == RUNTIME_INF)
		return 0;

	if (rt_rq->rt_time > runtime) {
		struct rt_bandwidth *rt_b = sched_rt_bandwidth(rt_rq);

		/*
		 * Don't actually throttle groups that have no runtime assigned
		 * but accrue some time due to boosting.
		 */
		if (likely(rt_b->rt_runtime)) {
			rt_rq->rt_throttled = 1;
			printk_deferred_once("sched: RT throttling activated\n");
		} else {
			/*
			 * In case we did anyway, make it go away,
			 * replenishment is a joke, since it will replenish us
			 * with exactly 0 ns.
			 */
			rt_rq->rt_time = 0;
		}

		if (rt_rq_throttled(rt_rq)) {
			sched_rt_rq_dequeue(rt_rq);
			return 1;
		}
	}

	return 0;
}

/*
 * Update the current task's runtime statistics. Skip current tasks that
 * are not in our scheduling class.
 */
static void update_curr_rt(struct rq *rq)
{
	struct task_struct *curr = rq->curr;
	struct sched_rt_entity *rt_se = &curr->rt;
	u64 delta_exec;
	u64 now;

	if (curr->sched_class != &rt_sched_class)
		return;

	now = rq_clock_task(rq);
	delta_exec = now - curr->se.exec_start;
	if (unlikely((s64)delta_exec <= 0))
		return;

	schedstat_set(curr->se.statistics.exec_max,
		      max(curr->se.statistics.exec_max, delta_exec));

	curr->se.sum_exec_runtime += delta_exec;
	account_group_exec_runtime(curr, delta_exec);

	curr->se.exec_start = now;
	cgroup_account_cputime(curr, delta_exec);

	if (!rt_bandwidth_enabled())
		return;

	for_each_sched_rt_entity(rt_se) {
		struct rt_rq *rt_rq = rt_rq_of_se(rt_se);

		if (sched_rt_runtime(rt_rq) != RUNTIME_INF) {
			raw_spin_lock(&rt_rq->rt_runtime_lock);
			rt_rq->rt_time += delta_exec;
			if (sched_rt_runtime_exceeded(rt_rq))
				resched_curr(rq);
			raw_spin_unlock(&rt_rq->rt_runtime_lock);
		}
	}
}

static void
dequeue_top_rt_rq(struct rt_rq *rt_rq)
{
	struct rq *rq = rq_of_rt_rq(rt_rq);

	BUG_ON(&rq->rt != rt_rq);

	if (!rt_rq->rt_queued)
		return;

	BUG_ON(!rq->nr_running);

	sub_nr_running(rq, rt_rq->rt_nr_running);
	rt_rq->rt_queued = 0;

}

static void
enqueue_top_rt_rq(struct rt_rq *rt_rq)
{
	struct rq *rq = rq_of_rt_rq(rt_rq);

	BUG_ON(&rq->rt != rt_rq);

	if (rt_rq->rt_queued)
		return;

	if (rt_rq_throttled(rt_rq))
		return;

	if (rt_rq->rt_nr_running) {
		add_nr_running(rq, rt_rq->rt_nr_running);
		rt_rq->rt_queued = 1;
	}

	/* Kick cpufreq (see the comment in kernel/sched/sched.h). */
	cpufreq_update_util(rq, 0);
}

#if defined CONFIG_SMP

static void
inc_rt_prio_smp(struct rt_rq *rt_rq, int prio, int prev_prio)
{
	struct rq *rq = rq_of_rt_rq(rt_rq);

#ifdef CONFIG_RT_GROUP_SCHED
	/*
	 * Change rq's cpupri only if rt_rq is the top queue.
	 */
	if (&rq->rt != rt_rq)
		return;
#endif
	if (rq->online && prio < prev_prio)
		cpupri_set(&rq->rd->cpupri, rq->cpu, prio);
}

static void
dec_rt_prio_smp(struct rt_rq *rt_rq, int prio, int prev_prio)
{
	struct rq *rq = rq_of_rt_rq(rt_rq);

#ifdef CONFIG_RT_GROUP_SCHED
	/*
	 * Change rq's cpupri only if rt_rq is the top queue.
	 */
	if (&rq->rt != rt_rq)
		return;
#endif
	if (rq->online && rt_rq->highest_prio.curr != prev_prio)
		cpupri_set(&rq->rd->cpupri, rq->cpu, rt_rq->highest_prio.curr);
}

#else /* CONFIG_SMP */

static inline
void inc_rt_prio_smp(struct rt_rq *rt_rq, int prio, int prev_prio) {}
static inline
void dec_rt_prio_smp(struct rt_rq *rt_rq, int prio, int prev_prio) {}

#endif /* CONFIG_SMP */

#if defined CONFIG_SMP || defined CONFIG_RT_GROUP_SCHED
static void
inc_rt_prio(struct rt_rq *rt_rq, int prio)
{
	int prev_prio = rt_rq->highest_prio.curr;

	if (prio < prev_prio)
		rt_rq->highest_prio.curr = prio;

	inc_rt_prio_smp(rt_rq, prio, prev_prio);
}

static void
dec_rt_prio(struct rt_rq *rt_rq, int prio)
{
	int prev_prio = rt_rq->highest_prio.curr;

	if (rt_rq->rt_nr_running) {

		WARN_ON(prio < prev_prio);

		/*
		 * This may have been our highest task, and therefore
		 * we may have some recomputation to do
		 */
		if (prio == prev_prio) {
			struct rt_prio_array *array = &rt_rq->active;

			rt_rq->highest_prio.curr =
				sched_find_first_bit(array->bitmap);
		}

	} else {
		rt_rq->highest_prio.curr = MAX_RT_PRIO-1;
	}

	dec_rt_prio_smp(rt_rq, prio, prev_prio);
}

#else

static inline void inc_rt_prio(struct rt_rq *rt_rq, int prio) {}
static inline void dec_rt_prio(struct rt_rq *rt_rq, int prio) {}

#endif /* CONFIG_SMP || CONFIG_RT_GROUP_SCHED */

#ifdef CONFIG_RT_GROUP_SCHED

static void
inc_rt_group(struct sched_rt_entity *rt_se, struct rt_rq *rt_rq)
{
	if (rt_se_boosted(rt_se))
		rt_rq->rt_nr_boosted++;

	if (rt_rq->tg)
		start_rt_bandwidth(&rt_rq->tg->rt_bandwidth);
}

static void
dec_rt_group(struct sched_rt_entity *rt_se, struct rt_rq *rt_rq)
{
	if (rt_se_boosted(rt_se))
		rt_rq->rt_nr_boosted--;

	WARN_ON(!rt_rq->rt_nr_running && rt_rq->rt_nr_boosted);
}

#else /* CONFIG_RT_GROUP_SCHED */

static void
inc_rt_group(struct sched_rt_entity *rt_se, struct rt_rq *rt_rq)
{
	start_rt_bandwidth(&def_rt_bandwidth);
}

static inline
void dec_rt_group(struct sched_rt_entity *rt_se, struct rt_rq *rt_rq) {}

#endif /* CONFIG_RT_GROUP_SCHED */

static inline
unsigned int rt_se_nr_running(struct sched_rt_entity *rt_se)
{
	struct rt_rq *group_rq = group_rt_rq(rt_se);

	if (group_rq)
		return group_rq->rt_nr_running;
	else
		return 1;
}

static inline
unsigned int rt_se_rr_nr_running(struct sched_rt_entity *rt_se)
{
	struct rt_rq *group_rq = group_rt_rq(rt_se);
	struct task_struct *tsk;

	if (group_rq)
		return group_rq->rr_nr_running;

	tsk = rt_task_of(rt_se);

	return (tsk->policy == SCHED_RR) ? 1 : 0;
}

static inline
void inc_rt_tasks(struct sched_rt_entity *rt_se, struct rt_rq *rt_rq)
{
	int prio = rt_se_prio(rt_se);

	WARN_ON(!rt_prio(prio));
	rt_rq->rt_nr_running += rt_se_nr_running(rt_se);
	rt_rq->rr_nr_running += rt_se_rr_nr_running(rt_se);

	inc_rt_prio(rt_rq, prio);
	inc_rt_migration(rt_se, rt_rq);
	inc_rt_group(rt_se, rt_rq);
}

static inline
void dec_rt_tasks(struct sched_rt_entity *rt_se, struct rt_rq *rt_rq)
{
	WARN_ON(!rt_prio(rt_se_prio(rt_se)));
	WARN_ON(!rt_rq->rt_nr_running);
	rt_rq->rt_nr_running -= rt_se_nr_running(rt_se);
	rt_rq->rr_nr_running -= rt_se_rr_nr_running(rt_se);

	dec_rt_prio(rt_rq, rt_se_prio(rt_se));
	dec_rt_migration(rt_se, rt_rq);
	dec_rt_group(rt_se, rt_rq);
}

/*
 * Change rt_se->run_list location unless SAVE && !MOVE
 *
 * assumes ENQUEUE/DEQUEUE flags match
 */
static inline bool move_entity(unsigned int flags)
{
	if ((flags & (DEQUEUE_SAVE | DEQUEUE_MOVE)) == DEQUEUE_SAVE)
		return false;

	return true;
}

static void __delist_rt_entity(struct sched_rt_entity *rt_se, struct rt_prio_array *array)
{
	list_del_init(&rt_se->run_list);

	if (list_empty(array->queue + rt_se_prio(rt_se)))
		__clear_bit(rt_se_prio(rt_se), array->bitmap);

	rt_se->on_list = 0;
}

static void __enqueue_rt_entity(struct sched_rt_entity *rt_se, unsigned int flags)
{
	struct rt_rq *rt_rq = rt_rq_of_se(rt_se);
	struct rt_prio_array *array = &rt_rq->active;
	struct rt_rq *group_rq = group_rt_rq(rt_se);
	struct list_head *queue = array->queue + rt_se_prio(rt_se);

	/*
	 * Don't enqueue the group if its throttled, or when empty.
	 * The latter is a consequence of the former when a child group
	 * get throttled and the current group doesn't have any other
	 * active members.
	 */
	if (group_rq && (rt_rq_throttled(group_rq) || !group_rq->rt_nr_running)) {
		if (rt_se->on_list)
			__delist_rt_entity(rt_se, array);
		return;
	}

	if (move_entity(flags)) {
		WARN_ON_ONCE(rt_se->on_list);
		if (flags & ENQUEUE_HEAD)
			list_add(&rt_se->run_list, queue);
		else
			list_add_tail(&rt_se->run_list, queue);

		__set_bit(rt_se_prio(rt_se), array->bitmap);
		rt_se->on_list = 1;
	}
	rt_se->on_rq = 1;

	inc_rt_tasks(rt_se, rt_rq);
}

static void __dequeue_rt_entity(struct sched_rt_entity *rt_se, unsigned int flags)
{
	struct rt_rq *rt_rq = rt_rq_of_se(rt_se);
	struct rt_prio_array *array = &rt_rq->active;

	if (move_entity(flags)) {
		WARN_ON_ONCE(!rt_se->on_list);
		__delist_rt_entity(rt_se, array);
	}
	rt_se->on_rq = 0;

	dec_rt_tasks(rt_se, rt_rq);
}

/*
 * Because the prio of an upper entry depends on the lower
 * entries, we must remove entries top - down.
 */
static void dequeue_rt_stack(struct sched_rt_entity *rt_se, unsigned int flags)
{
	struct sched_rt_entity *back = NULL;

	for_each_sched_rt_entity(rt_se) {
		rt_se->back = back;
		back = rt_se;
	}

	dequeue_top_rt_rq(rt_rq_of_se(back));

	for (rt_se = back; rt_se; rt_se = rt_se->back) {
		if (on_rt_rq(rt_se))
			__dequeue_rt_entity(rt_se, flags);
	}
}

static void enqueue_rt_entity(struct sched_rt_entity *rt_se, unsigned int flags)
{
	struct rq *rq = rq_of_rt_se(rt_se);

	dequeue_rt_stack(rt_se, flags);
	for_each_sched_rt_entity(rt_se)
		__enqueue_rt_entity(rt_se, flags);
	enqueue_top_rt_rq(&rq->rt);
}

static void dequeue_rt_entity(struct sched_rt_entity *rt_se, unsigned int flags)
{
	struct rq *rq = rq_of_rt_se(rt_se);

	dequeue_rt_stack(rt_se, flags);

	for_each_sched_rt_entity(rt_se) {
		struct rt_rq *rt_rq = group_rt_rq(rt_se);

		if (rt_rq && rt_rq->rt_nr_running)
			__enqueue_rt_entity(rt_se, flags);
	}
	enqueue_top_rt_rq(&rq->rt);
}

/*
 * Adding/removing a task to/from a priority array:
 */
static void
enqueue_task_rt(struct rq *rq, struct task_struct *p, int flags)
{
	struct sched_rt_entity *rt_se = &p->rt;

	if (flags & ENQUEUE_WAKEUP)
		rt_se->timeout = 0;

	enqueue_rt_entity(rt_se, flags);

	if (!task_current(rq, p) && p->nr_cpus_allowed > 1)
		enqueue_pushable_task(rq, p);
}

static void dequeue_task_rt(struct rq *rq, struct task_struct *p, int flags)
{
	struct sched_rt_entity *rt_se = &p->rt;

	update_curr_rt(rq);
	dequeue_rt_entity(rt_se, flags);

	dequeue_pushable_task(rq, p);
}

/*
 * Put task to the head or the end of the run list without the overhead of
 * dequeue followed by enqueue.
 */
static void
requeue_rt_entity(struct rt_rq *rt_rq, struct sched_rt_entity *rt_se, int head)
{
	if (on_rt_rq(rt_se)) {
		struct rt_prio_array *array = &rt_rq->active;
		struct list_head *queue = array->queue + rt_se_prio(rt_se);

		if (head)
			list_move(&rt_se->run_list, queue);
		else
			list_move_tail(&rt_se->run_list, queue);
	}
}

static void requeue_task_rt(struct rq *rq, struct task_struct *p, int head)
{
	struct sched_rt_entity *rt_se = &p->rt;
	struct rt_rq *rt_rq;

	for_each_sched_rt_entity(rt_se) {
		rt_rq = rt_rq_of_se(rt_se);
		requeue_rt_entity(rt_rq, rt_se, head);
	}
}

static void yield_task_rt(struct rq *rq)
{
	requeue_task_rt(rq, rq->curr, 0);
}

#ifdef CONFIG_SMP
static int find_lowest_rq(struct task_struct *task);

static int
select_task_rq_rt(struct task_struct *p, int cpu, int flags)
{
	struct task_struct *curr;
	struct rq *rq;
	bool test;

	/* For anything but wake ups, just return the task_cpu */
	if (!(flags & (WF_TTWU | WF_FORK)))
		goto out;

	rq = cpu_rq(cpu);

	rcu_read_lock();
	curr = READ_ONCE(rq->curr); /* unlocked access */

	/*
	 * If the current task on @p's runqueue is an RT task, then
	 * try to see if we can wake this RT task up on another
	 * runqueue. Otherwise simply start this RT task
	 * on its current runqueue.
	 *
	 * We want to avoid overloading runqueues. If the woken
	 * task is a higher priority, then it will stay on this CPU
	 * and the lower prio task should be moved to another CPU.
	 * Even though this will probably make the lower prio task
	 * lose its cache, we do not want to bounce a higher task
	 * around just because it gave up its CPU, perhaps for a
	 * lock?
	 *
	 * For equal prio tasks, we just let the scheduler sort it out.
	 *
	 * Otherwise, just let it ride on the affined RQ and the
	 * post-schedule router will push the preempted task away
	 *
	 * This test is optimistic, if we get it wrong the load-balancer
	 * will have to sort it out.
	 *
	 * We take into account the capacity of the CPU to ensure it fits the
	 * requirement of the task - which is only important on heterogeneous
	 * systems like big.LITTLE.
	 */
	test = curr &&
	       unlikely(rt_task(curr)) &&
	       (curr->nr_cpus_allowed < 2 || curr->prio <= p->prio);

	if (test || !rt_task_fits_capacity(p, cpu)) {
		int target = find_lowest_rq(p);

		/*
		 * Bail out if we were forcing a migration to find a better
		 * fitting CPU but our search failed.
		 */
		if (!test && target != -1 && !rt_task_fits_capacity(p, target))
			goto out_unlock;

		/*
		 * Don't bother moving it if the destination CPU is
		 * not running a lower priority task.
		 */
		if (target != -1 &&
		    p->prio < cpu_rq(target)->rt.highest_prio.curr)
			cpu = target;
	}

out_unlock:
	rcu_read_unlock();

out:
	return cpu;
}

static void check_preempt_equal_prio(struct rq *rq, struct task_struct *p)
{
	/*
	 * Current can't be migrated, useless to reschedule,
	 * let's hope p can move out.
	 */
	if (rq->curr->nr_cpus_allowed == 1 ||
	    !cpupri_find(&rq->rd->cpupri, rq->curr, NULL))
		return;

	/*
	 * p is migratable, so let's not schedule it and
	 * see if it is pushed or pulled somewhere else.
	 */
	if (p->nr_cpus_allowed != 1 &&
	    cpupri_find(&rq->rd->cpupri, p, NULL))
		return;

	/*
	 * There appear to be other CPUs that can accept
	 * the current task but none can run 'p', so lets reschedule
	 * to try and push the current task away:
	 */
	requeue_task_rt(rq, p, 1);
	resched_curr(rq);
}

static int balance_rt(struct rq *rq, struct task_struct *p, struct rq_flags *rf)
{
	if (!on_rt_rq(&p->rt) && need_pull_rt_task(rq, p)) {
		/*
		 * This is OK, because current is on_cpu, which avoids it being
		 * picked for load-balance and preemption/IRQs are still
		 * disabled avoiding further scheduler activity on it and we've
		 * not yet started the picking loop.
		 */
		rq_unpin_lock(rq, rf);
		pull_rt_task(rq);
		rq_repin_lock(rq, rf);
	}

	return sched_stop_runnable(rq) || sched_dl_runnable(rq) || sched_rt_runnable(rq);
}
#endif /* CONFIG_SMP */

/*
 * Preempt the current task with a newly woken task if needed:
 */
static void check_preempt_curr_rt(struct rq *rq, struct task_struct *p, int flags)
{
	if (p->prio < rq->curr->prio) {
		resched_curr(rq);
		return;
	}

#ifdef CONFIG_SMP
	/*
	 * If:
	 *
	 * - the newly woken task is of equal priority to the current task
	 * - the newly woken task is non-migratable while current is migratable
	 * - current will be preempted on the next reschedule
	 *
	 * we should check to see if current can readily move to a different
	 * cpu.  If so, we will reschedule to allow the push logic to try
	 * to move current somewhere else, making room for our non-migratable
	 * task.
	 */
	if (p->prio == rq->curr->prio && !test_tsk_need_resched(rq->curr))
		check_preempt_equal_prio(rq, p);
#endif
}

static inline void set_next_task_rt(struct rq *rq, struct task_struct *p, bool first)
{
	p->se.exec_start = rq_clock_task(rq);

	/* The running task is never eligible for pushing */
	dequeue_pushable_task(rq, p);

	if (!first)
		return;

	/*
	 * If prev task was rt, put_prev_task() has already updated the
	 * utilization. We only care of the case where we start to schedule a
	 * rt task
	 */
	if (rq->curr->sched_class != &rt_sched_class)
		update_rt_rq_load_avg(rq_clock_pelt(rq), rq, 0);

	rt_queue_push_tasks(rq);
}

static struct sched_rt_entity *pick_next_rt_entity(struct rq *rq,
						   struct rt_rq *rt_rq)
{
	struct rt_prio_array *array = &rt_rq->active;
	struct sched_rt_entity *next = NULL;
	struct list_head *queue;
	int idx;

	idx = sched_find_first_bit(array->bitmap);
	BUG_ON(idx >= MAX_RT_PRIO);

	queue = array->queue + idx;
	next = list_entry(queue->next, struct sched_rt_entity, run_list);

	return next;
}

static struct task_struct *_pick_next_task_rt(struct rq *rq)
{
	struct sched_rt_entity *rt_se;
	struct rt_rq *rt_rq  = &rq->rt;

	do {
		rt_se = pick_next_rt_entity(rq, rt_rq);
		BUG_ON(!rt_se);
		rt_rq = group_rt_rq(rt_se);
	} while (rt_rq);

	return rt_task_of(rt_se);
}

<<<<<<< HEAD
static struct task_struct *pick_next_task_rt(struct rq *rq)
=======
static struct task_struct *pick_task_rt(struct rq *rq)
>>>>>>> 7d2a07b7
{
	struct task_struct *p;

	if (!sched_rt_runnable(rq))
		return NULL;

	p = _pick_next_task_rt(rq);
<<<<<<< HEAD
	set_next_task_rt(rq, p, true);
=======

	return p;
}

static struct task_struct *pick_next_task_rt(struct rq *rq)
{
	struct task_struct *p = pick_task_rt(rq);

	if (p)
		set_next_task_rt(rq, p, true);

>>>>>>> 7d2a07b7
	return p;
}

static void put_prev_task_rt(struct rq *rq, struct task_struct *p)
{
	update_curr_rt(rq);

	update_rt_rq_load_avg(rq_clock_pelt(rq), rq, 1);

	/*
	 * The previous task needs to be made eligible for pushing
	 * if it is still active
	 */
	if (on_rt_rq(&p->rt) && p->nr_cpus_allowed > 1)
		enqueue_pushable_task(rq, p);
}

#ifdef CONFIG_SMP

/* Only try algorithms three times */
#define RT_MAX_TRIES 3

static int pick_rt_task(struct rq *rq, struct task_struct *p, int cpu)
{
	if (!task_running(rq, p) &&
	    cpumask_test_cpu(cpu, &p->cpus_mask))
		return 1;

	return 0;
}

/*
 * Return the highest pushable rq's task, which is suitable to be executed
 * on the CPU, NULL otherwise
 */
static struct task_struct *pick_highest_pushable_task(struct rq *rq, int cpu)
{
	struct plist_head *head = &rq->rt.pushable_tasks;
	struct task_struct *p;

	if (!has_pushable_tasks(rq))
		return NULL;

	plist_for_each_entry(p, head, pushable_tasks) {
		if (pick_rt_task(rq, p, cpu))
			return p;
	}

	return NULL;
}

static DEFINE_PER_CPU(cpumask_var_t, local_cpu_mask);

static int find_lowest_rq(struct task_struct *task)
{
	struct sched_domain *sd;
	struct cpumask *lowest_mask = this_cpu_cpumask_var_ptr(local_cpu_mask);
	int this_cpu = smp_processor_id();
	int cpu      = task_cpu(task);
	int ret;

	/* Make sure the mask is initialized first */
	if (unlikely(!lowest_mask))
		return -1;

	if (task->nr_cpus_allowed == 1)
		return -1; /* No other targets possible */

	/*
	 * If we're on asym system ensure we consider the different capacities
	 * of the CPUs when searching for the lowest_mask.
	 */
	if (static_branch_unlikely(&sched_asym_cpucapacity)) {

		ret = cpupri_find_fitness(&task_rq(task)->rd->cpupri,
					  task, lowest_mask,
					  rt_task_fits_capacity);
	} else {

		ret = cpupri_find(&task_rq(task)->rd->cpupri,
				  task, lowest_mask);
	}

	if (!ret)
		return -1; /* No targets found */

	/*
	 * At this point we have built a mask of CPUs representing the
	 * lowest priority tasks in the system.  Now we want to elect
	 * the best one based on our affinity and topology.
	 *
	 * We prioritize the last CPU that the task executed on since
	 * it is most likely cache-hot in that location.
	 */
	if (cpumask_test_cpu(cpu, lowest_mask))
		return cpu;

	/*
	 * Otherwise, we consult the sched_domains span maps to figure
	 * out which CPU is logically closest to our hot cache data.
	 */
	if (!cpumask_test_cpu(this_cpu, lowest_mask))
		this_cpu = -1; /* Skip this_cpu opt if not among lowest */

	rcu_read_lock();
	for_each_domain(cpu, sd) {
		if (sd->flags & SD_WAKE_AFFINE) {
			int best_cpu;

			/*
			 * "this_cpu" is cheaper to preempt than a
			 * remote processor.
			 */
			if (this_cpu != -1 &&
			    cpumask_test_cpu(this_cpu, sched_domain_span(sd))) {
				rcu_read_unlock();
				return this_cpu;
			}

			best_cpu = cpumask_any_and_distribute(lowest_mask,
							      sched_domain_span(sd));
			if (best_cpu < nr_cpu_ids) {
				rcu_read_unlock();
				return best_cpu;
			}
		}
	}
	rcu_read_unlock();

	/*
	 * And finally, if there were no matches within the domains
	 * just give the caller *something* to work with from the compatible
	 * locations.
	 */
	if (this_cpu != -1)
		return this_cpu;

	cpu = cpumask_any_distribute(lowest_mask);
	if (cpu < nr_cpu_ids)
		return cpu;

	return -1;
}

/* Will lock the rq it finds */
static struct rq *find_lock_lowest_rq(struct task_struct *task, struct rq *rq)
{
	struct rq *lowest_rq = NULL;
	int tries;
	int cpu;

	for (tries = 0; tries < RT_MAX_TRIES; tries++) {
		cpu = find_lowest_rq(task);

		if ((cpu == -1) || (cpu == rq->cpu))
			break;

		lowest_rq = cpu_rq(cpu);

		if (lowest_rq->rt.highest_prio.curr <= task->prio) {
			/*
			 * Target rq has tasks of equal or higher priority,
			 * retrying does not release any lock and is unlikely
			 * to yield a different result.
			 */
			lowest_rq = NULL;
			break;
		}

		/* if the prio of this runqueue changed, try again */
		if (double_lock_balance(rq, lowest_rq)) {
			/*
			 * We had to unlock the run queue. In
			 * the mean time, task could have
			 * migrated already or had its affinity changed.
			 * Also make sure that it wasn't scheduled on its rq.
			 */
			if (unlikely(task_rq(task) != rq ||
				     !cpumask_test_cpu(lowest_rq->cpu, &task->cpus_mask) ||
				     task_running(rq, task) ||
				     !rt_task(task) ||
				     !task_on_rq_queued(task))) {

				double_unlock_balance(rq, lowest_rq);
				lowest_rq = NULL;
				break;
			}
		}

		/* If this rq is still suitable use it. */
		if (lowest_rq->rt.highest_prio.curr > task->prio)
			break;

		/* try again */
		double_unlock_balance(rq, lowest_rq);
		lowest_rq = NULL;
	}

	return lowest_rq;
}

static struct task_struct *pick_next_pushable_task(struct rq *rq)
{
	struct task_struct *p;

	if (!has_pushable_tasks(rq))
		return NULL;

	p = plist_first_entry(&rq->rt.pushable_tasks,
			      struct task_struct, pushable_tasks);

	BUG_ON(rq->cpu != task_cpu(p));
	BUG_ON(task_current(rq, p));
	BUG_ON(p->nr_cpus_allowed <= 1);

	BUG_ON(!task_on_rq_queued(p));
	BUG_ON(!rt_task(p));

	return p;
}

/*
 * If the current CPU has more than one RT task, see if the non
 * running task can migrate over to a CPU that is running a task
 * of lesser priority.
 */
static int push_rt_task(struct rq *rq, bool pull)
{
	struct task_struct *next_task;
	struct rq *lowest_rq;
	int ret = 0;

	if (!rq->rt.overloaded)
		return 0;

	next_task = pick_next_pushable_task(rq);
	if (!next_task)
		return 0;

retry:
	if (is_migration_disabled(next_task)) {
		struct task_struct *push_task = NULL;
		int cpu;

		if (!pull || rq->push_busy)
			return 0;

		cpu = find_lowest_rq(rq->curr);
		if (cpu == -1 || cpu == rq->cpu)
			return 0;

		/*
		 * Given we found a CPU with lower priority than @next_task,
		 * therefore it should be running. However we cannot migrate it
		 * to this other CPU, instead attempt to push the current
		 * running task on this CPU away.
		 */
		push_task = get_push_task(rq);
		if (push_task) {
			raw_spin_rq_unlock(rq);
			stop_one_cpu_nowait(rq->cpu, push_cpu_stop,
					    push_task, &rq->push_work);
			raw_spin_rq_lock(rq);
		}

		return 0;
	}

	if (WARN_ON(next_task == rq->curr))
		return 0;

	/*
	 * It's possible that the next_task slipped in of
	 * higher priority than current. If that's the case
	 * just reschedule current.
	 */
	if (unlikely(next_task->prio < rq->curr->prio)) {
		resched_curr(rq);
		return 0;
	}

	/* We might release rq lock */
	get_task_struct(next_task);

	/* find_lock_lowest_rq locks the rq if found */
	lowest_rq = find_lock_lowest_rq(next_task, rq);
	if (!lowest_rq) {
		struct task_struct *task;
		/*
		 * find_lock_lowest_rq releases rq->lock
		 * so it is possible that next_task has migrated.
		 *
		 * We need to make sure that the task is still on the same
		 * run-queue and is also still the next task eligible for
		 * pushing.
		 */
		task = pick_next_pushable_task(rq);
		if (task == next_task) {
			/*
			 * The task hasn't migrated, and is still the next
			 * eligible task, but we failed to find a run-queue
			 * to push it to.  Do not retry in this case, since
			 * other CPUs will pull from us when ready.
			 */
			goto out;
		}

		if (!task)
			/* No more tasks, just exit */
			goto out;

		/*
		 * Something has shifted, try again.
		 */
		put_task_struct(next_task);
		next_task = task;
		goto retry;
	}

	deactivate_task(rq, next_task, 0);
	set_task_cpu(next_task, lowest_rq->cpu);
	activate_task(lowest_rq, next_task, 0);
	resched_curr(lowest_rq);
	ret = 1;

	double_unlock_balance(rq, lowest_rq);
out:
	put_task_struct(next_task);

	return ret;
}

static void push_rt_tasks(struct rq *rq)
{
	/* push_rt_task will return true if it moved an RT */
	while (push_rt_task(rq, false))
		;
}

#ifdef HAVE_RT_PUSH_IPI

/*
 * When a high priority task schedules out from a CPU and a lower priority
 * task is scheduled in, a check is made to see if there's any RT tasks
 * on other CPUs that are waiting to run because a higher priority RT task
 * is currently running on its CPU. In this case, the CPU with multiple RT
 * tasks queued on it (overloaded) needs to be notified that a CPU has opened
 * up that may be able to run one of its non-running queued RT tasks.
 *
 * All CPUs with overloaded RT tasks need to be notified as there is currently
 * no way to know which of these CPUs have the highest priority task waiting
 * to run. Instead of trying to take a spinlock on each of these CPUs,
 * which has shown to cause large latency when done on machines with many
 * CPUs, sending an IPI to the CPUs to have them push off the overloaded
 * RT tasks waiting to run.
 *
 * Just sending an IPI to each of the CPUs is also an issue, as on large
 * count CPU machines, this can cause an IPI storm on a CPU, especially
 * if its the only CPU with multiple RT tasks queued, and a large number
 * of CPUs scheduling a lower priority task at the same time.
 *
 * Each root domain has its own irq work function that can iterate over
 * all CPUs with RT overloaded tasks. Since all CPUs with overloaded RT
 * task must be checked if there's one or many CPUs that are lowering
 * their priority, there's a single irq work iterator that will try to
 * push off RT tasks that are waiting to run.
 *
 * When a CPU schedules a lower priority task, it will kick off the
 * irq work iterator that will jump to each CPU with overloaded RT tasks.
 * As it only takes the first CPU that schedules a lower priority task
 * to start the process, the rto_start variable is incremented and if
 * the atomic result is one, then that CPU will try to take the rto_lock.
 * This prevents high contention on the lock as the process handles all
 * CPUs scheduling lower priority tasks.
 *
 * All CPUs that are scheduling a lower priority task will increment the
 * rt_loop_next variable. This will make sure that the irq work iterator
 * checks all RT overloaded CPUs whenever a CPU schedules a new lower
 * priority task, even if the iterator is in the middle of a scan. Incrementing
 * the rt_loop_next will cause the iterator to perform another scan.
 *
 */
static int rto_next_cpu(struct root_domain *rd)
{
	int next;
	int cpu;

	/*
	 * When starting the IPI RT pushing, the rto_cpu is set to -1,
	 * rt_next_cpu() will simply return the first CPU found in
	 * the rto_mask.
	 *
	 * If rto_next_cpu() is called with rto_cpu is a valid CPU, it
	 * will return the next CPU found in the rto_mask.
	 *
	 * If there are no more CPUs left in the rto_mask, then a check is made
	 * against rto_loop and rto_loop_next. rto_loop is only updated with
	 * the rto_lock held, but any CPU may increment the rto_loop_next
	 * without any locking.
	 */
	for (;;) {

		/* When rto_cpu is -1 this acts like cpumask_first() */
		cpu = cpumask_next(rd->rto_cpu, rd->rto_mask);

		rd->rto_cpu = cpu;

		if (cpu < nr_cpu_ids)
			return cpu;

		rd->rto_cpu = -1;

		/*
		 * ACQUIRE ensures we see the @rto_mask changes
		 * made prior to the @next value observed.
		 *
		 * Matches WMB in rt_set_overload().
		 */
		next = atomic_read_acquire(&rd->rto_loop_next);

		if (rd->rto_loop == next)
			break;

		rd->rto_loop = next;
	}

	return -1;
}

static inline bool rto_start_trylock(atomic_t *v)
{
	return !atomic_cmpxchg_acquire(v, 0, 1);
}

static inline void rto_start_unlock(atomic_t *v)
{
	atomic_set_release(v, 0);
}

static void tell_cpu_to_push(struct rq *rq)
{
	int cpu = -1;

	/* Keep the loop going if the IPI is currently active */
	atomic_inc(&rq->rd->rto_loop_next);

	/* Only one CPU can initiate a loop at a time */
	if (!rto_start_trylock(&rq->rd->rto_loop_start))
		return;

	raw_spin_lock(&rq->rd->rto_lock);

	/*
	 * The rto_cpu is updated under the lock, if it has a valid CPU
	 * then the IPI is still running and will continue due to the
	 * update to loop_next, and nothing needs to be done here.
	 * Otherwise it is finishing up and an ipi needs to be sent.
	 */
	if (rq->rd->rto_cpu < 0)
		cpu = rto_next_cpu(rq->rd);

	raw_spin_unlock(&rq->rd->rto_lock);

	rto_start_unlock(&rq->rd->rto_loop_start);

	if (cpu >= 0) {
		/* Make sure the rd does not get freed while pushing */
		sched_get_rd(rq->rd);
		irq_work_queue_on(&rq->rd->rto_push_work, cpu);
	}
}

/* Called from hardirq context */
void rto_push_irq_work_func(struct irq_work *work)
{
	struct root_domain *rd =
		container_of(work, struct root_domain, rto_push_work);
	struct rq *rq;
	int cpu;

	rq = this_rq();

	/*
	 * We do not need to grab the lock to check for has_pushable_tasks.
	 * When it gets updated, a check is made if a push is possible.
	 */
	if (has_pushable_tasks(rq)) {
		raw_spin_rq_lock(rq);
		while (push_rt_task(rq, true))
			;
		raw_spin_rq_unlock(rq);
	}

	raw_spin_lock(&rd->rto_lock);

	/* Pass the IPI to the next rt overloaded queue */
	cpu = rto_next_cpu(rd);

	raw_spin_unlock(&rd->rto_lock);

	if (cpu < 0) {
		sched_put_rd(rd);
		return;
	}

	/* Try the next RT overloaded CPU */
	irq_work_queue_on(&rd->rto_push_work, cpu);
}
#endif /* HAVE_RT_PUSH_IPI */

static void pull_rt_task(struct rq *this_rq)
{
	int this_cpu = this_rq->cpu, cpu;
	bool resched = false;
	struct task_struct *p, *push_task;
	struct rq *src_rq;
	int rt_overload_count = rt_overloaded(this_rq);

	if (likely(!rt_overload_count))
		return;

	/*
	 * Match the barrier from rt_set_overloaded; this guarantees that if we
	 * see overloaded we must also see the rto_mask bit.
	 */
	smp_rmb();

	/* If we are the only overloaded CPU do nothing */
	if (rt_overload_count == 1 &&
	    cpumask_test_cpu(this_rq->cpu, this_rq->rd->rto_mask))
		return;

#ifdef HAVE_RT_PUSH_IPI
	if (sched_feat(RT_PUSH_IPI)) {
		tell_cpu_to_push(this_rq);
		return;
	}
#endif

	for_each_cpu(cpu, this_rq->rd->rto_mask) {
		if (this_cpu == cpu)
			continue;

		src_rq = cpu_rq(cpu);

		/*
		 * Don't bother taking the src_rq->lock if the next highest
		 * task is known to be lower-priority than our current task.
		 * This may look racy, but if this value is about to go
		 * logically higher, the src_rq will push this task away.
		 * And if its going logically lower, we do not care
		 */
		if (src_rq->rt.highest_prio.next >=
		    this_rq->rt.highest_prio.curr)
			continue;

		/*
		 * We can potentially drop this_rq's lock in
		 * double_lock_balance, and another CPU could
		 * alter this_rq
		 */
		push_task = NULL;
		double_lock_balance(this_rq, src_rq);

		/*
		 * We can pull only a task, which is pushable
		 * on its rq, and no others.
		 */
		p = pick_highest_pushable_task(src_rq, this_cpu);

		/*
		 * Do we have an RT task that preempts
		 * the to-be-scheduled task?
		 */
		if (p && (p->prio < this_rq->rt.highest_prio.curr)) {
			WARN_ON(p == src_rq->curr);
			WARN_ON(!task_on_rq_queued(p));

			/*
			 * There's a chance that p is higher in priority
			 * than what's currently running on its CPU.
			 * This is just that p is waking up and hasn't
			 * had a chance to schedule. We only pull
			 * p if it is lower in priority than the
			 * current task on the run queue
			 */
			if (p->prio < src_rq->curr->prio)
				goto skip;

			if (is_migration_disabled(p)) {
				push_task = get_push_task(src_rq);
			} else {
				deactivate_task(src_rq, p, 0);
				set_task_cpu(p, this_cpu);
				activate_task(this_rq, p, 0);
				resched = true;
			}
			/*
			 * We continue with the search, just in
			 * case there's an even higher prio task
			 * in another runqueue. (low likelihood
			 * but possible)
			 */
		}
skip:
		double_unlock_balance(this_rq, src_rq);

		if (push_task) {
			raw_spin_rq_unlock(this_rq);
			stop_one_cpu_nowait(src_rq->cpu, push_cpu_stop,
					    push_task, &src_rq->push_work);
			raw_spin_rq_lock(this_rq);
		}
	}

	if (resched)
		resched_curr(this_rq);
}

/*
 * If we are not running and we are not going to reschedule soon, we should
 * try to push tasks away now
 */
static void task_woken_rt(struct rq *rq, struct task_struct *p)
{
	bool need_to_push = !task_running(rq, p) &&
			    !test_tsk_need_resched(rq->curr) &&
			    p->nr_cpus_allowed > 1 &&
			    (dl_task(rq->curr) || rt_task(rq->curr)) &&
			    (rq->curr->nr_cpus_allowed < 2 ||
			     rq->curr->prio <= p->prio);

	if (need_to_push)
		push_rt_tasks(rq);
}

/* Assumes rq->lock is held */
static void rq_online_rt(struct rq *rq)
{
	if (rq->rt.overloaded)
		rt_set_overload(rq);

	__enable_runtime(rq);

	cpupri_set(&rq->rd->cpupri, rq->cpu, rq->rt.highest_prio.curr);
}

/* Assumes rq->lock is held */
static void rq_offline_rt(struct rq *rq)
{
	if (rq->rt.overloaded)
		rt_clear_overload(rq);

	__disable_runtime(rq);

	cpupri_set(&rq->rd->cpupri, rq->cpu, CPUPRI_INVALID);
}

/*
 * When switch from the rt queue, we bring ourselves to a position
 * that we might want to pull RT tasks from other runqueues.
 */
static void switched_from_rt(struct rq *rq, struct task_struct *p)
{
	/*
	 * If there are other RT tasks then we will reschedule
	 * and the scheduling of the other RT tasks will handle
	 * the balancing. But if we are the last RT task
	 * we may need to handle the pulling of RT tasks
	 * now.
	 */
	if (!task_on_rq_queued(p) || rq->rt.rt_nr_running)
		return;

	rt_queue_pull_task(rq);
}

void __init init_sched_rt_class(void)
{
	unsigned int i;

	for_each_possible_cpu(i) {
		zalloc_cpumask_var_node(&per_cpu(local_cpu_mask, i),
					GFP_KERNEL, cpu_to_node(i));
	}
}
#endif /* CONFIG_SMP */

/*
 * When switching a task to RT, we may overload the runqueue
 * with RT tasks. In this case we try to push them off to
 * other runqueues.
 */
static void switched_to_rt(struct rq *rq, struct task_struct *p)
{
	/*
	 * If we are running, update the avg_rt tracking, as the running time
	 * will now on be accounted into the latter.
	 */
	if (task_current(rq, p)) {
		update_rt_rq_load_avg(rq_clock_pelt(rq), rq, 0);
		return;
	}

	/*
	 * If we are not running we may need to preempt the current
	 * running task. If that current running task is also an RT task
	 * then see if we can move to another run queue.
	 */
	if (task_on_rq_queued(p)) {
#ifdef CONFIG_SMP
		if (p->nr_cpus_allowed > 1 && rq->rt.overloaded)
			rt_queue_push_tasks(rq);
#endif /* CONFIG_SMP */
		if (p->prio < rq->curr->prio && cpu_online(cpu_of(rq)))
			resched_curr(rq);
	}
}

/*
 * Priority of the task has changed. This may cause
 * us to initiate a push or pull.
 */
static void
prio_changed_rt(struct rq *rq, struct task_struct *p, int oldprio)
{
	if (!task_on_rq_queued(p))
		return;

	if (task_current(rq, p)) {
#ifdef CONFIG_SMP
		/*
		 * If our priority decreases while running, we
		 * may need to pull tasks to this runqueue.
		 */
		if (oldprio < p->prio)
			rt_queue_pull_task(rq);

		/*
		 * If there's a higher priority task waiting to run
		 * then reschedule.
		 */
		if (p->prio > rq->rt.highest_prio.curr)
			resched_curr(rq);
#else
		/* For UP simply resched on drop of prio */
		if (oldprio < p->prio)
			resched_curr(rq);
#endif /* CONFIG_SMP */
	} else {
		/*
		 * This task is not running, but if it is
		 * greater than the current running task
		 * then reschedule.
		 */
		if (p->prio < rq->curr->prio)
			resched_curr(rq);
	}
}

#ifdef CONFIG_POSIX_TIMERS
static void watchdog(struct rq *rq, struct task_struct *p)
{
	unsigned long soft, hard;

	/* max may change after cur was read, this will be fixed next tick */
	soft = task_rlimit(p, RLIMIT_RTTIME);
	hard = task_rlimit_max(p, RLIMIT_RTTIME);

	if (soft != RLIM_INFINITY) {
		unsigned long next;

		if (p->rt.watchdog_stamp != jiffies) {
			p->rt.timeout++;
			p->rt.watchdog_stamp = jiffies;
		}

		next = DIV_ROUND_UP(min(soft, hard), USEC_PER_SEC/HZ);
		if (p->rt.timeout > next) {
			posix_cputimers_rt_watchdog(&p->posix_cputimers,
						    p->se.sum_exec_runtime);
		}
	}
}
#else
static inline void watchdog(struct rq *rq, struct task_struct *p) { }
#endif

/*
 * scheduler tick hitting a task of our scheduling class.
 *
 * NOTE: This function can be called remotely by the tick offload that
 * goes along full dynticks. Therefore no local assumption can be made
 * and everything must be accessed through the @rq and @curr passed in
 * parameters.
 */
static void task_tick_rt(struct rq *rq, struct task_struct *p, int queued)
{
	struct sched_rt_entity *rt_se = &p->rt;

	update_curr_rt(rq);
	update_rt_rq_load_avg(rq_clock_pelt(rq), rq, 1);

	watchdog(rq, p);

	/*
	 * RR tasks need a special form of timeslice management.
	 * FIFO tasks have no timeslices.
	 */
	if (p->policy != SCHED_RR)
		return;

	if (--p->rt.time_slice)
		return;

	p->rt.time_slice = sched_rr_timeslice;

	/*
	 * Requeue to the end of queue if we (and all of our ancestors) are not
	 * the only element on the queue
	 */
	for_each_sched_rt_entity(rt_se) {
		if (rt_se->run_list.prev != rt_se->run_list.next) {
			requeue_task_rt(rq, p, 0);
			resched_curr(rq);
			return;
		}
	}
}

static unsigned int get_rr_interval_rt(struct rq *rq, struct task_struct *task)
{
	/*
	 * Time slice is 0 for SCHED_FIFO tasks
	 */
	if (task->policy == SCHED_RR)
		return sched_rr_timeslice;
	else
		return 0;
}

DEFINE_SCHED_CLASS(rt) = {

	.enqueue_task		= enqueue_task_rt,
	.dequeue_task		= dequeue_task_rt,
	.yield_task		= yield_task_rt,

	.check_preempt_curr	= check_preempt_curr_rt,

	.pick_next_task		= pick_next_task_rt,
	.put_prev_task		= put_prev_task_rt,
	.set_next_task          = set_next_task_rt,

#ifdef CONFIG_SMP
	.balance		= balance_rt,
<<<<<<< HEAD
=======
	.pick_task		= pick_task_rt,
>>>>>>> 7d2a07b7
	.select_task_rq		= select_task_rq_rt,
	.set_cpus_allowed       = set_cpus_allowed_common,
	.rq_online              = rq_online_rt,
	.rq_offline             = rq_offline_rt,
	.task_woken		= task_woken_rt,
	.switched_from		= switched_from_rt,
	.find_lock_rq		= find_lock_lowest_rq,
#endif

	.task_tick		= task_tick_rt,

	.get_rr_interval	= get_rr_interval_rt,

	.prio_changed		= prio_changed_rt,
	.switched_to		= switched_to_rt,

	.update_curr		= update_curr_rt,

#ifdef CONFIG_UCLAMP_TASK
	.uclamp_enabled		= 1,
#endif
};

#ifdef CONFIG_RT_GROUP_SCHED
/*
 * Ensure that the real time constraints are schedulable.
 */
static DEFINE_MUTEX(rt_constraints_mutex);

static inline int tg_has_rt_tasks(struct task_group *tg)
{
	struct task_struct *task;
	struct css_task_iter it;
	int ret = 0;

	/*
	 * Autogroups do not have RT tasks; see autogroup_create().
	 */
	if (task_group_is_autogroup(tg))
		return 0;

	css_task_iter_start(&tg->css, 0, &it);
	while (!ret && (task = css_task_iter_next(&it)))
		ret |= rt_task(task);
	css_task_iter_end(&it);

	return ret;
}

struct rt_schedulable_data {
	struct task_group *tg;
	u64 rt_period;
	u64 rt_runtime;
};

static int tg_rt_schedulable(struct task_group *tg, void *data)
{
	struct rt_schedulable_data *d = data;
	struct task_group *child;
	unsigned long total, sum = 0;
	u64 period, runtime;

	period = ktime_to_ns(tg->rt_bandwidth.rt_period);
	runtime = tg->rt_bandwidth.rt_runtime;

	if (tg == d->tg) {
		period = d->rt_period;
		runtime = d->rt_runtime;
	}

	/*
	 * Cannot have more runtime than the period.
	 */
	if (runtime > period && runtime != RUNTIME_INF)
		return -EINVAL;

	/*
	 * Ensure we don't starve existing RT tasks if runtime turns zero.
	 */
	if (rt_bandwidth_enabled() && !runtime &&
	    tg->rt_bandwidth.rt_runtime && tg_has_rt_tasks(tg))
		return -EBUSY;

	total = to_ratio(period, runtime);

	/*
	 * Nobody can have more than the global setting allows.
	 */
	if (total > to_ratio(global_rt_period(), global_rt_runtime()))
		return -EINVAL;

	/*
	 * The sum of our children's runtime should not exceed our own.
	 */
	list_for_each_entry_rcu(child, &tg->children, siblings) {
		period = ktime_to_ns(child->rt_bandwidth.rt_period);
		runtime = child->rt_bandwidth.rt_runtime;

		if (child == d->tg) {
			period = d->rt_period;
			runtime = d->rt_runtime;
		}

		sum += to_ratio(period, runtime);
	}

	if (sum > total)
		return -EINVAL;

	return 0;
}

static int __rt_schedulable(struct task_group *tg, u64 period, u64 runtime)
{
	int ret;

	struct rt_schedulable_data data = {
		.tg = tg,
		.rt_period = period,
		.rt_runtime = runtime,
	};

	rcu_read_lock();
	ret = walk_tg_tree(tg_rt_schedulable, tg_nop, &data);
	rcu_read_unlock();

	return ret;
}

static int tg_set_rt_bandwidth(struct task_group *tg,
		u64 rt_period, u64 rt_runtime)
{
	int i, err = 0;

	/*
	 * Disallowing the root group RT runtime is BAD, it would disallow the
	 * kernel creating (and or operating) RT threads.
	 */
	if (tg == &root_task_group && rt_runtime == 0)
		return -EINVAL;

	/* No period doesn't make any sense. */
	if (rt_period == 0)
		return -EINVAL;

	/*
	 * Bound quota to defend quota against overflow during bandwidth shift.
	 */
	if (rt_runtime != RUNTIME_INF && rt_runtime > max_rt_runtime)
		return -EINVAL;

	mutex_lock(&rt_constraints_mutex);
	err = __rt_schedulable(tg, rt_period, rt_runtime);
	if (err)
		goto unlock;

	raw_spin_lock_irq(&tg->rt_bandwidth.rt_runtime_lock);
	tg->rt_bandwidth.rt_period = ns_to_ktime(rt_period);
	tg->rt_bandwidth.rt_runtime = rt_runtime;

	for_each_possible_cpu(i) {
		struct rt_rq *rt_rq = tg->rt_rq[i];

		raw_spin_lock(&rt_rq->rt_runtime_lock);
		rt_rq->rt_runtime = rt_runtime;
		raw_spin_unlock(&rt_rq->rt_runtime_lock);
	}
	raw_spin_unlock_irq(&tg->rt_bandwidth.rt_runtime_lock);
unlock:
	mutex_unlock(&rt_constraints_mutex);

	return err;
}

int sched_group_set_rt_runtime(struct task_group *tg, long rt_runtime_us)
{
	u64 rt_runtime, rt_period;

	rt_period = ktime_to_ns(tg->rt_bandwidth.rt_period);
	rt_runtime = (u64)rt_runtime_us * NSEC_PER_USEC;
	if (rt_runtime_us < 0)
		rt_runtime = RUNTIME_INF;
	else if ((u64)rt_runtime_us > U64_MAX / NSEC_PER_USEC)
		return -EINVAL;

	return tg_set_rt_bandwidth(tg, rt_period, rt_runtime);
}

long sched_group_rt_runtime(struct task_group *tg)
{
	u64 rt_runtime_us;

	if (tg->rt_bandwidth.rt_runtime == RUNTIME_INF)
		return -1;

	rt_runtime_us = tg->rt_bandwidth.rt_runtime;
	do_div(rt_runtime_us, NSEC_PER_USEC);
	return rt_runtime_us;
}

int sched_group_set_rt_period(struct task_group *tg, u64 rt_period_us)
{
	u64 rt_runtime, rt_period;

	if (rt_period_us > U64_MAX / NSEC_PER_USEC)
		return -EINVAL;

	rt_period = rt_period_us * NSEC_PER_USEC;
	rt_runtime = tg->rt_bandwidth.rt_runtime;

	return tg_set_rt_bandwidth(tg, rt_period, rt_runtime);
}

long sched_group_rt_period(struct task_group *tg)
{
	u64 rt_period_us;

	rt_period_us = ktime_to_ns(tg->rt_bandwidth.rt_period);
	do_div(rt_period_us, NSEC_PER_USEC);
	return rt_period_us;
}

static int sched_rt_global_constraints(void)
{
	int ret = 0;

	mutex_lock(&rt_constraints_mutex);
	ret = __rt_schedulable(NULL, 0, 0);
	mutex_unlock(&rt_constraints_mutex);

	return ret;
}

int sched_rt_can_attach(struct task_group *tg, struct task_struct *tsk)
{
	/* Don't accept realtime tasks when there is no way for them to run */
	if (rt_task(tsk) && tg->rt_bandwidth.rt_runtime == 0)
		return 0;

	return 1;
}

#else /* !CONFIG_RT_GROUP_SCHED */
static int sched_rt_global_constraints(void)
{
	unsigned long flags;
	int i;

	raw_spin_lock_irqsave(&def_rt_bandwidth.rt_runtime_lock, flags);
	for_each_possible_cpu(i) {
		struct rt_rq *rt_rq = &cpu_rq(i)->rt;

		raw_spin_lock(&rt_rq->rt_runtime_lock);
		rt_rq->rt_runtime = global_rt_runtime();
		raw_spin_unlock(&rt_rq->rt_runtime_lock);
	}
	raw_spin_unlock_irqrestore(&def_rt_bandwidth.rt_runtime_lock, flags);

	return 0;
}
#endif /* CONFIG_RT_GROUP_SCHED */

static int sched_rt_global_validate(void)
{
	if (sysctl_sched_rt_period <= 0)
		return -EINVAL;

	if ((sysctl_sched_rt_runtime != RUNTIME_INF) &&
		((sysctl_sched_rt_runtime > sysctl_sched_rt_period) ||
		 ((u64)sysctl_sched_rt_runtime *
			NSEC_PER_USEC > max_rt_runtime)))
		return -EINVAL;

	return 0;
}

static void sched_rt_do_global(void)
{
	def_rt_bandwidth.rt_runtime = global_rt_runtime();
	def_rt_bandwidth.rt_period = ns_to_ktime(global_rt_period());
}

int sched_rt_handler(struct ctl_table *table, int write, void *buffer,
		size_t *lenp, loff_t *ppos)
{
	int old_period, old_runtime;
	static DEFINE_MUTEX(mutex);
	int ret;

	mutex_lock(&mutex);
	old_period = sysctl_sched_rt_period;
	old_runtime = sysctl_sched_rt_runtime;

	ret = proc_dointvec(table, write, buffer, lenp, ppos);

	if (!ret && write) {
		ret = sched_rt_global_validate();
		if (ret)
			goto undo;

		ret = sched_dl_global_validate();
		if (ret)
			goto undo;

		ret = sched_rt_global_constraints();
		if (ret)
			goto undo;

		sched_rt_do_global();
		sched_dl_do_global();
	}
	if (0) {
undo:
		sysctl_sched_rt_period = old_period;
		sysctl_sched_rt_runtime = old_runtime;
	}
	mutex_unlock(&mutex);

	return ret;
}

int sched_rr_handler(struct ctl_table *table, int write, void *buffer,
		size_t *lenp, loff_t *ppos)
{
	int ret;
	static DEFINE_MUTEX(mutex);

	mutex_lock(&mutex);
	ret = proc_dointvec(table, write, buffer, lenp, ppos);
	/*
	 * Make sure that internally we keep jiffies.
	 * Also, writing zero resets the timeslice to default:
	 */
	if (!ret && write) {
		sched_rr_timeslice =
			sysctl_sched_rr_timeslice <= 0 ? RR_TIMESLICE :
			msecs_to_jiffies(sysctl_sched_rr_timeslice);
	}
	mutex_unlock(&mutex);

	return ret;
}

#ifdef CONFIG_SCHED_DEBUG
void print_rt_stats(struct seq_file *m, int cpu)
{
	rt_rq_iter_t iter;
	struct rt_rq *rt_rq;

	rcu_read_lock();
	for_each_rt_rq(rt_rq, iter, cpu_rq(cpu))
		print_rt_rq(m, cpu, rt_rq);
	rcu_read_unlock();
}
#endif /* CONFIG_SCHED_DEBUG */<|MERGE_RESOLUTION|>--- conflicted
+++ resolved
@@ -1626,11 +1626,7 @@
 	return rt_task_of(rt_se);
 }
 
-<<<<<<< HEAD
-static struct task_struct *pick_next_task_rt(struct rq *rq)
-=======
 static struct task_struct *pick_task_rt(struct rq *rq)
->>>>>>> 7d2a07b7
 {
 	struct task_struct *p;
 
@@ -1638,9 +1634,6 @@
 		return NULL;
 
 	p = _pick_next_task_rt(rq);
-<<<<<<< HEAD
-	set_next_task_rt(rq, p, true);
-=======
 
 	return p;
 }
@@ -1652,7 +1645,6 @@
 	if (p)
 		set_next_task_rt(rq, p, true);
 
->>>>>>> 7d2a07b7
 	return p;
 }
 
@@ -2508,10 +2500,7 @@
 
 #ifdef CONFIG_SMP
 	.balance		= balance_rt,
-<<<<<<< HEAD
-=======
 	.pick_task		= pick_task_rt,
->>>>>>> 7d2a07b7
 	.select_task_rq		= select_task_rq_rt,
 	.set_cpus_allowed       = set_cpus_allowed_common,
 	.rq_online              = rq_online_rt,
