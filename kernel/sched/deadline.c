--- conflicted
+++ resolved
@@ -767,11 +767,7 @@
 static void
 enqueue_dl_entity(struct sched_dl_entity *dl_se, int flags);
 static void enqueue_task_dl(struct rq *rq, struct task_struct *p, int flags);
-<<<<<<< HEAD
-static void __dequeue_task_dl(struct rq *rq, struct task_struct *p, int flags);
-=======
 static void dequeue_dl_entity(struct sched_dl_entity *dl_se, int flags);
->>>>>>> 2d5404ca
 static void wakeup_preempt_dl(struct rq *rq, struct task_struct *p, int flags);
 
 static inline void replenish_dl_new_period(struct sched_dl_entity *dl_se,
@@ -1420,11 +1416,7 @@
  * Since rq->dl.running_bw and rq->dl.this_bw contain utilizations multiplied
  * by 2^BW_SHIFT, the result has to be shifted right by BW_SHIFT.
  * Since rq->dl.bw_ratio contains 1 / Umax multiplied by 2^RATIO_SHIFT, dl_bw
-<<<<<<< HEAD
- * is multiped by rq->dl.bw_ratio and shifted right by RATIO_SHIFT.
-=======
  * is multiplied by rq->dl.bw_ratio and shifted right by RATIO_SHIFT.
->>>>>>> 2d5404ca
  * Since delta is a 64 bit variable, to have an overflow its value should be
  * larger than 2^(64 - 20 - 8), which is more than 64 seconds. So, overflow is
  * not an issue here.
@@ -1444,11 +1436,6 @@
 		u_act = dl_se->dl_bw;
 	else
 		u_act = rq->dl.max_bw - u_inact - rq->dl.extra_bw;
-<<<<<<< HEAD
-
-	u_act = (u_act * rq->dl.bw_ratio) >> RATIO_SHIFT;
-	return (delta * u_act) >> BW_SHIFT;
-=======
 
 	u_act = (u_act * rq->dl.bw_ratio) >> RATIO_SHIFT;
 	return (delta * u_act) >> BW_SHIFT;
@@ -1741,7 +1728,6 @@
 	dl_se->dl_density = to_ratio(dl_se->dl_deadline, dl_se->dl_runtime);
 
 	return retval;
->>>>>>> 2d5404ca
 }
 
 /*
@@ -2130,12 +2116,8 @@
 			 * If the timer callback was running (hrtimer_try_to_cancel == -1),
 			 * it will eventually call put_task_struct().
 			 */
-<<<<<<< HEAD
-			if (hrtimer_try_to_cancel(&p->dl.dl_timer) == 1)
-=======
 			if (hrtimer_try_to_cancel(&p->dl.dl_timer) == 1 &&
 			    !dl_server(&p->dl))
->>>>>>> 2d5404ca
 				put_task_struct(p);
 			p->dl.dl_throttled = 0;
 		}
@@ -3009,12 +2991,6 @@
 	 */
 	if (task_on_rq_queued(p) && p->dl.dl_runtime)
 		task_non_contending(&p->dl);
-
-	/*
-	 * In case a task is setscheduled out from SCHED_DEADLINE we need to
-	 * keep track of that on its cpuset (for correct bandwidth tracking).
-	 */
-	dec_dl_tasks_cs(p);
 
 	/*
 	 * In case a task is setscheduled out from SCHED_DEADLINE we need to
