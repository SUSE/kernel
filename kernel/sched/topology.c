--- conflicted
+++ resolved
@@ -16,7 +16,6 @@
 static int __init sched_debug_setup(char *str)
 {
 	sched_debug_verbose = true;
-	sched_domain_expose_debugfs = true;
 
 	return 0;
 }
@@ -155,7 +154,6 @@
 #else /* !CONFIG_SCHED_DEBUG */
 
 # define sched_debug_verbose 0
-# define sched_domain_expose_debugfs 1
 # define sched_domain_debug(sd, cpu) do { } while (0)
 static inline bool sched_debug(void)
 {
@@ -1990,7 +1988,6 @@
 		sched_domain_topology_saved = NULL;
 	}
 }
-<<<<<<< HEAD
 
 /*
  * Call with hotplug lock held
@@ -2007,24 +2004,6 @@
 	if (cpumask_weight(cpumask_of_node(node)) != 1)
 		return;
 
-=======
-
-/*
- * Call with hotplug lock held
- */
-void sched_update_numa(int cpu, bool online)
-{
-	int node;
-
-	node = cpu_to_node(cpu);
-	/*
-	 * Scheduler NUMA topology is updated when the first CPU of a
-	 * node is onlined or the last CPU of a node is offlined.
-	 */
-	if (cpumask_weight(cpumask_of_node(node)) != 1)
-		return;
-
->>>>>>> eb3cdb58
 	sched_reset_numa();
 	sched_init_numa(online ? NUMA_NO_NODE : node);
 }
@@ -2083,13 +2062,6 @@
 			found = cpu;
 			break;
 		}
-<<<<<<< HEAD
-	}
-unlock:
-	rcu_read_unlock();
-
-	return found;
-=======
 	}
 unlock:
 	rcu_read_unlock();
@@ -2155,7 +2127,6 @@
 unlock:
 	rcu_read_unlock();
 	return ret;
->>>>>>> eb3cdb58
 }
 EXPORT_SYMBOL_GPL(sched_numa_find_nth_cpu);
 
@@ -2756,8 +2727,7 @@
 	dattr_cur = dattr_new;
 	ndoms_cur = ndoms_new;
 
-	if (sched_domain_expose_debugfs)
-		update_sched_domain_debugfs();
+	update_sched_domain_debugfs();
 }
 
 /*
