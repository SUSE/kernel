// SPDX-License-Identifier: GPL-2.0
/*
 * Scheduler topology setup/handling methods
 */

#include <linux/bsearch.h>

DEFINE_MUTEX(sched_domains_mutex);

/* Protected by sched_domains_mutex: */
static cpumask_var_t sched_domains_tmpmask;
static cpumask_var_t sched_domains_tmpmask2;

#ifdef CONFIG_SCHED_DEBUG

static int __init sched_debug_setup(char *str)
{
	sched_debug_verbose = true;

	return 0;
}
early_param("sched_verbose", sched_debug_setup);

static inline bool sched_debug(void)
{
	return sched_debug_verbose;
}

#define SD_FLAG(_name, mflags) [__##_name] = { .meta_flags = mflags, .name = #_name },
const struct sd_flag_debug sd_flag_debug[] = {
#include <linux/sched/sd_flags.h>
};
#undef SD_FLAG

static int sched_domain_debug_one(struct sched_domain *sd, int cpu, int level,
				  struct cpumask *groupmask)
{
	struct sched_group *group = sd->groups;
	unsigned long flags = sd->flags;
	unsigned int idx;

	cpumask_clear(groupmask);

	printk(KERN_DEBUG "%*s domain-%d: ", level, "", level);
	printk(KERN_CONT "span=%*pbl level=%s\n",
	       cpumask_pr_args(sched_domain_span(sd)), sd->name);

	if (!cpumask_test_cpu(cpu, sched_domain_span(sd))) {
		printk(KERN_ERR "ERROR: domain->span does not contain CPU%d\n", cpu);
	}
	if (group && !cpumask_test_cpu(cpu, sched_group_span(group))) {
		printk(KERN_ERR "ERROR: domain->groups does not contain CPU%d\n", cpu);
	}

	for_each_set_bit(idx, &flags, __SD_FLAG_CNT) {
		unsigned int flag = BIT(idx);
		unsigned int meta_flags = sd_flag_debug[idx].meta_flags;

		if ((meta_flags & SDF_SHARED_CHILD) && sd->child &&
		    !(sd->child->flags & flag))
			printk(KERN_ERR "ERROR: flag %s set here but not in child\n",
			       sd_flag_debug[idx].name);

		if ((meta_flags & SDF_SHARED_PARENT) && sd->parent &&
		    !(sd->parent->flags & flag))
			printk(KERN_ERR "ERROR: flag %s set here but not in parent\n",
			       sd_flag_debug[idx].name);
	}

	printk(KERN_DEBUG "%*s groups:", level + 1, "");
	do {
		if (!group) {
			printk("\n");
			printk(KERN_ERR "ERROR: group is NULL\n");
			break;
		}

		if (cpumask_empty(sched_group_span(group))) {
			printk(KERN_CONT "\n");
			printk(KERN_ERR "ERROR: empty group\n");
			break;
		}

		if (!(sd->flags & SD_OVERLAP) &&
		    cpumask_intersects(groupmask, sched_group_span(group))) {
			printk(KERN_CONT "\n");
			printk(KERN_ERR "ERROR: repeated CPUs\n");
			break;
		}

		cpumask_or(groupmask, groupmask, sched_group_span(group));

		printk(KERN_CONT " %d:{ span=%*pbl",
				group->sgc->id,
				cpumask_pr_args(sched_group_span(group)));

		if ((sd->flags & SD_OVERLAP) &&
		    !cpumask_equal(group_balance_mask(group), sched_group_span(group))) {
			printk(KERN_CONT " mask=%*pbl",
				cpumask_pr_args(group_balance_mask(group)));
		}

		if (group->sgc->capacity != SCHED_CAPACITY_SCALE)
			printk(KERN_CONT " cap=%lu", group->sgc->capacity);

		if (group == sd->groups && sd->child &&
		    !cpumask_equal(sched_domain_span(sd->child),
				   sched_group_span(group))) {
			printk(KERN_ERR "ERROR: domain->groups does not match domain->child\n");
		}

		printk(KERN_CONT " }");

		group = group->next;

		if (group != sd->groups)
			printk(KERN_CONT ",");

	} while (group != sd->groups);
	printk(KERN_CONT "\n");

	if (!cpumask_equal(sched_domain_span(sd), groupmask))
		printk(KERN_ERR "ERROR: groups don't span domain->span\n");

	if (sd->parent &&
	    !cpumask_subset(groupmask, sched_domain_span(sd->parent)))
		printk(KERN_ERR "ERROR: parent span is not a superset of domain->span\n");
	return 0;
}

static void sched_domain_debug(struct sched_domain *sd, int cpu)
{
	int level = 0;

	if (!sched_debug_verbose)
		return;

	if (!sd) {
		printk(KERN_DEBUG "CPU%d attaching NULL sched-domain.\n", cpu);
		return;
	}

	printk(KERN_DEBUG "CPU%d attaching sched-domain(s):\n", cpu);

	for (;;) {
		if (sched_domain_debug_one(sd, cpu, level, sched_domains_tmpmask))
			break;
		level++;
		sd = sd->parent;
		if (!sd)
			break;
	}
}
#else /* !CONFIG_SCHED_DEBUG */

# define sched_debug_verbose 0
# define sched_domain_debug(sd, cpu) do { } while (0)
static inline bool sched_debug(void)
{
	return false;
}
#endif /* CONFIG_SCHED_DEBUG */

/* Generate a mask of SD flags with the SDF_NEEDS_GROUPS metaflag */
#define SD_FLAG(name, mflags) (name * !!((mflags) & SDF_NEEDS_GROUPS)) |
static const unsigned int SD_DEGENERATE_GROUPS_MASK =
#include <linux/sched/sd_flags.h>
0;
#undef SD_FLAG

static int sd_degenerate(struct sched_domain *sd)
{
	if (cpumask_weight(sched_domain_span(sd)) == 1)
		return 1;

	/* Following flags need at least 2 groups */
	if ((sd->flags & SD_DEGENERATE_GROUPS_MASK) &&
	    (sd->groups != sd->groups->next))
		return 0;

	/* Following flags don't use groups */
	if (sd->flags & (SD_WAKE_AFFINE))
		return 0;

	return 1;
}

static int
sd_parent_degenerate(struct sched_domain *sd, struct sched_domain *parent)
{
	unsigned long cflags = sd->flags, pflags = parent->flags;

	if (sd_degenerate(parent))
		return 1;

	if (!cpumask_equal(sched_domain_span(sd), sched_domain_span(parent)))
		return 0;

	/* Flags needing groups don't count if only 1 group in parent */
	if (parent->groups == parent->groups->next)
		pflags &= ~SD_DEGENERATE_GROUPS_MASK;

	if (~cflags & pflags)
		return 0;

	return 1;
}

#if defined(CONFIG_ENERGY_MODEL) && defined(CONFIG_CPU_FREQ_GOV_SCHEDUTIL)
DEFINE_STATIC_KEY_FALSE(sched_energy_present);
static unsigned int sysctl_sched_energy_aware = 1;
static DEFINE_MUTEX(sched_energy_mutex);
static bool sched_energy_update;

static bool sched_is_eas_possible(const struct cpumask *cpu_mask)
{
	bool any_asym_capacity = false;
	struct cpufreq_policy *policy;
	struct cpufreq_governor *gov;
	int i;

	/* EAS is enabled for asymmetric CPU capacity topologies. */
	for_each_cpu(i, cpu_mask) {
		if (rcu_access_pointer(per_cpu(sd_asym_cpucapacity, i))) {
			any_asym_capacity = true;
			break;
		}
	}
	if (!any_asym_capacity) {
		if (sched_debug()) {
			pr_info("rd %*pbl: Checking EAS, CPUs do not have asymmetric capacities\n",
				cpumask_pr_args(cpu_mask));
		}
		return false;
	}

	/* EAS definitely does *not* handle SMT */
	if (sched_smt_active()) {
		if (sched_debug()) {
			pr_info("rd %*pbl: Checking EAS, SMT is not supported\n",
				cpumask_pr_args(cpu_mask));
		}
		return false;
	}

	if (!arch_scale_freq_invariant()) {
		if (sched_debug()) {
			pr_info("rd %*pbl: Checking EAS: frequency-invariant load tracking not yet supported",
				cpumask_pr_args(cpu_mask));
		}
		return false;
	}

	/* Do not attempt EAS if schedutil is not being used. */
	for_each_cpu(i, cpu_mask) {
		policy = cpufreq_cpu_get(i);
		if (!policy) {
			if (sched_debug()) {
				pr_info("rd %*pbl: Checking EAS, cpufreq policy not set for CPU: %d",
					cpumask_pr_args(cpu_mask), i);
			}
			return false;
		}
		gov = policy->governor;
		cpufreq_cpu_put(policy);
		if (gov != &schedutil_gov) {
			if (sched_debug()) {
				pr_info("rd %*pbl: Checking EAS, schedutil is mandatory\n",
					cpumask_pr_args(cpu_mask));
			}
			return false;
		}
	}

	return true;
}

void rebuild_sched_domains_energy(void)
{
	mutex_lock(&sched_energy_mutex);
	sched_energy_update = true;
	rebuild_sched_domains();
	sched_energy_update = false;
	mutex_unlock(&sched_energy_mutex);
}

#ifdef CONFIG_PROC_SYSCTL
static int sched_energy_aware_handler(const struct ctl_table *table, int write,
		void *buffer, size_t *lenp, loff_t *ppos)
{
	int ret, state;

	if (write && !capable(CAP_SYS_ADMIN))
		return -EPERM;

	if (!sched_is_eas_possible(cpu_active_mask)) {
		if (write) {
			return -EOPNOTSUPP;
		} else {
			*lenp = 0;
			return 0;
		}
	}

	ret = proc_dointvec_minmax(table, write, buffer, lenp, ppos);
	if (!ret && write) {
		state = static_branch_unlikely(&sched_energy_present);
		if (state != sysctl_sched_energy_aware)
			rebuild_sched_domains_energy();
	}

	return ret;
}

static struct ctl_table sched_energy_aware_sysctls[] = {
	{
		.procname       = "sched_energy_aware",
		.data           = &sysctl_sched_energy_aware,
		.maxlen         = sizeof(unsigned int),
		.mode           = 0644,
		.proc_handler   = sched_energy_aware_handler,
		.extra1         = SYSCTL_ZERO,
		.extra2         = SYSCTL_ONE,
	},
};

static int __init sched_energy_aware_sysctl_init(void)
{
	register_sysctl_init("kernel", sched_energy_aware_sysctls);
	return 0;
}

late_initcall(sched_energy_aware_sysctl_init);
#endif

static void free_pd(struct perf_domain *pd)
{
	struct perf_domain *tmp;

	while (pd) {
		tmp = pd->next;
		kfree(pd);
		pd = tmp;
	}
}

static struct perf_domain *find_pd(struct perf_domain *pd, int cpu)
{
	while (pd) {
		if (cpumask_test_cpu(cpu, perf_domain_span(pd)))
			return pd;
		pd = pd->next;
	}

	return NULL;
}

static struct perf_domain *pd_init(int cpu)
{
	struct em_perf_domain *obj = em_cpu_get(cpu);
	struct perf_domain *pd;

	if (!obj) {
		if (sched_debug())
			pr_info("%s: no EM found for CPU%d\n", __func__, cpu);
		return NULL;
	}

	pd = kzalloc(sizeof(*pd), GFP_KERNEL);
	if (!pd)
		return NULL;
	pd->em_pd = obj;

	return pd;
}

static void perf_domain_debug(const struct cpumask *cpu_map,
						struct perf_domain *pd)
{
	if (!sched_debug() || !pd)
		return;

	printk(KERN_DEBUG "root_domain %*pbl:", cpumask_pr_args(cpu_map));

	while (pd) {
		printk(KERN_CONT " pd%d:{ cpus=%*pbl nr_pstate=%d }",
				cpumask_first(perf_domain_span(pd)),
				cpumask_pr_args(perf_domain_span(pd)),
				em_pd_nr_perf_states(pd->em_pd));
		pd = pd->next;
	}

	printk(KERN_CONT "\n");
}

static void destroy_perf_domain_rcu(struct rcu_head *rp)
{
	struct perf_domain *pd;

	pd = container_of(rp, struct perf_domain, rcu);
	free_pd(pd);
}

static void sched_energy_set(bool has_eas)
{
	if (!has_eas && static_branch_unlikely(&sched_energy_present)) {
		if (sched_debug())
			pr_info("%s: stopping EAS\n", __func__);
		static_branch_disable_cpuslocked(&sched_energy_present);
	} else if (has_eas && !static_branch_unlikely(&sched_energy_present)) {
		if (sched_debug())
			pr_info("%s: starting EAS\n", __func__);
		static_branch_enable_cpuslocked(&sched_energy_present);
	}
}

/*
 * EAS can be used on a root domain if it meets all the following conditions:
 *    1. an Energy Model (EM) is available;
 *    2. the SD_ASYM_CPUCAPACITY flag is set in the sched_domain hierarchy.
 *    3. no SMT is detected.
 *    4. schedutil is driving the frequency of all CPUs of the rd;
 *    5. frequency invariance support is present;
 */
static bool build_perf_domains(const struct cpumask *cpu_map)
{
	int i;
	struct perf_domain *pd = NULL, *tmp;
	int cpu = cpumask_first(cpu_map);
	struct root_domain *rd = cpu_rq(cpu)->rd;

	if (!sysctl_sched_energy_aware)
		goto free;

	if (!sched_is_eas_possible(cpu_map))
		goto free;

	for_each_cpu(i, cpu_map) {
		/* Skip already covered CPUs. */
		if (find_pd(pd, i))
			continue;

		/* Create the new pd and add it to the local list. */
		tmp = pd_init(i);
		if (!tmp)
			goto free;
		tmp->next = pd;
		pd = tmp;
	}

	perf_domain_debug(cpu_map, pd);

	/* Attach the new list of performance domains to the root domain. */
	tmp = rd->pd;
	rcu_assign_pointer(rd->pd, pd);
	if (tmp)
		call_rcu(&tmp->rcu, destroy_perf_domain_rcu);

	return !!pd;

free:
	free_pd(pd);
	tmp = rd->pd;
	rcu_assign_pointer(rd->pd, NULL);
	if (tmp)
		call_rcu(&tmp->rcu, destroy_perf_domain_rcu);

	return false;
}
#else
static void free_pd(struct perf_domain *pd) { }
#endif /* CONFIG_ENERGY_MODEL && CONFIG_CPU_FREQ_GOV_SCHEDUTIL*/

static void free_rootdomain(struct rcu_head *rcu)
{
	struct root_domain *rd = container_of(rcu, struct root_domain, rcu);

	cpupri_cleanup(&rd->cpupri);
	cpudl_cleanup(&rd->cpudl);
	free_cpumask_var(rd->dlo_mask);
	free_cpumask_var(rd->rto_mask);
	free_cpumask_var(rd->online);
	free_cpumask_var(rd->span);
	free_pd(rd->pd);
	kfree(rd);
}

void rq_attach_root(struct rq *rq, struct root_domain *rd)
{
	struct root_domain *old_rd = NULL;
	struct rq_flags rf;

	rq_lock_irqsave(rq, &rf);

	if (rq->rd) {
		old_rd = rq->rd;

		if (cpumask_test_cpu(rq->cpu, old_rd->online))
			set_rq_offline(rq);

		cpumask_clear_cpu(rq->cpu, old_rd->span);

		/*
		 * If we don't want to free the old_rd yet then
		 * set old_rd to NULL to skip the freeing later
		 * in this function:
		 */
		if (!atomic_dec_and_test(&old_rd->refcount))
			old_rd = NULL;
	}

	atomic_inc(&rd->refcount);
	rq->rd = rd;

	cpumask_set_cpu(rq->cpu, rd->span);
	if (cpumask_test_cpu(rq->cpu, cpu_active_mask))
		set_rq_online(rq);

<<<<<<< HEAD
=======
	/*
	 * Because the rq is not a task, dl_add_task_root_domain() did not
	 * move the fair server bw to the rd if it already started.
	 * Add it now.
	 */
	if (rq->fair_server.dl_server)
		__dl_server_attach_root(&rq->fair_server, rq);

>>>>>>> 2d5404ca
	rq_unlock_irqrestore(rq, &rf);

	if (old_rd)
		call_rcu(&old_rd->rcu, free_rootdomain);
}

void sched_get_rd(struct root_domain *rd)
{
	atomic_inc(&rd->refcount);
}

void sched_put_rd(struct root_domain *rd)
{
	if (!atomic_dec_and_test(&rd->refcount))
		return;

	call_rcu(&rd->rcu, free_rootdomain);
}

static int init_rootdomain(struct root_domain *rd)
{
	if (!zalloc_cpumask_var(&rd->span, GFP_KERNEL))
		goto out;
	if (!zalloc_cpumask_var(&rd->online, GFP_KERNEL))
		goto free_span;
	if (!zalloc_cpumask_var(&rd->dlo_mask, GFP_KERNEL))
		goto free_online;
	if (!zalloc_cpumask_var(&rd->rto_mask, GFP_KERNEL))
		goto free_dlo_mask;

#ifdef HAVE_RT_PUSH_IPI
	rd->rto_cpu = -1;
	raw_spin_lock_init(&rd->rto_lock);
	rd->rto_push_work = IRQ_WORK_INIT_HARD(rto_push_irq_work_func);
#endif

	rd->visit_gen = 0;
	init_dl_bw(&rd->dl_bw);
	if (cpudl_init(&rd->cpudl) != 0)
		goto free_rto_mask;

	if (cpupri_init(&rd->cpupri) != 0)
		goto free_cpudl;
	return 0;

free_cpudl:
	cpudl_cleanup(&rd->cpudl);
free_rto_mask:
	free_cpumask_var(rd->rto_mask);
free_dlo_mask:
	free_cpumask_var(rd->dlo_mask);
free_online:
	free_cpumask_var(rd->online);
free_span:
	free_cpumask_var(rd->span);
out:
	return -ENOMEM;
}

/*
 * By default the system creates a single root-domain with all CPUs as
 * members (mimicking the global state we have today).
 */
struct root_domain def_root_domain;

void __init init_defrootdomain(void)
{
	init_rootdomain(&def_root_domain);

	atomic_set(&def_root_domain.refcount, 1);
}

static struct root_domain *alloc_rootdomain(void)
{
	struct root_domain *rd;

	rd = kzalloc(sizeof(*rd), GFP_KERNEL);
	if (!rd)
		return NULL;

	if (init_rootdomain(rd) != 0) {
		kfree(rd);
		return NULL;
	}

	return rd;
}

static void free_sched_groups(struct sched_group *sg, int free_sgc)
{
	struct sched_group *tmp, *first;

	if (!sg)
		return;

	first = sg;
	do {
		tmp = sg->next;

		if (free_sgc && atomic_dec_and_test(&sg->sgc->ref))
			kfree(sg->sgc);

		if (atomic_dec_and_test(&sg->ref))
			kfree(sg);
		sg = tmp;
	} while (sg != first);
}

static void destroy_sched_domain(struct sched_domain *sd)
{
	/*
	 * A normal sched domain may have multiple group references, an
	 * overlapping domain, having private groups, only one.  Iterate,
	 * dropping group/capacity references, freeing where none remain.
	 */
	free_sched_groups(sd->groups, 1);

	if (sd->shared && atomic_dec_and_test(&sd->shared->ref))
		kfree(sd->shared);
	kfree(sd);
}

static void destroy_sched_domains_rcu(struct rcu_head *rcu)
{
	struct sched_domain *sd = container_of(rcu, struct sched_domain, rcu);

	while (sd) {
		struct sched_domain *parent = sd->parent;
		destroy_sched_domain(sd);
		sd = parent;
	}
}

static void destroy_sched_domains(struct sched_domain *sd)
{
	if (sd)
		call_rcu(&sd->rcu, destroy_sched_domains_rcu);
}

/*
 * Keep a special pointer to the highest sched_domain that has SD_SHARE_LLC set
 * (Last Level Cache Domain) for this allows us to avoid some pointer chasing
 * select_idle_sibling().
 *
 * Also keep a unique ID per domain (we use the first CPU number in the cpumask
 * of the domain), this allows us to quickly tell if two CPUs are in the same
 * cache domain, see cpus_share_cache().
 */
DEFINE_PER_CPU(struct sched_domain __rcu *, sd_llc);
DEFINE_PER_CPU(int, sd_llc_size);
DEFINE_PER_CPU(int, sd_llc_id);
DEFINE_PER_CPU(int, sd_share_id);
DEFINE_PER_CPU(struct sched_domain_shared __rcu *, sd_llc_shared);
DEFINE_PER_CPU(struct sched_domain __rcu *, sd_numa);
DEFINE_PER_CPU(struct sched_domain __rcu *, sd_asym_packing);
DEFINE_PER_CPU(struct sched_domain __rcu *, sd_asym_cpucapacity);

DEFINE_STATIC_KEY_FALSE(sched_asym_cpucapacity);
DEFINE_STATIC_KEY_FALSE(sched_cluster_active);

static void update_top_cache_domain(int cpu)
{
	struct sched_domain_shared *sds = NULL;
	struct sched_domain *sd;
	int id = cpu;
	int size = 1;

	sd = highest_flag_domain(cpu, SD_SHARE_LLC);
	if (sd) {
		id = cpumask_first(sched_domain_span(sd));
		size = cpumask_weight(sched_domain_span(sd));
		sds = sd->shared;
	}

	rcu_assign_pointer(per_cpu(sd_llc, cpu), sd);
	per_cpu(sd_llc_size, cpu) = size;
	per_cpu(sd_llc_id, cpu) = id;
	rcu_assign_pointer(per_cpu(sd_llc_shared, cpu), sds);

	sd = lowest_flag_domain(cpu, SD_CLUSTER);
	if (sd)
		id = cpumask_first(sched_domain_span(sd));

	/*
	 * This assignment should be placed after the sd_llc_id as
	 * we want this id equals to cluster id on cluster machines
	 * but equals to LLC id on non-Cluster machines.
	 */
	per_cpu(sd_share_id, cpu) = id;

	sd = lowest_flag_domain(cpu, SD_NUMA);
	rcu_assign_pointer(per_cpu(sd_numa, cpu), sd);

	sd = highest_flag_domain(cpu, SD_ASYM_PACKING);
	rcu_assign_pointer(per_cpu(sd_asym_packing, cpu), sd);

	sd = lowest_flag_domain(cpu, SD_ASYM_CPUCAPACITY_FULL);
	rcu_assign_pointer(per_cpu(sd_asym_cpucapacity, cpu), sd);
}

/*
 * Attach the domain 'sd' to 'cpu' as its base domain. Callers must
 * hold the hotplug lock.
 */
static void
cpu_attach_domain(struct sched_domain *sd, struct root_domain *rd, int cpu)
{
	struct rq *rq = cpu_rq(cpu);
	struct sched_domain *tmp;

	/* Remove the sched domains which do not contribute to scheduling. */
	for (tmp = sd; tmp; ) {
		struct sched_domain *parent = tmp->parent;
		if (!parent)
			break;

		if (sd_parent_degenerate(tmp, parent)) {
			tmp->parent = parent->parent;

			if (parent->parent) {
				parent->parent->child = tmp;
<<<<<<< HEAD
				if (tmp->flags & SD_SHARE_CPUCAPACITY)
					parent->parent->groups->flags |= SD_SHARE_CPUCAPACITY;
=======
				parent->parent->groups->flags = tmp->flags;
>>>>>>> 2d5404ca
			}

			/*
			 * Transfer SD_PREFER_SIBLING down in case of a
			 * degenerate parent; the spans match for this
			 * so the property transfers.
			 */
			if (parent->flags & SD_PREFER_SIBLING)
				tmp->flags |= SD_PREFER_SIBLING;
			destroy_sched_domain(parent);
		} else
			tmp = tmp->parent;
	}

	if (sd && sd_degenerate(sd)) {
		tmp = sd;
		sd = sd->parent;
		destroy_sched_domain(tmp);
		if (sd) {
			struct sched_group *sg = sd->groups;

			/*
			 * sched groups hold the flags of the child sched
			 * domain for convenience. Clear such flags since
			 * the child is being destroyed.
			 */
			do {
				sg->flags = 0;
			} while (sg != sd->groups);

			sd->child = NULL;
		}
	}

	sched_domain_debug(sd, cpu);

	rq_attach_root(rq, rd);
	tmp = rq->sd;
	rcu_assign_pointer(rq->sd, sd);
	dirty_sched_domain_sysctl(cpu);
	destroy_sched_domains(tmp);

	update_top_cache_domain(cpu);
}

struct s_data {
	struct sched_domain * __percpu *sd;
	struct root_domain	*rd;
};

enum s_alloc {
	sa_rootdomain,
	sa_sd,
	sa_sd_storage,
	sa_none,
};

/*
 * Return the canonical balance CPU for this group, this is the first CPU
 * of this group that's also in the balance mask.
 *
 * The balance mask are all those CPUs that could actually end up at this
 * group. See build_balance_mask().
 *
 * Also see should_we_balance().
 */
int group_balance_cpu(struct sched_group *sg)
{
	return cpumask_first(group_balance_mask(sg));
}


/*
 * NUMA topology (first read the regular topology blurb below)
 *
 * Given a node-distance table, for example:
 *
 *   node   0   1   2   3
 *     0:  10  20  30  20
 *     1:  20  10  20  30
 *     2:  30  20  10  20
 *     3:  20  30  20  10
 *
 * which represents a 4 node ring topology like:
 *
 *   0 ----- 1
 *   |       |
 *   |       |
 *   |       |
 *   3 ----- 2
 *
 * We want to construct domains and groups to represent this. The way we go
 * about doing this is to build the domains on 'hops'. For each NUMA level we
 * construct the mask of all nodes reachable in @level hops.
 *
 * For the above NUMA topology that gives 3 levels:
 *
 * NUMA-2	0-3		0-3		0-3		0-3
 *  groups:	{0-1,3},{1-3}	{0-2},{0,2-3}	{1-3},{0-1,3}	{0,2-3},{0-2}
 *
 * NUMA-1	0-1,3		0-2		1-3		0,2-3
 *  groups:	{0},{1},{3}	{0},{1},{2}	{1},{2},{3}	{0},{2},{3}
 *
 * NUMA-0	0		1		2		3
 *
 *
 * As can be seen; things don't nicely line up as with the regular topology.
 * When we iterate a domain in child domain chunks some nodes can be
 * represented multiple times -- hence the "overlap" naming for this part of
 * the topology.
 *
 * In order to minimize this overlap, we only build enough groups to cover the
 * domain. For instance Node-0 NUMA-2 would only get groups: 0-1,3 and 1-3.
 *
 * Because:
 *
 *  - the first group of each domain is its child domain; this
 *    gets us the first 0-1,3
 *  - the only uncovered node is 2, who's child domain is 1-3.
 *
 * However, because of the overlap, computing a unique CPU for each group is
 * more complicated. Consider for instance the groups of NODE-1 NUMA-2, both
 * groups include the CPUs of Node-0, while those CPUs would not in fact ever
 * end up at those groups (they would end up in group: 0-1,3).
 *
 * To correct this we have to introduce the group balance mask. This mask
 * will contain those CPUs in the group that can reach this group given the
 * (child) domain tree.
 *
 * With this we can once again compute balance_cpu and sched_group_capacity
 * relations.
 *
 * XXX include words on how balance_cpu is unique and therefore can be
 * used for sched_group_capacity links.
 *
 *
 * Another 'interesting' topology is:
 *
 *   node   0   1   2   3
 *     0:  10  20  20  30
 *     1:  20  10  20  20
 *     2:  20  20  10  20
 *     3:  30  20  20  10
 *
 * Which looks a little like:
 *
 *   0 ----- 1
 *   |     / |
 *   |   /   |
 *   | /     |
 *   2 ----- 3
 *
 * This topology is asymmetric, nodes 1,2 are fully connected, but nodes 0,3
 * are not.
 *
 * This leads to a few particularly weird cases where the sched_domain's are
 * not of the same number for each CPU. Consider:
 *
 * NUMA-2	0-3						0-3
 *  groups:	{0-2},{1-3}					{1-3},{0-2}
 *
 * NUMA-1	0-2		0-3		0-3		1-3
 *
 * NUMA-0	0		1		2		3
 *
 */


/*
 * Build the balance mask; it contains only those CPUs that can arrive at this
 * group and should be considered to continue balancing.
 *
 * We do this during the group creation pass, therefore the group information
 * isn't complete yet, however since each group represents a (child) domain we
 * can fully construct this using the sched_domain bits (which are already
 * complete).
 */
static void
build_balance_mask(struct sched_domain *sd, struct sched_group *sg, struct cpumask *mask)
{
	const struct cpumask *sg_span = sched_group_span(sg);
	struct sd_data *sdd = sd->private;
	struct sched_domain *sibling;
	int i;

	cpumask_clear(mask);

	for_each_cpu(i, sg_span) {
		sibling = *per_cpu_ptr(sdd->sd, i);

		/*
		 * Can happen in the asymmetric case, where these siblings are
		 * unused. The mask will not be empty because those CPUs that
		 * do have the top domain _should_ span the domain.
		 */
		if (!sibling->child)
			continue;

		/* If we would not end up here, we can't continue from here */
		if (!cpumask_equal(sg_span, sched_domain_span(sibling->child)))
			continue;

		cpumask_set_cpu(i, mask);
	}

	/* We must not have empty masks here */
	WARN_ON_ONCE(cpumask_empty(mask));
}

/*
 * XXX: This creates per-node group entries; since the load-balancer will
 * immediately access remote memory to construct this group's load-balance
 * statistics having the groups node local is of dubious benefit.
 */
static struct sched_group *
build_group_from_child_sched_domain(struct sched_domain *sd, int cpu)
{
	struct sched_group *sg;
	struct cpumask *sg_span;

	sg = kzalloc_node(sizeof(struct sched_group) + cpumask_size(),
			GFP_KERNEL, cpu_to_node(cpu));

	if (!sg)
		return NULL;

	sg_span = sched_group_span(sg);
	if (sd->child) {
		cpumask_copy(sg_span, sched_domain_span(sd->child));
		sg->flags = sd->child->flags;
	} else {
		cpumask_copy(sg_span, sched_domain_span(sd));
	}

	atomic_inc(&sg->ref);
	return sg;
}

static void init_overlap_sched_group(struct sched_domain *sd,
				     struct sched_group *sg)
{
	struct cpumask *mask = sched_domains_tmpmask2;
	struct sd_data *sdd = sd->private;
	struct cpumask *sg_span;
	int cpu;

	build_balance_mask(sd, sg, mask);
	cpu = cpumask_first(mask);

	sg->sgc = *per_cpu_ptr(sdd->sgc, cpu);
	if (atomic_inc_return(&sg->sgc->ref) == 1)
		cpumask_copy(group_balance_mask(sg), mask);
	else
		WARN_ON_ONCE(!cpumask_equal(group_balance_mask(sg), mask));

	/*
	 * Initialize sgc->capacity such that even if we mess up the
	 * domains and no possible iteration will get us here, we won't
	 * die on a /0 trap.
	 */
	sg_span = sched_group_span(sg);
	sg->sgc->capacity = SCHED_CAPACITY_SCALE * cpumask_weight(sg_span);
	sg->sgc->min_capacity = SCHED_CAPACITY_SCALE;
	sg->sgc->max_capacity = SCHED_CAPACITY_SCALE;
}

static struct sched_domain *
find_descended_sibling(struct sched_domain *sd, struct sched_domain *sibling)
{
	/*
	 * The proper descendant would be the one whose child won't span out
	 * of sd
	 */
	while (sibling->child &&
	       !cpumask_subset(sched_domain_span(sibling->child),
			       sched_domain_span(sd)))
		sibling = sibling->child;

	/*
	 * As we are referencing sgc across different topology level, we need
	 * to go down to skip those sched_domains which don't contribute to
	 * scheduling because they will be degenerated in cpu_attach_domain
	 */
	while (sibling->child &&
	       cpumask_equal(sched_domain_span(sibling->child),
			     sched_domain_span(sibling)))
		sibling = sibling->child;

	return sibling;
}

static int
build_overlap_sched_groups(struct sched_domain *sd, int cpu)
{
	struct sched_group *first = NULL, *last = NULL, *sg;
	const struct cpumask *span = sched_domain_span(sd);
	struct cpumask *covered = sched_domains_tmpmask;
	struct sd_data *sdd = sd->private;
	struct sched_domain *sibling;
	int i;

	cpumask_clear(covered);

	for_each_cpu_wrap(i, span, cpu) {
		struct cpumask *sg_span;

		if (cpumask_test_cpu(i, covered))
			continue;

		sibling = *per_cpu_ptr(sdd->sd, i);

		/*
		 * Asymmetric node setups can result in situations where the
		 * domain tree is of unequal depth, make sure to skip domains
		 * that already cover the entire range.
		 *
		 * In that case build_sched_domains() will have terminated the
		 * iteration early and our sibling sd spans will be empty.
		 * Domains should always include the CPU they're built on, so
		 * check that.
		 */
		if (!cpumask_test_cpu(i, sched_domain_span(sibling)))
			continue;

		/*
		 * Usually we build sched_group by sibling's child sched_domain
		 * But for machines whose NUMA diameter are 3 or above, we move
		 * to build sched_group by sibling's proper descendant's child
		 * domain because sibling's child sched_domain will span out of
		 * the sched_domain being built as below.
		 *
		 * Smallest diameter=3 topology is:
		 *
		 *   node   0   1   2   3
		 *     0:  10  20  30  40
		 *     1:  20  10  20  30
		 *     2:  30  20  10  20
		 *     3:  40  30  20  10
		 *
		 *   0 --- 1 --- 2 --- 3
		 *
		 * NUMA-3       0-3             N/A             N/A             0-3
		 *  groups:     {0-2},{1-3}                                     {1-3},{0-2}
		 *
		 * NUMA-2       0-2             0-3             0-3             1-3
		 *  groups:     {0-1},{1-3}     {0-2},{2-3}     {1-3},{0-1}     {2-3},{0-2}
		 *
		 * NUMA-1       0-1             0-2             1-3             2-3
		 *  groups:     {0},{1}         {1},{2},{0}     {2},{3},{1}     {3},{2}
		 *
		 * NUMA-0       0               1               2               3
		 *
		 * The NUMA-2 groups for nodes 0 and 3 are obviously buggered, as the
		 * group span isn't a subset of the domain span.
		 */
		if (sibling->child &&
		    !cpumask_subset(sched_domain_span(sibling->child), span))
			sibling = find_descended_sibling(sd, sibling);

		sg = build_group_from_child_sched_domain(sibling, cpu);
		if (!sg)
			goto fail;

		sg_span = sched_group_span(sg);
		cpumask_or(covered, covered, sg_span);

		init_overlap_sched_group(sibling, sg);

		if (!first)
			first = sg;
		if (last)
			last->next = sg;
		last = sg;
		last->next = first;
	}
	sd->groups = first;

	return 0;

fail:
	free_sched_groups(first, 0);

	return -ENOMEM;
}


/*
 * Package topology (also see the load-balance blurb in fair.c)
 *
 * The scheduler builds a tree structure to represent a number of important
 * topology features. By default (default_topology[]) these include:
 *
 *  - Simultaneous multithreading (SMT)
 *  - Multi-Core Cache (MC)
 *  - Package (PKG)
 *
 * Where the last one more or less denotes everything up to a NUMA node.
 *
 * The tree consists of 3 primary data structures:
 *
 *	sched_domain -> sched_group -> sched_group_capacity
 *	    ^ ^             ^ ^
 *          `-'             `-'
 *
 * The sched_domains are per-CPU and have a two way link (parent & child) and
 * denote the ever growing mask of CPUs belonging to that level of topology.
 *
 * Each sched_domain has a circular (double) linked list of sched_group's, each
 * denoting the domains of the level below (or individual CPUs in case of the
 * first domain level). The sched_group linked by a sched_domain includes the
 * CPU of that sched_domain [*].
 *
 * Take for instance a 2 threaded, 2 core, 2 cache cluster part:
 *
 * CPU   0   1   2   3   4   5   6   7
 *
 * PKG  [                             ]
 * MC   [             ] [             ]
 * SMT  [     ] [     ] [     ] [     ]
 *
 *  - or -
 *
 * PKG  0-7 0-7 0-7 0-7 0-7 0-7 0-7 0-7
 * MC	0-3 0-3 0-3 0-3 4-7 4-7 4-7 4-7
 * SMT  0-1 0-1 2-3 2-3 4-5 4-5 6-7 6-7
 *
 * CPU   0   1   2   3   4   5   6   7
 *
 * One way to think about it is: sched_domain moves you up and down among these
 * topology levels, while sched_group moves you sideways through it, at child
 * domain granularity.
 *
 * sched_group_capacity ensures each unique sched_group has shared storage.
 *
 * There are two related construction problems, both require a CPU that
 * uniquely identify each group (for a given domain):
 *
 *  - The first is the balance_cpu (see should_we_balance() and the
 *    load-balance blurb in fair.c); for each group we only want 1 CPU to
 *    continue balancing at a higher domain.
 *
 *  - The second is the sched_group_capacity; we want all identical groups
 *    to share a single sched_group_capacity.
 *
 * Since these topologies are exclusive by construction. That is, its
 * impossible for an SMT thread to belong to multiple cores, and cores to
 * be part of multiple caches. There is a very clear and unique location
 * for each CPU in the hierarchy.
 *
 * Therefore computing a unique CPU for each group is trivial (the iteration
 * mask is redundant and set all 1s; all CPUs in a group will end up at _that_
 * group), we can simply pick the first CPU in each group.
 *
 *
 * [*] in other words, the first group of each domain is its child domain.
 */

static struct sched_group *get_group(int cpu, struct sd_data *sdd)
{
	struct sched_domain *sd = *per_cpu_ptr(sdd->sd, cpu);
	struct sched_domain *child = sd->child;
	struct sched_group *sg;
	bool already_visited;

	if (child)
		cpu = cpumask_first(sched_domain_span(child));

	sg = *per_cpu_ptr(sdd->sg, cpu);
	sg->sgc = *per_cpu_ptr(sdd->sgc, cpu);

	/* Increase refcounts for claim_allocations: */
	already_visited = atomic_inc_return(&sg->ref) > 1;
	/* sgc visits should follow a similar trend as sg */
	WARN_ON(already_visited != (atomic_inc_return(&sg->sgc->ref) > 1));

	/* If we have already visited that group, it's already initialized. */
	if (already_visited)
		return sg;

	if (child) {
		cpumask_copy(sched_group_span(sg), sched_domain_span(child));
		cpumask_copy(group_balance_mask(sg), sched_group_span(sg));
		sg->flags = child->flags;
	} else {
		cpumask_set_cpu(cpu, sched_group_span(sg));
		cpumask_set_cpu(cpu, group_balance_mask(sg));
	}

	sg->sgc->capacity = SCHED_CAPACITY_SCALE * cpumask_weight(sched_group_span(sg));
	sg->sgc->min_capacity = SCHED_CAPACITY_SCALE;
	sg->sgc->max_capacity = SCHED_CAPACITY_SCALE;

	return sg;
}

/*
 * build_sched_groups will build a circular linked list of the groups
 * covered by the given span, will set each group's ->cpumask correctly,
 * and will initialize their ->sgc.
 *
 * Assumes the sched_domain tree is fully constructed
 */
static int
build_sched_groups(struct sched_domain *sd, int cpu)
{
	struct sched_group *first = NULL, *last = NULL;
	struct sd_data *sdd = sd->private;
	const struct cpumask *span = sched_domain_span(sd);
	struct cpumask *covered;
	int i;

	lockdep_assert_held(&sched_domains_mutex);
	covered = sched_domains_tmpmask;

	cpumask_clear(covered);

	for_each_cpu_wrap(i, span, cpu) {
		struct sched_group *sg;

		if (cpumask_test_cpu(i, covered))
			continue;

		sg = get_group(i, sdd);

		cpumask_or(covered, covered, sched_group_span(sg));

		if (!first)
			first = sg;
		if (last)
			last->next = sg;
		last = sg;
	}
	last->next = first;
	sd->groups = first;

	return 0;
}

/*
 * Initialize sched groups cpu_capacity.
 *
 * cpu_capacity indicates the capacity of sched group, which is used while
 * distributing the load between different sched groups in a sched domain.
 * Typically cpu_capacity for all the groups in a sched domain will be same
 * unless there are asymmetries in the topology. If there are asymmetries,
 * group having more cpu_capacity will pickup more load compared to the
 * group having less cpu_capacity.
 */
static void init_sched_groups_capacity(int cpu, struct sched_domain *sd)
{
	struct sched_group *sg = sd->groups;
	struct cpumask *mask = sched_domains_tmpmask2;

	WARN_ON(!sg);

	do {
		int cpu, cores = 0, max_cpu = -1;

		sg->group_weight = cpumask_weight(sched_group_span(sg));

		cpumask_copy(mask, sched_group_span(sg));
		for_each_cpu(cpu, mask) {
			cores++;
#ifdef CONFIG_SCHED_SMT
			cpumask_andnot(mask, mask, cpu_smt_mask(cpu));
#endif
		}
		sg->cores = cores;

		if (!(sd->flags & SD_ASYM_PACKING))
			goto next;

		for_each_cpu(cpu, sched_group_span(sg)) {
			if (max_cpu < 0)
				max_cpu = cpu;
			else if (sched_asym_prefer(cpu, max_cpu))
				max_cpu = cpu;
		}
		sg->asym_prefer_cpu = max_cpu;

next:
		sg = sg->next;
	} while (sg != sd->groups);

	if (cpu != group_balance_cpu(sg))
		return;

	update_group_capacity(sd, cpu);
}

/*
 * Set of available CPUs grouped by their corresponding capacities
 * Each list entry contains a CPU mask reflecting CPUs that share the same
 * capacity.
 * The lifespan of data is unlimited.
 */
LIST_HEAD(asym_cap_list);

/*
 * Verify whether there is any CPU capacity asymmetry in a given sched domain.
 * Provides sd_flags reflecting the asymmetry scope.
 */
static inline int
asym_cpu_capacity_classify(const struct cpumask *sd_span,
			   const struct cpumask *cpu_map)
{
	struct asym_cap_data *entry;
	int count = 0, miss = 0;

	/*
	 * Count how many unique CPU capacities this domain spans across
	 * (compare sched_domain CPUs mask with ones representing  available
	 * CPUs capacities). Take into account CPUs that might be offline:
	 * skip those.
	 */
	list_for_each_entry(entry, &asym_cap_list, link) {
		if (cpumask_intersects(sd_span, cpu_capacity_span(entry)))
			++count;
		else if (cpumask_intersects(cpu_map, cpu_capacity_span(entry)))
			++miss;
	}

	WARN_ON_ONCE(!count && !list_empty(&asym_cap_list));

	/* No asymmetry detected */
	if (count < 2)
		return 0;
	/* Some of the available CPU capacity values have not been detected */
	if (miss)
		return SD_ASYM_CPUCAPACITY;

	/* Full asymmetry */
	return SD_ASYM_CPUCAPACITY | SD_ASYM_CPUCAPACITY_FULL;

}

static void free_asym_cap_entry(struct rcu_head *head)
{
	struct asym_cap_data *entry = container_of(head, struct asym_cap_data, rcu);
	kfree(entry);
}

static inline void asym_cpu_capacity_update_data(int cpu)
{
	unsigned long capacity = arch_scale_cpu_capacity(cpu);
	struct asym_cap_data *insert_entry = NULL;
	struct asym_cap_data *entry;

	/*
	 * Search if capacity already exits. If not, track which the entry
	 * where we should insert to keep the list ordered descending.
	 */
	list_for_each_entry(entry, &asym_cap_list, link) {
		if (capacity == entry->capacity)
			goto done;
		else if (!insert_entry && capacity > entry->capacity)
			insert_entry = list_prev_entry(entry, link);
	}

	entry = kzalloc(sizeof(*entry) + cpumask_size(), GFP_KERNEL);
	if (WARN_ONCE(!entry, "Failed to allocate memory for asymmetry data\n"))
		return;
	entry->capacity = capacity;

	/* If NULL then the new capacity is the smallest, add last. */
	if (!insert_entry)
		list_add_tail_rcu(&entry->link, &asym_cap_list);
	else
		list_add_rcu(&entry->link, &insert_entry->link);
done:
	__cpumask_set_cpu(cpu, cpu_capacity_span(entry));
}

/*
 * Build-up/update list of CPUs grouped by their capacities
 * An update requires explicit request to rebuild sched domains
 * with state indicating CPU topology changes.
 */
static void asym_cpu_capacity_scan(void)
{
	struct asym_cap_data *entry, *next;
	int cpu;

	list_for_each_entry(entry, &asym_cap_list, link)
		cpumask_clear(cpu_capacity_span(entry));

	for_each_cpu_and(cpu, cpu_possible_mask, housekeeping_cpumask(HK_TYPE_DOMAIN))
		asym_cpu_capacity_update_data(cpu);

	list_for_each_entry_safe(entry, next, &asym_cap_list, link) {
		if (cpumask_empty(cpu_capacity_span(entry))) {
			list_del_rcu(&entry->link);
			call_rcu(&entry->rcu, free_asym_cap_entry);
		}
	}

	/*
	 * Only one capacity value has been detected i.e. this system is symmetric.
	 * No need to keep this data around.
	 */
	if (list_is_singular(&asym_cap_list)) {
		entry = list_first_entry(&asym_cap_list, typeof(*entry), link);
		list_del_rcu(&entry->link);
		call_rcu(&entry->rcu, free_asym_cap_entry);
	}
}

/*
 * Initializers for schedule domains
 * Non-inlined to reduce accumulated stack pressure in build_sched_domains()
 */

static int default_relax_domain_level = -1;
int sched_domain_level_max;

static int __init setup_relax_domain_level(char *str)
{
	if (kstrtoint(str, 0, &default_relax_domain_level))
		pr_warn("Unable to set relax_domain_level\n");

	return 1;
}
__setup("relax_domain_level=", setup_relax_domain_level);

static void set_domain_attribute(struct sched_domain *sd,
				 struct sched_domain_attr *attr)
{
	int request;

	if (!attr || attr->relax_domain_level < 0) {
		if (default_relax_domain_level < 0)
			return;
		request = default_relax_domain_level;
	} else
		request = attr->relax_domain_level;

	if (sd->level >= request) {
		/* Turn off idle balance on this domain: */
		sd->flags &= ~(SD_BALANCE_WAKE|SD_BALANCE_NEWIDLE);
	}
}

static void __sdt_free(const struct cpumask *cpu_map);
static int __sdt_alloc(const struct cpumask *cpu_map);

static void __free_domain_allocs(struct s_data *d, enum s_alloc what,
				 const struct cpumask *cpu_map)
{
	switch (what) {
	case sa_rootdomain:
		if (!atomic_read(&d->rd->refcount))
			free_rootdomain(&d->rd->rcu);
		fallthrough;
	case sa_sd:
		free_percpu(d->sd);
		fallthrough;
	case sa_sd_storage:
		__sdt_free(cpu_map);
		fallthrough;
	case sa_none:
		break;
	}
}

static enum s_alloc
__visit_domain_allocation_hell(struct s_data *d, const struct cpumask *cpu_map)
{
	memset(d, 0, sizeof(*d));

	if (__sdt_alloc(cpu_map))
		return sa_sd_storage;
	d->sd = alloc_percpu(struct sched_domain *);
	if (!d->sd)
		return sa_sd_storage;
	d->rd = alloc_rootdomain();
	if (!d->rd)
		return sa_sd;

	return sa_rootdomain;
}

/*
 * NULL the sd_data elements we've used to build the sched_domain and
 * sched_group structure so that the subsequent __free_domain_allocs()
 * will not free the data we're using.
 */
static void claim_allocations(int cpu, struct sched_domain *sd)
{
	struct sd_data *sdd = sd->private;

	WARN_ON_ONCE(*per_cpu_ptr(sdd->sd, cpu) != sd);
	*per_cpu_ptr(sdd->sd, cpu) = NULL;

	if (atomic_read(&(*per_cpu_ptr(sdd->sds, cpu))->ref))
		*per_cpu_ptr(sdd->sds, cpu) = NULL;

	if (atomic_read(&(*per_cpu_ptr(sdd->sg, cpu))->ref))
		*per_cpu_ptr(sdd->sg, cpu) = NULL;

	if (atomic_read(&(*per_cpu_ptr(sdd->sgc, cpu))->ref))
		*per_cpu_ptr(sdd->sgc, cpu) = NULL;
}

#ifdef CONFIG_NUMA
enum numa_topology_type sched_numa_topology_type;

static int			sched_domains_numa_levels;
static int			sched_domains_curr_level;

int				sched_max_numa_distance;
static int			*sched_domains_numa_distance;
static struct cpumask		***sched_domains_numa_masks;
#endif

/*
 * SD_flags allowed in topology descriptions.
 *
 * These flags are purely descriptive of the topology and do not prescribe
 * behaviour. Behaviour is artificial and mapped in the below sd_init()
 * function. For details, see include/linux/sched/sd_flags.h.
 *
 *   SD_SHARE_CPUCAPACITY
 *   SD_SHARE_LLC
 *   SD_CLUSTER
 *   SD_NUMA
 *
 * Odd one out, which beside describing the topology has a quirk also
 * prescribes the desired behaviour that goes along with it:
 *
 *   SD_ASYM_PACKING        - describes SMT quirks
 */
#define TOPOLOGY_SD_FLAGS		\
	(SD_SHARE_CPUCAPACITY	|	\
	 SD_CLUSTER		|	\
<<<<<<< HEAD
	 SD_SHARE_PKG_RESOURCES |	\
=======
	 SD_SHARE_LLC		|	\
>>>>>>> 2d5404ca
	 SD_NUMA		|	\
	 SD_ASYM_PACKING)

static struct sched_domain *
sd_init(struct sched_domain_topology_level *tl,
	const struct cpumask *cpu_map,
	struct sched_domain *child, int cpu)
{
	struct sd_data *sdd = &tl->data;
	struct sched_domain *sd = *per_cpu_ptr(sdd->sd, cpu);
	int sd_id, sd_weight, sd_flags = 0;
	struct cpumask *sd_span;

#ifdef CONFIG_NUMA
	/*
	 * Ugly hack to pass state to sd_numa_mask()...
	 */
	sched_domains_curr_level = tl->numa_level;
#endif

	sd_weight = cpumask_weight(tl->mask(cpu));

	if (tl->sd_flags)
		sd_flags = (*tl->sd_flags)();
	if (WARN_ONCE(sd_flags & ~TOPOLOGY_SD_FLAGS,
			"wrong sd_flags in topology description\n"))
		sd_flags &= TOPOLOGY_SD_FLAGS;

	*sd = (struct sched_domain){
		.min_interval		= sd_weight,
		.max_interval		= 2*sd_weight,
		.busy_factor		= 16,
		.imbalance_pct		= 117,

		.cache_nice_tries	= 0,

		.flags			= 1*SD_BALANCE_NEWIDLE
					| 1*SD_BALANCE_EXEC
					| 1*SD_BALANCE_FORK
					| 0*SD_BALANCE_WAKE
					| 1*SD_WAKE_AFFINE
					| 0*SD_SHARE_CPUCAPACITY
					| 0*SD_SHARE_LLC
					| 0*SD_SERIALIZE
					| 1*SD_PREFER_SIBLING
					| 0*SD_NUMA
					| sd_flags
					,

		.last_balance		= jiffies,
		.balance_interval	= sd_weight,
		.max_newidle_lb_cost	= 0,
		.last_decay_max_lb_cost	= jiffies,
		.child			= child,
#ifdef CONFIG_SCHED_DEBUG
		.name			= tl->name,
#endif
	};

	sd_span = sched_domain_span(sd);
	cpumask_and(sd_span, cpu_map, tl->mask(cpu));
	sd_id = cpumask_first(sd_span);

	sd->flags |= asym_cpu_capacity_classify(sd_span, cpu_map);

	WARN_ONCE((sd->flags & (SD_SHARE_CPUCAPACITY | SD_ASYM_CPUCAPACITY)) ==
		  (SD_SHARE_CPUCAPACITY | SD_ASYM_CPUCAPACITY),
		  "CPU capacity asymmetry not supported on SMT\n");

	/*
	 * Convert topological properties into behaviour.
	 */
	/* Don't attempt to spread across CPUs of different capacities. */
	if ((sd->flags & SD_ASYM_CPUCAPACITY) && sd->child)
		sd->child->flags &= ~SD_PREFER_SIBLING;

	if (sd->flags & SD_SHARE_CPUCAPACITY) {
		sd->imbalance_pct = 110;

	} else if (sd->flags & SD_SHARE_LLC) {
		sd->imbalance_pct = 117;
		sd->cache_nice_tries = 1;

#ifdef CONFIG_NUMA
	} else if (sd->flags & SD_NUMA) {
		sd->cache_nice_tries = 2;

		sd->flags &= ~SD_PREFER_SIBLING;
		sd->flags |= SD_SERIALIZE;
		if (sched_domains_numa_distance[tl->numa_level] > node_reclaim_distance) {
			sd->flags &= ~(SD_BALANCE_EXEC |
				       SD_BALANCE_FORK |
				       SD_WAKE_AFFINE);
		}

#endif
	} else {
		sd->cache_nice_tries = 1;
	}

	/*
	 * For all levels sharing cache; connect a sched_domain_shared
	 * instance.
	 */
	if (sd->flags & SD_SHARE_LLC) {
		sd->shared = *per_cpu_ptr(sdd->sds, sd_id);
		atomic_inc(&sd->shared->ref);
		atomic_set(&sd->shared->nr_busy_cpus, sd_weight);
	}

	sd->private = sdd;

	return sd;
}

/*
 * Topology list, bottom-up.
 */
static struct sched_domain_topology_level default_topology[] = {
#ifdef CONFIG_SCHED_SMT
	{ cpu_smt_mask, cpu_smt_flags, SD_INIT_NAME(SMT) },
#endif

#ifdef CONFIG_SCHED_CLUSTER
	{ cpu_clustergroup_mask, cpu_cluster_flags, SD_INIT_NAME(CLS) },
#endif

#ifdef CONFIG_SCHED_MC
	{ cpu_coregroup_mask, cpu_core_flags, SD_INIT_NAME(MC) },
#endif
	{ cpu_cpu_mask, SD_INIT_NAME(PKG) },
	{ NULL, },
};

static struct sched_domain_topology_level *sched_domain_topology =
	default_topology;
static struct sched_domain_topology_level *sched_domain_topology_saved;

#define for_each_sd_topology(tl)			\
	for (tl = sched_domain_topology; tl->mask; tl++)

void __init set_sched_topology(struct sched_domain_topology_level *tl)
{
	if (WARN_ON_ONCE(sched_smp_initialized))
		return;

	sched_domain_topology = tl;
	sched_domain_topology_saved = NULL;
}

#ifdef CONFIG_NUMA

static const struct cpumask *sd_numa_mask(int cpu)
{
	return sched_domains_numa_masks[sched_domains_curr_level][cpu_to_node(cpu)];
}

static void sched_numa_warn(const char *str)
{
	static int done = false;
	int i,j;

	if (done)
		return;

	done = true;

	printk(KERN_WARNING "ERROR: %s\n\n", str);

	for (i = 0; i < nr_node_ids; i++) {
		printk(KERN_WARNING "  ");
		for (j = 0; j < nr_node_ids; j++) {
			if (!node_state(i, N_CPU) || !node_state(j, N_CPU))
				printk(KERN_CONT "(%02d) ", node_distance(i,j));
			else
				printk(KERN_CONT " %02d  ", node_distance(i,j));
		}
		printk(KERN_CONT "\n");
	}
	printk(KERN_WARNING "\n");
}

bool find_numa_distance(int distance)
{
	bool found = false;
	int i, *distances;

	if (distance == node_distance(0, 0))
		return true;

	rcu_read_lock();
	distances = rcu_dereference(sched_domains_numa_distance);
	if (!distances)
		goto unlock;
	for (i = 0; i < sched_domains_numa_levels; i++) {
		if (distances[i] == distance) {
			found = true;
			break;
		}
	}
unlock:
	rcu_read_unlock();

	return found;
}

#define for_each_cpu_node_but(n, nbut)		\
	for_each_node_state(n, N_CPU)		\
		if (n == nbut)			\
			continue;		\
		else

/*
 * A system can have three types of NUMA topology:
 * NUMA_DIRECT: all nodes are directly connected, or not a NUMA system
 * NUMA_GLUELESS_MESH: some nodes reachable through intermediary nodes
 * NUMA_BACKPLANE: nodes can reach other nodes through a backplane
 *
 * The difference between a glueless mesh topology and a backplane
 * topology lies in whether communication between not directly
 * connected nodes goes through intermediary nodes (where programs
 * could run), or through backplane controllers. This affects
 * placement of programs.
 *
 * The type of topology can be discerned with the following tests:
 * - If the maximum distance between any nodes is 1 hop, the system
 *   is directly connected.
 * - If for two nodes A and B, located N > 1 hops away from each other,
 *   there is an intermediary node C, which is < N hops away from both
 *   nodes A and B, the system is a glueless mesh.
 */
static void init_numa_topology_type(int offline_node)
{
	int a, b, c, n;

	n = sched_max_numa_distance;

	if (sched_domains_numa_levels <= 2) {
		sched_numa_topology_type = NUMA_DIRECT;
		return;
	}

	for_each_cpu_node_but(a, offline_node) {
		for_each_cpu_node_but(b, offline_node) {
			/* Find two nodes furthest removed from each other. */
			if (node_distance(a, b) < n)
				continue;

			/* Is there an intermediary node between a and b? */
			for_each_cpu_node_but(c, offline_node) {
				if (node_distance(a, c) < n &&
				    node_distance(b, c) < n) {
					sched_numa_topology_type =
							NUMA_GLUELESS_MESH;
					return;
				}
			}

			sched_numa_topology_type = NUMA_BACKPLANE;
			return;
		}
	}

	pr_err("Failed to find a NUMA topology type, defaulting to DIRECT\n");
	sched_numa_topology_type = NUMA_DIRECT;
}


#define NR_DISTANCE_VALUES (1 << DISTANCE_BITS)

void sched_init_numa(int offline_node)
{
	struct sched_domain_topology_level *tl;
	unsigned long *distance_map;
	int nr_levels = 0;
	int i, j;
	int *distances;
	struct cpumask ***masks;

	/*
	 * O(nr_nodes^2) de-duplicating selection sort -- in order to find the
	 * unique distances in the node_distance() table.
	 */
	distance_map = bitmap_alloc(NR_DISTANCE_VALUES, GFP_KERNEL);
	if (!distance_map)
		return;

	bitmap_zero(distance_map, NR_DISTANCE_VALUES);
	for_each_cpu_node_but(i, offline_node) {
		for_each_cpu_node_but(j, offline_node) {
			int distance = node_distance(i, j);

			if (distance < LOCAL_DISTANCE || distance >= NR_DISTANCE_VALUES) {
				sched_numa_warn("Invalid distance value range");
				bitmap_free(distance_map);
				return;
			}

			bitmap_set(distance_map, distance, 1);
		}
	}
	/*
	 * We can now figure out how many unique distance values there are and
	 * allocate memory accordingly.
	 */
	nr_levels = bitmap_weight(distance_map, NR_DISTANCE_VALUES);

	distances = kcalloc(nr_levels, sizeof(int), GFP_KERNEL);
	if (!distances) {
		bitmap_free(distance_map);
		return;
	}

	for (i = 0, j = 0; i < nr_levels; i++, j++) {
		j = find_next_bit(distance_map, NR_DISTANCE_VALUES, j);
		distances[i] = j;
	}
	rcu_assign_pointer(sched_domains_numa_distance, distances);

	bitmap_free(distance_map);

	/*
	 * 'nr_levels' contains the number of unique distances
	 *
	 * The sched_domains_numa_distance[] array includes the actual distance
	 * numbers.
	 */

	/*
	 * Here, we should temporarily reset sched_domains_numa_levels to 0.
	 * If it fails to allocate memory for array sched_domains_numa_masks[][],
	 * the array will contain less then 'nr_levels' members. This could be
	 * dangerous when we use it to iterate array sched_domains_numa_masks[][]
	 * in other functions.
	 *
	 * We reset it to 'nr_levels' at the end of this function.
	 */
	sched_domains_numa_levels = 0;

	masks = kzalloc(sizeof(void *) * nr_levels, GFP_KERNEL);
	if (!masks)
		return;

	/*
	 * Now for each level, construct a mask per node which contains all
	 * CPUs of nodes that are that many hops away from us.
	 */
	for (i = 0; i < nr_levels; i++) {
		masks[i] = kzalloc(nr_node_ids * sizeof(void *), GFP_KERNEL);
		if (!masks[i])
			return;

		for_each_cpu_node_but(j, offline_node) {
			struct cpumask *mask = kzalloc(cpumask_size(), GFP_KERNEL);
			int k;

			if (!mask)
				return;

			masks[i][j] = mask;

			for_each_cpu_node_but(k, offline_node) {
				if (sched_debug() && (node_distance(j, k) != node_distance(k, j)))
					sched_numa_warn("Node-distance not symmetric");

				if (node_distance(j, k) > sched_domains_numa_distance[i])
					continue;

				cpumask_or(mask, mask, cpumask_of_node(k));
			}
		}
	}
	rcu_assign_pointer(sched_domains_numa_masks, masks);

	/* Compute default topology size */
	for (i = 0; sched_domain_topology[i].mask; i++);

	tl = kzalloc((i + nr_levels + 1) *
			sizeof(struct sched_domain_topology_level), GFP_KERNEL);
	if (!tl)
		return;

	/*
	 * Copy the default topology bits..
	 */
	for (i = 0; sched_domain_topology[i].mask; i++)
		tl[i] = sched_domain_topology[i];

	/*
	 * Add the NUMA identity distance, aka single NODE.
	 */
	tl[i++] = (struct sched_domain_topology_level){
		.mask = sd_numa_mask,
		.numa_level = 0,
		SD_INIT_NAME(NODE)
	};

	/*
	 * .. and append 'j' levels of NUMA goodness.
	 */
	for (j = 1; j < nr_levels; i++, j++) {
		tl[i] = (struct sched_domain_topology_level){
			.mask = sd_numa_mask,
			.sd_flags = cpu_numa_flags,
			.flags = SDTL_OVERLAP,
			.numa_level = j,
			SD_INIT_NAME(NUMA)
		};
	}

	sched_domain_topology_saved = sched_domain_topology;
	sched_domain_topology = tl;

	sched_domains_numa_levels = nr_levels;
	WRITE_ONCE(sched_max_numa_distance, sched_domains_numa_distance[nr_levels - 1]);

	init_numa_topology_type(offline_node);
}


static void sched_reset_numa(void)
{
	int nr_levels, *distances;
	struct cpumask ***masks;

	nr_levels = sched_domains_numa_levels;
	sched_domains_numa_levels = 0;
	sched_max_numa_distance = 0;
	sched_numa_topology_type = NUMA_DIRECT;
	distances = sched_domains_numa_distance;
	rcu_assign_pointer(sched_domains_numa_distance, NULL);
	masks = sched_domains_numa_masks;
	rcu_assign_pointer(sched_domains_numa_masks, NULL);
	if (distances || masks) {
		int i, j;

		synchronize_rcu();
		kfree(distances);
		for (i = 0; i < nr_levels && masks; i++) {
			if (!masks[i])
				continue;
			for_each_node(j)
				kfree(masks[i][j]);
			kfree(masks[i]);
		}
		kfree(masks);
	}
	if (sched_domain_topology_saved) {
		kfree(sched_domain_topology);
		sched_domain_topology = sched_domain_topology_saved;
		sched_domain_topology_saved = NULL;
	}
}

/*
 * Call with hotplug lock held
 */
void sched_update_numa(int cpu, bool online)
{
	int node;

	node = cpu_to_node(cpu);
	/*
	 * Scheduler NUMA topology is updated when the first CPU of a
	 * node is onlined or the last CPU of a node is offlined.
	 */
	if (cpumask_weight(cpumask_of_node(node)) != 1)
		return;

	sched_reset_numa();
	sched_init_numa(online ? NUMA_NO_NODE : node);
}

void sched_domains_numa_masks_set(unsigned int cpu)
{
	int node = cpu_to_node(cpu);
	int i, j;

	for (i = 0; i < sched_domains_numa_levels; i++) {
		for (j = 0; j < nr_node_ids; j++) {
			if (!node_state(j, N_CPU))
				continue;

			/* Set ourselves in the remote node's masks */
			if (node_distance(j, node) <= sched_domains_numa_distance[i])
				cpumask_set_cpu(cpu, sched_domains_numa_masks[i][j]);
		}
	}
}

void sched_domains_numa_masks_clear(unsigned int cpu)
{
	int i, j;

	for (i = 0; i < sched_domains_numa_levels; i++) {
		for (j = 0; j < nr_node_ids; j++) {
			if (sched_domains_numa_masks[i][j])
				cpumask_clear_cpu(cpu, sched_domains_numa_masks[i][j]);
		}
	}
}

/*
 * sched_numa_find_closest() - given the NUMA topology, find the cpu
 *                             closest to @cpu from @cpumask.
 * cpumask: cpumask to find a cpu from
 * cpu: cpu to be close to
 *
 * returns: cpu, or nr_cpu_ids when nothing found.
 */
int sched_numa_find_closest(const struct cpumask *cpus, int cpu)
{
	int i, j = cpu_to_node(cpu), found = nr_cpu_ids;
	struct cpumask ***masks;

	rcu_read_lock();
	masks = rcu_dereference(sched_domains_numa_masks);
	if (!masks)
		goto unlock;
	for (i = 0; i < sched_domains_numa_levels; i++) {
		if (!masks[i][j])
			break;
		cpu = cpumask_any_and(cpus, masks[i][j]);
		if (cpu < nr_cpu_ids) {
			found = cpu;
			break;
		}
	}
unlock:
	rcu_read_unlock();

	return found;
}

struct __cmp_key {
	const struct cpumask *cpus;
	struct cpumask ***masks;
	int node;
	int cpu;
	int w;
};

static int hop_cmp(const void *a, const void *b)
{
	struct cpumask **prev_hop, **cur_hop = *(struct cpumask ***)b;
	struct __cmp_key *k = (struct __cmp_key *)a;

	if (cpumask_weight_and(k->cpus, cur_hop[k->node]) <= k->cpu)
		return 1;

	if (b == k->masks) {
		k->w = 0;
		return 0;
	}

	prev_hop = *((struct cpumask ***)b - 1);
	k->w = cpumask_weight_and(k->cpus, prev_hop[k->node]);
	if (k->w <= k->cpu)
		return 0;

	return -1;
}

/**
 * sched_numa_find_nth_cpu() - given the NUMA topology, find the Nth closest CPU
 *                             from @cpus to @cpu, taking into account distance
 *                             from a given @node.
 * @cpus: cpumask to find a cpu from
 * @cpu: CPU to start searching
 * @node: NUMA node to order CPUs by distance
 *
 * Return: cpu, or nr_cpu_ids when nothing found.
 */
int sched_numa_find_nth_cpu(const struct cpumask *cpus, int cpu, int node)
{
	struct __cmp_key k = { .cpus = cpus, .cpu = cpu };
	struct cpumask ***hop_masks;
	int hop, ret = nr_cpu_ids;

	if (node == NUMA_NO_NODE)
		return cpumask_nth_and(cpu, cpus, cpu_online_mask);

	rcu_read_lock();

	/* CPU-less node entries are uninitialized in sched_domains_numa_masks */
	node = numa_nearest_node(node, N_CPU);
	k.node = node;

	k.masks = rcu_dereference(sched_domains_numa_masks);
	if (!k.masks)
		goto unlock;

	hop_masks = bsearch(&k, k.masks, sched_domains_numa_levels, sizeof(k.masks[0]), hop_cmp);
	hop = hop_masks	- k.masks;

	ret = hop ?
		cpumask_nth_and_andnot(cpu - k.w, cpus, k.masks[hop][node], k.masks[hop-1][node]) :
		cpumask_nth_and(cpu, cpus, k.masks[0][node]);
unlock:
	rcu_read_unlock();
	return ret;
}
EXPORT_SYMBOL_GPL(sched_numa_find_nth_cpu);

/**
 * sched_numa_hop_mask() - Get the cpumask of CPUs at most @hops hops away from
 *                         @node
 * @node: The node to count hops from.
 * @hops: Include CPUs up to that many hops away. 0 means local node.
 *
 * Return: On success, a pointer to a cpumask of CPUs at most @hops away from
 * @node, an error value otherwise.
 *
 * Requires rcu_lock to be held. Returned cpumask is only valid within that
 * read-side section, copy it if required beyond that.
 *
 * Note that not all hops are equal in distance; see sched_init_numa() for how
 * distances and masks are handled.
 * Also note that this is a reflection of sched_domains_numa_masks, which may change
 * during the lifetime of the system (offline nodes are taken out of the masks).
 */
const struct cpumask *sched_numa_hop_mask(unsigned int node, unsigned int hops)
{
	struct cpumask ***masks;

	if (node >= nr_node_ids || hops >= sched_domains_numa_levels)
		return ERR_PTR(-EINVAL);

	masks = rcu_dereference(sched_domains_numa_masks);
	if (!masks)
		return ERR_PTR(-EBUSY);

	return masks[hops][node];
}
EXPORT_SYMBOL_GPL(sched_numa_hop_mask);

#endif /* CONFIG_NUMA */

static int __sdt_alloc(const struct cpumask *cpu_map)
{
	struct sched_domain_topology_level *tl;
	int j;

	for_each_sd_topology(tl) {
		struct sd_data *sdd = &tl->data;

		sdd->sd = alloc_percpu(struct sched_domain *);
		if (!sdd->sd)
			return -ENOMEM;

		sdd->sds = alloc_percpu(struct sched_domain_shared *);
		if (!sdd->sds)
			return -ENOMEM;

		sdd->sg = alloc_percpu(struct sched_group *);
		if (!sdd->sg)
			return -ENOMEM;

		sdd->sgc = alloc_percpu(struct sched_group_capacity *);
		if (!sdd->sgc)
			return -ENOMEM;

		for_each_cpu(j, cpu_map) {
			struct sched_domain *sd;
			struct sched_domain_shared *sds;
			struct sched_group *sg;
			struct sched_group_capacity *sgc;

			sd = kzalloc_node(sizeof(struct sched_domain) + cpumask_size(),
					GFP_KERNEL, cpu_to_node(j));
			if (!sd)
				return -ENOMEM;

			*per_cpu_ptr(sdd->sd, j) = sd;

			sds = kzalloc_node(sizeof(struct sched_domain_shared),
					GFP_KERNEL, cpu_to_node(j));
			if (!sds)
				return -ENOMEM;

			*per_cpu_ptr(sdd->sds, j) = sds;

			sg = kzalloc_node(sizeof(struct sched_group) + cpumask_size(),
					GFP_KERNEL, cpu_to_node(j));
			if (!sg)
				return -ENOMEM;

			sg->next = sg;

			*per_cpu_ptr(sdd->sg, j) = sg;

			sgc = kzalloc_node(sizeof(struct sched_group_capacity) + cpumask_size(),
					GFP_KERNEL, cpu_to_node(j));
			if (!sgc)
				return -ENOMEM;

#ifdef CONFIG_SCHED_DEBUG
			sgc->id = j;
#endif

			*per_cpu_ptr(sdd->sgc, j) = sgc;
		}
	}

	return 0;
}

static void __sdt_free(const struct cpumask *cpu_map)
{
	struct sched_domain_topology_level *tl;
	int j;

	for_each_sd_topology(tl) {
		struct sd_data *sdd = &tl->data;

		for_each_cpu(j, cpu_map) {
			struct sched_domain *sd;

			if (sdd->sd) {
				sd = *per_cpu_ptr(sdd->sd, j);
				if (sd && (sd->flags & SD_OVERLAP))
					free_sched_groups(sd->groups, 0);
				kfree(*per_cpu_ptr(sdd->sd, j));
			}

			if (sdd->sds)
				kfree(*per_cpu_ptr(sdd->sds, j));
			if (sdd->sg)
				kfree(*per_cpu_ptr(sdd->sg, j));
			if (sdd->sgc)
				kfree(*per_cpu_ptr(sdd->sgc, j));
		}
		free_percpu(sdd->sd);
		sdd->sd = NULL;
		free_percpu(sdd->sds);
		sdd->sds = NULL;
		free_percpu(sdd->sg);
		sdd->sg = NULL;
		free_percpu(sdd->sgc);
		sdd->sgc = NULL;
	}
}

static struct sched_domain *build_sched_domain(struct sched_domain_topology_level *tl,
		const struct cpumask *cpu_map, struct sched_domain_attr *attr,
		struct sched_domain *child, int cpu)
{
	struct sched_domain *sd = sd_init(tl, cpu_map, child, cpu);

	if (child) {
		sd->level = child->level + 1;
		sched_domain_level_max = max(sched_domain_level_max, sd->level);
		child->parent = sd;

		if (!cpumask_subset(sched_domain_span(child),
				    sched_domain_span(sd))) {
			pr_err("BUG: arch topology borken\n");
#ifdef CONFIG_SCHED_DEBUG
			pr_err("     the %s domain not a subset of the %s domain\n",
					child->name, sd->name);
#endif
			/* Fixup, ensure @sd has at least @child CPUs. */
			cpumask_or(sched_domain_span(sd),
				   sched_domain_span(sd),
				   sched_domain_span(child));
		}

	}
	set_domain_attribute(sd, attr);

	return sd;
}

/*
 * Ensure topology masks are sane, i.e. there are no conflicts (overlaps) for
 * any two given CPUs at this (non-NUMA) topology level.
 */
static bool topology_span_sane(struct sched_domain_topology_level *tl,
			      const struct cpumask *cpu_map, int cpu)
{
	int i = cpu + 1;

	/* NUMA levels are allowed to overlap */
	if (tl->flags & SDTL_OVERLAP)
		return true;

	/*
	 * Non-NUMA levels cannot partially overlap - they must be either
	 * completely equal or completely disjoint. Otherwise we can end up
	 * breaking the sched_group lists - i.e. a later get_group() pass
	 * breaks the linking done for an earlier span.
	 */
	for_each_cpu_from(i, cpu_map) {
		/*
		 * We should 'and' all those masks with 'cpu_map' to exactly
		 * match the topology we're about to build, but that can only
		 * remove CPUs, which only lessens our ability to detect
		 * overlaps
		 */
		if (!cpumask_equal(tl->mask(cpu), tl->mask(i)) &&
		    cpumask_intersects(tl->mask(cpu), tl->mask(i)))
			return false;
	}

	return true;
}

/*
 * Build sched domains for a given set of CPUs and attach the sched domains
 * to the individual CPUs
 */
static int
build_sched_domains(const struct cpumask *cpu_map, struct sched_domain_attr *attr)
{
	enum s_alloc alloc_state = sa_none;
	struct sched_domain *sd;
	struct s_data d;
	struct rq *rq = NULL;
	int i, ret = -ENOMEM;
	bool has_asym = false;
	bool has_cluster = false;

	if (WARN_ON(cpumask_empty(cpu_map)))
		goto error;

	alloc_state = __visit_domain_allocation_hell(&d, cpu_map);
	if (alloc_state != sa_rootdomain)
		goto error;

	/* Set up domains for CPUs specified by the cpu_map: */
	for_each_cpu(i, cpu_map) {
		struct sched_domain_topology_level *tl;

		sd = NULL;
		for_each_sd_topology(tl) {

			if (WARN_ON(!topology_span_sane(tl, cpu_map, i)))
				goto error;

			sd = build_sched_domain(tl, cpu_map, attr, sd, i);

			has_asym |= sd->flags & SD_ASYM_CPUCAPACITY;

			if (tl == sched_domain_topology)
				*per_cpu_ptr(d.sd, i) = sd;
			if (tl->flags & SDTL_OVERLAP)
				sd->flags |= SD_OVERLAP;
			if (cpumask_equal(cpu_map, sched_domain_span(sd)))
				break;
		}
	}

	/* Build the groups for the domains */
	for_each_cpu(i, cpu_map) {
		for (sd = *per_cpu_ptr(d.sd, i); sd; sd = sd->parent) {
			sd->span_weight = cpumask_weight(sched_domain_span(sd));
			if (sd->flags & SD_OVERLAP) {
				if (build_overlap_sched_groups(sd, i))
					goto error;
			} else {
				if (build_sched_groups(sd, i))
					goto error;
			}
		}
	}

	/*
	 * Calculate an allowed NUMA imbalance such that LLCs do not get
	 * imbalanced.
	 */
	for_each_cpu(i, cpu_map) {
		unsigned int imb = 0;
		unsigned int imb_span = 1;

		for (sd = *per_cpu_ptr(d.sd, i); sd; sd = sd->parent) {
			struct sched_domain *child = sd->child;

			if (!(sd->flags & SD_SHARE_LLC) && child &&
			    (child->flags & SD_SHARE_LLC)) {
				struct sched_domain __rcu *top_p;
				unsigned int nr_llcs;

				/*
				 * For a single LLC per node, allow an
				 * imbalance up to 12.5% of the node. This is
				 * arbitrary cutoff based two factors -- SMT and
				 * memory channels. For SMT-2, the intent is to
				 * avoid premature sharing of HT resources but
				 * SMT-4 or SMT-8 *may* benefit from a different
				 * cutoff. For memory channels, this is a very
				 * rough estimate of how many channels may be
				 * active and is based on recent CPUs with
				 * many cores.
				 *
				 * For multiple LLCs, allow an imbalance
				 * until multiple tasks would share an LLC
				 * on one node while LLCs on another node
				 * remain idle. This assumes that there are
				 * enough logical CPUs per LLC to avoid SMT
				 * factors and that there is a correlation
				 * between LLCs and memory channels.
				 */
				nr_llcs = sd->span_weight / child->span_weight;
				if (nr_llcs == 1)
					imb = sd->span_weight >> 3;
				else
					imb = nr_llcs;
				imb = max(1U, imb);
				sd->imb_numa_nr = imb;

				/* Set span based on the first NUMA domain. */
				top_p = sd->parent;
				while (top_p && !(top_p->flags & SD_NUMA)) {
					top_p = top_p->parent;
				}
				imb_span = top_p ? top_p->span_weight : sd->span_weight;
			} else {
				int factor = max(1U, (sd->span_weight / imb_span));

				sd->imb_numa_nr = imb * factor;
			}
		}
	}

	/* Calculate CPU capacity for physical packages and nodes */
	for (i = nr_cpumask_bits-1; i >= 0; i--) {
		if (!cpumask_test_cpu(i, cpu_map))
			continue;

		for (sd = *per_cpu_ptr(d.sd, i); sd; sd = sd->parent) {
			claim_allocations(i, sd);
			init_sched_groups_capacity(i, sd);
		}
	}

	/* Attach the domains */
	rcu_read_lock();
	for_each_cpu(i, cpu_map) {
		unsigned long capacity;

		rq = cpu_rq(i);
		sd = *per_cpu_ptr(d.sd, i);

<<<<<<< HEAD
		capacity = arch_scale_cpu_capacity(i);
		/* Use READ_ONCE()/WRITE_ONCE() to avoid load/store tearing: */
		if (capacity > READ_ONCE(d.rd->max_cpu_capacity))
			WRITE_ONCE(d.rd->max_cpu_capacity, capacity);

=======
>>>>>>> 2d5404ca
		cpu_attach_domain(sd, d.rd, i);

		if (lowest_flag_domain(i, SD_CLUSTER))
			has_cluster = true;
	}
	rcu_read_unlock();

	if (has_asym)
		static_branch_inc_cpuslocked(&sched_asym_cpucapacity);

	if (has_cluster)
		static_branch_inc_cpuslocked(&sched_cluster_active);

<<<<<<< HEAD
	if (rq && sched_debug_verbose) {
		pr_info("root domain span: %*pbl (max cpu_capacity = %lu)\n",
			cpumask_pr_args(cpu_map), rq->rd->max_cpu_capacity);
	}
=======
	if (rq && sched_debug_verbose)
		pr_info("root domain span: %*pbl\n", cpumask_pr_args(cpu_map));
>>>>>>> 2d5404ca

	ret = 0;
error:
	__free_domain_allocs(&d, alloc_state, cpu_map);

	return ret;
}

/* Current sched domains: */
static cpumask_var_t			*doms_cur;

/* Number of sched domains in 'doms_cur': */
static int				ndoms_cur;

/* Attributes of custom domains in 'doms_cur' */
static struct sched_domain_attr		*dattr_cur;

/*
 * Special case: If a kmalloc() of a doms_cur partition (array of
 * cpumask) fails, then fallback to a single sched domain,
 * as determined by the single cpumask fallback_doms.
 */
static cpumask_var_t			fallback_doms;

/*
 * arch_update_cpu_topology lets virtualized architectures update the
 * CPU core maps. It is supposed to return 1 if the topology changed
 * or 0 if it stayed the same.
 */
int __weak arch_update_cpu_topology(void)
{
	return 0;
}

cpumask_var_t *alloc_sched_domains(unsigned int ndoms)
{
	int i;
	cpumask_var_t *doms;

	doms = kmalloc_array(ndoms, sizeof(*doms), GFP_KERNEL);
	if (!doms)
		return NULL;
	for (i = 0; i < ndoms; i++) {
		if (!alloc_cpumask_var(&doms[i], GFP_KERNEL)) {
			free_sched_domains(doms, i);
			return NULL;
		}
	}
	return doms;
}

void free_sched_domains(cpumask_var_t doms[], unsigned int ndoms)
{
	unsigned int i;
	for (i = 0; i < ndoms; i++)
		free_cpumask_var(doms[i]);
	kfree(doms);
}

/*
 * Set up scheduler domains and groups.  For now this just excludes isolated
 * CPUs, but could be used to exclude other special cases in the future.
 */
int __init sched_init_domains(const struct cpumask *cpu_map)
{
	int err;

	zalloc_cpumask_var(&sched_domains_tmpmask, GFP_KERNEL);
	zalloc_cpumask_var(&sched_domains_tmpmask2, GFP_KERNEL);
	zalloc_cpumask_var(&fallback_doms, GFP_KERNEL);

	arch_update_cpu_topology();
	asym_cpu_capacity_scan();
	ndoms_cur = 1;
	doms_cur = alloc_sched_domains(ndoms_cur);
	if (!doms_cur)
		doms_cur = &fallback_doms;
	cpumask_and(doms_cur[0], cpu_map, housekeeping_cpumask(HK_TYPE_DOMAIN));
	err = build_sched_domains(doms_cur[0], NULL);

	return err;
}

/*
 * Detach sched domains from a group of CPUs specified in cpu_map
 * These CPUs will now be attached to the NULL domain
 */
static void detach_destroy_domains(const struct cpumask *cpu_map)
{
	unsigned int cpu = cpumask_any(cpu_map);
	int i;

	if (rcu_access_pointer(per_cpu(sd_asym_cpucapacity, cpu)))
		static_branch_dec_cpuslocked(&sched_asym_cpucapacity);

	if (static_branch_unlikely(&sched_cluster_active))
		static_branch_dec_cpuslocked(&sched_cluster_active);

	rcu_read_lock();
	for_each_cpu(i, cpu_map)
		cpu_attach_domain(NULL, &def_root_domain, i);
	rcu_read_unlock();
}

/* handle null as "default" */
static int dattrs_equal(struct sched_domain_attr *cur, int idx_cur,
			struct sched_domain_attr *new, int idx_new)
{
	struct sched_domain_attr tmp;

	/* Fast path: */
	if (!new && !cur)
		return 1;

	tmp = SD_ATTR_INIT;

	return !memcmp(cur ? (cur + idx_cur) : &tmp,
			new ? (new + idx_new) : &tmp,
			sizeof(struct sched_domain_attr));
}

/*
 * Partition sched domains as specified by the 'ndoms_new'
 * cpumasks in the array doms_new[] of cpumasks. This compares
 * doms_new[] to the current sched domain partitioning, doms_cur[].
 * It destroys each deleted domain and builds each new domain.
 *
 * 'doms_new' is an array of cpumask_var_t's of length 'ndoms_new'.
 * The masks don't intersect (don't overlap.) We should setup one
 * sched domain for each mask. CPUs not in any of the cpumasks will
 * not be load balanced. If the same cpumask appears both in the
 * current 'doms_cur' domains and in the new 'doms_new', we can leave
 * it as it is.
 *
 * The passed in 'doms_new' should be allocated using
 * alloc_sched_domains.  This routine takes ownership of it and will
 * free_sched_domains it when done with it. If the caller failed the
 * alloc call, then it can pass in doms_new == NULL && ndoms_new == 1,
 * and partition_sched_domains() will fallback to the single partition
 * 'fallback_doms', it also forces the domains to be rebuilt.
 *
 * If doms_new == NULL it will be replaced with cpu_online_mask.
 * ndoms_new == 0 is a special case for destroying existing domains,
 * and it will not create the default domain.
 *
 * Call with hotplug lock and sched_domains_mutex held
 */
void partition_sched_domains_locked(int ndoms_new, cpumask_var_t doms_new[],
				    struct sched_domain_attr *dattr_new)
{
	bool __maybe_unused has_eas = false;
	int i, j, n;
	int new_topology;

	lockdep_assert_held(&sched_domains_mutex);

	/* Let the architecture update CPU core mappings: */
	new_topology = arch_update_cpu_topology();
	/* Trigger rebuilding CPU capacity asymmetry data */
	if (new_topology)
		asym_cpu_capacity_scan();

	if (!doms_new) {
		WARN_ON_ONCE(dattr_new);
		n = 0;
		doms_new = alloc_sched_domains(1);
		if (doms_new) {
			n = 1;
			cpumask_and(doms_new[0], cpu_active_mask,
				    housekeeping_cpumask(HK_TYPE_DOMAIN));
		}
	} else {
		n = ndoms_new;
	}

	/* Destroy deleted domains: */
	for (i = 0; i < ndoms_cur; i++) {
		for (j = 0; j < n && !new_topology; j++) {
			if (cpumask_equal(doms_cur[i], doms_new[j]) &&
			    dattrs_equal(dattr_cur, i, dattr_new, j)) {
				struct root_domain *rd;

				/*
				 * This domain won't be destroyed and as such
				 * its dl_bw->total_bw needs to be cleared.  It
				 * will be recomputed in function
				 * update_tasks_root_domain().
				 */
				rd = cpu_rq(cpumask_any(doms_cur[i]))->rd;
				dl_clear_root_domain(rd);
				goto match1;
			}
		}
		/* No match - a current sched domain not in new doms_new[] */
		detach_destroy_domains(doms_cur[i]);
match1:
		;
	}

	n = ndoms_cur;
	if (!doms_new) {
		n = 0;
		doms_new = &fallback_doms;
		cpumask_and(doms_new[0], cpu_active_mask,
			    housekeeping_cpumask(HK_TYPE_DOMAIN));
	}

	/* Build new domains: */
	for (i = 0; i < ndoms_new; i++) {
		for (j = 0; j < n && !new_topology; j++) {
			if (cpumask_equal(doms_new[i], doms_cur[j]) &&
			    dattrs_equal(dattr_new, i, dattr_cur, j))
				goto match2;
		}
		/* No match - add a new doms_new */
		build_sched_domains(doms_new[i], dattr_new ? dattr_new + i : NULL);
match2:
		;
	}

#if defined(CONFIG_ENERGY_MODEL) && defined(CONFIG_CPU_FREQ_GOV_SCHEDUTIL)
	/* Build perf domains: */
	for (i = 0; i < ndoms_new; i++) {
		for (j = 0; j < n && !sched_energy_update; j++) {
			if (cpumask_equal(doms_new[i], doms_cur[j]) &&
			    cpu_rq(cpumask_first(doms_cur[j]))->rd->pd) {
				has_eas = true;
				goto match3;
			}
		}
		/* No match - add perf domains for a new rd */
		has_eas |= build_perf_domains(doms_new[i]);
match3:
		;
	}
	sched_energy_set(has_eas);
#endif

	/* Remember the new sched domains: */
	if (doms_cur != &fallback_doms)
		free_sched_domains(doms_cur, ndoms_cur);

	kfree(dattr_cur);
	doms_cur = doms_new;
	dattr_cur = dattr_new;
	ndoms_cur = ndoms_new;

	update_sched_domain_debugfs();
}

/*
 * Call with hotplug lock held
 */
void partition_sched_domains(int ndoms_new, cpumask_var_t doms_new[],
			     struct sched_domain_attr *dattr_new)
{
	mutex_lock(&sched_domains_mutex);
	partition_sched_domains_locked(ndoms_new, doms_new, dattr_new);
	mutex_unlock(&sched_domains_mutex);
}<|MERGE_RESOLUTION|>--- conflicted
+++ resolved
@@ -516,8 +516,6 @@
 	if (cpumask_test_cpu(rq->cpu, cpu_active_mask))
 		set_rq_online(rq);
 
-<<<<<<< HEAD
-=======
 	/*
 	 * Because the rq is not a task, dl_add_task_root_domain() did not
 	 * move the fair server bw to the rd if it already started.
@@ -526,7 +524,6 @@
 	if (rq->fair_server.dl_server)
 		__dl_server_attach_root(&rq->fair_server, rq);
 
->>>>>>> 2d5404ca
 	rq_unlock_irqrestore(rq, &rf);
 
 	if (old_rd)
@@ -748,12 +745,7 @@
 
 			if (parent->parent) {
 				parent->parent->child = tmp;
-<<<<<<< HEAD
-				if (tmp->flags & SD_SHARE_CPUCAPACITY)
-					parent->parent->groups->flags |= SD_SHARE_CPUCAPACITY;
-=======
 				parent->parent->groups->flags = tmp->flags;
->>>>>>> 2d5404ca
 			}
 
 			/*
@@ -1588,11 +1580,7 @@
 #define TOPOLOGY_SD_FLAGS		\
 	(SD_SHARE_CPUCAPACITY	|	\
 	 SD_CLUSTER		|	\
-<<<<<<< HEAD
-	 SD_SHARE_PKG_RESOURCES |	\
-=======
 	 SD_SHARE_LLC		|	\
->>>>>>> 2d5404ca
 	 SD_NUMA		|	\
 	 SD_ASYM_PACKING)
 
@@ -2531,19 +2519,9 @@
 	/* Attach the domains */
 	rcu_read_lock();
 	for_each_cpu(i, cpu_map) {
-		unsigned long capacity;
-
 		rq = cpu_rq(i);
 		sd = *per_cpu_ptr(d.sd, i);
 
-<<<<<<< HEAD
-		capacity = arch_scale_cpu_capacity(i);
-		/* Use READ_ONCE()/WRITE_ONCE() to avoid load/store tearing: */
-		if (capacity > READ_ONCE(d.rd->max_cpu_capacity))
-			WRITE_ONCE(d.rd->max_cpu_capacity, capacity);
-
-=======
->>>>>>> 2d5404ca
 		cpu_attach_domain(sd, d.rd, i);
 
 		if (lowest_flag_domain(i, SD_CLUSTER))
@@ -2557,15 +2535,8 @@
 	if (has_cluster)
 		static_branch_inc_cpuslocked(&sched_cluster_active);
 
-<<<<<<< HEAD
-	if (rq && sched_debug_verbose) {
-		pr_info("root domain span: %*pbl (max cpu_capacity = %lu)\n",
-			cpumask_pr_args(cpu_map), rq->rd->max_cpu_capacity);
-	}
-=======
 	if (rq && sched_debug_verbose)
 		pr_info("root domain span: %*pbl\n", cpumask_pr_args(cpu_map));
->>>>>>> 2d5404ca
 
 	ret = 0;
 error:
