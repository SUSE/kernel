--- conflicted
+++ resolved
@@ -159,12 +159,8 @@
 	| MEMBARRIER_CMD_PRIVATE_EXPEDITED				\
 	| MEMBARRIER_CMD_REGISTER_PRIVATE_EXPEDITED			\
 	| MEMBARRIER_PRIVATE_EXPEDITED_SYNC_CORE_BITMASK		\
-<<<<<<< HEAD
-	| MEMBARRIER_PRIVATE_EXPEDITED_RSEQ_BITMASK)
-=======
 	| MEMBARRIER_PRIVATE_EXPEDITED_RSEQ_BITMASK			\
 	| MEMBARRIER_CMD_GET_REGISTRATIONS)
->>>>>>> eb3cdb58
 
 static void ipi_mb(void *info)
 {
