--- conflicted
+++ resolved
@@ -275,12 +275,6 @@
 		rq_i = cpu_rq(i);
 		p = rq_i->core_pick ?: rq_i->curr;
 
-<<<<<<< HEAD
-		if (!p->core_cookie)
-			continue;
-
-		__schedstat_add(p->stats.core_forceidle_sum, delta);
-=======
 		if (p == rq_i->idle)
 			continue;
 
@@ -289,7 +283,6 @@
 		 * if it comes from our SMT sibling.
 		 */
 		__account_forceidle_time(p, delta);
->>>>>>> eb3cdb58
 	}
 }
 
