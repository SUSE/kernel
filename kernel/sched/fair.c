// SPDX-License-Identifier: GPL-2.0
/*
 * Completely Fair Scheduling (CFS) Class (SCHED_NORMAL/SCHED_BATCH)
 *
 *  Copyright (C) 2007 Red Hat, Inc., Ingo Molnar <mingo@redhat.com>
 *
 *  Interactivity improvements by Mike Galbraith
 *  (C) 2007 Mike Galbraith <efault@gmx.de>
 *
 *  Various enhancements by Dmitry Adamushko.
 *  (C) 2007 Dmitry Adamushko <dmitry.adamushko@gmail.com>
 *
 *  Group scheduling enhancements by Srivatsa Vaddagiri
 *  Copyright IBM Corporation, 2007
 *  Author: Srivatsa Vaddagiri <vatsa@linux.vnet.ibm.com>
 *
 *  Scaled math optimizations by Thomas Gleixner
 *  Copyright (C) 2007, Thomas Gleixner <tglx@linutronix.de>
 *
 *  Adaptive scheduling granularity, math enhancements by Peter Zijlstra
 *  Copyright (C) 2007 Red Hat, Inc., Peter Zijlstra
 */
#include "sched.h"

/*
 * Targeted preemption latency for CPU-bound tasks:
 *
 * NOTE: this latency value is not the same as the concept of
 * 'timeslice length' - timeslices in CFS are of variable length
 * and have no persistent notion like in traditional, time-slice
 * based scheduling concepts.
 *
 * (to see the precise effective timeslice length of your workload,
 *  run vmstat and monitor the context-switches (cs) field)
 *
 * (default: 6ms * (1 + ilog(ncpus)), units: nanoseconds)
 */
unsigned int sysctl_sched_latency			= 6000000ULL;
static unsigned int normalized_sysctl_sched_latency	= 6000000ULL;

/*
 * The initial- and re-scaling of tunables is configurable
 *
 * Options are:
 *
 *   SCHED_TUNABLESCALING_NONE - unscaled, always *1
 *   SCHED_TUNABLESCALING_LOG - scaled logarithmical, *1+ilog(ncpus)
 *   SCHED_TUNABLESCALING_LINEAR - scaled linear, *ncpus
 *
 * (default SCHED_TUNABLESCALING_LOG = *(1+ilog(ncpus))
 */
unsigned int sysctl_sched_tunable_scaling = SCHED_TUNABLESCALING_LOG;

/*
 * Minimal preemption granularity for CPU-bound tasks:
 *
 * (default: 0.75 msec * (1 + ilog(ncpus)), units: nanoseconds)
 */
unsigned int sysctl_sched_min_granularity			= 750000ULL;
static unsigned int normalized_sysctl_sched_min_granularity	= 750000ULL;

/*
 * Minimal preemption granularity for CPU-bound SCHED_IDLE tasks.
 * Applies only when SCHED_IDLE tasks compete with normal tasks.
 *
 * (default: 0.75 msec)
 */
unsigned int sysctl_sched_idle_min_granularity			= 750000ULL;

/*
 * This value is kept at sysctl_sched_latency/sysctl_sched_min_granularity
 */
static unsigned int sched_nr_latency = 8;

/*
 * After fork, child runs first. If set to 0 (default) then
 * parent will (try to) run first.
 */
unsigned int sysctl_sched_child_runs_first __read_mostly;

/*
 * SCHED_OTHER wake-up granularity.
 *
 * This option delays the preemption effects of decoupled workloads
 * and reduces their over-scheduling. Synchronous workloads will still
 * have immediate wakeup/sleep latencies.
 *
 * (default: 1 msec * (1 + ilog(ncpus)), units: nanoseconds)
 */
unsigned int sysctl_sched_wakeup_granularity			= 1000000UL;
static unsigned int normalized_sysctl_sched_wakeup_granularity	= 1000000UL;

const_debug unsigned int sysctl_sched_migration_cost	= 500000UL;

int sched_thermal_decay_shift;
static int __init setup_sched_thermal_decay_shift(char *str)
{
	int _shift = 0;

	if (kstrtoint(str, 0, &_shift))
		pr_warn("Unable to set scheduler thermal pressure decay shift parameter\n");

	sched_thermal_decay_shift = clamp(_shift, 0, 10);
	return 1;
}
__setup("sched_thermal_decay_shift=", setup_sched_thermal_decay_shift);

#ifdef CONFIG_SMP
/*
 * For asym packing, by default the lower numbered CPU has higher priority.
 */
int __weak arch_asym_cpu_priority(int cpu)
{
	return -cpu;
}

/*
 * The margin used when comparing utilization with CPU capacity.
 *
 * (default: ~20%)
 */
#define fits_capacity(cap, max)	((cap) * 1280 < (max) * 1024)

/*
 * The margin used when comparing CPU capacities.
 * is 'cap1' noticeably greater than 'cap2'
 *
 * (default: ~5%)
 */
#define capacity_greater(cap1, cap2) ((cap1) * 1024 > (cap2) * 1078)
#endif

#ifdef CONFIG_CFS_BANDWIDTH
/*
 * Amount of runtime to allocate from global (tg) to local (per-cfs_rq) pool
 * each time a cfs_rq requests quota.
 *
 * Note: in the case that the slice exceeds the runtime remaining (either due
 * to consumption or the quota being specified to be smaller than the slice)
 * we will always only issue the remaining available time.
 *
 * (default: 5 msec, units: microseconds)
 */
unsigned int sysctl_sched_cfs_bandwidth_slice		= 5000UL;
#endif

static inline void update_load_add(struct load_weight *lw, unsigned long inc)
{
	lw->weight += inc;
	lw->inv_weight = 0;
}

static inline void update_load_sub(struct load_weight *lw, unsigned long dec)
{
	lw->weight -= dec;
	lw->inv_weight = 0;
}

static inline void update_load_set(struct load_weight *lw, unsigned long w)
{
	lw->weight = w;
	lw->inv_weight = 0;
}

/*
 * Increase the granularity value when there are more CPUs,
 * because with more CPUs the 'effective latency' as visible
 * to users decreases. But the relationship is not linear,
 * so pick a second-best guess by going with the log2 of the
 * number of CPUs.
 *
 * This idea comes from the SD scheduler of Con Kolivas:
 */
static unsigned int get_update_sysctl_factor(void)
{
	unsigned int cpus = min_t(unsigned int, num_online_cpus(), 8);
	unsigned int factor;

	switch (sysctl_sched_tunable_scaling) {
	case SCHED_TUNABLESCALING_NONE:
		factor = 1;
		break;
	case SCHED_TUNABLESCALING_LINEAR:
		factor = cpus;
		break;
	case SCHED_TUNABLESCALING_LOG:
	default:
		factor = 1 + ilog2(cpus);
		break;
	}

	return factor;
}

static void update_sysctl(void)
{
	unsigned int factor = get_update_sysctl_factor();

#define SET_SYSCTL(name) \
	(sysctl_##name = (factor) * normalized_sysctl_##name)
	SET_SYSCTL(sched_min_granularity);
	SET_SYSCTL(sched_latency);
	SET_SYSCTL(sched_wakeup_granularity);
#undef SET_SYSCTL
}

void __init sched_init_granularity(void)
{
	update_sysctl();
}

#define WMULT_CONST	(~0U)
#define WMULT_SHIFT	32

static void __update_inv_weight(struct load_weight *lw)
{
	unsigned long w;

	if (likely(lw->inv_weight))
		return;

	w = scale_load_down(lw->weight);

	if (BITS_PER_LONG > 32 && unlikely(w >= WMULT_CONST))
		lw->inv_weight = 1;
	else if (unlikely(!w))
		lw->inv_weight = WMULT_CONST;
	else
		lw->inv_weight = WMULT_CONST / w;
}

/*
 * delta_exec * weight / lw.weight
 *   OR
 * (delta_exec * (weight * lw->inv_weight)) >> WMULT_SHIFT
 *
 * Either weight := NICE_0_LOAD and lw \e sched_prio_to_wmult[], in which case
 * we're guaranteed shift stays positive because inv_weight is guaranteed to
 * fit 32 bits, and NICE_0_LOAD gives another 10 bits; therefore shift >= 22.
 *
 * Or, weight =< lw.weight (because lw.weight is the runqueue weight), thus
 * weight/lw.weight <= 1, and therefore our shift will also be positive.
 */
static u64 __calc_delta(u64 delta_exec, unsigned long weight, struct load_weight *lw)
{
	u64 fact = scale_load_down(weight);
	u32 fact_hi = (u32)(fact >> 32);
	int shift = WMULT_SHIFT;
	int fs;

	__update_inv_weight(lw);

	if (unlikely(fact_hi)) {
		fs = fls(fact_hi);
		shift -= fs;
		fact >>= fs;
	}

	fact = mul_u32_u32(fact, lw->inv_weight);

	fact_hi = (u32)(fact >> 32);
	if (fact_hi) {
		fs = fls(fact_hi);
		shift -= fs;
		fact >>= fs;
	}

	return mul_u64_u32_shr(delta_exec, fact, shift);
}


const struct sched_class fair_sched_class;

/**************************************************************
 * CFS operations on generic schedulable entities:
 */

#ifdef CONFIG_FAIR_GROUP_SCHED

/* Walk up scheduling entities hierarchy */
#define for_each_sched_entity(se) \
		for (; se; se = se->parent)

static inline void cfs_rq_tg_path(struct cfs_rq *cfs_rq, char *path, int len)
{
	if (!path)
		return;

	if (cfs_rq && task_group_is_autogroup(cfs_rq->tg))
		autogroup_path(cfs_rq->tg, path, len);
	else if (cfs_rq && cfs_rq->tg->css.cgroup)
		cgroup_path(cfs_rq->tg->css.cgroup, path, len);
	else
		strlcpy(path, "(null)", len);
}

static inline bool list_add_leaf_cfs_rq(struct cfs_rq *cfs_rq)
{
	struct rq *rq = rq_of(cfs_rq);
	int cpu = cpu_of(rq);

	if (cfs_rq->on_list)
		return rq->tmp_alone_branch == &rq->leaf_cfs_rq_list;

	cfs_rq->on_list = 1;

	/*
	 * Ensure we either appear before our parent (if already
	 * enqueued) or force our parent to appear after us when it is
	 * enqueued. The fact that we always enqueue bottom-up
	 * reduces this to two cases and a special case for the root
	 * cfs_rq. Furthermore, it also means that we will always reset
	 * tmp_alone_branch either when the branch is connected
	 * to a tree or when we reach the top of the tree
	 */
	if (cfs_rq->tg->parent &&
	    cfs_rq->tg->parent->cfs_rq[cpu]->on_list) {
		/*
		 * If parent is already on the list, we add the child
		 * just before. Thanks to circular linked property of
		 * the list, this means to put the child at the tail
		 * of the list that starts by parent.
		 */
		list_add_tail_rcu(&cfs_rq->leaf_cfs_rq_list,
			&(cfs_rq->tg->parent->cfs_rq[cpu]->leaf_cfs_rq_list));
		/*
		 * The branch is now connected to its tree so we can
		 * reset tmp_alone_branch to the beginning of the
		 * list.
		 */
		rq->tmp_alone_branch = &rq->leaf_cfs_rq_list;
		return true;
	}

	if (!cfs_rq->tg->parent) {
		/*
		 * cfs rq without parent should be put
		 * at the tail of the list.
		 */
		list_add_tail_rcu(&cfs_rq->leaf_cfs_rq_list,
			&rq->leaf_cfs_rq_list);
		/*
		 * We have reach the top of a tree so we can reset
		 * tmp_alone_branch to the beginning of the list.
		 */
		rq->tmp_alone_branch = &rq->leaf_cfs_rq_list;
		return true;
	}

	/*
	 * The parent has not already been added so we want to
	 * make sure that it will be put after us.
	 * tmp_alone_branch points to the begin of the branch
	 * where we will add parent.
	 */
	list_add_rcu(&cfs_rq->leaf_cfs_rq_list, rq->tmp_alone_branch);
	/*
	 * update tmp_alone_branch to points to the new begin
	 * of the branch
	 */
	rq->tmp_alone_branch = &cfs_rq->leaf_cfs_rq_list;
	return false;
}

static inline void list_del_leaf_cfs_rq(struct cfs_rq *cfs_rq)
{
	if (cfs_rq->on_list) {
		struct rq *rq = rq_of(cfs_rq);

		/*
		 * With cfs_rq being unthrottled/throttled during an enqueue,
		 * it can happen the tmp_alone_branch points the a leaf that
		 * we finally want to del. In this case, tmp_alone_branch moves
		 * to the prev element but it will point to rq->leaf_cfs_rq_list
		 * at the end of the enqueue.
		 */
		if (rq->tmp_alone_branch == &cfs_rq->leaf_cfs_rq_list)
			rq->tmp_alone_branch = cfs_rq->leaf_cfs_rq_list.prev;

		list_del_rcu(&cfs_rq->leaf_cfs_rq_list);
		cfs_rq->on_list = 0;
	}
}

static inline void assert_list_leaf_cfs_rq(struct rq *rq)
{
	SCHED_WARN_ON(rq->tmp_alone_branch != &rq->leaf_cfs_rq_list);
}

/* Iterate thr' all leaf cfs_rq's on a runqueue */
#define for_each_leaf_cfs_rq_safe(rq, cfs_rq, pos)			\
	list_for_each_entry_safe(cfs_rq, pos, &rq->leaf_cfs_rq_list,	\
				 leaf_cfs_rq_list)

/* Do the two (enqueued) entities belong to the same group ? */
static inline struct cfs_rq *
is_same_group(struct sched_entity *se, struct sched_entity *pse)
{
	if (se->cfs_rq == pse->cfs_rq)
		return se->cfs_rq;

	return NULL;
}

static inline struct sched_entity *parent_entity(struct sched_entity *se)
{
	return se->parent;
}

static void
find_matching_se(struct sched_entity **se, struct sched_entity **pse)
{
	int se_depth, pse_depth;

	/*
	 * preemption test can be made between sibling entities who are in the
	 * same cfs_rq i.e who have a common parent. Walk up the hierarchy of
	 * both tasks until we find their ancestors who are siblings of common
	 * parent.
	 */

	/* First walk up until both entities are at same depth */
	se_depth = (*se)->depth;
	pse_depth = (*pse)->depth;

	while (se_depth > pse_depth) {
		se_depth--;
		*se = parent_entity(*se);
	}

	while (pse_depth > se_depth) {
		pse_depth--;
		*pse = parent_entity(*pse);
	}

	while (!is_same_group(*se, *pse)) {
		*se = parent_entity(*se);
		*pse = parent_entity(*pse);
	}
}

static int tg_is_idle(struct task_group *tg)
{
	return tg->idle > 0;
}

static int cfs_rq_is_idle(struct cfs_rq *cfs_rq)
{
	return cfs_rq->idle > 0;
}

static int se_is_idle(struct sched_entity *se)
{
	if (entity_is_task(se))
		return task_has_idle_policy(task_of(se));
	return cfs_rq_is_idle(group_cfs_rq(se));
}

#else	/* !CONFIG_FAIR_GROUP_SCHED */

#define for_each_sched_entity(se) \
		for (; se; se = NULL)

static inline void cfs_rq_tg_path(struct cfs_rq *cfs_rq, char *path, int len)
{
	if (path)
		strlcpy(path, "(null)", len);
}

static inline bool list_add_leaf_cfs_rq(struct cfs_rq *cfs_rq)
{
	return true;
}

static inline void list_del_leaf_cfs_rq(struct cfs_rq *cfs_rq)
{
}

static inline void assert_list_leaf_cfs_rq(struct rq *rq)
{
}

#define for_each_leaf_cfs_rq_safe(rq, cfs_rq, pos)	\
		for (cfs_rq = &rq->cfs, pos = NULL; cfs_rq; cfs_rq = pos)

static inline struct sched_entity *parent_entity(struct sched_entity *se)
{
	return NULL;
}

static inline void
find_matching_se(struct sched_entity **se, struct sched_entity **pse)
{
}

static inline int tg_is_idle(struct task_group *tg)
{
	return 0;
}

static int cfs_rq_is_idle(struct cfs_rq *cfs_rq)
{
	return 0;
}

static int se_is_idle(struct sched_entity *se)
{
	return 0;
}

#endif	/* CONFIG_FAIR_GROUP_SCHED */

static __always_inline
void account_cfs_rq_runtime(struct cfs_rq *cfs_rq, u64 delta_exec);

/**************************************************************
 * Scheduling class tree data structure manipulation methods:
 */

static inline u64 max_vruntime(u64 max_vruntime, u64 vruntime)
{
	s64 delta = (s64)(vruntime - max_vruntime);
	if (delta > 0)
		max_vruntime = vruntime;

	return max_vruntime;
}

static inline u64 min_vruntime(u64 min_vruntime, u64 vruntime)
{
	s64 delta = (s64)(vruntime - min_vruntime);
	if (delta < 0)
		min_vruntime = vruntime;

	return min_vruntime;
}

static inline bool entity_before(struct sched_entity *a,
				struct sched_entity *b)
{
	return (s64)(a->vruntime - b->vruntime) < 0;
}

#define __node_2_se(node) \
	rb_entry((node), struct sched_entity, run_node)

static void update_min_vruntime(struct cfs_rq *cfs_rq)
{
	struct sched_entity *curr = cfs_rq->curr;
	struct rb_node *leftmost = rb_first_cached(&cfs_rq->tasks_timeline);

	u64 vruntime = cfs_rq->min_vruntime;

	if (curr) {
		if (curr->on_rq)
			vruntime = curr->vruntime;
		else
			curr = NULL;
	}

	if (leftmost) { /* non-empty tree */
		struct sched_entity *se = __node_2_se(leftmost);

		if (!curr)
			vruntime = se->vruntime;
		else
			vruntime = min_vruntime(vruntime, se->vruntime);
	}

	/* ensure we never gain time by being placed backwards. */
	u64_u32_store(cfs_rq->min_vruntime,
		      max_vruntime(cfs_rq->min_vruntime, vruntime));
}

static inline bool __entity_less(struct rb_node *a, const struct rb_node *b)
{
	return entity_before(__node_2_se(a), __node_2_se(b));
}

/*
 * Enqueue an entity into the rb-tree:
 */
static void __enqueue_entity(struct cfs_rq *cfs_rq, struct sched_entity *se)
{
	rb_add_cached(&se->run_node, &cfs_rq->tasks_timeline, __entity_less);
}

static void __dequeue_entity(struct cfs_rq *cfs_rq, struct sched_entity *se)
{
	rb_erase_cached(&se->run_node, &cfs_rq->tasks_timeline);
}

struct sched_entity *__pick_first_entity(struct cfs_rq *cfs_rq)
{
	struct rb_node *left = rb_first_cached(&cfs_rq->tasks_timeline);

	if (!left)
		return NULL;

	return __node_2_se(left);
}

static struct sched_entity *__pick_next_entity(struct sched_entity *se)
{
	struct rb_node *next = rb_next(&se->run_node);

	if (!next)
		return NULL;

	return __node_2_se(next);
}

#ifdef CONFIG_SCHED_DEBUG
struct sched_entity *__pick_last_entity(struct cfs_rq *cfs_rq)
{
	struct rb_node *last = rb_last(&cfs_rq->tasks_timeline.rb_root);

	if (!last)
		return NULL;

	return __node_2_se(last);
}

/**************************************************************
 * Scheduling class statistics methods:
 */

int sched_update_scaling(void)
{
	unsigned int factor = get_update_sysctl_factor();

	sched_nr_latency = DIV_ROUND_UP(sysctl_sched_latency,
					sysctl_sched_min_granularity);

#define WRT_SYSCTL(name) \
	(normalized_sysctl_##name = sysctl_##name / (factor))
	WRT_SYSCTL(sched_min_granularity);
	WRT_SYSCTL(sched_latency);
	WRT_SYSCTL(sched_wakeup_granularity);
#undef WRT_SYSCTL

	return 0;
}
#endif

#ifdef CONFIG_SCHED_DEBUG
#define SCHED_NR_DEPRECATED 10
static char *sched_proc_deprecated[SCHED_NR_DEPRECATED] = {
	"sched_min_granularity_ns",
	"sched_latency_ns",
	"sched_wakeup_granularity_ns",
	"sched_tunable_scaling",
	"sched_migration_cost_ns",
	"sched_nr_migrate",
	"numa_balancing_scan_delay_ms",
	"numa_balancing_scan_period_min_ms",
	"numa_balancing_scan_period_max_ms",
	"numa_balancing_scan_size_mb",
};

static bool sched_proc_deprecated_warned[SCHED_NR_DEPRECATED];

static void warn_proc_deprecated(const char *procname)
{
	int i;

	for (i = 0; i < SCHED_NR_DEPRECATED; i++) {
		if (!strcmp(procname, sched_proc_deprecated[i]))
			break;
	}

	/*
	 * Warn once that the sysctl will be removed in a future SLE release.
	 * Bugs in relation to this should gather details on what the workload
	 * that requires this to be set to determine if the default scheduler
	 * behaviour can be improved.
	 */
	if (i < SCHED_NR_DEPRECATED && !sched_proc_deprecated_warned[i]) {
		pr_warn("The sched.%s sysctl was moved to debugfs in kernel "
			"5.13 for CPU scheduler debugging only. This sysctl "
			"will be removed in a future SLE release.\n",
			procname);
		sched_proc_deprecated_warned[i] = true;
	}
}

int sched_deprecated_proc_update_handler(struct ctl_table *table, int write,
		void *buffer, size_t *lenp, loff_t *ppos)
{
	int ret = proc_dointvec_minmax(table, write, buffer, lenp, ppos);

	if (ret || !write)
		return ret;

	warn_proc_deprecated(table->procname);
	return sched_update_scaling();
}

int sched_warn_deprecated_proc_uint_handler(struct ctl_table *table, int write,
		void *buffer, size_t *lenp, loff_t *ppos)
{
	int ret = proc_dointvec_minmax(table, write, buffer, lenp, ppos);

	if (ret || !write)
		return 0;

	warn_proc_deprecated(table->procname);
	return ret;
}
#endif /* CONFIG_SCHED_DEBUG */

/*
 * delta /= w
 */
static inline u64 calc_delta_fair(u64 delta, struct sched_entity *se)
{
	if (unlikely(se->load.weight != NICE_0_LOAD))
		delta = __calc_delta(delta, NICE_0_LOAD, &se->load);

	return delta;
}

/*
 * The idea is to set a period in which each task runs once.
 *
 * When there are too many tasks (sched_nr_latency) we have to stretch
 * this period because otherwise the slices get too small.
 *
 * p = (nr <= nl) ? l : l*nr/nl
 */
static u64 __sched_period(unsigned long nr_running)
{
	if (unlikely(nr_running > sched_nr_latency))
		return nr_running * sysctl_sched_min_granularity;
	else
		return sysctl_sched_latency;
}

static bool sched_idle_cfs_rq(struct cfs_rq *cfs_rq);

/*
 * We calculate the wall-time slice from the period by taking a part
 * proportional to the weight.
 *
 * s = p*P[w/rw]
 */
static u64 sched_slice(struct cfs_rq *cfs_rq, struct sched_entity *se)
{
	unsigned int nr_running = cfs_rq->nr_running;
	struct sched_entity *init_se = se;
	unsigned int min_gran;
	u64 slice;

	if (sched_feat(ALT_PERIOD))
		nr_running = rq_of(cfs_rq)->cfs.h_nr_running;

	slice = __sched_period(nr_running + !se->on_rq);

	for_each_sched_entity(se) {
		struct load_weight *load;
		struct load_weight lw;
		struct cfs_rq *qcfs_rq;

		qcfs_rq = cfs_rq_of(se);
		load = &qcfs_rq->load;

		if (unlikely(!se->on_rq)) {
			lw = qcfs_rq->load;

			update_load_add(&lw, se->load.weight);
			load = &lw;
		}
		slice = __calc_delta(slice, se->load.weight, load);
	}

	if (sched_feat(BASE_SLICE)) {
		if (se_is_idle(init_se) && !sched_idle_cfs_rq(cfs_rq))
			min_gran = sysctl_sched_idle_min_granularity;
		else
			min_gran = sysctl_sched_min_granularity;

		slice = max_t(u64, slice, min_gran);
	}

	return slice;
}

/*
 * We calculate the vruntime slice of a to-be-inserted task.
 *
 * vs = s/w
 */
static u64 sched_vslice(struct cfs_rq *cfs_rq, struct sched_entity *se)
{
	return calc_delta_fair(sched_slice(cfs_rq, se), se);
}

#include "pelt.h"
#ifdef CONFIG_SMP

static int select_idle_sibling(struct task_struct *p, int prev_cpu, int cpu);
static unsigned long task_h_load(struct task_struct *p);
static unsigned long capacity_of(int cpu);

/* Give new sched_entity start runnable values to heavy its load in infant time */
void init_entity_runnable_average(struct sched_entity *se)
{
	struct sched_avg *sa = &se->avg;

	memset(sa, 0, sizeof(*sa));

	/*
	 * Tasks are initialized with full load to be seen as heavy tasks until
	 * they get a chance to stabilize to their real load level.
	 * Group entities are initialized with zero load to reflect the fact that
	 * nothing has been attached to the task group yet.
	 */
	if (entity_is_task(se))
		sa->load_avg = scale_load_down(se->load.weight);

	/* when this task enqueue'ed, it will contribute to its cfs_rq's load_avg */
}

static void attach_entity_cfs_rq(struct sched_entity *se);

/*
 * With new tasks being created, their initial util_avgs are extrapolated
 * based on the cfs_rq's current util_avg:
 *
 *   util_avg = cfs_rq->util_avg / (cfs_rq->load_avg + 1) * se.load.weight
 *
 * However, in many cases, the above util_avg does not give a desired
 * value. Moreover, the sum of the util_avgs may be divergent, such
 * as when the series is a harmonic series.
 *
 * To solve this problem, we also cap the util_avg of successive tasks to
 * only 1/2 of the left utilization budget:
 *
 *   util_avg_cap = (cpu_scale - cfs_rq->avg.util_avg) / 2^n
 *
 * where n denotes the nth task and cpu_scale the CPU capacity.
 *
 * For example, for a CPU with 1024 of capacity, a simplest series from
 * the beginning would be like:
 *
 *  task  util_avg: 512, 256, 128,  64,  32,   16,    8, ...
 * cfs_rq util_avg: 512, 768, 896, 960, 992, 1008, 1016, ...
 *
 * Finally, that extrapolated util_avg is clamped to the cap (util_avg_cap)
 * if util_avg > util_avg_cap.
 */
void post_init_entity_util_avg(struct task_struct *p)
{
	struct sched_entity *se = &p->se;
	struct cfs_rq *cfs_rq = cfs_rq_of(se);
	struct sched_avg *sa = &se->avg;
	long cpu_scale = arch_scale_cpu_capacity(cpu_of(rq_of(cfs_rq)));
	long cap = (long)(cpu_scale - cfs_rq->avg.util_avg) / 2;

	if (cap > 0) {
		if (cfs_rq->avg.util_avg != 0) {
			sa->util_avg  = cfs_rq->avg.util_avg * se->load.weight;
			sa->util_avg /= (cfs_rq->avg.load_avg + 1);

			if (sa->util_avg > cap)
				sa->util_avg = cap;
		} else {
			sa->util_avg = cap;
		}
	}

	sa->runnable_avg = sa->util_avg;

	if (p->sched_class != &fair_sched_class) {
		/*
		 * For !fair tasks do:
		 *
		update_cfs_rq_load_avg(now, cfs_rq);
		attach_entity_load_avg(cfs_rq, se);
		switched_from_fair(rq, p);
		 *
		 * such that the next switched_to_fair() has the
		 * expected state.
		 */
		se->avg.last_update_time = cfs_rq_clock_pelt(cfs_rq);
		return;
	}

	attach_entity_cfs_rq(se);
}

#else /* !CONFIG_SMP */
void init_entity_runnable_average(struct sched_entity *se)
{
}
void post_init_entity_util_avg(struct task_struct *p)
{
}
static void update_tg_load_avg(struct cfs_rq *cfs_rq)
{
}
#endif /* CONFIG_SMP */

/*
 * Update the current task's runtime statistics.
 */
static void update_curr(struct cfs_rq *cfs_rq)
{
	struct sched_entity *curr = cfs_rq->curr;
	u64 now = rq_clock_task(rq_of(cfs_rq));
	u64 delta_exec;

	if (unlikely(!curr))
		return;

	delta_exec = now - curr->exec_start;
	if (unlikely((s64)delta_exec <= 0))
		return;

	curr->exec_start = now;

	if (schedstat_enabled()) {
		struct sched_statistics *stats;

		stats = __schedstats_from_se(curr);
		__schedstat_set(stats->exec_max,
				max(delta_exec, stats->exec_max));
	}

	curr->sum_exec_runtime += delta_exec;
	schedstat_add(cfs_rq->exec_clock, delta_exec);

	curr->vruntime += calc_delta_fair(delta_exec, curr);
	update_min_vruntime(cfs_rq);

	if (entity_is_task(curr)) {
		struct task_struct *curtask = task_of(curr);

		trace_sched_stat_runtime(curtask, delta_exec, curr->vruntime);
		cgroup_account_cputime(curtask, delta_exec);
		account_group_exec_runtime(curtask, delta_exec);
	}

	account_cfs_rq_runtime(cfs_rq, delta_exec);
}

static void update_curr_fair(struct rq *rq)
{
	update_curr(cfs_rq_of(&rq->curr->se));
}

static inline void
update_stats_wait_start_fair(struct cfs_rq *cfs_rq, struct sched_entity *se)
{
	struct sched_statistics *stats;
	struct task_struct *p = NULL;

	if (!schedstat_enabled())
		return;

	stats = __schedstats_from_se(se);

	if (entity_is_task(se))
		p = task_of(se);

	__update_stats_wait_start(rq_of(cfs_rq), p, stats);
}

static inline void
update_stats_wait_end_fair(struct cfs_rq *cfs_rq, struct sched_entity *se)
{
	struct sched_statistics *stats;
	struct task_struct *p = NULL;

	if (!schedstat_enabled())
		return;

	stats = __schedstats_from_se(se);

	/*
	 * When the sched_schedstat changes from 0 to 1, some sched se
	 * maybe already in the runqueue, the se->statistics.wait_start
	 * will be 0.So it will let the delta wrong. We need to avoid this
	 * scenario.
	 */
	if (unlikely(!schedstat_val(stats->wait_start)))
		return;

	if (entity_is_task(se))
		p = task_of(se);

	__update_stats_wait_end(rq_of(cfs_rq), p, stats);
}

static inline void
update_stats_enqueue_sleeper_fair(struct cfs_rq *cfs_rq, struct sched_entity *se)
{
	struct sched_statistics *stats;
	struct task_struct *tsk = NULL;

	if (!schedstat_enabled())
		return;

	stats = __schedstats_from_se(se);

	if (entity_is_task(se))
		tsk = task_of(se);

	__update_stats_enqueue_sleeper(rq_of(cfs_rq), tsk, stats);
}

/*
 * Task is being enqueued - update stats:
 */
static inline void
update_stats_enqueue_fair(struct cfs_rq *cfs_rq, struct sched_entity *se, int flags)
{
	if (!schedstat_enabled())
		return;

	/*
	 * Are we enqueueing a waiting task? (for current tasks
	 * a dequeue/enqueue event is a NOP)
	 */
	if (se != cfs_rq->curr)
		update_stats_wait_start_fair(cfs_rq, se);

	if (flags & ENQUEUE_WAKEUP)
		update_stats_enqueue_sleeper_fair(cfs_rq, se);
}

static inline void
update_stats_dequeue_fair(struct cfs_rq *cfs_rq, struct sched_entity *se, int flags)
{

	if (!schedstat_enabled())
		return;

	/*
	 * Mark the end of the wait period if dequeueing a
	 * waiting task:
	 */
	if (se != cfs_rq->curr)
		update_stats_wait_end_fair(cfs_rq, se);

	if ((flags & DEQUEUE_SLEEP) && entity_is_task(se)) {
		struct task_struct *tsk = task_of(se);
		unsigned int state;

		/* XXX racy against TTWU */
		state = READ_ONCE(tsk->__state);
		if (state & TASK_INTERRUPTIBLE)
			__schedstat_set(tsk->stats.sleep_start,
				      rq_clock(rq_of(cfs_rq)));
		if (state & TASK_UNINTERRUPTIBLE)
			__schedstat_set(tsk->stats.block_start,
				      rq_clock(rq_of(cfs_rq)));
	}
}

/*
 * We are picking a new current task - update its stats:
 */
static inline void
update_stats_curr_start(struct cfs_rq *cfs_rq, struct sched_entity *se)
{
	/*
	 * We are starting a new run period:
	 */
	se->exec_start = rq_clock_task(rq_of(cfs_rq));
}

/**************************************************
 * Scheduling class queueing methods:
 */

#ifdef CONFIG_NUMA
#define NUMA_IMBALANCE_MIN 2

static inline long
adjust_numa_imbalance(int imbalance, int dst_running, int imb_numa_nr)
{
	/*
	 * Allow a NUMA imbalance if busy CPUs is less than the maximum
	 * threshold. Above this threshold, individual tasks may be contending
	 * for both memory bandwidth and any shared HT resources.  This is an
	 * approximation as the number of running tasks may not be related to
	 * the number of busy CPUs due to sched_setaffinity.
	 */
	if (dst_running > imb_numa_nr)
		return imbalance;

	/*
	 * Allow a small imbalance based on a simple pair of communicating
	 * tasks that remain local when the destination is lightly loaded.
	 */
	if (imbalance <= NUMA_IMBALANCE_MIN)
		return 0;

	return imbalance;
}
#endif /* CONFIG_NUMA */

#ifdef CONFIG_NUMA_BALANCING
/*
 * Approximate time to scan a full NUMA task in ms. The task scan period is
 * calculated based on the tasks virtual memory size and
 * numa_balancing_scan_size.
 */
unsigned int sysctl_numa_balancing_scan_period_min = 1000;
unsigned int sysctl_numa_balancing_scan_period_max = 60000;

/* Portion of address space to scan in MB */
unsigned int sysctl_numa_balancing_scan_size = 256;

/* Scan @scan_size MB every @scan_period after an initial @scan_delay in ms */
unsigned int sysctl_numa_balancing_scan_delay = 1000;

struct numa_group {
	refcount_t refcount;

	spinlock_t lock; /* nr_tasks, tasks */
	int nr_tasks;
	pid_t gid;
	int active_nodes;

	struct rcu_head rcu;
	unsigned long total_faults;
	unsigned long max_faults_cpu;
	/*
	 * faults[] array is split into two regions: faults_mem and faults_cpu.
	 *
	 * Faults_cpu is used to decide whether memory should move
	 * towards the CPU. As a consequence, these stats are weighted
	 * more by CPU use than by memory faults.
	 */
	unsigned long faults[];
};

/*
 * For functions that can be called in multiple contexts that permit reading
 * ->numa_group (see struct task_struct for locking rules).
 */
static struct numa_group *deref_task_numa_group(struct task_struct *p)
{
	return rcu_dereference_check(p->numa_group, p == current ||
		(lockdep_is_held(__rq_lockp(task_rq(p))) && !READ_ONCE(p->on_cpu)));
}

static struct numa_group *deref_curr_numa_group(struct task_struct *p)
{
	return rcu_dereference_protected(p->numa_group, p == current);
}

static inline unsigned long group_faults_priv(struct numa_group *ng);
static inline unsigned long group_faults_shared(struct numa_group *ng);

static unsigned int task_nr_scan_windows(struct task_struct *p)
{
	unsigned long rss = 0;
	unsigned long nr_scan_pages;

	/*
	 * Calculations based on RSS as non-present and empty pages are skipped
	 * by the PTE scanner and NUMA hinting faults should be trapped based
	 * on resident pages
	 */
	nr_scan_pages = sysctl_numa_balancing_scan_size << (20 - PAGE_SHIFT);
	rss = get_mm_rss(p->mm);
	if (!rss)
		rss = nr_scan_pages;

	rss = round_up(rss, nr_scan_pages);
	return rss / nr_scan_pages;
}

/* For sanity's sake, never scan more PTEs than MAX_SCAN_WINDOW MB/sec. */
#define MAX_SCAN_WINDOW 2560

static unsigned int task_scan_min(struct task_struct *p)
{
	unsigned int scan_size = READ_ONCE(sysctl_numa_balancing_scan_size);
	unsigned int scan, floor;
	unsigned int windows = 1;

	if (scan_size < MAX_SCAN_WINDOW)
		windows = MAX_SCAN_WINDOW / scan_size;
	floor = 1000 / windows;

	scan = sysctl_numa_balancing_scan_period_min / task_nr_scan_windows(p);
	return max_t(unsigned int, floor, scan);
}

static unsigned int task_scan_start(struct task_struct *p)
{
	unsigned long smin = task_scan_min(p);
	unsigned long period = smin;
	struct numa_group *ng;

	/* Scale the maximum scan period with the amount of shared memory. */
	rcu_read_lock();
	ng = rcu_dereference(p->numa_group);
	if (ng) {
		unsigned long shared = group_faults_shared(ng);
		unsigned long private = group_faults_priv(ng);

		period *= refcount_read(&ng->refcount);
		period *= shared + 1;
		period /= private + shared + 1;
	}
	rcu_read_unlock();

	return max(smin, period);
}

static unsigned int task_scan_max(struct task_struct *p)
{
	unsigned long smin = task_scan_min(p);
	unsigned long smax;
	struct numa_group *ng;

	/* Watch for min being lower than max due to floor calculations */
	smax = sysctl_numa_balancing_scan_period_max / task_nr_scan_windows(p);

	/* Scale the maximum scan period with the amount of shared memory. */
	ng = deref_curr_numa_group(p);
	if (ng) {
		unsigned long shared = group_faults_shared(ng);
		unsigned long private = group_faults_priv(ng);
		unsigned long period = smax;

		period *= refcount_read(&ng->refcount);
		period *= shared + 1;
		period /= private + shared + 1;

		smax = max(smax, period);
	}

	return max(smin, smax);
}

static void account_numa_enqueue(struct rq *rq, struct task_struct *p)
{
	rq->nr_numa_running += (p->numa_preferred_nid != NUMA_NO_NODE);
	rq->nr_preferred_running += (p->numa_preferred_nid == task_node(p));
}

static void account_numa_dequeue(struct rq *rq, struct task_struct *p)
{
	rq->nr_numa_running -= (p->numa_preferred_nid != NUMA_NO_NODE);
	rq->nr_preferred_running -= (p->numa_preferred_nid == task_node(p));
}

/* Shared or private faults. */
#define NR_NUMA_HINT_FAULT_TYPES 2

/* Memory and CPU locality */
#define NR_NUMA_HINT_FAULT_STATS (NR_NUMA_HINT_FAULT_TYPES * 2)

/* Averaged statistics, and temporary buffers. */
#define NR_NUMA_HINT_FAULT_BUCKETS (NR_NUMA_HINT_FAULT_STATS * 2)

pid_t task_numa_group_id(struct task_struct *p)
{
	struct numa_group *ng;
	pid_t gid = 0;

	rcu_read_lock();
	ng = rcu_dereference(p->numa_group);
	if (ng)
		gid = ng->gid;
	rcu_read_unlock();

	return gid;
}

/*
 * The averaged statistics, shared & private, memory & CPU,
 * occupy the first half of the array. The second half of the
 * array is for current counters, which are averaged into the
 * first set by task_numa_placement.
 */
static inline int task_faults_idx(enum numa_faults_stats s, int nid, int priv)
{
	return NR_NUMA_HINT_FAULT_TYPES * (s * nr_node_ids + nid) + priv;
}

static inline unsigned long task_faults(struct task_struct *p, int nid)
{
	if (!p->numa_faults)
		return 0;

	return p->numa_faults[task_faults_idx(NUMA_MEM, nid, 0)] +
		p->numa_faults[task_faults_idx(NUMA_MEM, nid, 1)];
}

static inline unsigned long group_faults(struct task_struct *p, int nid)
{
	struct numa_group *ng = deref_task_numa_group(p);

	if (!ng)
		return 0;

	return ng->faults[task_faults_idx(NUMA_MEM, nid, 0)] +
		ng->faults[task_faults_idx(NUMA_MEM, nid, 1)];
}

static inline unsigned long group_faults_cpu(struct numa_group *group, int nid)
{
	return group->faults[task_faults_idx(NUMA_CPU, nid, 0)] +
		group->faults[task_faults_idx(NUMA_CPU, nid, 1)];
}

static inline unsigned long group_faults_priv(struct numa_group *ng)
{
	unsigned long faults = 0;
	int node;

	for_each_online_node(node) {
		faults += ng->faults[task_faults_idx(NUMA_MEM, node, 1)];
	}

	return faults;
}

static inline unsigned long group_faults_shared(struct numa_group *ng)
{
	unsigned long faults = 0;
	int node;

	for_each_online_node(node) {
		faults += ng->faults[task_faults_idx(NUMA_MEM, node, 0)];
	}

	return faults;
}

/*
 * A node triggering more than 1/3 as many NUMA faults as the maximum is
 * considered part of a numa group's pseudo-interleaving set. Migrations
 * between these nodes are slowed down, to allow things to settle down.
 */
#define ACTIVE_NODE_FRACTION 3

static bool numa_is_active_node(int nid, struct numa_group *ng)
{
	return group_faults_cpu(ng, nid) * ACTIVE_NODE_FRACTION > ng->max_faults_cpu;
}

/* Handle placement on systems where not all nodes are directly connected. */
static unsigned long score_nearby_nodes(struct task_struct *p, int nid,
					int lim_dist, bool task)
{
	unsigned long score = 0;
	int node, max_dist;

	/*
	 * All nodes are directly connected, and the same distance
	 * from each other. No need for fancy placement algorithms.
	 */
	if (sched_numa_topology_type == NUMA_DIRECT)
		return 0;

	/* sched_max_numa_distance may be changed in parallel. */
	max_dist = READ_ONCE(sched_max_numa_distance);
	/*
	 * This code is called for each node, introducing N^2 complexity,
	 * which should be ok given the number of nodes rarely exceeds 8.
	 */
	for_each_online_node(node) {
		unsigned long faults;
		int dist = node_distance(nid, node);

		/*
		 * The furthest away nodes in the system are not interesting
		 * for placement; nid was already counted.
		 */
		if (dist >= max_dist || node == nid)
			continue;

		/*
		 * On systems with a backplane NUMA topology, compare groups
		 * of nodes, and move tasks towards the group with the most
		 * memory accesses. When comparing two nodes at distance
		 * "hoplimit", only nodes closer by than "hoplimit" are part
		 * of each group. Skip other nodes.
		 */
		if (sched_numa_topology_type == NUMA_BACKPLANE && dist >= lim_dist)
			continue;

		/* Add up the faults from nearby nodes. */
		if (task)
			faults = task_faults(p, node);
		else
			faults = group_faults(p, node);

		/*
		 * On systems with a glueless mesh NUMA topology, there are
		 * no fixed "groups of nodes". Instead, nodes that are not
		 * directly connected bounce traffic through intermediate
		 * nodes; a numa_group can occupy any set of nodes.
		 * The further away a node is, the less the faults count.
		 * This seems to result in good task placement.
		 */
		if (sched_numa_topology_type == NUMA_GLUELESS_MESH) {
			faults *= (max_dist - dist);
			faults /= (max_dist - LOCAL_DISTANCE);
		}

		score += faults;
	}

	return score;
}

/*
 * These return the fraction of accesses done by a particular task, or
 * task group, on a particular numa node.  The group weight is given a
 * larger multiplier, in order to group tasks together that are almost
 * evenly spread out between numa nodes.
 */
static inline unsigned long task_weight(struct task_struct *p, int nid,
					int dist)
{
	unsigned long faults, total_faults;

	if (!p->numa_faults)
		return 0;

	total_faults = p->total_numa_faults;

	if (!total_faults)
		return 0;

	faults = task_faults(p, nid);
	faults += score_nearby_nodes(p, nid, dist, true);

	return 1000 * faults / total_faults;
}

static inline unsigned long group_weight(struct task_struct *p, int nid,
					 int dist)
{
	struct numa_group *ng = deref_task_numa_group(p);
	unsigned long faults, total_faults;

	if (!ng)
		return 0;

	total_faults = ng->total_faults;

	if (!total_faults)
		return 0;

	faults = group_faults(p, nid);
	faults += score_nearby_nodes(p, nid, dist, false);

	return 1000 * faults / total_faults;
}

bool should_numa_migrate_memory(struct task_struct *p, struct page * page,
				int src_nid, int dst_cpu)
{
	struct numa_group *ng = deref_curr_numa_group(p);
	int dst_nid = cpu_to_node(dst_cpu);
	int last_cpupid, this_cpupid;

	this_cpupid = cpu_pid_to_cpupid(dst_cpu, current->pid);
	last_cpupid = page_cpupid_xchg_last(page, this_cpupid);

	/*
	 * Allow first faults or private faults to migrate immediately early in
	 * the lifetime of a task. The magic number 4 is based on waiting for
	 * two full passes of the "multi-stage node selection" test that is
	 * executed below.
	 */
	if ((p->numa_preferred_nid == NUMA_NO_NODE || p->numa_scan_seq <= 4) &&
	    (cpupid_pid_unset(last_cpupid) || cpupid_match_pid(p, last_cpupid)))
		return true;

	/*
	 * Multi-stage node selection is used in conjunction with a periodic
	 * migration fault to build a temporal task<->page relation. By using
	 * a two-stage filter we remove short/unlikely relations.
	 *
	 * Using P(p) ~ n_p / n_t as per frequentist probability, we can equate
	 * a task's usage of a particular page (n_p) per total usage of this
	 * page (n_t) (in a given time-span) to a probability.
	 *
	 * Our periodic faults will sample this probability and getting the
	 * same result twice in a row, given these samples are fully
	 * independent, is then given by P(n)^2, provided our sample period
	 * is sufficiently short compared to the usage pattern.
	 *
	 * This quadric squishes small probabilities, making it less likely we
	 * act on an unlikely task<->page relation.
	 */
	if (!cpupid_pid_unset(last_cpupid) &&
				cpupid_to_nid(last_cpupid) != dst_nid)
		return false;

	/* Always allow migrate on private faults */
	if (cpupid_match_pid(p, last_cpupid))
		return true;

	/* A shared fault, but p->numa_group has not been set up yet. */
	if (!ng)
		return true;

	/*
	 * Destination node is much more heavily used than the source
	 * node? Allow migration.
	 */
	if (group_faults_cpu(ng, dst_nid) > group_faults_cpu(ng, src_nid) *
					ACTIVE_NODE_FRACTION)
		return true;

	/*
	 * Distribute memory according to CPU & memory use on each node,
	 * with 3/4 hysteresis to avoid unnecessary memory migrations:
	 *
	 * faults_cpu(dst)   3   faults_cpu(src)
	 * --------------- * - > ---------------
	 * faults_mem(dst)   4   faults_mem(src)
	 */
	return group_faults_cpu(ng, dst_nid) * group_faults(p, src_nid) * 3 >
	       group_faults_cpu(ng, src_nid) * group_faults(p, dst_nid) * 4;
}

/*
 * 'numa_type' describes the node at the moment of load balancing.
 */
enum numa_type {
	/* The node has spare capacity that can be used to run more tasks.  */
	node_has_spare = 0,
	/*
	 * The node is fully used and the tasks don't compete for more CPU
	 * cycles. Nevertheless, some tasks might wait before running.
	 */
	node_fully_busy,
	/*
	 * The node is overloaded and can't provide expected CPU cycles to all
	 * tasks.
	 */
	node_overloaded
};

/* Cached statistics for all CPUs within a node */
struct numa_stats {
	unsigned long load;
	unsigned long runnable;
	unsigned long util;
	/* Total compute capacity of CPUs on a node */
	unsigned long compute_capacity;
	unsigned int nr_running;
	unsigned int weight;
	enum numa_type node_type;
	int idle_cpu;
};

static inline bool is_core_idle(int cpu)
{
#ifdef CONFIG_SCHED_SMT
	int sibling;

	for_each_cpu(sibling, cpu_smt_mask(cpu)) {
		if (cpu == sibling)
			continue;

		if (!idle_cpu(sibling))
			return false;
	}
#endif

	return true;
}

struct task_numa_env {
	struct task_struct *p;

	int src_cpu, src_nid;
	int dst_cpu, dst_nid;
	int imb_numa_nr;

	struct numa_stats src_stats, dst_stats;

	int imbalance_pct;
	int dist;

	struct task_struct *best_task;
	long best_imp;
	int best_cpu;
};

static unsigned long cpu_load(struct rq *rq);
static unsigned long cpu_runnable(struct rq *rq);
static unsigned long cpu_util(int cpu);

static inline enum
numa_type numa_classify(unsigned int imbalance_pct,
			 struct numa_stats *ns)
{
	if ((ns->nr_running > ns->weight) &&
	    (((ns->compute_capacity * 100) < (ns->util * imbalance_pct)) ||
	     ((ns->compute_capacity * imbalance_pct) < (ns->runnable * 100))))
		return node_overloaded;

	if ((ns->nr_running < ns->weight) ||
	    (((ns->compute_capacity * 100) > (ns->util * imbalance_pct)) &&
	     ((ns->compute_capacity * imbalance_pct) > (ns->runnable * 100))))
		return node_has_spare;

	return node_fully_busy;
}

#ifdef CONFIG_SCHED_SMT
/* Forward declarations of select_idle_sibling helpers */
static inline bool test_idle_cores(int cpu, bool def);
static inline int numa_idle_core(int idle_core, int cpu)
{
	if (!static_branch_likely(&sched_smt_present) ||
	    idle_core >= 0 || !test_idle_cores(cpu, false))
		return idle_core;

	/*
	 * Prefer cores instead of packing HT siblings
	 * and triggering future load balancing.
	 */
	if (is_core_idle(cpu))
		idle_core = cpu;

	return idle_core;
}
#else
static inline int numa_idle_core(int idle_core, int cpu)
{
	return idle_core;
}
#endif

/*
 * Gather all necessary information to make NUMA balancing placement
 * decisions that are compatible with standard load balancer. This
 * borrows code and logic from update_sg_lb_stats but sharing a
 * common implementation is impractical.
 */
static void update_numa_stats(struct task_numa_env *env,
			      struct numa_stats *ns, int nid,
			      bool find_idle)
{
	int cpu, idle_core = -1;

	memset(ns, 0, sizeof(*ns));
	ns->idle_cpu = -1;

	rcu_read_lock();
	for_each_cpu(cpu, cpumask_of_node(nid)) {
		struct rq *rq = cpu_rq(cpu);

		ns->load += cpu_load(rq);
		ns->runnable += cpu_runnable(rq);
		ns->util += cpu_util(cpu);
		ns->nr_running += rq->cfs.h_nr_running;
		ns->compute_capacity += capacity_of(cpu);

		if (find_idle && idle_core < 0 && !rq->nr_running && idle_cpu(cpu)) {
			if (READ_ONCE(rq->numa_migrate_on) ||
			    !cpumask_test_cpu(cpu, env->p->cpus_ptr))
				continue;

			if (ns->idle_cpu == -1)
				ns->idle_cpu = cpu;

			idle_core = numa_idle_core(idle_core, cpu);
		}
	}
	rcu_read_unlock();

	ns->weight = cpumask_weight(cpumask_of_node(nid));

	ns->node_type = numa_classify(env->imbalance_pct, ns);

	if (idle_core >= 0)
		ns->idle_cpu = idle_core;
}

static void task_numa_assign(struct task_numa_env *env,
			     struct task_struct *p, long imp)
{
	struct rq *rq = cpu_rq(env->dst_cpu);

	/* Check if run-queue part of active NUMA balance. */
	if (env->best_cpu != env->dst_cpu && xchg(&rq->numa_migrate_on, 1)) {
		int cpu;
		int start = env->dst_cpu;

		/* Find alternative idle CPU. */
		for_each_cpu_wrap(cpu, cpumask_of_node(env->dst_nid), start) {
			if (cpu == env->best_cpu || !idle_cpu(cpu) ||
			    !cpumask_test_cpu(cpu, env->p->cpus_ptr)) {
				continue;
			}

			env->dst_cpu = cpu;
			rq = cpu_rq(env->dst_cpu);
			if (!xchg(&rq->numa_migrate_on, 1))
				goto assign;
		}

		/* Failed to find an alternative idle CPU */
		return;
	}

assign:
	/*
	 * Clear previous best_cpu/rq numa-migrate flag, since task now
	 * found a better CPU to move/swap.
	 */
	if (env->best_cpu != -1 && env->best_cpu != env->dst_cpu) {
		rq = cpu_rq(env->best_cpu);
		WRITE_ONCE(rq->numa_migrate_on, 0);
	}

	if (env->best_task)
		put_task_struct(env->best_task);
	if (p)
		get_task_struct(p);

	env->best_task = p;
	env->best_imp = imp;
	env->best_cpu = env->dst_cpu;
}

static bool load_too_imbalanced(long src_load, long dst_load,
				struct task_numa_env *env)
{
	long imb, old_imb;
	long orig_src_load, orig_dst_load;
	long src_capacity, dst_capacity;

	/*
	 * The load is corrected for the CPU capacity available on each node.
	 *
	 * src_load        dst_load
	 * ------------ vs ---------
	 * src_capacity    dst_capacity
	 */
	src_capacity = env->src_stats.compute_capacity;
	dst_capacity = env->dst_stats.compute_capacity;

	imb = abs(dst_load * src_capacity - src_load * dst_capacity);

	orig_src_load = env->src_stats.load;
	orig_dst_load = env->dst_stats.load;

	old_imb = abs(orig_dst_load * src_capacity - orig_src_load * dst_capacity);

	/* Would this change make things worse? */
	return (imb > old_imb);
}

/*
 * Maximum NUMA importance can be 1998 (2*999);
 * SMALLIMP @ 30 would be close to 1998/64.
 * Used to deter task migration.
 */
#define SMALLIMP	30

/*
 * This checks if the overall compute and NUMA accesses of the system would
 * be improved if the source tasks was migrated to the target dst_cpu taking
 * into account that it might be best if task running on the dst_cpu should
 * be exchanged with the source task
 */
static bool task_numa_compare(struct task_numa_env *env,
			      long taskimp, long groupimp, bool maymove)
{
	struct numa_group *cur_ng, *p_ng = deref_curr_numa_group(env->p);
	struct rq *dst_rq = cpu_rq(env->dst_cpu);
	long imp = p_ng ? groupimp : taskimp;
	struct task_struct *cur;
	long src_load, dst_load;
	int dist = env->dist;
	long moveimp = imp;
	long load;
	bool stopsearch = false;

	if (READ_ONCE(dst_rq->numa_migrate_on))
		return false;

	rcu_read_lock();
	cur = rcu_dereference(dst_rq->curr);
	if (cur && ((cur->flags & PF_EXITING) || is_idle_task(cur)))
		cur = NULL;

	/*
	 * Because we have preemption enabled we can get migrated around and
	 * end try selecting ourselves (current == env->p) as a swap candidate.
	 */
	if (cur == env->p) {
		stopsearch = true;
		goto unlock;
	}

	if (!cur) {
		if (maymove && moveimp >= env->best_imp)
			goto assign;
		else
			goto unlock;
	}

	/* Skip this swap candidate if cannot move to the source cpu. */
	if (!cpumask_test_cpu(env->src_cpu, cur->cpus_ptr))
		goto unlock;

	/*
	 * Skip this swap candidate if it is not moving to its preferred
	 * node and the best task is.
	 */
	if (env->best_task &&
	    env->best_task->numa_preferred_nid == env->src_nid &&
	    cur->numa_preferred_nid != env->src_nid) {
		goto unlock;
	}

	/*
	 * "imp" is the fault differential for the source task between the
	 * source and destination node. Calculate the total differential for
	 * the source task and potential destination task. The more negative
	 * the value is, the more remote accesses that would be expected to
	 * be incurred if the tasks were swapped.
	 *
	 * If dst and source tasks are in the same NUMA group, or not
	 * in any group then look only at task weights.
	 */
	cur_ng = rcu_dereference(cur->numa_group);
	if (cur_ng == p_ng) {
		/*
		 * Do not swap within a group or between tasks that have
		 * no group if there is spare capacity. Swapping does
		 * not address the load imbalance and helps one task at
		 * the cost of punishing another.
		 */
		if (env->dst_stats.node_type == node_has_spare)
			goto unlock;

		imp = taskimp + task_weight(cur, env->src_nid, dist) -
		      task_weight(cur, env->dst_nid, dist);
		/*
		 * Add some hysteresis to prevent swapping the
		 * tasks within a group over tiny differences.
		 */
		if (cur_ng)
			imp -= imp / 16;
	} else {
		/*
		 * Compare the group weights. If a task is all by itself
		 * (not part of a group), use the task weight instead.
		 */
		if (cur_ng && p_ng)
			imp += group_weight(cur, env->src_nid, dist) -
			       group_weight(cur, env->dst_nid, dist);
		else
			imp += task_weight(cur, env->src_nid, dist) -
			       task_weight(cur, env->dst_nid, dist);
	}

	/* Discourage picking a task already on its preferred node */
	if (cur->numa_preferred_nid == env->dst_nid)
		imp -= imp / 16;

	/*
	 * Encourage picking a task that moves to its preferred node.
	 * This potentially makes imp larger than it's maximum of
	 * 1998 (see SMALLIMP and task_weight for why) but in this
	 * case, it does not matter.
	 */
	if (cur->numa_preferred_nid == env->src_nid)
		imp += imp / 8;

	if (maymove && moveimp > imp && moveimp > env->best_imp) {
		imp = moveimp;
		cur = NULL;
		goto assign;
	}

	/*
	 * Prefer swapping with a task moving to its preferred node over a
	 * task that is not.
	 */
	if (env->best_task && cur->numa_preferred_nid == env->src_nid &&
	    env->best_task->numa_preferred_nid != env->src_nid) {
		goto assign;
	}

	/*
	 * If the NUMA importance is less than SMALLIMP,
	 * task migration might only result in ping pong
	 * of tasks and also hurt performance due to cache
	 * misses.
	 */
	if (imp < SMALLIMP || imp <= env->best_imp + SMALLIMP / 2)
		goto unlock;

	/*
	 * In the overloaded case, try and keep the load balanced.
	 */
	load = task_h_load(env->p) - task_h_load(cur);
	if (!load)
		goto assign;

	dst_load = env->dst_stats.load + load;
	src_load = env->src_stats.load - load;

	if (load_too_imbalanced(src_load, dst_load, env))
		goto unlock;

assign:
	/* Evaluate an idle CPU for a task numa move. */
	if (!cur) {
		int cpu = env->dst_stats.idle_cpu;

		/* Nothing cached so current CPU went idle since the search. */
		if (cpu < 0)
			cpu = env->dst_cpu;

		/*
		 * If the CPU is no longer truly idle and the previous best CPU
		 * is, keep using it.
		 */
		if (!idle_cpu(cpu) && env->best_cpu >= 0 &&
		    idle_cpu(env->best_cpu)) {
			cpu = env->best_cpu;
		}

		env->dst_cpu = cpu;
	}

	task_numa_assign(env, cur, imp);

	/*
	 * If a move to idle is allowed because there is capacity or load
	 * balance improves then stop the search. While a better swap
	 * candidate may exist, a search is not free.
	 */
	if (maymove && !cur && env->best_cpu >= 0 && idle_cpu(env->best_cpu))
		stopsearch = true;

	/*
	 * If a swap candidate must be identified and the current best task
	 * moves its preferred node then stop the search.
	 */
	if (!maymove && env->best_task &&
	    env->best_task->numa_preferred_nid == env->src_nid) {
		stopsearch = true;
	}
unlock:
	rcu_read_unlock();

	return stopsearch;
}

static void task_numa_find_cpu(struct task_numa_env *env,
				long taskimp, long groupimp)
{
	bool maymove = false;
	int cpu;

	/*
	 * If dst node has spare capacity, then check if there is an
	 * imbalance that would be overruled by the load balancer.
	 */
	if (env->dst_stats.node_type == node_has_spare) {
		unsigned int imbalance;
		int src_running, dst_running;

		/*
		 * Would movement cause an imbalance? Note that if src has
		 * more running tasks that the imbalance is ignored as the
		 * move improves the imbalance from the perspective of the
		 * CPU load balancer.
		 * */
		src_running = env->src_stats.nr_running - 1;
		dst_running = env->dst_stats.nr_running + 1;
		imbalance = max(0, dst_running - src_running);
		imbalance = adjust_numa_imbalance(imbalance, dst_running,
						  env->imb_numa_nr);

		/* Use idle CPU if there is no imbalance */
		if (!imbalance) {
			maymove = true;
			if (env->dst_stats.idle_cpu >= 0) {
				env->dst_cpu = env->dst_stats.idle_cpu;
				task_numa_assign(env, NULL, 0);
				return;
			}
		}
	} else {
		long src_load, dst_load, load;
		/*
		 * If the improvement from just moving env->p direction is better
		 * than swapping tasks around, check if a move is possible.
		 */
		load = task_h_load(env->p);
		dst_load = env->dst_stats.load + load;
		src_load = env->src_stats.load - load;
		maymove = !load_too_imbalanced(src_load, dst_load, env);
	}

	for_each_cpu(cpu, cpumask_of_node(env->dst_nid)) {
		/* Skip this CPU if the source task cannot migrate */
		if (!cpumask_test_cpu(cpu, env->p->cpus_ptr))
			continue;

		env->dst_cpu = cpu;
		if (task_numa_compare(env, taskimp, groupimp, maymove))
			break;
	}
}

static int task_numa_migrate(struct task_struct *p)
{
	struct task_numa_env env = {
		.p = p,

		.src_cpu = task_cpu(p),
		.src_nid = task_node(p),

		.imbalance_pct = 112,

		.best_task = NULL,
		.best_imp = 0,
		.best_cpu = -1,
	};
	unsigned long taskweight, groupweight;
	struct sched_domain *sd;
	long taskimp, groupimp;
	struct numa_group *ng;
	struct rq *best_rq;
	int nid, ret, dist;

	/*
	 * Pick the lowest SD_NUMA domain, as that would have the smallest
	 * imbalance and would be the first to start moving tasks about.
	 *
	 * And we want to avoid any moving of tasks about, as that would create
	 * random movement of tasks -- counter the numa conditions we're trying
	 * to satisfy here.
	 */
	rcu_read_lock();
	sd = rcu_dereference(per_cpu(sd_numa, env.src_cpu));
	if (sd) {
		env.imbalance_pct = 100 + (sd->imbalance_pct - 100) / 2;
		env.imb_numa_nr = sd->imb_numa_nr;
	}
	rcu_read_unlock();

	/*
	 * Cpusets can break the scheduler domain tree into smaller
	 * balance domains, some of which do not cross NUMA boundaries.
	 * Tasks that are "trapped" in such domains cannot be migrated
	 * elsewhere, so there is no point in (re)trying.
	 */
	if (unlikely(!sd)) {
		sched_setnuma(p, task_node(p));
		return -EINVAL;
	}

	env.dst_nid = p->numa_preferred_nid;
	dist = env.dist = node_distance(env.src_nid, env.dst_nid);
	taskweight = task_weight(p, env.src_nid, dist);
	groupweight = group_weight(p, env.src_nid, dist);
	update_numa_stats(&env, &env.src_stats, env.src_nid, false);
	taskimp = task_weight(p, env.dst_nid, dist) - taskweight;
	groupimp = group_weight(p, env.dst_nid, dist) - groupweight;
	update_numa_stats(&env, &env.dst_stats, env.dst_nid, true);

	/* Try to find a spot on the preferred nid. */
	task_numa_find_cpu(&env, taskimp, groupimp);

	/*
	 * Look at other nodes in these cases:
	 * - there is no space available on the preferred_nid
	 * - the task is part of a numa_group that is interleaved across
	 *   multiple NUMA nodes; in order to better consolidate the group,
	 *   we need to check other locations.
	 */
	ng = deref_curr_numa_group(p);
	if (env.best_cpu == -1 || (ng && ng->active_nodes > 1)) {
		for_each_node_state(nid, N_CPU) {
			if (nid == env.src_nid || nid == p->numa_preferred_nid)
				continue;

			dist = node_distance(env.src_nid, env.dst_nid);
			if (sched_numa_topology_type == NUMA_BACKPLANE &&
						dist != env.dist) {
				taskweight = task_weight(p, env.src_nid, dist);
				groupweight = group_weight(p, env.src_nid, dist);
			}

			/* Only consider nodes where both task and groups benefit */
			taskimp = task_weight(p, nid, dist) - taskweight;
			groupimp = group_weight(p, nid, dist) - groupweight;
			if (taskimp < 0 && groupimp < 0)
				continue;

			env.dist = dist;
			env.dst_nid = nid;
			update_numa_stats(&env, &env.dst_stats, env.dst_nid, true);
			task_numa_find_cpu(&env, taskimp, groupimp);
		}
	}

	/*
	 * If the task is part of a workload that spans multiple NUMA nodes,
	 * and is migrating into one of the workload's active nodes, remember
	 * this node as the task's preferred numa node, so the workload can
	 * settle down.
	 * A task that migrated to a second choice node will be better off
	 * trying for a better one later. Do not set the preferred node here.
	 */
	if (ng) {
		if (env.best_cpu == -1)
			nid = env.src_nid;
		else
			nid = cpu_to_node(env.best_cpu);

		if (nid != p->numa_preferred_nid)
			sched_setnuma(p, nid);
	}

	/* No better CPU than the current one was found. */
	if (env.best_cpu == -1) {
		trace_sched_stick_numa(p, env.src_cpu, NULL, -1);
		return -EAGAIN;
	}

	best_rq = cpu_rq(env.best_cpu);
	if (env.best_task == NULL) {
		ret = migrate_task_to(p, env.best_cpu);
		WRITE_ONCE(best_rq->numa_migrate_on, 0);
		if (ret != 0)
			trace_sched_stick_numa(p, env.src_cpu, NULL, env.best_cpu);
		return ret;
	}

	ret = migrate_swap(p, env.best_task, env.best_cpu, env.src_cpu);
	WRITE_ONCE(best_rq->numa_migrate_on, 0);

	if (ret != 0)
		trace_sched_stick_numa(p, env.src_cpu, env.best_task, env.best_cpu);
	put_task_struct(env.best_task);
	return ret;
}

/* Attempt to migrate a task to a CPU on the preferred node. */
static void numa_migrate_preferred(struct task_struct *p)
{
	unsigned long interval = HZ;

	/* This task has no NUMA fault statistics yet */
	if (unlikely(p->numa_preferred_nid == NUMA_NO_NODE || !p->numa_faults))
		return;

	/* Periodically retry migrating the task to the preferred node */
	interval = min(interval, msecs_to_jiffies(p->numa_scan_period) / 16);
	p->numa_migrate_retry = jiffies + interval;

	/* Success if task is already running on preferred CPU */
	if (task_node(p) == p->numa_preferred_nid)
		return;

	/* Otherwise, try migrate to a CPU on the preferred node */
	task_numa_migrate(p);
}

/*
 * Find out how many nodes the workload is actively running on. Do this by
 * tracking the nodes from which NUMA hinting faults are triggered. This can
 * be different from the set of nodes where the workload's memory is currently
 * located.
 */
static void numa_group_count_active_nodes(struct numa_group *numa_group)
{
	unsigned long faults, max_faults = 0;
	int nid, active_nodes = 0;

	for_each_node_state(nid, N_CPU) {
		faults = group_faults_cpu(numa_group, nid);
		if (faults > max_faults)
			max_faults = faults;
	}

	for_each_node_state(nid, N_CPU) {
		faults = group_faults_cpu(numa_group, nid);
		if (faults * ACTIVE_NODE_FRACTION > max_faults)
			active_nodes++;
	}

	numa_group->max_faults_cpu = max_faults;
	numa_group->active_nodes = active_nodes;
}

/*
 * When adapting the scan rate, the period is divided into NUMA_PERIOD_SLOTS
 * increments. The more local the fault statistics are, the higher the scan
 * period will be for the next scan window. If local/(local+remote) ratio is
 * below NUMA_PERIOD_THRESHOLD (where range of ratio is 1..NUMA_PERIOD_SLOTS)
 * the scan period will decrease. Aim for 70% local accesses.
 */
#define NUMA_PERIOD_SLOTS 10
#define NUMA_PERIOD_THRESHOLD 7

/*
 * Increase the scan period (slow down scanning) if the majority of
 * our memory is already on our local node, or if the majority of
 * the page accesses are shared with other processes.
 * Otherwise, decrease the scan period.
 */
static void update_task_scan_period(struct task_struct *p,
			unsigned long shared, unsigned long private)
{
	unsigned int period_slot;
	int lr_ratio, ps_ratio;
	int diff;

	unsigned long remote = p->numa_faults_locality[0];
	unsigned long local = p->numa_faults_locality[1];

	/*
	 * If there were no record hinting faults then either the task is
	 * completely idle or all activity is in areas that are not of interest
	 * to automatic numa balancing. Related to that, if there were failed
	 * migration then it implies we are migrating too quickly or the local
	 * node is overloaded. In either case, scan slower
	 */
	if (local + shared == 0 || p->numa_faults_locality[2]) {
		p->numa_scan_period = min(p->numa_scan_period_max,
			p->numa_scan_period << 1);

		p->mm->numa_next_scan = jiffies +
			msecs_to_jiffies(p->numa_scan_period);

		return;
	}

	/*
	 * Prepare to scale scan period relative to the current period.
	 *	 == NUMA_PERIOD_THRESHOLD scan period stays the same
	 *       <  NUMA_PERIOD_THRESHOLD scan period decreases (scan faster)
	 *	 >= NUMA_PERIOD_THRESHOLD scan period increases (scan slower)
	 */
	period_slot = DIV_ROUND_UP(p->numa_scan_period, NUMA_PERIOD_SLOTS);
	lr_ratio = (local * NUMA_PERIOD_SLOTS) / (local + remote);
	ps_ratio = (private * NUMA_PERIOD_SLOTS) / (private + shared);

	if (ps_ratio >= NUMA_PERIOD_THRESHOLD) {
		/*
		 * Most memory accesses are local. There is no need to
		 * do fast NUMA scanning, since memory is already local.
		 */
		int slot = ps_ratio - NUMA_PERIOD_THRESHOLD;
		if (!slot)
			slot = 1;
		diff = slot * period_slot;
	} else if (lr_ratio >= NUMA_PERIOD_THRESHOLD) {
		/*
		 * Most memory accesses are shared with other tasks.
		 * There is no point in continuing fast NUMA scanning,
		 * since other tasks may just move the memory elsewhere.
		 */
		int slot = lr_ratio - NUMA_PERIOD_THRESHOLD;
		if (!slot)
			slot = 1;
		diff = slot * period_slot;
	} else {
		/*
		 * Private memory faults exceed (SLOTS-THRESHOLD)/SLOTS,
		 * yet they are not on the local NUMA node. Speed up
		 * NUMA scanning to get the memory moved over.
		 */
		int ratio = max(lr_ratio, ps_ratio);
		diff = -(NUMA_PERIOD_THRESHOLD - ratio) * period_slot;
	}

	p->numa_scan_period = clamp(p->numa_scan_period + diff,
			task_scan_min(p), task_scan_max(p));
	memset(p->numa_faults_locality, 0, sizeof(p->numa_faults_locality));
}

/*
 * Get the fraction of time the task has been running since the last
 * NUMA placement cycle. The scheduler keeps similar statistics, but
 * decays those on a 32ms period, which is orders of magnitude off
 * from the dozens-of-seconds NUMA balancing period. Use the scheduler
 * stats only if the task is so new there are no NUMA statistics yet.
 */
static u64 numa_get_avg_runtime(struct task_struct *p, u64 *period)
{
	u64 runtime, delta, now;
	/* Use the start of this time slice to avoid calculations. */
	now = p->se.exec_start;
	runtime = p->se.sum_exec_runtime;

	if (p->last_task_numa_placement) {
		delta = runtime - p->last_sum_exec_runtime;
		*period = now - p->last_task_numa_placement;

		/* Avoid time going backwards, prevent potential divide error: */
		if (unlikely((s64)*period < 0))
			*period = 0;
	} else {
		delta = p->se.avg.load_sum;
		*period = LOAD_AVG_MAX;
	}

	p->last_sum_exec_runtime = runtime;
	p->last_task_numa_placement = now;

	return delta;
}

/*
 * Determine the preferred nid for a task in a numa_group. This needs to
 * be done in a way that produces consistent results with group_weight,
 * otherwise workloads might not converge.
 */
static int preferred_group_nid(struct task_struct *p, int nid)
{
	nodemask_t nodes;
	int dist;

	/* Direct connections between all NUMA nodes. */
	if (sched_numa_topology_type == NUMA_DIRECT)
		return nid;

	/*
	 * On a system with glueless mesh NUMA topology, group_weight
	 * scores nodes according to the number of NUMA hinting faults on
	 * both the node itself, and on nearby nodes.
	 */
	if (sched_numa_topology_type == NUMA_GLUELESS_MESH) {
		unsigned long score, max_score = 0;
		int node, max_node = nid;

		dist = sched_max_numa_distance;

		for_each_node_state(node, N_CPU) {
			score = group_weight(p, node, dist);
			if (score > max_score) {
				max_score = score;
				max_node = node;
			}
		}
		return max_node;
	}

	/*
	 * Finding the preferred nid in a system with NUMA backplane
	 * interconnect topology is more involved. The goal is to locate
	 * tasks from numa_groups near each other in the system, and
	 * untangle workloads from different sides of the system. This requires
	 * searching down the hierarchy of node groups, recursively searching
	 * inside the highest scoring group of nodes. The nodemask tricks
	 * keep the complexity of the search down.
	 */
	nodes = node_states[N_CPU];
	for (dist = sched_max_numa_distance; dist > LOCAL_DISTANCE; dist--) {
		unsigned long max_faults = 0;
		nodemask_t max_group = NODE_MASK_NONE;
		int a, b;

		/* Are there nodes at this distance from each other? */
		if (!find_numa_distance(dist))
			continue;

		for_each_node_mask(a, nodes) {
			unsigned long faults = 0;
			nodemask_t this_group;
			nodes_clear(this_group);

			/* Sum group's NUMA faults; includes a==b case. */
			for_each_node_mask(b, nodes) {
				if (node_distance(a, b) < dist) {
					faults += group_faults(p, b);
					node_set(b, this_group);
					node_clear(b, nodes);
				}
			}

			/* Remember the top group. */
			if (faults > max_faults) {
				max_faults = faults;
				max_group = this_group;
				/*
				 * subtle: at the smallest distance there is
				 * just one node left in each "group", the
				 * winner is the preferred nid.
				 */
				nid = a;
			}
		}
		/* Next round, evaluate the nodes within max_group. */
		if (!max_faults)
			break;
		nodes = max_group;
	}
	return nid;
}

static void task_numa_placement(struct task_struct *p)
{
	int seq, nid, max_nid = NUMA_NO_NODE;
	unsigned long max_faults = 0;
	unsigned long fault_types[2] = { 0, 0 };
	unsigned long total_faults;
	u64 runtime, period;
	spinlock_t *group_lock = NULL;
	struct numa_group *ng;

	/*
	 * The p->mm->numa_scan_seq field gets updated without
	 * exclusive access. Use READ_ONCE() here to ensure
	 * that the field is read in a single access:
	 */
	seq = READ_ONCE(p->mm->numa_scan_seq);
	if (p->numa_scan_seq == seq)
		return;
	p->numa_scan_seq = seq;
	p->numa_scan_period_max = task_scan_max(p);

	total_faults = p->numa_faults_locality[0] +
		       p->numa_faults_locality[1];
	runtime = numa_get_avg_runtime(p, &period);

	/* If the task is part of a group prevent parallel updates to group stats */
	ng = deref_curr_numa_group(p);
	if (ng) {
		group_lock = &ng->lock;
		spin_lock_irq(group_lock);
	}

	/* Find the node with the highest number of faults */
	for_each_online_node(nid) {
		/* Keep track of the offsets in numa_faults array */
		int mem_idx, membuf_idx, cpu_idx, cpubuf_idx;
		unsigned long faults = 0, group_faults = 0;
		int priv;

		for (priv = 0; priv < NR_NUMA_HINT_FAULT_TYPES; priv++) {
			long diff, f_diff, f_weight;

			mem_idx = task_faults_idx(NUMA_MEM, nid, priv);
			membuf_idx = task_faults_idx(NUMA_MEMBUF, nid, priv);
			cpu_idx = task_faults_idx(NUMA_CPU, nid, priv);
			cpubuf_idx = task_faults_idx(NUMA_CPUBUF, nid, priv);

			/* Decay existing window, copy faults since last scan */
			diff = p->numa_faults[membuf_idx] - p->numa_faults[mem_idx] / 2;
			fault_types[priv] += p->numa_faults[membuf_idx];
			p->numa_faults[membuf_idx] = 0;

			/*
			 * Normalize the faults_from, so all tasks in a group
			 * count according to CPU use, instead of by the raw
			 * number of faults. Tasks with little runtime have
			 * little over-all impact on throughput, and thus their
			 * faults are less important.
			 */
			f_weight = div64_u64(runtime << 16, period + 1);
			f_weight = (f_weight * p->numa_faults[cpubuf_idx]) /
				   (total_faults + 1);
			f_diff = f_weight - p->numa_faults[cpu_idx] / 2;
			p->numa_faults[cpubuf_idx] = 0;

			p->numa_faults[mem_idx] += diff;
			p->numa_faults[cpu_idx] += f_diff;
			faults += p->numa_faults[mem_idx];
			p->total_numa_faults += diff;
			if (ng) {
				/*
				 * safe because we can only change our own group
				 *
				 * mem_idx represents the offset for a given
				 * nid and priv in a specific region because it
				 * is at the beginning of the numa_faults array.
				 */
				ng->faults[mem_idx] += diff;
				ng->faults[cpu_idx] += f_diff;
				ng->total_faults += diff;
				group_faults += ng->faults[mem_idx];
			}
		}

		if (!ng) {
			if (faults > max_faults) {
				max_faults = faults;
				max_nid = nid;
			}
		} else if (group_faults > max_faults) {
			max_faults = group_faults;
			max_nid = nid;
		}
	}

	/* Cannot migrate task to CPU-less node */
	if (max_nid != NUMA_NO_NODE && !node_state(max_nid, N_CPU)) {
		int near_nid = max_nid;
		int distance, near_distance = INT_MAX;

		for_each_node_state(nid, N_CPU) {
			distance = node_distance(max_nid, nid);
			if (distance < near_distance) {
				near_nid = nid;
				near_distance = distance;
			}
		}
		max_nid = near_nid;
	}

	if (ng) {
		numa_group_count_active_nodes(ng);
		spin_unlock_irq(group_lock);
		max_nid = preferred_group_nid(p, max_nid);
	}

	if (max_faults) {
		/* Set the new preferred node */
		if (max_nid != p->numa_preferred_nid)
			sched_setnuma(p, max_nid);
	}

	update_task_scan_period(p, fault_types[0], fault_types[1]);
}

static inline int get_numa_group(struct numa_group *grp)
{
	return refcount_inc_not_zero(&grp->refcount);
}

static inline void put_numa_group(struct numa_group *grp)
{
	if (refcount_dec_and_test(&grp->refcount))
		kfree_rcu(grp, rcu);
}

static void task_numa_group(struct task_struct *p, int cpupid, int flags,
			int *priv)
{
	struct numa_group *grp, *my_grp;
	struct task_struct *tsk;
	bool join = false;
	int cpu = cpupid_to_cpu(cpupid);
	int i;

	if (unlikely(!deref_curr_numa_group(p))) {
		unsigned int size = sizeof(struct numa_group) +
				    NR_NUMA_HINT_FAULT_STATS *
				    nr_node_ids * sizeof(unsigned long);

		grp = kzalloc(size, GFP_KERNEL | __GFP_NOWARN);
		if (!grp)
			return;

		refcount_set(&grp->refcount, 1);
		grp->active_nodes = 1;
		grp->max_faults_cpu = 0;
		spin_lock_init(&grp->lock);
		grp->gid = p->pid;

		for (i = 0; i < NR_NUMA_HINT_FAULT_STATS * nr_node_ids; i++)
			grp->faults[i] = p->numa_faults[i];

		grp->total_faults = p->total_numa_faults;

		grp->nr_tasks++;
		rcu_assign_pointer(p->numa_group, grp);
	}

	rcu_read_lock();
	tsk = READ_ONCE(cpu_rq(cpu)->curr);

	if (!cpupid_match_pid(tsk, cpupid))
		goto no_join;

	grp = rcu_dereference(tsk->numa_group);
	if (!grp)
		goto no_join;

	my_grp = deref_curr_numa_group(p);
	if (grp == my_grp)
		goto no_join;

	/*
	 * Only join the other group if its bigger; if we're the bigger group,
	 * the other task will join us.
	 */
	if (my_grp->nr_tasks > grp->nr_tasks)
		goto no_join;

	/*
	 * Tie-break on the grp address.
	 */
	if (my_grp->nr_tasks == grp->nr_tasks && my_grp > grp)
		goto no_join;

	/* Always join threads in the same process. */
	if (tsk->mm == current->mm)
		join = true;

	/* Simple filter to avoid false positives due to PID collisions */
	if (flags & TNF_SHARED)
		join = true;

	/* Update priv based on whether false sharing was detected */
	*priv = !join;

	if (join && !get_numa_group(grp))
		goto no_join;

	rcu_read_unlock();

	if (!join)
		return;

	BUG_ON(irqs_disabled());
	double_lock_irq(&my_grp->lock, &grp->lock);

	for (i = 0; i < NR_NUMA_HINT_FAULT_STATS * nr_node_ids; i++) {
		my_grp->faults[i] -= p->numa_faults[i];
		grp->faults[i] += p->numa_faults[i];
	}
	my_grp->total_faults -= p->total_numa_faults;
	grp->total_faults += p->total_numa_faults;

	my_grp->nr_tasks--;
	grp->nr_tasks++;

	spin_unlock(&my_grp->lock);
	spin_unlock_irq(&grp->lock);

	rcu_assign_pointer(p->numa_group, grp);

	put_numa_group(my_grp);
	return;

no_join:
	rcu_read_unlock();
	return;
}

/*
 * Get rid of NUMA statistics associated with a task (either current or dead).
 * If @final is set, the task is dead and has reached refcount zero, so we can
 * safely free all relevant data structures. Otherwise, there might be
 * concurrent reads from places like load balancing and procfs, and we should
 * reset the data back to default state without freeing ->numa_faults.
 */
void task_numa_free(struct task_struct *p, bool final)
{
	/* safe: p either is current or is being freed by current */
	struct numa_group *grp = rcu_dereference_raw(p->numa_group);
	unsigned long *numa_faults = p->numa_faults;
	unsigned long flags;
	int i;

	if (!numa_faults)
		return;

	if (grp) {
		spin_lock_irqsave(&grp->lock, flags);
		for (i = 0; i < NR_NUMA_HINT_FAULT_STATS * nr_node_ids; i++)
			grp->faults[i] -= p->numa_faults[i];
		grp->total_faults -= p->total_numa_faults;

		grp->nr_tasks--;
		spin_unlock_irqrestore(&grp->lock, flags);
		RCU_INIT_POINTER(p->numa_group, NULL);
		put_numa_group(grp);
	}

	if (final) {
		p->numa_faults = NULL;
		kfree(numa_faults);
	} else {
		p->total_numa_faults = 0;
		for (i = 0; i < NR_NUMA_HINT_FAULT_STATS * nr_node_ids; i++)
			numa_faults[i] = 0;
	}
}

/*
 * Got a PROT_NONE fault for a page on @node.
 */
void task_numa_fault(int last_cpupid, int mem_node, int pages, int flags)
{
	struct task_struct *p = current;
	bool migrated = flags & TNF_MIGRATED;
	int cpu_node = task_node(current);
	int local = !!(flags & TNF_FAULT_LOCAL);
	struct numa_group *ng;
	int priv;

	if (!static_branch_likely(&sched_numa_balancing))
		return;

	/* for example, ksmd faulting in a user's mm */
	if (!p->mm)
		return;

	/* Allocate buffer to track faults on a per-node basis */
	if (unlikely(!p->numa_faults)) {
		int size = sizeof(*p->numa_faults) *
			   NR_NUMA_HINT_FAULT_BUCKETS * nr_node_ids;

		p->numa_faults = kzalloc(size, GFP_KERNEL|__GFP_NOWARN);
		if (!p->numa_faults)
			return;

		p->total_numa_faults = 0;
		memset(p->numa_faults_locality, 0, sizeof(p->numa_faults_locality));
	}

	/*
	 * First accesses are treated as private, otherwise consider accesses
	 * to be private if the accessing pid has not changed
	 */
	if (unlikely(last_cpupid == (-1 & LAST_CPUPID_MASK))) {
		priv = 1;
	} else {
		priv = cpupid_match_pid(p, last_cpupid);
		if (!priv && !(flags & TNF_NO_GROUP))
			task_numa_group(p, last_cpupid, flags, &priv);
	}

	/*
	 * If a workload spans multiple NUMA nodes, a shared fault that
	 * occurs wholly within the set of nodes that the workload is
	 * actively using should be counted as local. This allows the
	 * scan rate to slow down when a workload has settled down.
	 */
	ng = deref_curr_numa_group(p);
	if (!priv && !local && ng && ng->active_nodes > 1 &&
				numa_is_active_node(cpu_node, ng) &&
				numa_is_active_node(mem_node, ng))
		local = 1;

	/*
	 * Retry to migrate task to preferred node periodically, in case it
	 * previously failed, or the scheduler moved us.
	 */
	if (time_after(jiffies, p->numa_migrate_retry)) {
		task_numa_placement(p);
		numa_migrate_preferred(p);
	}

	if (migrated)
		p->numa_pages_migrated += pages;
	if (flags & TNF_MIGRATE_FAIL)
		p->numa_faults_locality[2] += pages;

	p->numa_faults[task_faults_idx(NUMA_MEMBUF, mem_node, priv)] += pages;
	p->numa_faults[task_faults_idx(NUMA_CPUBUF, cpu_node, priv)] += pages;
	p->numa_faults_locality[local] += pages;
}

static void reset_ptenuma_scan(struct task_struct *p)
{
	/*
	 * We only did a read acquisition of the mmap sem, so
	 * p->mm->numa_scan_seq is written to without exclusive access
	 * and the update is not guaranteed to be atomic. That's not
	 * much of an issue though, since this is just used for
	 * statistical sampling. Use READ_ONCE/WRITE_ONCE, which are not
	 * expensive, to avoid any form of compiler optimizations:
	 */
	WRITE_ONCE(p->mm->numa_scan_seq, READ_ONCE(p->mm->numa_scan_seq) + 1);
	p->mm->numa_scan_offset = 0;
}

/*
 * The expensive part of numa migration is done from task_work context.
 * Triggered from task_tick_numa().
 */
static void task_numa_work(struct callback_head *work)
{
	unsigned long migrate, next_scan, now = jiffies;
	struct task_struct *p = current;
	struct mm_struct *mm = p->mm;
	u64 runtime = p->se.sum_exec_runtime;
	struct vm_area_struct *vma;
	unsigned long start, end;
	unsigned long nr_pte_updates = 0;
	long pages, virtpages;

	SCHED_WARN_ON(p != container_of(work, struct task_struct, numa_work));

	work->next = work;
	/*
	 * Who cares about NUMA placement when they're dying.
	 *
	 * NOTE: make sure not to dereference p->mm before this check,
	 * exit_task_work() happens _after_ exit_mm() so we could be called
	 * without p->mm even though we still had it when we enqueued this
	 * work.
	 */
	if (p->flags & PF_EXITING)
		return;

	if (!mm->numa_next_scan) {
		mm->numa_next_scan = now +
			msecs_to_jiffies(sysctl_numa_balancing_scan_delay);
	}

	/*
	 * Enforce maximal scan/migration frequency..
	 */
	migrate = mm->numa_next_scan;
	if (time_before(now, migrate))
		return;

	if (p->numa_scan_period == 0) {
		p->numa_scan_period_max = task_scan_max(p);
		p->numa_scan_period = task_scan_start(p);
	}

	next_scan = now + msecs_to_jiffies(p->numa_scan_period);
	if (cmpxchg(&mm->numa_next_scan, migrate, next_scan) != migrate)
		return;

	/*
	 * Delay this task enough that another task of this mm will likely win
	 * the next time around.
	 */
	p->node_stamp += 2 * TICK_NSEC;

	start = mm->numa_scan_offset;
	pages = sysctl_numa_balancing_scan_size;
	pages <<= 20 - PAGE_SHIFT; /* MB in pages */
	virtpages = pages * 8;	   /* Scan up to this much virtual space */
	if (!pages)
		return;


	if (!mmap_read_trylock(mm))
		return;
	vma = find_vma(mm, start);
	if (!vma) {
		reset_ptenuma_scan(p);
		start = 0;
		vma = mm->mmap;
	}
	for (; vma; vma = vma->vm_next) {
		if (!vma_migratable(vma) || !vma_policy_mof(vma) ||
			is_vm_hugetlb_page(vma) || (vma->vm_flags & VM_MIXEDMAP)) {
			continue;
		}

		/*
		 * Shared library pages mapped by multiple processes are not
		 * migrated as it is expected they are cache replicated. Avoid
		 * hinting faults in read-only file-backed mappings or the vdso
		 * as migrating the pages will be of marginal benefit.
		 */
		if (!vma->vm_mm ||
		    (vma->vm_file && (vma->vm_flags & (VM_READ|VM_WRITE)) == (VM_READ)))
			continue;

		/*
		 * Skip inaccessible VMAs to avoid any confusion between
		 * PROT_NONE and NUMA hinting ptes
		 */
		if (!vma_is_accessible(vma))
			continue;

		do {
			start = max(start, vma->vm_start);
			end = ALIGN(start + (pages << PAGE_SHIFT), HPAGE_SIZE);
			end = min(end, vma->vm_end);
			nr_pte_updates = change_prot_numa(vma, start, end);

			/*
			 * Try to scan sysctl_numa_balancing_size worth of
			 * hpages that have at least one present PTE that
			 * is not already pte-numa. If the VMA contains
			 * areas that are unused or already full of prot_numa
			 * PTEs, scan up to virtpages, to skip through those
			 * areas faster.
			 */
			if (nr_pte_updates)
				pages -= (end - start) >> PAGE_SHIFT;
			virtpages -= (end - start) >> PAGE_SHIFT;

			start = end;
			if (pages <= 0 || virtpages <= 0)
				goto out;

			cond_resched();
		} while (end != vma->vm_end);
	}

out:
	/*
	 * It is possible to reach the end of the VMA list but the last few
	 * VMAs are not guaranteed to the vma_migratable. If they are not, we
	 * would find the !migratable VMA on the next scan but not reset the
	 * scanner to the start so check it now.
	 */
	if (vma)
		mm->numa_scan_offset = start;
	else
		reset_ptenuma_scan(p);
	mmap_read_unlock(mm);

	/*
	 * Make sure tasks use at least 32x as much time to run other code
	 * than they used here, to limit NUMA PTE scanning overhead to 3% max.
	 * Usually update_task_scan_period slows down scanning enough; on an
	 * overloaded system we need to limit overhead on a per task basis.
	 */
	if (unlikely(p->se.sum_exec_runtime != runtime)) {
		u64 diff = p->se.sum_exec_runtime - runtime;
		p->node_stamp += 32 * diff;
	}
}

void init_numa_balancing(unsigned long clone_flags, struct task_struct *p)
{
	int mm_users = 0;
	struct mm_struct *mm = p->mm;

	if (mm) {
		mm_users = atomic_read(&mm->mm_users);
		if (mm_users == 1) {
			mm->numa_next_scan = jiffies + msecs_to_jiffies(sysctl_numa_balancing_scan_delay);
			mm->numa_scan_seq = 0;
		}
	}
	p->node_stamp			= 0;
	p->numa_scan_seq		= mm ? mm->numa_scan_seq : 0;
	p->numa_scan_period		= sysctl_numa_balancing_scan_delay;
	p->numa_migrate_retry		= 0;
	/* Protect against double add, see task_tick_numa and task_numa_work */
	p->numa_work.next		= &p->numa_work;
	p->numa_faults			= NULL;
	RCU_INIT_POINTER(p->numa_group, NULL);
	p->last_task_numa_placement	= 0;
	p->last_sum_exec_runtime	= 0;

	init_task_work(&p->numa_work, task_numa_work);

	/* New address space, reset the preferred nid */
	if (!(clone_flags & CLONE_VM)) {
		p->numa_preferred_nid = NUMA_NO_NODE;
		return;
	}

	/*
	 * New thread, keep existing numa_preferred_nid which should be copied
	 * already by arch_dup_task_struct but stagger when scans start.
	 */
	if (mm) {
		unsigned int delay;

		delay = min_t(unsigned int, task_scan_max(current),
			current->numa_scan_period * mm_users * NSEC_PER_MSEC);
		delay += 2 * TICK_NSEC;
		p->node_stamp = delay;
	}
}

/*
 * Drive the periodic memory faults..
 */
static void task_tick_numa(struct rq *rq, struct task_struct *curr)
{
	struct callback_head *work = &curr->numa_work;
	u64 period, now;

	/*
	 * We don't care about NUMA placement if we don't have memory.
	 */
	if ((curr->flags & (PF_EXITING | PF_KTHREAD)) || work->next != work)
		return;

	/*
	 * Using runtime rather than walltime has the dual advantage that
	 * we (mostly) drive the selection from busy threads and that the
	 * task needs to have done some actual work before we bother with
	 * NUMA placement.
	 */
	now = curr->se.sum_exec_runtime;
	period = (u64)curr->numa_scan_period * NSEC_PER_MSEC;

	if (now > curr->node_stamp + period) {
		if (!curr->node_stamp)
			curr->numa_scan_period = task_scan_start(curr);
		curr->node_stamp += period;

		if (!time_before(jiffies, curr->mm->numa_next_scan))
			task_work_add(curr, work, TWA_RESUME);
	}
}

static void update_scan_period(struct task_struct *p, int new_cpu)
{
	int src_nid = cpu_to_node(task_cpu(p));
	int dst_nid = cpu_to_node(new_cpu);

	if (!static_branch_likely(&sched_numa_balancing))
		return;

	if (!p->mm || !p->numa_faults || (p->flags & PF_EXITING))
		return;

	if (src_nid == dst_nid)
		return;

	/*
	 * Allow resets if faults have been trapped before one scan
	 * has completed. This is most likely due to a new task that
	 * is pulled cross-node due to wakeups or load balancing.
	 */
	if (p->numa_scan_seq) {
		/*
		 * Avoid scan adjustments if moving to the preferred
		 * node or if the task was not previously running on
		 * the preferred node.
		 */
		if (dst_nid == p->numa_preferred_nid ||
		    (p->numa_preferred_nid != NUMA_NO_NODE &&
			src_nid != p->numa_preferred_nid))
			return;
	}

	p->numa_scan_period = task_scan_start(p);
}

#else
static void task_tick_numa(struct rq *rq, struct task_struct *curr)
{
}

static inline void account_numa_enqueue(struct rq *rq, struct task_struct *p)
{
}

static inline void account_numa_dequeue(struct rq *rq, struct task_struct *p)
{
}

static inline void update_scan_period(struct task_struct *p, int new_cpu)
{
}

#endif /* CONFIG_NUMA_BALANCING */

static void
account_entity_enqueue(struct cfs_rq *cfs_rq, struct sched_entity *se)
{
	update_load_add(&cfs_rq->load, se->load.weight);
#ifdef CONFIG_SMP
	if (entity_is_task(se)) {
		struct rq *rq = rq_of(cfs_rq);

		account_numa_enqueue(rq, task_of(se));
		list_add(&se->group_node, &rq->cfs_tasks);
	}
#endif
	cfs_rq->nr_running++;
	if (se_is_idle(se))
		cfs_rq->idle_nr_running++;
}

static void
account_entity_dequeue(struct cfs_rq *cfs_rq, struct sched_entity *se)
{
	update_load_sub(&cfs_rq->load, se->load.weight);
#ifdef CONFIG_SMP
	if (entity_is_task(se)) {
		account_numa_dequeue(rq_of(cfs_rq), task_of(se));
		list_del_init(&se->group_node);
	}
#endif
	cfs_rq->nr_running--;
	if (se_is_idle(se))
		cfs_rq->idle_nr_running--;
}

/*
 * Signed add and clamp on underflow.
 *
 * Explicitly do a load-store to ensure the intermediate value never hits
 * memory. This allows lockless observations without ever seeing the negative
 * values.
 */
#define add_positive(_ptr, _val) do {                           \
	typeof(_ptr) ptr = (_ptr);                              \
	typeof(_val) val = (_val);                              \
	typeof(*ptr) res, var = READ_ONCE(*ptr);                \
								\
	res = var + val;                                        \
								\
	if (val < 0 && res > var)                               \
		res = 0;                                        \
								\
	WRITE_ONCE(*ptr, res);                                  \
} while (0)

/*
 * Unsigned subtract and clamp on underflow.
 *
 * Explicitly do a load-store to ensure the intermediate value never hits
 * memory. This allows lockless observations without ever seeing the negative
 * values.
 */
#define sub_positive(_ptr, _val) do {				\
	typeof(_ptr) ptr = (_ptr);				\
	typeof(*ptr) val = (_val);				\
	typeof(*ptr) res, var = READ_ONCE(*ptr);		\
	res = var - val;					\
	if (res > var)						\
		res = 0;					\
	WRITE_ONCE(*ptr, res);					\
} while (0)

/*
 * Remove and clamp on negative, from a local variable.
 *
 * A variant of sub_positive(), which does not use explicit load-store
 * and is thus optimized for local variable updates.
 */
#define lsub_positive(_ptr, _val) do {				\
	typeof(_ptr) ptr = (_ptr);				\
	*ptr -= min_t(typeof(*ptr), *ptr, _val);		\
} while (0)

#ifdef CONFIG_SMP
static inline void
enqueue_load_avg(struct cfs_rq *cfs_rq, struct sched_entity *se)
{
	cfs_rq->avg.load_avg += se->avg.load_avg;
	cfs_rq->avg.load_sum += se_weight(se) * se->avg.load_sum;
}

static inline void
dequeue_load_avg(struct cfs_rq *cfs_rq, struct sched_entity *se)
{
	u32 divider = get_pelt_divider(&se->avg);
	sub_positive(&cfs_rq->avg.load_avg, se->avg.load_avg);
	cfs_rq->avg.load_sum = cfs_rq->avg.load_avg * divider;
}
#else
static inline void
enqueue_load_avg(struct cfs_rq *cfs_rq, struct sched_entity *se) { }
static inline void
dequeue_load_avg(struct cfs_rq *cfs_rq, struct sched_entity *se) { }
#endif

static void reweight_entity(struct cfs_rq *cfs_rq, struct sched_entity *se,
			    unsigned long weight)
{
	if (se->on_rq) {
		/* commit outstanding execution time */
		if (cfs_rq->curr == se)
			update_curr(cfs_rq);
		update_load_sub(&cfs_rq->load, se->load.weight);
	}
	dequeue_load_avg(cfs_rq, se);

	update_load_set(&se->load, weight);

#ifdef CONFIG_SMP
	do {
		u32 divider = get_pelt_divider(&se->avg);

		se->avg.load_avg = div_u64(se_weight(se) * se->avg.load_sum, divider);
	} while (0);
#endif

	enqueue_load_avg(cfs_rq, se);
	if (se->on_rq)
		update_load_add(&cfs_rq->load, se->load.weight);

}

void reweight_task(struct task_struct *p, int prio)
{
	struct sched_entity *se = &p->se;
	struct cfs_rq *cfs_rq = cfs_rq_of(se);
	struct load_weight *load = &se->load;
	unsigned long weight = scale_load(sched_prio_to_weight[prio]);

	reweight_entity(cfs_rq, se, weight);
	load->inv_weight = sched_prio_to_wmult[prio];
}

#ifdef CONFIG_FAIR_GROUP_SCHED
#ifdef CONFIG_SMP
/*
 * All this does is approximate the hierarchical proportion which includes that
 * global sum we all love to hate.
 *
 * That is, the weight of a group entity, is the proportional share of the
 * group weight based on the group runqueue weights. That is:
 *
 *                     tg->weight * grq->load.weight
 *   ge->load.weight = -----------------------------               (1)
 *                       \Sum grq->load.weight
 *
 * Now, because computing that sum is prohibitively expensive to compute (been
 * there, done that) we approximate it with this average stuff. The average
 * moves slower and therefore the approximation is cheaper and more stable.
 *
 * So instead of the above, we substitute:
 *
 *   grq->load.weight -> grq->avg.load_avg                         (2)
 *
 * which yields the following:
 *
 *                     tg->weight * grq->avg.load_avg
 *   ge->load.weight = ------------------------------              (3)
 *                             tg->load_avg
 *
 * Where: tg->load_avg ~= \Sum grq->avg.load_avg
 *
 * That is shares_avg, and it is right (given the approximation (2)).
 *
 * The problem with it is that because the average is slow -- it was designed
 * to be exactly that of course -- this leads to transients in boundary
 * conditions. In specific, the case where the group was idle and we start the
 * one task. It takes time for our CPU's grq->avg.load_avg to build up,
 * yielding bad latency etc..
 *
 * Now, in that special case (1) reduces to:
 *
 *                     tg->weight * grq->load.weight
 *   ge->load.weight = ----------------------------- = tg->weight   (4)
 *                         grp->load.weight
 *
 * That is, the sum collapses because all other CPUs are idle; the UP scenario.
 *
 * So what we do is modify our approximation (3) to approach (4) in the (near)
 * UP case, like:
 *
 *   ge->load.weight =
 *
 *              tg->weight * grq->load.weight
 *     ---------------------------------------------------         (5)
 *     tg->load_avg - grq->avg.load_avg + grq->load.weight
 *
 * But because grq->load.weight can drop to 0, resulting in a divide by zero,
 * we need to use grq->avg.load_avg as its lower bound, which then gives:
 *
 *
 *                     tg->weight * grq->load.weight
 *   ge->load.weight = -----------------------------		   (6)
 *                             tg_load_avg'
 *
 * Where:
 *
 *   tg_load_avg' = tg->load_avg - grq->avg.load_avg +
 *                  max(grq->load.weight, grq->avg.load_avg)
 *
 * And that is shares_weight and is icky. In the (near) UP case it approaches
 * (4) while in the normal case it approaches (3). It consistently
 * overestimates the ge->load.weight and therefore:
 *
 *   \Sum ge->load.weight >= tg->weight
 *
 * hence icky!
 */
static long calc_group_shares(struct cfs_rq *cfs_rq)
{
	long tg_weight, tg_shares, load, shares;
	struct task_group *tg = cfs_rq->tg;

	tg_shares = READ_ONCE(tg->shares);

	load = max(scale_load_down(cfs_rq->load.weight), cfs_rq->avg.load_avg);

	tg_weight = atomic_long_read(&tg->load_avg);

	/* Ensure tg_weight >= load */
	tg_weight -= cfs_rq->tg_load_avg_contrib;
	tg_weight += load;

	shares = (tg_shares * load);
	if (tg_weight)
		shares /= tg_weight;

	/*
	 * MIN_SHARES has to be unscaled here to support per-CPU partitioning
	 * of a group with small tg->shares value. It is a floor value which is
	 * assigned as a minimum load.weight to the sched_entity representing
	 * the group on a CPU.
	 *
	 * E.g. on 64-bit for a group with tg->shares of scale_load(15)=15*1024
	 * on an 8-core system with 8 tasks each runnable on one CPU shares has
	 * to be 15*1024*1/8=1920 instead of scale_load(MIN_SHARES)=2*1024. In
	 * case no task is runnable on a CPU MIN_SHARES=2 should be returned
	 * instead of 0.
	 */
	return clamp_t(long, shares, MIN_SHARES, tg_shares);
}
#endif /* CONFIG_SMP */

static inline int throttled_hierarchy(struct cfs_rq *cfs_rq);

/*
 * Recomputes the group entity based on the current state of its group
 * runqueue.
 */
static void update_cfs_group(struct sched_entity *se)
{
	struct cfs_rq *gcfs_rq = group_cfs_rq(se);
	long shares;

	if (!gcfs_rq)
		return;

	if (throttled_hierarchy(gcfs_rq))
		return;

#ifndef CONFIG_SMP
	shares = READ_ONCE(gcfs_rq->tg->shares);

	if (likely(se->load.weight == shares))
		return;
#else
	shares   = calc_group_shares(gcfs_rq);
#endif

	reweight_entity(cfs_rq_of(se), se, shares);
}

#else /* CONFIG_FAIR_GROUP_SCHED */
static inline void update_cfs_group(struct sched_entity *se)
{
}
#endif /* CONFIG_FAIR_GROUP_SCHED */

static inline void cfs_rq_util_change(struct cfs_rq *cfs_rq, int flags)
{
	struct rq *rq = rq_of(cfs_rq);

	if (&rq->cfs == cfs_rq) {
		/*
		 * There are a few boundary cases this might miss but it should
		 * get called often enough that that should (hopefully) not be
		 * a real problem.
		 *
		 * It will not get called when we go idle, because the idle
		 * thread is a different class (!fair), nor will the utilization
		 * number include things like RT tasks.
		 *
		 * As is, the util number is not freq-invariant (we'd have to
		 * implement arch_scale_freq_capacity() for that).
		 *
		 * See cpu_util().
		 */
		cpufreq_update_util(rq, flags);
	}
}

#ifdef CONFIG_SMP
static inline bool load_avg_is_decayed(struct sched_avg *sa)
{
	if (sa->load_sum)
		return false;

	if (sa->util_sum)
		return false;

	if (sa->runnable_sum)
		return false;

	/*
	 * _avg must be null when _sum are null because _avg = _sum / divider
	 * Make sure that rounding and/or propagation of PELT values never
	 * break this.
	 */
	SCHED_WARN_ON(sa->load_avg ||
		      sa->util_avg ||
		      sa->runnable_avg);

	return true;
}

static inline u64 cfs_rq_last_update_time(struct cfs_rq *cfs_rq)
{
	return u64_u32_load_copy(cfs_rq->avg.last_update_time,
				 cfs_rq->last_update_time_copy);
}
#ifdef CONFIG_FAIR_GROUP_SCHED
/*
 * Because list_add_leaf_cfs_rq always places a child cfs_rq on the list
 * immediately before a parent cfs_rq, and cfs_rqs are removed from the list
 * bottom-up, we only have to test whether the cfs_rq before us on the list
 * is our child.
 * If cfs_rq is not on the list, test whether a child needs its to be added to
 * connect a branch to the tree  * (see list_add_leaf_cfs_rq() for details).
 */
static inline bool child_cfs_rq_on_list(struct cfs_rq *cfs_rq)
{
	struct cfs_rq *prev_cfs_rq;
	struct list_head *prev;

	if (cfs_rq->on_list) {
		prev = cfs_rq->leaf_cfs_rq_list.prev;
	} else {
		struct rq *rq = rq_of(cfs_rq);

		prev = rq->tmp_alone_branch;
	}

	prev_cfs_rq = container_of(prev, struct cfs_rq, leaf_cfs_rq_list);

	return (prev_cfs_rq->tg->parent == cfs_rq->tg);
}

static inline bool cfs_rq_is_decayed(struct cfs_rq *cfs_rq)
{
	if (cfs_rq->load.weight)
		return false;

	if (!load_avg_is_decayed(&cfs_rq->avg))
		return false;

	if (child_cfs_rq_on_list(cfs_rq))
		return false;

	return true;
}

/**
 * update_tg_load_avg - update the tg's load avg
 * @cfs_rq: the cfs_rq whose avg changed
 *
 * This function 'ensures': tg->load_avg := \Sum tg->cfs_rq[]->avg.load.
 * However, because tg->load_avg is a global value there are performance
 * considerations.
 *
 * In order to avoid having to look at the other cfs_rq's, we use a
 * differential update where we store the last value we propagated. This in
 * turn allows skipping updates if the differential is 'small'.
 *
 * Updating tg's load_avg is necessary before update_cfs_share().
 */
static inline void update_tg_load_avg(struct cfs_rq *cfs_rq)
{
	long delta = cfs_rq->avg.load_avg - cfs_rq->tg_load_avg_contrib;

	/*
	 * No need to update load_avg for root_task_group as it is not used.
	 */
	if (cfs_rq->tg == &root_task_group)
		return;

	if (abs(delta) > cfs_rq->tg_load_avg_contrib / 64) {
		atomic_long_add(delta, &cfs_rq->tg->load_avg);
		cfs_rq->tg_load_avg_contrib = cfs_rq->avg.load_avg;
	}
}

/*
 * Called within set_task_rq() right before setting a task's CPU. The
 * caller only guarantees p->pi_lock is held; no other assumptions,
 * including the state of rq->lock, should be made.
 */
void set_task_rq_fair(struct sched_entity *se,
		      struct cfs_rq *prev, struct cfs_rq *next)
{
	u64 p_last_update_time;
	u64 n_last_update_time;

	if (!sched_feat(ATTACH_AGE_LOAD))
		return;

	/*
	 * We are supposed to update the task to "current" time, then its up to
	 * date and ready to go to new CPU/cfs_rq. But we have difficulty in
	 * getting what current time is, so simply throw away the out-of-date
	 * time. This will result in the wakee task is less decayed, but giving
	 * the wakee more load sounds not bad.
	 */
	if (!(se->avg.last_update_time && prev))
		return;

	p_last_update_time = cfs_rq_last_update_time(prev);
	n_last_update_time = cfs_rq_last_update_time(next);

	__update_load_avg_blocked_se(p_last_update_time, se);
	se->avg.last_update_time = n_last_update_time;
}

/*
 * When on migration a sched_entity joins/leaves the PELT hierarchy, we need to
 * propagate its contribution. The key to this propagation is the invariant
 * that for each group:
 *
 *   ge->avg == grq->avg						(1)
 *
 * _IFF_ we look at the pure running and runnable sums. Because they
 * represent the very same entity, just at different points in the hierarchy.
 *
 * Per the above update_tg_cfs_util() and update_tg_cfs_runnable() are trivial
 * and simply copies the running/runnable sum over (but still wrong, because
 * the group entity and group rq do not have their PELT windows aligned).
 *
 * However, update_tg_cfs_load() is more complex. So we have:
 *
 *   ge->avg.load_avg = ge->load.weight * ge->avg.runnable_avg		(2)
 *
 * And since, like util, the runnable part should be directly transferable,
 * the following would _appear_ to be the straight forward approach:
 *
 *   grq->avg.load_avg = grq->load.weight * grq->avg.runnable_avg	(3)
 *
 * And per (1) we have:
 *
 *   ge->avg.runnable_avg == grq->avg.runnable_avg
 *
 * Which gives:
 *
 *                      ge->load.weight * grq->avg.load_avg
 *   ge->avg.load_avg = -----------------------------------		(4)
 *                               grq->load.weight
 *
 * Except that is wrong!
 *
 * Because while for entities historical weight is not important and we
 * really only care about our future and therefore can consider a pure
 * runnable sum, runqueues can NOT do this.
 *
 * We specifically want runqueues to have a load_avg that includes
 * historical weights. Those represent the blocked load, the load we expect
 * to (shortly) return to us. This only works by keeping the weights as
 * integral part of the sum. We therefore cannot decompose as per (3).
 *
 * Another reason this doesn't work is that runnable isn't a 0-sum entity.
 * Imagine a rq with 2 tasks that each are runnable 2/3 of the time. Then the
 * rq itself is runnable anywhere between 2/3 and 1 depending on how the
 * runnable section of these tasks overlap (or not). If they were to perfectly
 * align the rq as a whole would be runnable 2/3 of the time. If however we
 * always have at least 1 runnable task, the rq as a whole is always runnable.
 *
 * So we'll have to approximate.. :/
 *
 * Given the constraint:
 *
 *   ge->avg.running_sum <= ge->avg.runnable_sum <= LOAD_AVG_MAX
 *
 * We can construct a rule that adds runnable to a rq by assuming minimal
 * overlap.
 *
 * On removal, we'll assume each task is equally runnable; which yields:
 *
 *   grq->avg.runnable_sum = grq->avg.load_sum / grq->load.weight
 *
 * XXX: only do this for the part of runnable > running ?
 *
 */
static inline void
update_tg_cfs_util(struct cfs_rq *cfs_rq, struct sched_entity *se, struct cfs_rq *gcfs_rq)
{
	long delta = gcfs_rq->avg.util_avg - se->avg.util_avg;
	u32 divider;

	/* Nothing to update */
	if (!delta)
		return;

	/*
	 * cfs_rq->avg.period_contrib can be used for both cfs_rq and se.
	 * See ___update_load_avg() for details.
	 */
	divider = get_pelt_divider(&cfs_rq->avg);

	/* Set new sched_entity's utilization */
	se->avg.util_avg = gcfs_rq->avg.util_avg;
	se->avg.util_sum = se->avg.util_avg * divider;

	/* Update parent cfs_rq utilization */
	add_positive(&cfs_rq->avg.util_avg, delta);
	cfs_rq->avg.util_sum = cfs_rq->avg.util_avg * divider;
}

static inline void
update_tg_cfs_runnable(struct cfs_rq *cfs_rq, struct sched_entity *se, struct cfs_rq *gcfs_rq)
{
	long delta = gcfs_rq->avg.runnable_avg - se->avg.runnable_avg;
	u32 divider;

	/* Nothing to update */
	if (!delta)
		return;

	/*
	 * cfs_rq->avg.period_contrib can be used for both cfs_rq and se.
	 * See ___update_load_avg() for details.
	 */
	divider = get_pelt_divider(&cfs_rq->avg);

	/* Set new sched_entity's runnable */
	se->avg.runnable_avg = gcfs_rq->avg.runnable_avg;
	se->avg.runnable_sum = se->avg.runnable_avg * divider;

	/* Update parent cfs_rq runnable */
	add_positive(&cfs_rq->avg.runnable_avg, delta);
	cfs_rq->avg.runnable_sum = cfs_rq->avg.runnable_avg * divider;
}

static inline void
update_tg_cfs_load(struct cfs_rq *cfs_rq, struct sched_entity *se, struct cfs_rq *gcfs_rq)
{
	long delta, running_sum, runnable_sum = gcfs_rq->prop_runnable_sum;
	unsigned long load_avg;
	u64 load_sum = 0;
	u32 divider;

	if (!runnable_sum)
		return;

	gcfs_rq->prop_runnable_sum = 0;

	/*
	 * cfs_rq->avg.period_contrib can be used for both cfs_rq and se.
	 * See ___update_load_avg() for details.
	 */
	divider = get_pelt_divider(&cfs_rq->avg);

	if (runnable_sum >= 0) {
		/*
		 * Add runnable; clip at LOAD_AVG_MAX. Reflects that until
		 * the CPU is saturated running == runnable.
		 */
		runnable_sum += se->avg.load_sum;
		runnable_sum = min_t(long, runnable_sum, divider);
	} else {
		/*
		 * Estimate the new unweighted runnable_sum of the gcfs_rq by
		 * assuming all tasks are equally runnable.
		 */
		if (scale_load_down(gcfs_rq->load.weight)) {
			load_sum = div_s64(gcfs_rq->avg.load_sum,
				scale_load_down(gcfs_rq->load.weight));
		}

		/* But make sure to not inflate se's runnable */
		runnable_sum = min(se->avg.load_sum, load_sum);
	}

	/*
	 * runnable_sum can't be lower than running_sum
	 * Rescale running sum to be in the same range as runnable sum
	 * running_sum is in [0 : LOAD_AVG_MAX <<  SCHED_CAPACITY_SHIFT]
	 * runnable_sum is in [0 : LOAD_AVG_MAX]
	 */
	running_sum = se->avg.util_sum >> SCHED_CAPACITY_SHIFT;
	runnable_sum = max(runnable_sum, running_sum);

	load_sum = (s64)se_weight(se) * runnable_sum;
	load_avg = div_s64(load_sum, divider);

	se->avg.load_sum = runnable_sum;

	delta = load_avg - se->avg.load_avg;
	if (!delta)
		return;

	se->avg.load_avg = load_avg;

	add_positive(&cfs_rq->avg.load_avg, delta);
	cfs_rq->avg.load_sum = cfs_rq->avg.load_avg * divider;
}

static inline void add_tg_cfs_propagate(struct cfs_rq *cfs_rq, long runnable_sum)
{
	cfs_rq->propagate = 1;
	cfs_rq->prop_runnable_sum += runnable_sum;
}

/* Update task and its cfs_rq load average */
static inline int propagate_entity_load_avg(struct sched_entity *se)
{
	struct cfs_rq *cfs_rq, *gcfs_rq;

	if (entity_is_task(se))
		return 0;

	gcfs_rq = group_cfs_rq(se);
	if (!gcfs_rq->propagate)
		return 0;

	gcfs_rq->propagate = 0;

	cfs_rq = cfs_rq_of(se);

	add_tg_cfs_propagate(cfs_rq, gcfs_rq->prop_runnable_sum);

	update_tg_cfs_util(cfs_rq, se, gcfs_rq);
	update_tg_cfs_runnable(cfs_rq, se, gcfs_rq);
	update_tg_cfs_load(cfs_rq, se, gcfs_rq);

	trace_pelt_cfs_tp(cfs_rq);
	trace_pelt_se_tp(se);

	return 1;
}

/*
 * Check if we need to update the load and the utilization of a blocked
 * group_entity:
 */
static inline bool skip_blocked_update(struct sched_entity *se)
{
	struct cfs_rq *gcfs_rq = group_cfs_rq(se);

	/*
	 * If sched_entity still have not zero load or utilization, we have to
	 * decay it:
	 */
	if (se->avg.load_avg || se->avg.util_avg)
		return false;

	/*
	 * If there is a pending propagation, we have to update the load and
	 * the utilization of the sched_entity:
	 */
	if (gcfs_rq->propagate)
		return false;

	/*
	 * Otherwise, the load and the utilization of the sched_entity is
	 * already zero and there is no pending propagation, so it will be a
	 * waste of time to try to decay it:
	 */
	return true;
}

#else /* CONFIG_FAIR_GROUP_SCHED */

static inline void update_tg_load_avg(struct cfs_rq *cfs_rq) {}

static inline int propagate_entity_load_avg(struct sched_entity *se)
{
	return 0;
}

static inline void add_tg_cfs_propagate(struct cfs_rq *cfs_rq, long runnable_sum) {}

#endif /* CONFIG_FAIR_GROUP_SCHED */

#ifdef CONFIG_NO_HZ_COMMON
static inline void migrate_se_pelt_lag(struct sched_entity *se)
{
	u64 throttled = 0, now, lut;
	struct cfs_rq *cfs_rq;
	struct rq *rq;
	bool is_idle;

	if (load_avg_is_decayed(&se->avg))
		return;

	cfs_rq = cfs_rq_of(se);
	rq = rq_of(cfs_rq);

	rcu_read_lock();
	is_idle = is_idle_task(rcu_dereference(rq->curr));
	rcu_read_unlock();

	/*
	 * The lag estimation comes with a cost we don't want to pay all the
	 * time. Hence, limiting to the case where the source CPU is idle and
	 * we know we are at the greatest risk to have an outdated clock.
	 */
	if (!is_idle)
		return;

	/*
	 * Estimated "now" is: last_update_time + cfs_idle_lag + rq_idle_lag, where:
	 *
	 *   last_update_time (the cfs_rq's last_update_time)
	 *	= cfs_rq_clock_pelt()@cfs_rq_idle
	 *      = rq_clock_pelt()@cfs_rq_idle
	 *        - cfs->throttled_clock_pelt_time@cfs_rq_idle
	 *
	 *   cfs_idle_lag (delta between rq's update and cfs_rq's update)
	 *      = rq_clock_pelt()@rq_idle - rq_clock_pelt()@cfs_rq_idle
	 *
	 *   rq_idle_lag (delta between now and rq's update)
	 *      = sched_clock_cpu() - rq_clock()@rq_idle
	 *
	 * We can then write:
	 *
	 *    now = rq_clock_pelt()@rq_idle - cfs->throttled_clock_pelt_time +
	 *          sched_clock_cpu() - rq_clock()@rq_idle
	 * Where:
	 *      rq_clock_pelt()@rq_idle is rq->clock_pelt_idle
	 *      rq_clock()@rq_idle      is rq->clock_idle
	 *      cfs->throttled_clock_pelt_time@cfs_rq_idle
	 *                              is cfs_rq->throttled_pelt_idle
	 */

#ifdef CONFIG_CFS_BANDWIDTH
	throttled = u64_u32_load(cfs_rq->throttled_pelt_idle);
	/* The clock has been stopped for throttling */
	if (throttled == U64_MAX)
		return;
#endif
	now = u64_u32_load(rq->clock_pelt_idle);
	/*
	 * Paired with _update_idle_rq_clock_pelt(). It ensures at the worst case
	 * is observed the old clock_pelt_idle value and the new clock_idle,
	 * which lead to an underestimation. The opposite would lead to an
	 * overestimation.
	 */
	smp_rmb();
	lut = cfs_rq_last_update_time(cfs_rq);

	now -= throttled;
	if (now < lut)
		/*
		 * cfs_rq->avg.last_update_time is more recent than our
		 * estimation, let's use it.
		 */
		now = lut;
	else
		now += sched_clock_cpu(cpu_of(rq)) - u64_u32_load(rq->clock_idle);

	__update_load_avg_blocked_se(now, se);
}
#else
static void migrate_se_pelt_lag(struct sched_entity *se) {}
#endif

/**
 * update_cfs_rq_load_avg - update the cfs_rq's load/util averages
 * @now: current time, as per cfs_rq_clock_pelt()
 * @cfs_rq: cfs_rq to update
 *
 * The cfs_rq avg is the direct sum of all its entities (blocked and runnable)
 * avg. The immediate corollary is that all (fair) tasks must be attached, see
 * post_init_entity_util_avg().
 *
 * cfs_rq->avg is used for task_h_load() and update_cfs_share() for example.
 *
 * Returns true if the load decayed or we removed load.
 *
 * Since both these conditions indicate a changed cfs_rq->avg.load we should
 * call update_tg_load_avg() when this function returns true.
 */
static inline int
update_cfs_rq_load_avg(u64 now, struct cfs_rq *cfs_rq)
{
	unsigned long removed_load = 0, removed_util = 0, removed_runnable = 0;
	struct sched_avg *sa = &cfs_rq->avg;
	int decayed = 0;

	if (cfs_rq->removed.nr) {
		unsigned long r;
		u32 divider = get_pelt_divider(&cfs_rq->avg);

		raw_spin_lock(&cfs_rq->removed.lock);
		swap(cfs_rq->removed.util_avg, removed_util);
		swap(cfs_rq->removed.load_avg, removed_load);
		swap(cfs_rq->removed.runnable_avg, removed_runnable);
		cfs_rq->removed.nr = 0;
		raw_spin_unlock(&cfs_rq->removed.lock);

		r = removed_load;
		sub_positive(&sa->load_avg, r);
		sa->load_sum = sa->load_avg * divider;

		r = removed_util;
		sub_positive(&sa->util_avg, r);
		sub_positive(&sa->util_sum, r * divider);
		/*
		 * Because of rounding, se->util_sum might ends up being +1 more than
		 * cfs->util_sum. Although this is not a problem by itself, detaching
		 * a lot of tasks with the rounding problem between 2 updates of
		 * util_avg (~1ms) can make cfs->util_sum becoming null whereas
		 * cfs_util_avg is not.
		 * Check that util_sum is still above its lower bound for the new
		 * util_avg. Given that period_contrib might have moved since the last
		 * sync, we are only sure that util_sum must be above or equal to
		 *    util_avg * minimum possible divider
		 */
		sa->util_sum = max_t(u32, sa->util_sum, sa->util_avg * PELT_MIN_DIVIDER);

		r = removed_runnable;
		sub_positive(&sa->runnable_avg, r);
		sa->runnable_sum = sa->runnable_avg * divider;

		/*
		 * removed_runnable is the unweighted version of removed_load so we
		 * can use it to estimate removed_load_sum.
		 */
		add_tg_cfs_propagate(cfs_rq,
			-(long)(removed_runnable * divider) >> SCHED_CAPACITY_SHIFT);

		decayed = 1;
	}

	decayed |= __update_load_avg_cfs_rq(now, cfs_rq);
	u64_u32_store_copy(sa->last_update_time,
			   cfs_rq->last_update_time_copy,
			   sa->last_update_time);
	return decayed;
}

/**
 * attach_entity_load_avg - attach this entity to its cfs_rq load avg
 * @cfs_rq: cfs_rq to attach to
 * @se: sched_entity to attach
 *
 * Must call update_cfs_rq_load_avg() before this, since we rely on
 * cfs_rq->avg.last_update_time being current.
 */
static void attach_entity_load_avg(struct cfs_rq *cfs_rq, struct sched_entity *se)
{
	/*
	 * cfs_rq->avg.period_contrib can be used for both cfs_rq and se.
	 * See ___update_load_avg() for details.
	 */
	u32 divider = get_pelt_divider(&cfs_rq->avg);

	/*
	 * When we attach the @se to the @cfs_rq, we must align the decay
	 * window because without that, really weird and wonderful things can
	 * happen.
	 *
	 * XXX illustrate
	 */
	se->avg.last_update_time = cfs_rq->avg.last_update_time;
	se->avg.period_contrib = cfs_rq->avg.period_contrib;

	/*
	 * Hell(o) Nasty stuff.. we need to recompute _sum based on the new
	 * period_contrib. This isn't strictly correct, but since we're
	 * entirely outside of the PELT hierarchy, nobody cares if we truncate
	 * _sum a little.
	 */
	se->avg.util_sum = se->avg.util_avg * divider;

	se->avg.runnable_sum = se->avg.runnable_avg * divider;

	se->avg.load_sum = se->avg.load_avg * divider;
	if (se_weight(se) < se->avg.load_sum)
		se->avg.load_sum = div_u64(se->avg.load_sum, se_weight(se));
	else
		se->avg.load_sum = 1;

	enqueue_load_avg(cfs_rq, se);
	cfs_rq->avg.util_avg += se->avg.util_avg;
	cfs_rq->avg.util_sum += se->avg.util_sum;
	cfs_rq->avg.runnable_avg += se->avg.runnable_avg;
	cfs_rq->avg.runnable_sum += se->avg.runnable_sum;

	add_tg_cfs_propagate(cfs_rq, se->avg.load_sum);

	cfs_rq_util_change(cfs_rq, 0);

	trace_pelt_cfs_tp(cfs_rq);
}

/**
 * detach_entity_load_avg - detach this entity from its cfs_rq load avg
 * @cfs_rq: cfs_rq to detach from
 * @se: sched_entity to detach
 *
 * Must call update_cfs_rq_load_avg() before this, since we rely on
 * cfs_rq->avg.last_update_time being current.
 */
static void detach_entity_load_avg(struct cfs_rq *cfs_rq, struct sched_entity *se)
{
	/*
	 * cfs_rq->avg.period_contrib can be used for both cfs_rq and se.
	 * See ___update_load_avg() for details.
	 */
	u32 divider = get_pelt_divider(&cfs_rq->avg);

	dequeue_load_avg(cfs_rq, se);
	sub_positive(&cfs_rq->avg.util_avg, se->avg.util_avg);
	cfs_rq->avg.util_sum = cfs_rq->avg.util_avg * divider;
	sub_positive(&cfs_rq->avg.runnable_avg, se->avg.runnable_avg);
	cfs_rq->avg.runnable_sum = cfs_rq->avg.runnable_avg * divider;

	add_tg_cfs_propagate(cfs_rq, -se->avg.load_sum);

	cfs_rq_util_change(cfs_rq, 0);

	trace_pelt_cfs_tp(cfs_rq);
}

/*
 * Optional action to be done while updating the load average
 */
#define UPDATE_TG	0x1
#define SKIP_AGE_LOAD	0x2
#define DO_ATTACH	0x4

/* Update task and its cfs_rq load average */
static inline void update_load_avg(struct cfs_rq *cfs_rq, struct sched_entity *se, int flags)
{
	u64 now = cfs_rq_clock_pelt(cfs_rq);
	int decayed;

	/*
	 * Track task load average for carrying it to new CPU after migrated, and
	 * track group sched_entity load average for task_h_load calc in migration
	 */
	if (se->avg.last_update_time && !(flags & SKIP_AGE_LOAD))
		__update_load_avg_se(now, cfs_rq, se);

	decayed  = update_cfs_rq_load_avg(now, cfs_rq);
	decayed |= propagate_entity_load_avg(se);

	if (!se->avg.last_update_time && (flags & DO_ATTACH)) {

		/*
		 * DO_ATTACH means we're here from enqueue_entity().
		 * !last_update_time means we've passed through
		 * migrate_task_rq_fair() indicating we migrated.
		 *
		 * IOW we're enqueueing a task on a new CPU.
		 */
		attach_entity_load_avg(cfs_rq, se);
		update_tg_load_avg(cfs_rq);

	} else if (decayed) {
		cfs_rq_util_change(cfs_rq, 0);

		if (flags & UPDATE_TG)
			update_tg_load_avg(cfs_rq);
	}
}

/*
 * Synchronize entity load avg of dequeued entity without locking
 * the previous rq.
 */
static void sync_entity_load_avg(struct sched_entity *se)
{
	struct cfs_rq *cfs_rq = cfs_rq_of(se);
	u64 last_update_time;

	last_update_time = cfs_rq_last_update_time(cfs_rq);
	__update_load_avg_blocked_se(last_update_time, se);
}

/*
 * Task first catches up with cfs_rq, and then subtract
 * itself from the cfs_rq (task must be off the queue now).
 */
static void remove_entity_load_avg(struct sched_entity *se)
{
	struct cfs_rq *cfs_rq = cfs_rq_of(se);
	unsigned long flags;

	/*
	 * tasks cannot exit without having gone through wake_up_new_task() ->
	 * post_init_entity_util_avg() which will have added things to the
	 * cfs_rq, so we can remove unconditionally.
	 */

	sync_entity_load_avg(se);

	raw_spin_lock_irqsave(&cfs_rq->removed.lock, flags);
	++cfs_rq->removed.nr;
	cfs_rq->removed.util_avg	+= se->avg.util_avg;
	cfs_rq->removed.load_avg	+= se->avg.load_avg;
	cfs_rq->removed.runnable_avg	+= se->avg.runnable_avg;
	raw_spin_unlock_irqrestore(&cfs_rq->removed.lock, flags);
}

static inline unsigned long cfs_rq_runnable_avg(struct cfs_rq *cfs_rq)
{
	return cfs_rq->avg.runnable_avg;
}

static inline unsigned long cfs_rq_load_avg(struct cfs_rq *cfs_rq)
{
	return cfs_rq->avg.load_avg;
}

static int newidle_balance(struct rq *this_rq, struct rq_flags *rf);

static inline unsigned long task_util(struct task_struct *p)
{
	return READ_ONCE(p->se.avg.util_avg);
}

static inline unsigned long _task_util_est(struct task_struct *p)
{
	struct util_est ue = READ_ONCE(p->se.avg.util_est);

	return max(ue.ewma, (ue.enqueued & ~UTIL_AVG_UNCHANGED));
}

static inline unsigned long task_util_est(struct task_struct *p)
{
	return max(task_util(p), _task_util_est(p));
}

#ifdef CONFIG_UCLAMP_TASK
static inline unsigned long uclamp_task_util(struct task_struct *p)
{
	return clamp(task_util_est(p),
		     uclamp_eff_value(p, UCLAMP_MIN),
		     uclamp_eff_value(p, UCLAMP_MAX));
}
#else
static inline unsigned long uclamp_task_util(struct task_struct *p)
{
	return task_util_est(p);
}
#endif

static inline void util_est_enqueue(struct cfs_rq *cfs_rq,
				    struct task_struct *p)
{
	unsigned int enqueued;

	if (!sched_feat(UTIL_EST))
		return;

	/* Update root cfs_rq's estimated utilization */
	enqueued  = cfs_rq->avg.util_est.enqueued;
	enqueued += _task_util_est(p);
	WRITE_ONCE(cfs_rq->avg.util_est.enqueued, enqueued);

	trace_sched_util_est_cfs_tp(cfs_rq);
}

static inline void util_est_dequeue(struct cfs_rq *cfs_rq,
				    struct task_struct *p)
{
	unsigned int enqueued;

	if (!sched_feat(UTIL_EST))
		return;

	/* Update root cfs_rq's estimated utilization */
	enqueued  = cfs_rq->avg.util_est.enqueued;
	enqueued -= min_t(unsigned int, enqueued, _task_util_est(p));
	WRITE_ONCE(cfs_rq->avg.util_est.enqueued, enqueued);

	trace_sched_util_est_cfs_tp(cfs_rq);
}

#define UTIL_EST_MARGIN (SCHED_CAPACITY_SCALE / 100)

/*
 * Check if a (signed) value is within a specified (unsigned) margin,
 * based on the observation that:
 *
 *     abs(x) < y := (unsigned)(x + y - 1) < (2 * y - 1)
 *
 * NOTE: this only works when value + margin < INT_MAX.
 */
static inline bool within_margin(int value, int margin)
{
	return ((unsigned int)(value + margin - 1) < (2 * margin - 1));
}

static inline void util_est_update(struct cfs_rq *cfs_rq,
				   struct task_struct *p,
				   bool task_sleep)
{
	long last_ewma_diff, last_enqueued_diff;
	struct util_est ue;

	if (!sched_feat(UTIL_EST))
		return;

	/*
	 * Skip update of task's estimated utilization when the task has not
	 * yet completed an activation, e.g. being migrated.
	 */
	if (!task_sleep)
		return;

	/*
	 * If the PELT values haven't changed since enqueue time,
	 * skip the util_est update.
	 */
	ue = p->se.avg.util_est;
	if (ue.enqueued & UTIL_AVG_UNCHANGED)
		return;

	last_enqueued_diff = ue.enqueued;

	/*
	 * Reset EWMA on utilization increases, the moving average is used only
	 * to smooth utilization decreases.
	 */
	ue.enqueued = task_util(p);
	if (sched_feat(UTIL_EST_FASTUP)) {
		if (ue.ewma < ue.enqueued) {
			ue.ewma = ue.enqueued;
			goto done;
		}
	}

	/*
	 * Skip update of task's estimated utilization when its members are
	 * already ~1% close to its last activation value.
	 */
	last_ewma_diff = ue.enqueued - ue.ewma;
	last_enqueued_diff -= ue.enqueued;
	if (within_margin(last_ewma_diff, UTIL_EST_MARGIN)) {
		if (!within_margin(last_enqueued_diff, UTIL_EST_MARGIN))
			goto done;

		return;
	}

	/*
	 * To avoid overestimation of actual task utilization, skip updates if
	 * we cannot grant there is idle time in this CPU.
	 */
	if (task_util(p) > capacity_orig_of(cpu_of(rq_of(cfs_rq))))
		return;

	/*
	 * Update Task's estimated utilization
	 *
	 * When *p completes an activation we can consolidate another sample
	 * of the task size. This is done by storing the current PELT value
	 * as ue.enqueued and by using this value to update the Exponential
	 * Weighted Moving Average (EWMA):
	 *
	 *  ewma(t) = w *  task_util(p) + (1-w) * ewma(t-1)
	 *          = w *  task_util(p) +         ewma(t-1)  - w * ewma(t-1)
	 *          = w * (task_util(p) -         ewma(t-1)) +     ewma(t-1)
	 *          = w * (      last_ewma_diff            ) +     ewma(t-1)
	 *          = w * (last_ewma_diff  +  ewma(t-1) / w)
	 *
	 * Where 'w' is the weight of new samples, which is configured to be
	 * 0.25, thus making w=1/4 ( >>= UTIL_EST_WEIGHT_SHIFT)
	 */
	ue.ewma <<= UTIL_EST_WEIGHT_SHIFT;
	ue.ewma  += last_ewma_diff;
	ue.ewma >>= UTIL_EST_WEIGHT_SHIFT;
done:
	ue.enqueued |= UTIL_AVG_UNCHANGED;
	WRITE_ONCE(p->se.avg.util_est, ue);

	trace_sched_util_est_se_tp(&p->se);
}

static inline int util_fits_cpu(unsigned long util,
				unsigned long uclamp_min,
				unsigned long uclamp_max,
				int cpu)
{
	unsigned long capacity_orig, capacity_orig_thermal;
	unsigned long capacity = capacity_of(cpu);
	bool fits, uclamp_max_fits;

	/*
	 * Check if the real util fits without any uclamp boost/cap applied.
	 */
	fits = fits_capacity(util, capacity);

	if (!uclamp_is_used())
		return fits;

	/*
	 * We must use capacity_orig_of() for comparing against uclamp_min and
	 * uclamp_max. We only care about capacity pressure (by using
	 * capacity_of()) for comparing against the real util.
	 *
	 * If a task is boosted to 1024 for example, we don't want a tiny
	 * pressure to skew the check whether it fits a CPU or not.
	 *
	 * Similarly if a task is capped to capacity_orig_of(little_cpu), it
	 * should fit a little cpu even if there's some pressure.
	 *
	 * Only exception is for thermal pressure since it has a direct impact
	 * on available OPP of the system.
	 *
	 * We honour it for uclamp_min only as a drop in performance level
	 * could result in not getting the requested minimum performance level.
	 *
	 * For uclamp_max, we can tolerate a drop in performance level as the
	 * goal is to cap the task. So it's okay if it's getting less.
	 *
	 * In case of capacity inversion, which is not handled yet, we should
	 * honour the inverted capacity for both uclamp_min and uclamp_max all
	 * the time.
	 */
	capacity_orig = capacity_orig_of(cpu);
	capacity_orig_thermal = capacity_orig - arch_scale_thermal_pressure(cpu);

	/*
	 * We want to force a task to fit a cpu as implied by uclamp_max.
	 * But we do have some corner cases to cater for..
	 *
	 *
	 *                                 C=z
	 *   |                             ___
	 *   |                  C=y       |   |
	 *   |_ _ _ _ _ _ _ _ _ ___ _ _ _ | _ | _ _ _ _ _  uclamp_max
	 *   |      C=x        |   |      |   |
	 *   |      ___        |   |      |   |
	 *   |     |   |       |   |      |   |    (util somewhere in this region)
	 *   |     |   |       |   |      |   |
	 *   |     |   |       |   |      |   |
	 *   +----------------------------------------
	 *         cpu0        cpu1       cpu2
	 *
	 *   In the above example if a task is capped to a specific performance
	 *   point, y, then when:
	 *
	 *   * util = 80% of x then it does not fit on cpu0 and should migrate
	 *     to cpu1
	 *   * util = 80% of y then it is forced to fit on cpu1 to honour
	 *     uclamp_max request.
	 *
	 *   which is what we're enforcing here. A task always fits if
	 *   uclamp_max <= capacity_orig. But when uclamp_max > capacity_orig,
	 *   the normal upmigration rules should withhold still.
	 *
	 *   Only exception is when we are on max capacity, then we need to be
	 *   careful not to block overutilized state. This is so because:
	 *
	 *     1. There's no concept of capping at max_capacity! We can't go
	 *        beyond this performance level anyway.
	 *     2. The system is being saturated when we're operating near
	 *        max capacity, it doesn't make sense to block overutilized.
	 */
	uclamp_max_fits = (capacity_orig == SCHED_CAPACITY_SCALE) && (uclamp_max == SCHED_CAPACITY_SCALE);
	uclamp_max_fits = !uclamp_max_fits && (uclamp_max <= capacity_orig);
	fits = fits || uclamp_max_fits;

	/*
	 *
	 *                                 C=z
	 *   |                             ___       (region a, capped, util >= uclamp_max)
	 *   |                  C=y       |   |
	 *   |_ _ _ _ _ _ _ _ _ ___ _ _ _ | _ | _ _ _ _ _ uclamp_max
	 *   |      C=x        |   |      |   |
	 *   |      ___        |   |      |   |      (region b, uclamp_min <= util <= uclamp_max)
	 *   |_ _ _|_ _|_ _ _ _| _ | _ _ _| _ | _ _ _ _ _ uclamp_min
	 *   |     |   |       |   |      |   |
	 *   |     |   |       |   |      |   |      (region c, boosted, util < uclamp_min)
	 *   +----------------------------------------
	 *         cpu0        cpu1       cpu2
	 *
	 * a) If util > uclamp_max, then we're capped, we don't care about
	 *    actual fitness value here. We only care if uclamp_max fits
	 *    capacity without taking margin/pressure into account.
	 *    See comment above.
	 *
	 * b) If uclamp_min <= util <= uclamp_max, then the normal
	 *    fits_capacity() rules apply. Except we need to ensure that we
	 *    enforce we remain within uclamp_max, see comment above.
	 *
	 * c) If util < uclamp_min, then we are boosted. Same as (b) but we
	 *    need to take into account the boosted value fits the CPU without
	 *    taking margin/pressure into account.
	 *
	 * Cases (a) and (b) are handled in the 'fits' variable already. We
	 * just need to consider an extra check for case (c) after ensuring we
	 * handle the case uclamp_min > uclamp_max.
	 */
	uclamp_min = min(uclamp_min, uclamp_max);
	if (util < uclamp_min && capacity_orig != SCHED_CAPACITY_SCALE)
		fits = fits && (uclamp_min <= capacity_orig_thermal);

	return fits;
}

static inline int task_fits_cpu(struct task_struct *p, int cpu)
{
	unsigned long uclamp_min = uclamp_eff_value(p, UCLAMP_MIN);
	unsigned long uclamp_max = uclamp_eff_value(p, UCLAMP_MAX);
	unsigned long util = task_util_est(p);
	return util_fits_cpu(util, uclamp_min, uclamp_max, cpu);
}

static inline void update_misfit_status(struct task_struct *p, struct rq *rq)
{
	if (!sched_asym_cpucap_active())
		return;

	if (!p || p->nr_cpus_allowed == 1) {
		rq->misfit_task_load = 0;
		return;
	}

	if (task_fits_cpu(p, cpu_of(rq))) {
		rq->misfit_task_load = 0;
		return;
	}

	/*
	 * Make sure that misfit_task_load will not be null even if
	 * task_h_load() returns 0.
	 */
	rq->misfit_task_load = max_t(unsigned long, task_h_load(p), 1);
}

#else /* CONFIG_SMP */

static inline bool cfs_rq_is_decayed(struct cfs_rq *cfs_rq)
{
	return true;
}

#define UPDATE_TG	0x0
#define SKIP_AGE_LOAD	0x0
#define DO_ATTACH	0x0

static inline void update_load_avg(struct cfs_rq *cfs_rq, struct sched_entity *se, int not_used1)
{
	cfs_rq_util_change(cfs_rq, 0);
}

static inline void remove_entity_load_avg(struct sched_entity *se) {}

static inline void
attach_entity_load_avg(struct cfs_rq *cfs_rq, struct sched_entity *se) {}
static inline void
detach_entity_load_avg(struct cfs_rq *cfs_rq, struct sched_entity *se) {}

static inline int newidle_balance(struct rq *rq, struct rq_flags *rf)
{
	return 0;
}

static inline void
util_est_enqueue(struct cfs_rq *cfs_rq, struct task_struct *p) {}

static inline void
util_est_dequeue(struct cfs_rq *cfs_rq, struct task_struct *p) {}

static inline void
util_est_update(struct cfs_rq *cfs_rq, struct task_struct *p,
		bool task_sleep) {}
static inline void update_misfit_status(struct task_struct *p, struct rq *rq) {}

#endif /* CONFIG_SMP */

static void check_spread(struct cfs_rq *cfs_rq, struct sched_entity *se)
{
#ifdef CONFIG_SCHED_DEBUG
	s64 d = se->vruntime - cfs_rq->min_vruntime;

	if (d < 0)
		d = -d;

	if (d > 3*sysctl_sched_latency)
		schedstat_inc(cfs_rq->nr_spread_over);
#endif
}

static inline bool entity_is_long_sleeper(struct sched_entity *se)
{
	struct cfs_rq *cfs_rq;
	u64 sleep_time;

	if (se->exec_start == 0)
		return false;

	cfs_rq = cfs_rq_of(se);

	sleep_time = rq_clock_task(rq_of(cfs_rq));

	/* Happen while migrating because of clock task divergence */
	if (sleep_time <= se->exec_start)
		return false;

	sleep_time -= se->exec_start;
	if (sleep_time > ((1ULL << 63) / scale_load_down(NICE_0_LOAD)))
		return true;

	return false;
}

static void
place_entity(struct cfs_rq *cfs_rq, struct sched_entity *se, int initial)
{
	u64 vruntime = cfs_rq->min_vruntime;

	/*
	 * The 'current' period is already promised to the current tasks,
	 * however the extra weight of the new task will slow them down a
	 * little, place the new task so that it fits in the slot that
	 * stays open at the end.
	 */
	if (initial && sched_feat(START_DEBIT))
		vruntime += sched_vslice(cfs_rq, se);

	/* sleeps up to a single latency don't count. */
	if (!initial) {
		unsigned long thresh;

		if (se_is_idle(se))
			thresh = sysctl_sched_min_granularity;
		else
			thresh = sysctl_sched_latency;

		/*
		 * Halve their sleep time's effect, to allow
		 * for a gentler effect of sleepers:
		 */
		if (sched_feat(GENTLE_FAIR_SLEEPERS))
			thresh >>= 1;

		vruntime -= thresh;
	}

	/*
	 * Pull vruntime of the entity being placed to the base level of
	 * cfs_rq, to prevent boosting it if placed backwards.
	 * However, min_vruntime can advance much faster than real time, with
	 * the extreme being when an entity with the minimal weight always runs
	 * on the cfs_rq. If the waking entity slept for a long time, its
	 * vruntime difference from min_vruntime may overflow s64 and their
	 * comparison may get inversed, so ignore the entity's original
	 * vruntime in that case.
	 * The maximal vruntime speedup is given by the ratio of normal to
	 * minimal weight: scale_load_down(NICE_0_LOAD) / MIN_SHARES.
	 * When placing a migrated waking entity, its exec_start has been set
	 * from a different rq. In order to take into account a possible
	 * divergence between new and prev rq's clocks task because of irq and
	 * stolen time, we take an additional margin.
	 * So, cutting off on the sleep time of
	 *     2^63 / scale_load_down(NICE_0_LOAD) ~ 104 days
	 * should be safe.
	 */
	if (entity_is_long_sleeper(se))
		se->vruntime = vruntime;
	else
		se->vruntime = max_vruntime(se->vruntime, vruntime);
}

static void check_enqueue_throttle(struct cfs_rq *cfs_rq);

static inline bool cfs_bandwidth_used(void);

/*
 * MIGRATION
 *
 *	dequeue
 *	  update_curr()
 *	    update_min_vruntime()
 *	  vruntime -= min_vruntime
 *
 *	enqueue
 *	  update_curr()
 *	    update_min_vruntime()
 *	  vruntime += min_vruntime
 *
 * this way the vruntime transition between RQs is done when both
 * min_vruntime are up-to-date.
 *
 * WAKEUP (remote)
 *
 *	->migrate_task_rq_fair() (p->state == TASK_WAKING)
 *	  vruntime -= min_vruntime
 *
 *	enqueue
 *	  update_curr()
 *	    update_min_vruntime()
 *	  vruntime += min_vruntime
 *
 * this way we don't have the most up-to-date min_vruntime on the originating
 * CPU and an up-to-date min_vruntime on the destination CPU.
 */

static void
enqueue_entity(struct cfs_rq *cfs_rq, struct sched_entity *se, int flags)
{
	bool renorm = !(flags & ENQUEUE_WAKEUP) || (flags & ENQUEUE_MIGRATED);
	bool curr = cfs_rq->curr == se;

	/*
	 * If we're the current task, we must renormalise before calling
	 * update_curr().
	 */
	if (renorm && curr)
		se->vruntime += cfs_rq->min_vruntime;

	update_curr(cfs_rq);

	/*
	 * Otherwise, renormalise after, such that we're placed at the current
	 * moment in time, instead of some random moment in the past. Being
	 * placed in the past could significantly boost this task to the
	 * fairness detriment of existing tasks.
	 */
	if (renorm && !curr)
		se->vruntime += cfs_rq->min_vruntime;

	/*
	 * When enqueuing a sched_entity, we must:
	 *   - Update loads to have both entity and cfs_rq synced with now.
	 *   - Add its load to cfs_rq->runnable_avg
	 *   - For group_entity, update its weight to reflect the new share of
	 *     its group cfs_rq
	 *   - Add its new weight to cfs_rq->load.weight
	 */
	update_load_avg(cfs_rq, se, UPDATE_TG | DO_ATTACH);
	se_update_runnable(se);
	update_cfs_group(se);
	account_entity_enqueue(cfs_rq, se);

	if (flags & ENQUEUE_WAKEUP)
		place_entity(cfs_rq, se, 0);
	/* Entity has migrated, no longer consider this task hot */
	if (flags & ENQUEUE_MIGRATED)
		se->exec_start = 0;

	check_schedstat_required();
	update_stats_enqueue_fair(cfs_rq, se, flags);
	check_spread(cfs_rq, se);
	if (!curr)
		__enqueue_entity(cfs_rq, se);
	se->on_rq = 1;

	/*
	 * When bandwidth control is enabled, cfs might have been removed
	 * because of a parent been throttled but cfs->nr_running > 1. Try to
	 * add it unconditionally.
	 */
	if (cfs_rq->nr_running == 1 || cfs_bandwidth_used())
		list_add_leaf_cfs_rq(cfs_rq);

	if (cfs_rq->nr_running == 1)
		check_enqueue_throttle(cfs_rq);
}

static void __clear_buddies_last(struct sched_entity *se)
{
	for_each_sched_entity(se) {
		struct cfs_rq *cfs_rq = cfs_rq_of(se);
		if (cfs_rq->last != se)
			break;

		cfs_rq->last = NULL;
	}
}

static void __clear_buddies_next(struct sched_entity *se)
{
	for_each_sched_entity(se) {
		struct cfs_rq *cfs_rq = cfs_rq_of(se);
		if (cfs_rq->next != se)
			break;

		cfs_rq->next = NULL;
	}
}

static void __clear_buddies_skip(struct sched_entity *se)
{
	for_each_sched_entity(se) {
		struct cfs_rq *cfs_rq = cfs_rq_of(se);
		if (cfs_rq->skip != se)
			break;

		cfs_rq->skip = NULL;
	}
}

static void clear_buddies(struct cfs_rq *cfs_rq, struct sched_entity *se)
{
	if (cfs_rq->last == se)
		__clear_buddies_last(se);

	if (cfs_rq->next == se)
		__clear_buddies_next(se);

	if (cfs_rq->skip == se)
		__clear_buddies_skip(se);
}

static __always_inline void return_cfs_rq_runtime(struct cfs_rq *cfs_rq);

static void
dequeue_entity(struct cfs_rq *cfs_rq, struct sched_entity *se, int flags)
{
	/*
	 * Update run-time statistics of the 'current'.
	 */
	update_curr(cfs_rq);

	/*
	 * When dequeuing a sched_entity, we must:
	 *   - Update loads to have both entity and cfs_rq synced with now.
	 *   - Subtract its load from the cfs_rq->runnable_avg.
	 *   - Subtract its previous weight from cfs_rq->load.weight.
	 *   - For group entity, update its weight to reflect the new share
	 *     of its group cfs_rq.
	 */
	update_load_avg(cfs_rq, se, UPDATE_TG);
	se_update_runnable(se);

	update_stats_dequeue_fair(cfs_rq, se, flags);

	clear_buddies(cfs_rq, se);

	if (se != cfs_rq->curr)
		__dequeue_entity(cfs_rq, se);
	se->on_rq = 0;
	account_entity_dequeue(cfs_rq, se);

	/*
	 * Normalize after update_curr(); which will also have moved
	 * min_vruntime if @se is the one holding it back. But before doing
	 * update_min_vruntime() again, which will discount @se's position and
	 * can move min_vruntime forward still more.
	 */
	if (!(flags & DEQUEUE_SLEEP))
		se->vruntime -= cfs_rq->min_vruntime;

	/* return excess runtime on last dequeue */
	return_cfs_rq_runtime(cfs_rq);

	update_cfs_group(se);

	/*
	 * Now advance min_vruntime if @se was the entity holding it back,
	 * except when: DEQUEUE_SAVE && !DEQUEUE_MOVE, in this case we'll be
	 * put back on, and if we advance min_vruntime, we'll be placed back
	 * further than we started -- ie. we'll be penalized.
	 */
	if ((flags & (DEQUEUE_SAVE | DEQUEUE_MOVE)) != DEQUEUE_SAVE)
		update_min_vruntime(cfs_rq);

	if (cfs_rq->nr_running == 0)
		update_idle_cfs_rq_clock_pelt(cfs_rq);
}

/*
 * Preempt the current task with a newly woken task if needed:
 */
static void
check_preempt_tick(struct cfs_rq *cfs_rq, struct sched_entity *curr)
{
	unsigned long ideal_runtime, delta_exec;
	struct sched_entity *se;
	s64 delta;

	/*
	 * When many tasks blow up the sched_period; it is possible that
	 * sched_slice() reports unusually large results (when many tasks are
	 * very light for example). Therefore impose a maximum.
	 */
	ideal_runtime = min_t(u64, sched_slice(cfs_rq, curr), sysctl_sched_latency);

	delta_exec = curr->sum_exec_runtime - curr->prev_sum_exec_runtime;
	if (delta_exec > ideal_runtime) {
		resched_curr(rq_of(cfs_rq));
		/*
		 * The current task ran long enough, ensure it doesn't get
		 * re-elected due to buddy favours.
		 */
		clear_buddies(cfs_rq, curr);
		return;
	}

	/*
	 * Ensure that a task that missed wakeup preemption by a
	 * narrow margin doesn't have to wait for a full slice.
	 * This also mitigates buddy induced latencies under load.
	 */
	if (delta_exec < sysctl_sched_min_granularity)
		return;

	se = __pick_first_entity(cfs_rq);
	delta = curr->vruntime - se->vruntime;

	if (delta < 0)
		return;

	if (delta > ideal_runtime)
		resched_curr(rq_of(cfs_rq));
}

static void
set_next_entity(struct cfs_rq *cfs_rq, struct sched_entity *se)
{
	clear_buddies(cfs_rq, se);

	/* 'current' is not kept within the tree. */
	if (se->on_rq) {
		/*
		 * Any task has to be enqueued before it get to execute on
		 * a CPU. So account for the time it spent waiting on the
		 * runqueue.
		 */
		update_stats_wait_end_fair(cfs_rq, se);
		__dequeue_entity(cfs_rq, se);
		update_load_avg(cfs_rq, se, UPDATE_TG);
	}

	update_stats_curr_start(cfs_rq, se);
	cfs_rq->curr = se;

	/*
	 * Track our maximum slice length, if the CPU's load is at
	 * least twice that of our own weight (i.e. dont track it
	 * when there are only lesser-weight tasks around):
	 */
	if (schedstat_enabled() &&
	    rq_of(cfs_rq)->cfs.load.weight >= 2*se->load.weight) {
		struct sched_statistics *stats;

		stats = __schedstats_from_se(se);
		__schedstat_set(stats->slice_max,
				max((u64)stats->slice_max,
				    se->sum_exec_runtime - se->prev_sum_exec_runtime));
	}

	se->prev_sum_exec_runtime = se->sum_exec_runtime;
}

static int
wakeup_preempt_entity(struct sched_entity *curr, struct sched_entity *se);

/*
 * Pick the next process, keeping these things in mind, in this order:
 * 1) keep things fair between processes/task groups
 * 2) pick the "next" process, since someone really wants that to run
 * 3) pick the "last" process, for cache locality
 * 4) do not run the "skip" process, if something else is available
 */
static struct sched_entity *
pick_next_entity(struct cfs_rq *cfs_rq, struct sched_entity *curr)
{
	struct sched_entity *left = __pick_first_entity(cfs_rq);
	struct sched_entity *se;

	/*
	 * If curr is set we have to see if its left of the leftmost entity
	 * still in the tree, provided there was anything in the tree at all.
	 */
	if (!left || (curr && entity_before(curr, left)))
		left = curr;

	se = left; /* ideally we run the leftmost entity */

	/*
	 * Avoid running the skip buddy, if running something else can
	 * be done without getting too unfair.
	 */
	if (cfs_rq->skip && cfs_rq->skip == se) {
		struct sched_entity *second;

		if (se == curr) {
			second = __pick_first_entity(cfs_rq);
		} else {
			second = __pick_next_entity(se);
			if (!second || (curr && entity_before(curr, second)))
				second = curr;
		}

		if (second && wakeup_preempt_entity(second, left) < 1)
			se = second;
	}

	if (cfs_rq->next && wakeup_preempt_entity(cfs_rq->next, left) < 1) {
		/*
		 * Someone really wants this to run. If it's not unfair, run it.
		 */
		se = cfs_rq->next;
	} else if (cfs_rq->last && wakeup_preempt_entity(cfs_rq->last, left) < 1) {
		/*
		 * Prefer last buddy, try to return the CPU to a preempted task.
		 */
		se = cfs_rq->last;
	}

	return se;
}

static bool check_cfs_rq_runtime(struct cfs_rq *cfs_rq);

static void put_prev_entity(struct cfs_rq *cfs_rq, struct sched_entity *prev)
{
	/*
	 * If still on the runqueue then deactivate_task()
	 * was not called and update_curr() has to be done:
	 */
	if (prev->on_rq)
		update_curr(cfs_rq);

	/* throttle cfs_rqs exceeding runtime */
	check_cfs_rq_runtime(cfs_rq);

	check_spread(cfs_rq, prev);

	if (prev->on_rq) {
		update_stats_wait_start_fair(cfs_rq, prev);
		/* Put 'current' back into the tree. */
		__enqueue_entity(cfs_rq, prev);
		/* in !on_rq case, update occurred at dequeue */
		update_load_avg(cfs_rq, prev, 0);
	}
	cfs_rq->curr = NULL;
}

static void
entity_tick(struct cfs_rq *cfs_rq, struct sched_entity *curr, int queued)
{
	/*
	 * Update run-time statistics of the 'current'.
	 */
	update_curr(cfs_rq);

	/*
	 * Ensure that runnable average is periodically updated.
	 */
	update_load_avg(cfs_rq, curr, UPDATE_TG);
	update_cfs_group(curr);

#ifdef CONFIG_SCHED_HRTICK
	/*
	 * queued ticks are scheduled to match the slice, so don't bother
	 * validating it and just reschedule.
	 */
	if (queued) {
		resched_curr(rq_of(cfs_rq));
		return;
	}
	/*
	 * don't let the period tick interfere with the hrtick preemption
	 */
	if (!sched_feat(DOUBLE_TICK) &&
			hrtimer_active(&rq_of(cfs_rq)->hrtick_timer))
		return;
#endif

	if (cfs_rq->nr_running > 1)
		check_preempt_tick(cfs_rq, curr);
}


/**************************************************
 * CFS bandwidth control machinery
 */

#ifdef CONFIG_CFS_BANDWIDTH

#ifdef CONFIG_JUMP_LABEL
static struct static_key __cfs_bandwidth_used;

static inline bool cfs_bandwidth_used(void)
{
	return static_key_false(&__cfs_bandwidth_used);
}

void cfs_bandwidth_usage_inc(void)
{
	static_key_slow_inc_cpuslocked(&__cfs_bandwidth_used);
}

void cfs_bandwidth_usage_dec(void)
{
	static_key_slow_dec_cpuslocked(&__cfs_bandwidth_used);
}
#else /* CONFIG_JUMP_LABEL */
static bool cfs_bandwidth_used(void)
{
	return true;
}

void cfs_bandwidth_usage_inc(void) {}
void cfs_bandwidth_usage_dec(void) {}
#endif /* CONFIG_JUMP_LABEL */

/*
 * default period for cfs group bandwidth.
 * default: 0.1s, units: nanoseconds
 */
static inline u64 default_cfs_period(void)
{
	return 100000000ULL;
}

static inline u64 sched_cfs_bandwidth_slice(void)
{
	return (u64)sysctl_sched_cfs_bandwidth_slice * NSEC_PER_USEC;
}

/*
 * Replenish runtime according to assigned quota. We use sched_clock_cpu
 * directly instead of rq->clock to avoid adding additional synchronization
 * around rq->lock.
 *
 * requires cfs_b->lock
 */
void __refill_cfs_bandwidth_runtime(struct cfs_bandwidth *cfs_b)
{
	if (unlikely(cfs_b->quota == RUNTIME_INF))
		return;

	cfs_b->runtime += cfs_b->quota;
	cfs_b->runtime = min(cfs_b->runtime, cfs_b->quota + cfs_b->burst);
}

static inline struct cfs_bandwidth *tg_cfs_bandwidth(struct task_group *tg)
{
	return &tg->cfs_bandwidth;
}

/* returns 0 on failure to allocate runtime */
static int __assign_cfs_rq_runtime(struct cfs_bandwidth *cfs_b,
				   struct cfs_rq *cfs_rq, u64 target_runtime)
{
	u64 min_amount, amount = 0;

	lockdep_assert_held(&cfs_b->lock);

	/* note: this is a positive sum as runtime_remaining <= 0 */
	min_amount = target_runtime - cfs_rq->runtime_remaining;

	if (cfs_b->quota == RUNTIME_INF)
		amount = min_amount;
	else {
		start_cfs_bandwidth(cfs_b);

		if (cfs_b->runtime > 0) {
			amount = min(cfs_b->runtime, min_amount);
			cfs_b->runtime -= amount;
			cfs_b->idle = 0;
		}
	}

	cfs_rq->runtime_remaining += amount;

	return cfs_rq->runtime_remaining > 0;
}

/* returns 0 on failure to allocate runtime */
static int assign_cfs_rq_runtime(struct cfs_rq *cfs_rq)
{
	struct cfs_bandwidth *cfs_b = tg_cfs_bandwidth(cfs_rq->tg);
	int ret;

	raw_spin_lock(&cfs_b->lock);
	ret = __assign_cfs_rq_runtime(cfs_b, cfs_rq, sched_cfs_bandwidth_slice());
	raw_spin_unlock(&cfs_b->lock);

	return ret;
}

static void __account_cfs_rq_runtime(struct cfs_rq *cfs_rq, u64 delta_exec)
{
	/* dock delta_exec before expiring quota (as it could span periods) */
	cfs_rq->runtime_remaining -= delta_exec;

	if (likely(cfs_rq->runtime_remaining > 0))
		return;

	if (cfs_rq->throttled)
		return;
	/*
	 * if we're unable to extend our runtime we resched so that the active
	 * hierarchy can be throttled
	 */
	if (!assign_cfs_rq_runtime(cfs_rq) && likely(cfs_rq->curr))
		resched_curr(rq_of(cfs_rq));
}

static __always_inline
void account_cfs_rq_runtime(struct cfs_rq *cfs_rq, u64 delta_exec)
{
	if (!cfs_bandwidth_used() || !cfs_rq->runtime_enabled)
		return;

	__account_cfs_rq_runtime(cfs_rq, delta_exec);
}

static inline int cfs_rq_throttled(struct cfs_rq *cfs_rq)
{
	return cfs_bandwidth_used() && cfs_rq->throttled;
}

/* check whether cfs_rq, or any parent, is throttled */
static inline int throttled_hierarchy(struct cfs_rq *cfs_rq)
{
	return cfs_bandwidth_used() && cfs_rq->throttle_count;
}

/*
 * Ensure that neither of the group entities corresponding to src_cpu or
 * dest_cpu are members of a throttled hierarchy when performing group
 * load-balance operations.
 */
static inline int throttled_lb_pair(struct task_group *tg,
				    int src_cpu, int dest_cpu)
{
	struct cfs_rq *src_cfs_rq, *dest_cfs_rq;

	src_cfs_rq = tg->cfs_rq[src_cpu];
	dest_cfs_rq = tg->cfs_rq[dest_cpu];

	return throttled_hierarchy(src_cfs_rq) ||
	       throttled_hierarchy(dest_cfs_rq);
}

static int tg_unthrottle_up(struct task_group *tg, void *data)
{
	struct rq *rq = data;
	struct cfs_rq *cfs_rq = tg->cfs_rq[cpu_of(rq)];

	cfs_rq->throttle_count--;
	if (!cfs_rq->throttle_count) {
		cfs_rq->throttled_clock_pelt_time += rq_clock_pelt(rq) -
					     cfs_rq->throttled_clock_pelt;

		/* Add cfs_rq with load or one or more already running entities to the list */
		if (!cfs_rq_is_decayed(cfs_rq) || cfs_rq->nr_running)
			list_add_leaf_cfs_rq(cfs_rq);
	}

	return 0;
}

static int tg_throttle_down(struct task_group *tg, void *data)
{
	struct rq *rq = data;
	struct cfs_rq *cfs_rq = tg->cfs_rq[cpu_of(rq)];

	/* group is entering throttled state, stop time */
	if (!cfs_rq->throttle_count) {
		cfs_rq->throttled_clock_pelt = rq_clock_pelt(rq);
		list_del_leaf_cfs_rq(cfs_rq);
	}
	cfs_rq->throttle_count++;

	return 0;
}

static bool throttle_cfs_rq(struct cfs_rq *cfs_rq)
{
	struct rq *rq = rq_of(cfs_rq);
	struct cfs_bandwidth *cfs_b = tg_cfs_bandwidth(cfs_rq->tg);
	struct sched_entity *se;
	long task_delta, idle_task_delta, dequeue = 1;

	raw_spin_lock(&cfs_b->lock);
	/* This will start the period timer if necessary */
	if (__assign_cfs_rq_runtime(cfs_b, cfs_rq, 1)) {
		/*
		 * We have raced with bandwidth becoming available, and if we
		 * actually throttled the timer might not unthrottle us for an
		 * entire period. We additionally needed to make sure that any
		 * subsequent check_cfs_rq_runtime calls agree not to throttle
		 * us, as we may commit to do cfs put_prev+pick_next, so we ask
		 * for 1ns of runtime rather than just check cfs_b.
		 */
		dequeue = 0;
	} else {
		list_add_tail_rcu(&cfs_rq->throttled_list,
				  &cfs_b->throttled_cfs_rq);
	}
	raw_spin_unlock(&cfs_b->lock);

	if (!dequeue)
		return false;  /* Throttle no longer required. */

	se = cfs_rq->tg->se[cpu_of(rq_of(cfs_rq))];

	/* freeze hierarchy runnable averages while throttled */
	rcu_read_lock();
	walk_tg_tree_from(cfs_rq->tg, tg_throttle_down, tg_nop, (void *)rq);
	rcu_read_unlock();

	task_delta = cfs_rq->h_nr_running;
	idle_task_delta = cfs_rq->idle_h_nr_running;
	for_each_sched_entity(se) {
		struct cfs_rq *qcfs_rq = cfs_rq_of(se);
		/* throttled entity or throttle-on-deactivate */
		if (!se->on_rq)
			goto done;

		dequeue_entity(qcfs_rq, se, DEQUEUE_SLEEP);

		if (cfs_rq_is_idle(group_cfs_rq(se)))
			idle_task_delta = cfs_rq->h_nr_running;

		qcfs_rq->h_nr_running -= task_delta;
		qcfs_rq->idle_h_nr_running -= idle_task_delta;

		if (qcfs_rq->load.weight) {
			/* Avoid re-evaluating load for this entity: */
			se = parent_entity(se);
			break;
		}
	}

	for_each_sched_entity(se) {
		struct cfs_rq *qcfs_rq = cfs_rq_of(se);
		/* throttled entity or throttle-on-deactivate */
		if (!se->on_rq)
			goto done;

		update_load_avg(qcfs_rq, se, 0);
		se_update_runnable(se);

		if (cfs_rq_is_idle(group_cfs_rq(se)))
			idle_task_delta = cfs_rq->h_nr_running;

		qcfs_rq->h_nr_running -= task_delta;
		qcfs_rq->idle_h_nr_running -= idle_task_delta;
	}

	/* At this point se is NULL and we are at root level*/
	sub_nr_running(rq, task_delta);

done:
	/*
	 * Note: distribution will already see us throttled via the
	 * throttled-list.  rq->lock protects completion.
	 */
	cfs_rq->throttled = 1;
	cfs_rq->throttled_clock = rq_clock(rq);
	return true;
}

void unthrottle_cfs_rq(struct cfs_rq *cfs_rq)
{
	struct rq *rq = rq_of(cfs_rq);
	struct cfs_bandwidth *cfs_b = tg_cfs_bandwidth(cfs_rq->tg);
	struct sched_entity *se;
	long task_delta, idle_task_delta;

	se = cfs_rq->tg->se[cpu_of(rq)];

	cfs_rq->throttled = 0;

	update_rq_clock(rq);

	raw_spin_lock(&cfs_b->lock);
	cfs_b->throttled_time += rq_clock(rq) - cfs_rq->throttled_clock;
	list_del_rcu(&cfs_rq->throttled_list);
	raw_spin_unlock(&cfs_b->lock);

	/* update hierarchical throttle state */
	walk_tg_tree_from(cfs_rq->tg, tg_nop, tg_unthrottle_up, (void *)rq);

	/* Nothing to run but something to decay (on_list)? Complete the branch */
	if (!cfs_rq->load.weight) {
		if (cfs_rq->on_list)
			goto unthrottle_throttle;
		return;
	}

	task_delta = cfs_rq->h_nr_running;
	idle_task_delta = cfs_rq->idle_h_nr_running;
	for_each_sched_entity(se) {
		struct cfs_rq *qcfs_rq = cfs_rq_of(se);

		if (se->on_rq)
			break;
		enqueue_entity(qcfs_rq, se, ENQUEUE_WAKEUP);

		if (cfs_rq_is_idle(group_cfs_rq(se)))
			idle_task_delta = cfs_rq->h_nr_running;

		qcfs_rq->h_nr_running += task_delta;
		qcfs_rq->idle_h_nr_running += idle_task_delta;

		/* end evaluation on encountering a throttled cfs_rq */
		if (cfs_rq_throttled(qcfs_rq))
			goto unthrottle_throttle;
	}

	for_each_sched_entity(se) {
		struct cfs_rq *qcfs_rq = cfs_rq_of(se);

		update_load_avg(qcfs_rq, se, UPDATE_TG);
		se_update_runnable(se);

		if (cfs_rq_is_idle(group_cfs_rq(se)))
			idle_task_delta = cfs_rq->h_nr_running;

		qcfs_rq->h_nr_running += task_delta;
		qcfs_rq->idle_h_nr_running += idle_task_delta;

		/* end evaluation on encountering a throttled cfs_rq */
		if (cfs_rq_throttled(qcfs_rq))
			goto unthrottle_throttle;

		/*
		 * One parent has been throttled and cfs_rq removed from the
		 * list. Add it back to not break the leaf list.
		 */
		if (throttled_hierarchy(qcfs_rq))
			list_add_leaf_cfs_rq(qcfs_rq);
	}

	/* At this point se is NULL and we are at root level*/
	add_nr_running(rq, task_delta);

unthrottle_throttle:
	/*
	 * The cfs_rq_throttled() breaks in the above iteration can result in
	 * incomplete leaf list maintenance, resulting in triggering the
	 * assertion below.
	 */
	for_each_sched_entity(se) {
		struct cfs_rq *qcfs_rq = cfs_rq_of(se);

		if (list_add_leaf_cfs_rq(qcfs_rq))
			break;
	}

	assert_list_leaf_cfs_rq(rq);

	/* Determine whether we need to wake up potentially idle CPU: */
	if (rq->curr == rq->idle && rq->cfs.nr_running)
		resched_curr(rq);
}

static void distribute_cfs_runtime(struct cfs_bandwidth *cfs_b)
{
	struct cfs_rq *cfs_rq;
	u64 runtime, remaining = 1;

	rcu_read_lock();
	list_for_each_entry_rcu(cfs_rq, &cfs_b->throttled_cfs_rq,
				throttled_list) {
		struct rq *rq = rq_of(cfs_rq);
		struct rq_flags rf;

		rq_lock_irqsave(rq, &rf);
		if (!cfs_rq_throttled(cfs_rq))
			goto next;

		/* By the above check, this should never be true */
		SCHED_WARN_ON(cfs_rq->runtime_remaining > 0);

		raw_spin_lock(&cfs_b->lock);
		runtime = -cfs_rq->runtime_remaining + 1;
		if (runtime > cfs_b->runtime)
			runtime = cfs_b->runtime;
		cfs_b->runtime -= runtime;
		remaining = cfs_b->runtime;
		raw_spin_unlock(&cfs_b->lock);

		cfs_rq->runtime_remaining += runtime;

		/* we check whether we're throttled above */
		if (cfs_rq->runtime_remaining > 0)
			unthrottle_cfs_rq(cfs_rq);

next:
		rq_unlock_irqrestore(rq, &rf);

		if (!remaining)
			break;
	}
	rcu_read_unlock();
}

/*
 * Responsible for refilling a task_group's bandwidth and unthrottling its
 * cfs_rqs as appropriate. If there has been no activity within the last
 * period the timer is deactivated until scheduling resumes; cfs_b->idle is
 * used to track this state.
 */
static int do_sched_cfs_period_timer(struct cfs_bandwidth *cfs_b, int overrun, unsigned long flags)
{
	int throttled;

	/* no need to continue the timer with no bandwidth constraint */
	if (cfs_b->quota == RUNTIME_INF)
		goto out_deactivate;

	throttled = !list_empty(&cfs_b->throttled_cfs_rq);
	cfs_b->nr_periods += overrun;

	/* Refill extra burst quota even if cfs_b->idle */
	__refill_cfs_bandwidth_runtime(cfs_b);

	/*
	 * idle depends on !throttled (for the case of a large deficit), and if
	 * we're going inactive then everything else can be deferred
	 */
	if (cfs_b->idle && !throttled)
		goto out_deactivate;

	if (!throttled) {
		/* mark as potentially idle for the upcoming period */
		cfs_b->idle = 1;
		return 0;
	}

	/* account preceding periods in which throttling occurred */
	cfs_b->nr_throttled += overrun;

	/*
	 * This check is repeated as we release cfs_b->lock while we unthrottle.
	 */
	while (throttled && cfs_b->runtime > 0) {
		raw_spin_unlock_irqrestore(&cfs_b->lock, flags);
		/* we can't nest cfs_b->lock while distributing bandwidth */
		distribute_cfs_runtime(cfs_b);
		raw_spin_lock_irqsave(&cfs_b->lock, flags);

		throttled = !list_empty(&cfs_b->throttled_cfs_rq);
	}

	/*
	 * While we are ensured activity in the period following an
	 * unthrottle, this also covers the case in which the new bandwidth is
	 * insufficient to cover the existing bandwidth deficit.  (Forcing the
	 * timer to remain active while there are any throttled entities.)
	 */
	cfs_b->idle = 0;

	return 0;

out_deactivate:
	return 1;
}

/* a cfs_rq won't donate quota below this amount */
static const u64 min_cfs_rq_runtime = 1 * NSEC_PER_MSEC;
/* minimum remaining period time to redistribute slack quota */
static const u64 min_bandwidth_expiration = 2 * NSEC_PER_MSEC;
/* how long we wait to gather additional slack before distributing */
static const u64 cfs_bandwidth_slack_period = 5 * NSEC_PER_MSEC;

/*
 * Are we near the end of the current quota period?
 *
 * Requires cfs_b->lock for hrtimer_expires_remaining to be safe against the
 * hrtimer base being cleared by hrtimer_start. In the case of
 * migrate_hrtimers, base is never cleared, so we are fine.
 */
static int runtime_refresh_within(struct cfs_bandwidth *cfs_b, u64 min_expire)
{
	struct hrtimer *refresh_timer = &cfs_b->period_timer;
	s64 remaining;

	/* if the call-back is running a quota refresh is already occurring */
	if (hrtimer_callback_running(refresh_timer))
		return 1;

	/* is a quota refresh about to occur? */
	remaining = ktime_to_ns(hrtimer_expires_remaining(refresh_timer));
	if (remaining < (s64)min_expire)
		return 1;

	return 0;
}

static void start_cfs_slack_bandwidth(struct cfs_bandwidth *cfs_b)
{
	u64 min_left = cfs_bandwidth_slack_period + min_bandwidth_expiration;

	/* if there's a quota refresh soon don't bother with slack */
	if (runtime_refresh_within(cfs_b, min_left))
		return;

	/* don't push forwards an existing deferred unthrottle */
	if (cfs_b->slack_started)
		return;
	cfs_b->slack_started = true;

	hrtimer_start(&cfs_b->slack_timer,
			ns_to_ktime(cfs_bandwidth_slack_period),
			HRTIMER_MODE_REL);
}

/* we know any runtime found here is valid as update_curr() precedes return */
static void __return_cfs_rq_runtime(struct cfs_rq *cfs_rq)
{
	struct cfs_bandwidth *cfs_b = tg_cfs_bandwidth(cfs_rq->tg);
	s64 slack_runtime = cfs_rq->runtime_remaining - min_cfs_rq_runtime;

	if (slack_runtime <= 0)
		return;

	raw_spin_lock(&cfs_b->lock);
	if (cfs_b->quota != RUNTIME_INF) {
		cfs_b->runtime += slack_runtime;

		/* we are under rq->lock, defer unthrottling using a timer */
		if (cfs_b->runtime > sched_cfs_bandwidth_slice() &&
		    !list_empty(&cfs_b->throttled_cfs_rq))
			start_cfs_slack_bandwidth(cfs_b);
	}
	raw_spin_unlock(&cfs_b->lock);

	/* even if it's not valid for return we don't want to try again */
	cfs_rq->runtime_remaining -= slack_runtime;
}

static __always_inline void return_cfs_rq_runtime(struct cfs_rq *cfs_rq)
{
	if (!cfs_bandwidth_used())
		return;

	if (!cfs_rq->runtime_enabled || cfs_rq->nr_running)
		return;

	__return_cfs_rq_runtime(cfs_rq);
}

/*
 * This is done with a timer (instead of inline with bandwidth return) since
 * it's necessary to juggle rq->locks to unthrottle their respective cfs_rqs.
 */
static void do_sched_cfs_slack_timer(struct cfs_bandwidth *cfs_b)
{
	u64 runtime = 0, slice = sched_cfs_bandwidth_slice();
	unsigned long flags;

	/* confirm we're still not at a refresh boundary */
	raw_spin_lock_irqsave(&cfs_b->lock, flags);
	cfs_b->slack_started = false;

	if (runtime_refresh_within(cfs_b, min_bandwidth_expiration)) {
		raw_spin_unlock_irqrestore(&cfs_b->lock, flags);
		return;
	}

	if (cfs_b->quota != RUNTIME_INF && cfs_b->runtime > slice)
		runtime = cfs_b->runtime;

	raw_spin_unlock_irqrestore(&cfs_b->lock, flags);

	if (!runtime)
		return;

	distribute_cfs_runtime(cfs_b);
}

/*
 * When a group wakes up we want to make sure that its quota is not already
 * expired/exceeded, otherwise it may be allowed to steal additional ticks of
 * runtime as update_curr() throttling can not trigger until it's on-rq.
 */
static void check_enqueue_throttle(struct cfs_rq *cfs_rq)
{
	if (!cfs_bandwidth_used())
		return;

	/* an active group must be handled by the update_curr()->put() path */
	if (!cfs_rq->runtime_enabled || cfs_rq->curr)
		return;

	/* ensure the group is not already throttled */
	if (cfs_rq_throttled(cfs_rq))
		return;

	/* update runtime allocation */
	account_cfs_rq_runtime(cfs_rq, 0);
	if (cfs_rq->runtime_remaining <= 0)
		throttle_cfs_rq(cfs_rq);
}

static void sync_throttle(struct task_group *tg, int cpu)
{
	struct cfs_rq *pcfs_rq, *cfs_rq;

	if (!cfs_bandwidth_used())
		return;

	if (!tg->parent)
		return;

	cfs_rq = tg->cfs_rq[cpu];
	pcfs_rq = tg->parent->cfs_rq[cpu];

	cfs_rq->throttle_count = pcfs_rq->throttle_count;
	cfs_rq->throttled_clock_pelt = rq_clock_pelt(cpu_rq(cpu));
}

/* conditionally throttle active cfs_rq's from put_prev_entity() */
static bool check_cfs_rq_runtime(struct cfs_rq *cfs_rq)
{
	if (!cfs_bandwidth_used())
		return false;

	if (likely(!cfs_rq->runtime_enabled || cfs_rq->runtime_remaining > 0))
		return false;

	/*
	 * it's possible for a throttled entity to be forced into a running
	 * state (e.g. set_curr_task), in this case we're finished.
	 */
	if (cfs_rq_throttled(cfs_rq))
		return true;

	return throttle_cfs_rq(cfs_rq);
}

static enum hrtimer_restart sched_cfs_slack_timer(struct hrtimer *timer)
{
	struct cfs_bandwidth *cfs_b =
		container_of(timer, struct cfs_bandwidth, slack_timer);

	do_sched_cfs_slack_timer(cfs_b);

	return HRTIMER_NORESTART;
}

extern const u64 max_cfs_quota_period;

static enum hrtimer_restart sched_cfs_period_timer(struct hrtimer *timer)
{
	struct cfs_bandwidth *cfs_b =
		container_of(timer, struct cfs_bandwidth, period_timer);
	unsigned long flags;
	int overrun;
	int idle = 0;
	int count = 0;

	raw_spin_lock_irqsave(&cfs_b->lock, flags);
	for (;;) {
		overrun = hrtimer_forward_now(timer, cfs_b->period);
		if (!overrun)
			break;

		idle = do_sched_cfs_period_timer(cfs_b, overrun, flags);

		if (++count > 3) {
			u64 new, old = ktime_to_ns(cfs_b->period);

			/*
			 * Grow period by a factor of 2 to avoid losing precision.
			 * Precision loss in the quota/period ratio can cause __cfs_schedulable
			 * to fail.
			 */
			new = old * 2;
			if (new < max_cfs_quota_period) {
				cfs_b->period = ns_to_ktime(new);
				cfs_b->quota *= 2;
				cfs_b->burst *= 2;

				pr_warn_ratelimited(
	"cfs_period_timer[cpu%d]: period too short, scaling up (new cfs_period_us = %lld, cfs_quota_us = %lld)\n",
					smp_processor_id(),
					div_u64(new, NSEC_PER_USEC),
					div_u64(cfs_b->quota, NSEC_PER_USEC));
			} else {
				pr_warn_ratelimited(
	"cfs_period_timer[cpu%d]: period too short, but cannot scale up without losing precision (cfs_period_us = %lld, cfs_quota_us = %lld)\n",
					smp_processor_id(),
					div_u64(old, NSEC_PER_USEC),
					div_u64(cfs_b->quota, NSEC_PER_USEC));
			}

			/* reset count so we don't come right back in here */
			count = 0;
		}
	}
	if (idle)
		cfs_b->period_active = 0;
	raw_spin_unlock_irqrestore(&cfs_b->lock, flags);

	return idle ? HRTIMER_NORESTART : HRTIMER_RESTART;
}

void init_cfs_bandwidth(struct cfs_bandwidth *cfs_b)
{
	raw_spin_lock_init(&cfs_b->lock);
	cfs_b->runtime = 0;
	cfs_b->quota = RUNTIME_INF;
	cfs_b->period = ns_to_ktime(default_cfs_period());
	cfs_b->burst = 0;

	INIT_LIST_HEAD(&cfs_b->throttled_cfs_rq);
	hrtimer_init(&cfs_b->period_timer, CLOCK_MONOTONIC, HRTIMER_MODE_ABS_PINNED);
	cfs_b->period_timer.function = sched_cfs_period_timer;
	hrtimer_init(&cfs_b->slack_timer, CLOCK_MONOTONIC, HRTIMER_MODE_REL);
	cfs_b->slack_timer.function = sched_cfs_slack_timer;
	cfs_b->slack_started = false;
}

static void init_cfs_rq_runtime(struct cfs_rq *cfs_rq)
{
	cfs_rq->runtime_enabled = 0;
	INIT_LIST_HEAD(&cfs_rq->throttled_list);
}

void start_cfs_bandwidth(struct cfs_bandwidth *cfs_b)
{
	lockdep_assert_held(&cfs_b->lock);

	if (cfs_b->period_active)
		return;

	cfs_b->period_active = 1;
	hrtimer_forward_now(&cfs_b->period_timer, cfs_b->period);
	hrtimer_start_expires(&cfs_b->period_timer, HRTIMER_MODE_ABS_PINNED);
}

static void destroy_cfs_bandwidth(struct cfs_bandwidth *cfs_b)
{
	/* init_cfs_bandwidth() was not called */
	if (!cfs_b->throttled_cfs_rq.next)
		return;

	hrtimer_cancel(&cfs_b->period_timer);
	hrtimer_cancel(&cfs_b->slack_timer);
}

/*
 * Both these CPU hotplug callbacks race against unregister_fair_sched_group()
 *
 * The race is harmless, since modifying bandwidth settings of unhooked group
 * bits doesn't do much.
 */

/* cpu online callback */
static void __maybe_unused update_runtime_enabled(struct rq *rq)
{
	struct task_group *tg;

	lockdep_assert_rq_held(rq);

	rcu_read_lock();
	list_for_each_entry_rcu(tg, &task_groups, list) {
		struct cfs_bandwidth *cfs_b = &tg->cfs_bandwidth;
		struct cfs_rq *cfs_rq = tg->cfs_rq[cpu_of(rq)];

		raw_spin_lock(&cfs_b->lock);
		cfs_rq->runtime_enabled = cfs_b->quota != RUNTIME_INF;
		raw_spin_unlock(&cfs_b->lock);
	}
	rcu_read_unlock();
}

/* cpu offline callback */
static void __maybe_unused unthrottle_offline_cfs_rqs(struct rq *rq)
{
	struct task_group *tg;

	lockdep_assert_rq_held(rq);

	rcu_read_lock();
	list_for_each_entry_rcu(tg, &task_groups, list) {
		struct cfs_rq *cfs_rq = tg->cfs_rq[cpu_of(rq)];

		if (!cfs_rq->runtime_enabled)
			continue;

		/*
		 * clock_task is not advancing so we just need to make sure
		 * there's some valid quota amount
		 */
		cfs_rq->runtime_remaining = 1;
		/*
		 * Offline rq is schedulable till CPU is completely disabled
		 * in take_cpu_down(), so we prevent new cfs throttling here.
		 */
		cfs_rq->runtime_enabled = 0;

		if (cfs_rq_throttled(cfs_rq))
			unthrottle_cfs_rq(cfs_rq);
	}
	rcu_read_unlock();
}

#else /* CONFIG_CFS_BANDWIDTH */

static inline bool cfs_bandwidth_used(void)
{
	return false;
}

static void account_cfs_rq_runtime(struct cfs_rq *cfs_rq, u64 delta_exec) {}
static bool check_cfs_rq_runtime(struct cfs_rq *cfs_rq) { return false; }
static void check_enqueue_throttle(struct cfs_rq *cfs_rq) {}
static inline void sync_throttle(struct task_group *tg, int cpu) {}
static __always_inline void return_cfs_rq_runtime(struct cfs_rq *cfs_rq) {}

static inline int cfs_rq_throttled(struct cfs_rq *cfs_rq)
{
	return 0;
}

static inline int throttled_hierarchy(struct cfs_rq *cfs_rq)
{
	return 0;
}

static inline int throttled_lb_pair(struct task_group *tg,
				    int src_cpu, int dest_cpu)
{
	return 0;
}

void init_cfs_bandwidth(struct cfs_bandwidth *cfs_b) {}

#ifdef CONFIG_FAIR_GROUP_SCHED
static void init_cfs_rq_runtime(struct cfs_rq *cfs_rq) {}
#endif

static inline struct cfs_bandwidth *tg_cfs_bandwidth(struct task_group *tg)
{
	return NULL;
}
static inline void destroy_cfs_bandwidth(struct cfs_bandwidth *cfs_b) {}
static inline void update_runtime_enabled(struct rq *rq) {}
static inline void unthrottle_offline_cfs_rqs(struct rq *rq) {}

#endif /* CONFIG_CFS_BANDWIDTH */

/**************************************************
 * CFS operations on tasks:
 */

#ifdef CONFIG_SCHED_HRTICK
static void hrtick_start_fair(struct rq *rq, struct task_struct *p)
{
	struct sched_entity *se = &p->se;
	struct cfs_rq *cfs_rq = cfs_rq_of(se);

	SCHED_WARN_ON(task_rq(p) != rq);

	if (rq->cfs.h_nr_running > 1) {
		u64 slice = sched_slice(cfs_rq, se);
		u64 ran = se->sum_exec_runtime - se->prev_sum_exec_runtime;
		s64 delta = slice - ran;

		if (delta < 0) {
			if (task_current(rq, p))
				resched_curr(rq);
			return;
		}
		hrtick_start(rq, delta);
	}
}

/*
 * called from enqueue/dequeue and updates the hrtick when the
 * current task is from our class and nr_running is low enough
 * to matter.
 */
static void hrtick_update(struct rq *rq)
{
	struct task_struct *curr = rq->curr;

	if (!hrtick_enabled_fair(rq) || curr->sched_class != &fair_sched_class)
		return;

	if (cfs_rq_of(&curr->se)->nr_running < sched_nr_latency)
		hrtick_start_fair(rq, curr);
}
#else /* !CONFIG_SCHED_HRTICK */
static inline void
hrtick_start_fair(struct rq *rq, struct task_struct *p)
{
}

static inline void hrtick_update(struct rq *rq)
{
}
#endif

#ifdef CONFIG_SMP
static inline unsigned long cpu_util(int cpu);

static inline bool cpu_overutilized(int cpu)
{
	return !fits_capacity(cpu_util(cpu), capacity_of(cpu));
}

static inline void update_overutilized_status(struct rq *rq)
{
	if (!READ_ONCE(rq->rd->overutilized) && cpu_overutilized(rq->cpu)) {
		WRITE_ONCE(rq->rd->overutilized, SG_OVERUTILIZED);
		trace_sched_overutilized_tp(rq->rd, SG_OVERUTILIZED);
	}
}
#else
static inline void update_overutilized_status(struct rq *rq) { }
#endif

/* Runqueue only has SCHED_IDLE tasks enqueued */
static int sched_idle_rq(struct rq *rq)
{
	return unlikely(rq->nr_running == rq->cfs.idle_h_nr_running &&
			rq->nr_running);
}

/*
 * Returns true if cfs_rq only has SCHED_IDLE entities enqueued. Note the use
 * of idle_nr_running, which does not consider idle descendants of normal
 * entities.
 */
static bool sched_idle_cfs_rq(struct cfs_rq *cfs_rq)
{
	return cfs_rq->nr_running &&
		cfs_rq->nr_running == cfs_rq->idle_nr_running;
}

#ifdef CONFIG_SMP
static int sched_idle_cpu(int cpu)
{
	return sched_idle_rq(cpu_rq(cpu));
}
#endif

/*
 * The enqueue_task method is called before nr_running is
 * increased. Here we update the fair scheduling stats and
 * then put the task into the rbtree:
 */
static void
enqueue_task_fair(struct rq *rq, struct task_struct *p, int flags)
{
	struct cfs_rq *cfs_rq;
	struct sched_entity *se = &p->se;
	int idle_h_nr_running = task_has_idle_policy(p);
	int task_new = !(flags & ENQUEUE_WAKEUP);

	/*
	 * The code below (indirectly) updates schedutil which looks at
	 * the cfs_rq utilization to select a frequency.
	 * Let's add the task's estimated utilization to the cfs_rq's
	 * estimated utilization, before we update schedutil.
	 */
	util_est_enqueue(&rq->cfs, p);

	/*
	 * If in_iowait is set, the code below may not trigger any cpufreq
	 * utilization updates, so do it here explicitly with the IOWAIT flag
	 * passed.
	 */
	if (p->in_iowait)
		cpufreq_update_util(rq, SCHED_CPUFREQ_IOWAIT);

	for_each_sched_entity(se) {
		if (se->on_rq)
			break;
		cfs_rq = cfs_rq_of(se);
		enqueue_entity(cfs_rq, se, flags);

		cfs_rq->h_nr_running++;
		cfs_rq->idle_h_nr_running += idle_h_nr_running;

		if (cfs_rq_is_idle(cfs_rq))
			idle_h_nr_running = 1;

		/* end evaluation on encountering a throttled cfs_rq */
		if (cfs_rq_throttled(cfs_rq))
			goto enqueue_throttle;

		flags = ENQUEUE_WAKEUP;
	}

	for_each_sched_entity(se) {
		cfs_rq = cfs_rq_of(se);

		update_load_avg(cfs_rq, se, UPDATE_TG);
		se_update_runnable(se);
		update_cfs_group(se);

		cfs_rq->h_nr_running++;
		cfs_rq->idle_h_nr_running += idle_h_nr_running;

		if (cfs_rq_is_idle(cfs_rq))
			idle_h_nr_running = 1;

		/* end evaluation on encountering a throttled cfs_rq */
		if (cfs_rq_throttled(cfs_rq))
			goto enqueue_throttle;

               /*
                * One parent has been throttled and cfs_rq removed from the
                * list. Add it back to not break the leaf list.
                */
               if (throttled_hierarchy(cfs_rq))
                       list_add_leaf_cfs_rq(cfs_rq);
	}

	/* At this point se is NULL and we are at root level*/
	add_nr_running(rq, 1);

	/*
	 * Since new tasks are assigned an initial util_avg equal to
	 * half of the spare capacity of their CPU, tiny tasks have the
	 * ability to cross the overutilized threshold, which will
	 * result in the load balancer ruining all the task placement
	 * done by EAS. As a way to mitigate that effect, do not account
	 * for the first enqueue operation of new tasks during the
	 * overutilized flag detection.
	 *
	 * A better way of solving this problem would be to wait for
	 * the PELT signals of tasks to converge before taking them
	 * into account, but that is not straightforward to implement,
	 * and the following generally works well enough in practice.
	 */
	if (!task_new)
		update_overutilized_status(rq);

enqueue_throttle:
	if (cfs_bandwidth_used()) {
		/*
		 * When bandwidth control is enabled; the cfs_rq_throttled()
		 * breaks in the above iteration can result in incomplete
		 * leaf list maintenance, resulting in triggering the assertion
		 * below.
		 */
		for_each_sched_entity(se) {
			cfs_rq = cfs_rq_of(se);

			if (list_add_leaf_cfs_rq(cfs_rq))
				break;
		}
	}

	assert_list_leaf_cfs_rq(rq);

	hrtick_update(rq);
}

static void set_next_buddy(struct sched_entity *se);

/*
 * The dequeue_task method is called before nr_running is
 * decreased. We remove the task from the rbtree and
 * update the fair scheduling stats:
 */
static void dequeue_task_fair(struct rq *rq, struct task_struct *p, int flags)
{
	struct cfs_rq *cfs_rq;
	struct sched_entity *se = &p->se;
	int task_sleep = flags & DEQUEUE_SLEEP;
	int idle_h_nr_running = task_has_idle_policy(p);
	bool was_sched_idle = sched_idle_rq(rq);

	util_est_dequeue(&rq->cfs, p);

	for_each_sched_entity(se) {
		cfs_rq = cfs_rq_of(se);
		dequeue_entity(cfs_rq, se, flags);

		cfs_rq->h_nr_running--;
		cfs_rq->idle_h_nr_running -= idle_h_nr_running;

		if (cfs_rq_is_idle(cfs_rq))
			idle_h_nr_running = 1;

		/* end evaluation on encountering a throttled cfs_rq */
		if (cfs_rq_throttled(cfs_rq))
			goto dequeue_throttle;

		/* Don't dequeue parent if it has other entities besides us */
		if (cfs_rq->load.weight) {
			/* Avoid re-evaluating load for this entity: */
			se = parent_entity(se);
			/*
			 * Bias pick_next to pick a task from this cfs_rq, as
			 * p is sleeping when it is within its sched_slice.
			 */
			if (task_sleep && se && !throttled_hierarchy(cfs_rq))
				set_next_buddy(se);
			break;
		}
		flags |= DEQUEUE_SLEEP;
	}

	for_each_sched_entity(se) {
		cfs_rq = cfs_rq_of(se);

		update_load_avg(cfs_rq, se, UPDATE_TG);
		se_update_runnable(se);
		update_cfs_group(se);

		cfs_rq->h_nr_running--;
		cfs_rq->idle_h_nr_running -= idle_h_nr_running;

		if (cfs_rq_is_idle(cfs_rq))
			idle_h_nr_running = 1;

		/* end evaluation on encountering a throttled cfs_rq */
		if (cfs_rq_throttled(cfs_rq))
			goto dequeue_throttle;

	}

	/* At this point se is NULL and we are at root level*/
	sub_nr_running(rq, 1);

	/* balance early to pull high priority tasks */
	if (unlikely(!was_sched_idle && sched_idle_rq(rq)))
		rq->next_balance = jiffies;

dequeue_throttle:
	util_est_update(&rq->cfs, p, task_sleep);
	hrtick_update(rq);
}

#ifdef CONFIG_SMP

/* Working cpumask for: load_balance, load_balance_newidle. */
DEFINE_PER_CPU(cpumask_var_t, load_balance_mask);
DEFINE_PER_CPU(cpumask_var_t, select_idle_mask);

#ifdef CONFIG_NO_HZ_COMMON

static struct {
	cpumask_var_t idle_cpus_mask;
	atomic_t nr_cpus;
	int has_blocked;		/* Idle CPUS has blocked load */
	int needs_update;		/* Newly idle CPUs need their next_balance collated */
	unsigned long next_balance;     /* in jiffy units */
	unsigned long next_blocked;	/* Next update of blocked load in jiffies */
} nohz ____cacheline_aligned;

#endif /* CONFIG_NO_HZ_COMMON */

static unsigned long cpu_load(struct rq *rq)
{
	return cfs_rq_load_avg(&rq->cfs);
}

/*
 * cpu_load_without - compute CPU load without any contributions from *p
 * @cpu: the CPU which load is requested
 * @p: the task which load should be discounted
 *
 * The load of a CPU is defined by the load of tasks currently enqueued on that
 * CPU as well as tasks which are currently sleeping after an execution on that
 * CPU.
 *
 * This method returns the load of the specified CPU by discounting the load of
 * the specified task, whenever the task is currently contributing to the CPU
 * load.
 */
static unsigned long cpu_load_without(struct rq *rq, struct task_struct *p)
{
	struct cfs_rq *cfs_rq;
	unsigned int load;

	/* Task has no contribution or is new */
	if (cpu_of(rq) != task_cpu(p) || !READ_ONCE(p->se.avg.last_update_time))
		return cpu_load(rq);

	cfs_rq = &rq->cfs;
	load = READ_ONCE(cfs_rq->avg.load_avg);

	/* Discount task's util from CPU's util */
	lsub_positive(&load, task_h_load(p));

	return load;
}

static unsigned long cpu_runnable(struct rq *rq)
{
	return cfs_rq_runnable_avg(&rq->cfs);
}

static unsigned long cpu_runnable_without(struct rq *rq, struct task_struct *p)
{
	struct cfs_rq *cfs_rq;
	unsigned int runnable;

	/* Task has no contribution or is new */
	if (cpu_of(rq) != task_cpu(p) || !READ_ONCE(p->se.avg.last_update_time))
		return cpu_runnable(rq);

	cfs_rq = &rq->cfs;
	runnable = READ_ONCE(cfs_rq->avg.runnable_avg);

	/* Discount task's runnable from CPU's runnable */
	lsub_positive(&runnable, p->se.avg.runnable_avg);

	return runnable;
}

static unsigned long capacity_of(int cpu)
{
	return cpu_rq(cpu)->cpu_capacity;
}

static void record_wakee(struct task_struct *p)
{
	/*
	 * Only decay a single time; tasks that have less then 1 wakeup per
	 * jiffy will not have built up many flips.
	 */
	if (time_after(jiffies, current->wakee_flip_decay_ts + HZ)) {
		current->wakee_flips >>= 1;
		current->wakee_flip_decay_ts = jiffies;
	}

	if (current->last_wakee != p) {
		current->last_wakee = p;
		current->wakee_flips++;
	}
}

/*
 * Detect M:N waker/wakee relationships via a switching-frequency heuristic.
 *
 * A waker of many should wake a different task than the one last awakened
 * at a frequency roughly N times higher than one of its wakees.
 *
 * In order to determine whether we should let the load spread vs consolidating
 * to shared cache, we look for a minimum 'flip' frequency of llc_size in one
 * partner, and a factor of lls_size higher frequency in the other.
 *
 * With both conditions met, we can be relatively sure that the relationship is
 * non-monogamous, with partner count exceeding socket size.
 *
 * Waker/wakee being client/server, worker/dispatcher, interrupt source or
 * whatever is irrelevant, spread criteria is apparent partner count exceeds
 * socket size.
 */
static int wake_wide(struct task_struct *p)
{
	unsigned int master = current->wakee_flips;
	unsigned int slave = p->wakee_flips;
	int factor = __this_cpu_read(sd_llc_size);

	if (master < slave)
		swap(master, slave);
	if (slave < factor || master < slave * factor)
		return 0;
	return 1;
}

/*
 * The purpose of wake_affine() is to quickly determine on which CPU we can run
 * soonest. For the purpose of speed we only consider the waking and previous
 * CPU.
 *
 * wake_affine_idle() - only considers 'now', it check if the waking CPU is
 *			cache-affine and is (or	will be) idle.
 *
 * wake_affine_weight() - considers the weight to reflect the average
 *			  scheduling latency of the CPUs. This seems to work
 *			  for the overloaded case.
 */
static int
wake_affine_idle(int this_cpu, int prev_cpu, int sync)
{
	/*
	 * If this_cpu is idle, it implies the wakeup is from interrupt
	 * context. Only allow the move if cache is shared. Otherwise an
	 * interrupt intensive workload could force all tasks onto one
	 * node depending on the IO topology or IRQ affinity settings.
	 *
	 * If the prev_cpu is idle and cache affine then avoid a migration.
	 * There is no guarantee that the cache hot data from an interrupt
	 * is more important than cache hot data on the prev_cpu and from
	 * a cpufreq perspective, it's better to have higher utilisation
	 * on one CPU.
	 */
	if (available_idle_cpu(this_cpu) && cpus_share_cache(this_cpu, prev_cpu))
		return available_idle_cpu(prev_cpu) ? prev_cpu : this_cpu;

	if (sync && cpu_rq(this_cpu)->nr_running == 1)
		return this_cpu;

	if (available_idle_cpu(prev_cpu))
		return prev_cpu;

	return nr_cpumask_bits;
}

static int
wake_affine_weight(struct sched_domain *sd, struct task_struct *p,
		   int this_cpu, int prev_cpu, int sync)
{
	s64 this_eff_load, prev_eff_load;
	unsigned long task_load;

	this_eff_load = cpu_load(cpu_rq(this_cpu));

	if (sync) {
		unsigned long current_load = task_h_load(current);

		if (current_load > this_eff_load)
			return this_cpu;

		this_eff_load -= current_load;
	}

	task_load = task_h_load(p);

	this_eff_load += task_load;
	if (sched_feat(WA_BIAS))
		this_eff_load *= 100;
	this_eff_load *= capacity_of(prev_cpu);

	prev_eff_load = cpu_load(cpu_rq(prev_cpu));
	prev_eff_load -= task_load;
	if (sched_feat(WA_BIAS))
		prev_eff_load *= 100 + (sd->imbalance_pct - 100) / 2;
	prev_eff_load *= capacity_of(this_cpu);

	/*
	 * If sync, adjust the weight of prev_eff_load such that if
	 * prev_eff == this_eff that select_idle_sibling() will consider
	 * stacking the wakee on top of the waker if no other CPU is
	 * idle.
	 */
	if (sync)
		prev_eff_load += 1;

	return this_eff_load < prev_eff_load ? this_cpu : nr_cpumask_bits;
}

static int wake_affine(struct sched_domain *sd, struct task_struct *p,
		       int this_cpu, int prev_cpu, int sync)
{
	int target = nr_cpumask_bits;

	if (sched_feat(WA_IDLE))
		target = wake_affine_idle(this_cpu, prev_cpu, sync);

	if (sched_feat(WA_WEIGHT) && target == nr_cpumask_bits)
		target = wake_affine_weight(sd, p, this_cpu, prev_cpu, sync);

	schedstat_inc(p->stats.nr_wakeups_affine_attempts);
	if (target == nr_cpumask_bits)
		return prev_cpu;

	schedstat_inc(sd->ttwu_move_affine);
	schedstat_inc(p->stats.nr_wakeups_affine);
	return target;
}

static struct sched_group *
find_idlest_group(struct sched_domain *sd, struct task_struct *p, int this_cpu);

/*
 * find_idlest_group_cpu - find the idlest CPU among the CPUs in the group.
 */
static int
find_idlest_group_cpu(struct sched_group *group, struct task_struct *p, int this_cpu)
{
	unsigned long load, min_load = ULONG_MAX;
	unsigned int min_exit_latency = UINT_MAX;
	u64 latest_idle_timestamp = 0;
	int least_loaded_cpu = this_cpu;
	int shallowest_idle_cpu = -1;
	int i;

	/* Check if we have any choice: */
	if (group->group_weight == 1)
		return cpumask_first(sched_group_span(group));

	/* Traverse only the allowed CPUs */
	for_each_cpu_and(i, sched_group_span(group), p->cpus_ptr) {
		struct rq *rq = cpu_rq(i);

		if (!sched_core_cookie_match(rq, p))
			continue;

		if (sched_idle_cpu(i))
			return i;

		if (available_idle_cpu(i)) {
			struct cpuidle_state *idle = idle_get_state(rq);
			if (idle && idle->exit_latency < min_exit_latency) {
				/*
				 * We give priority to a CPU whose idle state
				 * has the smallest exit latency irrespective
				 * of any idle timestamp.
				 */
				min_exit_latency = idle->exit_latency;
				latest_idle_timestamp = rq->idle_stamp;
				shallowest_idle_cpu = i;
			} else if ((!idle || idle->exit_latency == min_exit_latency) &&
				   rq->idle_stamp > latest_idle_timestamp) {
				/*
				 * If equal or no active idle state, then
				 * the most recently idled CPU might have
				 * a warmer cache.
				 */
				latest_idle_timestamp = rq->idle_stamp;
				shallowest_idle_cpu = i;
			}
		} else if (shallowest_idle_cpu == -1) {
			load = cpu_load(cpu_rq(i));
			if (load < min_load) {
				min_load = load;
				least_loaded_cpu = i;
			}
		}
	}

	return shallowest_idle_cpu != -1 ? shallowest_idle_cpu : least_loaded_cpu;
}

static inline int find_idlest_cpu(struct sched_domain *sd, struct task_struct *p,
				  int cpu, int prev_cpu, int sd_flag)
{
	int new_cpu = cpu;

	if (!cpumask_intersects(sched_domain_span(sd), p->cpus_ptr))
		return prev_cpu;

	/*
	 * We need task's util for cpu_util_without, sync it up to
	 * prev_cpu's last_update_time.
	 */
	if (!(sd_flag & SD_BALANCE_FORK))
		sync_entity_load_avg(&p->se);

	while (sd) {
		struct sched_group *group;
		struct sched_domain *tmp;
		int weight;

		if (!(sd->flags & sd_flag)) {
			sd = sd->child;
			continue;
		}

		group = find_idlest_group(sd, p, cpu);
		if (!group) {
			sd = sd->child;
			continue;
		}

		new_cpu = find_idlest_group_cpu(group, p, cpu);
		if (new_cpu == cpu) {
			/* Now try balancing at a lower domain level of 'cpu': */
			sd = sd->child;
			continue;
		}

		/* Now try balancing at a lower domain level of 'new_cpu': */
		cpu = new_cpu;
		weight = sd->span_weight;
		sd = NULL;
		for_each_domain(cpu, tmp) {
			if (weight <= tmp->span_weight)
				break;
			if (tmp->flags & sd_flag)
				sd = tmp;
		}
	}

	return new_cpu;
}

static inline int __select_idle_cpu(int cpu, struct task_struct *p)
{
	if ((available_idle_cpu(cpu) || sched_idle_cpu(cpu)) &&
	    sched_cpu_cookie_match(cpu_rq(cpu), p))
		return cpu;

	return -1;
}

#ifdef CONFIG_SCHED_SMT
DEFINE_STATIC_KEY_FALSE(sched_smt_present);
EXPORT_SYMBOL_GPL(sched_smt_present);

static inline void set_idle_cores(int cpu, int val)
{
	struct sched_domain_shared *sds;

	sds = rcu_dereference(per_cpu(sd_llc_shared, cpu));
	if (sds)
		WRITE_ONCE(sds->has_idle_cores, val);
}

static inline bool test_idle_cores(int cpu, bool def)
{
	struct sched_domain_shared *sds;

	sds = rcu_dereference(per_cpu(sd_llc_shared, cpu));
	if (sds)
		return READ_ONCE(sds->has_idle_cores);

	return def;
}

/*
 * Scans the local SMT mask to see if the entire core is idle, and records this
 * information in sd_llc_shared->has_idle_cores.
 *
 * Since SMT siblings share all cache levels, inspecting this limited remote
 * state should be fairly cheap.
 */
void __update_idle_core(struct rq *rq)
{
	int core = cpu_of(rq);
	int cpu;

	rcu_read_lock();
	if (test_idle_cores(core, true))
		goto unlock;

	for_each_cpu(cpu, cpu_smt_mask(core)) {
		if (cpu == core)
			continue;

		if (!available_idle_cpu(cpu))
			goto unlock;
	}

	set_idle_cores(core, 1);
unlock:
	rcu_read_unlock();
}

/*
 * Scan the entire LLC domain for idle cores; this dynamically switches off if
 * there are no idle cores left in the system; tracked through
 * sd_llc->shared->has_idle_cores and enabled through update_idle_core() above.
 */
static int select_idle_core(struct task_struct *p, int core, struct cpumask *cpus, int *idle_cpu)
{
	bool idle = true;
	int cpu;

	if (!static_branch_likely(&sched_smt_present))
		return __select_idle_cpu(core, p);

	for_each_cpu(cpu, cpu_smt_mask(core)) {
		if (!available_idle_cpu(cpu)) {
			idle = false;
			if (*idle_cpu == -1) {
				if (sched_idle_cpu(cpu) && cpumask_test_cpu(cpu, p->cpus_ptr)) {
					*idle_cpu = cpu;
					break;
				}
				continue;
			}
			break;
		}
		if (*idle_cpu == -1 && cpumask_test_cpu(cpu, p->cpus_ptr))
			*idle_cpu = cpu;
	}

	if (idle)
		return core;

	cpumask_andnot(cpus, cpus, cpu_smt_mask(core));
	return -1;
}

/*
 * Scan the local SMT mask for idle CPUs.
 */
static int select_idle_smt(struct task_struct *p, struct sched_domain *sd, int target)
{
	int cpu;

	for_each_cpu(cpu, cpu_smt_mask(target)) {
		if (!cpumask_test_cpu(cpu, p->cpus_ptr) ||
		    !cpumask_test_cpu(cpu, sched_domain_span(sd)))
			continue;
		if (available_idle_cpu(cpu) || sched_idle_cpu(cpu))
			return cpu;
	}

	return -1;
}

#else /* CONFIG_SCHED_SMT */

static inline void set_idle_cores(int cpu, int val)
{
}

static inline bool test_idle_cores(int cpu, bool def)
{
	return def;
}

static inline int select_idle_core(struct task_struct *p, int core, struct cpumask *cpus, int *idle_cpu)
{
	return __select_idle_cpu(core, p);
}

static inline int select_idle_smt(struct task_struct *p, struct sched_domain *sd, int target)
{
	return -1;
}

#endif /* CONFIG_SCHED_SMT */

/*
 * Scan the LLC domain for idle CPUs; this is dynamically regulated by
 * comparing the average scan cost (tracked in sd->avg_scan_cost) against the
 * average idle time for this rq (as found in rq->avg_idle).
 */
static int select_idle_cpu(struct task_struct *p, struct sched_domain *sd, bool has_idle_core, int target)
{
	struct cpumask *cpus = this_cpu_cpumask_var_ptr(select_idle_mask);
	int i, cpu, idle_cpu = -1, nr = INT_MAX;
	struct sched_domain_shared *sd_share;
	struct rq *this_rq = this_rq();
	int this = smp_processor_id();
	struct sched_domain *this_sd;
	u64 time = 0;

	this_sd = rcu_dereference(*this_cpu_ptr(&sd_llc));
	if (!this_sd)
		return -1;

	cpumask_and(cpus, sched_domain_span(sd), p->cpus_ptr);

	if (sched_feat(SIS_PROP) && !has_idle_core) {
		u64 avg_cost, avg_idle, span_avg;
		unsigned long now = jiffies;

		/*
		 * If we're busy, the assumption that the last idle period
		 * predicts the future is flawed; age away the remaining
		 * predicted idle time.
		 */
		if (unlikely(this_rq->wake_stamp < now)) {
			while (this_rq->wake_stamp < now && this_rq->wake_avg_idle) {
				this_rq->wake_stamp++;
				this_rq->wake_avg_idle >>= 1;
			}
		}

		avg_idle = this_rq->wake_avg_idle;
		avg_cost = this_sd->avg_scan_cost + 1;

		span_avg = sd->span_weight * avg_idle;
		if (span_avg > 4*avg_cost)
			nr = div_u64(span_avg, avg_cost);
		else
			nr = 4;

		time = cpu_clock(this);
	}

	if (sched_feat(SIS_UTIL)) {
		sd_share = rcu_dereference(per_cpu(sd_llc_shared, target));
		if (sd_share) {
			/* because !--nr is the condition to stop scan */
			nr = READ_ONCE(sd_share->nr_idle_scan) + 1;
			/* overloaded LLC is unlikely to have idle cpu/core */
			if (nr == 1)
				return -1;
		}
	}

	for_each_cpu_wrap(cpu, cpus, target + 1) {
		if (has_idle_core) {
			i = select_idle_core(p, cpu, cpus, &idle_cpu);
			if ((unsigned int)i < nr_cpumask_bits)
				return i;

		} else {
			if (!--nr)
				return -1;
			idle_cpu = __select_idle_cpu(cpu, p);
			if ((unsigned int)idle_cpu < nr_cpumask_bits)
				break;
		}
	}

	if (has_idle_core)
		set_idle_cores(target, false);

	if (sched_feat(SIS_PROP) && !has_idle_core) {
		time = cpu_clock(this) - time;

		/*
		 * Account for the scan cost of wakeups against the average
		 * idle time.
		 */
		this_rq->wake_avg_idle -= min(this_rq->wake_avg_idle, time);

		update_avg(&this_sd->avg_scan_cost, time);
	}

	return idle_cpu;
}

/*
 * Scan the asym_capacity domain for idle CPUs; pick the first idle one on which
 * the task fits. If no CPU is big enough, but there are idle ones, try to
 * maximize capacity.
 */
static int
select_idle_capacity(struct task_struct *p, struct sched_domain *sd, int target)
{
	unsigned long task_util, best_cap = 0;
	int cpu, best_cpu = -1;
	struct cpumask *cpus;

	cpus = this_cpu_cpumask_var_ptr(select_idle_mask);
	cpumask_and(cpus, sched_domain_span(sd), p->cpus_ptr);

	task_util = uclamp_task_util(p);

	for_each_cpu_wrap(cpu, cpus, target) {
		unsigned long cpu_cap = capacity_of(cpu);

		if (!available_idle_cpu(cpu) && !sched_idle_cpu(cpu))
			continue;
		if (fits_capacity(task_util, cpu_cap))
			return cpu;

		if (cpu_cap > best_cap) {
			best_cap = cpu_cap;
			best_cpu = cpu;
		}
	}

	return best_cpu;
}

static inline bool asym_fits_cpu(unsigned long util,
				 unsigned long util_min,
				 unsigned long util_max,
				 int cpu)
{
	if (sched_asym_cpucap_active())
		return util_fits_cpu(util, util_min, util_max, cpu);

	return true;
}

/*
 * Try and locate an idle core/thread in the LLC cache domain.
 */
static int select_idle_sibling(struct task_struct *p, int prev, int target)
{
	bool has_idle_core = false;
	struct sched_domain *sd;
	unsigned long task_util, util_min, util_max;
	int i, recent_used_cpu;

	/*
	 * On asymmetric system, update task utilization because we will check
	 * that the task fits with cpu's capacity.
	 */
	if (sched_asym_cpucap_active()) {
		sync_entity_load_avg(&p->se);
		task_util = task_util_est(p);
		util_min = uclamp_eff_value(p, UCLAMP_MIN);
		util_max = uclamp_eff_value(p, UCLAMP_MAX);
	}

	/*
	 * per-cpu select_idle_mask usage
	 */
	lockdep_assert_irqs_disabled();

	if ((available_idle_cpu(target) || sched_idle_cpu(target)) &&
	    asym_fits_cpu(task_util, util_min, util_max, target))
		return target;

	/*
	 * If the previous CPU is cache affine and idle, don't be stupid:
	 */
	if (prev != target && cpus_share_cache(prev, target) &&
	    (available_idle_cpu(prev) || sched_idle_cpu(prev)) &&
	    asym_fits_cpu(task_util, util_min, util_max, prev))
		return prev;

	/*
	 * Allow a per-cpu kthread to stack with the wakee if the
	 * kworker thread and the tasks previous CPUs are the same.
	 * The assumption is that the wakee queued work for the
	 * per-cpu kthread that is now complete and the wakeup is
	 * essentially a sync wakeup. An obvious example of this
	 * pattern is IO completions.
	 */
	if (is_per_cpu_kthread(current) &&
	    in_task() &&
	    prev == smp_processor_id() &&
	    this_rq()->nr_running <= 1 &&
	    asym_fits_cpu(task_util, util_min, util_max, prev)) {
		return prev;
	}

	/* Check a recently used CPU as a potential idle candidate: */
	recent_used_cpu = p->recent_used_cpu;
	p->recent_used_cpu = prev;
	if (recent_used_cpu != prev &&
	    recent_used_cpu != target &&
	    cpus_share_cache(recent_used_cpu, target) &&
	    (available_idle_cpu(recent_used_cpu) || sched_idle_cpu(recent_used_cpu)) &&
	    cpumask_test_cpu(p->recent_used_cpu, p->cpus_ptr) &&
	    asym_fits_cpu(task_util, util_min, util_max, recent_used_cpu)) {
		return recent_used_cpu;
	}

	/*
	 * For asymmetric CPU capacity systems, our domain of interest is
	 * sd_asym_cpucapacity rather than sd_llc.
	 */
	if (sched_asym_cpucap_active()) {
		sd = rcu_dereference(per_cpu(sd_asym_cpucapacity, target));
		/*
		 * On an asymmetric CPU capacity system where an exclusive
		 * cpuset defines a symmetric island (i.e. one unique
		 * capacity_orig value through the cpuset), the key will be set
		 * but the CPUs within that cpuset will not have a domain with
		 * SD_ASYM_CPUCAPACITY. These should follow the usual symmetric
		 * capacity path.
		 */
		if (sd) {
			i = select_idle_capacity(p, sd, target);
			return ((unsigned)i < nr_cpumask_bits) ? i : target;
		}
	}

	sd = rcu_dereference(per_cpu(sd_llc, target));
	if (!sd)
		return target;

	if (sched_smt_active()) {
		has_idle_core = test_idle_cores(target, false);

		if (!has_idle_core && cpus_share_cache(prev, target)) {
			i = select_idle_smt(p, sd, prev);
			if ((unsigned int)i < nr_cpumask_bits)
				return i;
		}
	}

	i = select_idle_cpu(p, sd, has_idle_core, target);
	if ((unsigned)i < nr_cpumask_bits)
		return i;

	return target;
}

/**
 * cpu_util - Estimates the amount of capacity of a CPU used by CFS tasks.
 * @cpu: the CPU to get the utilization of
 *
 * The unit of the return value must be the one of capacity so we can compare
 * the utilization with the capacity of the CPU that is available for CFS task
 * (ie cpu_capacity).
 *
 * cfs_rq.avg.util_avg is the sum of running time of runnable tasks plus the
 * recent utilization of currently non-runnable tasks on a CPU. It represents
 * the amount of utilization of a CPU in the range [0..capacity_orig] where
 * capacity_orig is the cpu_capacity available at the highest frequency
 * (arch_scale_freq_capacity()).
 * The utilization of a CPU converges towards a sum equal to or less than the
 * current capacity (capacity_curr <= capacity_orig) of the CPU because it is
 * the running time on this CPU scaled by capacity_curr.
 *
 * The estimated utilization of a CPU is defined to be the maximum between its
 * cfs_rq.avg.util_avg and the sum of the estimated utilization of the tasks
 * currently RUNNABLE on that CPU.
 * This allows to properly represent the expected utilization of a CPU which
 * has just got a big task running since a long sleep period. At the same time
 * however it preserves the benefits of the "blocked utilization" in
 * describing the potential for other tasks waking up on the same CPU.
 *
 * Nevertheless, cfs_rq.avg.util_avg can be higher than capacity_curr or even
 * higher than capacity_orig because of unfortunate rounding in
 * cfs.avg.util_avg or just after migrating tasks and new task wakeups until
 * the average stabilizes with the new running time. We need to check that the
 * utilization stays within the range of [0..capacity_orig] and cap it if
 * necessary. Without utilization capping, a group could be seen as overloaded
 * (CPU0 utilization at 121% + CPU1 utilization at 80%) whereas CPU1 has 20% of
 * available capacity. We allow utilization to overshoot capacity_curr (but not
 * capacity_orig) as it useful for predicting the capacity required after task
 * migrations (scheduler-driven DVFS).
 *
 * Return: the (estimated) utilization for the specified CPU
 */
static inline unsigned long cpu_util(int cpu)
{
	struct cfs_rq *cfs_rq;
	unsigned int util;

	cfs_rq = &cpu_rq(cpu)->cfs;
	util = READ_ONCE(cfs_rq->avg.util_avg);

	if (sched_feat(UTIL_EST))
		util = max(util, READ_ONCE(cfs_rq->avg.util_est.enqueued));

	return min_t(unsigned long, util, capacity_orig_of(cpu));
}

/*
 * cpu_util_without: compute cpu utilization without any contributions from *p
 * @cpu: the CPU which utilization is requested
 * @p: the task which utilization should be discounted
 *
 * The utilization of a CPU is defined by the utilization of tasks currently
 * enqueued on that CPU as well as tasks which are currently sleeping after an
 * execution on that CPU.
 *
 * This method returns the utilization of the specified CPU by discounting the
 * utilization of the specified task, whenever the task is currently
 * contributing to the CPU utilization.
 */
static unsigned long cpu_util_without(int cpu, struct task_struct *p)
{
	struct cfs_rq *cfs_rq;
	unsigned int util;

	/* Task has no contribution or is new */
	if (cpu != task_cpu(p) || !READ_ONCE(p->se.avg.last_update_time))
		return cpu_util(cpu);

	cfs_rq = &cpu_rq(cpu)->cfs;
	util = READ_ONCE(cfs_rq->avg.util_avg);

	/* Discount task's util from CPU's util */
	lsub_positive(&util, task_util(p));

	/*
	 * Covered cases:
	 *
	 * a) if *p is the only task sleeping on this CPU, then:
	 *      cpu_util (== task_util) > util_est (== 0)
	 *    and thus we return:
	 *      cpu_util_without = (cpu_util - task_util) = 0
	 *
	 * b) if other tasks are SLEEPING on this CPU, which is now exiting
	 *    IDLE, then:
	 *      cpu_util >= task_util
	 *      cpu_util > util_est (== 0)
	 *    and thus we discount *p's blocked utilization to return:
	 *      cpu_util_without = (cpu_util - task_util) >= 0
	 *
	 * c) if other tasks are RUNNABLE on that CPU and
	 *      util_est > cpu_util
	 *    then we use util_est since it returns a more restrictive
	 *    estimation of the spare capacity on that CPU, by just
	 *    considering the expected utilization of tasks already
	 *    runnable on that CPU.
	 *
	 * Cases a) and b) are covered by the above code, while case c) is
	 * covered by the following code when estimated utilization is
	 * enabled.
	 */
	if (sched_feat(UTIL_EST)) {
		unsigned int estimated =
			READ_ONCE(cfs_rq->avg.util_est.enqueued);

		/*
		 * Despite the following checks we still have a small window
		 * for a possible race, when an execl's select_task_rq_fair()
		 * races with LB's detach_task():
		 *
		 *   detach_task()
		 *     p->on_rq = TASK_ON_RQ_MIGRATING;
		 *     ---------------------------------- A
		 *     deactivate_task()                   \
		 *       dequeue_task()                     + RaceTime
		 *         util_est_dequeue()              /
		 *     ---------------------------------- B
		 *
		 * The additional check on "current == p" it's required to
		 * properly fix the execl regression and it helps in further
		 * reducing the chances for the above race.
		 */
		if (unlikely(task_on_rq_queued(p) || current == p))
			lsub_positive(&estimated, _task_util_est(p));

		util = max(util, estimated);
	}

	/*
	 * Utilization (estimated) can exceed the CPU capacity, thus let's
	 * clamp to the maximum CPU capacity to ensure consistency with
	 * the cpu_util call.
	 */
	return min_t(unsigned long, util, capacity_orig_of(cpu));
}

/*
 * Predicts what cpu_util(@cpu) would return if @p was migrated (and enqueued)
 * to @dst_cpu.
 */
static unsigned long cpu_util_next(int cpu, struct task_struct *p, int dst_cpu)
{
	struct cfs_rq *cfs_rq = &cpu_rq(cpu)->cfs;
	unsigned long util_est, util = READ_ONCE(cfs_rq->avg.util_avg);

	/*
	 * If @p migrates from @cpu to another, remove its contribution. Or,
	 * if @p migrates from another CPU to @cpu, add its contribution. In
	 * the other cases, @cpu is not impacted by the migration, so the
	 * util_avg should already be correct.
	 */
	if (task_cpu(p) == cpu && dst_cpu != cpu)
		lsub_positive(&util, task_util(p));
	else if (task_cpu(p) != cpu && dst_cpu == cpu)
		util += task_util(p);

	if (sched_feat(UTIL_EST)) {
		util_est = READ_ONCE(cfs_rq->avg.util_est.enqueued);

		/*
		 * During wake-up, the task isn't enqueued yet and doesn't
		 * appear in the cfs_rq->avg.util_est.enqueued of any rq,
		 * so just add it (if needed) to "simulate" what will be
		 * cpu_util() after the task has been enqueued.
		 */
		if (dst_cpu == cpu)
			util_est += _task_util_est(p);

		util = max(util, util_est);
	}

	return min(util, capacity_orig_of(cpu));
}

/*
 * compute_energy(): Estimates the energy that @pd would consume if @p was
 * migrated to @dst_cpu. compute_energy() predicts what will be the utilization
 * landscape of @pd's CPUs after the task migration, and uses the Energy Model
 * to compute what would be the energy if we decided to actually migrate that
 * task.
 */
static long
compute_energy(struct task_struct *p, int dst_cpu, struct perf_domain *pd)
{
	struct cpumask *pd_mask = perf_domain_span(pd);
	unsigned long cpu_cap = arch_scale_cpu_capacity(cpumask_first(pd_mask));
	unsigned long max_util = 0, sum_util = 0;
	unsigned long _cpu_cap = cpu_cap;
	int cpu;

	_cpu_cap -= arch_scale_thermal_pressure(cpumask_first(pd_mask));

	/*
	 * The capacity state of CPUs of the current rd can be driven by CPUs
	 * of another rd if they belong to the same pd. So, account for the
	 * utilization of these CPUs too by masking pd with cpu_online_mask
	 * instead of the rd span.
	 *
	 * If an entire pd is outside of the current rd, it will not appear in
	 * its pd list and will not be accounted by compute_energy().
	 */
	for_each_cpu_and(cpu, pd_mask, cpu_online_mask) {
		unsigned long util_freq = cpu_util_next(cpu, p, dst_cpu);
		unsigned long cpu_util, util_running = util_freq;
		struct task_struct *tsk = NULL;

		/*
		 * When @p is placed on @cpu:
		 *
		 * util_running = max(cpu_util, cpu_util_est) +
		 *		  max(task_util, _task_util_est)
		 *
		 * while cpu_util_next is: max(cpu_util + task_util,
		 *			       cpu_util_est + _task_util_est)
		 */
		if (cpu == dst_cpu) {
			tsk = p;
			util_running =
				cpu_util_next(cpu, p, -1) + task_util_est(p);
		}

		/*
		 * Busy time computation: utilization clamping is not
		 * required since the ratio (sum_util / cpu_capacity)
		 * is already enough to scale the EM reported power
		 * consumption at the (eventually clamped) cpu_capacity.
		 */
		cpu_util = effective_cpu_util(cpu, util_running, cpu_cap,
					      ENERGY_UTIL, NULL);

		sum_util += min(cpu_util, _cpu_cap);

		/*
		 * Performance domain frequency: utilization clamping
		 * must be considered since it affects the selection
		 * of the performance domain frequency.
		 * NOTE: in case RT tasks are running, by default the
		 * FREQUENCY_UTIL's utilization can be max OPP.
		 */
		cpu_util = effective_cpu_util(cpu, util_freq, cpu_cap,
					      FREQUENCY_UTIL, tsk);
		max_util = max(max_util, min(cpu_util, _cpu_cap));
	}

	return em_cpu_energy(pd->em_pd, max_util, sum_util, _cpu_cap);
}

/*
 * find_energy_efficient_cpu(): Find most energy-efficient target CPU for the
 * waking task. find_energy_efficient_cpu() looks for the CPU with maximum
 * spare capacity in each performance domain and uses it as a potential
 * candidate to execute the task. Then, it uses the Energy Model to figure
 * out which of the CPU candidates is the most energy-efficient.
 *
 * The rationale for this heuristic is as follows. In a performance domain,
 * all the most energy efficient CPU candidates (according to the Energy
 * Model) are those for which we'll request a low frequency. When there are
 * several CPUs for which the frequency request will be the same, we don't
 * have enough data to break the tie between them, because the Energy Model
 * only includes active power costs. With this model, if we assume that
 * frequency requests follow utilization (e.g. using schedutil), the CPU with
 * the maximum spare capacity in a performance domain is guaranteed to be among
 * the best candidates of the performance domain.
 *
 * In practice, it could be preferable from an energy standpoint to pack
 * small tasks on a CPU in order to let other CPUs go in deeper idle states,
 * but that could also hurt our chances to go cluster idle, and we have no
 * ways to tell with the current Energy Model if this is actually a good
 * idea or not. So, find_energy_efficient_cpu() basically favors
 * cluster-packing, and spreading inside a cluster. That should at least be
 * a good thing for latency, and this is consistent with the idea that most
 * of the energy savings of EAS come from the asymmetry of the system, and
 * not so much from breaking the tie between identical CPUs. That's also the
 * reason why EAS is enabled in the topology code only for systems where
 * SD_ASYM_CPUCAPACITY is set.
 *
 * NOTE: Forkees are not accepted in the energy-aware wake-up path because
 * they don't have any useful utilization data yet and it's not possible to
 * forecast their impact on energy consumption. Consequently, they will be
 * placed by find_idlest_cpu() on the least loaded CPU, which might turn out
 * to be energy-inefficient in some use-cases. The alternative would be to
 * bias new tasks towards specific types of CPUs first, or to try to infer
 * their util_avg from the parent task, but those heuristics could hurt
 * other use-cases too. So, until someone finds a better way to solve this,
 * let's keep things simple by re-using the existing slow path.
 */
static int find_energy_efficient_cpu(struct task_struct *p, int prev_cpu)
{
	unsigned long prev_delta = ULONG_MAX, best_delta = ULONG_MAX;
	struct root_domain *rd = cpu_rq(smp_processor_id())->rd;
	int cpu, best_energy_cpu = prev_cpu, target = -1;
	unsigned long cpu_cap, util, base_energy = 0;
	struct sched_domain *sd;
	struct perf_domain *pd;

	rcu_read_lock();
	pd = rcu_dereference(rd->pd);
	if (!pd || READ_ONCE(rd->overutilized))
		goto unlock;

	/*
	 * Energy-aware wake-up happens on the lowest sched_domain starting
	 * from sd_asym_cpucapacity spanning over this_cpu and prev_cpu.
	 */
	sd = rcu_dereference(*this_cpu_ptr(&sd_asym_cpucapacity));
	while (sd && !cpumask_test_cpu(prev_cpu, sched_domain_span(sd)))
		sd = sd->parent;
	if (!sd)
		goto unlock;

	target = prev_cpu;

	sync_entity_load_avg(&p->se);
	if (!task_util_est(p))
		goto unlock;

	for (; pd; pd = pd->next) {
		unsigned long cur_delta, spare_cap, max_spare_cap = 0;
		bool compute_prev_delta = false;
		unsigned long base_energy_pd;
		int max_spare_cap_cpu = -1;

		for_each_cpu_and(cpu, perf_domain_span(pd), sched_domain_span(sd)) {
			if (!cpumask_test_cpu(cpu, p->cpus_ptr))
				continue;

			util = cpu_util_next(cpu, p, cpu);
			cpu_cap = capacity_of(cpu);
			spare_cap = cpu_cap;
			lsub_positive(&spare_cap, util);

			/*
			 * Skip CPUs that cannot satisfy the capacity request.
			 * IOW, placing the task there would make the CPU
			 * overutilized. Take uclamp into account to see how
			 * much capacity we can get out of the CPU; this is
			 * aligned with sched_cpu_util().
			 */
			util = uclamp_rq_util_with(cpu_rq(cpu), util, p);
			if (!fits_capacity(util, cpu_cap))
				continue;

			if (cpu == prev_cpu) {
				/* Always use prev_cpu as a candidate. */
				compute_prev_delta = true;
			} else if (spare_cap > max_spare_cap) {
				/*
				 * Find the CPU with the maximum spare capacity
				 * in the performance domain.
				 */
				max_spare_cap = spare_cap;
				max_spare_cap_cpu = cpu;
			}
		}

		if (max_spare_cap_cpu < 0 && !compute_prev_delta)
			continue;

		/* Compute the 'base' energy of the pd, without @p */
		base_energy_pd = compute_energy(p, -1, pd);
		base_energy += base_energy_pd;

		/* Evaluate the energy impact of using prev_cpu. */
		if (compute_prev_delta) {
			prev_delta = compute_energy(p, prev_cpu, pd);
			if (prev_delta < base_energy_pd)
				goto unlock;
			prev_delta -= base_energy_pd;
			best_delta = min(best_delta, prev_delta);
		}

		/* Evaluate the energy impact of using max_spare_cap_cpu. */
		if (max_spare_cap_cpu >= 0) {
			cur_delta = compute_energy(p, max_spare_cap_cpu, pd);
			if (cur_delta < base_energy_pd)
				goto unlock;
			cur_delta -= base_energy_pd;
			if (cur_delta < best_delta) {
				best_delta = cur_delta;
				best_energy_cpu = max_spare_cap_cpu;
			}
		}
	}
	rcu_read_unlock();

	/*
	 * Pick the best CPU if prev_cpu cannot be used, or if it saves at
	 * least 6% of the energy used by prev_cpu.
	 */
	if ((prev_delta == ULONG_MAX) ||
	    (prev_delta - best_delta) > ((prev_delta + base_energy) >> 4))
		target = best_energy_cpu;

	return target;

unlock:
	rcu_read_unlock();

	return target;
}

/*
 * select_task_rq_fair: Select target runqueue for the waking task in domains
 * that have the relevant SD flag set. In practice, this is SD_BALANCE_WAKE,
 * SD_BALANCE_FORK, or SD_BALANCE_EXEC.
 *
 * Balances load by selecting the idlest CPU in the idlest group, or under
 * certain conditions an idle sibling CPU if the domain has SD_WAKE_AFFINE set.
 *
 * Returns the target CPU number.
 */
static int
select_task_rq_fair(struct task_struct *p, int prev_cpu, int wake_flags)
{
	int sync = (wake_flags & WF_SYNC) && !(current->flags & PF_EXITING);
	struct sched_domain *tmp, *sd = NULL;
	int cpu = smp_processor_id();
	int new_cpu = prev_cpu;
	int want_affine = 0;
	/* SD_flags and WF_flags share the first nibble */
	int sd_flag = wake_flags & 0xF;

	/*
	 * required for stable ->cpus_allowed
	 */
	lockdep_assert_held(&p->pi_lock);
	if (wake_flags & WF_TTWU) {
		record_wakee(p);

		if (sched_energy_enabled()) {
			new_cpu = find_energy_efficient_cpu(p, prev_cpu);
			if (new_cpu >= 0)
				return new_cpu;
			new_cpu = prev_cpu;
		}

		want_affine = !wake_wide(p) && cpumask_test_cpu(cpu, p->cpus_ptr);
	}

	rcu_read_lock();
	for_each_domain(cpu, tmp) {
		/*
		 * If both 'cpu' and 'prev_cpu' are part of this domain,
		 * cpu is a valid SD_WAKE_AFFINE target.
		 */
		if (want_affine && (tmp->flags & SD_WAKE_AFFINE) &&
		    cpumask_test_cpu(prev_cpu, sched_domain_span(tmp))) {
			if (cpu != prev_cpu)
				new_cpu = wake_affine(tmp, p, cpu, prev_cpu, sync);

			sd = NULL; /* Prefer wake_affine over balance flags */
			break;
		}

		/*
		 * Usually only true for WF_EXEC and WF_FORK, as sched_domains
		 * usually do not have SD_BALANCE_WAKE set. That means wakeup
		 * will usually go to the fast path.
		 */
		if (tmp->flags & sd_flag)
			sd = tmp;
		else if (!want_affine)
			break;
	}

	if (unlikely(sd)) {
		/* Slow path */
		new_cpu = find_idlest_cpu(sd, p, cpu, prev_cpu, sd_flag);
	} else if (wake_flags & WF_TTWU) { /* XXX always ? */
		/* Fast path */
		new_cpu = select_idle_sibling(p, prev_cpu, new_cpu);
	}
	rcu_read_unlock();

	return new_cpu;
}

static void detach_entity_cfs_rq(struct sched_entity *se);

/*
 * Called immediately before a task is migrated to a new CPU; task_cpu(p) and
 * cfs_rq_of(p) references at time of call are still valid and identify the
 * previous CPU. The caller guarantees p->pi_lock or task_rq(p)->lock is held.
 */
static void migrate_task_rq_fair(struct task_struct *p, int new_cpu)
{
	struct sched_entity *se = &p->se;

	/*
	 * As blocked tasks retain absolute vruntime the migration needs to
	 * deal with this by subtracting the old and adding the new
	 * min_vruntime -- the latter is done by enqueue_entity() when placing
	 * the task on the new runqueue.
	 */
	if (READ_ONCE(p->__state) == TASK_WAKING) {
		struct cfs_rq *cfs_rq = cfs_rq_of(se);

		se->vruntime -= u64_u32_load(cfs_rq->min_vruntime);
	}

	if (p->on_rq == TASK_ON_RQ_MIGRATING) {
		/*
		 * In case of TASK_ON_RQ_MIGRATING we in fact hold the 'old'
		 * rq->lock and can modify state directly.
		 */
		lockdep_assert_rq_held(task_rq(p));
		detach_entity_cfs_rq(se);

	} else {
		remove_entity_load_avg(se);

		/*
		 * Here, the task's PELT values have been updated according to
		 * the current rq's clock. But if that clock hasn't been
		 * updated in a while, a substantial idle time will be missed,
		 * leading to an inflation after wake-up on the new rq.
		 *
		 * Estimate the missing time from the cfs_rq last_update_time
		 * and update sched_avg to improve the PELT continuity after
		 * migration.
		 */
		migrate_se_pelt_lag(se);
	}

	/* Tell new CPU we are migrated */
	se->avg.last_update_time = 0;

<<<<<<< HEAD
	/* We have migrated, no longer consider this task hot */
	se->exec_start = 0;

=======
>>>>>>> 8eff0671
	update_scan_period(p, new_cpu);
}

static void task_dead_fair(struct task_struct *p)
{
	remove_entity_load_avg(&p->se);
}

static int
balance_fair(struct rq *rq, struct task_struct *prev, struct rq_flags *rf)
{
	if (rq->nr_running)
		return 1;

	return newidle_balance(rq, rf) != 0;
}
#endif /* CONFIG_SMP */

static unsigned long
wakeup_gran(struct sched_entity *curr, struct sched_entity *se)
{
	unsigned long gran = sysctl_sched_wakeup_granularity;

	if (sched_feat(SCALE_WAKEUP_GRAN)) {
		unsigned long delta_exec;

		/*
		 * Increase the wakeup granularity if curr's runtime
		 * is less than the minimum preemption granularity.
		 */
		delta_exec = curr->sum_exec_runtime - curr->prev_sum_exec_runtime;
		if (delta_exec < sysctl_sched_min_granularity)
			gran += sysctl_sched_min_granularity;
	}

	/*
	 * Since its curr running now, convert the gran from real-time
	 * to virtual-time in his units.
	 *
	 * By using 'se' instead of 'curr' we penalize light tasks, so
	 * they get preempted easier. That is, if 'se' < 'curr' then
	 * the resulting gran will be larger, therefore penalizing the
	 * lighter, if otoh 'se' > 'curr' then the resulting gran will
	 * be smaller, again penalizing the lighter task.
	 *
	 * This is especially important for buddies when the leftmost
	 * task is higher priority than the buddy.
	 */
	return calc_delta_fair(gran, se);
}

/*
 * Should 'se' preempt 'curr'.
 *
 *             |s1
 *        |s2
 *   |s3
 *         g
 *      |<--->|c
 *
 *  w(c, s1) = -1
 *  w(c, s2) =  0
 *  w(c, s3) =  1
 *
 */
static int
wakeup_preempt_entity(struct sched_entity *curr, struct sched_entity *se)
{
	s64 gran, vdiff = curr->vruntime - se->vruntime;

	if (vdiff <= 0)
		return -1;

	gran = wakeup_gran(curr, se);
	if (vdiff > gran)
		return 1;

	return 0;
}

static void set_last_buddy(struct sched_entity *se)
{
	for_each_sched_entity(se) {
		if (SCHED_WARN_ON(!se->on_rq))
			return;
		if (se_is_idle(se))
			return;
		cfs_rq_of(se)->last = se;
	}
}

static void set_next_buddy(struct sched_entity *se)
{
	for_each_sched_entity(se) {
		if (SCHED_WARN_ON(!se->on_rq))
			return;
		if (se_is_idle(se))
			return;
		cfs_rq_of(se)->next = se;
	}
}

static void set_skip_buddy(struct sched_entity *se)
{
	for_each_sched_entity(se)
		cfs_rq_of(se)->skip = se;
}

/*
 * Preempt the current task with a newly woken task if needed:
 */
static void check_preempt_wakeup(struct rq *rq, struct task_struct *p, int wake_flags)
{
	struct task_struct *curr = rq->curr;
	struct sched_entity *se = &curr->se, *pse = &p->se;
	struct cfs_rq *cfs_rq = task_cfs_rq(curr);
	int scale = cfs_rq->nr_running >= sched_nr_latency;
	int next_buddy_marked = 0;
	int cse_is_idle, pse_is_idle;

	if (unlikely(se == pse))
		return;

	/*
	 * This is possible from callers such as attach_tasks(), in which we
	 * unconditionally check_preempt_curr() after an enqueue (which may have
	 * lead to a throttle).  This both saves work and prevents false
	 * next-buddy nomination below.
	 */
	if (unlikely(throttled_hierarchy(cfs_rq_of(pse))))
		return;

	if (sched_feat(NEXT_BUDDY) && scale && !(wake_flags & WF_FORK)) {
		set_next_buddy(pse);
		next_buddy_marked = 1;
	}

	/*
	 * We can come here with TIF_NEED_RESCHED already set from new task
	 * wake up path.
	 *
	 * Note: this also catches the edge-case of curr being in a throttled
	 * group (e.g. via set_curr_task), since update_curr() (in the
	 * enqueue of curr) will have resulted in resched being set.  This
	 * prevents us from potentially nominating it as a false LAST_BUDDY
	 * below.
	 */
	if (test_tsk_need_resched(curr))
		return;

	/* Idle tasks are by definition preempted by non-idle tasks. */
	if (unlikely(task_has_idle_policy(curr)) &&
	    likely(!task_has_idle_policy(p)))
		goto preempt;

	/*
	 * Batch and idle tasks do not preempt non-idle tasks (their preemption
	 * is driven by the tick):
	 */
	if (unlikely(p->policy != SCHED_NORMAL) || !sched_feat(WAKEUP_PREEMPTION))
		return;

	find_matching_se(&se, &pse);
	BUG_ON(!pse);

	cse_is_idle = se_is_idle(se);
	pse_is_idle = se_is_idle(pse);

	/*
	 * Preempt an idle group in favor of a non-idle group (and don't preempt
	 * in the inverse case).
	 */
	if (cse_is_idle && !pse_is_idle)
		goto preempt;
	if (cse_is_idle != pse_is_idle)
		return;

	update_curr(cfs_rq_of(se));
	if (wakeup_preempt_entity(se, pse) == 1) {
		/*
		 * Bias pick_next to pick the sched entity that is
		 * triggering this preemption.
		 */
		if (!next_buddy_marked)
			set_next_buddy(pse);
		goto preempt;
	}

	return;

preempt:
	resched_curr(rq);
	/*
	 * Only set the backward buddy when the current task is still
	 * on the rq. This can happen when a wakeup gets interleaved
	 * with schedule on the ->pre_schedule() or idle_balance()
	 * point, either of which can * drop the rq lock.
	 *
	 * Also, during early boot the idle thread is in the fair class,
	 * for obvious reasons its a bad idea to schedule back to it.
	 */
	if (unlikely(!se->on_rq || curr == rq->idle))
		return;

	if (sched_feat(LAST_BUDDY) && scale && entity_is_task(se))
		set_last_buddy(se);
}

#ifdef CONFIG_SMP
static struct task_struct *pick_task_fair(struct rq *rq)
{
	struct sched_entity *se;
	struct cfs_rq *cfs_rq;

again:
	cfs_rq = &rq->cfs;
	if (!cfs_rq->nr_running)
		return NULL;

	do {
		struct sched_entity *curr = cfs_rq->curr;

		/* When we pick for a remote RQ, we'll not have done put_prev_entity() */
		if (curr) {
			if (curr->on_rq)
				update_curr(cfs_rq);
			else
				curr = NULL;

			if (unlikely(check_cfs_rq_runtime(cfs_rq)))
				goto again;
		}

		se = pick_next_entity(cfs_rq, curr);
		cfs_rq = group_cfs_rq(se);
	} while (cfs_rq);

	return task_of(se);
}
#endif

struct task_struct *
pick_next_task_fair(struct rq *rq, struct task_struct *prev, struct rq_flags *rf)
{
	struct cfs_rq *cfs_rq = &rq->cfs;
	struct sched_entity *se;
	struct task_struct *p;
	int new_tasks;

again:
	if (!sched_fair_runnable(rq))
		goto idle;

#ifdef CONFIG_FAIR_GROUP_SCHED
	if (!prev || prev->sched_class != &fair_sched_class)
		goto simple;

	/*
	 * Because of the set_next_buddy() in dequeue_task_fair() it is rather
	 * likely that a next task is from the same cgroup as the current.
	 *
	 * Therefore attempt to avoid putting and setting the entire cgroup
	 * hierarchy, only change the part that actually changes.
	 */

	do {
		struct sched_entity *curr = cfs_rq->curr;

		/*
		 * Since we got here without doing put_prev_entity() we also
		 * have to consider cfs_rq->curr. If it is still a runnable
		 * entity, update_curr() will update its vruntime, otherwise
		 * forget we've ever seen it.
		 */
		if (curr) {
			if (curr->on_rq)
				update_curr(cfs_rq);
			else
				curr = NULL;

			/*
			 * This call to check_cfs_rq_runtime() will do the
			 * throttle and dequeue its entity in the parent(s).
			 * Therefore the nr_running test will indeed
			 * be correct.
			 */
			if (unlikely(check_cfs_rq_runtime(cfs_rq))) {
				cfs_rq = &rq->cfs;

				if (!cfs_rq->nr_running)
					goto idle;

				goto simple;
			}
		}

		se = pick_next_entity(cfs_rq, curr);
		cfs_rq = group_cfs_rq(se);
	} while (cfs_rq);

	p = task_of(se);

	/*
	 * Since we haven't yet done put_prev_entity and if the selected task
	 * is a different task than we started out with, try and touch the
	 * least amount of cfs_rqs.
	 */
	if (prev != p) {
		struct sched_entity *pse = &prev->se;

		while (!(cfs_rq = is_same_group(se, pse))) {
			int se_depth = se->depth;
			int pse_depth = pse->depth;

			if (se_depth <= pse_depth) {
				put_prev_entity(cfs_rq_of(pse), pse);
				pse = parent_entity(pse);
			}
			if (se_depth >= pse_depth) {
				set_next_entity(cfs_rq_of(se), se);
				se = parent_entity(se);
			}
		}

		put_prev_entity(cfs_rq, pse);
		set_next_entity(cfs_rq, se);
	}

	goto done;
simple:
#endif
	if (prev)
		put_prev_task(rq, prev);

	do {
		se = pick_next_entity(cfs_rq, NULL);
		set_next_entity(cfs_rq, se);
		cfs_rq = group_cfs_rq(se);
	} while (cfs_rq);

	p = task_of(se);

done: __maybe_unused;
#ifdef CONFIG_SMP
	/*
	 * Move the next running task to the front of
	 * the list, so our cfs_tasks list becomes MRU
	 * one.
	 */
	list_move(&p->se.group_node, &rq->cfs_tasks);
#endif

	if (hrtick_enabled_fair(rq))
		hrtick_start_fair(rq, p);

	update_misfit_status(p, rq);

	return p;

idle:
	if (!rf)
		return NULL;

	new_tasks = newidle_balance(rq, rf);

	/*
	 * Because newidle_balance() releases (and re-acquires) rq->lock, it is
	 * possible for any higher priority task to appear. In that case we
	 * must re-start the pick_next_entity() loop.
	 */
	if (new_tasks < 0)
		return RETRY_TASK;

	if (new_tasks > 0)
		goto again;

	/*
	 * rq is about to be idle, check if we need to update the
	 * lost_idle_time of clock_pelt
	 */
	update_idle_rq_clock_pelt(rq);

	return NULL;
}

static struct task_struct *__pick_next_task_fair(struct rq *rq)
{
	return pick_next_task_fair(rq, NULL, NULL);
}

/*
 * Account for a descheduled task:
 */
static void put_prev_task_fair(struct rq *rq, struct task_struct *prev)
{
	struct sched_entity *se = &prev->se;
	struct cfs_rq *cfs_rq;

	for_each_sched_entity(se) {
		cfs_rq = cfs_rq_of(se);
		put_prev_entity(cfs_rq, se);
	}
}

/*
 * sched_yield() is very simple
 *
 * The magic of dealing with the ->skip buddy is in pick_next_entity.
 */
static void yield_task_fair(struct rq *rq)
{
	struct task_struct *curr = rq->curr;
	struct cfs_rq *cfs_rq = task_cfs_rq(curr);
	struct sched_entity *se = &curr->se;

	/*
	 * Are we the only task in the tree?
	 */
	if (unlikely(rq->nr_running == 1))
		return;

	clear_buddies(cfs_rq, se);

	if (curr->policy != SCHED_BATCH) {
		update_rq_clock(rq);
		/*
		 * Update run-time statistics of the 'current'.
		 */
		update_curr(cfs_rq);
		/*
		 * Tell update_rq_clock() that we've just updated,
		 * so we don't do microscopic update in schedule()
		 * and double the fastpath cost.
		 */
		rq_clock_skip_update(rq);
	}

	set_skip_buddy(se);
}

static bool yield_to_task_fair(struct rq *rq, struct task_struct *p)
{
	struct sched_entity *se = &p->se;

	/* throttled hierarchies are not runnable */
	if (!se->on_rq || throttled_hierarchy(cfs_rq_of(se)))
		return false;

	/* Tell the scheduler that we'd really like pse to run next. */
	set_next_buddy(se);

	yield_task_fair(rq);

	return true;
}

#ifdef CONFIG_SMP
/**************************************************
 * Fair scheduling class load-balancing methods.
 *
 * BASICS
 *
 * The purpose of load-balancing is to achieve the same basic fairness the
 * per-CPU scheduler provides, namely provide a proportional amount of compute
 * time to each task. This is expressed in the following equation:
 *
 *   W_i,n/P_i == W_j,n/P_j for all i,j                               (1)
 *
 * Where W_i,n is the n-th weight average for CPU i. The instantaneous weight
 * W_i,0 is defined as:
 *
 *   W_i,0 = \Sum_j w_i,j                                             (2)
 *
 * Where w_i,j is the weight of the j-th runnable task on CPU i. This weight
 * is derived from the nice value as per sched_prio_to_weight[].
 *
 * The weight average is an exponential decay average of the instantaneous
 * weight:
 *
 *   W'_i,n = (2^n - 1) / 2^n * W_i,n + 1 / 2^n * W_i,0               (3)
 *
 * C_i is the compute capacity of CPU i, typically it is the
 * fraction of 'recent' time available for SCHED_OTHER task execution. But it
 * can also include other factors [XXX].
 *
 * To achieve this balance we define a measure of imbalance which follows
 * directly from (1):
 *
 *   imb_i,j = max{ avg(W/C), W_i/C_i } - min{ avg(W/C), W_j/C_j }    (4)
 *
 * We them move tasks around to minimize the imbalance. In the continuous
 * function space it is obvious this converges, in the discrete case we get
 * a few fun cases generally called infeasible weight scenarios.
 *
 * [XXX expand on:
 *     - infeasible weights;
 *     - local vs global optima in the discrete case. ]
 *
 *
 * SCHED DOMAINS
 *
 * In order to solve the imbalance equation (4), and avoid the obvious O(n^2)
 * for all i,j solution, we create a tree of CPUs that follows the hardware
 * topology where each level pairs two lower groups (or better). This results
 * in O(log n) layers. Furthermore we reduce the number of CPUs going up the
 * tree to only the first of the previous level and we decrease the frequency
 * of load-balance at each level inv. proportional to the number of CPUs in
 * the groups.
 *
 * This yields:
 *
 *     log_2 n     1     n
 *   \Sum       { --- * --- * 2^i } = O(n)                            (5)
 *     i = 0      2^i   2^i
 *                               `- size of each group
 *         |         |     `- number of CPUs doing load-balance
 *         |         `- freq
 *         `- sum over all levels
 *
 * Coupled with a limit on how many tasks we can migrate every balance pass,
 * this makes (5) the runtime complexity of the balancer.
 *
 * An important property here is that each CPU is still (indirectly) connected
 * to every other CPU in at most O(log n) steps:
 *
 * The adjacency matrix of the resulting graph is given by:
 *
 *             log_2 n
 *   A_i,j = \Union     (i % 2^k == 0) && i / 2^(k+1) == j / 2^(k+1)  (6)
 *             k = 0
 *
 * And you'll find that:
 *
 *   A^(log_2 n)_i,j != 0  for all i,j                                (7)
 *
 * Showing there's indeed a path between every CPU in at most O(log n) steps.
 * The task movement gives a factor of O(m), giving a convergence complexity
 * of:
 *
 *   O(nm log n),  n := nr_cpus, m := nr_tasks                        (8)
 *
 *
 * WORK CONSERVING
 *
 * In order to avoid CPUs going idle while there's still work to do, new idle
 * balancing is more aggressive and has the newly idle CPU iterate up the domain
 * tree itself instead of relying on other CPUs to bring it work.
 *
 * This adds some complexity to both (5) and (8) but it reduces the total idle
 * time.
 *
 * [XXX more?]
 *
 *
 * CGROUPS
 *
 * Cgroups make a horror show out of (2), instead of a simple sum we get:
 *
 *                                s_k,i
 *   W_i,0 = \Sum_j \Prod_k w_k * -----                               (9)
 *                                 S_k
 *
 * Where
 *
 *   s_k,i = \Sum_j w_i,j,k  and  S_k = \Sum_i s_k,i                 (10)
 *
 * w_i,j,k is the weight of the j-th runnable task in the k-th cgroup on CPU i.
 *
 * The big problem is S_k, its a global sum needed to compute a local (W_i)
 * property.
 *
 * [XXX write more on how we solve this.. _after_ merging pjt's patches that
 *      rewrite all of this once again.]
 */

static unsigned long __read_mostly max_load_balance_interval = HZ/10;

enum fbq_type { regular, remote, all };

/*
 * 'group_type' describes the group of CPUs at the moment of load balancing.
 *
 * The enum is ordered by pulling priority, with the group with lowest priority
 * first so the group_type can simply be compared when selecting the busiest
 * group. See update_sd_pick_busiest().
 */
enum group_type {
	/* The group has spare capacity that can be used to run more tasks.  */
	group_has_spare = 0,
	/*
	 * The group is fully used and the tasks don't compete for more CPU
	 * cycles. Nevertheless, some tasks might wait before running.
	 */
	group_fully_busy,
	/*
	 * SD_ASYM_CPUCAPACITY only: One task doesn't fit with CPU's capacity
	 * and must be migrated to a more powerful CPU.
	 */
	group_misfit_task,
	/*
	 * SD_ASYM_PACKING only: One local CPU with higher capacity is available,
	 * and the task should be migrated to it instead of running on the
	 * current CPU.
	 */
	group_asym_packing,
	/*
	 * The tasks' affinity constraints previously prevented the scheduler
	 * from balancing the load across the system.
	 */
	group_imbalanced,
	/*
	 * The CPU is overloaded and can't provide expected CPU cycles to all
	 * tasks.
	 */
	group_overloaded
};

enum migration_type {
	migrate_load = 0,
	migrate_util,
	migrate_task,
	migrate_misfit
};

#define LBF_ALL_PINNED	0x01
#define LBF_NEED_BREAK	0x02
#define LBF_DST_PINNED  0x04
#define LBF_SOME_PINNED	0x08
#define LBF_ACTIVE_LB	0x10

struct lb_env {
	struct sched_domain	*sd;

	struct rq		*src_rq;
	int			src_cpu;

	int			dst_cpu;
	struct rq		*dst_rq;

	struct cpumask		*dst_grpmask;
	int			new_dst_cpu;
	enum cpu_idle_type	idle;
	long			imbalance;
	/* The set of CPUs under consideration for load-balancing */
	struct cpumask		*cpus;

	unsigned int		flags;

	unsigned int		loop;
	unsigned int		loop_break;
	unsigned int		loop_max;

	enum fbq_type		fbq_type;
	enum migration_type	migration_type;
	struct list_head	tasks;
};

/*
 * Is this task likely cache-hot:
 */
static int task_hot(struct task_struct *p, struct lb_env *env)
{
	s64 delta;

	lockdep_assert_rq_held(env->src_rq);

	if (p->sched_class != &fair_sched_class)
		return 0;

	if (unlikely(task_has_idle_policy(p)))
		return 0;

	/* SMT siblings share cache */
	if (env->sd->flags & SD_SHARE_CPUCAPACITY)
		return 0;

	/*
	 * Buddy candidates are cache hot:
	 */
	if (sched_feat(CACHE_HOT_BUDDY) && env->dst_rq->nr_running &&
			(&p->se == cfs_rq_of(&p->se)->next ||
			 &p->se == cfs_rq_of(&p->se)->last))
		return 1;

	if (sysctl_sched_migration_cost == -1)
		return 1;

	/*
	 * Don't migrate task if the task's cookie does not match
	 * with the destination CPU's core cookie.
	 */
	if (!sched_core_cookie_match(cpu_rq(env->dst_cpu), p))
		return 1;

	if (sysctl_sched_migration_cost == 0)
		return 0;

	delta = rq_clock_task(env->src_rq) - p->se.exec_start;

	return delta < (s64)sysctl_sched_migration_cost;
}

#ifdef CONFIG_NUMA_BALANCING
/*
 * Returns 1, if task migration degrades locality
 * Returns 0, if task migration improves locality i.e migration preferred.
 * Returns -1, if task migration is not affected by locality.
 */
static int migrate_degrades_locality(struct task_struct *p, struct lb_env *env)
{
	struct numa_group *numa_group = rcu_dereference(p->numa_group);
	unsigned long src_weight, dst_weight;
	int src_nid, dst_nid, dist;

	if (!static_branch_likely(&sched_numa_balancing))
		return -1;

	if (!p->numa_faults || !(env->sd->flags & SD_NUMA))
		return -1;

	src_nid = cpu_to_node(env->src_cpu);
	dst_nid = cpu_to_node(env->dst_cpu);

	if (src_nid == dst_nid)
		return -1;

	/* Migrating away from the preferred node is always bad. */
	if (src_nid == p->numa_preferred_nid) {
		if (env->src_rq->nr_running > env->src_rq->nr_preferred_running)
			return 1;
		else
			return -1;
	}

	/* Encourage migration to the preferred node. */
	if (dst_nid == p->numa_preferred_nid)
		return 0;

	/* Leaving a core idle is often worse than degrading locality. */
	if (env->idle == CPU_IDLE)
		return -1;

	dist = node_distance(src_nid, dst_nid);
	if (numa_group) {
		src_weight = group_weight(p, src_nid, dist);
		dst_weight = group_weight(p, dst_nid, dist);
	} else {
		src_weight = task_weight(p, src_nid, dist);
		dst_weight = task_weight(p, dst_nid, dist);
	}

	return dst_weight < src_weight;
}

#else
static inline int migrate_degrades_locality(struct task_struct *p,
					     struct lb_env *env)
{
	return -1;
}
#endif

/*
 * can_migrate_task - may task p from runqueue rq be migrated to this_cpu?
 */
static
int can_migrate_task(struct task_struct *p, struct lb_env *env)
{
	int tsk_cache_hot;

	lockdep_assert_rq_held(env->src_rq);

	/*
	 * We do not migrate tasks that are:
	 * 1) throttled_lb_pair, or
	 * 2) cannot be migrated to this CPU due to cpus_ptr, or
	 * 3) running (obviously), or
	 * 4) are cache-hot on their current CPU.
	 */
	if (throttled_lb_pair(task_group(p), env->src_cpu, env->dst_cpu))
		return 0;

	/* Disregard pcpu kthreads; they are where they need to be. */
	if (kthread_is_per_cpu(p))
		return 0;

	if (!cpumask_test_cpu(env->dst_cpu, p->cpus_ptr)) {
		int cpu;

		schedstat_inc(p->stats.nr_failed_migrations_affine);

		env->flags |= LBF_SOME_PINNED;

		/*
		 * Remember if this task can be migrated to any other CPU in
		 * our sched_group. We may want to revisit it if we couldn't
		 * meet load balance goals by pulling other tasks on src_cpu.
		 *
		 * Avoid computing new_dst_cpu
		 * - for NEWLY_IDLE
		 * - if we have already computed one in current iteration
		 * - if it's an active balance
		 */
		if (env->idle == CPU_NEWLY_IDLE ||
		    env->flags & (LBF_DST_PINNED | LBF_ACTIVE_LB))
			return 0;

		/* Prevent to re-select dst_cpu via env's CPUs: */
		for_each_cpu_and(cpu, env->dst_grpmask, env->cpus) {
			if (cpumask_test_cpu(cpu, p->cpus_ptr)) {
				env->flags |= LBF_DST_PINNED;
				env->new_dst_cpu = cpu;
				break;
			}
		}

		return 0;
	}

	/* Record that we found at least one task that could run on dst_cpu */
	env->flags &= ~LBF_ALL_PINNED;

	if (task_running(env->src_rq, p)) {
		schedstat_inc(p->stats.nr_failed_migrations_running);
		return 0;
	}

	/*
	 * Aggressive migration if:
	 * 1) active balance
	 * 2) destination numa is preferred
	 * 3) task is cache cold, or
	 * 4) too many balance attempts have failed.
	 */
	if (env->flags & LBF_ACTIVE_LB)
		return 1;

	tsk_cache_hot = migrate_degrades_locality(p, env);
	if (tsk_cache_hot == -1)
		tsk_cache_hot = task_hot(p, env);

	if (tsk_cache_hot <= 0 ||
	    env->sd->nr_balance_failed > env->sd->cache_nice_tries) {
		if (tsk_cache_hot == 1) {
			schedstat_inc(env->sd->lb_hot_gained[env->idle]);
			schedstat_inc(p->stats.nr_forced_migrations);
		}
		return 1;
	}

	schedstat_inc(p->stats.nr_failed_migrations_hot);
	return 0;
}

/*
 * detach_task() -- detach the task for the migration specified in env
 */
static void detach_task(struct task_struct *p, struct lb_env *env)
{
	lockdep_assert_rq_held(env->src_rq);

	deactivate_task(env->src_rq, p, DEQUEUE_NOCLOCK);
	set_task_cpu(p, env->dst_cpu);
}

/*
 * detach_one_task() -- tries to dequeue exactly one task from env->src_rq, as
 * part of active balancing operations within "domain".
 *
 * Returns a task if successful and NULL otherwise.
 */
static struct task_struct *detach_one_task(struct lb_env *env)
{
	struct task_struct *p;

	lockdep_assert_rq_held(env->src_rq);

	list_for_each_entry_reverse(p,
			&env->src_rq->cfs_tasks, se.group_node) {
		if (!can_migrate_task(p, env))
			continue;

		detach_task(p, env);

		/*
		 * Right now, this is only the second place where
		 * lb_gained[env->idle] is updated (other is detach_tasks)
		 * so we can safely collect stats here rather than
		 * inside detach_tasks().
		 */
		schedstat_inc(env->sd->lb_gained[env->idle]);
		return p;
	}
	return NULL;
}

static const unsigned int sched_nr_migrate_break = 32;

/*
 * detach_tasks() -- tries to detach up to imbalance load/util/tasks from
 * busiest_rq, as part of a balancing operation within domain "sd".
 *
 * Returns number of detached tasks if successful and 0 otherwise.
 */
static int detach_tasks(struct lb_env *env)
{
	struct list_head *tasks = &env->src_rq->cfs_tasks;
	unsigned long util, load;
	struct task_struct *p;
	int detached = 0;

	lockdep_assert_rq_held(env->src_rq);

	/*
	 * Source run queue has been emptied by another CPU, clear
	 * LBF_ALL_PINNED flag as we will not test any task.
	 */
	if (env->src_rq->nr_running <= 1) {
		env->flags &= ~LBF_ALL_PINNED;
		return 0;
	}

	if (env->imbalance <= 0)
		return 0;

	while (!list_empty(tasks)) {
		/*
		 * We don't want to steal all, otherwise we may be treated likewise,
		 * which could at worst lead to a livelock crash.
		 */
		if (env->idle != CPU_NOT_IDLE && env->src_rq->nr_running <= 1)
			break;

		p = list_last_entry(tasks, struct task_struct, se.group_node);

		env->loop++;
		/* We've more or less seen every task there is, call it quits */
		if (env->loop > env->loop_max)
			break;

		/* take a breather every nr_migrate tasks */
		if (env->loop > env->loop_break) {
			env->loop_break += sched_nr_migrate_break;
			env->flags |= LBF_NEED_BREAK;
			break;
		}

		if (!can_migrate_task(p, env))
			goto next;

		switch (env->migration_type) {
		case migrate_load:
			/*
			 * Depending of the number of CPUs and tasks and the
			 * cgroup hierarchy, task_h_load() can return a null
			 * value. Make sure that env->imbalance decreases
			 * otherwise detach_tasks() will stop only after
			 * detaching up to loop_max tasks.
			 */
			load = max_t(unsigned long, task_h_load(p), 1);

			if (sched_feat(LB_MIN) &&
			    load < 16 && !env->sd->nr_balance_failed)
				goto next;

			/*
			 * Make sure that we don't migrate too much load.
			 * Nevertheless, let relax the constraint if
			 * scheduler fails to find a good waiting task to
			 * migrate.
			 */
			if (shr_bound(load, env->sd->nr_balance_failed) > env->imbalance)
				goto next;

			env->imbalance -= load;
			break;

		case migrate_util:
			util = task_util_est(p);

			if (util > env->imbalance)
				goto next;

			env->imbalance -= util;
			break;

		case migrate_task:
			env->imbalance--;
			break;

		case migrate_misfit:
			/* This is not a misfit task */
			if (task_fits_cpu(p, env->src_cpu))
				goto next;

			env->imbalance = 0;
			break;
		}

		detach_task(p, env);
		list_add(&p->se.group_node, &env->tasks);

		detached++;

#ifdef CONFIG_PREEMPTION
		/*
		 * NEWIDLE balancing is a source of latency, so preemptible
		 * kernels will stop after the first task is detached to minimize
		 * the critical section.
		 */
		if (env->idle == CPU_NEWLY_IDLE)
			break;
#endif

		/*
		 * We only want to steal up to the prescribed amount of
		 * load/util/tasks.
		 */
		if (env->imbalance <= 0)
			break;

		continue;
next:
		list_move(&p->se.group_node, tasks);
	}

	/*
	 * Right now, this is one of only two places we collect this stat
	 * so we can safely collect detach_one_task() stats here rather
	 * than inside detach_one_task().
	 */
	schedstat_add(env->sd->lb_gained[env->idle], detached);

	return detached;
}

/*
 * attach_task() -- attach the task detached by detach_task() to its new rq.
 */
static void attach_task(struct rq *rq, struct task_struct *p)
{
	lockdep_assert_rq_held(rq);

	BUG_ON(task_rq(p) != rq);
	activate_task(rq, p, ENQUEUE_NOCLOCK);
	check_preempt_curr(rq, p, 0);
}

/*
 * attach_one_task() -- attaches the task returned from detach_one_task() to
 * its new rq.
 */
static void attach_one_task(struct rq *rq, struct task_struct *p)
{
	struct rq_flags rf;

	rq_lock(rq, &rf);
	update_rq_clock(rq);
	attach_task(rq, p);
	rq_unlock(rq, &rf);
}

/*
 * attach_tasks() -- attaches all tasks detached by detach_tasks() to their
 * new rq.
 */
static void attach_tasks(struct lb_env *env)
{
	struct list_head *tasks = &env->tasks;
	struct task_struct *p;
	struct rq_flags rf;

	rq_lock(env->dst_rq, &rf);
	update_rq_clock(env->dst_rq);

	while (!list_empty(tasks)) {
		p = list_first_entry(tasks, struct task_struct, se.group_node);
		list_del_init(&p->se.group_node);

		attach_task(env->dst_rq, p);
	}

	rq_unlock(env->dst_rq, &rf);
}

#ifdef CONFIG_NO_HZ_COMMON
static inline bool cfs_rq_has_blocked(struct cfs_rq *cfs_rq)
{
	if (cfs_rq->avg.load_avg)
		return true;

	if (cfs_rq->avg.util_avg)
		return true;

	return false;
}

static inline bool others_have_blocked(struct rq *rq)
{
	if (READ_ONCE(rq->avg_rt.util_avg))
		return true;

	if (READ_ONCE(rq->avg_dl.util_avg))
		return true;

	if (thermal_load_avg(rq))
		return true;

#ifdef CONFIG_HAVE_SCHED_AVG_IRQ
	if (READ_ONCE(rq->avg_irq.util_avg))
		return true;
#endif

	return false;
}

static inline void update_blocked_load_tick(struct rq *rq)
{
	WRITE_ONCE(rq->last_blocked_load_update_tick, jiffies);
}

static inline void update_blocked_load_status(struct rq *rq, bool has_blocked)
{
	if (!has_blocked)
		rq->has_blocked_load = 0;
}
#else
static inline bool cfs_rq_has_blocked(struct cfs_rq *cfs_rq) { return false; }
static inline bool others_have_blocked(struct rq *rq) { return false; }
static inline void update_blocked_load_tick(struct rq *rq) {}
static inline void update_blocked_load_status(struct rq *rq, bool has_blocked) {}
#endif

static bool __update_blocked_others(struct rq *rq, bool *done)
{
	const struct sched_class *curr_class;
	u64 now = rq_clock_pelt(rq);
	unsigned long thermal_pressure;
	bool decayed;

	/*
	 * update_load_avg() can call cpufreq_update_util(). Make sure that RT,
	 * DL and IRQ signals have been updated before updating CFS.
	 */
	curr_class = rq->curr->sched_class;

	thermal_pressure = arch_scale_thermal_pressure(cpu_of(rq));

	decayed = update_rt_rq_load_avg(now, rq, curr_class == &rt_sched_class) |
		  update_dl_rq_load_avg(now, rq, curr_class == &dl_sched_class) |
		  update_thermal_load_avg(rq_clock_thermal(rq), rq, thermal_pressure) |
		  update_irq_load_avg(rq, 0);

	if (others_have_blocked(rq))
		*done = false;

	return decayed;
}

#ifdef CONFIG_FAIR_GROUP_SCHED

static bool __update_blocked_fair(struct rq *rq, bool *done)
{
	struct cfs_rq *cfs_rq, *pos;
	bool decayed = false;
	int cpu = cpu_of(rq);

	/*
	 * Iterates the task_group tree in a bottom up fashion, see
	 * list_add_leaf_cfs_rq() for details.
	 */
	for_each_leaf_cfs_rq_safe(rq, cfs_rq, pos) {
		struct sched_entity *se;

		if (update_cfs_rq_load_avg(cfs_rq_clock_pelt(cfs_rq), cfs_rq)) {
			update_tg_load_avg(cfs_rq);

			if (cfs_rq->nr_running == 0)
				update_idle_cfs_rq_clock_pelt(cfs_rq);

			if (cfs_rq == &rq->cfs)
				decayed = true;
		}

		/* Propagate pending load changes to the parent, if any: */
		se = cfs_rq->tg->se[cpu];
		if (se && !skip_blocked_update(se))
			update_load_avg(cfs_rq_of(se), se, UPDATE_TG);

		/*
		 * There can be a lot of idle CPU cgroups.  Don't let fully
		 * decayed cfs_rqs linger on the list.
		 */
		if (cfs_rq_is_decayed(cfs_rq))
			list_del_leaf_cfs_rq(cfs_rq);

		/* Don't need periodic decay once load/util_avg are null */
		if (cfs_rq_has_blocked(cfs_rq))
			*done = false;
	}

	return decayed;
}

/*
 * Compute the hierarchical load factor for cfs_rq and all its ascendants.
 * This needs to be done in a top-down fashion because the load of a child
 * group is a fraction of its parents load.
 */
static void update_cfs_rq_h_load(struct cfs_rq *cfs_rq)
{
	struct rq *rq = rq_of(cfs_rq);
	struct sched_entity *se = cfs_rq->tg->se[cpu_of(rq)];
	unsigned long now = jiffies;
	unsigned long load;

	if (cfs_rq->last_h_load_update == now)
		return;

	WRITE_ONCE(cfs_rq->h_load_next, NULL);
	for_each_sched_entity(se) {
		cfs_rq = cfs_rq_of(se);
		WRITE_ONCE(cfs_rq->h_load_next, se);
		if (cfs_rq->last_h_load_update == now)
			break;
	}

	if (!se) {
		cfs_rq->h_load = cfs_rq_load_avg(cfs_rq);
		cfs_rq->last_h_load_update = now;
	}

	while ((se = READ_ONCE(cfs_rq->h_load_next)) != NULL) {
		load = cfs_rq->h_load;
		load = div64_ul(load * se->avg.load_avg,
			cfs_rq_load_avg(cfs_rq) + 1);
		cfs_rq = group_cfs_rq(se);
		cfs_rq->h_load = load;
		cfs_rq->last_h_load_update = now;
	}
}

static unsigned long task_h_load(struct task_struct *p)
{
	struct cfs_rq *cfs_rq = task_cfs_rq(p);

	update_cfs_rq_h_load(cfs_rq);
	return div64_ul(p->se.avg.load_avg * cfs_rq->h_load,
			cfs_rq_load_avg(cfs_rq) + 1);
}
#else
static bool __update_blocked_fair(struct rq *rq, bool *done)
{
	struct cfs_rq *cfs_rq = &rq->cfs;
	bool decayed;

	decayed = update_cfs_rq_load_avg(cfs_rq_clock_pelt(cfs_rq), cfs_rq);
	if (cfs_rq_has_blocked(cfs_rq))
		*done = false;

	return decayed;
}

static unsigned long task_h_load(struct task_struct *p)
{
	return p->se.avg.load_avg;
}
#endif

static void update_blocked_averages(int cpu)
{
	bool decayed = false, done = true;
	struct rq *rq = cpu_rq(cpu);
	struct rq_flags rf;

	rq_lock_irqsave(rq, &rf);
	update_blocked_load_tick(rq);
	update_rq_clock(rq);

	decayed |= __update_blocked_others(rq, &done);
	decayed |= __update_blocked_fair(rq, &done);

	update_blocked_load_status(rq, !done);
	if (decayed)
		cpufreq_update_util(rq, 0);
	rq_unlock_irqrestore(rq, &rf);
}

/********** Helpers for find_busiest_group ************************/

/*
 * sg_lb_stats - stats of a sched_group required for load_balancing
 */
struct sg_lb_stats {
	unsigned long avg_load; /*Avg load across the CPUs of the group */
	unsigned long group_load; /* Total load over the CPUs of the group */
	unsigned long group_capacity;
	unsigned long group_util; /* Total utilization over the CPUs of the group */
	unsigned long group_runnable; /* Total runnable time over the CPUs of the group */
	unsigned int sum_nr_running; /* Nr of tasks running in the group */
	unsigned int sum_h_nr_running; /* Nr of CFS tasks running in the group */
	unsigned int idle_cpus;
	unsigned int group_weight;
	enum group_type group_type;
	unsigned int group_asym_packing; /* Tasks should be moved to preferred CPU */
	unsigned long group_misfit_task_load; /* A CPU has a task too big for its capacity */
#ifdef CONFIG_NUMA_BALANCING
	unsigned int nr_numa_running;
	unsigned int nr_preferred_running;
#endif
};

/*
 * sd_lb_stats - Structure to store the statistics of a sched_domain
 *		 during load balancing.
 */
struct sd_lb_stats {
	struct sched_group *busiest;	/* Busiest group in this sd */
	struct sched_group *local;	/* Local group in this sd */
	unsigned long total_load;	/* Total load of all groups in sd */
	unsigned long total_capacity;	/* Total capacity of all groups in sd */
	unsigned long avg_load;	/* Average load across all groups in sd */
	unsigned int prefer_sibling; /* tasks should go to sibling first */

	struct sg_lb_stats busiest_stat;/* Statistics of the busiest group */
	struct sg_lb_stats local_stat;	/* Statistics of the local group */
};

static inline void init_sd_lb_stats(struct sd_lb_stats *sds)
{
	/*
	 * Skimp on the clearing to avoid duplicate work. We can avoid clearing
	 * local_stat because update_sg_lb_stats() does a full clear/assignment.
	 * We must however set busiest_stat::group_type and
	 * busiest_stat::idle_cpus to the worst busiest group because
	 * update_sd_pick_busiest() reads these before assignment.
	 */
	*sds = (struct sd_lb_stats){
		.busiest = NULL,
		.local = NULL,
		.total_load = 0UL,
		.total_capacity = 0UL,
		.busiest_stat = {
			.idle_cpus = UINT_MAX,
			.group_type = group_has_spare,
		},
	};
}

static unsigned long scale_rt_capacity(int cpu)
{
	struct rq *rq = cpu_rq(cpu);
	unsigned long max = arch_scale_cpu_capacity(cpu);
	unsigned long used, free;
	unsigned long irq;

	irq = cpu_util_irq(rq);

	if (unlikely(irq >= max))
		return 1;

	/*
	 * avg_rt.util_avg and avg_dl.util_avg track binary signals
	 * (running and not running) with weights 0 and 1024 respectively.
	 * avg_thermal.load_avg tracks thermal pressure and the weighted
	 * average uses the actual delta max capacity(load).
	 */
	used = READ_ONCE(rq->avg_rt.util_avg);
	used += READ_ONCE(rq->avg_dl.util_avg);
	used += thermal_load_avg(rq);

	if (unlikely(used >= max))
		return 1;

	free = max - used;

	return scale_irq_capacity(free, irq, max);
}

static void update_cpu_capacity(struct sched_domain *sd, int cpu)
{
	unsigned long capacity = scale_rt_capacity(cpu);
	struct sched_group *sdg = sd->groups;

	cpu_rq(cpu)->cpu_capacity_orig = arch_scale_cpu_capacity(cpu);

	if (!capacity)
		capacity = 1;

	cpu_rq(cpu)->cpu_capacity = capacity;
	trace_sched_cpu_capacity_tp(cpu_rq(cpu));

	sdg->sgc->capacity = capacity;
	sdg->sgc->min_capacity = capacity;
	sdg->sgc->max_capacity = capacity;
}

void update_group_capacity(struct sched_domain *sd, int cpu)
{
	struct sched_domain *child = sd->child;
	struct sched_group *group, *sdg = sd->groups;
	unsigned long capacity, min_capacity, max_capacity;
	unsigned long interval;

	interval = msecs_to_jiffies(sd->balance_interval);
	interval = clamp(interval, 1UL, max_load_balance_interval);
	sdg->sgc->next_update = jiffies + interval;

	if (!child) {
		update_cpu_capacity(sd, cpu);
		return;
	}

	capacity = 0;
	min_capacity = ULONG_MAX;
	max_capacity = 0;

	if (child->flags & SD_OVERLAP) {
		/*
		 * SD_OVERLAP domains cannot assume that child groups
		 * span the current group.
		 */

		for_each_cpu(cpu, sched_group_span(sdg)) {
			unsigned long cpu_cap = capacity_of(cpu);

			capacity += cpu_cap;
			min_capacity = min(cpu_cap, min_capacity);
			max_capacity = max(cpu_cap, max_capacity);
		}
	} else  {
		/*
		 * !SD_OVERLAP domains can assume that child groups
		 * span the current group.
		 */

		group = child->groups;
		do {
			struct sched_group_capacity *sgc = group->sgc;

			capacity += sgc->capacity;
			min_capacity = min(sgc->min_capacity, min_capacity);
			max_capacity = max(sgc->max_capacity, max_capacity);
			group = group->next;
		} while (group != child->groups);
	}

	sdg->sgc->capacity = capacity;
	sdg->sgc->min_capacity = min_capacity;
	sdg->sgc->max_capacity = max_capacity;
}

/*
 * Check whether the capacity of the rq has been noticeably reduced by side
 * activity. The imbalance_pct is used for the threshold.
 * Return true is the capacity is reduced
 */
static inline int
check_cpu_capacity(struct rq *rq, struct sched_domain *sd)
{
	return ((rq->cpu_capacity * sd->imbalance_pct) <
				(rq->cpu_capacity_orig * 100));
}

/*
 * Check whether a rq has a misfit task and if it looks like we can actually
 * help that task: we can migrate the task to a CPU of higher capacity, or
 * the task's current CPU is heavily pressured.
 */
static inline int check_misfit_status(struct rq *rq, struct sched_domain *sd)
{
	return rq->misfit_task_load &&
		(rq->cpu_capacity_orig < rq->rd->max_cpu_capacity ||
		 check_cpu_capacity(rq, sd));
}

/*
 * Group imbalance indicates (and tries to solve) the problem where balancing
 * groups is inadequate due to ->cpus_ptr constraints.
 *
 * Imagine a situation of two groups of 4 CPUs each and 4 tasks each with a
 * cpumask covering 1 CPU of the first group and 3 CPUs of the second group.
 * Something like:
 *
 *	{ 0 1 2 3 } { 4 5 6 7 }
 *	        *     * * *
 *
 * If we were to balance group-wise we'd place two tasks in the first group and
 * two tasks in the second group. Clearly this is undesired as it will overload
 * cpu 3 and leave one of the CPUs in the second group unused.
 *
 * The current solution to this issue is detecting the skew in the first group
 * by noticing the lower domain failed to reach balance and had difficulty
 * moving tasks due to affinity constraints.
 *
 * When this is so detected; this group becomes a candidate for busiest; see
 * update_sd_pick_busiest(). And calculate_imbalance() and
 * find_busiest_group() avoid some of the usual balance conditions to allow it
 * to create an effective group imbalance.
 *
 * This is a somewhat tricky proposition since the next run might not find the
 * group imbalance and decide the groups need to be balanced again. A most
 * subtle and fragile situation.
 */

static inline int sg_imbalanced(struct sched_group *group)
{
	return group->sgc->imbalance;
}

/*
 * group_has_capacity returns true if the group has spare capacity that could
 * be used by some tasks.
 * We consider that a group has spare capacity if the number of task is
 * smaller than the number of CPUs or if the utilization is lower than the
 * available capacity for CFS tasks.
 * For the latter, we use a threshold to stabilize the state, to take into
 * account the variance of the tasks' load and to return true if the available
 * capacity in meaningful for the load balancer.
 * As an example, an available capacity of 1% can appear but it doesn't make
 * any benefit for the load balance.
 */
static inline bool
group_has_capacity(unsigned int imbalance_pct, struct sg_lb_stats *sgs)
{
	if (sgs->sum_nr_running < sgs->group_weight)
		return true;

	if ((sgs->group_capacity * imbalance_pct) <
			(sgs->group_runnable * 100))
		return false;

	if ((sgs->group_capacity * 100) >
			(sgs->group_util * imbalance_pct))
		return true;

	return false;
}

/*
 *  group_is_overloaded returns true if the group has more tasks than it can
 *  handle.
 *  group_is_overloaded is not equals to !group_has_capacity because a group
 *  with the exact right number of tasks, has no more spare capacity but is not
 *  overloaded so both group_has_capacity and group_is_overloaded return
 *  false.
 */
static inline bool
group_is_overloaded(unsigned int imbalance_pct, struct sg_lb_stats *sgs)
{
	if (sgs->sum_nr_running <= sgs->group_weight)
		return false;

	if ((sgs->group_capacity * 100) <
			(sgs->group_util * imbalance_pct))
		return true;

	if ((sgs->group_capacity * imbalance_pct) <
			(sgs->group_runnable * 100))
		return true;

	return false;
}

static inline enum
group_type group_classify(unsigned int imbalance_pct,
			  struct sched_group *group,
			  struct sg_lb_stats *sgs)
{
	if (group_is_overloaded(imbalance_pct, sgs))
		return group_overloaded;

	if (sg_imbalanced(group))
		return group_imbalanced;

	if (sgs->group_asym_packing)
		return group_asym_packing;

	if (sgs->group_misfit_task_load)
		return group_misfit_task;

	if (!group_has_capacity(imbalance_pct, sgs))
		return group_fully_busy;

	return group_has_spare;
}

/**
 * asym_smt_can_pull_tasks - Check whether the load balancing CPU can pull tasks
 * @dst_cpu:	Destination CPU of the load balancing
 * @sds:	Load-balancing data with statistics of the local group
 * @sgs:	Load-balancing statistics of the candidate busiest group
 * @sg:		The candidate busiest group
 *
 * Check the state of the SMT siblings of both @sds::local and @sg and decide
 * if @dst_cpu can pull tasks.
 *
 * If @dst_cpu does not have SMT siblings, it can pull tasks if two or more of
 * the SMT siblings of @sg are busy. If only one CPU in @sg is busy, pull tasks
 * only if @dst_cpu has higher priority.
 *
 * If both @dst_cpu and @sg have SMT siblings, and @sg has exactly one more
 * busy CPU than @sds::local, let @dst_cpu pull tasks if it has higher priority.
 * Bigger imbalances in the number of busy CPUs will be dealt with in
 * update_sd_pick_busiest().
 *
 * If @sg does not have SMT siblings, only pull tasks if all of the SMT siblings
 * of @dst_cpu are idle and @sg has lower priority.
 */
static bool asym_smt_can_pull_tasks(int dst_cpu, struct sd_lb_stats *sds,
				    struct sg_lb_stats *sgs,
				    struct sched_group *sg)
{
#ifdef CONFIG_SCHED_SMT
	bool local_is_smt, sg_is_smt;
	int sg_busy_cpus;

	local_is_smt = sds->local->flags & SD_SHARE_CPUCAPACITY;
	sg_is_smt = sg->flags & SD_SHARE_CPUCAPACITY;

	sg_busy_cpus = sgs->group_weight - sgs->idle_cpus;

	if (!local_is_smt) {
		/*
		 * If we are here, @dst_cpu is idle and does not have SMT
		 * siblings. Pull tasks if candidate group has two or more
		 * busy CPUs.
		 */
		if (sg_busy_cpus >= 2) /* implies sg_is_smt */
			return true;

		/*
		 * @dst_cpu does not have SMT siblings. @sg may have SMT
		 * siblings and only one is busy. In such case, @dst_cpu
		 * can help if it has higher priority and is idle (i.e.,
		 * it has no running tasks).
		 */
		return sched_asym_prefer(dst_cpu, sg->asym_prefer_cpu);
	}

	/* @dst_cpu has SMT siblings. */

	if (sg_is_smt) {
		int local_busy_cpus = sds->local->group_weight -
				      sds->local_stat.idle_cpus;
		int busy_cpus_delta = sg_busy_cpus - local_busy_cpus;

		if (busy_cpus_delta == 1)
			return sched_asym_prefer(dst_cpu, sg->asym_prefer_cpu);

		return false;
	}

	/*
	 * @sg does not have SMT siblings. Ensure that @sds::local does not end
	 * up with more than one busy SMT sibling and only pull tasks if there
	 * are not busy CPUs (i.e., no CPU has running tasks).
	 */
	if (!sds->local_stat.sum_nr_running)
		return sched_asym_prefer(dst_cpu, sg->asym_prefer_cpu);

	return false;
#else
	/* Always return false so that callers deal with non-SMT cases. */
	return false;
#endif
}

static inline bool
sched_asym(struct lb_env *env, struct sd_lb_stats *sds,  struct sg_lb_stats *sgs,
	   struct sched_group *group)
{
	/* Only do SMT checks if either local or candidate have SMT siblings */
	if ((sds->local->flags & SD_SHARE_CPUCAPACITY) ||
	    (group->flags & SD_SHARE_CPUCAPACITY))
		return asym_smt_can_pull_tasks(env->dst_cpu, sds, sgs, group);

	return sched_asym_prefer(env->dst_cpu, group->asym_prefer_cpu);
}

/**
 * update_sg_lb_stats - Update sched_group's statistics for load balancing.
 * @env: The load balancing environment.
 * @group: sched_group whose statistics are to be updated.
 * @sgs: variable to hold the statistics for this group.
 * @sg_status: Holds flag indicating the status of the sched_group
 */
static inline void update_sg_lb_stats(struct lb_env *env,
				      struct sd_lb_stats *sds,
				      struct sched_group *group,
				      struct sg_lb_stats *sgs,
				      int *sg_status)
{
	int i, nr_running, local_group;

	memset(sgs, 0, sizeof(*sgs));

	local_group = group == sds->local;

	for_each_cpu_and(i, sched_group_span(group), env->cpus) {
		struct rq *rq = cpu_rq(i);

		sgs->group_load += cpu_load(rq);
		sgs->group_util += cpu_util(i);
		sgs->group_runnable += cpu_runnable(rq);
		sgs->sum_h_nr_running += rq->cfs.h_nr_running;

		nr_running = rq->nr_running;
		sgs->sum_nr_running += nr_running;

		if (nr_running > 1)
			*sg_status |= SG_OVERLOAD;

		if (cpu_overutilized(i))
			*sg_status |= SG_OVERUTILIZED;

#ifdef CONFIG_NUMA_BALANCING
		sgs->nr_numa_running += rq->nr_numa_running;
		sgs->nr_preferred_running += rq->nr_preferred_running;
#endif
		/*
		 * No need to call idle_cpu() if nr_running is not 0
		 */
		if (!nr_running && idle_cpu(i)) {
			sgs->idle_cpus++;
			/* Idle cpu can't have misfit task */
			continue;
		}

		if (local_group)
			continue;

		/* Check for a misfit task on the cpu */
		if (env->sd->flags & SD_ASYM_CPUCAPACITY &&
		    sgs->group_misfit_task_load < rq->misfit_task_load) {
			sgs->group_misfit_task_load = rq->misfit_task_load;
			*sg_status |= SG_OVERLOAD;
		}
	}

	sgs->group_capacity = group->sgc->capacity;

	sgs->group_weight = group->group_weight;

	/* Check if dst CPU is idle and preferred to this group */
	if (!local_group && env->sd->flags & SD_ASYM_PACKING &&
	    env->idle != CPU_NOT_IDLE && sgs->sum_h_nr_running &&
	    sched_asym(env, sds, sgs, group)) {
		sgs->group_asym_packing = 1;
	}

	sgs->group_type = group_classify(env->sd->imbalance_pct, group, sgs);

	/* Computing avg_load makes sense only when group is overloaded */
	if (sgs->group_type == group_overloaded)
		sgs->avg_load = (sgs->group_load * SCHED_CAPACITY_SCALE) /
				sgs->group_capacity;
}

/**
 * update_sd_pick_busiest - return 1 on busiest group
 * @env: The load balancing environment.
 * @sds: sched_domain statistics
 * @sg: sched_group candidate to be checked for being the busiest
 * @sgs: sched_group statistics
 *
 * Determine if @sg is a busier group than the previously selected
 * busiest group.
 *
 * Return: %true if @sg is a busier group than the previously selected
 * busiest group. %false otherwise.
 */
static bool update_sd_pick_busiest(struct lb_env *env,
				   struct sd_lb_stats *sds,
				   struct sched_group *sg,
				   struct sg_lb_stats *sgs)
{
	struct sg_lb_stats *busiest = &sds->busiest_stat;

	/* Make sure that there is at least one task to pull */
	if (!sgs->sum_h_nr_running)
		return false;

	/*
	 * Don't try to pull misfit tasks we can't help.
	 * We can use max_capacity here as reduction in capacity on some
	 * CPUs in the group should either be possible to resolve
	 * internally or be covered by avg_load imbalance (eventually).
	 */
	if (sgs->group_type == group_misfit_task &&
	    (!capacity_greater(capacity_of(env->dst_cpu), sg->sgc->max_capacity) ||
	     sds->local_stat.group_type != group_has_spare))
		return false;

	if (sgs->group_type > busiest->group_type)
		return true;

	if (sgs->group_type < busiest->group_type)
		return false;

	/*
	 * The candidate and the current busiest group are the same type of
	 * group. Let check which one is the busiest according to the type.
	 */

	switch (sgs->group_type) {
	case group_overloaded:
		/* Select the overloaded group with highest avg_load. */
		if (sgs->avg_load <= busiest->avg_load)
			return false;
		break;

	case group_imbalanced:
		/*
		 * Select the 1st imbalanced group as we don't have any way to
		 * choose one more than another.
		 */
		return false;

	case group_asym_packing:
		/* Prefer to move from lowest priority CPU's work */
		if (sched_asym_prefer(sg->asym_prefer_cpu, sds->busiest->asym_prefer_cpu))
			return false;
		break;

	case group_misfit_task:
		/*
		 * If we have more than one misfit sg go with the biggest
		 * misfit.
		 */
		if (sgs->group_misfit_task_load < busiest->group_misfit_task_load)
			return false;
		break;

	case group_fully_busy:
		/*
		 * Select the fully busy group with highest avg_load. In
		 * theory, there is no need to pull task from such kind of
		 * group because tasks have all compute capacity that they need
		 * but we can still improve the overall throughput by reducing
		 * contention when accessing shared HW resources.
		 *
		 * XXX for now avg_load is not computed and always 0 so we
		 * select the 1st one.
		 */
		if (sgs->avg_load <= busiest->avg_load)
			return false;
		break;

	case group_has_spare:
		/*
		 * Select not overloaded group with lowest number of idle cpus
		 * and highest number of running tasks. We could also compare
		 * the spare capacity which is more stable but it can end up
		 * that the group has less spare capacity but finally more idle
		 * CPUs which means less opportunity to pull tasks.
		 */
		if (sgs->idle_cpus > busiest->idle_cpus)
			return false;
		else if ((sgs->idle_cpus == busiest->idle_cpus) &&
			 (sgs->sum_nr_running <= busiest->sum_nr_running))
			return false;

		break;
	}

	/*
	 * Candidate sg has no more than one task per CPU and has higher
	 * per-CPU capacity. Migrating tasks to less capable CPUs may harm
	 * throughput. Maximize throughput, power/energy consequences are not
	 * considered.
	 */
	if ((env->sd->flags & SD_ASYM_CPUCAPACITY) &&
	    (sgs->group_type <= group_fully_busy) &&
	    (capacity_greater(sg->sgc->min_capacity, capacity_of(env->dst_cpu))))
		return false;

	return true;
}

#ifdef CONFIG_NUMA_BALANCING
static inline enum fbq_type fbq_classify_group(struct sg_lb_stats *sgs)
{
	if (sgs->sum_h_nr_running > sgs->nr_numa_running)
		return regular;
	if (sgs->sum_h_nr_running > sgs->nr_preferred_running)
		return remote;
	return all;
}

static inline enum fbq_type fbq_classify_rq(struct rq *rq)
{
	if (rq->nr_running > rq->nr_numa_running)
		return regular;
	if (rq->nr_running > rq->nr_preferred_running)
		return remote;
	return all;
}
#else
static inline enum fbq_type fbq_classify_group(struct sg_lb_stats *sgs)
{
	return all;
}

static inline enum fbq_type fbq_classify_rq(struct rq *rq)
{
	return regular;
}
#endif /* CONFIG_NUMA_BALANCING */


struct sg_lb_stats;

/*
 * task_running_on_cpu - return 1 if @p is running on @cpu.
 */

static unsigned int task_running_on_cpu(int cpu, struct task_struct *p)
{
	/* Task has no contribution or is new */
	if (cpu != task_cpu(p) || !READ_ONCE(p->se.avg.last_update_time))
		return 0;

	if (task_on_rq_queued(p))
		return 1;

	return 0;
}

/**
 * idle_cpu_without - would a given CPU be idle without p ?
 * @cpu: the processor on which idleness is tested.
 * @p: task which should be ignored.
 *
 * Return: 1 if the CPU would be idle. 0 otherwise.
 */
static int idle_cpu_without(int cpu, struct task_struct *p)
{
	struct rq *rq = cpu_rq(cpu);

	if (rq->curr != rq->idle && rq->curr != p)
		return 0;

	/*
	 * rq->nr_running can't be used but an updated version without the
	 * impact of p on cpu must be used instead. The updated nr_running
	 * be computed and tested before calling idle_cpu_without().
	 */

#ifdef CONFIG_SMP
	if (rq->ttwu_pending)
		return 0;
#endif

	return 1;
}

/*
 * update_sg_wakeup_stats - Update sched_group's statistics for wakeup.
 * @sd: The sched_domain level to look for idlest group.
 * @group: sched_group whose statistics are to be updated.
 * @sgs: variable to hold the statistics for this group.
 * @p: The task for which we look for the idlest group/CPU.
 */
static inline void update_sg_wakeup_stats(struct sched_domain *sd,
					  struct sched_group *group,
					  struct sg_lb_stats *sgs,
					  struct task_struct *p)
{
	int i, nr_running;

	memset(sgs, 0, sizeof(*sgs));

	/* Assume that task can't fit any CPU of the group */
	if (sd->flags & SD_ASYM_CPUCAPACITY)
		sgs->group_misfit_task_load = 1;

	for_each_cpu(i, sched_group_span(group)) {
		struct rq *rq = cpu_rq(i);
		unsigned int local;

		sgs->group_load += cpu_load_without(rq, p);
		sgs->group_util += cpu_util_without(i, p);
		sgs->group_runnable += cpu_runnable_without(rq, p);
		local = task_running_on_cpu(i, p);
		sgs->sum_h_nr_running += rq->cfs.h_nr_running - local;

		nr_running = rq->nr_running - local;
		sgs->sum_nr_running += nr_running;

		/*
		 * No need to call idle_cpu_without() if nr_running is not 0
		 */
		if (!nr_running && idle_cpu_without(i, p))
			sgs->idle_cpus++;

		/* Check if task fits in the CPU */
		if (sd->flags & SD_ASYM_CPUCAPACITY &&
		    sgs->group_misfit_task_load &&
		    task_fits_cpu(p, i))
			sgs->group_misfit_task_load = 0;

	}

	sgs->group_capacity = group->sgc->capacity;

	sgs->group_weight = group->group_weight;

	sgs->group_type = group_classify(sd->imbalance_pct, group, sgs);

	/*
	 * Computing avg_load makes sense only when group is fully busy or
	 * overloaded
	 */
	if (sgs->group_type == group_fully_busy ||
		sgs->group_type == group_overloaded)
		sgs->avg_load = (sgs->group_load * SCHED_CAPACITY_SCALE) /
				sgs->group_capacity;
}

static bool update_pick_idlest(struct sched_group *idlest,
			       struct sg_lb_stats *idlest_sgs,
			       struct sched_group *group,
			       struct sg_lb_stats *sgs)
{
	if (sgs->group_type < idlest_sgs->group_type)
		return true;

	if (sgs->group_type > idlest_sgs->group_type)
		return false;

	/*
	 * The candidate and the current idlest group are the same type of
	 * group. Let check which one is the idlest according to the type.
	 */

	switch (sgs->group_type) {
	case group_overloaded:
	case group_fully_busy:
		/* Select the group with lowest avg_load. */
		if (idlest_sgs->avg_load <= sgs->avg_load)
			return false;
		break;

	case group_imbalanced:
	case group_asym_packing:
		/* Those types are not used in the slow wakeup path */
		return false;

	case group_misfit_task:
		/* Select group with the highest max capacity */
		if (idlest->sgc->max_capacity >= group->sgc->max_capacity)
			return false;
		break;

	case group_has_spare:
		/* Select group with most idle CPUs */
		if (idlest_sgs->idle_cpus >= sgs->idle_cpus)
			return false;
		break;
	}

	return true;
}

/*
 * find_idlest_group() finds and returns the least busy CPU group within the
 * domain.
 *
 * Assumes p is allowed on at least one CPU in sd.
 */
static struct sched_group *
find_idlest_group(struct sched_domain *sd, struct task_struct *p, int this_cpu)
{
	struct sched_group *idlest = NULL, *local = NULL, *group = sd->groups;
	struct sg_lb_stats local_sgs, tmp_sgs;
	struct sg_lb_stats *sgs;
	unsigned long imbalance;
	struct sg_lb_stats idlest_sgs = {
			.avg_load = UINT_MAX,
			.group_type = group_overloaded,
	};

	do {
		int local_group;

		/* Skip over this group if it has no CPUs allowed */
		if (!cpumask_intersects(sched_group_span(group),
					p->cpus_ptr))
			continue;

		/* Skip over this group if no cookie matched */
		if (!sched_group_cookie_match(cpu_rq(this_cpu), p, group))
			continue;

		local_group = cpumask_test_cpu(this_cpu,
					       sched_group_span(group));

		if (local_group) {
			sgs = &local_sgs;
			local = group;
		} else {
			sgs = &tmp_sgs;
		}

		update_sg_wakeup_stats(sd, group, sgs, p);

		if (!local_group && update_pick_idlest(idlest, &idlest_sgs, group, sgs)) {
			idlest = group;
			idlest_sgs = *sgs;
		}

	} while (group = group->next, group != sd->groups);


	/* There is no idlest group to push tasks to */
	if (!idlest)
		return NULL;

	/* The local group has been skipped because of CPU affinity */
	if (!local)
		return idlest;

	/*
	 * If the local group is idler than the selected idlest group
	 * don't try and push the task.
	 */
	if (local_sgs.group_type < idlest_sgs.group_type)
		return NULL;

	/*
	 * If the local group is busier than the selected idlest group
	 * try and push the task.
	 */
	if (local_sgs.group_type > idlest_sgs.group_type)
		return idlest;

	switch (local_sgs.group_type) {
	case group_overloaded:
	case group_fully_busy:

		/* Calculate allowed imbalance based on load */
		imbalance = scale_load_down(NICE_0_LOAD) *
				(sd->imbalance_pct-100) / 100;

		/*
		 * When comparing groups across NUMA domains, it's possible for
		 * the local domain to be very lightly loaded relative to the
		 * remote domains but "imbalance" skews the comparison making
		 * remote CPUs look much more favourable. When considering
		 * cross-domain, add imbalance to the load on the remote node
		 * and consider staying local.
		 */

		if ((sd->flags & SD_NUMA) &&
		    ((idlest_sgs.avg_load + imbalance) >= local_sgs.avg_load))
			return NULL;

		/*
		 * If the local group is less loaded than the selected
		 * idlest group don't try and push any tasks.
		 */
		if (idlest_sgs.avg_load >= (local_sgs.avg_load + imbalance))
			return NULL;

		if (100 * local_sgs.avg_load <= sd->imbalance_pct * idlest_sgs.avg_load)
			return NULL;
		break;

	case group_imbalanced:
	case group_asym_packing:
		/* Those type are not used in the slow wakeup path */
		return NULL;

	case group_misfit_task:
		/* Select group with the highest max capacity */
		if (local->sgc->max_capacity >= idlest->sgc->max_capacity)
			return NULL;
		break;

	case group_has_spare:
#ifdef CONFIG_NUMA
		if (sd->flags & SD_NUMA) {
			int imb_numa_nr = sd->imb_numa_nr;
#ifdef CONFIG_NUMA_BALANCING
			int idlest_cpu;
			/*
			 * If there is spare capacity at NUMA, try to select
			 * the preferred node
			 */
			if (cpu_to_node(this_cpu) == p->numa_preferred_nid)
				return NULL;

			idlest_cpu = cpumask_first(sched_group_span(idlest));
			if (cpu_to_node(idlest_cpu) == p->numa_preferred_nid)
				return idlest;
#endif /* CONFIG_NUMA_BALANCING */
			/*
			 * Otherwise, keep the task close to the wakeup source
			 * and improve locality if the number of running tasks
			 * would remain below threshold where an imbalance is
			 * allowed while accounting for the possibility the
			 * task is pinned to a subset of CPUs. If there is a
			 * real need of migration, periodic load balance will
			 * take care of it.
			 */
			if (p->nr_cpus_allowed != NR_CPUS) {
				struct cpumask *cpus = this_cpu_cpumask_var_ptr(select_idle_mask);

				cpumask_and(cpus, sched_group_span(local), p->cpus_ptr);
				imb_numa_nr = min(cpumask_weight(cpus), sd->imb_numa_nr);
			}

			imbalance = abs(local_sgs.idle_cpus - idlest_sgs.idle_cpus);
			if (!adjust_numa_imbalance(imbalance,
						   local_sgs.sum_nr_running + 1,
						   imb_numa_nr)) {
				return NULL;
			}
		}
#endif /* CONFIG_NUMA */

		/*
		 * Select group with highest number of idle CPUs. We could also
		 * compare the utilization which is more stable but it can end
		 * up that the group has less spare capacity but finally more
		 * idle CPUs which means more opportunity to run task.
		 */
		if (local_sgs.idle_cpus >= idlest_sgs.idle_cpus)
			return NULL;
		break;
	}

	return idlest;
}

static void update_idle_cpu_scan(struct lb_env *env,
				 unsigned long sum_util)
{
	struct sched_domain_shared *sd_share;
	int llc_weight, pct;
	u64 x, y, tmp;
	/*
	 * Update the number of CPUs to scan in LLC domain, which could
	 * be used as a hint in select_idle_cpu(). The update of sd_share
	 * could be expensive because it is within a shared cache line.
	 * So the write of this hint only occurs during periodic load
	 * balancing, rather than CPU_NEWLY_IDLE, because the latter
	 * can fire way more frequently than the former.
	 */
	if (!sched_feat(SIS_UTIL) || env->idle == CPU_NEWLY_IDLE)
		return;

	llc_weight = per_cpu(sd_llc_size, env->dst_cpu);
	if (env->sd->span_weight != llc_weight)
		return;

	sd_share = rcu_dereference(per_cpu(sd_llc_shared, env->dst_cpu));
	if (!sd_share)
		return;

	/*
	 * The number of CPUs to search drops as sum_util increases, when
	 * sum_util hits 85% or above, the scan stops.
	 * The reason to choose 85% as the threshold is because this is the
	 * imbalance_pct(117) when a LLC sched group is overloaded.
	 *
	 * let y = SCHED_CAPACITY_SCALE - p * x^2                       [1]
	 * and y'= y / SCHED_CAPACITY_SCALE
	 *
	 * x is the ratio of sum_util compared to the CPU capacity:
	 * x = sum_util / (llc_weight * SCHED_CAPACITY_SCALE)
	 * y' is the ratio of CPUs to be scanned in the LLC domain,
	 * and the number of CPUs to scan is calculated by:
	 *
	 * nr_scan = llc_weight * y'                                    [2]
	 *
	 * When x hits the threshold of overloaded, AKA, when
	 * x = 100 / pct, y drops to 0. According to [1],
	 * p should be SCHED_CAPACITY_SCALE * pct^2 / 10000
	 *
	 * Scale x by SCHED_CAPACITY_SCALE:
	 * x' = sum_util / llc_weight;                                  [3]
	 *
	 * and finally [1] becomes:
	 * y = SCHED_CAPACITY_SCALE -
	 *     x'^2 * pct^2 / (10000 * SCHED_CAPACITY_SCALE)            [4]
	 *
	 */
	/* equation [3] */
	x = sum_util;
	do_div(x, llc_weight);

	/* equation [4] */
	pct = env->sd->imbalance_pct;
	tmp = x * x * pct * pct;
	do_div(tmp, 10000 * SCHED_CAPACITY_SCALE);
	tmp = min_t(long, tmp, SCHED_CAPACITY_SCALE);
	y = SCHED_CAPACITY_SCALE - tmp;

	/* equation [2] */
	y *= llc_weight;
	do_div(y, SCHED_CAPACITY_SCALE);
	if ((int)y != sd_share->nr_idle_scan)
		WRITE_ONCE(sd_share->nr_idle_scan, (int)y);
}

/**
 * update_sd_lb_stats - Update sched_domain's statistics for load balancing.
 * @env: The load balancing environment.
 * @sds: variable to hold the statistics for this sched_domain.
 */

static inline void update_sd_lb_stats(struct lb_env *env, struct sd_lb_stats *sds)
{
	struct sched_domain *child = env->sd->child;
	struct sched_group *sg = env->sd->groups;
	struct sg_lb_stats *local = &sds->local_stat;
	struct sg_lb_stats tmp_sgs;
	unsigned long sum_util = 0;
	int sg_status = 0;

	do {
		struct sg_lb_stats *sgs = &tmp_sgs;
		int local_group;

		local_group = cpumask_test_cpu(env->dst_cpu, sched_group_span(sg));
		if (local_group) {
			sds->local = sg;
			sgs = local;

			if (env->idle != CPU_NEWLY_IDLE ||
			    time_after_eq(jiffies, sg->sgc->next_update))
				update_group_capacity(env->sd, env->dst_cpu);
		}

		update_sg_lb_stats(env, sds, sg, sgs, &sg_status);

		if (local_group)
			goto next_group;


		if (update_sd_pick_busiest(env, sds, sg, sgs)) {
			sds->busiest = sg;
			sds->busiest_stat = *sgs;
		}

next_group:
		/* Now, start updating sd_lb_stats */
		sds->total_load += sgs->group_load;
		sds->total_capacity += sgs->group_capacity;

		sum_util += sgs->group_util;
		sg = sg->next;
	} while (sg != env->sd->groups);

	/* Tag domain that child domain prefers tasks go to siblings first */
	sds->prefer_sibling = child && child->flags & SD_PREFER_SIBLING;


	if (env->sd->flags & SD_NUMA)
		env->fbq_type = fbq_classify_group(&sds->busiest_stat);

	if (!env->sd->parent) {
		struct root_domain *rd = env->dst_rq->rd;

		/* update overload indicator if we are at root domain */
		WRITE_ONCE(rd->overload, sg_status & SG_OVERLOAD);

		/* Update over-utilization (tipping point, U >= 0) indicator */
		WRITE_ONCE(rd->overutilized, sg_status & SG_OVERUTILIZED);
		trace_sched_overutilized_tp(rd, sg_status & SG_OVERUTILIZED);
	} else if (sg_status & SG_OVERUTILIZED) {
		struct root_domain *rd = env->dst_rq->rd;

		WRITE_ONCE(rd->overutilized, SG_OVERUTILIZED);
		trace_sched_overutilized_tp(rd, SG_OVERUTILIZED);
	}

	update_idle_cpu_scan(env, sum_util);
}

/**
 * calculate_imbalance - Calculate the amount of imbalance present within the
 *			 groups of a given sched_domain during load balance.
 * @env: load balance environment
 * @sds: statistics of the sched_domain whose imbalance is to be calculated.
 */
static inline void calculate_imbalance(struct lb_env *env, struct sd_lb_stats *sds)
{
	struct sg_lb_stats *local, *busiest;

	local = &sds->local_stat;
	busiest = &sds->busiest_stat;

	if (busiest->group_type == group_misfit_task) {
		/* Set imbalance to allow misfit tasks to be balanced. */
		env->migration_type = migrate_misfit;
		env->imbalance = 1;
		return;
	}

	if (busiest->group_type == group_asym_packing) {
		/*
		 * In case of asym capacity, we will try to migrate all load to
		 * the preferred CPU.
		 */
		env->migration_type = migrate_task;
		env->imbalance = busiest->sum_h_nr_running;
		return;
	}

	if (busiest->group_type == group_imbalanced) {
		/*
		 * In the group_imb case we cannot rely on group-wide averages
		 * to ensure CPU-load equilibrium, try to move any task to fix
		 * the imbalance. The next load balance will take care of
		 * balancing back the system.
		 */
		env->migration_type = migrate_task;
		env->imbalance = 1;
		return;
	}

	/*
	 * Try to use spare capacity of local group without overloading it or
	 * emptying busiest.
	 */
	if (local->group_type == group_has_spare) {
		if ((busiest->group_type > group_fully_busy) &&
		    !(env->sd->flags & SD_SHARE_PKG_RESOURCES)) {
			/*
			 * If busiest is overloaded, try to fill spare
			 * capacity. This might end up creating spare capacity
			 * in busiest or busiest still being overloaded but
			 * there is no simple way to directly compute the
			 * amount of load to migrate in order to balance the
			 * system.
			 */
			env->migration_type = migrate_util;
			env->imbalance = max(local->group_capacity, local->group_util) -
					 local->group_util;

			/*
			 * In some cases, the group's utilization is max or even
			 * higher than capacity because of migrations but the
			 * local CPU is (newly) idle. There is at least one
			 * waiting task in this overloaded busiest group. Let's
			 * try to pull it.
			 */
			if (env->idle != CPU_NOT_IDLE && env->imbalance == 0) {
				env->migration_type = migrate_task;
				env->imbalance = 1;
			}

			return;
		}

		if (busiest->group_weight == 1 || sds->prefer_sibling) {
			unsigned int nr_diff = busiest->sum_nr_running;
			/*
			 * When prefer sibling, evenly spread running tasks on
			 * groups.
			 */
			env->migration_type = migrate_task;
			lsub_positive(&nr_diff, local->sum_nr_running);
			env->imbalance = nr_diff;
		} else {

			/*
			 * If there is no overload, we just want to even the number of
			 * idle cpus.
			 */
			env->migration_type = migrate_task;
			env->imbalance = max_t(long, 0,
					       (local->idle_cpus - busiest->idle_cpus));
		}

#ifdef CONFIG_NUMA
		/* Consider allowing a small imbalance between NUMA groups */
		if (env->sd->flags & SD_NUMA) {
			env->imbalance = adjust_numa_imbalance(env->imbalance,
							       local->sum_nr_running + 1,
							       env->sd->imb_numa_nr);
		}
#endif

		/* Number of tasks to move to restore balance */
		env->imbalance >>= 1;

		return;
	}

	/*
	 * Local is fully busy but has to take more load to relieve the
	 * busiest group
	 */
	if (local->group_type < group_overloaded) {
		/*
		 * Local will become overloaded so the avg_load metrics are
		 * finally needed.
		 */

		local->avg_load = (local->group_load * SCHED_CAPACITY_SCALE) /
				  local->group_capacity;

		/*
		 * If the local group is more loaded than the selected
		 * busiest group don't try to pull any tasks.
		 */
		if (local->avg_load >= busiest->avg_load) {
			env->imbalance = 0;
			return;
		}

		sds->avg_load = (sds->total_load * SCHED_CAPACITY_SCALE) /
				sds->total_capacity;

		/*
		 * If the local group is more loaded than the average system
		 * load, don't try to pull any tasks.
		 */
		if (local->avg_load >= sds->avg_load) {
			env->imbalance = 0;
			return;
		}

	}

	/*
	 * Both group are or will become overloaded and we're trying to get all
	 * the CPUs to the average_load, so we don't want to push ourselves
	 * above the average load, nor do we wish to reduce the max loaded CPU
	 * below the average load. At the same time, we also don't want to
	 * reduce the group load below the group capacity. Thus we look for
	 * the minimum possible imbalance.
	 */
	env->migration_type = migrate_load;
	env->imbalance = min(
		(busiest->avg_load - sds->avg_load) * busiest->group_capacity,
		(sds->avg_load - local->avg_load) * local->group_capacity
	) / SCHED_CAPACITY_SCALE;
}

/******* find_busiest_group() helpers end here *********************/

/*
 * Decision matrix according to the local and busiest group type:
 *
 * busiest \ local has_spare fully_busy misfit asym imbalanced overloaded
 * has_spare        nr_idle   balanced   N/A    N/A  balanced   balanced
 * fully_busy       nr_idle   nr_idle    N/A    N/A  balanced   balanced
 * misfit_task      force     N/A        N/A    N/A  N/A        N/A
 * asym_packing     force     force      N/A    N/A  force      force
 * imbalanced       force     force      N/A    N/A  force      force
 * overloaded       force     force      N/A    N/A  force      avg_load
 *
 * N/A :      Not Applicable because already filtered while updating
 *            statistics.
 * balanced : The system is balanced for these 2 groups.
 * force :    Calculate the imbalance as load migration is probably needed.
 * avg_load : Only if imbalance is significant enough.
 * nr_idle :  dst_cpu is not busy and the number of idle CPUs is quite
 *            different in groups.
 */

/**
 * find_busiest_group - Returns the busiest group within the sched_domain
 * if there is an imbalance.
 *
 * Also calculates the amount of runnable load which should be moved
 * to restore balance.
 *
 * @env: The load balancing environment.
 *
 * Return:	- The busiest group if imbalance exists.
 */
static struct sched_group *find_busiest_group(struct lb_env *env)
{
	struct sg_lb_stats *local, *busiest;
	struct sd_lb_stats sds;

	init_sd_lb_stats(&sds);

	/*
	 * Compute the various statistics relevant for load balancing at
	 * this level.
	 */
	update_sd_lb_stats(env, &sds);

	if (sched_energy_enabled()) {
		struct root_domain *rd = env->dst_rq->rd;

		if (rcu_dereference(rd->pd) && !READ_ONCE(rd->overutilized))
			goto out_balanced;
	}

	local = &sds.local_stat;
	busiest = &sds.busiest_stat;

	/* There is no busy sibling group to pull tasks from */
	if (!sds.busiest)
		goto out_balanced;

	/* Misfit tasks should be dealt with regardless of the avg load */
	if (busiest->group_type == group_misfit_task)
		goto force_balance;

	/* ASYM feature bypasses nice load balance check */
	if (busiest->group_type == group_asym_packing)
		goto force_balance;

	/*
	 * If the busiest group is imbalanced the below checks don't
	 * work because they assume all things are equal, which typically
	 * isn't true due to cpus_ptr constraints and the like.
	 */
	if (busiest->group_type == group_imbalanced)
		goto force_balance;

	/*
	 * If the local group is busier than the selected busiest group
	 * don't try and pull any tasks.
	 */
	if (local->group_type > busiest->group_type)
		goto out_balanced;

	/*
	 * When groups are overloaded, use the avg_load to ensure fairness
	 * between tasks.
	 */
	if (local->group_type == group_overloaded) {
		/*
		 * If the local group is more loaded than the selected
		 * busiest group don't try to pull any tasks.
		 */
		if (local->avg_load >= busiest->avg_load)
			goto out_balanced;

		/* XXX broken for overlapping NUMA groups */
		sds.avg_load = (sds.total_load * SCHED_CAPACITY_SCALE) /
				sds.total_capacity;

		/*
		 * Don't pull any tasks if this group is already above the
		 * domain average load.
		 */
		if (local->avg_load >= sds.avg_load)
			goto out_balanced;

		/*
		 * If the busiest group is more loaded, use imbalance_pct to be
		 * conservative.
		 */
		if (100 * busiest->avg_load <=
				env->sd->imbalance_pct * local->avg_load)
			goto out_balanced;
	}

	/* Try to move all excess tasks to child's sibling domain */
	if (sds.prefer_sibling && local->group_type == group_has_spare &&
	    busiest->sum_nr_running > local->sum_nr_running + 1)
		goto force_balance;

	if (busiest->group_type != group_overloaded) {
		if (env->idle == CPU_NOT_IDLE)
			/*
			 * If the busiest group is not overloaded (and as a
			 * result the local one too) but this CPU is already
			 * busy, let another idle CPU try to pull task.
			 */
			goto out_balanced;

		if (busiest->group_weight > 1 &&
		    local->idle_cpus <= (busiest->idle_cpus + 1))
			/*
			 * If the busiest group is not overloaded
			 * and there is no imbalance between this and busiest
			 * group wrt idle CPUs, it is balanced. The imbalance
			 * becomes significant if the diff is greater than 1
			 * otherwise we might end up to just move the imbalance
			 * on another group. Of course this applies only if
			 * there is more than 1 CPU per group.
			 */
			goto out_balanced;

		if (busiest->sum_h_nr_running == 1)
			/*
			 * busiest doesn't have any tasks waiting to run
			 */
			goto out_balanced;
	}

force_balance:
	/* Looks like there is an imbalance. Compute it */
	calculate_imbalance(env, &sds);
	return env->imbalance ? sds.busiest : NULL;

out_balanced:
	env->imbalance = 0;
	return NULL;
}

/*
 * find_busiest_queue - find the busiest runqueue among the CPUs in the group.
 */
static struct rq *find_busiest_queue(struct lb_env *env,
				     struct sched_group *group)
{
	struct rq *busiest = NULL, *rq;
	unsigned long busiest_util = 0, busiest_load = 0, busiest_capacity = 1;
	unsigned int busiest_nr = 0;
	int i;

	for_each_cpu_and(i, sched_group_span(group), env->cpus) {
		unsigned long capacity, load, util;
		unsigned int nr_running;
		enum fbq_type rt;

		rq = cpu_rq(i);
		rt = fbq_classify_rq(rq);

		/*
		 * We classify groups/runqueues into three groups:
		 *  - regular: there are !numa tasks
		 *  - remote:  there are numa tasks that run on the 'wrong' node
		 *  - all:     there is no distinction
		 *
		 * In order to avoid migrating ideally placed numa tasks,
		 * ignore those when there's better options.
		 *
		 * If we ignore the actual busiest queue to migrate another
		 * task, the next balance pass can still reduce the busiest
		 * queue by moving tasks around inside the node.
		 *
		 * If we cannot move enough load due to this classification
		 * the next pass will adjust the group classification and
		 * allow migration of more tasks.
		 *
		 * Both cases only affect the total convergence complexity.
		 */
		if (rt > env->fbq_type)
			continue;

		nr_running = rq->cfs.h_nr_running;
		if (!nr_running)
			continue;

		capacity = capacity_of(i);

		/*
		 * For ASYM_CPUCAPACITY domains, don't pick a CPU that could
		 * eventually lead to active_balancing high->low capacity.
		 * Higher per-CPU capacity is considered better than balancing
		 * average load.
		 */
		if (env->sd->flags & SD_ASYM_CPUCAPACITY &&
		    !capacity_greater(capacity_of(env->dst_cpu), capacity) &&
		    nr_running == 1)
			continue;

		/* Make sure we only pull tasks from a CPU of lower priority */
		if ((env->sd->flags & SD_ASYM_PACKING) &&
		    sched_asym_prefer(i, env->dst_cpu) &&
		    nr_running == 1)
			continue;

		switch (env->migration_type) {
		case migrate_load:
			/*
			 * When comparing with load imbalance, use cpu_load()
			 * which is not scaled with the CPU capacity.
			 */
			load = cpu_load(rq);

			if (nr_running == 1 && load > env->imbalance &&
			    !check_cpu_capacity(rq, env->sd))
				break;

			/*
			 * For the load comparisons with the other CPUs,
			 * consider the cpu_load() scaled with the CPU
			 * capacity, so that the load can be moved away
			 * from the CPU that is potentially running at a
			 * lower capacity.
			 *
			 * Thus we're looking for max(load_i / capacity_i),
			 * crosswise multiplication to rid ourselves of the
			 * division works out to:
			 * load_i * capacity_j > load_j * capacity_i;
			 * where j is our previous maximum.
			 */
			if (load * busiest_capacity > busiest_load * capacity) {
				busiest_load = load;
				busiest_capacity = capacity;
				busiest = rq;
			}
			break;

		case migrate_util:
			util = cpu_util(cpu_of(rq));

			/*
			 * Don't try to pull utilization from a CPU with one
			 * running task. Whatever its utilization, we will fail
			 * detach the task.
			 */
			if (nr_running <= 1)
				continue;

			if (busiest_util < util) {
				busiest_util = util;
				busiest = rq;
			}
			break;

		case migrate_task:
			if (busiest_nr < nr_running) {
				busiest_nr = nr_running;
				busiest = rq;
			}
			break;

		case migrate_misfit:
			/*
			 * For ASYM_CPUCAPACITY domains with misfit tasks we
			 * simply seek the "biggest" misfit task.
			 */
			if (rq->misfit_task_load > busiest_load) {
				busiest_load = rq->misfit_task_load;
				busiest = rq;
			}

			break;

		}
	}

	return busiest;
}

/*
 * Max backoff if we encounter pinned tasks. Pretty arbitrary value, but
 * so long as it is large enough.
 */
#define MAX_PINNED_INTERVAL	512

static inline bool
asym_active_balance(struct lb_env *env)
{
	/*
	 * ASYM_PACKING needs to force migrate tasks from busy but
	 * lower priority CPUs in order to pack all tasks in the
	 * highest priority CPUs.
	 */
	return env->idle != CPU_NOT_IDLE && (env->sd->flags & SD_ASYM_PACKING) &&
	       sched_asym_prefer(env->dst_cpu, env->src_cpu);
}

static inline bool
imbalanced_active_balance(struct lb_env *env)
{
	struct sched_domain *sd = env->sd;

	/*
	 * The imbalanced case includes the case of pinned tasks preventing a fair
	 * distribution of the load on the system but also the even distribution of the
	 * threads on a system with spare capacity
	 */
	if ((env->migration_type == migrate_task) &&
	    (sd->nr_balance_failed > sd->cache_nice_tries+2))
		return 1;

	return 0;
}

static int need_active_balance(struct lb_env *env)
{
	struct sched_domain *sd = env->sd;

	if (asym_active_balance(env))
		return 1;

	if (imbalanced_active_balance(env))
		return 1;

	/*
	 * The dst_cpu is idle and the src_cpu CPU has only 1 CFS task.
	 * It's worth migrating the task if the src_cpu's capacity is reduced
	 * because of other sched_class or IRQs if more capacity stays
	 * available on dst_cpu.
	 */
	if ((env->idle != CPU_NOT_IDLE) &&
	    (env->src_rq->cfs.h_nr_running == 1)) {
		if ((check_cpu_capacity(env->src_rq, sd)) &&
		    (capacity_of(env->src_cpu)*sd->imbalance_pct < capacity_of(env->dst_cpu)*100))
			return 1;
	}

	if (env->migration_type == migrate_misfit)
		return 1;

	return 0;
}

static int active_load_balance_cpu_stop(void *data);

static int should_we_balance(struct lb_env *env)
{
	struct sched_group *sg = env->sd->groups;
	int cpu;

	/*
	 * Ensure the balancing environment is consistent; can happen
	 * when the softirq triggers 'during' hotplug.
	 */
	if (!cpumask_test_cpu(env->dst_cpu, env->cpus))
		return 0;

	/*
	 * In the newly idle case, we will allow all the CPUs
	 * to do the newly idle load balance.
	 *
	 * However, we bail out if we already have tasks or a wakeup pending,
	 * to optimize wakeup latency.
	 */
	if (env->idle == CPU_NEWLY_IDLE) {
		if (env->dst_rq->nr_running > 0 || env->dst_rq->ttwu_pending)
			return 0;
		return 1;
	}

	/* Try to find first idle CPU */
	for_each_cpu_and(cpu, group_balance_mask(sg), env->cpus) {
		if (!idle_cpu(cpu))
			continue;

		/* Are we the first idle CPU? */
		return cpu == env->dst_cpu;
	}

	/* Are we the first CPU of this group ? */
	return group_balance_cpu(sg) == env->dst_cpu;
}

/*
 * Check this_cpu to ensure it is balanced within domain. Attempt to move
 * tasks if there is an imbalance.
 */
static int load_balance(int this_cpu, struct rq *this_rq,
			struct sched_domain *sd, enum cpu_idle_type idle,
			int *continue_balancing)
{
	int ld_moved, cur_ld_moved, active_balance = 0;
	struct sched_domain *sd_parent = sd->parent;
	struct sched_group *group;
	struct rq *busiest;
	struct rq_flags rf;
	struct cpumask *cpus = this_cpu_cpumask_var_ptr(load_balance_mask);

	struct lb_env env = {
		.sd		= sd,
		.dst_cpu	= this_cpu,
		.dst_rq		= this_rq,
		.dst_grpmask    = sched_group_span(sd->groups),
		.idle		= idle,
		.loop_break	= sched_nr_migrate_break,
		.cpus		= cpus,
		.fbq_type	= all,
		.tasks		= LIST_HEAD_INIT(env.tasks),
	};

	cpumask_and(cpus, sched_domain_span(sd), cpu_active_mask);

	schedstat_inc(sd->lb_count[idle]);

redo:
	if (!should_we_balance(&env)) {
		*continue_balancing = 0;
		goto out_balanced;
	}

	group = find_busiest_group(&env);
	if (!group) {
		schedstat_inc(sd->lb_nobusyg[idle]);
		goto out_balanced;
	}

	busiest = find_busiest_queue(&env, group);
	if (!busiest) {
		schedstat_inc(sd->lb_nobusyq[idle]);
		goto out_balanced;
	}

	BUG_ON(busiest == env.dst_rq);

	schedstat_add(sd->lb_imbalance[idle], env.imbalance);

	env.src_cpu = busiest->cpu;
	env.src_rq = busiest;

	ld_moved = 0;
	/* Clear this flag as soon as we find a pullable task */
	env.flags |= LBF_ALL_PINNED;
	if (busiest->nr_running > 1) {
		/*
		 * Attempt to move tasks. If find_busiest_group has found
		 * an imbalance but busiest->nr_running <= 1, the group is
		 * still unbalanced. ld_moved simply stays zero, so it is
		 * correctly treated as an imbalance.
		 */
		env.loop_max  = min(sysctl_sched_nr_migrate, busiest->nr_running);

more_balance:
		rq_lock_irqsave(busiest, &rf);
		update_rq_clock(busiest);

		/*
		 * cur_ld_moved - load moved in current iteration
		 * ld_moved     - cumulative load moved across iterations
		 */
		cur_ld_moved = detach_tasks(&env);

		/*
		 * We've detached some tasks from busiest_rq. Every
		 * task is masked "TASK_ON_RQ_MIGRATING", so we can safely
		 * unlock busiest->lock, and we are able to be sure
		 * that nobody can manipulate the tasks in parallel.
		 * See task_rq_lock() family for the details.
		 */

		rq_unlock(busiest, &rf);

		if (cur_ld_moved) {
			attach_tasks(&env);
			ld_moved += cur_ld_moved;
		}

		local_irq_restore(rf.flags);

		if (env.flags & LBF_NEED_BREAK) {
			env.flags &= ~LBF_NEED_BREAK;
			goto more_balance;
		}

		/*
		 * Revisit (affine) tasks on src_cpu that couldn't be moved to
		 * us and move them to an alternate dst_cpu in our sched_group
		 * where they can run. The upper limit on how many times we
		 * iterate on same src_cpu is dependent on number of CPUs in our
		 * sched_group.
		 *
		 * This changes load balance semantics a bit on who can move
		 * load to a given_cpu. In addition to the given_cpu itself
		 * (or a ilb_cpu acting on its behalf where given_cpu is
		 * nohz-idle), we now have balance_cpu in a position to move
		 * load to given_cpu. In rare situations, this may cause
		 * conflicts (balance_cpu and given_cpu/ilb_cpu deciding
		 * _independently_ and at _same_ time to move some load to
		 * given_cpu) causing excess load to be moved to given_cpu.
		 * This however should not happen so much in practice and
		 * moreover subsequent load balance cycles should correct the
		 * excess load moved.
		 */
		if ((env.flags & LBF_DST_PINNED) && env.imbalance > 0) {

			/* Prevent to re-select dst_cpu via env's CPUs */
			__cpumask_clear_cpu(env.dst_cpu, env.cpus);

			env.dst_rq	 = cpu_rq(env.new_dst_cpu);
			env.dst_cpu	 = env.new_dst_cpu;
			env.flags	&= ~LBF_DST_PINNED;
			env.loop	 = 0;
			env.loop_break	 = sched_nr_migrate_break;

			/*
			 * Go back to "more_balance" rather than "redo" since we
			 * need to continue with same src_cpu.
			 */
			goto more_balance;
		}

		/*
		 * We failed to reach balance because of affinity.
		 */
		if (sd_parent) {
			int *group_imbalance = &sd_parent->groups->sgc->imbalance;

			if ((env.flags & LBF_SOME_PINNED) && env.imbalance > 0)
				*group_imbalance = 1;
		}

		/* All tasks on this runqueue were pinned by CPU affinity */
		if (unlikely(env.flags & LBF_ALL_PINNED)) {
			__cpumask_clear_cpu(cpu_of(busiest), cpus);
			/*
			 * Attempting to continue load balancing at the current
			 * sched_domain level only makes sense if there are
			 * active CPUs remaining as possible busiest CPUs to
			 * pull load from which are not contained within the
			 * destination group that is receiving any migrated
			 * load.
			 */
			if (!cpumask_subset(cpus, env.dst_grpmask)) {
				env.loop = 0;
				env.loop_break = sched_nr_migrate_break;
				goto redo;
			}
			goto out_all_pinned;
		}
	}

	if (!ld_moved) {
		schedstat_inc(sd->lb_failed[idle]);
		/*
		 * Increment the failure counter only on periodic balance.
		 * We do not want newidle balance, which can be very
		 * frequent, pollute the failure counter causing
		 * excessive cache_hot migrations and active balances.
		 */
		if (idle != CPU_NEWLY_IDLE)
			sd->nr_balance_failed++;

		if (need_active_balance(&env)) {
			unsigned long flags;

			raw_spin_rq_lock_irqsave(busiest, flags);

			/*
			 * Don't kick the active_load_balance_cpu_stop,
			 * if the curr task on busiest CPU can't be
			 * moved to this_cpu:
			 */
			if (!cpumask_test_cpu(this_cpu, busiest->curr->cpus_ptr)) {
				raw_spin_rq_unlock_irqrestore(busiest, flags);
				goto out_one_pinned;
			}

			/* Record that we found at least one task that could run on this_cpu */
			env.flags &= ~LBF_ALL_PINNED;

			/*
			 * ->active_balance synchronizes accesses to
			 * ->active_balance_work.  Once set, it's cleared
			 * only after active load balance is finished.
			 */
			if (!busiest->active_balance) {
				busiest->active_balance = 1;
				busiest->push_cpu = this_cpu;
				active_balance = 1;
			}
			raw_spin_rq_unlock_irqrestore(busiest, flags);

			if (active_balance) {
				stop_one_cpu_nowait(cpu_of(busiest),
					active_load_balance_cpu_stop, busiest,
					&busiest->active_balance_work);
			}
		}
	} else {
		sd->nr_balance_failed = 0;
	}

	if (likely(!active_balance) || need_active_balance(&env)) {
		/* We were unbalanced, so reset the balancing interval */
		sd->balance_interval = sd->min_interval;
	}

	goto out;

out_balanced:
	/*
	 * We reach balance although we may have faced some affinity
	 * constraints. Clear the imbalance flag only if other tasks got
	 * a chance to move and fix the imbalance.
	 */
	if (sd_parent && !(env.flags & LBF_ALL_PINNED)) {
		int *group_imbalance = &sd_parent->groups->sgc->imbalance;

		if (*group_imbalance)
			*group_imbalance = 0;
	}

out_all_pinned:
	/*
	 * We reach balance because all tasks are pinned at this level so
	 * we can't migrate them. Let the imbalance flag set so parent level
	 * can try to migrate them.
	 */
	schedstat_inc(sd->lb_balanced[idle]);

	sd->nr_balance_failed = 0;

out_one_pinned:
	ld_moved = 0;

	/*
	 * newidle_balance() disregards balance intervals, so we could
	 * repeatedly reach this code, which would lead to balance_interval
	 * skyrocketing in a short amount of time. Skip the balance_interval
	 * increase logic to avoid that.
	 */
	if (env.idle == CPU_NEWLY_IDLE)
		goto out;

	/* tune up the balancing interval */
	if ((env.flags & LBF_ALL_PINNED &&
	     sd->balance_interval < MAX_PINNED_INTERVAL) ||
	    sd->balance_interval < sd->max_interval)
		sd->balance_interval *= 2;
out:
	return ld_moved;
}

static inline unsigned long
get_sd_balance_interval(struct sched_domain *sd, int cpu_busy)
{
	unsigned long interval = sd->balance_interval;

	if (cpu_busy)
		interval *= sd->busy_factor;

	/* scale ms to jiffies */
	interval = msecs_to_jiffies(interval);

	/*
	 * Reduce likelihood of busy balancing at higher domains racing with
	 * balancing at lower domains by preventing their balancing periods
	 * from being multiples of each other.
	 */
	if (cpu_busy)
		interval -= 1;

	interval = clamp(interval, 1UL, max_load_balance_interval);

	return interval;
}

static inline void
update_next_balance(struct sched_domain *sd, unsigned long *next_balance)
{
	unsigned long interval, next;

	/* used by idle balance, so cpu_busy = 0 */
	interval = get_sd_balance_interval(sd, 0);
	next = sd->last_balance + interval;

	if (time_after(*next_balance, next))
		*next_balance = next;
}

/*
 * active_load_balance_cpu_stop is run by the CPU stopper. It pushes
 * running tasks off the busiest CPU onto idle CPUs. It requires at
 * least 1 task to be running on each physical CPU where possible, and
 * avoids physical / logical imbalances.
 */
static int active_load_balance_cpu_stop(void *data)
{
	struct rq *busiest_rq = data;
	int busiest_cpu = cpu_of(busiest_rq);
	int target_cpu = busiest_rq->push_cpu;
	struct rq *target_rq = cpu_rq(target_cpu);
	struct sched_domain *sd;
	struct task_struct *p = NULL;
	struct rq_flags rf;

	rq_lock_irq(busiest_rq, &rf);
	/*
	 * Between queueing the stop-work and running it is a hole in which
	 * CPUs can become inactive. We should not move tasks from or to
	 * inactive CPUs.
	 */
	if (!cpu_active(busiest_cpu) || !cpu_active(target_cpu))
		goto out_unlock;

	/* Make sure the requested CPU hasn't gone down in the meantime: */
	if (unlikely(busiest_cpu != smp_processor_id() ||
		     !busiest_rq->active_balance))
		goto out_unlock;

	/* Is there any task to move? */
	if (busiest_rq->nr_running <= 1)
		goto out_unlock;

	/*
	 * This condition is "impossible", if it occurs
	 * we need to fix it. Originally reported by
	 * Bjorn Helgaas on a 128-CPU setup.
	 */
	BUG_ON(busiest_rq == target_rq);

	/* Search for an sd spanning us and the target CPU. */
	rcu_read_lock();
	for_each_domain(target_cpu, sd) {
		if (cpumask_test_cpu(busiest_cpu, sched_domain_span(sd)))
			break;
	}

	if (likely(sd)) {
		struct lb_env env = {
			.sd		= sd,
			.dst_cpu	= target_cpu,
			.dst_rq		= target_rq,
			.src_cpu	= busiest_rq->cpu,
			.src_rq		= busiest_rq,
			.idle		= CPU_IDLE,
			.flags		= LBF_ACTIVE_LB,
		};

		schedstat_inc(sd->alb_count);
		update_rq_clock(busiest_rq);

		p = detach_one_task(&env);
		if (p) {
			schedstat_inc(sd->alb_pushed);
			/* Active balancing done, reset the failure counter. */
			sd->nr_balance_failed = 0;
		} else {
			schedstat_inc(sd->alb_failed);
		}
	}
	rcu_read_unlock();
out_unlock:
	busiest_rq->active_balance = 0;
	rq_unlock(busiest_rq, &rf);

	if (p)
		attach_one_task(target_rq, p);

	local_irq_enable();

	return 0;
}

static DEFINE_SPINLOCK(balancing);

/*
 * Scale the max load_balance interval with the number of CPUs in the system.
 * This trades load-balance latency on larger machines for less cross talk.
 */
void update_max_interval(void)
{
	max_load_balance_interval = HZ*num_online_cpus()/10;
}

/*
 * It checks each scheduling domain to see if it is due to be balanced,
 * and initiates a balancing operation if so.
 *
 * Balancing parameters are set up in init_sched_domains.
 */
static void rebalance_domains(struct rq *rq, enum cpu_idle_type idle)
{
	int continue_balancing = 1;
	int cpu = rq->cpu;
	int busy = idle != CPU_IDLE && !sched_idle_cpu(cpu);
	unsigned long interval;
	struct sched_domain *sd;
	/* Earliest time when we have to do rebalance again */
	unsigned long next_balance = jiffies + 60*HZ;
	int update_next_balance = 0;
	int need_serialize, need_decay = 0;
	u64 max_cost = 0;

	rcu_read_lock();
	for_each_domain(cpu, sd) {
		/*
		 * Decay the newidle max times here because this is a regular
		 * visit to all the domains. Decay ~1% per second.
		 */
		if (time_after(jiffies, sd->next_decay_max_lb_cost)) {
			sd->max_newidle_lb_cost =
				(sd->max_newidle_lb_cost * 253) / 256;
			sd->next_decay_max_lb_cost = jiffies + HZ;
			need_decay = 1;
		}
		max_cost += sd->max_newidle_lb_cost;

		/*
		 * Stop the load balance at this level. There is another
		 * CPU in our sched group which is doing load balancing more
		 * actively.
		 */
		if (!continue_balancing) {
			if (need_decay)
				continue;
			break;
		}

		interval = get_sd_balance_interval(sd, busy);

		need_serialize = sd->flags & SD_SERIALIZE;
		if (need_serialize) {
			if (!spin_trylock(&balancing))
				goto out;
		}

		if (time_after_eq(jiffies, sd->last_balance + interval)) {
			if (load_balance(cpu, rq, sd, idle, &continue_balancing)) {
				/*
				 * The LBF_DST_PINNED logic could have changed
				 * env->dst_cpu, so we can't know our idle
				 * state even if we migrated tasks. Update it.
				 */
				idle = idle_cpu(cpu) ? CPU_IDLE : CPU_NOT_IDLE;
				busy = idle != CPU_IDLE && !sched_idle_cpu(cpu);
			}
			sd->last_balance = jiffies;
			interval = get_sd_balance_interval(sd, busy);
		}
		if (need_serialize)
			spin_unlock(&balancing);
out:
		if (time_after(next_balance, sd->last_balance + interval)) {
			next_balance = sd->last_balance + interval;
			update_next_balance = 1;
		}
	}
	if (need_decay) {
		/*
		 * Ensure the rq-wide value also decays but keep it at a
		 * reasonable floor to avoid funnies with rq->avg_idle.
		 */
		rq->max_idle_balance_cost =
			max((u64)sysctl_sched_migration_cost, max_cost);
	}
	rcu_read_unlock();

	/*
	 * next_balance will be updated only when there is a need.
	 * When the cpu is attached to null domain for ex, it will not be
	 * updated.
	 */
	if (likely(update_next_balance))
		rq->next_balance = next_balance;

}

static inline int on_null_domain(struct rq *rq)
{
	return unlikely(!rcu_dereference_sched(rq->sd));
}

#ifdef CONFIG_NO_HZ_COMMON
/*
 * idle load balancing details
 * - When one of the busy CPUs notice that there may be an idle rebalancing
 *   needed, they will kick the idle load balancer, which then does idle
 *   load balancing for all the idle CPUs.
 * - HK_FLAG_MISC CPUs are used for this task, because HK_FLAG_SCHED not set
 *   anywhere yet.
 */

static inline int find_new_ilb(void)
{
	int ilb;
	const struct cpumask *hk_mask;

	hk_mask = housekeeping_cpumask(HK_FLAG_MISC);

	for_each_cpu_and(ilb, nohz.idle_cpus_mask, hk_mask) {

		if (ilb == smp_processor_id())
			continue;

		if (idle_cpu(ilb))
			return ilb;
	}

	return nr_cpu_ids;
}

/*
 * Kick a CPU to do the nohz balancing, if it is time for it. We pick any
 * idle CPU in the HK_FLAG_MISC housekeeping set (if there is one).
 */
static void kick_ilb(unsigned int flags)
{
	int ilb_cpu;

	/*
	 * Increase nohz.next_balance only when if full ilb is triggered but
	 * not if we only update stats.
	 */
	if (flags & NOHZ_BALANCE_KICK)
		nohz.next_balance = jiffies+1;

	ilb_cpu = find_new_ilb();

	if (ilb_cpu >= nr_cpu_ids)
		return;

	/*
	 * Access to rq::nohz_csd is serialized by NOHZ_KICK_MASK; he who sets
	 * the first flag owns it; cleared by nohz_csd_func().
	 */
	flags = atomic_fetch_or(flags, nohz_flags(ilb_cpu));
	if (flags & NOHZ_KICK_MASK)
		return;

	/*
	 * This way we generate an IPI on the target CPU which
	 * is idle. And the softirq performing nohz idle load balance
	 * will be run before returning from the IPI.
	 */
	smp_call_function_single_async(ilb_cpu, &cpu_rq(ilb_cpu)->nohz_csd);
}

/*
 * Current decision point for kicking the idle load balancer in the presence
 * of idle CPUs in the system.
 */
static void nohz_balancer_kick(struct rq *rq)
{
	unsigned long now = jiffies;
	struct sched_domain_shared *sds;
	struct sched_domain *sd;
	int nr_busy, i, cpu = rq->cpu;
	unsigned int flags = 0;

	if (unlikely(rq->idle_balance))
		return;

	/*
	 * We may be recently in ticked or tickless idle mode. At the first
	 * busy tick after returning from idle, we will update the busy stats.
	 */
	nohz_balance_exit_idle(rq);

	/*
	 * None are in tickless mode and hence no need for NOHZ idle load
	 * balancing.
	 */
	if (likely(!atomic_read(&nohz.nr_cpus)))
		return;

	if (READ_ONCE(nohz.has_blocked) &&
	    time_after(now, READ_ONCE(nohz.next_blocked)))
		flags = NOHZ_STATS_KICK;

	if (time_before(now, nohz.next_balance))
		goto out;

	if (rq->nr_running >= 2) {
		flags = NOHZ_STATS_KICK | NOHZ_BALANCE_KICK;
		goto out;
	}

	rcu_read_lock();

	sd = rcu_dereference(rq->sd);
	if (sd) {
		/*
		 * If there's a CFS task and the current CPU has reduced
		 * capacity; kick the ILB to see if there's a better CPU to run
		 * on.
		 */
		if (rq->cfs.h_nr_running >= 1 && check_cpu_capacity(rq, sd)) {
			flags = NOHZ_STATS_KICK | NOHZ_BALANCE_KICK;
			goto unlock;
		}
	}

	sd = rcu_dereference(per_cpu(sd_asym_packing, cpu));
	if (sd) {
		/*
		 * When ASYM_PACKING; see if there's a more preferred CPU
		 * currently idle; in which case, kick the ILB to move tasks
		 * around.
		 */
		for_each_cpu_and(i, sched_domain_span(sd), nohz.idle_cpus_mask) {
			if (sched_asym_prefer(i, cpu)) {
				flags = NOHZ_STATS_KICK | NOHZ_BALANCE_KICK;
				goto unlock;
			}
		}
	}

	sd = rcu_dereference(per_cpu(sd_asym_cpucapacity, cpu));
	if (sd) {
		/*
		 * When ASYM_CPUCAPACITY; see if there's a higher capacity CPU
		 * to run the misfit task on.
		 */
		if (check_misfit_status(rq, sd)) {
			flags = NOHZ_STATS_KICK | NOHZ_BALANCE_KICK;
			goto unlock;
		}

		/*
		 * For asymmetric systems, we do not want to nicely balance
		 * cache use, instead we want to embrace asymmetry and only
		 * ensure tasks have enough CPU capacity.
		 *
		 * Skip the LLC logic because it's not relevant in that case.
		 */
		goto unlock;
	}

	sds = rcu_dereference(per_cpu(sd_llc_shared, cpu));
	if (sds) {
		/*
		 * If there is an imbalance between LLC domains (IOW we could
		 * increase the overall cache use), we need some less-loaded LLC
		 * domain to pull some load. Likewise, we may need to spread
		 * load within the current LLC domain (e.g. packed SMT cores but
		 * other CPUs are idle). We can't really know from here how busy
		 * the others are - so just get a nohz balance going if it looks
		 * like this LLC domain has tasks we could move.
		 */
		nr_busy = atomic_read(&sds->nr_busy_cpus);
		if (nr_busy > 1) {
			flags = NOHZ_STATS_KICK | NOHZ_BALANCE_KICK;
			goto unlock;
		}
	}
unlock:
	rcu_read_unlock();
out:
	if (READ_ONCE(nohz.needs_update))
		flags |= NOHZ_NEXT_KICK;

	if (flags)
		kick_ilb(flags);
}

static void set_cpu_sd_state_busy(int cpu)
{
	struct sched_domain *sd;

	rcu_read_lock();
	sd = rcu_dereference(per_cpu(sd_llc, cpu));

	if (!sd || !sd->nohz_idle)
		goto unlock;
	sd->nohz_idle = 0;

	atomic_inc(&sd->shared->nr_busy_cpus);
unlock:
	rcu_read_unlock();
}

void nohz_balance_exit_idle(struct rq *rq)
{
	SCHED_WARN_ON(rq != this_rq());

	if (likely(!rq->nohz_tick_stopped))
		return;

	rq->nohz_tick_stopped = 0;
	cpumask_clear_cpu(rq->cpu, nohz.idle_cpus_mask);
	atomic_dec(&nohz.nr_cpus);

	set_cpu_sd_state_busy(rq->cpu);
}

static void set_cpu_sd_state_idle(int cpu)
{
	struct sched_domain *sd;

	rcu_read_lock();
	sd = rcu_dereference(per_cpu(sd_llc, cpu));

	if (!sd || sd->nohz_idle)
		goto unlock;
	sd->nohz_idle = 1;

	atomic_dec(&sd->shared->nr_busy_cpus);
unlock:
	rcu_read_unlock();
}

/*
 * This routine will record that the CPU is going idle with tick stopped.
 * This info will be used in performing idle load balancing in the future.
 */
void nohz_balance_enter_idle(int cpu)
{
	struct rq *rq = cpu_rq(cpu);

	SCHED_WARN_ON(cpu != smp_processor_id());

	/* If this CPU is going down, then nothing needs to be done: */
	if (!cpu_active(cpu))
		return;

	/* Spare idle load balancing on CPUs that don't want to be disturbed: */
	if (!housekeeping_cpu(cpu, HK_FLAG_SCHED))
		return;

	/*
	 * Can be set safely without rq->lock held
	 * If a clear happens, it will have evaluated last additions because
	 * rq->lock is held during the check and the clear
	 */
	rq->has_blocked_load = 1;

	/*
	 * The tick is still stopped but load could have been added in the
	 * meantime. We set the nohz.has_blocked flag to trig a check of the
	 * *_avg. The CPU is already part of nohz.idle_cpus_mask so the clear
	 * of nohz.has_blocked can only happen after checking the new load
	 */
	if (rq->nohz_tick_stopped)
		goto out;

	/* If we're a completely isolated CPU, we don't play: */
	if (on_null_domain(rq))
		return;

	rq->nohz_tick_stopped = 1;

	cpumask_set_cpu(cpu, nohz.idle_cpus_mask);
	atomic_inc(&nohz.nr_cpus);

	/*
	 * Ensures that if nohz_idle_balance() fails to observe our
	 * @idle_cpus_mask store, it must observe the @has_blocked
	 * and @needs_update stores.
	 */
	smp_mb__after_atomic();

	set_cpu_sd_state_idle(cpu);

	WRITE_ONCE(nohz.needs_update, 1);
out:
	/*
	 * Each time a cpu enter idle, we assume that it has blocked load and
	 * enable the periodic update of the load of idle cpus
	 */
	WRITE_ONCE(nohz.has_blocked, 1);
}

static bool update_nohz_stats(struct rq *rq)
{
	unsigned int cpu = rq->cpu;

	if (!rq->has_blocked_load)
		return false;

	if (!cpumask_test_cpu(cpu, nohz.idle_cpus_mask))
		return false;

	if (!time_after(jiffies, READ_ONCE(rq->last_blocked_load_update_tick)))
		return true;

	update_blocked_averages(cpu);

	return rq->has_blocked_load;
}

/*
 * Internal function that runs load balance for all idle cpus. The load balance
 * can be a simple update of blocked load or a complete load balance with
 * tasks movement depending of flags.
 */
static void _nohz_idle_balance(struct rq *this_rq, unsigned int flags,
			       enum cpu_idle_type idle)
{
	/* Earliest time when we have to do rebalance again */
	unsigned long now = jiffies;
	unsigned long next_balance = now + 60*HZ;
	bool has_blocked_load = false;
	int update_next_balance = 0;
	int this_cpu = this_rq->cpu;
	int balance_cpu;
	struct rq *rq;

	SCHED_WARN_ON((flags & NOHZ_KICK_MASK) == NOHZ_BALANCE_KICK);

	/*
	 * We assume there will be no idle load after this update and clear
	 * the has_blocked flag. If a cpu enters idle in the mean time, it will
	 * set the has_blocked flag and trigger another update of idle load.
	 * Because a cpu that becomes idle, is added to idle_cpus_mask before
	 * setting the flag, we are sure to not clear the state and not
	 * check the load of an idle cpu.
	 *
	 * Same applies to idle_cpus_mask vs needs_update.
	 */
	if (flags & NOHZ_STATS_KICK)
		WRITE_ONCE(nohz.has_blocked, 0);
	if (flags & NOHZ_NEXT_KICK)
		WRITE_ONCE(nohz.needs_update, 0);

	/*
	 * Ensures that if we miss the CPU, we must see the has_blocked
	 * store from nohz_balance_enter_idle().
	 */
	smp_mb();

	/*
	 * Start with the next CPU after this_cpu so we will end with this_cpu and let a
	 * chance for other idle cpu to pull load.
	 */
	for_each_cpu_wrap(balance_cpu,  nohz.idle_cpus_mask, this_cpu+1) {
		if (!idle_cpu(balance_cpu))
			continue;

		/*
		 * If this CPU gets work to do, stop the load balancing
		 * work being done for other CPUs. Next load
		 * balancing owner will pick it up.
		 */
		if (need_resched()) {
			if (flags & NOHZ_STATS_KICK)
				has_blocked_load = true;
			if (flags & NOHZ_NEXT_KICK)
				WRITE_ONCE(nohz.needs_update, 1);
			goto abort;
		}

		rq = cpu_rq(balance_cpu);

		if (flags & NOHZ_STATS_KICK)
			has_blocked_load |= update_nohz_stats(rq);

		/*
		 * If time for next balance is due,
		 * do the balance.
		 */
		if (time_after_eq(jiffies, rq->next_balance)) {
			struct rq_flags rf;

			rq_lock_irqsave(rq, &rf);
			update_rq_clock(rq);
			rq_unlock_irqrestore(rq, &rf);

			if (flags & NOHZ_BALANCE_KICK)
				rebalance_domains(rq, CPU_IDLE);
		}

		if (time_after(next_balance, rq->next_balance)) {
			next_balance = rq->next_balance;
			update_next_balance = 1;
		}
	}

	/*
	 * next_balance will be updated only when there is a need.
	 * When the CPU is attached to null domain for ex, it will not be
	 * updated.
	 */
	if (likely(update_next_balance))
		nohz.next_balance = next_balance;

	if (flags & NOHZ_STATS_KICK)
		WRITE_ONCE(nohz.next_blocked,
			   now + msecs_to_jiffies(LOAD_AVG_PERIOD));

abort:
	/* There is still blocked load, enable periodic update */
	if (has_blocked_load)
		WRITE_ONCE(nohz.has_blocked, 1);
}

/*
 * In CONFIG_NO_HZ_COMMON case, the idle balance kickee will do the
 * rebalancing for all the cpus for whom scheduler ticks are stopped.
 */
static bool nohz_idle_balance(struct rq *this_rq, enum cpu_idle_type idle)
{
	unsigned int flags = this_rq->nohz_idle_balance;

	if (!flags)
		return false;

	this_rq->nohz_idle_balance = 0;

	if (idle != CPU_IDLE)
		return false;

	_nohz_idle_balance(this_rq, flags, idle);

	return true;
}

/*
 * Check if we need to run the ILB for updating blocked load before entering
 * idle state.
 */
void nohz_run_idle_balance(int cpu)
{
	unsigned int flags;

	flags = atomic_fetch_andnot(NOHZ_NEWILB_KICK, nohz_flags(cpu));

	/*
	 * Update the blocked load only if no SCHED_SOFTIRQ is about to happen
	 * (ie NOHZ_STATS_KICK set) and will do the same.
	 */
	if ((flags == NOHZ_NEWILB_KICK) && !need_resched())
		_nohz_idle_balance(cpu_rq(cpu), NOHZ_STATS_KICK, CPU_IDLE);
}

static void nohz_newidle_balance(struct rq *this_rq)
{
	int this_cpu = this_rq->cpu;

	/*
	 * This CPU doesn't want to be disturbed by scheduler
	 * housekeeping
	 */
	if (!housekeeping_cpu(this_cpu, HK_FLAG_SCHED))
		return;

	/* Will wake up very soon. No time for doing anything else*/
	if (this_rq->avg_idle < sysctl_sched_migration_cost)
		return;

	/* Don't need to update blocked load of idle CPUs*/
	if (!READ_ONCE(nohz.has_blocked) ||
	    time_before(jiffies, READ_ONCE(nohz.next_blocked)))
		return;

	/*
	 * Set the need to trigger ILB in order to update blocked load
	 * before entering idle state.
	 */
	atomic_or(NOHZ_NEWILB_KICK, nohz_flags(this_cpu));
}

#else /* !CONFIG_NO_HZ_COMMON */
static inline void nohz_balancer_kick(struct rq *rq) { }

static inline bool nohz_idle_balance(struct rq *this_rq, enum cpu_idle_type idle)
{
	return false;
}

static inline void nohz_newidle_balance(struct rq *this_rq) { }
#endif /* CONFIG_NO_HZ_COMMON */

/*
 * newidle_balance is called by schedule() if this_cpu is about to become
 * idle. Attempts to pull tasks from other CPUs.
 *
 * Returns:
 *   < 0 - we released the lock and there are !fair tasks present
 *     0 - failed, no new tasks
 *   > 0 - success, new (fair) tasks present
 */
static int newidle_balance(struct rq *this_rq, struct rq_flags *rf)
{
	unsigned long next_balance = jiffies + HZ;
	int this_cpu = this_rq->cpu;
	struct sched_domain *sd;
	int pulled_task = 0;
	u64 curr_cost = 0;

	update_misfit_status(NULL, this_rq);

	/*
	 * There is a task waiting to run. No need to search for one.
	 * Return 0; the task will be enqueued when switching to idle.
	 */
	if (this_rq->ttwu_pending)
		return 0;

	/*
	 * We must set idle_stamp _before_ calling idle_balance(), such that we
	 * measure the duration of idle_balance() as idle time.
	 */
	this_rq->idle_stamp = rq_clock(this_rq);

	/*
	 * Do not pull tasks towards !active CPUs...
	 */
	if (!cpu_active(this_cpu))
		return 0;

	/*
	 * This is OK, because current is on_cpu, which avoids it being picked
	 * for load-balance and preemption/IRQs are still disabled avoiding
	 * further scheduler activity on it and we're being very careful to
	 * re-start the picking loop.
	 */
	rq_unpin_lock(this_rq, rf);

	if (this_rq->avg_idle < sysctl_sched_migration_cost ||
	    !READ_ONCE(this_rq->rd->overload)) {

		rcu_read_lock();
		sd = rcu_dereference_check_sched_domain(this_rq->sd);
		if (sd)
			update_next_balance(sd, &next_balance);
		rcu_read_unlock();

		goto out;
	}

	raw_spin_rq_unlock(this_rq);

	update_blocked_averages(this_cpu);
	rcu_read_lock();
	for_each_domain(this_cpu, sd) {
		int continue_balancing = 1;
		u64 t0, domain_cost;

		if (this_rq->avg_idle < curr_cost + sd->max_newidle_lb_cost) {
			update_next_balance(sd, &next_balance);
			break;
		}

		if (sd->flags & SD_BALANCE_NEWIDLE) {
			t0 = sched_clock_cpu(this_cpu);

			pulled_task = load_balance(this_cpu, this_rq,
						   sd, CPU_NEWLY_IDLE,
						   &continue_balancing);

			domain_cost = sched_clock_cpu(this_cpu) - t0;
			if (domain_cost > sd->max_newidle_lb_cost)
				sd->max_newidle_lb_cost = domain_cost;

			curr_cost += domain_cost;
		}

		update_next_balance(sd, &next_balance);

		/*
		 * Stop searching for tasks to pull if there are
		 * now runnable tasks on this rq.
		 */
		if (pulled_task || this_rq->nr_running > 0 ||
		    this_rq->ttwu_pending)
			break;
	}
	rcu_read_unlock();

	raw_spin_rq_lock(this_rq);

	if (curr_cost > this_rq->max_idle_balance_cost)
		this_rq->max_idle_balance_cost = curr_cost;

	/*
	 * While browsing the domains, we released the rq lock, a task could
	 * have been enqueued in the meantime. Since we're not going idle,
	 * pretend we pulled a task.
	 */
	if (this_rq->cfs.h_nr_running && !pulled_task)
		pulled_task = 1;

	/* Is there a task of a high priority class? */
	if (this_rq->nr_running != this_rq->cfs.h_nr_running)
		pulled_task = -1;

out:
	/* Move the next balance forward */
	if (time_after(this_rq->next_balance, next_balance))
		this_rq->next_balance = next_balance;

	if (pulled_task)
		this_rq->idle_stamp = 0;
	else
		nohz_newidle_balance(this_rq);

	rq_repin_lock(this_rq, rf);

	return pulled_task;
}

/*
 * run_rebalance_domains is triggered when needed from the scheduler tick.
 * Also triggered for nohz idle balancing (with nohz_balancing_kick set).
 */
static __latent_entropy void run_rebalance_domains(struct softirq_action *h)
{
	struct rq *this_rq = this_rq();
	enum cpu_idle_type idle = this_rq->idle_balance ?
						CPU_IDLE : CPU_NOT_IDLE;

	/*
	 * If this CPU has a pending nohz_balance_kick, then do the
	 * balancing on behalf of the other idle CPUs whose ticks are
	 * stopped. Do nohz_idle_balance *before* rebalance_domains to
	 * give the idle CPUs a chance to load balance. Else we may
	 * load balance only within the local sched_domain hierarchy
	 * and abort nohz_idle_balance altogether if we pull some load.
	 */
	if (nohz_idle_balance(this_rq, idle))
		return;

	/* normal load balance */
	update_blocked_averages(this_rq->cpu);
	rebalance_domains(this_rq, idle);
}

/*
 * Trigger the SCHED_SOFTIRQ if it is time to do periodic load balancing.
 */
void trigger_load_balance(struct rq *rq)
{
	/*
	 * Don't need to rebalance while attached to NULL domain or
	 * runqueue CPU is not active
	 */
	if (unlikely(on_null_domain(rq) || !cpu_active(cpu_of(rq))))
		return;

	if (time_after_eq(jiffies, rq->next_balance))
		raise_softirq(SCHED_SOFTIRQ);

	nohz_balancer_kick(rq);
}

static void rq_online_fair(struct rq *rq)
{
	update_sysctl();

	update_runtime_enabled(rq);
}

static void rq_offline_fair(struct rq *rq)
{
	update_sysctl();

	/* Ensure any throttled groups are reachable by pick_next_task */
	unthrottle_offline_cfs_rqs(rq);
}

#endif /* CONFIG_SMP */

#ifdef CONFIG_SCHED_CORE
static inline bool
__entity_slice_used(struct sched_entity *se, int min_nr_tasks)
{
	u64 slice = sched_slice(cfs_rq_of(se), se);
	u64 rtime = se->sum_exec_runtime - se->prev_sum_exec_runtime;

	return (rtime * min_nr_tasks > slice);
}

#define MIN_NR_TASKS_DURING_FORCEIDLE	2
static inline void task_tick_core(struct rq *rq, struct task_struct *curr)
{
	if (!sched_core_enabled(rq))
		return;

	/*
	 * If runqueue has only one task which used up its slice and
	 * if the sibling is forced idle, then trigger schedule to
	 * give forced idle task a chance.
	 *
	 * sched_slice() considers only this active rq and it gets the
	 * whole slice. But during force idle, we have siblings acting
	 * like a single runqueue and hence we need to consider runnable
	 * tasks on this CPU and the forced idle CPU. Ideally, we should
	 * go through the forced idle rq, but that would be a perf hit.
	 * We can assume that the forced idle CPU has at least
	 * MIN_NR_TASKS_DURING_FORCEIDLE - 1 tasks and use that to check
	 * if we need to give up the CPU.
	 */
	if (rq->core->core_forceidle_count && rq->cfs.nr_running == 1 &&
	    __entity_slice_used(&curr->se, MIN_NR_TASKS_DURING_FORCEIDLE))
		resched_curr(rq);
}

/*
 * se_fi_update - Update the cfs_rq->min_vruntime_fi in a CFS hierarchy if needed.
 */
static void se_fi_update(struct sched_entity *se, unsigned int fi_seq, bool forceidle)
{
	for_each_sched_entity(se) {
		struct cfs_rq *cfs_rq = cfs_rq_of(se);

		if (forceidle) {
			if (cfs_rq->forceidle_seq == fi_seq)
				break;
			cfs_rq->forceidle_seq = fi_seq;
		}

		cfs_rq->min_vruntime_fi = cfs_rq->min_vruntime;
	}
}

void task_vruntime_update(struct rq *rq, struct task_struct *p, bool in_fi)
{
	struct sched_entity *se = &p->se;

	if (p->sched_class != &fair_sched_class)
		return;

	se_fi_update(se, rq->core->core_forceidle_seq, in_fi);
}

bool cfs_prio_less(struct task_struct *a, struct task_struct *b, bool in_fi)
{
	struct rq *rq = task_rq(a);
	struct sched_entity *sea = &a->se;
	struct sched_entity *seb = &b->se;
	struct cfs_rq *cfs_rqa;
	struct cfs_rq *cfs_rqb;
	s64 delta;

	SCHED_WARN_ON(task_rq(b)->core != rq->core);

#ifdef CONFIG_FAIR_GROUP_SCHED
	/*
	 * Find an se in the hierarchy for tasks a and b, such that the se's
	 * are immediate siblings.
	 */
	while (sea->cfs_rq->tg != seb->cfs_rq->tg) {
		int sea_depth = sea->depth;
		int seb_depth = seb->depth;

		if (sea_depth >= seb_depth)
			sea = parent_entity(sea);
		if (sea_depth <= seb_depth)
			seb = parent_entity(seb);
	}

	se_fi_update(sea, rq->core->core_forceidle_seq, in_fi);
	se_fi_update(seb, rq->core->core_forceidle_seq, in_fi);

	cfs_rqa = sea->cfs_rq;
	cfs_rqb = seb->cfs_rq;
#else
	cfs_rqa = &task_rq(a)->cfs;
	cfs_rqb = &task_rq(b)->cfs;
#endif

	/*
	 * Find delta after normalizing se's vruntime with its cfs_rq's
	 * min_vruntime_fi, which would have been updated in prior calls
	 * to se_fi_update().
	 */
	delta = (s64)(sea->vruntime - seb->vruntime) +
		(s64)(cfs_rqb->min_vruntime_fi - cfs_rqa->min_vruntime_fi);

	return delta > 0;
}
#else
static inline void task_tick_core(struct rq *rq, struct task_struct *curr) {}
#endif

/*
 * scheduler tick hitting a task of our scheduling class.
 *
 * NOTE: This function can be called remotely by the tick offload that
 * goes along full dynticks. Therefore no local assumption can be made
 * and everything must be accessed through the @rq and @curr passed in
 * parameters.
 */
static void task_tick_fair(struct rq *rq, struct task_struct *curr, int queued)
{
	struct cfs_rq *cfs_rq;
	struct sched_entity *se = &curr->se;

	for_each_sched_entity(se) {
		cfs_rq = cfs_rq_of(se);
		entity_tick(cfs_rq, se, queued);
	}

	if (static_branch_unlikely(&sched_numa_balancing))
		task_tick_numa(rq, curr);

	update_misfit_status(curr, rq);
	update_overutilized_status(task_rq(curr));

	task_tick_core(rq, curr);
}

/*
 * called on fork with the child task as argument from the parent's context
 *  - child not yet on the tasklist
 *  - preemption disabled
 */
static void task_fork_fair(struct task_struct *p)
{
	struct cfs_rq *cfs_rq;
	struct sched_entity *se = &p->se, *curr;
	struct rq *rq = this_rq();
	struct rq_flags rf;

	rq_lock(rq, &rf);
	update_rq_clock(rq);

	cfs_rq = task_cfs_rq(current);
	curr = cfs_rq->curr;
	if (curr) {
		update_curr(cfs_rq);
		se->vruntime = curr->vruntime;
	}
	place_entity(cfs_rq, se, 1);

	if (sysctl_sched_child_runs_first && curr && entity_before(curr, se)) {
		/*
		 * Upon rescheduling, sched_class::put_prev_task() will place
		 * 'current' within the tree based on its new key value.
		 */
		swap(curr->vruntime, se->vruntime);
		resched_curr(rq);
	}

	se->vruntime -= cfs_rq->min_vruntime;
	rq_unlock(rq, &rf);
}

/*
 * Priority of the task has changed. Check to see if we preempt
 * the current task.
 */
static void
prio_changed_fair(struct rq *rq, struct task_struct *p, int oldprio)
{
	if (!task_on_rq_queued(p))
		return;

	if (rq->cfs.nr_running == 1)
		return;

	/*
	 * Reschedule if we are currently running on this runqueue and
	 * our priority decreased, or if we are not currently running on
	 * this runqueue and our priority is higher than the current's
	 */
	if (task_current(rq, p)) {
		if (p->prio > oldprio)
			resched_curr(rq);
	} else
		check_preempt_curr(rq, p, 0);
}

static inline bool vruntime_normalized(struct task_struct *p)
{
	struct sched_entity *se = &p->se;

	/*
	 * In both the TASK_ON_RQ_QUEUED and TASK_ON_RQ_MIGRATING cases,
	 * the dequeue_entity(.flags=0) will already have normalized the
	 * vruntime.
	 */
	if (p->on_rq)
		return true;

	/*
	 * When !on_rq, vruntime of the task has usually NOT been normalized.
	 * But there are some cases where it has already been normalized:
	 *
	 * - A forked child which is waiting for being woken up by
	 *   wake_up_new_task().
	 * - A task which has been woken up by try_to_wake_up() and
	 *   waiting for actually being woken up by sched_ttwu_pending().
	 */
	if (!se->sum_exec_runtime ||
	    (READ_ONCE(p->__state) == TASK_WAKING && p->sched_remote_wakeup))
		return true;

	return false;
}

#ifdef CONFIG_FAIR_GROUP_SCHED
/*
 * Propagate the changes of the sched_entity across the tg tree to make it
 * visible to the root
 */
static void propagate_entity_cfs_rq(struct sched_entity *se)
{
	struct cfs_rq *cfs_rq;

	list_add_leaf_cfs_rq(cfs_rq_of(se));

	/* Start to propagate at parent */
	se = se->parent;

	for_each_sched_entity(se) {
		cfs_rq = cfs_rq_of(se);

		if (!cfs_rq_throttled(cfs_rq)){
			update_load_avg(cfs_rq, se, UPDATE_TG);
			list_add_leaf_cfs_rq(cfs_rq);
			continue;
		}

		if (list_add_leaf_cfs_rq(cfs_rq))
			break;
	}
}
#else
static void propagate_entity_cfs_rq(struct sched_entity *se) { }
#endif

static void detach_entity_cfs_rq(struct sched_entity *se)
{
	struct cfs_rq *cfs_rq = cfs_rq_of(se);

	/* Catch up with the cfs_rq and remove our load when we leave */
	update_load_avg(cfs_rq, se, 0);
	detach_entity_load_avg(cfs_rq, se);
	update_tg_load_avg(cfs_rq);
	propagate_entity_cfs_rq(se);
}

static void attach_entity_cfs_rq(struct sched_entity *se)
{
	struct cfs_rq *cfs_rq = cfs_rq_of(se);

#ifdef CONFIG_FAIR_GROUP_SCHED
	/*
	 * Since the real-depth could have been changed (only FAIR
	 * class maintain depth value), reset depth properly.
	 */
	se->depth = se->parent ? se->parent->depth + 1 : 0;
#endif

	/* Synchronize entity with its cfs_rq */
	update_load_avg(cfs_rq, se, sched_feat(ATTACH_AGE_LOAD) ? 0 : SKIP_AGE_LOAD);
	attach_entity_load_avg(cfs_rq, se);
	update_tg_load_avg(cfs_rq);
	propagate_entity_cfs_rq(se);
}

static void detach_task_cfs_rq(struct task_struct *p)
{
	struct sched_entity *se = &p->se;
	struct cfs_rq *cfs_rq = cfs_rq_of(se);

	if (!vruntime_normalized(p)) {
		/*
		 * Fix up our vruntime so that the current sleep doesn't
		 * cause 'unlimited' sleep bonus.
		 */
		place_entity(cfs_rq, se, 0);
		se->vruntime -= cfs_rq->min_vruntime;
	}

	detach_entity_cfs_rq(se);
}

static void attach_task_cfs_rq(struct task_struct *p)
{
	struct sched_entity *se = &p->se;
	struct cfs_rq *cfs_rq = cfs_rq_of(se);

	attach_entity_cfs_rq(se);

	if (!vruntime_normalized(p))
		se->vruntime += cfs_rq->min_vruntime;
}

static void switched_from_fair(struct rq *rq, struct task_struct *p)
{
	detach_task_cfs_rq(p);
}

static void switched_to_fair(struct rq *rq, struct task_struct *p)
{
	attach_task_cfs_rq(p);

	if (task_on_rq_queued(p)) {
		/*
		 * We were most likely switched from sched_rt, so
		 * kick off the schedule if running, otherwise just see
		 * if we can still preempt the current task.
		 */
		if (task_current(rq, p))
			resched_curr(rq);
		else
			check_preempt_curr(rq, p, 0);
	}
}

/* Account for a task changing its policy or group.
 *
 * This routine is mostly called to set cfs_rq->curr field when a task
 * migrates between groups/classes.
 */
static void set_next_task_fair(struct rq *rq, struct task_struct *p, bool first)
{
	struct sched_entity *se = &p->se;

#ifdef CONFIG_SMP
	if (task_on_rq_queued(p)) {
		/*
		 * Move the next running task to the front of the list, so our
		 * cfs_tasks list becomes MRU one.
		 */
		list_move(&se->group_node, &rq->cfs_tasks);
	}
#endif

	for_each_sched_entity(se) {
		struct cfs_rq *cfs_rq = cfs_rq_of(se);

		set_next_entity(cfs_rq, se);
		/* ensure bandwidth has been allocated on our new cfs_rq */
		account_cfs_rq_runtime(cfs_rq, 0);
	}
}

void init_cfs_rq(struct cfs_rq *cfs_rq)
{
	cfs_rq->tasks_timeline = RB_ROOT_CACHED;
	u64_u32_store(cfs_rq->min_vruntime, (u64)(-(1LL << 20)));
#ifdef CONFIG_SMP
	raw_spin_lock_init(&cfs_rq->removed.lock);
#endif
}

#ifdef CONFIG_FAIR_GROUP_SCHED
static void task_set_group_fair(struct task_struct *p)
{
	struct sched_entity *se = &p->se;

	set_task_rq(p, task_cpu(p));
	se->depth = se->parent ? se->parent->depth + 1 : 0;
}

static void task_move_group_fair(struct task_struct *p)
{
	detach_task_cfs_rq(p);
	set_task_rq(p, task_cpu(p));

#ifdef CONFIG_SMP
	/* Tell se's cfs_rq has been changed -- migrated */
	p->se.avg.last_update_time = 0;
#endif
	attach_task_cfs_rq(p);
}

static void task_change_group_fair(struct task_struct *p, int type)
{
	switch (type) {
	case TASK_SET_GROUP:
		task_set_group_fair(p);
		break;

	case TASK_MOVE_GROUP:
		task_move_group_fair(p);
		break;
	}
}

void free_fair_sched_group(struct task_group *tg)
{
	int i;

	for_each_possible_cpu(i) {
		if (tg->cfs_rq)
			kfree(tg->cfs_rq[i]);
		if (tg->se)
			kfree(tg->se[i]);
	}

	kfree(tg->cfs_rq);
	kfree(tg->se);
}

int alloc_fair_sched_group(struct task_group *tg, struct task_group *parent)
{
	struct sched_entity *se;
	struct cfs_rq *cfs_rq;
	int i;

	tg->cfs_rq = kcalloc(nr_cpu_ids, sizeof(cfs_rq), GFP_KERNEL);
	if (!tg->cfs_rq)
		goto err;
	tg->se = kcalloc(nr_cpu_ids, sizeof(se), GFP_KERNEL);
	if (!tg->se)
		goto err;

	tg->shares = NICE_0_LOAD;

	init_cfs_bandwidth(tg_cfs_bandwidth(tg));

	for_each_possible_cpu(i) {
		cfs_rq = kzalloc_node(sizeof(struct cfs_rq),
				      GFP_KERNEL, cpu_to_node(i));
		if (!cfs_rq)
			goto err;

		se = kzalloc_node(sizeof(struct sched_entity_stats),
				  GFP_KERNEL, cpu_to_node(i));
		if (!se)
			goto err_free_rq;

		init_cfs_rq(cfs_rq);
		init_tg_cfs_entry(tg, cfs_rq, se, i, parent->se[i]);
		init_entity_runnable_average(se);
	}

	return 1;

err_free_rq:
	kfree(cfs_rq);
err:
	return 0;
}

void online_fair_sched_group(struct task_group *tg)
{
	struct sched_entity *se;
	struct rq_flags rf;
	struct rq *rq;
	int i;

	for_each_possible_cpu(i) {
		rq = cpu_rq(i);
		se = tg->se[i];
		rq_lock_irq(rq, &rf);
		update_rq_clock(rq);
		attach_entity_cfs_rq(se);
		sync_throttle(tg, i);
		rq_unlock_irq(rq, &rf);
	}
}

void unregister_fair_sched_group(struct task_group *tg)
{
	unsigned long flags;
	struct rq *rq;
	int cpu;

	destroy_cfs_bandwidth(tg_cfs_bandwidth(tg));

	for_each_possible_cpu(cpu) {
		if (tg->se[cpu])
			remove_entity_load_avg(tg->se[cpu]);

		/*
		 * Only empty task groups can be destroyed; so we can speculatively
		 * check on_list without danger of it being re-added.
		 */
		if (!tg->cfs_rq[cpu]->on_list)
			continue;

		rq = cpu_rq(cpu);

		raw_spin_rq_lock_irqsave(rq, flags);
		list_del_leaf_cfs_rq(tg->cfs_rq[cpu]);
		raw_spin_rq_unlock_irqrestore(rq, flags);
	}
}

void init_tg_cfs_entry(struct task_group *tg, struct cfs_rq *cfs_rq,
			struct sched_entity *se, int cpu,
			struct sched_entity *parent)
{
	struct rq *rq = cpu_rq(cpu);

	cfs_rq->tg = tg;
	cfs_rq->rq = rq;
	init_cfs_rq_runtime(cfs_rq);

	tg->cfs_rq[cpu] = cfs_rq;
	tg->se[cpu] = se;

	/* se could be NULL for root_task_group */
	if (!se)
		return;

	if (!parent) {
		se->cfs_rq = &rq->cfs;
		se->depth = 0;
	} else {
		se->cfs_rq = parent->my_q;
		se->depth = parent->depth + 1;
	}

	se->my_q = cfs_rq;
	/* guarantee group entities always have weight */
	update_load_set(&se->load, NICE_0_LOAD);
	se->parent = parent;
}

static DEFINE_MUTEX(shares_mutex);

static int __sched_group_set_shares(struct task_group *tg, unsigned long shares)
{
	int i;

	lockdep_assert_held(&shares_mutex);

	/*
	 * We can't change the weight of the root cgroup.
	 */
	if (!tg->se[0])
		return -EINVAL;

	shares = clamp(shares, scale_load(MIN_SHARES), scale_load(MAX_SHARES));

	if (tg->shares == shares)
		return 0;

	tg->shares = shares;
	for_each_possible_cpu(i) {
		struct rq *rq = cpu_rq(i);
		struct sched_entity *se = tg->se[i];
		struct rq_flags rf;

		/* Propagate contribution to hierarchy */
		rq_lock_irqsave(rq, &rf);
		update_rq_clock(rq);
		for_each_sched_entity(se) {
			update_load_avg(cfs_rq_of(se), se, UPDATE_TG);
			update_cfs_group(se);
		}
		rq_unlock_irqrestore(rq, &rf);
	}

	return 0;
}

int sched_group_set_shares(struct task_group *tg, unsigned long shares)
{
	int ret;

	mutex_lock(&shares_mutex);
	if (tg_is_idle(tg))
		ret = -EINVAL;
	else
		ret = __sched_group_set_shares(tg, shares);
	mutex_unlock(&shares_mutex);

	return ret;
}

int sched_group_set_idle(struct task_group *tg, long idle)
{
	int i;

	if (tg == &root_task_group)
		return -EINVAL;

	if (idle < 0 || idle > 1)
		return -EINVAL;

	mutex_lock(&shares_mutex);

	if (tg->idle == idle) {
		mutex_unlock(&shares_mutex);
		return 0;
	}

	tg->idle = idle;

	for_each_possible_cpu(i) {
		struct rq *rq = cpu_rq(i);
		struct sched_entity *se = tg->se[i];
		struct cfs_rq *parent_cfs_rq, *grp_cfs_rq = tg->cfs_rq[i];
		bool was_idle = cfs_rq_is_idle(grp_cfs_rq);
		long idle_task_delta;
		struct rq_flags rf;

		rq_lock_irqsave(rq, &rf);

		grp_cfs_rq->idle = idle;
		if (WARN_ON_ONCE(was_idle == cfs_rq_is_idle(grp_cfs_rq)))
			goto next_cpu;

		if (se->on_rq) {
			parent_cfs_rq = cfs_rq_of(se);
			if (cfs_rq_is_idle(grp_cfs_rq))
				parent_cfs_rq->idle_nr_running++;
			else
				parent_cfs_rq->idle_nr_running--;
		}

		idle_task_delta = grp_cfs_rq->h_nr_running -
				  grp_cfs_rq->idle_h_nr_running;
		if (!cfs_rq_is_idle(grp_cfs_rq))
			idle_task_delta *= -1;

		for_each_sched_entity(se) {
			struct cfs_rq *cfs_rq = cfs_rq_of(se);

			if (!se->on_rq)
				break;

			cfs_rq->idle_h_nr_running += idle_task_delta;

			/* Already accounted at parent level and above. */
			if (cfs_rq_is_idle(cfs_rq))
				break;
		}

next_cpu:
		rq_unlock_irqrestore(rq, &rf);
	}

	/* Idle groups have minimum weight. */
	if (tg_is_idle(tg))
		__sched_group_set_shares(tg, scale_load(WEIGHT_IDLEPRIO));
	else
		__sched_group_set_shares(tg, NICE_0_LOAD);

	mutex_unlock(&shares_mutex);
	return 0;
}

#else /* CONFIG_FAIR_GROUP_SCHED */

void free_fair_sched_group(struct task_group *tg) { }

int alloc_fair_sched_group(struct task_group *tg, struct task_group *parent)
{
	return 1;
}

void online_fair_sched_group(struct task_group *tg) { }

void unregister_fair_sched_group(struct task_group *tg) { }

#endif /* CONFIG_FAIR_GROUP_SCHED */


static unsigned int get_rr_interval_fair(struct rq *rq, struct task_struct *task)
{
	struct sched_entity *se = &task->se;
	unsigned int rr_interval = 0;

	/*
	 * Time slice is 0 for SCHED_OTHER tasks that are on an otherwise
	 * idle runqueue:
	 */
	if (rq->cfs.load.weight)
		rr_interval = NS_TO_JIFFIES(sched_slice(cfs_rq_of(se), se));

	return rr_interval;
}

/*
 * All the scheduling class methods:
 */
DEFINE_SCHED_CLASS(fair) = {

	.enqueue_task		= enqueue_task_fair,
	.dequeue_task		= dequeue_task_fair,
	.yield_task		= yield_task_fair,
	.yield_to_task		= yield_to_task_fair,

	.check_preempt_curr	= check_preempt_wakeup,

	.pick_next_task		= __pick_next_task_fair,
	.put_prev_task		= put_prev_task_fair,
	.set_next_task          = set_next_task_fair,

#ifdef CONFIG_SMP
	.balance		= balance_fair,
	.pick_task		= pick_task_fair,
	.select_task_rq		= select_task_rq_fair,
	.migrate_task_rq	= migrate_task_rq_fair,

	.rq_online		= rq_online_fair,
	.rq_offline		= rq_offline_fair,

	.task_dead		= task_dead_fair,
	.set_cpus_allowed	= set_cpus_allowed_common,
#endif

	.task_tick		= task_tick_fair,
	.task_fork		= task_fork_fair,

	.prio_changed		= prio_changed_fair,
	.switched_from		= switched_from_fair,
	.switched_to		= switched_to_fair,

	.get_rr_interval	= get_rr_interval_fair,

	.update_curr		= update_curr_fair,

#ifdef CONFIG_FAIR_GROUP_SCHED
	.task_change_group	= task_change_group_fair,
#endif

#ifdef CONFIG_UCLAMP_TASK
	.uclamp_enabled		= 1,
#endif
};

#ifdef CONFIG_SCHED_DEBUG
void print_cfs_stats(struct seq_file *m, int cpu)
{
	struct cfs_rq *cfs_rq, *pos;

	rcu_read_lock();
	for_each_leaf_cfs_rq_safe(cpu_rq(cpu), cfs_rq, pos)
		print_cfs_rq(m, cpu, cfs_rq);
	rcu_read_unlock();
}

#ifdef CONFIG_NUMA_BALANCING
void show_numa_stats(struct task_struct *p, struct seq_file *m)
{
	int node;
	unsigned long tsf = 0, tpf = 0, gsf = 0, gpf = 0;
	struct numa_group *ng;

	rcu_read_lock();
	ng = rcu_dereference(p->numa_group);
	for_each_online_node(node) {
		if (p->numa_faults) {
			tsf = p->numa_faults[task_faults_idx(NUMA_MEM, node, 0)];
			tpf = p->numa_faults[task_faults_idx(NUMA_MEM, node, 1)];
		}
		if (ng) {
			gsf = ng->faults[task_faults_idx(NUMA_MEM, node, 0)],
			gpf = ng->faults[task_faults_idx(NUMA_MEM, node, 1)];
		}
		print_numa_stats(m, node, tsf, tpf, gsf, gpf);
	}
	rcu_read_unlock();
}
#endif /* CONFIG_NUMA_BALANCING */
#endif /* CONFIG_SCHED_DEBUG */

__init void init_sched_fair_class(void)
{
#ifdef CONFIG_SMP
	open_softirq(SCHED_SOFTIRQ, run_rebalance_domains);

#ifdef CONFIG_NO_HZ_COMMON
	nohz.next_balance = jiffies;
	nohz.next_blocked = jiffies;
	zalloc_cpumask_var(&nohz.idle_cpus_mask, GFP_NOWAIT);
#endif
#endif /* SMP */

}

/*
 * Helper functions to facilitate extracting info from tracepoints.
 */

const struct sched_avg *sched_trace_cfs_rq_avg(struct cfs_rq *cfs_rq)
{
#ifdef CONFIG_SMP
	return cfs_rq ? &cfs_rq->avg : NULL;
#else
	return NULL;
#endif
}
EXPORT_SYMBOL_GPL(sched_trace_cfs_rq_avg);

char *sched_trace_cfs_rq_path(struct cfs_rq *cfs_rq, char *str, int len)
{
	if (!cfs_rq) {
		if (str)
			strlcpy(str, "(null)", len);
		else
			return NULL;
	}

	cfs_rq_tg_path(cfs_rq, str, len);
	return str;
}
EXPORT_SYMBOL_GPL(sched_trace_cfs_rq_path);

int sched_trace_cfs_rq_cpu(struct cfs_rq *cfs_rq)
{
	return cfs_rq ? cpu_of(rq_of(cfs_rq)) : -1;
}
EXPORT_SYMBOL_GPL(sched_trace_cfs_rq_cpu);

const struct sched_avg *sched_trace_rq_avg_rt(struct rq *rq)
{
#ifdef CONFIG_SMP
	return rq ? &rq->avg_rt : NULL;
#else
	return NULL;
#endif
}
EXPORT_SYMBOL_GPL(sched_trace_rq_avg_rt);

const struct sched_avg *sched_trace_rq_avg_dl(struct rq *rq)
{
#ifdef CONFIG_SMP
	return rq ? &rq->avg_dl : NULL;
#else
	return NULL;
#endif
}
EXPORT_SYMBOL_GPL(sched_trace_rq_avg_dl);

const struct sched_avg *sched_trace_rq_avg_irq(struct rq *rq)
{
#if defined(CONFIG_SMP) && defined(CONFIG_HAVE_SCHED_AVG_IRQ)
	return rq ? &rq->avg_irq : NULL;
#else
	return NULL;
#endif
}
EXPORT_SYMBOL_GPL(sched_trace_rq_avg_irq);

int sched_trace_rq_cpu(struct rq *rq)
{
	return rq ? cpu_of(rq) : -1;
}
EXPORT_SYMBOL_GPL(sched_trace_rq_cpu);

int sched_trace_rq_cpu_capacity(struct rq *rq)
{
	return rq ?
#ifdef CONFIG_SMP
		rq->cpu_capacity
#else
		SCHED_CAPACITY_SCALE
#endif
		: -1;
}
EXPORT_SYMBOL_GPL(sched_trace_rq_cpu_capacity);

const struct cpumask *sched_trace_rd_span(struct root_domain *rd)
{
#ifdef CONFIG_SMP
	return rd ? rd->span : NULL;
#else
	return NULL;
#endif
}
EXPORT_SYMBOL_GPL(sched_trace_rd_span);

int sched_trace_rq_nr_running(struct rq *rq)
{
        return rq ? rq->nr_running : -1;
}
EXPORT_SYMBOL_GPL(sched_trace_rq_nr_running);<|MERGE_RESOLUTION|>--- conflicted
+++ resolved
@@ -7361,12 +7361,6 @@
 	/* Tell new CPU we are migrated */
 	se->avg.last_update_time = 0;
 
-<<<<<<< HEAD
-	/* We have migrated, no longer consider this task hot */
-	se->exec_start = 0;
-
-=======
->>>>>>> 8eff0671
 	update_scan_period(p, new_cpu);
 }
 
