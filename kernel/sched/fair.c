--- conflicted
+++ resolved
@@ -7058,7 +7058,6 @@
 	int h_nr_runnable = 0;
 	struct cfs_rq *cfs_rq;
 	u64 slice = 0;
-	int ret = 0;
 
 	if (entity_is_task(se)) {
 		p = task_of(se);
@@ -7086,14 +7085,8 @@
 		if (cfs_rq_is_idle(cfs_rq))
 			h_nr_idle = h_nr_queued;
 
-<<<<<<< HEAD
-		/* end evaluation on encountering a throttled cfs_rq */
-		if (cfs_rq_throttled(cfs_rq))
-			goto out;
-=======
 		if (throttled_hierarchy(cfs_rq) && task_throttled)
 			record_throttle_clock(cfs_rq);
->>>>>>> b35fc656
 
 		/* Don't dequeue parent if it has other entities besides us */
 		if (cfs_rq->load.weight) {
@@ -7132,14 +7125,8 @@
 		if (cfs_rq_is_idle(cfs_rq))
 			h_nr_idle = h_nr_queued;
 
-<<<<<<< HEAD
-		/* end evaluation on encountering a throttled cfs_rq */
-		if (cfs_rq_throttled(cfs_rq))
-			goto out;
-=======
 		if (throttled_hierarchy(cfs_rq) && task_throttled)
 			record_throttle_clock(cfs_rq);
->>>>>>> b35fc656
 	}
 
 	sub_nr_running(rq, h_nr_queued);
@@ -7148,8 +7135,6 @@
 	if (unlikely(!was_sched_idle && sched_idle_rq(rq)))
 		rq->next_balance = jiffies;
 
-	ret = 1;
-out:
 	if (p && task_delayed) {
 		WARN_ON_ONCE(!task_sleep);
 		WARN_ON_ONCE(p->on_rq != 1);
@@ -7165,7 +7150,7 @@
 		__block_task(rq, p);
 	}
 
-	return ret;
+	return 1;
 }
 
 /*
