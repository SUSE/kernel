// SPDX-License-Identifier: GPL-2.0
/*
 * Completely Fair Scheduling (CFS) Class (SCHED_NORMAL/SCHED_BATCH)
 *
 *  Copyright (C) 2007 Red Hat, Inc., Ingo Molnar <mingo@redhat.com>
 *
 *  Interactivity improvements by Mike Galbraith
 *  (C) 2007 Mike Galbraith <efault@gmx.de>
 *
 *  Various enhancements by Dmitry Adamushko.
 *  (C) 2007 Dmitry Adamushko <dmitry.adamushko@gmail.com>
 *
 *  Group scheduling enhancements by Srivatsa Vaddagiri
 *  Copyright IBM Corporation, 2007
 *  Author: Srivatsa Vaddagiri <vatsa@linux.vnet.ibm.com>
 *
 *  Scaled math optimizations by Thomas Gleixner
 *  Copyright (C) 2007, Thomas Gleixner <tglx@linutronix.de>
 *
 *  Adaptive scheduling granularity, math enhancements by Peter Zijlstra
 *  Copyright (C) 2007 Red Hat, Inc., Peter Zijlstra
 */
#include <linux/energy_model.h>
#include <linux/mmap_lock.h>
#include <linux/hugetlb_inline.h>
#include <linux/jiffies.h>
#include <linux/mm_api.h>
#include <linux/highmem.h>
#include <linux/spinlock_api.h>
#include <linux/cpumask_api.h>
#include <linux/lockdep_api.h>
#include <linux/softirq.h>
#include <linux/refcount_api.h>
#include <linux/topology.h>
#include <linux/sched/clock.h>
#include <linux/sched/cond_resched.h>
#include <linux/sched/cputime.h>
#include <linux/sched/isolation.h>
#include <linux/sched/nohz.h>
#include <linux/sched/prio.h>

#include <linux/cpuidle.h>
#include <linux/interrupt.h>
#include <linux/memory-tiers.h>
#include <linux/mempolicy.h>
#include <linux/mutex_api.h>
#include <linux/profile.h>
#include <linux/psi.h>
#include <linux/ratelimit.h>
#include <linux/task_work.h>
#include <linux/rbtree_augmented.h>

#include <asm/switch_to.h>

#include <uapi/linux/sched/types.h>

#include "sched.h"
#include "stats.h"
#include "autogroup.h"

/*
 * The initial- and re-scaling of tunables is configurable
 *
 * Options are:
 *
 *   SCHED_TUNABLESCALING_NONE - unscaled, always *1
 *   SCHED_TUNABLESCALING_LOG - scaled logarithmically, *1+ilog(ncpus)
 *   SCHED_TUNABLESCALING_LINEAR - scaled linear, *ncpus
 *
 * (default SCHED_TUNABLESCALING_LOG = *(1+ilog(ncpus))
 */
unsigned int sysctl_sched_tunable_scaling = SCHED_TUNABLESCALING_LOG;

/*
 * Minimal preemption granularity for CPU-bound tasks:
 *
 * (default: 0.75 msec * (1 + ilog(ncpus)), units: nanoseconds)
 */
unsigned int sysctl_sched_base_slice			= 750000ULL;
static unsigned int normalized_sysctl_sched_base_slice	= 750000ULL;

const_debug unsigned int sysctl_sched_migration_cost	= 500000UL;

static int __init setup_sched_thermal_decay_shift(char *str)
{
	pr_warn("Ignoring the deprecated sched_thermal_decay_shift= option\n");
	return 1;
}
__setup("sched_thermal_decay_shift=", setup_sched_thermal_decay_shift);

#ifdef CONFIG_SMP
/*
 * For asym packing, by default the lower numbered CPU has higher priority.
 */
int __weak arch_asym_cpu_priority(int cpu)
{
	return -cpu;
}

/*
 * The margin used when comparing utilization with CPU capacity.
 *
 * (default: ~20%)
 */
#define fits_capacity(cap, max)	((cap) * 1280 < (max) * 1024)

/*
 * The margin used when comparing CPU capacities.
 * is 'cap1' noticeably greater than 'cap2'
 *
 * (default: ~5%)
 */
#define capacity_greater(cap1, cap2) ((cap1) * 1024 > (cap2) * 1078)
#endif

#ifdef CONFIG_CFS_BANDWIDTH
/*
 * Amount of runtime to allocate from global (tg) to local (per-cfs_rq) pool
 * each time a cfs_rq requests quota.
 *
 * Note: in the case that the slice exceeds the runtime remaining (either due
 * to consumption or the quota being specified to be smaller than the slice)
 * we will always only issue the remaining available time.
 *
 * (default: 5 msec, units: microseconds)
 */
static unsigned int sysctl_sched_cfs_bandwidth_slice		= 5000UL;
#endif

#ifdef CONFIG_NUMA_BALANCING
/* Restrict the NUMA promotion throughput (MB/s) for each target node. */
static unsigned int sysctl_numa_balancing_promote_rate_limit = 65536;
#endif

#ifdef CONFIG_SYSCTL
static const struct ctl_table sched_fair_sysctls[] = {
#ifdef CONFIG_CFS_BANDWIDTH
	{
		.procname       = "sched_cfs_bandwidth_slice_us",
		.data           = &sysctl_sched_cfs_bandwidth_slice,
		.maxlen         = sizeof(unsigned int),
		.mode           = 0644,
		.proc_handler   = proc_dointvec_minmax,
		.extra1         = SYSCTL_ONE,
	},
#endif
#ifdef CONFIG_NUMA_BALANCING
	{
		.procname	= "numa_balancing_promote_rate_limit_MBps",
		.data		= &sysctl_numa_balancing_promote_rate_limit,
		.maxlen		= sizeof(unsigned int),
		.mode		= 0644,
		.proc_handler	= proc_dointvec_minmax,
		.extra1		= SYSCTL_ZERO,
	},
#endif /* CONFIG_NUMA_BALANCING */
};

static int __init sched_fair_sysctl_init(void)
{
	register_sysctl_init("kernel", sched_fair_sysctls);
	return 0;
}
late_initcall(sched_fair_sysctl_init);
#endif

static inline void update_load_add(struct load_weight *lw, unsigned long inc)
{
	lw->weight += inc;
	lw->inv_weight = 0;
}

static inline void update_load_sub(struct load_weight *lw, unsigned long dec)
{
	lw->weight -= dec;
	lw->inv_weight = 0;
}

static inline void update_load_set(struct load_weight *lw, unsigned long w)
{
	lw->weight = w;
	lw->inv_weight = 0;
}

/*
 * Increase the granularity value when there are more CPUs,
 * because with more CPUs the 'effective latency' as visible
 * to users decreases. But the relationship is not linear,
 * so pick a second-best guess by going with the log2 of the
 * number of CPUs.
 *
 * This idea comes from the SD scheduler of Con Kolivas:
 */
static unsigned int get_update_sysctl_factor(void)
{
	unsigned int cpus = min_t(unsigned int, num_online_cpus(), 8);
	unsigned int factor;

	switch (sysctl_sched_tunable_scaling) {
	case SCHED_TUNABLESCALING_NONE:
		factor = 1;
		break;
	case SCHED_TUNABLESCALING_LINEAR:
		factor = cpus;
		break;
	case SCHED_TUNABLESCALING_LOG:
	default:
		factor = 1 + ilog2(cpus);
		break;
	}

	return factor;
}

static void update_sysctl(void)
{
	unsigned int factor = get_update_sysctl_factor();

#define SET_SYSCTL(name) \
	(sysctl_##name = (factor) * normalized_sysctl_##name)
	SET_SYSCTL(sched_base_slice);
#undef SET_SYSCTL
}

void __init sched_init_granularity(void)
{
	update_sysctl();
}

#define WMULT_CONST	(~0U)
#define WMULT_SHIFT	32

static void __update_inv_weight(struct load_weight *lw)
{
	unsigned long w;

	if (likely(lw->inv_weight))
		return;

	w = scale_load_down(lw->weight);

	if (BITS_PER_LONG > 32 && unlikely(w >= WMULT_CONST))
		lw->inv_weight = 1;
	else if (unlikely(!w))
		lw->inv_weight = WMULT_CONST;
	else
		lw->inv_weight = WMULT_CONST / w;
}

/*
 * delta_exec * weight / lw.weight
 *   OR
 * (delta_exec * (weight * lw->inv_weight)) >> WMULT_SHIFT
 *
 * Either weight := NICE_0_LOAD and lw \e sched_prio_to_wmult[], in which case
 * we're guaranteed shift stays positive because inv_weight is guaranteed to
 * fit 32 bits, and NICE_0_LOAD gives another 10 bits; therefore shift >= 22.
 *
 * Or, weight =< lw.weight (because lw.weight is the runqueue weight), thus
 * weight/lw.weight <= 1, and therefore our shift will also be positive.
 */
static u64 __calc_delta(u64 delta_exec, unsigned long weight, struct load_weight *lw)
{
	u64 fact = scale_load_down(weight);
	u32 fact_hi = (u32)(fact >> 32);
	int shift = WMULT_SHIFT;
	int fs;

	__update_inv_weight(lw);

	if (unlikely(fact_hi)) {
		fs = fls(fact_hi);
		shift -= fs;
		fact >>= fs;
	}

	fact = mul_u32_u32(fact, lw->inv_weight);

	fact_hi = (u32)(fact >> 32);
	if (fact_hi) {
		fs = fls(fact_hi);
		shift -= fs;
		fact >>= fs;
	}

	return mul_u64_u32_shr(delta_exec, fact, shift);
}

/*
 * delta /= w
 */
static inline u64 calc_delta_fair(u64 delta, struct sched_entity *se)
{
	if (unlikely(se->load.weight != NICE_0_LOAD))
		delta = __calc_delta(delta, NICE_0_LOAD, &se->load);

	return delta;
}

const struct sched_class fair_sched_class;

/**************************************************************
 * CFS operations on generic schedulable entities:
 */

#ifdef CONFIG_FAIR_GROUP_SCHED

/* Walk up scheduling entities hierarchy */
#define for_each_sched_entity(se) \
		for (; se; se = se->parent)

static inline bool list_add_leaf_cfs_rq(struct cfs_rq *cfs_rq)
{
	struct rq *rq = rq_of(cfs_rq);
	int cpu = cpu_of(rq);

	if (cfs_rq->on_list)
		return rq->tmp_alone_branch == &rq->leaf_cfs_rq_list;

	cfs_rq->on_list = 1;

	/*
	 * Ensure we either appear before our parent (if already
	 * enqueued) or force our parent to appear after us when it is
	 * enqueued. The fact that we always enqueue bottom-up
	 * reduces this to two cases and a special case for the root
	 * cfs_rq. Furthermore, it also means that we will always reset
	 * tmp_alone_branch either when the branch is connected
	 * to a tree or when we reach the top of the tree
	 */
	if (cfs_rq->tg->parent &&
	    cfs_rq->tg->parent->cfs_rq[cpu]->on_list) {
		/*
		 * If parent is already on the list, we add the child
		 * just before. Thanks to circular linked property of
		 * the list, this means to put the child at the tail
		 * of the list that starts by parent.
		 */
		list_add_tail_rcu(&cfs_rq->leaf_cfs_rq_list,
			&(cfs_rq->tg->parent->cfs_rq[cpu]->leaf_cfs_rq_list));
		/*
		 * The branch is now connected to its tree so we can
		 * reset tmp_alone_branch to the beginning of the
		 * list.
		 */
		rq->tmp_alone_branch = &rq->leaf_cfs_rq_list;
		return true;
	}

	if (!cfs_rq->tg->parent) {
		/*
		 * cfs rq without parent should be put
		 * at the tail of the list.
		 */
		list_add_tail_rcu(&cfs_rq->leaf_cfs_rq_list,
			&rq->leaf_cfs_rq_list);
		/*
		 * We have reach the top of a tree so we can reset
		 * tmp_alone_branch to the beginning of the list.
		 */
		rq->tmp_alone_branch = &rq->leaf_cfs_rq_list;
		return true;
	}

	/*
	 * The parent has not already been added so we want to
	 * make sure that it will be put after us.
	 * tmp_alone_branch points to the begin of the branch
	 * where we will add parent.
	 */
	list_add_rcu(&cfs_rq->leaf_cfs_rq_list, rq->tmp_alone_branch);
	/*
	 * update tmp_alone_branch to points to the new begin
	 * of the branch
	 */
	rq->tmp_alone_branch = &cfs_rq->leaf_cfs_rq_list;
	return false;
}

static inline void list_del_leaf_cfs_rq(struct cfs_rq *cfs_rq)
{
	if (cfs_rq->on_list) {
		struct rq *rq = rq_of(cfs_rq);

		/*
		 * With cfs_rq being unthrottled/throttled during an enqueue,
		 * it can happen the tmp_alone_branch points to the leaf that
		 * we finally want to delete. In this case, tmp_alone_branch moves
		 * to the prev element but it will point to rq->leaf_cfs_rq_list
		 * at the end of the enqueue.
		 */
		if (rq->tmp_alone_branch == &cfs_rq->leaf_cfs_rq_list)
			rq->tmp_alone_branch = cfs_rq->leaf_cfs_rq_list.prev;

		list_del_rcu(&cfs_rq->leaf_cfs_rq_list);
		cfs_rq->on_list = 0;
	}
}

static inline void assert_list_leaf_cfs_rq(struct rq *rq)
{
	SCHED_WARN_ON(rq->tmp_alone_branch != &rq->leaf_cfs_rq_list);
}

/* Iterate through all leaf cfs_rq's on a runqueue */
#define for_each_leaf_cfs_rq_safe(rq, cfs_rq, pos)			\
	list_for_each_entry_safe(cfs_rq, pos, &rq->leaf_cfs_rq_list,	\
				 leaf_cfs_rq_list)

/* Do the two (enqueued) entities belong to the same group ? */
static inline struct cfs_rq *
is_same_group(struct sched_entity *se, struct sched_entity *pse)
{
	if (se->cfs_rq == pse->cfs_rq)
		return se->cfs_rq;

	return NULL;
}

static inline struct sched_entity *parent_entity(const struct sched_entity *se)
{
	return se->parent;
}

static void
find_matching_se(struct sched_entity **se, struct sched_entity **pse)
{
	int se_depth, pse_depth;

	/*
	 * preemption test can be made between sibling entities who are in the
	 * same cfs_rq i.e who have a common parent. Walk up the hierarchy of
	 * both tasks until we find their ancestors who are siblings of common
	 * parent.
	 */

	/* First walk up until both entities are at same depth */
	se_depth = (*se)->depth;
	pse_depth = (*pse)->depth;

	while (se_depth > pse_depth) {
		se_depth--;
		*se = parent_entity(*se);
	}

	while (pse_depth > se_depth) {
		pse_depth--;
		*pse = parent_entity(*pse);
	}

	while (!is_same_group(*se, *pse)) {
		*se = parent_entity(*se);
		*pse = parent_entity(*pse);
	}
}

static int tg_is_idle(struct task_group *tg)
{
	return tg->idle > 0;
}

static int cfs_rq_is_idle(struct cfs_rq *cfs_rq)
{
	return cfs_rq->idle > 0;
}

static int se_is_idle(struct sched_entity *se)
{
	if (entity_is_task(se))
		return task_has_idle_policy(task_of(se));
	return cfs_rq_is_idle(group_cfs_rq(se));
}

#else	/* !CONFIG_FAIR_GROUP_SCHED */

#define for_each_sched_entity(se) \
		for (; se; se = NULL)

static inline bool list_add_leaf_cfs_rq(struct cfs_rq *cfs_rq)
{
	return true;
}

static inline void list_del_leaf_cfs_rq(struct cfs_rq *cfs_rq)
{
}

static inline void assert_list_leaf_cfs_rq(struct rq *rq)
{
}

#define for_each_leaf_cfs_rq_safe(rq, cfs_rq, pos)	\
		for (cfs_rq = &rq->cfs, pos = NULL; cfs_rq; cfs_rq = pos)

static inline struct sched_entity *parent_entity(struct sched_entity *se)
{
	return NULL;
}

static inline void
find_matching_se(struct sched_entity **se, struct sched_entity **pse)
{
}

static inline int tg_is_idle(struct task_group *tg)
{
	return 0;
}

static int cfs_rq_is_idle(struct cfs_rq *cfs_rq)
{
	return 0;
}

static int se_is_idle(struct sched_entity *se)
{
	return task_has_idle_policy(task_of(se));
}

#endif	/* CONFIG_FAIR_GROUP_SCHED */

static __always_inline
void account_cfs_rq_runtime(struct cfs_rq *cfs_rq, u64 delta_exec);

/**************************************************************
 * Scheduling class tree data structure manipulation methods:
 */

static inline __maybe_unused u64 max_vruntime(u64 max_vruntime, u64 vruntime)
{
	s64 delta = (s64)(vruntime - max_vruntime);
	if (delta > 0)
		max_vruntime = vruntime;

	return max_vruntime;
}

static inline __maybe_unused u64 min_vruntime(u64 min_vruntime, u64 vruntime)
{
	s64 delta = (s64)(vruntime - min_vruntime);
	if (delta < 0)
		min_vruntime = vruntime;

	return min_vruntime;
}

static inline bool entity_before(const struct sched_entity *a,
				 const struct sched_entity *b)
{
	/*
	 * Tiebreak on vruntime seems unnecessary since it can
	 * hardly happen.
	 */
	return (s64)(a->deadline - b->deadline) < 0;
}

static inline s64 entity_key(struct cfs_rq *cfs_rq, struct sched_entity *se)
{
	return (s64)(se->vruntime - cfs_rq->min_vruntime);
}

#define __node_2_se(node) \
	rb_entry((node), struct sched_entity, run_node)

/*
 * Compute virtual time from the per-task service numbers:
 *
 * Fair schedulers conserve lag:
 *
 *   \Sum lag_i = 0
 *
 * Where lag_i is given by:
 *
 *   lag_i = S - s_i = w_i * (V - v_i)
 *
 * Where S is the ideal service time and V is it's virtual time counterpart.
 * Therefore:
 *
 *   \Sum lag_i = 0
 *   \Sum w_i * (V - v_i) = 0
 *   \Sum w_i * V - w_i * v_i = 0
 *
 * From which we can solve an expression for V in v_i (which we have in
 * se->vruntime):
 *
 *       \Sum v_i * w_i   \Sum v_i * w_i
 *   V = -------------- = --------------
 *          \Sum w_i            W
 *
 * Specifically, this is the weighted average of all entity virtual runtimes.
 *
 * [[ NOTE: this is only equal to the ideal scheduler under the condition
 *          that join/leave operations happen at lag_i = 0, otherwise the
 *          virtual time has non-contiguous motion equivalent to:
 *
 *	      V +-= lag_i / W
 *
 *	    Also see the comment in place_entity() that deals with this. ]]
 *
 * However, since v_i is u64, and the multiplication could easily overflow
 * transform it into a relative form that uses smaller quantities:
 *
 * Substitute: v_i == (v_i - v0) + v0
 *
 *     \Sum ((v_i - v0) + v0) * w_i   \Sum (v_i - v0) * w_i
 * V = ---------------------------- = --------------------- + v0
 *                  W                            W
 *
 * Which we track using:
 *
 *                    v0 := cfs_rq->min_vruntime
 * \Sum (v_i - v0) * w_i := cfs_rq->avg_vruntime
 *              \Sum w_i := cfs_rq->avg_load
 *
 * Since min_vruntime is a monotonic increasing variable that closely tracks
 * the per-task service, these deltas: (v_i - v), will be in the order of the
 * maximal (virtual) lag induced in the system due to quantisation.
 *
 * Also, we use scale_load_down() to reduce the size.
 *
 * As measured, the max (key * weight) value was ~44 bits for a kernel build.
 */
static void
avg_vruntime_add(struct cfs_rq *cfs_rq, struct sched_entity *se)
{
	unsigned long weight = scale_load_down(se->load.weight);
	s64 key = entity_key(cfs_rq, se);

	cfs_rq->avg_vruntime += key * weight;
	cfs_rq->avg_load += weight;
}

static void
avg_vruntime_sub(struct cfs_rq *cfs_rq, struct sched_entity *se)
{
	unsigned long weight = scale_load_down(se->load.weight);
	s64 key = entity_key(cfs_rq, se);

	cfs_rq->avg_vruntime -= key * weight;
	cfs_rq->avg_load -= weight;
}

static inline
void avg_vruntime_update(struct cfs_rq *cfs_rq, s64 delta)
{
	/*
	 * v' = v + d ==> avg_vruntime' = avg_runtime - d*avg_load
	 */
	cfs_rq->avg_vruntime -= cfs_rq->avg_load * delta;
}

/*
 * Specifically: avg_runtime() + 0 must result in entity_eligible() := true
 * For this to be so, the result of this function must have a left bias.
 */
u64 avg_vruntime(struct cfs_rq *cfs_rq)
{
	struct sched_entity *curr = cfs_rq->curr;
	s64 avg = cfs_rq->avg_vruntime;
	long load = cfs_rq->avg_load;

	if (curr && curr->on_rq) {
		unsigned long weight = scale_load_down(curr->load.weight);

		avg += entity_key(cfs_rq, curr) * weight;
		load += weight;
	}

	if (load) {
		/* sign flips effective floor / ceiling */
		if (avg < 0)
			avg -= (load - 1);
		avg = div_s64(avg, load);
	}

	return cfs_rq->min_vruntime + avg;
}

/*
 * lag_i = S - s_i = w_i * (V - v_i)
 *
 * However, since V is approximated by the weighted average of all entities it
 * is possible -- by addition/removal/reweight to the tree -- to move V around
 * and end up with a larger lag than we started with.
 *
 * Limit this to either double the slice length with a minimum of TICK_NSEC
 * since that is the timing granularity.
 *
 * EEVDF gives the following limit for a steady state system:
 *
 *   -r_max < lag < max(r_max, q)
 *
 * XXX could add max_slice to the augmented data to track this.
 */
static void update_entity_lag(struct cfs_rq *cfs_rq, struct sched_entity *se)
{
	s64 vlag, limit;

	SCHED_WARN_ON(!se->on_rq);

	vlag = avg_vruntime(cfs_rq) - se->vruntime;
	limit = calc_delta_fair(max_t(u64, 2*se->slice, TICK_NSEC), se);

	se->vlag = clamp(vlag, -limit, limit);
}

/*
 * Entity is eligible once it received less service than it ought to have,
 * eg. lag >= 0.
 *
 * lag_i = S - s_i = w_i*(V - v_i)
 *
 * lag_i >= 0 -> V >= v_i
 *
 *     \Sum (v_i - v)*w_i
 * V = ------------------ + v
 *          \Sum w_i
 *
 * lag_i >= 0 -> \Sum (v_i - v)*w_i >= (v_i - v)*(\Sum w_i)
 *
 * Note: using 'avg_vruntime() > se->vruntime' is inaccurate due
 *       to the loss in precision caused by the division.
 */
static int vruntime_eligible(struct cfs_rq *cfs_rq, u64 vruntime)
{
	struct sched_entity *curr = cfs_rq->curr;
	s64 avg = cfs_rq->avg_vruntime;
	long load = cfs_rq->avg_load;

	if (curr && curr->on_rq) {
		unsigned long weight = scale_load_down(curr->load.weight);

		avg += entity_key(cfs_rq, curr) * weight;
		load += weight;
	}

	return avg >= (s64)(vruntime - cfs_rq->min_vruntime) * load;
}

int entity_eligible(struct cfs_rq *cfs_rq, struct sched_entity *se)
{
	return vruntime_eligible(cfs_rq, se->vruntime);
}

static u64 __update_min_vruntime(struct cfs_rq *cfs_rq, u64 vruntime)
{
	u64 min_vruntime = cfs_rq->min_vruntime;
	/*
	 * open coded max_vruntime() to allow updating avg_vruntime
	 */
	s64 delta = (s64)(vruntime - min_vruntime);
	if (delta > 0) {
		avg_vruntime_update(cfs_rq, delta);
		min_vruntime = vruntime;
	}
	return min_vruntime;
}

static void update_min_vruntime(struct cfs_rq *cfs_rq)
{
	struct sched_entity *se = __pick_root_entity(cfs_rq);
	struct sched_entity *curr = cfs_rq->curr;
	u64 vruntime = cfs_rq->min_vruntime;

	if (curr) {
		if (curr->on_rq)
			vruntime = curr->vruntime;
		else
			curr = NULL;
	}

	if (se) {
		if (!curr)
			vruntime = se->min_vruntime;
		else
			vruntime = min_vruntime(vruntime, se->min_vruntime);
	}

	/* ensure we never gain time by being placed backwards. */
	cfs_rq->min_vruntime = __update_min_vruntime(cfs_rq, vruntime);
}

static inline u64 cfs_rq_min_slice(struct cfs_rq *cfs_rq)
{
	struct sched_entity *root = __pick_root_entity(cfs_rq);
	struct sched_entity *curr = cfs_rq->curr;
	u64 min_slice = ~0ULL;

	if (curr && curr->on_rq)
		min_slice = curr->slice;

	if (root)
		min_slice = min(min_slice, root->min_slice);

	return min_slice;
}

static inline bool __entity_less(struct rb_node *a, const struct rb_node *b)
{
	return entity_before(__node_2_se(a), __node_2_se(b));
}

#define vruntime_gt(field, lse, rse) ({ (s64)((lse)->field - (rse)->field) > 0; })

static inline void __min_vruntime_update(struct sched_entity *se, struct rb_node *node)
{
	if (node) {
		struct sched_entity *rse = __node_2_se(node);
		if (vruntime_gt(min_vruntime, se, rse))
			se->min_vruntime = rse->min_vruntime;
	}
}

static inline void __min_slice_update(struct sched_entity *se, struct rb_node *node)
{
	if (node) {
		struct sched_entity *rse = __node_2_se(node);
		if (rse->min_slice < se->min_slice)
			se->min_slice = rse->min_slice;
	}
}

/*
 * se->min_vruntime = min(se->vruntime, {left,right}->min_vruntime)
 */
static inline bool min_vruntime_update(struct sched_entity *se, bool exit)
{
	u64 old_min_vruntime = se->min_vruntime;
	u64 old_min_slice = se->min_slice;
	struct rb_node *node = &se->run_node;

	se->min_vruntime = se->vruntime;
	__min_vruntime_update(se, node->rb_right);
	__min_vruntime_update(se, node->rb_left);

	se->min_slice = se->slice;
	__min_slice_update(se, node->rb_right);
	__min_slice_update(se, node->rb_left);

	return se->min_vruntime == old_min_vruntime &&
	       se->min_slice == old_min_slice;
}

RB_DECLARE_CALLBACKS(static, min_vruntime_cb, struct sched_entity,
		     run_node, min_vruntime, min_vruntime_update);

/*
 * Enqueue an entity into the rb-tree:
 */
static void __enqueue_entity(struct cfs_rq *cfs_rq, struct sched_entity *se)
{
	avg_vruntime_add(cfs_rq, se);
	se->min_vruntime = se->vruntime;
	se->min_slice = se->slice;
	rb_add_augmented_cached(&se->run_node, &cfs_rq->tasks_timeline,
				__entity_less, &min_vruntime_cb);
}

static void __dequeue_entity(struct cfs_rq *cfs_rq, struct sched_entity *se)
{
	rb_erase_augmented_cached(&se->run_node, &cfs_rq->tasks_timeline,
				  &min_vruntime_cb);
	avg_vruntime_sub(cfs_rq, se);
}

struct sched_entity *__pick_root_entity(struct cfs_rq *cfs_rq)
{
	struct rb_node *root = cfs_rq->tasks_timeline.rb_root.rb_node;

	if (!root)
		return NULL;

	return __node_2_se(root);
}

struct sched_entity *__pick_first_entity(struct cfs_rq *cfs_rq)
{
	struct rb_node *left = rb_first_cached(&cfs_rq->tasks_timeline);

	if (!left)
		return NULL;

	return __node_2_se(left);
}

/*
 * Earliest Eligible Virtual Deadline First
 *
 * In order to provide latency guarantees for different request sizes
 * EEVDF selects the best runnable task from two criteria:
 *
 *  1) the task must be eligible (must be owed service)
 *
 *  2) from those tasks that meet 1), we select the one
 *     with the earliest virtual deadline.
 *
 * We can do this in O(log n) time due to an augmented RB-tree. The
 * tree keeps the entries sorted on deadline, but also functions as a
 * heap based on the vruntime by keeping:
 *
 *  se->min_vruntime = min(se->vruntime, se->{left,right}->min_vruntime)
 *
 * Which allows tree pruning through eligibility.
 */
static struct sched_entity *pick_eevdf(struct cfs_rq *cfs_rq)
{
	struct rb_node *node = cfs_rq->tasks_timeline.rb_root.rb_node;
	struct sched_entity *se = __pick_first_entity(cfs_rq);
	struct sched_entity *curr = cfs_rq->curr;
	struct sched_entity *best = NULL;

	/*
	 * We can safely skip eligibility check if there is only one entity
	 * in this cfs_rq, saving some cycles.
	 */
	if (cfs_rq->nr_queued == 1)
		return curr && curr->on_rq ? curr : se;

	if (curr && (!curr->on_rq || !entity_eligible(cfs_rq, curr)))
		curr = NULL;

	/*
	 * Once selected, run a task until it either becomes non-eligible or
	 * until it gets a new slice. See the HACK in set_next_entity().
	 */
	if (sched_feat(RUN_TO_PARITY) && curr && curr->vlag == curr->deadline)
		return curr;

	/* Pick the leftmost entity if it's eligible */
	if (se && entity_eligible(cfs_rq, se)) {
		best = se;
		goto found;
	}

	/* Heap search for the EEVD entity */
	while (node) {
		struct rb_node *left = node->rb_left;

		/*
		 * Eligible entities in left subtree are always better
		 * choices, since they have earlier deadlines.
		 */
		if (left && vruntime_eligible(cfs_rq,
					__node_2_se(left)->min_vruntime)) {
			node = left;
			continue;
		}

		se = __node_2_se(node);

		/*
		 * The left subtree either is empty or has no eligible
		 * entity, so check the current node since it is the one
		 * with earliest deadline that might be eligible.
		 */
		if (entity_eligible(cfs_rq, se)) {
			best = se;
			break;
		}

		node = node->rb_right;
	}
found:
	if (!best || (curr && entity_before(curr, best)))
		best = curr;

	return best;
}

#ifdef CONFIG_SCHED_DEBUG
struct sched_entity *__pick_last_entity(struct cfs_rq *cfs_rq)
{
	struct rb_node *last = rb_last(&cfs_rq->tasks_timeline.rb_root);

	if (!last)
		return NULL;

	return __node_2_se(last);
}

/**************************************************************
 * Scheduling class statistics methods:
 */
#ifdef CONFIG_SMP
int sched_update_scaling(void)
{
	unsigned int factor = get_update_sysctl_factor();

#define WRT_SYSCTL(name) \
	(normalized_sysctl_##name = sysctl_##name / (factor))
	WRT_SYSCTL(sched_base_slice);
#undef WRT_SYSCTL

	return 0;
}
#endif
#endif

static void clear_buddies(struct cfs_rq *cfs_rq, struct sched_entity *se);

/*
 * XXX: strictly: vd_i += N*r_i/w_i such that: vd_i > ve_i
 * this is probably good enough.
 */
static bool update_deadline(struct cfs_rq *cfs_rq, struct sched_entity *se)
{
	if ((s64)(se->vruntime - se->deadline) < 0)
		return false;

	/*
	 * For EEVDF the virtual time slope is determined by w_i (iow.
	 * nice) while the request time r_i is determined by
	 * sysctl_sched_base_slice.
	 */
	if (!se->custom_slice)
		se->slice = sysctl_sched_base_slice;

	/*
	 * EEVDF: vd_i = ve_i + r_i / w_i
	 */
	se->deadline = se->vruntime + calc_delta_fair(se->slice, se);

	/*
	 * The task has consumed its request, reschedule.
	 */
	return true;
}

#include "pelt.h"
#ifdef CONFIG_SMP

static int select_idle_sibling(struct task_struct *p, int prev_cpu, int cpu);
static unsigned long task_h_load(struct task_struct *p);
static unsigned long capacity_of(int cpu);

/* Give new sched_entity start runnable values to heavy its load in infant time */
void init_entity_runnable_average(struct sched_entity *se)
{
	struct sched_avg *sa = &se->avg;

	memset(sa, 0, sizeof(*sa));

	/*
	 * Tasks are initialized with full load to be seen as heavy tasks until
	 * they get a chance to stabilize to their real load level.
	 * Group entities are initialized with zero load to reflect the fact that
	 * nothing has been attached to the task group yet.
	 */
	if (entity_is_task(se))
		sa->load_avg = scale_load_down(se->load.weight);

	/* when this task is enqueued, it will contribute to its cfs_rq's load_avg */
}

/*
 * With new tasks being created, their initial util_avgs are extrapolated
 * based on the cfs_rq's current util_avg:
 *
 *   util_avg = cfs_rq->avg.util_avg / (cfs_rq->avg.load_avg + 1)
 *		* se_weight(se)
 *
 * However, in many cases, the above util_avg does not give a desired
 * value. Moreover, the sum of the util_avgs may be divergent, such
 * as when the series is a harmonic series.
 *
 * To solve this problem, we also cap the util_avg of successive tasks to
 * only 1/2 of the left utilization budget:
 *
 *   util_avg_cap = (cpu_scale - cfs_rq->avg.util_avg) / 2^n
 *
 * where n denotes the nth task and cpu_scale the CPU capacity.
 *
 * For example, for a CPU with 1024 of capacity, a simplest series from
 * the beginning would be like:
 *
 *  task  util_avg: 512, 256, 128,  64,  32,   16,    8, ...
 * cfs_rq util_avg: 512, 768, 896, 960, 992, 1008, 1016, ...
 *
 * Finally, that extrapolated util_avg is clamped to the cap (util_avg_cap)
 * if util_avg > util_avg_cap.
 */
void post_init_entity_util_avg(struct task_struct *p)
{
	struct sched_entity *se = &p->se;
	struct cfs_rq *cfs_rq = cfs_rq_of(se);
	struct sched_avg *sa = &se->avg;
	long cpu_scale = arch_scale_cpu_capacity(cpu_of(rq_of(cfs_rq)));
	long cap = (long)(cpu_scale - cfs_rq->avg.util_avg) / 2;

	if (p->sched_class != &fair_sched_class) {
		/*
		 * For !fair tasks do:
		 *
		update_cfs_rq_load_avg(now, cfs_rq);
		attach_entity_load_avg(cfs_rq, se);
		switched_from_fair(rq, p);
		 *
		 * such that the next switched_to_fair() has the
		 * expected state.
		 */
		se->avg.last_update_time = cfs_rq_clock_pelt(cfs_rq);
		return;
	}

	if (cap > 0) {
		if (cfs_rq->avg.util_avg != 0) {
			sa->util_avg  = cfs_rq->avg.util_avg * se_weight(se);
			sa->util_avg /= (cfs_rq->avg.load_avg + 1);

			if (sa->util_avg > cap)
				sa->util_avg = cap;
		} else {
			sa->util_avg = cap;
		}
	}

	sa->runnable_avg = sa->util_avg;
}

#else /* !CONFIG_SMP */
void init_entity_runnable_average(struct sched_entity *se)
{
}
void post_init_entity_util_avg(struct task_struct *p)
{
}
static void update_tg_load_avg(struct cfs_rq *cfs_rq)
{
}
#endif /* CONFIG_SMP */

static s64 update_curr_se(struct rq *rq, struct sched_entity *curr)
{
	u64 now = rq_clock_task(rq);
	s64 delta_exec;

	delta_exec = now - curr->exec_start;
	if (unlikely(delta_exec <= 0))
		return delta_exec;

	curr->exec_start = now;
	curr->sum_exec_runtime += delta_exec;

	if (schedstat_enabled()) {
		struct sched_statistics *stats;

		stats = __schedstats_from_se(curr);
		__schedstat_set(stats->exec_max,
				max(delta_exec, stats->exec_max));
	}

	return delta_exec;
}

static inline void update_curr_task(struct task_struct *p, s64 delta_exec)
{
	trace_sched_stat_runtime(p, delta_exec);
	account_group_exec_runtime(p, delta_exec);
	cgroup_account_cputime(p, delta_exec);
}

static inline bool did_preempt_short(struct cfs_rq *cfs_rq, struct sched_entity *curr)
{
	if (!sched_feat(PREEMPT_SHORT))
		return false;

	if (curr->vlag == curr->deadline)
		return false;

	return !entity_eligible(cfs_rq, curr);
}

static inline bool do_preempt_short(struct cfs_rq *cfs_rq,
				    struct sched_entity *pse, struct sched_entity *se)
{
	if (!sched_feat(PREEMPT_SHORT))
		return false;

	if (pse->slice >= se->slice)
		return false;

	if (!entity_eligible(cfs_rq, pse))
		return false;

	if (entity_before(pse, se))
		return true;

	if (!entity_eligible(cfs_rq, se))
		return true;

	return false;
}

/*
 * Used by other classes to account runtime.
 */
s64 update_curr_common(struct rq *rq)
{
	struct task_struct *donor = rq->donor;
	s64 delta_exec;

	delta_exec = update_curr_se(rq, &donor->se);
	if (likely(delta_exec > 0))
		update_curr_task(donor, delta_exec);

	return delta_exec;
}

/*
 * Update the current task's runtime statistics.
 */
static void update_curr(struct cfs_rq *cfs_rq)
{
	struct sched_entity *curr = cfs_rq->curr;
	struct rq *rq = rq_of(cfs_rq);
	s64 delta_exec;
	bool resched;

	if (unlikely(!curr))
		return;

	delta_exec = update_curr_se(rq, curr);
	if (unlikely(delta_exec <= 0))
		return;

	curr->vruntime += calc_delta_fair(delta_exec, curr);
	resched = update_deadline(cfs_rq, curr);
	update_min_vruntime(cfs_rq);

	if (entity_is_task(curr)) {
		struct task_struct *p = task_of(curr);

		update_curr_task(p, delta_exec);

		/*
		 * If the fair_server is active, we need to account for the
		 * fair_server time whether or not the task is running on
		 * behalf of fair_server or not:
		 *  - If the task is running on behalf of fair_server, we need
		 *    to limit its time based on the assigned runtime.
		 *  - Fair task that runs outside of fair_server should account
		 *    against fair_server such that it can account for this time
		 *    and possibly avoid running this period.
		 */
		if (dl_server_active(&rq->fair_server))
			dl_server_update(&rq->fair_server, delta_exec);
	}

	account_cfs_rq_runtime(cfs_rq, delta_exec);

	if (cfs_rq->nr_queued == 1)
		return;

	if (resched || did_preempt_short(cfs_rq, curr)) {
		resched_curr_lazy(rq);
		clear_buddies(cfs_rq, curr);
	}
}

static void update_curr_fair(struct rq *rq)
{
	update_curr(cfs_rq_of(&rq->donor->se));
}

static inline void
update_stats_wait_start_fair(struct cfs_rq *cfs_rq, struct sched_entity *se)
{
	struct sched_statistics *stats;
	struct task_struct *p = NULL;

	if (!schedstat_enabled())
		return;

	stats = __schedstats_from_se(se);

	if (entity_is_task(se))
		p = task_of(se);

	__update_stats_wait_start(rq_of(cfs_rq), p, stats);
}

static inline void
update_stats_wait_end_fair(struct cfs_rq *cfs_rq, struct sched_entity *se)
{
	struct sched_statistics *stats;
	struct task_struct *p = NULL;

	if (!schedstat_enabled())
		return;

	stats = __schedstats_from_se(se);

	/*
	 * When the sched_schedstat changes from 0 to 1, some sched se
	 * maybe already in the runqueue, the se->statistics.wait_start
	 * will be 0.So it will let the delta wrong. We need to avoid this
	 * scenario.
	 */
	if (unlikely(!schedstat_val(stats->wait_start)))
		return;

	if (entity_is_task(se))
		p = task_of(se);

	__update_stats_wait_end(rq_of(cfs_rq), p, stats);
}

static inline void
update_stats_enqueue_sleeper_fair(struct cfs_rq *cfs_rq, struct sched_entity *se)
{
	struct sched_statistics *stats;
	struct task_struct *tsk = NULL;

	if (!schedstat_enabled())
		return;

	stats = __schedstats_from_se(se);

	if (entity_is_task(se))
		tsk = task_of(se);

	__update_stats_enqueue_sleeper(rq_of(cfs_rq), tsk, stats);
}

/*
 * Task is being enqueued - update stats:
 */
static inline void
update_stats_enqueue_fair(struct cfs_rq *cfs_rq, struct sched_entity *se, int flags)
{
	if (!schedstat_enabled())
		return;

	/*
	 * Are we enqueueing a waiting task? (for current tasks
	 * a dequeue/enqueue event is a NOP)
	 */
	if (se != cfs_rq->curr)
		update_stats_wait_start_fair(cfs_rq, se);

	if (flags & ENQUEUE_WAKEUP)
		update_stats_enqueue_sleeper_fair(cfs_rq, se);
}

static inline void
update_stats_dequeue_fair(struct cfs_rq *cfs_rq, struct sched_entity *se, int flags)
{

	if (!schedstat_enabled())
		return;

	/*
	 * Mark the end of the wait period if dequeueing a
	 * waiting task:
	 */
	if (se != cfs_rq->curr)
		update_stats_wait_end_fair(cfs_rq, se);

	if ((flags & DEQUEUE_SLEEP) && entity_is_task(se)) {
		struct task_struct *tsk = task_of(se);
		unsigned int state;

		/* XXX racy against TTWU */
		state = READ_ONCE(tsk->__state);
		if (state & TASK_INTERRUPTIBLE)
			__schedstat_set(tsk->stats.sleep_start,
				      rq_clock(rq_of(cfs_rq)));
		if (state & TASK_UNINTERRUPTIBLE)
			__schedstat_set(tsk->stats.block_start,
				      rq_clock(rq_of(cfs_rq)));
	}
}

/*
 * We are picking a new current task - update its stats:
 */
static inline void
update_stats_curr_start(struct cfs_rq *cfs_rq, struct sched_entity *se)
{
	/*
	 * We are starting a new run period:
	 */
	se->exec_start = rq_clock_task(rq_of(cfs_rq));
}

/**************************************************
 * Scheduling class queueing methods:
 */

static inline bool is_core_idle(int cpu)
{
#ifdef CONFIG_SCHED_SMT
	int sibling;

	for_each_cpu(sibling, cpu_smt_mask(cpu)) {
		if (cpu == sibling)
			continue;

		if (!idle_cpu(sibling))
			return false;
	}
#endif

	return true;
}

#ifdef CONFIG_NUMA
#define NUMA_IMBALANCE_MIN 2

static inline long
adjust_numa_imbalance(int imbalance, int dst_running, int imb_numa_nr)
{
	/*
	 * Allow a NUMA imbalance if busy CPUs is less than the maximum
	 * threshold. Above this threshold, individual tasks may be contending
	 * for both memory bandwidth and any shared HT resources.  This is an
	 * approximation as the number of running tasks may not be related to
	 * the number of busy CPUs due to sched_setaffinity.
	 */
	if (dst_running > imb_numa_nr)
		return imbalance;

	/*
	 * Allow a small imbalance based on a simple pair of communicating
	 * tasks that remain local when the destination is lightly loaded.
	 */
	if (imbalance <= NUMA_IMBALANCE_MIN)
		return 0;

	return imbalance;
}
#endif /* CONFIG_NUMA */

#ifdef CONFIG_NUMA_BALANCING
/*
 * Approximate time to scan a full NUMA task in ms. The task scan period is
 * calculated based on the tasks virtual memory size and
 * numa_balancing_scan_size.
 */
unsigned int sysctl_numa_balancing_scan_period_min = 1000;
unsigned int sysctl_numa_balancing_scan_period_max = 60000;

/* Portion of address space to scan in MB */
unsigned int sysctl_numa_balancing_scan_size = 256;

/* Scan @scan_size MB every @scan_period after an initial @scan_delay in ms */
unsigned int sysctl_numa_balancing_scan_delay = 1000;

/* The page with hint page fault latency < threshold in ms is considered hot */
unsigned int sysctl_numa_balancing_hot_threshold = MSEC_PER_SEC;

struct numa_group {
	refcount_t refcount;

	spinlock_t lock; /* nr_tasks, tasks */
	int nr_tasks;
	pid_t gid;
	int active_nodes;

	struct rcu_head rcu;
	unsigned long total_faults;
	unsigned long max_faults_cpu;
	/*
	 * faults[] array is split into two regions: faults_mem and faults_cpu.
	 *
	 * Faults_cpu is used to decide whether memory should move
	 * towards the CPU. As a consequence, these stats are weighted
	 * more by CPU use than by memory faults.
	 */
	unsigned long faults[];
};

/*
 * For functions that can be called in multiple contexts that permit reading
 * ->numa_group (see struct task_struct for locking rules).
 */
static struct numa_group *deref_task_numa_group(struct task_struct *p)
{
	return rcu_dereference_check(p->numa_group, p == current ||
		(lockdep_is_held(__rq_lockp(task_rq(p))) && !READ_ONCE(p->on_cpu)));
}

static struct numa_group *deref_curr_numa_group(struct task_struct *p)
{
	return rcu_dereference_protected(p->numa_group, p == current);
}

static inline unsigned long group_faults_priv(struct numa_group *ng);
static inline unsigned long group_faults_shared(struct numa_group *ng);

static unsigned int task_nr_scan_windows(struct task_struct *p)
{
	unsigned long rss = 0;
	unsigned long nr_scan_pages;

	/*
	 * Calculations based on RSS as non-present and empty pages are skipped
	 * by the PTE scanner and NUMA hinting faults should be trapped based
	 * on resident pages
	 */
	nr_scan_pages = sysctl_numa_balancing_scan_size << (20 - PAGE_SHIFT);
	rss = get_mm_rss(p->mm);
	if (!rss)
		rss = nr_scan_pages;

	rss = round_up(rss, nr_scan_pages);
	return rss / nr_scan_pages;
}

/* For sanity's sake, never scan more PTEs than MAX_SCAN_WINDOW MB/sec. */
#define MAX_SCAN_WINDOW 2560

static unsigned int task_scan_min(struct task_struct *p)
{
	unsigned int scan_size = READ_ONCE(sysctl_numa_balancing_scan_size);
	unsigned int scan, floor;
	unsigned int windows = 1;

	if (scan_size < MAX_SCAN_WINDOW)
		windows = MAX_SCAN_WINDOW / scan_size;
	floor = 1000 / windows;

	scan = sysctl_numa_balancing_scan_period_min / task_nr_scan_windows(p);
	return max_t(unsigned int, floor, scan);
}

static unsigned int task_scan_start(struct task_struct *p)
{
	unsigned long smin = task_scan_min(p);
	unsigned long period = smin;
	struct numa_group *ng;

	/* Scale the maximum scan period with the amount of shared memory. */
	rcu_read_lock();
	ng = rcu_dereference(p->numa_group);
	if (ng) {
		unsigned long shared = group_faults_shared(ng);
		unsigned long private = group_faults_priv(ng);

		period *= refcount_read(&ng->refcount);
		period *= shared + 1;
		period /= private + shared + 1;
	}
	rcu_read_unlock();

	return max(smin, period);
}

static unsigned int task_scan_max(struct task_struct *p)
{
	unsigned long smin = task_scan_min(p);
	unsigned long smax;
	struct numa_group *ng;

	/* Watch for min being lower than max due to floor calculations */
	smax = sysctl_numa_balancing_scan_period_max / task_nr_scan_windows(p);

	/* Scale the maximum scan period with the amount of shared memory. */
	ng = deref_curr_numa_group(p);
	if (ng) {
		unsigned long shared = group_faults_shared(ng);
		unsigned long private = group_faults_priv(ng);
		unsigned long period = smax;

		period *= refcount_read(&ng->refcount);
		period *= shared + 1;
		period /= private + shared + 1;

		smax = max(smax, period);
	}

	return max(smin, smax);
}

static void account_numa_enqueue(struct rq *rq, struct task_struct *p)
{
	rq->nr_numa_running += (p->numa_preferred_nid != NUMA_NO_NODE);
	rq->nr_preferred_running += (p->numa_preferred_nid == task_node(p));
}

static void account_numa_dequeue(struct rq *rq, struct task_struct *p)
{
	rq->nr_numa_running -= (p->numa_preferred_nid != NUMA_NO_NODE);
	rq->nr_preferred_running -= (p->numa_preferred_nid == task_node(p));
}

/* Shared or private faults. */
#define NR_NUMA_HINT_FAULT_TYPES 2

/* Memory and CPU locality */
#define NR_NUMA_HINT_FAULT_STATS (NR_NUMA_HINT_FAULT_TYPES * 2)

/* Averaged statistics, and temporary buffers. */
#define NR_NUMA_HINT_FAULT_BUCKETS (NR_NUMA_HINT_FAULT_STATS * 2)

pid_t task_numa_group_id(struct task_struct *p)
{
	struct numa_group *ng;
	pid_t gid = 0;

	rcu_read_lock();
	ng = rcu_dereference(p->numa_group);
	if (ng)
		gid = ng->gid;
	rcu_read_unlock();

	return gid;
}

/*
 * The averaged statistics, shared & private, memory & CPU,
 * occupy the first half of the array. The second half of the
 * array is for current counters, which are averaged into the
 * first set by task_numa_placement.
 */
static inline int task_faults_idx(enum numa_faults_stats s, int nid, int priv)
{
	return NR_NUMA_HINT_FAULT_TYPES * (s * nr_node_ids + nid) + priv;
}

static inline unsigned long task_faults(struct task_struct *p, int nid)
{
	if (!p->numa_faults)
		return 0;

	return p->numa_faults[task_faults_idx(NUMA_MEM, nid, 0)] +
		p->numa_faults[task_faults_idx(NUMA_MEM, nid, 1)];
}

static inline unsigned long group_faults(struct task_struct *p, int nid)
{
	struct numa_group *ng = deref_task_numa_group(p);

	if (!ng)
		return 0;

	return ng->faults[task_faults_idx(NUMA_MEM, nid, 0)] +
		ng->faults[task_faults_idx(NUMA_MEM, nid, 1)];
}

static inline unsigned long group_faults_cpu(struct numa_group *group, int nid)
{
	return group->faults[task_faults_idx(NUMA_CPU, nid, 0)] +
		group->faults[task_faults_idx(NUMA_CPU, nid, 1)];
}

static inline unsigned long group_faults_priv(struct numa_group *ng)
{
	unsigned long faults = 0;
	int node;

	for_each_online_node(node) {
		faults += ng->faults[task_faults_idx(NUMA_MEM, node, 1)];
	}

	return faults;
}

static inline unsigned long group_faults_shared(struct numa_group *ng)
{
	unsigned long faults = 0;
	int node;

	for_each_online_node(node) {
		faults += ng->faults[task_faults_idx(NUMA_MEM, node, 0)];
	}

	return faults;
}

/*
 * A node triggering more than 1/3 as many NUMA faults as the maximum is
 * considered part of a numa group's pseudo-interleaving set. Migrations
 * between these nodes are slowed down, to allow things to settle down.
 */
#define ACTIVE_NODE_FRACTION 3

static bool numa_is_active_node(int nid, struct numa_group *ng)
{
	return group_faults_cpu(ng, nid) * ACTIVE_NODE_FRACTION > ng->max_faults_cpu;
}

/* Handle placement on systems where not all nodes are directly connected. */
static unsigned long score_nearby_nodes(struct task_struct *p, int nid,
					int lim_dist, bool task)
{
	unsigned long score = 0;
	int node, max_dist;

	/*
	 * All nodes are directly connected, and the same distance
	 * from each other. No need for fancy placement algorithms.
	 */
	if (sched_numa_topology_type == NUMA_DIRECT)
		return 0;

	/* sched_max_numa_distance may be changed in parallel. */
	max_dist = READ_ONCE(sched_max_numa_distance);
	/*
	 * This code is called for each node, introducing N^2 complexity,
	 * which should be OK given the number of nodes rarely exceeds 8.
	 */
	for_each_online_node(node) {
		unsigned long faults;
		int dist = node_distance(nid, node);

		/*
		 * The furthest away nodes in the system are not interesting
		 * for placement; nid was already counted.
		 */
		if (dist >= max_dist || node == nid)
			continue;

		/*
		 * On systems with a backplane NUMA topology, compare groups
		 * of nodes, and move tasks towards the group with the most
		 * memory accesses. When comparing two nodes at distance
		 * "hoplimit", only nodes closer by than "hoplimit" are part
		 * of each group. Skip other nodes.
		 */
		if (sched_numa_topology_type == NUMA_BACKPLANE && dist >= lim_dist)
			continue;

		/* Add up the faults from nearby nodes. */
		if (task)
			faults = task_faults(p, node);
		else
			faults = group_faults(p, node);

		/*
		 * On systems with a glueless mesh NUMA topology, there are
		 * no fixed "groups of nodes". Instead, nodes that are not
		 * directly connected bounce traffic through intermediate
		 * nodes; a numa_group can occupy any set of nodes.
		 * The further away a node is, the less the faults count.
		 * This seems to result in good task placement.
		 */
		if (sched_numa_topology_type == NUMA_GLUELESS_MESH) {
			faults *= (max_dist - dist);
			faults /= (max_dist - LOCAL_DISTANCE);
		}

		score += faults;
	}

	return score;
}

/*
 * These return the fraction of accesses done by a particular task, or
 * task group, on a particular numa node.  The group weight is given a
 * larger multiplier, in order to group tasks together that are almost
 * evenly spread out between numa nodes.
 */
static inline unsigned long task_weight(struct task_struct *p, int nid,
					int dist)
{
	unsigned long faults, total_faults;

	if (!p->numa_faults)
		return 0;

	total_faults = p->total_numa_faults;

	if (!total_faults)
		return 0;

	faults = task_faults(p, nid);
	faults += score_nearby_nodes(p, nid, dist, true);

	return 1000 * faults / total_faults;
}

static inline unsigned long group_weight(struct task_struct *p, int nid,
					 int dist)
{
	struct numa_group *ng = deref_task_numa_group(p);
	unsigned long faults, total_faults;

	if (!ng)
		return 0;

	total_faults = ng->total_faults;

	if (!total_faults)
		return 0;

	faults = group_faults(p, nid);
	faults += score_nearby_nodes(p, nid, dist, false);

	return 1000 * faults / total_faults;
}

/*
 * If memory tiering mode is enabled, cpupid of slow memory page is
 * used to record scan time instead of CPU and PID.  When tiering mode
 * is disabled at run time, the scan time (in cpupid) will be
 * interpreted as CPU and PID.  So CPU needs to be checked to avoid to
 * access out of array bound.
 */
static inline bool cpupid_valid(int cpupid)
{
	return cpupid_to_cpu(cpupid) < nr_cpu_ids;
}

/*
 * For memory tiering mode, if there are enough free pages (more than
 * enough watermark defined here) in fast memory node, to take full
 * advantage of fast memory capacity, all recently accessed slow
 * memory pages will be migrated to fast memory node without
 * considering hot threshold.
 */
static bool pgdat_free_space_enough(struct pglist_data *pgdat)
{
	int z;
	unsigned long enough_wmark;

	enough_wmark = max(1UL * 1024 * 1024 * 1024 >> PAGE_SHIFT,
			   pgdat->node_present_pages >> 4);
	for (z = pgdat->nr_zones - 1; z >= 0; z--) {
		struct zone *zone = pgdat->node_zones + z;

		if (!populated_zone(zone))
			continue;

		if (zone_watermark_ok(zone, 0,
				      promo_wmark_pages(zone) + enough_wmark,
				      ZONE_MOVABLE, 0))
			return true;
	}
	return false;
}

/*
 * For memory tiering mode, when page tables are scanned, the scan
 * time will be recorded in struct page in addition to make page
 * PROT_NONE for slow memory page.  So when the page is accessed, in
 * hint page fault handler, the hint page fault latency is calculated
 * via,
 *
 *	hint page fault latency = hint page fault time - scan time
 *
 * The smaller the hint page fault latency, the higher the possibility
 * for the page to be hot.
 */
static int numa_hint_fault_latency(struct folio *folio)
{
	int last_time, time;

	time = jiffies_to_msecs(jiffies);
	last_time = folio_xchg_access_time(folio, time);

	return (time - last_time) & PAGE_ACCESS_TIME_MASK;
}

/*
 * For memory tiering mode, too high promotion/demotion throughput may
 * hurt application latency.  So we provide a mechanism to rate limit
 * the number of pages that are tried to be promoted.
 */
static bool numa_promotion_rate_limit(struct pglist_data *pgdat,
				      unsigned long rate_limit, int nr)
{
	unsigned long nr_cand;
	unsigned int now, start;

	now = jiffies_to_msecs(jiffies);
	mod_node_page_state(pgdat, PGPROMOTE_CANDIDATE, nr);
	nr_cand = node_page_state(pgdat, PGPROMOTE_CANDIDATE);
	start = pgdat->nbp_rl_start;
	if (now - start > MSEC_PER_SEC &&
	    cmpxchg(&pgdat->nbp_rl_start, start, now) == start)
		pgdat->nbp_rl_nr_cand = nr_cand;
	if (nr_cand - pgdat->nbp_rl_nr_cand >= rate_limit)
		return true;
	return false;
}

#define NUMA_MIGRATION_ADJUST_STEPS	16

static void numa_promotion_adjust_threshold(struct pglist_data *pgdat,
					    unsigned long rate_limit,
					    unsigned int ref_th)
{
	unsigned int now, start, th_period, unit_th, th;
	unsigned long nr_cand, ref_cand, diff_cand;

	now = jiffies_to_msecs(jiffies);
	th_period = sysctl_numa_balancing_scan_period_max;
	start = pgdat->nbp_th_start;
	if (now - start > th_period &&
	    cmpxchg(&pgdat->nbp_th_start, start, now) == start) {
		ref_cand = rate_limit *
			sysctl_numa_balancing_scan_period_max / MSEC_PER_SEC;
		nr_cand = node_page_state(pgdat, PGPROMOTE_CANDIDATE);
		diff_cand = nr_cand - pgdat->nbp_th_nr_cand;
		unit_th = ref_th * 2 / NUMA_MIGRATION_ADJUST_STEPS;
		th = pgdat->nbp_threshold ? : ref_th;
		if (diff_cand > ref_cand * 11 / 10)
			th = max(th - unit_th, unit_th);
		else if (diff_cand < ref_cand * 9 / 10)
			th = min(th + unit_th, ref_th * 2);
		pgdat->nbp_th_nr_cand = nr_cand;
		pgdat->nbp_threshold = th;
	}
}

bool should_numa_migrate_memory(struct task_struct *p, struct folio *folio,
				int src_nid, int dst_cpu)
{
	struct numa_group *ng = deref_curr_numa_group(p);
	int dst_nid = cpu_to_node(dst_cpu);
	int last_cpupid, this_cpupid;

	/*
	 * Cannot migrate to memoryless nodes.
	 */
	if (!node_state(dst_nid, N_MEMORY))
		return false;

	/*
	 * The pages in slow memory node should be migrated according
	 * to hot/cold instead of private/shared.
	 */
	if (folio_use_access_time(folio)) {
		struct pglist_data *pgdat;
		unsigned long rate_limit;
		unsigned int latency, th, def_th;

		pgdat = NODE_DATA(dst_nid);
		if (pgdat_free_space_enough(pgdat)) {
			/* workload changed, reset hot threshold */
			pgdat->nbp_threshold = 0;
			return true;
		}

		def_th = sysctl_numa_balancing_hot_threshold;
		rate_limit = sysctl_numa_balancing_promote_rate_limit << \
			(20 - PAGE_SHIFT);
		numa_promotion_adjust_threshold(pgdat, rate_limit, def_th);

		th = pgdat->nbp_threshold ? : def_th;
		latency = numa_hint_fault_latency(folio);
		if (latency >= th)
			return false;

		return !numa_promotion_rate_limit(pgdat, rate_limit,
						  folio_nr_pages(folio));
	}

	this_cpupid = cpu_pid_to_cpupid(dst_cpu, current->pid);
	last_cpupid = folio_xchg_last_cpupid(folio, this_cpupid);

	if (!(sysctl_numa_balancing_mode & NUMA_BALANCING_MEMORY_TIERING) &&
	    !node_is_toptier(src_nid) && !cpupid_valid(last_cpupid))
		return false;

	/*
	 * Allow first faults or private faults to migrate immediately early in
	 * the lifetime of a task. The magic number 4 is based on waiting for
	 * two full passes of the "multi-stage node selection" test that is
	 * executed below.
	 */
	if ((p->numa_preferred_nid == NUMA_NO_NODE || p->numa_scan_seq <= 4) &&
	    (cpupid_pid_unset(last_cpupid) || cpupid_match_pid(p, last_cpupid)))
		return true;

	/*
	 * Multi-stage node selection is used in conjunction with a periodic
	 * migration fault to build a temporal task<->page relation. By using
	 * a two-stage filter we remove short/unlikely relations.
	 *
	 * Using P(p) ~ n_p / n_t as per frequentist probability, we can equate
	 * a task's usage of a particular page (n_p) per total usage of this
	 * page (n_t) (in a given time-span) to a probability.
	 *
	 * Our periodic faults will sample this probability and getting the
	 * same result twice in a row, given these samples are fully
	 * independent, is then given by P(n)^2, provided our sample period
	 * is sufficiently short compared to the usage pattern.
	 *
	 * This quadric squishes small probabilities, making it less likely we
	 * act on an unlikely task<->page relation.
	 */
	if (!cpupid_pid_unset(last_cpupid) &&
				cpupid_to_nid(last_cpupid) != dst_nid)
		return false;

	/* Always allow migrate on private faults */
	if (cpupid_match_pid(p, last_cpupid))
		return true;

	/* A shared fault, but p->numa_group has not been set up yet. */
	if (!ng)
		return true;

	/*
	 * Destination node is much more heavily used than the source
	 * node? Allow migration.
	 */
	if (group_faults_cpu(ng, dst_nid) > group_faults_cpu(ng, src_nid) *
					ACTIVE_NODE_FRACTION)
		return true;

	/*
	 * Distribute memory according to CPU & memory use on each node,
	 * with 3/4 hysteresis to avoid unnecessary memory migrations:
	 *
	 * faults_cpu(dst)   3   faults_cpu(src)
	 * --------------- * - > ---------------
	 * faults_mem(dst)   4   faults_mem(src)
	 */
	return group_faults_cpu(ng, dst_nid) * group_faults(p, src_nid) * 3 >
	       group_faults_cpu(ng, src_nid) * group_faults(p, dst_nid) * 4;
}

/*
 * 'numa_type' describes the node at the moment of load balancing.
 */
enum numa_type {
	/* The node has spare capacity that can be used to run more tasks.  */
	node_has_spare = 0,
	/*
	 * The node is fully used and the tasks don't compete for more CPU
	 * cycles. Nevertheless, some tasks might wait before running.
	 */
	node_fully_busy,
	/*
	 * The node is overloaded and can't provide expected CPU cycles to all
	 * tasks.
	 */
	node_overloaded
};

/* Cached statistics for all CPUs within a node */
struct numa_stats {
	unsigned long load;
	unsigned long runnable;
	unsigned long util;
	/* Total compute capacity of CPUs on a node */
	unsigned long compute_capacity;
	unsigned int nr_running;
	unsigned int weight;
	enum numa_type node_type;
	int idle_cpu;
};

struct task_numa_env {
	struct task_struct *p;

	int src_cpu, src_nid;
	int dst_cpu, dst_nid;
	int imb_numa_nr;

	struct numa_stats src_stats, dst_stats;

	int imbalance_pct;
	int dist;

	struct task_struct *best_task;
	long best_imp;
	int best_cpu;
};

static unsigned long cpu_load(struct rq *rq);
static unsigned long cpu_runnable(struct rq *rq);

static inline enum
numa_type numa_classify(unsigned int imbalance_pct,
			 struct numa_stats *ns)
{
	if ((ns->nr_running > ns->weight) &&
	    (((ns->compute_capacity * 100) < (ns->util * imbalance_pct)) ||
	     ((ns->compute_capacity * imbalance_pct) < (ns->runnable * 100))))
		return node_overloaded;

	if ((ns->nr_running < ns->weight) ||
	    (((ns->compute_capacity * 100) > (ns->util * imbalance_pct)) &&
	     ((ns->compute_capacity * imbalance_pct) > (ns->runnable * 100))))
		return node_has_spare;

	return node_fully_busy;
}

#ifdef CONFIG_SCHED_SMT
/* Forward declarations of select_idle_sibling helpers */
static inline bool test_idle_cores(int cpu);
static inline int numa_idle_core(int idle_core, int cpu)
{
	if (!static_branch_likely(&sched_smt_present) ||
	    idle_core >= 0 || !test_idle_cores(cpu))
		return idle_core;

	/*
	 * Prefer cores instead of packing HT siblings
	 * and triggering future load balancing.
	 */
	if (is_core_idle(cpu))
		idle_core = cpu;

	return idle_core;
}
#else
static inline int numa_idle_core(int idle_core, int cpu)
{
	return idle_core;
}
#endif

/*
 * Gather all necessary information to make NUMA balancing placement
 * decisions that are compatible with standard load balancer. This
 * borrows code and logic from update_sg_lb_stats but sharing a
 * common implementation is impractical.
 */
static void update_numa_stats(struct task_numa_env *env,
			      struct numa_stats *ns, int nid,
			      bool find_idle)
{
	int cpu, idle_core = -1;

	memset(ns, 0, sizeof(*ns));
	ns->idle_cpu = -1;

	rcu_read_lock();
	for_each_cpu(cpu, cpumask_of_node(nid)) {
		struct rq *rq = cpu_rq(cpu);

		ns->load += cpu_load(rq);
		ns->runnable += cpu_runnable(rq);
		ns->util += cpu_util_cfs(cpu);
		ns->nr_running += rq->cfs.h_nr_runnable;
		ns->compute_capacity += capacity_of(cpu);

		if (find_idle && idle_core < 0 && !rq->nr_running && idle_cpu(cpu)) {
			if (READ_ONCE(rq->numa_migrate_on) ||
			    !cpumask_test_cpu(cpu, env->p->cpus_ptr))
				continue;

			if (ns->idle_cpu == -1)
				ns->idle_cpu = cpu;

			idle_core = numa_idle_core(idle_core, cpu);
		}
	}
	rcu_read_unlock();

	ns->weight = cpumask_weight(cpumask_of_node(nid));

	ns->node_type = numa_classify(env->imbalance_pct, ns);

	if (idle_core >= 0)
		ns->idle_cpu = idle_core;
}

static void task_numa_assign(struct task_numa_env *env,
			     struct task_struct *p, long imp)
{
	struct rq *rq = cpu_rq(env->dst_cpu);

	/* Check if run-queue part of active NUMA balance. */
	if (env->best_cpu != env->dst_cpu && xchg(&rq->numa_migrate_on, 1)) {
		int cpu;
		int start = env->dst_cpu;

		/* Find alternative idle CPU. */
		for_each_cpu_wrap(cpu, cpumask_of_node(env->dst_nid), start + 1) {
			if (cpu == env->best_cpu || !idle_cpu(cpu) ||
			    !cpumask_test_cpu(cpu, env->p->cpus_ptr)) {
				continue;
			}

			env->dst_cpu = cpu;
			rq = cpu_rq(env->dst_cpu);
			if (!xchg(&rq->numa_migrate_on, 1))
				goto assign;
		}

		/* Failed to find an alternative idle CPU */
		return;
	}

assign:
	/*
	 * Clear previous best_cpu/rq numa-migrate flag, since task now
	 * found a better CPU to move/swap.
	 */
	if (env->best_cpu != -1 && env->best_cpu != env->dst_cpu) {
		rq = cpu_rq(env->best_cpu);
		WRITE_ONCE(rq->numa_migrate_on, 0);
	}

	if (env->best_task)
		put_task_struct(env->best_task);
	if (p)
		get_task_struct(p);

	env->best_task = p;
	env->best_imp = imp;
	env->best_cpu = env->dst_cpu;
}

static bool load_too_imbalanced(long src_load, long dst_load,
				struct task_numa_env *env)
{
	long imb, old_imb;
	long orig_src_load, orig_dst_load;
	long src_capacity, dst_capacity;

	/*
	 * The load is corrected for the CPU capacity available on each node.
	 *
	 * src_load        dst_load
	 * ------------ vs ---------
	 * src_capacity    dst_capacity
	 */
	src_capacity = env->src_stats.compute_capacity;
	dst_capacity = env->dst_stats.compute_capacity;

	imb = abs(dst_load * src_capacity - src_load * dst_capacity);

	orig_src_load = env->src_stats.load;
	orig_dst_load = env->dst_stats.load;

	old_imb = abs(orig_dst_load * src_capacity - orig_src_load * dst_capacity);

	/* Would this change make things worse? */
	return (imb > old_imb);
}

/*
 * Maximum NUMA importance can be 1998 (2*999);
 * SMALLIMP @ 30 would be close to 1998/64.
 * Used to deter task migration.
 */
#define SMALLIMP	30

/*
 * This checks if the overall compute and NUMA accesses of the system would
 * be improved if the source tasks was migrated to the target dst_cpu taking
 * into account that it might be best if task running on the dst_cpu should
 * be exchanged with the source task
 */
static bool task_numa_compare(struct task_numa_env *env,
			      long taskimp, long groupimp, bool maymove)
{
	struct numa_group *cur_ng, *p_ng = deref_curr_numa_group(env->p);
	struct rq *dst_rq = cpu_rq(env->dst_cpu);
	long imp = p_ng ? groupimp : taskimp;
	struct task_struct *cur;
	long src_load, dst_load;
	int dist = env->dist;
	long moveimp = imp;
	long load;
	bool stopsearch = false;

	if (READ_ONCE(dst_rq->numa_migrate_on))
		return false;

	rcu_read_lock();
	cur = rcu_dereference(dst_rq->curr);
	if (cur && ((cur->flags & PF_EXITING) || is_idle_task(cur)))
		cur = NULL;

	/*
	 * Because we have preemption enabled we can get migrated around and
	 * end try selecting ourselves (current == env->p) as a swap candidate.
	 */
	if (cur == env->p) {
		stopsearch = true;
		goto unlock;
	}

	if (!cur) {
		if (maymove && moveimp >= env->best_imp)
			goto assign;
		else
			goto unlock;
	}

	/* Skip this swap candidate if cannot move to the source cpu. */
	if (!cpumask_test_cpu(env->src_cpu, cur->cpus_ptr))
		goto unlock;

	/*
	 * Skip this swap candidate if it is not moving to its preferred
	 * node and the best task is.
	 */
	if (env->best_task &&
	    env->best_task->numa_preferred_nid == env->src_nid &&
	    cur->numa_preferred_nid != env->src_nid) {
		goto unlock;
	}

	/*
	 * "imp" is the fault differential for the source task between the
	 * source and destination node. Calculate the total differential for
	 * the source task and potential destination task. The more negative
	 * the value is, the more remote accesses that would be expected to
	 * be incurred if the tasks were swapped.
	 *
	 * If dst and source tasks are in the same NUMA group, or not
	 * in any group then look only at task weights.
	 */
	cur_ng = rcu_dereference(cur->numa_group);
	if (cur_ng == p_ng) {
		/*
		 * Do not swap within a group or between tasks that have
		 * no group if there is spare capacity. Swapping does
		 * not address the load imbalance and helps one task at
		 * the cost of punishing another.
		 */
		if (env->dst_stats.node_type == node_has_spare)
			goto unlock;

		imp = taskimp + task_weight(cur, env->src_nid, dist) -
		      task_weight(cur, env->dst_nid, dist);
		/*
		 * Add some hysteresis to prevent swapping the
		 * tasks within a group over tiny differences.
		 */
		if (cur_ng)
			imp -= imp / 16;
	} else {
		/*
		 * Compare the group weights. If a task is all by itself
		 * (not part of a group), use the task weight instead.
		 */
		if (cur_ng && p_ng)
			imp += group_weight(cur, env->src_nid, dist) -
			       group_weight(cur, env->dst_nid, dist);
		else
			imp += task_weight(cur, env->src_nid, dist) -
			       task_weight(cur, env->dst_nid, dist);
	}

	/* Discourage picking a task already on its preferred node */
	if (cur->numa_preferred_nid == env->dst_nid)
		imp -= imp / 16;

	/*
	 * Encourage picking a task that moves to its preferred node.
	 * This potentially makes imp larger than it's maximum of
	 * 1998 (see SMALLIMP and task_weight for why) but in this
	 * case, it does not matter.
	 */
	if (cur->numa_preferred_nid == env->src_nid)
		imp += imp / 8;

	if (maymove && moveimp > imp && moveimp > env->best_imp) {
		imp = moveimp;
		cur = NULL;
		goto assign;
	}

	/*
	 * Prefer swapping with a task moving to its preferred node over a
	 * task that is not.
	 */
	if (env->best_task && cur->numa_preferred_nid == env->src_nid &&
	    env->best_task->numa_preferred_nid != env->src_nid) {
		goto assign;
	}

	/*
	 * If the NUMA importance is less than SMALLIMP,
	 * task migration might only result in ping pong
	 * of tasks and also hurt performance due to cache
	 * misses.
	 */
	if (imp < SMALLIMP || imp <= env->best_imp + SMALLIMP / 2)
		goto unlock;

	/*
	 * In the overloaded case, try and keep the load balanced.
	 */
	load = task_h_load(env->p) - task_h_load(cur);
	if (!load)
		goto assign;

	dst_load = env->dst_stats.load + load;
	src_load = env->src_stats.load - load;

	if (load_too_imbalanced(src_load, dst_load, env))
		goto unlock;

assign:
	/* Evaluate an idle CPU for a task numa move. */
	if (!cur) {
		int cpu = env->dst_stats.idle_cpu;

		/* Nothing cached so current CPU went idle since the search. */
		if (cpu < 0)
			cpu = env->dst_cpu;

		/*
		 * If the CPU is no longer truly idle and the previous best CPU
		 * is, keep using it.
		 */
		if (!idle_cpu(cpu) && env->best_cpu >= 0 &&
		    idle_cpu(env->best_cpu)) {
			cpu = env->best_cpu;
		}

		env->dst_cpu = cpu;
	}

	task_numa_assign(env, cur, imp);

	/*
	 * If a move to idle is allowed because there is capacity or load
	 * balance improves then stop the search. While a better swap
	 * candidate may exist, a search is not free.
	 */
	if (maymove && !cur && env->best_cpu >= 0 && idle_cpu(env->best_cpu))
		stopsearch = true;

	/*
	 * If a swap candidate must be identified and the current best task
	 * moves its preferred node then stop the search.
	 */
	if (!maymove && env->best_task &&
	    env->best_task->numa_preferred_nid == env->src_nid) {
		stopsearch = true;
	}
unlock:
	rcu_read_unlock();

	return stopsearch;
}

static void task_numa_find_cpu(struct task_numa_env *env,
				long taskimp, long groupimp)
{
	bool maymove = false;
	int cpu;

	/*
	 * If dst node has spare capacity, then check if there is an
	 * imbalance that would be overruled by the load balancer.
	 */
	if (env->dst_stats.node_type == node_has_spare) {
		unsigned int imbalance;
		int src_running, dst_running;

		/*
		 * Would movement cause an imbalance? Note that if src has
		 * more running tasks that the imbalance is ignored as the
		 * move improves the imbalance from the perspective of the
		 * CPU load balancer.
		 * */
		src_running = env->src_stats.nr_running - 1;
		dst_running = env->dst_stats.nr_running + 1;
		imbalance = max(0, dst_running - src_running);
		imbalance = adjust_numa_imbalance(imbalance, dst_running,
						  env->imb_numa_nr);

		/* Use idle CPU if there is no imbalance */
		if (!imbalance) {
			maymove = true;
			if (env->dst_stats.idle_cpu >= 0) {
				env->dst_cpu = env->dst_stats.idle_cpu;
				task_numa_assign(env, NULL, 0);
				return;
			}
		}
	} else {
		long src_load, dst_load, load;
		/*
		 * If the improvement from just moving env->p direction is better
		 * than swapping tasks around, check if a move is possible.
		 */
		load = task_h_load(env->p);
		dst_load = env->dst_stats.load + load;
		src_load = env->src_stats.load - load;
		maymove = !load_too_imbalanced(src_load, dst_load, env);
	}

	for_each_cpu(cpu, cpumask_of_node(env->dst_nid)) {
		/* Skip this CPU if the source task cannot migrate */
		if (!cpumask_test_cpu(cpu, env->p->cpus_ptr))
			continue;

		env->dst_cpu = cpu;
		if (task_numa_compare(env, taskimp, groupimp, maymove))
			break;
	}
}

static int task_numa_migrate(struct task_struct *p)
{
	struct task_numa_env env = {
		.p = p,

		.src_cpu = task_cpu(p),
		.src_nid = task_node(p),

		.imbalance_pct = 112,

		.best_task = NULL,
		.best_imp = 0,
		.best_cpu = -1,
	};
	unsigned long taskweight, groupweight;
	struct sched_domain *sd;
	long taskimp, groupimp;
	struct numa_group *ng;
	struct rq *best_rq;
	int nid, ret, dist;

	/*
	 * Pick the lowest SD_NUMA domain, as that would have the smallest
	 * imbalance and would be the first to start moving tasks about.
	 *
	 * And we want to avoid any moving of tasks about, as that would create
	 * random movement of tasks -- counter the numa conditions we're trying
	 * to satisfy here.
	 */
	rcu_read_lock();
	sd = rcu_dereference(per_cpu(sd_numa, env.src_cpu));
	if (sd) {
		env.imbalance_pct = 100 + (sd->imbalance_pct - 100) / 2;
		env.imb_numa_nr = sd->imb_numa_nr;
	}
	rcu_read_unlock();

	/*
	 * Cpusets can break the scheduler domain tree into smaller
	 * balance domains, some of which do not cross NUMA boundaries.
	 * Tasks that are "trapped" in such domains cannot be migrated
	 * elsewhere, so there is no point in (re)trying.
	 */
	if (unlikely(!sd)) {
		sched_setnuma(p, task_node(p));
		return -EINVAL;
	}

	env.dst_nid = p->numa_preferred_nid;
	dist = env.dist = node_distance(env.src_nid, env.dst_nid);
	taskweight = task_weight(p, env.src_nid, dist);
	groupweight = group_weight(p, env.src_nid, dist);
	update_numa_stats(&env, &env.src_stats, env.src_nid, false);
	taskimp = task_weight(p, env.dst_nid, dist) - taskweight;
	groupimp = group_weight(p, env.dst_nid, dist) - groupweight;
	update_numa_stats(&env, &env.dst_stats, env.dst_nid, true);

	/* Try to find a spot on the preferred nid. */
	task_numa_find_cpu(&env, taskimp, groupimp);

	/*
	 * Look at other nodes in these cases:
	 * - there is no space available on the preferred_nid
	 * - the task is part of a numa_group that is interleaved across
	 *   multiple NUMA nodes; in order to better consolidate the group,
	 *   we need to check other locations.
	 */
	ng = deref_curr_numa_group(p);
	if (env.best_cpu == -1 || (ng && ng->active_nodes > 1)) {
		for_each_node_state(nid, N_CPU) {
			if (nid == env.src_nid || nid == p->numa_preferred_nid)
				continue;

			dist = node_distance(env.src_nid, env.dst_nid);
			if (sched_numa_topology_type == NUMA_BACKPLANE &&
						dist != env.dist) {
				taskweight = task_weight(p, env.src_nid, dist);
				groupweight = group_weight(p, env.src_nid, dist);
			}

			/* Only consider nodes where both task and groups benefit */
			taskimp = task_weight(p, nid, dist) - taskweight;
			groupimp = group_weight(p, nid, dist) - groupweight;
			if (taskimp < 0 && groupimp < 0)
				continue;

			env.dist = dist;
			env.dst_nid = nid;
			update_numa_stats(&env, &env.dst_stats, env.dst_nid, true);
			task_numa_find_cpu(&env, taskimp, groupimp);
		}
	}

	/*
	 * If the task is part of a workload that spans multiple NUMA nodes,
	 * and is migrating into one of the workload's active nodes, remember
	 * this node as the task's preferred numa node, so the workload can
	 * settle down.
	 * A task that migrated to a second choice node will be better off
	 * trying for a better one later. Do not set the preferred node here.
	 */
	if (ng) {
		if (env.best_cpu == -1)
			nid = env.src_nid;
		else
			nid = cpu_to_node(env.best_cpu);

		if (nid != p->numa_preferred_nid)
			sched_setnuma(p, nid);
	}

	/* No better CPU than the current one was found. */
	if (env.best_cpu == -1) {
		trace_sched_stick_numa(p, env.src_cpu, NULL, -1);
		return -EAGAIN;
	}

	best_rq = cpu_rq(env.best_cpu);
	if (env.best_task == NULL) {
		ret = migrate_task_to(p, env.best_cpu);
		WRITE_ONCE(best_rq->numa_migrate_on, 0);
		if (ret != 0)
			trace_sched_stick_numa(p, env.src_cpu, NULL, env.best_cpu);
		return ret;
	}

	ret = migrate_swap(p, env.best_task, env.best_cpu, env.src_cpu);
	WRITE_ONCE(best_rq->numa_migrate_on, 0);

	if (ret != 0)
		trace_sched_stick_numa(p, env.src_cpu, env.best_task, env.best_cpu);
	put_task_struct(env.best_task);
	return ret;
}

/* Attempt to migrate a task to a CPU on the preferred node. */
static void numa_migrate_preferred(struct task_struct *p)
{
	unsigned long interval = HZ;

	/* This task has no NUMA fault statistics yet */
	if (unlikely(p->numa_preferred_nid == NUMA_NO_NODE || !p->numa_faults))
		return;

	/* Periodically retry migrating the task to the preferred node */
	interval = min(interval, msecs_to_jiffies(p->numa_scan_period) / 16);
	p->numa_migrate_retry = jiffies + interval;

	/* Success if task is already running on preferred CPU */
	if (task_node(p) == p->numa_preferred_nid)
		return;

	/* Otherwise, try migrate to a CPU on the preferred node */
	task_numa_migrate(p);
}

/*
 * Find out how many nodes the workload is actively running on. Do this by
 * tracking the nodes from which NUMA hinting faults are triggered. This can
 * be different from the set of nodes where the workload's memory is currently
 * located.
 */
static void numa_group_count_active_nodes(struct numa_group *numa_group)
{
	unsigned long faults, max_faults = 0;
	int nid, active_nodes = 0;

	for_each_node_state(nid, N_CPU) {
		faults = group_faults_cpu(numa_group, nid);
		if (faults > max_faults)
			max_faults = faults;
	}

	for_each_node_state(nid, N_CPU) {
		faults = group_faults_cpu(numa_group, nid);
		if (faults * ACTIVE_NODE_FRACTION > max_faults)
			active_nodes++;
	}

	numa_group->max_faults_cpu = max_faults;
	numa_group->active_nodes = active_nodes;
}

/*
 * When adapting the scan rate, the period is divided into NUMA_PERIOD_SLOTS
 * increments. The more local the fault statistics are, the higher the scan
 * period will be for the next scan window. If local/(local+remote) ratio is
 * below NUMA_PERIOD_THRESHOLD (where range of ratio is 1..NUMA_PERIOD_SLOTS)
 * the scan period will decrease. Aim for 70% local accesses.
 */
#define NUMA_PERIOD_SLOTS 10
#define NUMA_PERIOD_THRESHOLD 7

/*
 * Increase the scan period (slow down scanning) if the majority of
 * our memory is already on our local node, or if the majority of
 * the page accesses are shared with other processes.
 * Otherwise, decrease the scan period.
 */
static void update_task_scan_period(struct task_struct *p,
			unsigned long shared, unsigned long private)
{
	unsigned int period_slot;
	int lr_ratio, ps_ratio;
	int diff;

	unsigned long remote = p->numa_faults_locality[0];
	unsigned long local = p->numa_faults_locality[1];

	/*
	 * If there were no record hinting faults then either the task is
	 * completely idle or all activity is in areas that are not of interest
	 * to automatic numa balancing. Related to that, if there were failed
	 * migration then it implies we are migrating too quickly or the local
	 * node is overloaded. In either case, scan slower
	 */
	if (local + shared == 0 || p->numa_faults_locality[2]) {
		p->numa_scan_period = min(p->numa_scan_period_max,
			p->numa_scan_period << 1);

		p->mm->numa_next_scan = jiffies +
			msecs_to_jiffies(p->numa_scan_period);

		return;
	}

	/*
	 * Prepare to scale scan period relative to the current period.
	 *	 == NUMA_PERIOD_THRESHOLD scan period stays the same
	 *       <  NUMA_PERIOD_THRESHOLD scan period decreases (scan faster)
	 *	 >= NUMA_PERIOD_THRESHOLD scan period increases (scan slower)
	 */
	period_slot = DIV_ROUND_UP(p->numa_scan_period, NUMA_PERIOD_SLOTS);
	lr_ratio = (local * NUMA_PERIOD_SLOTS) / (local + remote);
	ps_ratio = (private * NUMA_PERIOD_SLOTS) / (private + shared);

	if (ps_ratio >= NUMA_PERIOD_THRESHOLD) {
		/*
		 * Most memory accesses are local. There is no need to
		 * do fast NUMA scanning, since memory is already local.
		 */
		int slot = ps_ratio - NUMA_PERIOD_THRESHOLD;
		if (!slot)
			slot = 1;
		diff = slot * period_slot;
	} else if (lr_ratio >= NUMA_PERIOD_THRESHOLD) {
		/*
		 * Most memory accesses are shared with other tasks.
		 * There is no point in continuing fast NUMA scanning,
		 * since other tasks may just move the memory elsewhere.
		 */
		int slot = lr_ratio - NUMA_PERIOD_THRESHOLD;
		if (!slot)
			slot = 1;
		diff = slot * period_slot;
	} else {
		/*
		 * Private memory faults exceed (SLOTS-THRESHOLD)/SLOTS,
		 * yet they are not on the local NUMA node. Speed up
		 * NUMA scanning to get the memory moved over.
		 */
		int ratio = max(lr_ratio, ps_ratio);
		diff = -(NUMA_PERIOD_THRESHOLD - ratio) * period_slot;
	}

	p->numa_scan_period = clamp(p->numa_scan_period + diff,
			task_scan_min(p), task_scan_max(p));
	memset(p->numa_faults_locality, 0, sizeof(p->numa_faults_locality));
}

/*
 * Get the fraction of time the task has been running since the last
 * NUMA placement cycle. The scheduler keeps similar statistics, but
 * decays those on a 32ms period, which is orders of magnitude off
 * from the dozens-of-seconds NUMA balancing period. Use the scheduler
 * stats only if the task is so new there are no NUMA statistics yet.
 */
static u64 numa_get_avg_runtime(struct task_struct *p, u64 *period)
{
	u64 runtime, delta, now;
	/* Use the start of this time slice to avoid calculations. */
	now = p->se.exec_start;
	runtime = p->se.sum_exec_runtime;

	if (p->last_task_numa_placement) {
		delta = runtime - p->last_sum_exec_runtime;
		*period = now - p->last_task_numa_placement;

		/* Avoid time going backwards, prevent potential divide error: */
		if (unlikely((s64)*period < 0))
			*period = 0;
	} else {
		delta = p->se.avg.load_sum;
		*period = LOAD_AVG_MAX;
	}

	p->last_sum_exec_runtime = runtime;
	p->last_task_numa_placement = now;

	return delta;
}

/*
 * Determine the preferred nid for a task in a numa_group. This needs to
 * be done in a way that produces consistent results with group_weight,
 * otherwise workloads might not converge.
 */
static int preferred_group_nid(struct task_struct *p, int nid)
{
	nodemask_t nodes;
	int dist;

	/* Direct connections between all NUMA nodes. */
	if (sched_numa_topology_type == NUMA_DIRECT)
		return nid;

	/*
	 * On a system with glueless mesh NUMA topology, group_weight
	 * scores nodes according to the number of NUMA hinting faults on
	 * both the node itself, and on nearby nodes.
	 */
	if (sched_numa_topology_type == NUMA_GLUELESS_MESH) {
		unsigned long score, max_score = 0;
		int node, max_node = nid;

		dist = sched_max_numa_distance;

		for_each_node_state(node, N_CPU) {
			score = group_weight(p, node, dist);
			if (score > max_score) {
				max_score = score;
				max_node = node;
			}
		}
		return max_node;
	}

	/*
	 * Finding the preferred nid in a system with NUMA backplane
	 * interconnect topology is more involved. The goal is to locate
	 * tasks from numa_groups near each other in the system, and
	 * untangle workloads from different sides of the system. This requires
	 * searching down the hierarchy of node groups, recursively searching
	 * inside the highest scoring group of nodes. The nodemask tricks
	 * keep the complexity of the search down.
	 */
	nodes = node_states[N_CPU];
	for (dist = sched_max_numa_distance; dist > LOCAL_DISTANCE; dist--) {
		unsigned long max_faults = 0;
		nodemask_t max_group = NODE_MASK_NONE;
		int a, b;

		/* Are there nodes at this distance from each other? */
		if (!find_numa_distance(dist))
			continue;

		for_each_node_mask(a, nodes) {
			unsigned long faults = 0;
			nodemask_t this_group;
			nodes_clear(this_group);

			/* Sum group's NUMA faults; includes a==b case. */
			for_each_node_mask(b, nodes) {
				if (node_distance(a, b) < dist) {
					faults += group_faults(p, b);
					node_set(b, this_group);
					node_clear(b, nodes);
				}
			}

			/* Remember the top group. */
			if (faults > max_faults) {
				max_faults = faults;
				max_group = this_group;
				/*
				 * subtle: at the smallest distance there is
				 * just one node left in each "group", the
				 * winner is the preferred nid.
				 */
				nid = a;
			}
		}
		/* Next round, evaluate the nodes within max_group. */
		if (!max_faults)
			break;
		nodes = max_group;
	}
	return nid;
}

static void task_numa_placement(struct task_struct *p)
{
	int seq, nid, max_nid = NUMA_NO_NODE;
	unsigned long max_faults = 0;
	unsigned long fault_types[2] = { 0, 0 };
	unsigned long total_faults;
	u64 runtime, period;
	spinlock_t *group_lock = NULL;
	struct numa_group *ng;

	/*
	 * The p->mm->numa_scan_seq field gets updated without
	 * exclusive access. Use READ_ONCE() here to ensure
	 * that the field is read in a single access:
	 */
	seq = READ_ONCE(p->mm->numa_scan_seq);
	if (p->numa_scan_seq == seq)
		return;
	p->numa_scan_seq = seq;
	p->numa_scan_period_max = task_scan_max(p);

	total_faults = p->numa_faults_locality[0] +
		       p->numa_faults_locality[1];
	runtime = numa_get_avg_runtime(p, &period);

	/* If the task is part of a group prevent parallel updates to group stats */
	ng = deref_curr_numa_group(p);
	if (ng) {
		group_lock = &ng->lock;
		spin_lock_irq(group_lock);
	}

	/* Find the node with the highest number of faults */
	for_each_online_node(nid) {
		/* Keep track of the offsets in numa_faults array */
		int mem_idx, membuf_idx, cpu_idx, cpubuf_idx;
		unsigned long faults = 0, group_faults = 0;
		int priv;

		for (priv = 0; priv < NR_NUMA_HINT_FAULT_TYPES; priv++) {
			long diff, f_diff, f_weight;

			mem_idx = task_faults_idx(NUMA_MEM, nid, priv);
			membuf_idx = task_faults_idx(NUMA_MEMBUF, nid, priv);
			cpu_idx = task_faults_idx(NUMA_CPU, nid, priv);
			cpubuf_idx = task_faults_idx(NUMA_CPUBUF, nid, priv);

			/* Decay existing window, copy faults since last scan */
			diff = p->numa_faults[membuf_idx] - p->numa_faults[mem_idx] / 2;
			fault_types[priv] += p->numa_faults[membuf_idx];
			p->numa_faults[membuf_idx] = 0;

			/*
			 * Normalize the faults_from, so all tasks in a group
			 * count according to CPU use, instead of by the raw
			 * number of faults. Tasks with little runtime have
			 * little over-all impact on throughput, and thus their
			 * faults are less important.
			 */
			f_weight = div64_u64(runtime << 16, period + 1);
			f_weight = (f_weight * p->numa_faults[cpubuf_idx]) /
				   (total_faults + 1);
			f_diff = f_weight - p->numa_faults[cpu_idx] / 2;
			p->numa_faults[cpubuf_idx] = 0;

			p->numa_faults[mem_idx] += diff;
			p->numa_faults[cpu_idx] += f_diff;
			faults += p->numa_faults[mem_idx];
			p->total_numa_faults += diff;
			if (ng) {
				/*
				 * safe because we can only change our own group
				 *
				 * mem_idx represents the offset for a given
				 * nid and priv in a specific region because it
				 * is at the beginning of the numa_faults array.
				 */
				ng->faults[mem_idx] += diff;
				ng->faults[cpu_idx] += f_diff;
				ng->total_faults += diff;
				group_faults += ng->faults[mem_idx];
			}
		}

		if (!ng) {
			if (faults > max_faults) {
				max_faults = faults;
				max_nid = nid;
			}
		} else if (group_faults > max_faults) {
			max_faults = group_faults;
			max_nid = nid;
		}
	}

	/* Cannot migrate task to CPU-less node */
	max_nid = numa_nearest_node(max_nid, N_CPU);

	if (ng) {
		numa_group_count_active_nodes(ng);
		spin_unlock_irq(group_lock);
		max_nid = preferred_group_nid(p, max_nid);
	}

	if (max_faults) {
		/* Set the new preferred node */
		if (max_nid != p->numa_preferred_nid)
			sched_setnuma(p, max_nid);
	}

	update_task_scan_period(p, fault_types[0], fault_types[1]);
}

static inline int get_numa_group(struct numa_group *grp)
{
	return refcount_inc_not_zero(&grp->refcount);
}

static inline void put_numa_group(struct numa_group *grp)
{
	if (refcount_dec_and_test(&grp->refcount))
		kfree_rcu(grp, rcu);
}

static void task_numa_group(struct task_struct *p, int cpupid, int flags,
			int *priv)
{
	struct numa_group *grp, *my_grp;
	struct task_struct *tsk;
	bool join = false;
	int cpu = cpupid_to_cpu(cpupid);
	int i;

	if (unlikely(!deref_curr_numa_group(p))) {
		unsigned int size = sizeof(struct numa_group) +
				    NR_NUMA_HINT_FAULT_STATS *
				    nr_node_ids * sizeof(unsigned long);

		grp = kzalloc(size, GFP_KERNEL | __GFP_NOWARN);
		if (!grp)
			return;

		refcount_set(&grp->refcount, 1);
		grp->active_nodes = 1;
		grp->max_faults_cpu = 0;
		spin_lock_init(&grp->lock);
		grp->gid = p->pid;

		for (i = 0; i < NR_NUMA_HINT_FAULT_STATS * nr_node_ids; i++)
			grp->faults[i] = p->numa_faults[i];

		grp->total_faults = p->total_numa_faults;

		grp->nr_tasks++;
		rcu_assign_pointer(p->numa_group, grp);
	}

	rcu_read_lock();
	tsk = READ_ONCE(cpu_rq(cpu)->curr);

	if (!cpupid_match_pid(tsk, cpupid))
		goto no_join;

	grp = rcu_dereference(tsk->numa_group);
	if (!grp)
		goto no_join;

	my_grp = deref_curr_numa_group(p);
	if (grp == my_grp)
		goto no_join;

	/*
	 * Only join the other group if its bigger; if we're the bigger group,
	 * the other task will join us.
	 */
	if (my_grp->nr_tasks > grp->nr_tasks)
		goto no_join;

	/*
	 * Tie-break on the grp address.
	 */
	if (my_grp->nr_tasks == grp->nr_tasks && my_grp > grp)
		goto no_join;

	/* Always join threads in the same process. */
	if (tsk->mm == current->mm)
		join = true;

	/* Simple filter to avoid false positives due to PID collisions */
	if (flags & TNF_SHARED)
		join = true;

	/* Update priv based on whether false sharing was detected */
	*priv = !join;

	if (join && !get_numa_group(grp))
		goto no_join;

	rcu_read_unlock();

	if (!join)
		return;

	WARN_ON_ONCE(irqs_disabled());
	double_lock_irq(&my_grp->lock, &grp->lock);

	for (i = 0; i < NR_NUMA_HINT_FAULT_STATS * nr_node_ids; i++) {
		my_grp->faults[i] -= p->numa_faults[i];
		grp->faults[i] += p->numa_faults[i];
	}
	my_grp->total_faults -= p->total_numa_faults;
	grp->total_faults += p->total_numa_faults;

	my_grp->nr_tasks--;
	grp->nr_tasks++;

	spin_unlock(&my_grp->lock);
	spin_unlock_irq(&grp->lock);

	rcu_assign_pointer(p->numa_group, grp);

	put_numa_group(my_grp);
	return;

no_join:
	rcu_read_unlock();
	return;
}

/*
 * Get rid of NUMA statistics associated with a task (either current or dead).
 * If @final is set, the task is dead and has reached refcount zero, so we can
 * safely free all relevant data structures. Otherwise, there might be
 * concurrent reads from places like load balancing and procfs, and we should
 * reset the data back to default state without freeing ->numa_faults.
 */
void task_numa_free(struct task_struct *p, bool final)
{
	/* safe: p either is current or is being freed by current */
	struct numa_group *grp = rcu_dereference_raw(p->numa_group);
	unsigned long *numa_faults = p->numa_faults;
	unsigned long flags;
	int i;

	if (!numa_faults)
		return;

	if (grp) {
		spin_lock_irqsave(&grp->lock, flags);
		for (i = 0; i < NR_NUMA_HINT_FAULT_STATS * nr_node_ids; i++)
			grp->faults[i] -= p->numa_faults[i];
		grp->total_faults -= p->total_numa_faults;

		grp->nr_tasks--;
		spin_unlock_irqrestore(&grp->lock, flags);
		RCU_INIT_POINTER(p->numa_group, NULL);
		put_numa_group(grp);
	}

	if (final) {
		p->numa_faults = NULL;
		kfree(numa_faults);
	} else {
		p->total_numa_faults = 0;
		for (i = 0; i < NR_NUMA_HINT_FAULT_STATS * nr_node_ids; i++)
			numa_faults[i] = 0;
	}
}

/*
 * Got a PROT_NONE fault for a page on @node.
 */
void task_numa_fault(int last_cpupid, int mem_node, int pages, int flags)
{
	struct task_struct *p = current;
	bool migrated = flags & TNF_MIGRATED;
	int cpu_node = task_node(current);
	int local = !!(flags & TNF_FAULT_LOCAL);
	struct numa_group *ng;
	int priv;

	if (!static_branch_likely(&sched_numa_balancing))
		return;

	/* for example, ksmd faulting in a user's mm */
	if (!p->mm)
		return;

	/*
	 * NUMA faults statistics are unnecessary for the slow memory
	 * node for memory tiering mode.
	 */
	if (!node_is_toptier(mem_node) &&
	    (sysctl_numa_balancing_mode & NUMA_BALANCING_MEMORY_TIERING ||
	     !cpupid_valid(last_cpupid)))
		return;

	/* Allocate buffer to track faults on a per-node basis */
	if (unlikely(!p->numa_faults)) {
		int size = sizeof(*p->numa_faults) *
			   NR_NUMA_HINT_FAULT_BUCKETS * nr_node_ids;

		p->numa_faults = kzalloc(size, GFP_KERNEL|__GFP_NOWARN);
		if (!p->numa_faults)
			return;

		p->total_numa_faults = 0;
		memset(p->numa_faults_locality, 0, sizeof(p->numa_faults_locality));
	}

	/*
	 * First accesses are treated as private, otherwise consider accesses
	 * to be private if the accessing pid has not changed
	 */
	if (unlikely(last_cpupid == (-1 & LAST_CPUPID_MASK))) {
		priv = 1;
	} else {
		priv = cpupid_match_pid(p, last_cpupid);
		if (!priv && !(flags & TNF_NO_GROUP))
			task_numa_group(p, last_cpupid, flags, &priv);
	}

	/*
	 * If a workload spans multiple NUMA nodes, a shared fault that
	 * occurs wholly within the set of nodes that the workload is
	 * actively using should be counted as local. This allows the
	 * scan rate to slow down when a workload has settled down.
	 */
	ng = deref_curr_numa_group(p);
	if (!priv && !local && ng && ng->active_nodes > 1 &&
				numa_is_active_node(cpu_node, ng) &&
				numa_is_active_node(mem_node, ng))
		local = 1;

	/*
	 * Retry to migrate task to preferred node periodically, in case it
	 * previously failed, or the scheduler moved us.
	 */
	if (time_after(jiffies, p->numa_migrate_retry)) {
		task_numa_placement(p);
		numa_migrate_preferred(p);
	}

	if (migrated)
		p->numa_pages_migrated += pages;
	if (flags & TNF_MIGRATE_FAIL)
		p->numa_faults_locality[2] += pages;

	p->numa_faults[task_faults_idx(NUMA_MEMBUF, mem_node, priv)] += pages;
	p->numa_faults[task_faults_idx(NUMA_CPUBUF, cpu_node, priv)] += pages;
	p->numa_faults_locality[local] += pages;
}

static void reset_ptenuma_scan(struct task_struct *p)
{
	/*
	 * We only did a read acquisition of the mmap sem, so
	 * p->mm->numa_scan_seq is written to without exclusive access
	 * and the update is not guaranteed to be atomic. That's not
	 * much of an issue though, since this is just used for
	 * statistical sampling. Use READ_ONCE/WRITE_ONCE, which are not
	 * expensive, to avoid any form of compiler optimizations:
	 */
	WRITE_ONCE(p->mm->numa_scan_seq, READ_ONCE(p->mm->numa_scan_seq) + 1);
	p->mm->numa_scan_offset = 0;
}

static bool vma_is_accessed(struct mm_struct *mm, struct vm_area_struct *vma)
{
	unsigned long pids;
	/*
	 * Allow unconditional access first two times, so that all the (pages)
	 * of VMAs get prot_none fault introduced irrespective of accesses.
	 * This is also done to avoid any side effect of task scanning
	 * amplifying the unfairness of disjoint set of VMAs' access.
	 */
	if ((READ_ONCE(current->mm->numa_scan_seq) - vma->numab_state->start_scan_seq) < 2)
		return true;

	pids = vma->numab_state->pids_active[0] | vma->numab_state->pids_active[1];
	if (test_bit(hash_32(current->pid, ilog2(BITS_PER_LONG)), &pids))
		return true;

	/*
	 * Complete a scan that has already started regardless of PID access, or
	 * some VMAs may never be scanned in multi-threaded applications:
	 */
	if (mm->numa_scan_offset > vma->vm_start) {
		trace_sched_skip_vma_numa(mm, vma, NUMAB_SKIP_IGNORE_PID);
		return true;
	}

	/*
	 * This vma has not been accessed for a while, and if the number
	 * the threads in the same process is low, which means no other
	 * threads can help scan this vma, force a vma scan.
	 */
	if (READ_ONCE(mm->numa_scan_seq) >
	   (vma->numab_state->prev_scan_seq + get_nr_threads(current)))
		return true;

	return false;
}

#define VMA_PID_RESET_PERIOD (4 * sysctl_numa_balancing_scan_delay)

/*
 * The expensive part of numa migration is done from task_work context.
 * Triggered from task_tick_numa().
 */
static void task_numa_work(struct callback_head *work)
{
	unsigned long migrate, next_scan, now = jiffies;
	struct task_struct *p = current;
	struct mm_struct *mm = p->mm;
	u64 runtime = p->se.sum_exec_runtime;
	struct vm_area_struct *vma;
	unsigned long start, end;
	unsigned long nr_pte_updates = 0;
	long pages, virtpages;
	struct vma_iterator vmi;
	bool vma_pids_skipped;
	bool vma_pids_forced = false;

	SCHED_WARN_ON(p != container_of(work, struct task_struct, numa_work));

	work->next = work;
	/*
	 * Who cares about NUMA placement when they're dying.
	 *
	 * NOTE: make sure not to dereference p->mm before this check,
	 * exit_task_work() happens _after_ exit_mm() so we could be called
	 * without p->mm even though we still had it when we enqueued this
	 * work.
	 */
	if (p->flags & PF_EXITING)
		return;

	if (!mm->numa_next_scan) {
		mm->numa_next_scan = now +
			msecs_to_jiffies(sysctl_numa_balancing_scan_delay);
	}

	/*
	 * Enforce maximal scan/migration frequency..
	 */
	migrate = mm->numa_next_scan;
	if (time_before(now, migrate))
		return;

	if (p->numa_scan_period == 0) {
		p->numa_scan_period_max = task_scan_max(p);
		p->numa_scan_period = task_scan_start(p);
	}

	next_scan = now + msecs_to_jiffies(p->numa_scan_period);
	if (!try_cmpxchg(&mm->numa_next_scan, &migrate, next_scan))
		return;

	/*
	 * Delay this task enough that another task of this mm will likely win
	 * the next time around.
	 */
	p->node_stamp += 2 * TICK_NSEC;

	pages = sysctl_numa_balancing_scan_size;
	pages <<= 20 - PAGE_SHIFT; /* MB in pages */
	virtpages = pages * 8;	   /* Scan up to this much virtual space */
	if (!pages)
		return;


	if (!mmap_read_trylock(mm))
		return;

	/*
	 * VMAs are skipped if the current PID has not trapped a fault within
	 * the VMA recently. Allow scanning to be forced if there is no
	 * suitable VMA remaining.
	 */
	vma_pids_skipped = false;

retry_pids:
	start = mm->numa_scan_offset;
	vma_iter_init(&vmi, mm, start);
	vma = vma_next(&vmi);
	if (!vma) {
		reset_ptenuma_scan(p);
		start = 0;
		vma_iter_set(&vmi, start);
		vma = vma_next(&vmi);
	}

	for (; vma; vma = vma_next(&vmi)) {
		if (!vma_migratable(vma) || !vma_policy_mof(vma) ||
			is_vm_hugetlb_page(vma) || (vma->vm_flags & VM_MIXEDMAP)) {
			trace_sched_skip_vma_numa(mm, vma, NUMAB_SKIP_UNSUITABLE);
			continue;
		}

		/*
		 * Shared library pages mapped by multiple processes are not
		 * migrated as it is expected they are cache replicated. Avoid
		 * hinting faults in read-only file-backed mappings or the vDSO
		 * as migrating the pages will be of marginal benefit.
		 */
		if (!vma->vm_mm ||
		    (vma->vm_file && (vma->vm_flags & (VM_READ|VM_WRITE)) == (VM_READ))) {
			trace_sched_skip_vma_numa(mm, vma, NUMAB_SKIP_SHARED_RO);
			continue;
		}

		/*
		 * Skip inaccessible VMAs to avoid any confusion between
		 * PROT_NONE and NUMA hinting PTEs
		 */
		if (!vma_is_accessible(vma)) {
			trace_sched_skip_vma_numa(mm, vma, NUMAB_SKIP_INACCESSIBLE);
			continue;
		}

		/* Initialise new per-VMA NUMAB state. */
		if (!vma->numab_state) {
			struct vma_numab_state *ptr;

			ptr = kzalloc(sizeof(*ptr), GFP_KERNEL);
			if (!ptr)
				continue;

			if (cmpxchg(&vma->numab_state, NULL, ptr)) {
				kfree(ptr);
				continue;
			}

			vma->numab_state->start_scan_seq = mm->numa_scan_seq;

			vma->numab_state->next_scan = now +
				msecs_to_jiffies(sysctl_numa_balancing_scan_delay);

			/* Reset happens after 4 times scan delay of scan start */
			vma->numab_state->pids_active_reset =  vma->numab_state->next_scan +
				msecs_to_jiffies(VMA_PID_RESET_PERIOD);

			/*
			 * Ensure prev_scan_seq does not match numa_scan_seq,
			 * to prevent VMAs being skipped prematurely on the
			 * first scan:
			 */
			 vma->numab_state->prev_scan_seq = mm->numa_scan_seq - 1;
		}

		/*
		 * Scanning the VMAs of short lived tasks add more overhead. So
		 * delay the scan for new VMAs.
		 */
		if (mm->numa_scan_seq && time_before(jiffies,
						vma->numab_state->next_scan)) {
			trace_sched_skip_vma_numa(mm, vma, NUMAB_SKIP_SCAN_DELAY);
			continue;
		}

		/* RESET access PIDs regularly for old VMAs. */
		if (mm->numa_scan_seq &&
				time_after(jiffies, vma->numab_state->pids_active_reset)) {
			vma->numab_state->pids_active_reset = vma->numab_state->pids_active_reset +
				msecs_to_jiffies(VMA_PID_RESET_PERIOD);
			vma->numab_state->pids_active[0] = READ_ONCE(vma->numab_state->pids_active[1]);
			vma->numab_state->pids_active[1] = 0;
		}

		/* Do not rescan VMAs twice within the same sequence. */
		if (vma->numab_state->prev_scan_seq == mm->numa_scan_seq) {
			mm->numa_scan_offset = vma->vm_end;
			trace_sched_skip_vma_numa(mm, vma, NUMAB_SKIP_SEQ_COMPLETED);
			continue;
		}

		/*
		 * Do not scan the VMA if task has not accessed it, unless no other
		 * VMA candidate exists.
		 */
		if (!vma_pids_forced && !vma_is_accessed(mm, vma)) {
			vma_pids_skipped = true;
			trace_sched_skip_vma_numa(mm, vma, NUMAB_SKIP_PID_INACTIVE);
			continue;
		}

		do {
			start = max(start, vma->vm_start);
			end = ALIGN(start + (pages << PAGE_SHIFT), HPAGE_SIZE);
			end = min(end, vma->vm_end);
			nr_pte_updates = change_prot_numa(vma, start, end);

			/*
			 * Try to scan sysctl_numa_balancing_size worth of
			 * hpages that have at least one present PTE that
			 * is not already PTE-numa. If the VMA contains
			 * areas that are unused or already full of prot_numa
			 * PTEs, scan up to virtpages, to skip through those
			 * areas faster.
			 */
			if (nr_pte_updates)
				pages -= (end - start) >> PAGE_SHIFT;
			virtpages -= (end - start) >> PAGE_SHIFT;

			start = end;
			if (pages <= 0 || virtpages <= 0)
				goto out;

			cond_resched();
		} while (end != vma->vm_end);

		/* VMA scan is complete, do not scan until next sequence. */
		vma->numab_state->prev_scan_seq = mm->numa_scan_seq;

		/*
		 * Only force scan within one VMA at a time, to limit the
		 * cost of scanning a potentially uninteresting VMA.
		 */
		if (vma_pids_forced)
			break;
	}

	/*
	 * If no VMAs are remaining and VMAs were skipped due to the PID
	 * not accessing the VMA previously, then force a scan to ensure
	 * forward progress:
	 */
	if (!vma && !vma_pids_forced && vma_pids_skipped) {
		vma_pids_forced = true;
		goto retry_pids;
	}

out:
	/*
	 * It is possible to reach the end of the VMA list but the last few
	 * VMAs are not guaranteed to the vma_migratable. If they are not, we
	 * would find the !migratable VMA on the next scan but not reset the
	 * scanner to the start so check it now.
	 */
	if (vma)
		mm->numa_scan_offset = start;
	else
		reset_ptenuma_scan(p);
	mmap_read_unlock(mm);

	/*
	 * Make sure tasks use at least 32x as much time to run other code
	 * than they used here, to limit NUMA PTE scanning overhead to 3% max.
	 * Usually update_task_scan_period slows down scanning enough; on an
	 * overloaded system we need to limit overhead on a per task basis.
	 */
	if (unlikely(p->se.sum_exec_runtime != runtime)) {
		u64 diff = p->se.sum_exec_runtime - runtime;
		p->node_stamp += 32 * diff;
	}
}

void init_numa_balancing(unsigned long clone_flags, struct task_struct *p)
{
	int mm_users = 0;
	struct mm_struct *mm = p->mm;

	if (mm) {
		mm_users = atomic_read(&mm->mm_users);
		if (mm_users == 1) {
			mm->numa_next_scan = jiffies + msecs_to_jiffies(sysctl_numa_balancing_scan_delay);
			mm->numa_scan_seq = 0;
		}
	}
	p->node_stamp			= 0;
	p->numa_scan_seq		= mm ? mm->numa_scan_seq : 0;
	p->numa_scan_period		= sysctl_numa_balancing_scan_delay;
	p->numa_migrate_retry		= 0;
	/* Protect against double add, see task_tick_numa and task_numa_work */
	p->numa_work.next		= &p->numa_work;
	p->numa_faults			= NULL;
	p->numa_pages_migrated		= 0;
	p->total_numa_faults		= 0;
	RCU_INIT_POINTER(p->numa_group, NULL);
	p->last_task_numa_placement	= 0;
	p->last_sum_exec_runtime	= 0;

	init_task_work(&p->numa_work, task_numa_work);

	/* New address space, reset the preferred nid */
	if (!(clone_flags & CLONE_VM)) {
		p->numa_preferred_nid = NUMA_NO_NODE;
		return;
	}

	/*
	 * New thread, keep existing numa_preferred_nid which should be copied
	 * already by arch_dup_task_struct but stagger when scans start.
	 */
	if (mm) {
		unsigned int delay;

		delay = min_t(unsigned int, task_scan_max(current),
			current->numa_scan_period * mm_users * NSEC_PER_MSEC);
		delay += 2 * TICK_NSEC;
		p->node_stamp = delay;
	}
}

/*
 * Drive the periodic memory faults..
 */
static void task_tick_numa(struct rq *rq, struct task_struct *curr)
{
	struct callback_head *work = &curr->numa_work;
	u64 period, now;

	/*
	 * We don't care about NUMA placement if we don't have memory.
	 */
	if (!curr->mm || (curr->flags & (PF_EXITING | PF_KTHREAD)) || work->next != work)
		return;

	/*
	 * Using runtime rather than walltime has the dual advantage that
	 * we (mostly) drive the selection from busy threads and that the
	 * task needs to have done some actual work before we bother with
	 * NUMA placement.
	 */
	now = curr->se.sum_exec_runtime;
	period = (u64)curr->numa_scan_period * NSEC_PER_MSEC;

	if (now > curr->node_stamp + period) {
		if (!curr->node_stamp)
			curr->numa_scan_period = task_scan_start(curr);
		curr->node_stamp += period;

		if (!time_before(jiffies, curr->mm->numa_next_scan))
			task_work_add(curr, work, TWA_RESUME);
	}
}

static void update_scan_period(struct task_struct *p, int new_cpu)
{
	int src_nid = cpu_to_node(task_cpu(p));
	int dst_nid = cpu_to_node(new_cpu);

	if (!static_branch_likely(&sched_numa_balancing))
		return;

	if (!p->mm || !p->numa_faults || (p->flags & PF_EXITING))
		return;

	if (src_nid == dst_nid)
		return;

	/*
	 * Allow resets if faults have been trapped before one scan
	 * has completed. This is most likely due to a new task that
	 * is pulled cross-node due to wakeups or load balancing.
	 */
	if (p->numa_scan_seq) {
		/*
		 * Avoid scan adjustments if moving to the preferred
		 * node or if the task was not previously running on
		 * the preferred node.
		 */
		if (dst_nid == p->numa_preferred_nid ||
		    (p->numa_preferred_nid != NUMA_NO_NODE &&
			src_nid != p->numa_preferred_nid))
			return;
	}

	p->numa_scan_period = task_scan_start(p);
}

#else
static void task_tick_numa(struct rq *rq, struct task_struct *curr)
{
}

static inline void account_numa_enqueue(struct rq *rq, struct task_struct *p)
{
}

static inline void account_numa_dequeue(struct rq *rq, struct task_struct *p)
{
}

static inline void update_scan_period(struct task_struct *p, int new_cpu)
{
}

#endif /* CONFIG_NUMA_BALANCING */

static void
account_entity_enqueue(struct cfs_rq *cfs_rq, struct sched_entity *se)
{
	update_load_add(&cfs_rq->load, se->load.weight);
#ifdef CONFIG_SMP
	if (entity_is_task(se)) {
		struct rq *rq = rq_of(cfs_rq);

		account_numa_enqueue(rq, task_of(se));
		list_add(&se->group_node, &rq->cfs_tasks);
	}
#endif
	cfs_rq->nr_queued++;
}

static void
account_entity_dequeue(struct cfs_rq *cfs_rq, struct sched_entity *se)
{
	update_load_sub(&cfs_rq->load, se->load.weight);
#ifdef CONFIG_SMP
	if (entity_is_task(se)) {
		account_numa_dequeue(rq_of(cfs_rq), task_of(se));
		list_del_init(&se->group_node);
	}
#endif
	cfs_rq->nr_queued--;
}

/*
 * Signed add and clamp on underflow.
 *
 * Explicitly do a load-store to ensure the intermediate value never hits
 * memory. This allows lockless observations without ever seeing the negative
 * values.
 */
#define add_positive(_ptr, _val) do {                           \
	typeof(_ptr) ptr = (_ptr);                              \
	typeof(_val) val = (_val);                              \
	typeof(*ptr) res, var = READ_ONCE(*ptr);                \
								\
	res = var + val;                                        \
								\
	if (val < 0 && res > var)                               \
		res = 0;                                        \
								\
	WRITE_ONCE(*ptr, res);                                  \
} while (0)

/*
 * Unsigned subtract and clamp on underflow.
 *
 * Explicitly do a load-store to ensure the intermediate value never hits
 * memory. This allows lockless observations without ever seeing the negative
 * values.
 */
#define sub_positive(_ptr, _val) do {				\
	typeof(_ptr) ptr = (_ptr);				\
	typeof(*ptr) val = (_val);				\
	typeof(*ptr) res, var = READ_ONCE(*ptr);		\
	res = var - val;					\
	if (res > var)						\
		res = 0;					\
	WRITE_ONCE(*ptr, res);					\
} while (0)

/*
 * Remove and clamp on negative, from a local variable.
 *
 * A variant of sub_positive(), which does not use explicit load-store
 * and is thus optimized for local variable updates.
 */
#define lsub_positive(_ptr, _val) do {				\
	typeof(_ptr) ptr = (_ptr);				\
	*ptr -= min_t(typeof(*ptr), *ptr, _val);		\
} while (0)

#ifdef CONFIG_SMP
static inline void
enqueue_load_avg(struct cfs_rq *cfs_rq, struct sched_entity *se)
{
	cfs_rq->avg.load_avg += se->avg.load_avg;
	cfs_rq->avg.load_sum += se_weight(se) * se->avg.load_sum;
}

static inline void
dequeue_load_avg(struct cfs_rq *cfs_rq, struct sched_entity *se)
{
	sub_positive(&cfs_rq->avg.load_avg, se->avg.load_avg);
	sub_positive(&cfs_rq->avg.load_sum, se_weight(se) * se->avg.load_sum);
	/* See update_cfs_rq_load_avg() */
	cfs_rq->avg.load_sum = max_t(u32, cfs_rq->avg.load_sum,
					  cfs_rq->avg.load_avg * PELT_MIN_DIVIDER);
}
#else
static inline void
enqueue_load_avg(struct cfs_rq *cfs_rq, struct sched_entity *se) { }
static inline void
dequeue_load_avg(struct cfs_rq *cfs_rq, struct sched_entity *se) { }
#endif

static void place_entity(struct cfs_rq *cfs_rq, struct sched_entity *se, int flags);

static void reweight_entity(struct cfs_rq *cfs_rq, struct sched_entity *se,
			    unsigned long weight)
{
	bool curr = cfs_rq->curr == se;

	if (se->on_rq) {
		/* commit outstanding execution time */
		update_curr(cfs_rq);
		update_entity_lag(cfs_rq, se);
		se->deadline -= se->vruntime;
		se->rel_deadline = 1;
		if (!curr)
			__dequeue_entity(cfs_rq, se);
		update_load_sub(&cfs_rq->load, se->load.weight);
	}
	dequeue_load_avg(cfs_rq, se);

	/*
	 * Because we keep se->vlag = V - v_i, while: lag_i = w_i*(V - v_i),
	 * we need to scale se->vlag when w_i changes.
	 */
	se->vlag = div_s64(se->vlag * se->load.weight, weight);
	if (se->rel_deadline)
		se->deadline = div_s64(se->deadline * se->load.weight, weight);

	update_load_set(&se->load, weight);

#ifdef CONFIG_SMP
	do {
		u32 divider = get_pelt_divider(&se->avg);

		se->avg.load_avg = div_u64(se_weight(se) * se->avg.load_sum, divider);
	} while (0);
#endif

	enqueue_load_avg(cfs_rq, se);
	if (se->on_rq) {
		update_load_add(&cfs_rq->load, se->load.weight);
		place_entity(cfs_rq, se, 0);
		if (!curr)
			__enqueue_entity(cfs_rq, se);

		/*
		 * The entity's vruntime has been adjusted, so let's check
		 * whether the rq-wide min_vruntime needs updated too. Since
		 * the calculations above require stable min_vruntime rather
		 * than up-to-date one, we do the update at the end of the
		 * reweight process.
		 */
		update_min_vruntime(cfs_rq);
	}
}

static void reweight_task_fair(struct rq *rq, struct task_struct *p,
			       const struct load_weight *lw)
{
	struct sched_entity *se = &p->se;
	struct cfs_rq *cfs_rq = cfs_rq_of(se);
	struct load_weight *load = &se->load;

	reweight_entity(cfs_rq, se, lw->weight);
	load->inv_weight = lw->inv_weight;
}

static inline int throttled_hierarchy(struct cfs_rq *cfs_rq);

#ifdef CONFIG_FAIR_GROUP_SCHED
#ifdef CONFIG_SMP
/*
 * All this does is approximate the hierarchical proportion which includes that
 * global sum we all love to hate.
 *
 * That is, the weight of a group entity, is the proportional share of the
 * group weight based on the group runqueue weights. That is:
 *
 *                     tg->weight * grq->load.weight
 *   ge->load.weight = -----------------------------               (1)
 *                       \Sum grq->load.weight
 *
 * Now, because computing that sum is prohibitively expensive to compute (been
 * there, done that) we approximate it with this average stuff. The average
 * moves slower and therefore the approximation is cheaper and more stable.
 *
 * So instead of the above, we substitute:
 *
 *   grq->load.weight -> grq->avg.load_avg                         (2)
 *
 * which yields the following:
 *
 *                     tg->weight * grq->avg.load_avg
 *   ge->load.weight = ------------------------------              (3)
 *                             tg->load_avg
 *
 * Where: tg->load_avg ~= \Sum grq->avg.load_avg
 *
 * That is shares_avg, and it is right (given the approximation (2)).
 *
 * The problem with it is that because the average is slow -- it was designed
 * to be exactly that of course -- this leads to transients in boundary
 * conditions. In specific, the case where the group was idle and we start the
 * one task. It takes time for our CPU's grq->avg.load_avg to build up,
 * yielding bad latency etc..
 *
 * Now, in that special case (1) reduces to:
 *
 *                     tg->weight * grq->load.weight
 *   ge->load.weight = ----------------------------- = tg->weight   (4)
 *                         grp->load.weight
 *
 * That is, the sum collapses because all other CPUs are idle; the UP scenario.
 *
 * So what we do is modify our approximation (3) to approach (4) in the (near)
 * UP case, like:
 *
 *   ge->load.weight =
 *
 *              tg->weight * grq->load.weight
 *     ---------------------------------------------------         (5)
 *     tg->load_avg - grq->avg.load_avg + grq->load.weight
 *
 * But because grq->load.weight can drop to 0, resulting in a divide by zero,
 * we need to use grq->avg.load_avg as its lower bound, which then gives:
 *
 *
 *                     tg->weight * grq->load.weight
 *   ge->load.weight = -----------------------------		   (6)
 *                             tg_load_avg'
 *
 * Where:
 *
 *   tg_load_avg' = tg->load_avg - grq->avg.load_avg +
 *                  max(grq->load.weight, grq->avg.load_avg)
 *
 * And that is shares_weight and is icky. In the (near) UP case it approaches
 * (4) while in the normal case it approaches (3). It consistently
 * overestimates the ge->load.weight and therefore:
 *
 *   \Sum ge->load.weight >= tg->weight
 *
 * hence icky!
 */
static long calc_group_shares(struct cfs_rq *cfs_rq)
{
	long tg_weight, tg_shares, load, shares;
	struct task_group *tg = cfs_rq->tg;

	tg_shares = READ_ONCE(tg->shares);

	load = max(scale_load_down(cfs_rq->load.weight), cfs_rq->avg.load_avg);

	tg_weight = atomic_long_read(&tg->load_avg);

	/* Ensure tg_weight >= load */
	tg_weight -= cfs_rq->tg_load_avg_contrib;
	tg_weight += load;

	shares = (tg_shares * load);
	if (tg_weight)
		shares /= tg_weight;

	/*
	 * MIN_SHARES has to be unscaled here to support per-CPU partitioning
	 * of a group with small tg->shares value. It is a floor value which is
	 * assigned as a minimum load.weight to the sched_entity representing
	 * the group on a CPU.
	 *
	 * E.g. on 64-bit for a group with tg->shares of scale_load(15)=15*1024
	 * on an 8-core system with 8 tasks each runnable on one CPU shares has
	 * to be 15*1024*1/8=1920 instead of scale_load(MIN_SHARES)=2*1024. In
	 * case no task is runnable on a CPU MIN_SHARES=2 should be returned
	 * instead of 0.
	 */
	return clamp_t(long, shares, MIN_SHARES, tg_shares);
}
#endif /* CONFIG_SMP */

/*
 * Recomputes the group entity based on the current state of its group
 * runqueue.
 */
static void update_cfs_group(struct sched_entity *se)
{
	struct cfs_rq *gcfs_rq = group_cfs_rq(se);
	long shares;

	/*
	 * When a group becomes empty, preserve its weight. This matters for
	 * DELAY_DEQUEUE.
	 */
	if (!gcfs_rq || !gcfs_rq->load.weight)
		return;

	if (throttled_hierarchy(gcfs_rq))
		return;

#ifndef CONFIG_SMP
	shares = READ_ONCE(gcfs_rq->tg->shares);
#else
	shares = calc_group_shares(gcfs_rq);
#endif
	if (unlikely(se->load.weight != shares))
		reweight_entity(cfs_rq_of(se), se, shares);
}

#else /* CONFIG_FAIR_GROUP_SCHED */
static inline void update_cfs_group(struct sched_entity *se)
{
}
#endif /* CONFIG_FAIR_GROUP_SCHED */

static inline void cfs_rq_util_change(struct cfs_rq *cfs_rq, int flags)
{
	struct rq *rq = rq_of(cfs_rq);

	if (&rq->cfs == cfs_rq) {
		/*
		 * There are a few boundary cases this might miss but it should
		 * get called often enough that that should (hopefully) not be
		 * a real problem.
		 *
		 * It will not get called when we go idle, because the idle
		 * thread is a different class (!fair), nor will the utilization
		 * number include things like RT tasks.
		 *
		 * As is, the util number is not freq-invariant (we'd have to
		 * implement arch_scale_freq_capacity() for that).
		 *
		 * See cpu_util_cfs().
		 */
		cpufreq_update_util(rq, flags);
	}
}

#ifdef CONFIG_SMP
static inline bool load_avg_is_decayed(struct sched_avg *sa)
{
	if (sa->load_sum)
		return false;

	if (sa->util_sum)
		return false;

	if (sa->runnable_sum)
		return false;

	/*
	 * _avg must be null when _sum are null because _avg = _sum / divider
	 * Make sure that rounding and/or propagation of PELT values never
	 * break this.
	 */
	SCHED_WARN_ON(sa->load_avg ||
		      sa->util_avg ||
		      sa->runnable_avg);

	return true;
}

static inline u64 cfs_rq_last_update_time(struct cfs_rq *cfs_rq)
{
	return u64_u32_load_copy(cfs_rq->avg.last_update_time,
				 cfs_rq->last_update_time_copy);
}
#ifdef CONFIG_FAIR_GROUP_SCHED
/*
 * Because list_add_leaf_cfs_rq always places a child cfs_rq on the list
 * immediately before a parent cfs_rq, and cfs_rqs are removed from the list
 * bottom-up, we only have to test whether the cfs_rq before us on the list
 * is our child.
 * If cfs_rq is not on the list, test whether a child needs its to be added to
 * connect a branch to the tree  * (see list_add_leaf_cfs_rq() for details).
 */
static inline bool child_cfs_rq_on_list(struct cfs_rq *cfs_rq)
{
	struct cfs_rq *prev_cfs_rq;
	struct list_head *prev;
	struct rq *rq = rq_of(cfs_rq);

	if (cfs_rq->on_list) {
		prev = cfs_rq->leaf_cfs_rq_list.prev;
	} else {
		prev = rq->tmp_alone_branch;
	}

	if (prev == &rq->leaf_cfs_rq_list)
		return false;

	prev_cfs_rq = container_of(prev, struct cfs_rq, leaf_cfs_rq_list);

	return (prev_cfs_rq->tg->parent == cfs_rq->tg);
}

static inline bool cfs_rq_is_decayed(struct cfs_rq *cfs_rq)
{
	if (cfs_rq->load.weight)
		return false;

	if (!load_avg_is_decayed(&cfs_rq->avg))
		return false;

	if (child_cfs_rq_on_list(cfs_rq))
		return false;

	return true;
}

/**
 * update_tg_load_avg - update the tg's load avg
 * @cfs_rq: the cfs_rq whose avg changed
 *
 * This function 'ensures': tg->load_avg := \Sum tg->cfs_rq[]->avg.load.
 * However, because tg->load_avg is a global value there are performance
 * considerations.
 *
 * In order to avoid having to look at the other cfs_rq's, we use a
 * differential update where we store the last value we propagated. This in
 * turn allows skipping updates if the differential is 'small'.
 *
 * Updating tg's load_avg is necessary before update_cfs_share().
 */
static inline void update_tg_load_avg(struct cfs_rq *cfs_rq)
{
	long delta;
	u64 now;

	/*
	 * No need to update load_avg for root_task_group as it is not used.
	 */
	if (cfs_rq->tg == &root_task_group)
		return;

	/* rq has been offline and doesn't contribute to the share anymore: */
	if (!cpu_active(cpu_of(rq_of(cfs_rq))))
		return;

	/*
	 * For migration heavy workloads, access to tg->load_avg can be
	 * unbound. Limit the update rate to at most once per ms.
	 */
	now = sched_clock_cpu(cpu_of(rq_of(cfs_rq)));
	if (now - cfs_rq->last_update_tg_load_avg < NSEC_PER_MSEC)
		return;

	delta = cfs_rq->avg.load_avg - cfs_rq->tg_load_avg_contrib;
	if (abs(delta) > cfs_rq->tg_load_avg_contrib / 64) {
		atomic_long_add(delta, &cfs_rq->tg->load_avg);
		cfs_rq->tg_load_avg_contrib = cfs_rq->avg.load_avg;
		cfs_rq->last_update_tg_load_avg = now;
	}
}

static inline void clear_tg_load_avg(struct cfs_rq *cfs_rq)
{
	long delta;
	u64 now;

	/*
	 * No need to update load_avg for root_task_group, as it is not used.
	 */
	if (cfs_rq->tg == &root_task_group)
		return;

	now = sched_clock_cpu(cpu_of(rq_of(cfs_rq)));
	delta = 0 - cfs_rq->tg_load_avg_contrib;
	atomic_long_add(delta, &cfs_rq->tg->load_avg);
	cfs_rq->tg_load_avg_contrib = 0;
	cfs_rq->last_update_tg_load_avg = now;
}

/* CPU offline callback: */
static void __maybe_unused clear_tg_offline_cfs_rqs(struct rq *rq)
{
	struct task_group *tg;

	lockdep_assert_rq_held(rq);

	/*
	 * The rq clock has already been updated in
	 * set_rq_offline(), so we should skip updating
	 * the rq clock again in unthrottle_cfs_rq().
	 */
	rq_clock_start_loop_update(rq);

	rcu_read_lock();
	list_for_each_entry_rcu(tg, &task_groups, list) {
		struct cfs_rq *cfs_rq = tg->cfs_rq[cpu_of(rq)];

		clear_tg_load_avg(cfs_rq);
	}
	rcu_read_unlock();

	rq_clock_stop_loop_update(rq);
}

/*
 * Called within set_task_rq() right before setting a task's CPU. The
 * caller only guarantees p->pi_lock is held; no other assumptions,
 * including the state of rq->lock, should be made.
 */
void set_task_rq_fair(struct sched_entity *se,
		      struct cfs_rq *prev, struct cfs_rq *next)
{
	u64 p_last_update_time;
	u64 n_last_update_time;

	if (!sched_feat(ATTACH_AGE_LOAD))
		return;

	/*
	 * We are supposed to update the task to "current" time, then its up to
	 * date and ready to go to new CPU/cfs_rq. But we have difficulty in
	 * getting what current time is, so simply throw away the out-of-date
	 * time. This will result in the wakee task is less decayed, but giving
	 * the wakee more load sounds not bad.
	 */
	if (!(se->avg.last_update_time && prev))
		return;

	p_last_update_time = cfs_rq_last_update_time(prev);
	n_last_update_time = cfs_rq_last_update_time(next);

	__update_load_avg_blocked_se(p_last_update_time, se);
	se->avg.last_update_time = n_last_update_time;
}

/*
 * When on migration a sched_entity joins/leaves the PELT hierarchy, we need to
 * propagate its contribution. The key to this propagation is the invariant
 * that for each group:
 *
 *   ge->avg == grq->avg						(1)
 *
 * _IFF_ we look at the pure running and runnable sums. Because they
 * represent the very same entity, just at different points in the hierarchy.
 *
 * Per the above update_tg_cfs_util() and update_tg_cfs_runnable() are trivial
 * and simply copies the running/runnable sum over (but still wrong, because
 * the group entity and group rq do not have their PELT windows aligned).
 *
 * However, update_tg_cfs_load() is more complex. So we have:
 *
 *   ge->avg.load_avg = ge->load.weight * ge->avg.runnable_avg		(2)
 *
 * And since, like util, the runnable part should be directly transferable,
 * the following would _appear_ to be the straight forward approach:
 *
 *   grq->avg.load_avg = grq->load.weight * grq->avg.runnable_avg	(3)
 *
 * And per (1) we have:
 *
 *   ge->avg.runnable_avg == grq->avg.runnable_avg
 *
 * Which gives:
 *
 *                      ge->load.weight * grq->avg.load_avg
 *   ge->avg.load_avg = -----------------------------------		(4)
 *                               grq->load.weight
 *
 * Except that is wrong!
 *
 * Because while for entities historical weight is not important and we
 * really only care about our future and therefore can consider a pure
 * runnable sum, runqueues can NOT do this.
 *
 * We specifically want runqueues to have a load_avg that includes
 * historical weights. Those represent the blocked load, the load we expect
 * to (shortly) return to us. This only works by keeping the weights as
 * integral part of the sum. We therefore cannot decompose as per (3).
 *
 * Another reason this doesn't work is that runnable isn't a 0-sum entity.
 * Imagine a rq with 2 tasks that each are runnable 2/3 of the time. Then the
 * rq itself is runnable anywhere between 2/3 and 1 depending on how the
 * runnable section of these tasks overlap (or not). If they were to perfectly
 * align the rq as a whole would be runnable 2/3 of the time. If however we
 * always have at least 1 runnable task, the rq as a whole is always runnable.
 *
 * So we'll have to approximate.. :/
 *
 * Given the constraint:
 *
 *   ge->avg.running_sum <= ge->avg.runnable_sum <= LOAD_AVG_MAX
 *
 * We can construct a rule that adds runnable to a rq by assuming minimal
 * overlap.
 *
 * On removal, we'll assume each task is equally runnable; which yields:
 *
 *   grq->avg.runnable_sum = grq->avg.load_sum / grq->load.weight
 *
 * XXX: only do this for the part of runnable > running ?
 *
 */
static inline void
update_tg_cfs_util(struct cfs_rq *cfs_rq, struct sched_entity *se, struct cfs_rq *gcfs_rq)
{
	long delta_sum, delta_avg = gcfs_rq->avg.util_avg - se->avg.util_avg;
	u32 new_sum, divider;

	/* Nothing to update */
	if (!delta_avg)
		return;

	/*
	 * cfs_rq->avg.period_contrib can be used for both cfs_rq and se.
	 * See ___update_load_avg() for details.
	 */
	divider = get_pelt_divider(&cfs_rq->avg);


	/* Set new sched_entity's utilization */
	se->avg.util_avg = gcfs_rq->avg.util_avg;
	new_sum = se->avg.util_avg * divider;
	delta_sum = (long)new_sum - (long)se->avg.util_sum;
	se->avg.util_sum = new_sum;

	/* Update parent cfs_rq utilization */
	add_positive(&cfs_rq->avg.util_avg, delta_avg);
	add_positive(&cfs_rq->avg.util_sum, delta_sum);

	/* See update_cfs_rq_load_avg() */
	cfs_rq->avg.util_sum = max_t(u32, cfs_rq->avg.util_sum,
					  cfs_rq->avg.util_avg * PELT_MIN_DIVIDER);
}

static inline void
update_tg_cfs_runnable(struct cfs_rq *cfs_rq, struct sched_entity *se, struct cfs_rq *gcfs_rq)
{
	long delta_sum, delta_avg = gcfs_rq->avg.runnable_avg - se->avg.runnable_avg;
	u32 new_sum, divider;

	/* Nothing to update */
	if (!delta_avg)
		return;

	/*
	 * cfs_rq->avg.period_contrib can be used for both cfs_rq and se.
	 * See ___update_load_avg() for details.
	 */
	divider = get_pelt_divider(&cfs_rq->avg);

	/* Set new sched_entity's runnable */
	se->avg.runnable_avg = gcfs_rq->avg.runnable_avg;
	new_sum = se->avg.runnable_avg * divider;
	delta_sum = (long)new_sum - (long)se->avg.runnable_sum;
	se->avg.runnable_sum = new_sum;

	/* Update parent cfs_rq runnable */
	add_positive(&cfs_rq->avg.runnable_avg, delta_avg);
	add_positive(&cfs_rq->avg.runnable_sum, delta_sum);
	/* See update_cfs_rq_load_avg() */
	cfs_rq->avg.runnable_sum = max_t(u32, cfs_rq->avg.runnable_sum,
					      cfs_rq->avg.runnable_avg * PELT_MIN_DIVIDER);
}

static inline void
update_tg_cfs_load(struct cfs_rq *cfs_rq, struct sched_entity *se, struct cfs_rq *gcfs_rq)
{
	long delta_avg, running_sum, runnable_sum = gcfs_rq->prop_runnable_sum;
	unsigned long load_avg;
	u64 load_sum = 0;
	s64 delta_sum;
	u32 divider;

	if (!runnable_sum)
		return;

	gcfs_rq->prop_runnable_sum = 0;

	/*
	 * cfs_rq->avg.period_contrib can be used for both cfs_rq and se.
	 * See ___update_load_avg() for details.
	 */
	divider = get_pelt_divider(&cfs_rq->avg);

	if (runnable_sum >= 0) {
		/*
		 * Add runnable; clip at LOAD_AVG_MAX. Reflects that until
		 * the CPU is saturated running == runnable.
		 */
		runnable_sum += se->avg.load_sum;
		runnable_sum = min_t(long, runnable_sum, divider);
	} else {
		/*
		 * Estimate the new unweighted runnable_sum of the gcfs_rq by
		 * assuming all tasks are equally runnable.
		 */
		if (scale_load_down(gcfs_rq->load.weight)) {
			load_sum = div_u64(gcfs_rq->avg.load_sum,
				scale_load_down(gcfs_rq->load.weight));
		}

		/* But make sure to not inflate se's runnable */
		runnable_sum = min(se->avg.load_sum, load_sum);
	}

	/*
	 * runnable_sum can't be lower than running_sum
	 * Rescale running sum to be in the same range as runnable sum
	 * running_sum is in [0 : LOAD_AVG_MAX <<  SCHED_CAPACITY_SHIFT]
	 * runnable_sum is in [0 : LOAD_AVG_MAX]
	 */
	running_sum = se->avg.util_sum >> SCHED_CAPACITY_SHIFT;
	runnable_sum = max(runnable_sum, running_sum);

	load_sum = se_weight(se) * runnable_sum;
	load_avg = div_u64(load_sum, divider);

	delta_avg = load_avg - se->avg.load_avg;
	if (!delta_avg)
		return;

	delta_sum = load_sum - (s64)se_weight(se) * se->avg.load_sum;

	se->avg.load_sum = runnable_sum;
	se->avg.load_avg = load_avg;
	add_positive(&cfs_rq->avg.load_avg, delta_avg);
	add_positive(&cfs_rq->avg.load_sum, delta_sum);
	/* See update_cfs_rq_load_avg() */
	cfs_rq->avg.load_sum = max_t(u32, cfs_rq->avg.load_sum,
					  cfs_rq->avg.load_avg * PELT_MIN_DIVIDER);
}

static inline void add_tg_cfs_propagate(struct cfs_rq *cfs_rq, long runnable_sum)
{
	cfs_rq->propagate = 1;
	cfs_rq->prop_runnable_sum += runnable_sum;
}

/* Update task and its cfs_rq load average */
static inline int propagate_entity_load_avg(struct sched_entity *se)
{
	struct cfs_rq *cfs_rq, *gcfs_rq;

	if (entity_is_task(se))
		return 0;

	gcfs_rq = group_cfs_rq(se);
	if (!gcfs_rq->propagate)
		return 0;

	gcfs_rq->propagate = 0;

	cfs_rq = cfs_rq_of(se);

	add_tg_cfs_propagate(cfs_rq, gcfs_rq->prop_runnable_sum);

	update_tg_cfs_util(cfs_rq, se, gcfs_rq);
	update_tg_cfs_runnable(cfs_rq, se, gcfs_rq);
	update_tg_cfs_load(cfs_rq, se, gcfs_rq);

	trace_pelt_cfs_tp(cfs_rq);
	trace_pelt_se_tp(se);

	return 1;
}

/*
 * Check if we need to update the load and the utilization of a blocked
 * group_entity:
 */
static inline bool skip_blocked_update(struct sched_entity *se)
{
	struct cfs_rq *gcfs_rq = group_cfs_rq(se);

	/*
	 * If sched_entity still have not zero load or utilization, we have to
	 * decay it:
	 */
	if (se->avg.load_avg || se->avg.util_avg)
		return false;

	/*
	 * If there is a pending propagation, we have to update the load and
	 * the utilization of the sched_entity:
	 */
	if (gcfs_rq->propagate)
		return false;

	/*
	 * Otherwise, the load and the utilization of the sched_entity is
	 * already zero and there is no pending propagation, so it will be a
	 * waste of time to try to decay it:
	 */
	return true;
}

#else /* CONFIG_FAIR_GROUP_SCHED */

static inline void update_tg_load_avg(struct cfs_rq *cfs_rq) {}

static inline void clear_tg_offline_cfs_rqs(struct rq *rq) {}

static inline int propagate_entity_load_avg(struct sched_entity *se)
{
	return 0;
}

static inline void add_tg_cfs_propagate(struct cfs_rq *cfs_rq, long runnable_sum) {}

#endif /* CONFIG_FAIR_GROUP_SCHED */

#ifdef CONFIG_NO_HZ_COMMON
static inline void migrate_se_pelt_lag(struct sched_entity *se)
{
	u64 throttled = 0, now, lut;
	struct cfs_rq *cfs_rq;
	struct rq *rq;
	bool is_idle;

	if (load_avg_is_decayed(&se->avg))
		return;

	cfs_rq = cfs_rq_of(se);
	rq = rq_of(cfs_rq);

	rcu_read_lock();
	is_idle = is_idle_task(rcu_dereference(rq->curr));
	rcu_read_unlock();

	/*
	 * The lag estimation comes with a cost we don't want to pay all the
	 * time. Hence, limiting to the case where the source CPU is idle and
	 * we know we are at the greatest risk to have an outdated clock.
	 */
	if (!is_idle)
		return;

	/*
	 * Estimated "now" is: last_update_time + cfs_idle_lag + rq_idle_lag, where:
	 *
	 *   last_update_time (the cfs_rq's last_update_time)
	 *	= cfs_rq_clock_pelt()@cfs_rq_idle
	 *      = rq_clock_pelt()@cfs_rq_idle
	 *        - cfs->throttled_clock_pelt_time@cfs_rq_idle
	 *
	 *   cfs_idle_lag (delta between rq's update and cfs_rq's update)
	 *      = rq_clock_pelt()@rq_idle - rq_clock_pelt()@cfs_rq_idle
	 *
	 *   rq_idle_lag (delta between now and rq's update)
	 *      = sched_clock_cpu() - rq_clock()@rq_idle
	 *
	 * We can then write:
	 *
	 *    now = rq_clock_pelt()@rq_idle - cfs->throttled_clock_pelt_time +
	 *          sched_clock_cpu() - rq_clock()@rq_idle
	 * Where:
	 *      rq_clock_pelt()@rq_idle is rq->clock_pelt_idle
	 *      rq_clock()@rq_idle      is rq->clock_idle
	 *      cfs->throttled_clock_pelt_time@cfs_rq_idle
	 *                              is cfs_rq->throttled_pelt_idle
	 */

#ifdef CONFIG_CFS_BANDWIDTH
	throttled = u64_u32_load(cfs_rq->throttled_pelt_idle);
	/* The clock has been stopped for throttling */
	if (throttled == U64_MAX)
		return;
#endif
	now = u64_u32_load(rq->clock_pelt_idle);
	/*
	 * Paired with _update_idle_rq_clock_pelt(). It ensures at the worst case
	 * is observed the old clock_pelt_idle value and the new clock_idle,
	 * which lead to an underestimation. The opposite would lead to an
	 * overestimation.
	 */
	smp_rmb();
	lut = cfs_rq_last_update_time(cfs_rq);

	now -= throttled;
	if (now < lut)
		/*
		 * cfs_rq->avg.last_update_time is more recent than our
		 * estimation, let's use it.
		 */
		now = lut;
	else
		now += sched_clock_cpu(cpu_of(rq)) - u64_u32_load(rq->clock_idle);

	__update_load_avg_blocked_se(now, se);
}
#else
static void migrate_se_pelt_lag(struct sched_entity *se) {}
#endif

/**
 * update_cfs_rq_load_avg - update the cfs_rq's load/util averages
 * @now: current time, as per cfs_rq_clock_pelt()
 * @cfs_rq: cfs_rq to update
 *
 * The cfs_rq avg is the direct sum of all its entities (blocked and runnable)
 * avg. The immediate corollary is that all (fair) tasks must be attached.
 *
 * cfs_rq->avg is used for task_h_load() and update_cfs_share() for example.
 *
 * Return: true if the load decayed or we removed load.
 *
 * Since both these conditions indicate a changed cfs_rq->avg.load we should
 * call update_tg_load_avg() when this function returns true.
 */
static inline int
update_cfs_rq_load_avg(u64 now, struct cfs_rq *cfs_rq)
{
	unsigned long removed_load = 0, removed_util = 0, removed_runnable = 0;
	struct sched_avg *sa = &cfs_rq->avg;
	int decayed = 0;

	if (cfs_rq->removed.nr) {
		unsigned long r;
		u32 divider = get_pelt_divider(&cfs_rq->avg);

		raw_spin_lock(&cfs_rq->removed.lock);
		swap(cfs_rq->removed.util_avg, removed_util);
		swap(cfs_rq->removed.load_avg, removed_load);
		swap(cfs_rq->removed.runnable_avg, removed_runnable);
		cfs_rq->removed.nr = 0;
		raw_spin_unlock(&cfs_rq->removed.lock);

		r = removed_load;
		sub_positive(&sa->load_avg, r);
		sub_positive(&sa->load_sum, r * divider);
		/* See sa->util_sum below */
		sa->load_sum = max_t(u32, sa->load_sum, sa->load_avg * PELT_MIN_DIVIDER);

		r = removed_util;
		sub_positive(&sa->util_avg, r);
		sub_positive(&sa->util_sum, r * divider);
		/*
		 * Because of rounding, se->util_sum might ends up being +1 more than
		 * cfs->util_sum. Although this is not a problem by itself, detaching
		 * a lot of tasks with the rounding problem between 2 updates of
		 * util_avg (~1ms) can make cfs->util_sum becoming null whereas
		 * cfs_util_avg is not.
		 * Check that util_sum is still above its lower bound for the new
		 * util_avg. Given that period_contrib might have moved since the last
		 * sync, we are only sure that util_sum must be above or equal to
		 *    util_avg * minimum possible divider
		 */
		sa->util_sum = max_t(u32, sa->util_sum, sa->util_avg * PELT_MIN_DIVIDER);

		r = removed_runnable;
		sub_positive(&sa->runnable_avg, r);
		sub_positive(&sa->runnable_sum, r * divider);
		/* See sa->util_sum above */
		sa->runnable_sum = max_t(u32, sa->runnable_sum,
					      sa->runnable_avg * PELT_MIN_DIVIDER);

		/*
		 * removed_runnable is the unweighted version of removed_load so we
		 * can use it to estimate removed_load_sum.
		 */
		add_tg_cfs_propagate(cfs_rq,
			-(long)(removed_runnable * divider) >> SCHED_CAPACITY_SHIFT);

		decayed = 1;
	}

	decayed |= __update_load_avg_cfs_rq(now, cfs_rq);
	u64_u32_store_copy(sa->last_update_time,
			   cfs_rq->last_update_time_copy,
			   sa->last_update_time);
	return decayed;
}

/**
 * attach_entity_load_avg - attach this entity to its cfs_rq load avg
 * @cfs_rq: cfs_rq to attach to
 * @se: sched_entity to attach
 *
 * Must call update_cfs_rq_load_avg() before this, since we rely on
 * cfs_rq->avg.last_update_time being current.
 */
static void attach_entity_load_avg(struct cfs_rq *cfs_rq, struct sched_entity *se)
{
	/*
	 * cfs_rq->avg.period_contrib can be used for both cfs_rq and se.
	 * See ___update_load_avg() for details.
	 */
	u32 divider = get_pelt_divider(&cfs_rq->avg);

	/*
	 * When we attach the @se to the @cfs_rq, we must align the decay
	 * window because without that, really weird and wonderful things can
	 * happen.
	 *
	 * XXX illustrate
	 */
	se->avg.last_update_time = cfs_rq->avg.last_update_time;
	se->avg.period_contrib = cfs_rq->avg.period_contrib;

	/*
	 * Hell(o) Nasty stuff.. we need to recompute _sum based on the new
	 * period_contrib. This isn't strictly correct, but since we're
	 * entirely outside of the PELT hierarchy, nobody cares if we truncate
	 * _sum a little.
	 */
	se->avg.util_sum = se->avg.util_avg * divider;

	se->avg.runnable_sum = se->avg.runnable_avg * divider;

	se->avg.load_sum = se->avg.load_avg * divider;
	if (se_weight(se) < se->avg.load_sum)
		se->avg.load_sum = div_u64(se->avg.load_sum, se_weight(se));
	else
		se->avg.load_sum = 1;

	enqueue_load_avg(cfs_rq, se);
	cfs_rq->avg.util_avg += se->avg.util_avg;
	cfs_rq->avg.util_sum += se->avg.util_sum;
	cfs_rq->avg.runnable_avg += se->avg.runnable_avg;
	cfs_rq->avg.runnable_sum += se->avg.runnable_sum;

	add_tg_cfs_propagate(cfs_rq, se->avg.load_sum);

	cfs_rq_util_change(cfs_rq, 0);

	trace_pelt_cfs_tp(cfs_rq);
}

/**
 * detach_entity_load_avg - detach this entity from its cfs_rq load avg
 * @cfs_rq: cfs_rq to detach from
 * @se: sched_entity to detach
 *
 * Must call update_cfs_rq_load_avg() before this, since we rely on
 * cfs_rq->avg.last_update_time being current.
 */
static void detach_entity_load_avg(struct cfs_rq *cfs_rq, struct sched_entity *se)
{
	dequeue_load_avg(cfs_rq, se);
	sub_positive(&cfs_rq->avg.util_avg, se->avg.util_avg);
	sub_positive(&cfs_rq->avg.util_sum, se->avg.util_sum);
	/* See update_cfs_rq_load_avg() */
	cfs_rq->avg.util_sum = max_t(u32, cfs_rq->avg.util_sum,
					  cfs_rq->avg.util_avg * PELT_MIN_DIVIDER);

	sub_positive(&cfs_rq->avg.runnable_avg, se->avg.runnable_avg);
	sub_positive(&cfs_rq->avg.runnable_sum, se->avg.runnable_sum);
	/* See update_cfs_rq_load_avg() */
	cfs_rq->avg.runnable_sum = max_t(u32, cfs_rq->avg.runnable_sum,
					      cfs_rq->avg.runnable_avg * PELT_MIN_DIVIDER);

	add_tg_cfs_propagate(cfs_rq, -se->avg.load_sum);

	cfs_rq_util_change(cfs_rq, 0);

	trace_pelt_cfs_tp(cfs_rq);
}

/*
 * Optional action to be done while updating the load average
 */
#define UPDATE_TG	0x1
#define SKIP_AGE_LOAD	0x2
#define DO_ATTACH	0x4
#define DO_DETACH	0x8

/* Update task and its cfs_rq load average */
static inline void update_load_avg(struct cfs_rq *cfs_rq, struct sched_entity *se, int flags)
{
	u64 now = cfs_rq_clock_pelt(cfs_rq);
	int decayed;

	/*
	 * Track task load average for carrying it to new CPU after migrated, and
	 * track group sched_entity load average for task_h_load calculation in migration
	 */
	if (se->avg.last_update_time && !(flags & SKIP_AGE_LOAD))
		__update_load_avg_se(now, cfs_rq, se);

	decayed  = update_cfs_rq_load_avg(now, cfs_rq);
	decayed |= propagate_entity_load_avg(se);

	if (!se->avg.last_update_time && (flags & DO_ATTACH)) {

		/*
		 * DO_ATTACH means we're here from enqueue_entity().
		 * !last_update_time means we've passed through
		 * migrate_task_rq_fair() indicating we migrated.
		 *
		 * IOW we're enqueueing a task on a new CPU.
		 */
		attach_entity_load_avg(cfs_rq, se);
		update_tg_load_avg(cfs_rq);

	} else if (flags & DO_DETACH) {
		/*
		 * DO_DETACH means we're here from dequeue_entity()
		 * and we are migrating task out of the CPU.
		 */
		detach_entity_load_avg(cfs_rq, se);
		update_tg_load_avg(cfs_rq);
	} else if (decayed) {
		cfs_rq_util_change(cfs_rq, 0);

		if (flags & UPDATE_TG)
			update_tg_load_avg(cfs_rq);
	}
}

/*
 * Synchronize entity load avg of dequeued entity without locking
 * the previous rq.
 */
static void sync_entity_load_avg(struct sched_entity *se)
{
	struct cfs_rq *cfs_rq = cfs_rq_of(se);
	u64 last_update_time;

	last_update_time = cfs_rq_last_update_time(cfs_rq);
	__update_load_avg_blocked_se(last_update_time, se);
}

/*
 * Task first catches up with cfs_rq, and then subtract
 * itself from the cfs_rq (task must be off the queue now).
 */
static void remove_entity_load_avg(struct sched_entity *se)
{
	struct cfs_rq *cfs_rq = cfs_rq_of(se);
	unsigned long flags;

	/*
	 * tasks cannot exit without having gone through wake_up_new_task() ->
	 * enqueue_task_fair() which will have added things to the cfs_rq,
	 * so we can remove unconditionally.
	 */

	sync_entity_load_avg(se);

	raw_spin_lock_irqsave(&cfs_rq->removed.lock, flags);
	++cfs_rq->removed.nr;
	cfs_rq->removed.util_avg	+= se->avg.util_avg;
	cfs_rq->removed.load_avg	+= se->avg.load_avg;
	cfs_rq->removed.runnable_avg	+= se->avg.runnable_avg;
	raw_spin_unlock_irqrestore(&cfs_rq->removed.lock, flags);
}

static inline unsigned long cfs_rq_runnable_avg(struct cfs_rq *cfs_rq)
{
	return cfs_rq->avg.runnable_avg;
}

static inline unsigned long cfs_rq_load_avg(struct cfs_rq *cfs_rq)
{
	return cfs_rq->avg.load_avg;
}

static int sched_balance_newidle(struct rq *this_rq, struct rq_flags *rf);

static inline unsigned long task_util(struct task_struct *p)
{
	return READ_ONCE(p->se.avg.util_avg);
}

static inline unsigned long task_runnable(struct task_struct *p)
{
	return READ_ONCE(p->se.avg.runnable_avg);
}

static inline unsigned long _task_util_est(struct task_struct *p)
{
	return READ_ONCE(p->se.avg.util_est) & ~UTIL_AVG_UNCHANGED;
}

static inline unsigned long task_util_est(struct task_struct *p)
{
	return max(task_util(p), _task_util_est(p));
}

static inline void util_est_enqueue(struct cfs_rq *cfs_rq,
				    struct task_struct *p)
{
	unsigned int enqueued;

	if (!sched_feat(UTIL_EST))
		return;

	/* Update root cfs_rq's estimated utilization */
	enqueued  = cfs_rq->avg.util_est;
	enqueued += _task_util_est(p);
	WRITE_ONCE(cfs_rq->avg.util_est, enqueued);

	trace_sched_util_est_cfs_tp(cfs_rq);
}

static inline void util_est_dequeue(struct cfs_rq *cfs_rq,
				    struct task_struct *p)
{
	unsigned int enqueued;

	if (!sched_feat(UTIL_EST))
		return;

	/* Update root cfs_rq's estimated utilization */
	enqueued  = cfs_rq->avg.util_est;
	enqueued -= min_t(unsigned int, enqueued, _task_util_est(p));
	WRITE_ONCE(cfs_rq->avg.util_est, enqueued);

	trace_sched_util_est_cfs_tp(cfs_rq);
}

#define UTIL_EST_MARGIN (SCHED_CAPACITY_SCALE / 100)

static inline void util_est_update(struct cfs_rq *cfs_rq,
				   struct task_struct *p,
				   bool task_sleep)
{
	unsigned int ewma, dequeued, last_ewma_diff;

	if (!sched_feat(UTIL_EST))
		return;

	/*
	 * Skip update of task's estimated utilization when the task has not
	 * yet completed an activation, e.g. being migrated.
	 */
	if (!task_sleep)
		return;

	/* Get current estimate of utilization */
	ewma = READ_ONCE(p->se.avg.util_est);

	/*
	 * If the PELT values haven't changed since enqueue time,
	 * skip the util_est update.
	 */
	if (ewma & UTIL_AVG_UNCHANGED)
		return;

	/* Get utilization at dequeue */
	dequeued = task_util(p);

	/*
	 * Reset EWMA on utilization increases, the moving average is used only
	 * to smooth utilization decreases.
	 */
	if (ewma <= dequeued) {
		ewma = dequeued;
		goto done;
	}

	/*
	 * Skip update of task's estimated utilization when its members are
	 * already ~1% close to its last activation value.
	 */
	last_ewma_diff = ewma - dequeued;
	if (last_ewma_diff < UTIL_EST_MARGIN)
		goto done;

	/*
	 * To avoid overestimation of actual task utilization, skip updates if
	 * we cannot grant there is idle time in this CPU.
	 */
	if (dequeued > arch_scale_cpu_capacity(cpu_of(rq_of(cfs_rq))))
		return;

	/*
	 * To avoid underestimate of task utilization, skip updates of EWMA if
	 * we cannot grant that thread got all CPU time it wanted.
	 */
	if ((dequeued + UTIL_EST_MARGIN) < task_runnable(p))
		goto done;


	/*
	 * Update Task's estimated utilization
	 *
	 * When *p completes an activation we can consolidate another sample
	 * of the task size. This is done by using this value to update the
	 * Exponential Weighted Moving Average (EWMA):
	 *
	 *  ewma(t) = w *  task_util(p) + (1-w) * ewma(t-1)
	 *          = w *  task_util(p) +         ewma(t-1)  - w * ewma(t-1)
	 *          = w * (task_util(p) -         ewma(t-1)) +     ewma(t-1)
	 *          = w * (      -last_ewma_diff           ) +     ewma(t-1)
	 *          = w * (-last_ewma_diff +  ewma(t-1) / w)
	 *
	 * Where 'w' is the weight of new samples, which is configured to be
	 * 0.25, thus making w=1/4 ( >>= UTIL_EST_WEIGHT_SHIFT)
	 */
	ewma <<= UTIL_EST_WEIGHT_SHIFT;
	ewma  -= last_ewma_diff;
	ewma >>= UTIL_EST_WEIGHT_SHIFT;
done:
	ewma |= UTIL_AVG_UNCHANGED;
	WRITE_ONCE(p->se.avg.util_est, ewma);

	trace_sched_util_est_se_tp(&p->se);
}

static inline unsigned long get_actual_cpu_capacity(int cpu)
{
	unsigned long capacity = arch_scale_cpu_capacity(cpu);

	capacity -= max(hw_load_avg(cpu_rq(cpu)), cpufreq_get_pressure(cpu));

	return capacity;
}

static inline int util_fits_cpu(unsigned long util,
				unsigned long uclamp_min,
				unsigned long uclamp_max,
				int cpu)
{
	unsigned long capacity = capacity_of(cpu);
	unsigned long capacity_orig;
	bool fits, uclamp_max_fits;

	/*
	 * Check if the real util fits without any uclamp boost/cap applied.
	 */
	fits = fits_capacity(util, capacity);

	if (!uclamp_is_used())
		return fits;

	/*
	 * We must use arch_scale_cpu_capacity() for comparing against uclamp_min and
	 * uclamp_max. We only care about capacity pressure (by using
	 * capacity_of()) for comparing against the real util.
	 *
	 * If a task is boosted to 1024 for example, we don't want a tiny
	 * pressure to skew the check whether it fits a CPU or not.
	 *
	 * Similarly if a task is capped to arch_scale_cpu_capacity(little_cpu), it
	 * should fit a little cpu even if there's some pressure.
	 *
	 * Only exception is for HW or cpufreq pressure since it has a direct impact
	 * on available OPP of the system.
	 *
	 * We honour it for uclamp_min only as a drop in performance level
	 * could result in not getting the requested minimum performance level.
	 *
	 * For uclamp_max, we can tolerate a drop in performance level as the
	 * goal is to cap the task. So it's okay if it's getting less.
	 */
	capacity_orig = arch_scale_cpu_capacity(cpu);

	/*
	 * We want to force a task to fit a cpu as implied by uclamp_max.
	 * But we do have some corner cases to cater for..
	 *
	 *
	 *                                 C=z
	 *   |                             ___
	 *   |                  C=y       |   |
	 *   |_ _ _ _ _ _ _ _ _ ___ _ _ _ | _ | _ _ _ _ _  uclamp_max
	 *   |      C=x        |   |      |   |
	 *   |      ___        |   |      |   |
	 *   |     |   |       |   |      |   |    (util somewhere in this region)
	 *   |     |   |       |   |      |   |
	 *   |     |   |       |   |      |   |
	 *   +----------------------------------------
	 *         CPU0        CPU1       CPU2
	 *
	 *   In the above example if a task is capped to a specific performance
	 *   point, y, then when:
	 *
	 *   * util = 80% of x then it does not fit on CPU0 and should migrate
	 *     to CPU1
	 *   * util = 80% of y then it is forced to fit on CPU1 to honour
	 *     uclamp_max request.
	 *
	 *   which is what we're enforcing here. A task always fits if
	 *   uclamp_max <= capacity_orig. But when uclamp_max > capacity_orig,
	 *   the normal upmigration rules should withhold still.
	 *
	 *   Only exception is when we are on max capacity, then we need to be
	 *   careful not to block overutilized state. This is so because:
	 *
	 *     1. There's no concept of capping at max_capacity! We can't go
	 *        beyond this performance level anyway.
	 *     2. The system is being saturated when we're operating near
	 *        max capacity, it doesn't make sense to block overutilized.
	 */
	uclamp_max_fits = (capacity_orig == SCHED_CAPACITY_SCALE) && (uclamp_max == SCHED_CAPACITY_SCALE);
	uclamp_max_fits = !uclamp_max_fits && (uclamp_max <= capacity_orig);
	fits = fits || uclamp_max_fits;

	/*
	 *
	 *                                 C=z
	 *   |                             ___       (region a, capped, util >= uclamp_max)
	 *   |                  C=y       |   |
	 *   |_ _ _ _ _ _ _ _ _ ___ _ _ _ | _ | _ _ _ _ _ uclamp_max
	 *   |      C=x        |   |      |   |
	 *   |      ___        |   |      |   |      (region b, uclamp_min <= util <= uclamp_max)
	 *   |_ _ _|_ _|_ _ _ _| _ | _ _ _| _ | _ _ _ _ _ uclamp_min
	 *   |     |   |       |   |      |   |
	 *   |     |   |       |   |      |   |      (region c, boosted, util < uclamp_min)
	 *   +----------------------------------------
	 *         CPU0        CPU1       CPU2
	 *
	 * a) If util > uclamp_max, then we're capped, we don't care about
	 *    actual fitness value here. We only care if uclamp_max fits
	 *    capacity without taking margin/pressure into account.
	 *    See comment above.
	 *
	 * b) If uclamp_min <= util <= uclamp_max, then the normal
	 *    fits_capacity() rules apply. Except we need to ensure that we
	 *    enforce we remain within uclamp_max, see comment above.
	 *
	 * c) If util < uclamp_min, then we are boosted. Same as (b) but we
	 *    need to take into account the boosted value fits the CPU without
	 *    taking margin/pressure into account.
	 *
	 * Cases (a) and (b) are handled in the 'fits' variable already. We
	 * just need to consider an extra check for case (c) after ensuring we
	 * handle the case uclamp_min > uclamp_max.
	 */
	uclamp_min = min(uclamp_min, uclamp_max);
	if (fits && (util < uclamp_min) &&
	    (uclamp_min > get_actual_cpu_capacity(cpu)))
		return -1;

	return fits;
}

static inline int task_fits_cpu(struct task_struct *p, int cpu)
{
	unsigned long uclamp_min = uclamp_eff_value(p, UCLAMP_MIN);
	unsigned long uclamp_max = uclamp_eff_value(p, UCLAMP_MAX);
	unsigned long util = task_util_est(p);
	/*
	 * Return true only if the cpu fully fits the task requirements, which
	 * include the utilization but also the performance hints.
	 */
	return (util_fits_cpu(util, uclamp_min, uclamp_max, cpu) > 0);
}

static inline void update_misfit_status(struct task_struct *p, struct rq *rq)
{
	int cpu = cpu_of(rq);

	if (!sched_asym_cpucap_active())
		return;

	/*
	 * Affinity allows us to go somewhere higher?  Or are we on biggest
	 * available CPU already? Or do we fit into this CPU ?
	 */
	if (!p || (p->nr_cpus_allowed == 1) ||
	    (arch_scale_cpu_capacity(cpu) == p->max_allowed_capacity) ||
	    task_fits_cpu(p, cpu)) {

		rq->misfit_task_load = 0;
		return;
	}

	/*
	 * Make sure that misfit_task_load will not be null even if
	 * task_h_load() returns 0.
	 */
	rq->misfit_task_load = max_t(unsigned long, task_h_load(p), 1);
}

#else /* CONFIG_SMP */

static inline bool cfs_rq_is_decayed(struct cfs_rq *cfs_rq)
{
	return !cfs_rq->nr_queued;
}

#define UPDATE_TG	0x0
#define SKIP_AGE_LOAD	0x0
#define DO_ATTACH	0x0
#define DO_DETACH	0x0

static inline void update_load_avg(struct cfs_rq *cfs_rq, struct sched_entity *se, int not_used1)
{
	cfs_rq_util_change(cfs_rq, 0);
}

static inline void remove_entity_load_avg(struct sched_entity *se) {}

static inline void
attach_entity_load_avg(struct cfs_rq *cfs_rq, struct sched_entity *se) {}
static inline void
detach_entity_load_avg(struct cfs_rq *cfs_rq, struct sched_entity *se) {}

static inline int sched_balance_newidle(struct rq *rq, struct rq_flags *rf)
{
	return 0;
}

static inline void
util_est_enqueue(struct cfs_rq *cfs_rq, struct task_struct *p) {}

static inline void
util_est_dequeue(struct cfs_rq *cfs_rq, struct task_struct *p) {}

static inline void
util_est_update(struct cfs_rq *cfs_rq, struct task_struct *p,
		bool task_sleep) {}
static inline void update_misfit_status(struct task_struct *p, struct rq *rq) {}

#endif /* CONFIG_SMP */

void __setparam_fair(struct task_struct *p, const struct sched_attr *attr)
{
	struct sched_entity *se = &p->se;

	p->static_prio = NICE_TO_PRIO(attr->sched_nice);
	if (attr->sched_runtime) {
		se->custom_slice = 1;
		se->slice = clamp_t(u64, attr->sched_runtime,
				      NSEC_PER_MSEC/10,   /* HZ=1000 * 10 */
				      NSEC_PER_MSEC*100); /* HZ=100  / 10 */
	} else {
		se->custom_slice = 0;
		se->slice = sysctl_sched_base_slice;
	}
}

static void
place_entity(struct cfs_rq *cfs_rq, struct sched_entity *se, int flags)
{
	u64 vslice, vruntime = avg_vruntime(cfs_rq);
	s64 lag = 0;

	if (!se->custom_slice)
		se->slice = sysctl_sched_base_slice;
	vslice = calc_delta_fair(se->slice, se);

	/*
	 * Due to how V is constructed as the weighted average of entities,
	 * adding tasks with positive lag, or removing tasks with negative lag
	 * will move 'time' backwards, this can screw around with the lag of
	 * other tasks.
	 *
	 * EEVDF: placement strategy #1 / #2
	 */
	if (sched_feat(PLACE_LAG) && cfs_rq->nr_queued && se->vlag) {
		struct sched_entity *curr = cfs_rq->curr;
		unsigned long load;

		lag = se->vlag;

		/*
		 * If we want to place a task and preserve lag, we have to
		 * consider the effect of the new entity on the weighted
		 * average and compensate for this, otherwise lag can quickly
		 * evaporate.
		 *
		 * Lag is defined as:
		 *
		 *   lag_i = S - s_i = w_i * (V - v_i)
		 *
		 * To avoid the 'w_i' term all over the place, we only track
		 * the virtual lag:
		 *
		 *   vl_i = V - v_i <=> v_i = V - vl_i
		 *
		 * And we take V to be the weighted average of all v:
		 *
		 *   V = (\Sum w_j*v_j) / W
		 *
		 * Where W is: \Sum w_j
		 *
		 * Then, the weighted average after adding an entity with lag
		 * vl_i is given by:
		 *
		 *   V' = (\Sum w_j*v_j + w_i*v_i) / (W + w_i)
		 *      = (W*V + w_i*(V - vl_i)) / (W + w_i)
		 *      = (W*V + w_i*V - w_i*vl_i) / (W + w_i)
		 *      = (V*(W + w_i) - w_i*l) / (W + w_i)
		 *      = V - w_i*vl_i / (W + w_i)
		 *
		 * And the actual lag after adding an entity with vl_i is:
		 *
		 *   vl'_i = V' - v_i
		 *         = V - w_i*vl_i / (W + w_i) - (V - vl_i)
		 *         = vl_i - w_i*vl_i / (W + w_i)
		 *
		 * Which is strictly less than vl_i. So in order to preserve lag
		 * we should inflate the lag before placement such that the
		 * effective lag after placement comes out right.
		 *
		 * As such, invert the above relation for vl'_i to get the vl_i
		 * we need to use such that the lag after placement is the lag
		 * we computed before dequeue.
		 *
		 *   vl'_i = vl_i - w_i*vl_i / (W + w_i)
		 *         = ((W + w_i)*vl_i - w_i*vl_i) / (W + w_i)
		 *
		 *   (W + w_i)*vl'_i = (W + w_i)*vl_i - w_i*vl_i
		 *                   = W*vl_i
		 *
		 *   vl_i = (W + w_i)*vl'_i / W
		 */
		load = cfs_rq->avg_load;
		if (curr && curr->on_rq)
			load += scale_load_down(curr->load.weight);

		lag *= load + scale_load_down(se->load.weight);
		if (WARN_ON_ONCE(!load))
			load = 1;
		lag = div_s64(lag, load);
	}

	se->vruntime = vruntime - lag;

	if (se->rel_deadline) {
		se->deadline += se->vruntime;
		se->rel_deadline = 0;
		return;
	}

	/*
	 * When joining the competition; the existing tasks will be,
	 * on average, halfway through their slice, as such start tasks
	 * off with half a slice to ease into the competition.
	 */
	if (sched_feat(PLACE_DEADLINE_INITIAL) && (flags & ENQUEUE_INITIAL))
		vslice /= 2;

	/*
	 * EEVDF: vd_i = ve_i + r_i/w_i
	 */
	se->deadline = se->vruntime + vslice;
}

static void check_enqueue_throttle(struct cfs_rq *cfs_rq);
static inline int cfs_rq_throttled(struct cfs_rq *cfs_rq);

static void
requeue_delayed_entity(struct sched_entity *se);

static void
enqueue_entity(struct cfs_rq *cfs_rq, struct sched_entity *se, int flags)
{
	bool curr = cfs_rq->curr == se;

	/*
	 * If we're the current task, we must renormalise before calling
	 * update_curr().
	 */
	if (curr)
		place_entity(cfs_rq, se, flags);

	update_curr(cfs_rq);

	/*
	 * When enqueuing a sched_entity, we must:
	 *   - Update loads to have both entity and cfs_rq synced with now.
	 *   - For group_entity, update its runnable_weight to reflect the new
	 *     h_nr_runnable of its group cfs_rq.
	 *   - For group_entity, update its weight to reflect the new share of
	 *     its group cfs_rq
	 *   - Add its new weight to cfs_rq->load.weight
	 */
	update_load_avg(cfs_rq, se, UPDATE_TG | DO_ATTACH);
	se_update_runnable(se);
	/*
	 * XXX update_load_avg() above will have attached us to the pelt sum;
	 * but update_cfs_group() here will re-adjust the weight and have to
	 * undo/redo all that. Seems wasteful.
	 */
	update_cfs_group(se);

	/*
	 * XXX now that the entity has been re-weighted, and it's lag adjusted,
	 * we can place the entity.
	 */
	if (!curr)
		place_entity(cfs_rq, se, flags);

	account_entity_enqueue(cfs_rq, se);

	/* Entity has migrated, no longer consider this task hot */
	if (flags & ENQUEUE_MIGRATED)
		se->exec_start = 0;

	check_schedstat_required();
	update_stats_enqueue_fair(cfs_rq, se, flags);
	if (!curr)
		__enqueue_entity(cfs_rq, se);
	se->on_rq = 1;

	if (cfs_rq->nr_queued == 1) {
		check_enqueue_throttle(cfs_rq);
		if (!throttled_hierarchy(cfs_rq)) {
			list_add_leaf_cfs_rq(cfs_rq);
		} else {
#ifdef CONFIG_CFS_BANDWIDTH
			struct rq *rq = rq_of(cfs_rq);

			if (cfs_rq_throttled(cfs_rq) && !cfs_rq->throttled_clock)
				cfs_rq->throttled_clock = rq_clock(rq);
			if (!cfs_rq->throttled_clock_self)
				cfs_rq->throttled_clock_self = rq_clock(rq);
#endif
		}
	}
}

static void __clear_buddies_next(struct sched_entity *se)
{
	for_each_sched_entity(se) {
		struct cfs_rq *cfs_rq = cfs_rq_of(se);
		if (cfs_rq->next != se)
			break;

		cfs_rq->next = NULL;
	}
}

static void clear_buddies(struct cfs_rq *cfs_rq, struct sched_entity *se)
{
	if (cfs_rq->next == se)
		__clear_buddies_next(se);
}

static __always_inline void return_cfs_rq_runtime(struct cfs_rq *cfs_rq);

static void set_delayed(struct sched_entity *se)
{
	se->sched_delayed = 1;

	/*
	 * Delayed se of cfs_rq have no tasks queued on them.
	 * Do not adjust h_nr_runnable since dequeue_entities()
	 * will account it for blocked tasks.
	 */
	if (!entity_is_task(se))
		return;

	for_each_sched_entity(se) {
		struct cfs_rq *cfs_rq = cfs_rq_of(se);

		cfs_rq->h_nr_runnable--;
		if (cfs_rq_throttled(cfs_rq))
			break;
	}
}

static void clear_delayed(struct sched_entity *se)
{
	se->sched_delayed = 0;

	/*
	 * Delayed se of cfs_rq have no tasks queued on them.
	 * Do not adjust h_nr_runnable since a dequeue has
	 * already accounted for it or an enqueue of a task
	 * below it will account for it in enqueue_task_fair().
	 */
	if (!entity_is_task(se))
		return;

	for_each_sched_entity(se) {
		struct cfs_rq *cfs_rq = cfs_rq_of(se);

		cfs_rq->h_nr_runnable++;
		if (cfs_rq_throttled(cfs_rq))
			break;
	}
}

static inline void finish_delayed_dequeue_entity(struct sched_entity *se)
{
	clear_delayed(se);
	if (sched_feat(DELAY_ZERO) && se->vlag > 0)
		se->vlag = 0;
}

static bool
dequeue_entity(struct cfs_rq *cfs_rq, struct sched_entity *se, int flags)
{
	bool sleep = flags & DEQUEUE_SLEEP;
	int action = UPDATE_TG;

	update_curr(cfs_rq);
	clear_buddies(cfs_rq, se);

	if (flags & DEQUEUE_DELAYED) {
		SCHED_WARN_ON(!se->sched_delayed);
	} else {
		bool delay = sleep;
		/*
		 * DELAY_DEQUEUE relies on spurious wakeups, special task
		 * states must not suffer spurious wakeups, excempt them.
		 */
		if (flags & DEQUEUE_SPECIAL)
			delay = false;

		SCHED_WARN_ON(delay && se->sched_delayed);

		if (sched_feat(DELAY_DEQUEUE) && delay &&
		    !entity_eligible(cfs_rq, se)) {
			update_load_avg(cfs_rq, se, 0);
			set_delayed(se);
			return false;
		}
	}

	if (entity_is_task(se) && task_on_rq_migrating(task_of(se)))
		action |= DO_DETACH;

	/*
	 * When dequeuing a sched_entity, we must:
	 *   - Update loads to have both entity and cfs_rq synced with now.
	 *   - For group_entity, update its runnable_weight to reflect the new
	 *     h_nr_runnable of its group cfs_rq.
	 *   - Subtract its previous weight from cfs_rq->load.weight.
	 *   - For group entity, update its weight to reflect the new share
	 *     of its group cfs_rq.
	 */
	update_load_avg(cfs_rq, se, action);
	se_update_runnable(se);

	update_stats_dequeue_fair(cfs_rq, se, flags);

	update_entity_lag(cfs_rq, se);
	if (sched_feat(PLACE_REL_DEADLINE) && !sleep) {
		se->deadline -= se->vruntime;
		se->rel_deadline = 1;
	}

	if (se != cfs_rq->curr)
		__dequeue_entity(cfs_rq, se);
	se->on_rq = 0;
	account_entity_dequeue(cfs_rq, se);

	/* return excess runtime on last dequeue */
	return_cfs_rq_runtime(cfs_rq);

	update_cfs_group(se);

	/*
	 * Now advance min_vruntime if @se was the entity holding it back,
	 * except when: DEQUEUE_SAVE && !DEQUEUE_MOVE, in this case we'll be
	 * put back on, and if we advance min_vruntime, we'll be placed back
	 * further than we started -- i.e. we'll be penalized.
	 */
	if ((flags & (DEQUEUE_SAVE | DEQUEUE_MOVE)) != DEQUEUE_SAVE)
		update_min_vruntime(cfs_rq);

	if (flags & DEQUEUE_DELAYED)
		finish_delayed_dequeue_entity(se);

	if (cfs_rq->nr_queued == 0)
		update_idle_cfs_rq_clock_pelt(cfs_rq);

	return true;
}

static void
set_next_entity(struct cfs_rq *cfs_rq, struct sched_entity *se)
{
	clear_buddies(cfs_rq, se);

	/* 'current' is not kept within the tree. */
	if (se->on_rq) {
		/*
		 * Any task has to be enqueued before it get to execute on
		 * a CPU. So account for the time it spent waiting on the
		 * runqueue.
		 */
		update_stats_wait_end_fair(cfs_rq, se);
		__dequeue_entity(cfs_rq, se);
		update_load_avg(cfs_rq, se, UPDATE_TG);
		/*
		 * HACK, stash a copy of deadline at the point of pick in vlag,
		 * which isn't used until dequeue.
		 */
		se->vlag = se->deadline;
	}

	update_stats_curr_start(cfs_rq, se);
	SCHED_WARN_ON(cfs_rq->curr);
	cfs_rq->curr = se;

	/*
	 * Track our maximum slice length, if the CPU's load is at
	 * least twice that of our own weight (i.e. don't track it
	 * when there are only lesser-weight tasks around):
	 */
	if (schedstat_enabled() &&
	    rq_of(cfs_rq)->cfs.load.weight >= 2*se->load.weight) {
		struct sched_statistics *stats;

		stats = __schedstats_from_se(se);
		__schedstat_set(stats->slice_max,
				max((u64)stats->slice_max,
				    se->sum_exec_runtime - se->prev_sum_exec_runtime));
	}

	se->prev_sum_exec_runtime = se->sum_exec_runtime;
}

static int dequeue_entities(struct rq *rq, struct sched_entity *se, int flags);

/*
 * Pick the next process, keeping these things in mind, in this order:
 * 1) keep things fair between processes/task groups
 * 2) pick the "next" process, since someone really wants that to run
 * 3) pick the "last" process, for cache locality
 * 4) do not run the "skip" process, if something else is available
 */
static struct sched_entity *
pick_next_entity(struct rq *rq, struct cfs_rq *cfs_rq)
{
	struct sched_entity *se;

	/*
	 * Picking the ->next buddy will affect latency but not fairness.
	 */
	if (sched_feat(PICK_BUDDY) &&
	    cfs_rq->next && entity_eligible(cfs_rq, cfs_rq->next)) {
		/* ->next will never be delayed */
		SCHED_WARN_ON(cfs_rq->next->sched_delayed);
		return cfs_rq->next;
	}

	se = pick_eevdf(cfs_rq);
	if (se->sched_delayed) {
		dequeue_entities(rq, se, DEQUEUE_SLEEP | DEQUEUE_DELAYED);
		/*
		 * Must not reference @se again, see __block_task().
		 */
		return NULL;
	}
	return se;
}

static bool check_cfs_rq_runtime(struct cfs_rq *cfs_rq);

static void put_prev_entity(struct cfs_rq *cfs_rq, struct sched_entity *prev)
{
	/*
	 * If still on the runqueue then deactivate_task()
	 * was not called and update_curr() has to be done:
	 */
	if (prev->on_rq)
		update_curr(cfs_rq);

	/* throttle cfs_rqs exceeding runtime */
	check_cfs_rq_runtime(cfs_rq);

	if (prev->on_rq) {
		update_stats_wait_start_fair(cfs_rq, prev);
		/* Put 'current' back into the tree. */
		__enqueue_entity(cfs_rq, prev);
		/* in !on_rq case, update occurred at dequeue */
		update_load_avg(cfs_rq, prev, 0);
	}
	SCHED_WARN_ON(cfs_rq->curr != prev);
	cfs_rq->curr = NULL;
}

static void
entity_tick(struct cfs_rq *cfs_rq, struct sched_entity *curr, int queued)
{
	/*
	 * Update run-time statistics of the 'current'.
	 */
	update_curr(cfs_rq);

	/*
	 * Ensure that runnable average is periodically updated.
	 */
	update_load_avg(cfs_rq, curr, UPDATE_TG);
	update_cfs_group(curr);

#ifdef CONFIG_SCHED_HRTICK
	/*
	 * queued ticks are scheduled to match the slice, so don't bother
	 * validating it and just reschedule.
	 */
	if (queued) {
		resched_curr_lazy(rq_of(cfs_rq));
		return;
	}
#endif
}


/**************************************************
 * CFS bandwidth control machinery
 */

#ifdef CONFIG_CFS_BANDWIDTH

#ifdef CONFIG_JUMP_LABEL
static struct static_key __cfs_bandwidth_used;

static inline bool cfs_bandwidth_used(void)
{
	return static_key_false(&__cfs_bandwidth_used);
}

void cfs_bandwidth_usage_inc(void)
{
	static_key_slow_inc_cpuslocked(&__cfs_bandwidth_used);
}

void cfs_bandwidth_usage_dec(void)
{
	static_key_slow_dec_cpuslocked(&__cfs_bandwidth_used);
}
#else /* CONFIG_JUMP_LABEL */
static bool cfs_bandwidth_used(void)
{
	return true;
}

void cfs_bandwidth_usage_inc(void) {}
void cfs_bandwidth_usage_dec(void) {}
#endif /* CONFIG_JUMP_LABEL */

/*
 * default period for cfs group bandwidth.
 * default: 0.1s, units: nanoseconds
 */
static inline u64 default_cfs_period(void)
{
	return 100000000ULL;
}

static inline u64 sched_cfs_bandwidth_slice(void)
{
	return (u64)sysctl_sched_cfs_bandwidth_slice * NSEC_PER_USEC;
}

/*
 * Replenish runtime according to assigned quota. We use sched_clock_cpu
 * directly instead of rq->clock to avoid adding additional synchronization
 * around rq->lock.
 *
 * requires cfs_b->lock
 */
void __refill_cfs_bandwidth_runtime(struct cfs_bandwidth *cfs_b)
{
	s64 runtime;

	if (unlikely(cfs_b->quota == RUNTIME_INF))
		return;

	cfs_b->runtime += cfs_b->quota;
	runtime = cfs_b->runtime_snap - cfs_b->runtime;
	if (runtime > 0) {
		cfs_b->burst_time += runtime;
		cfs_b->nr_burst++;
	}

	cfs_b->runtime = min(cfs_b->runtime, cfs_b->quota + cfs_b->burst);
	cfs_b->runtime_snap = cfs_b->runtime;
}

static inline struct cfs_bandwidth *tg_cfs_bandwidth(struct task_group *tg)
{
	return &tg->cfs_bandwidth;
}

/* returns 0 on failure to allocate runtime */
static int __assign_cfs_rq_runtime(struct cfs_bandwidth *cfs_b,
				   struct cfs_rq *cfs_rq, u64 target_runtime)
{
	u64 min_amount, amount = 0;

	lockdep_assert_held(&cfs_b->lock);

	/* note: this is a positive sum as runtime_remaining <= 0 */
	min_amount = target_runtime - cfs_rq->runtime_remaining;

	if (cfs_b->quota == RUNTIME_INF)
		amount = min_amount;
	else {
		start_cfs_bandwidth(cfs_b);

		if (cfs_b->runtime > 0) {
			amount = min(cfs_b->runtime, min_amount);
			cfs_b->runtime -= amount;
			cfs_b->idle = 0;
		}
	}

	cfs_rq->runtime_remaining += amount;

	return cfs_rq->runtime_remaining > 0;
}

/* returns 0 on failure to allocate runtime */
static int assign_cfs_rq_runtime(struct cfs_rq *cfs_rq)
{
	struct cfs_bandwidth *cfs_b = tg_cfs_bandwidth(cfs_rq->tg);
	int ret;

	raw_spin_lock(&cfs_b->lock);
	ret = __assign_cfs_rq_runtime(cfs_b, cfs_rq, sched_cfs_bandwidth_slice());
	raw_spin_unlock(&cfs_b->lock);

	return ret;
}

static void __account_cfs_rq_runtime(struct cfs_rq *cfs_rq, u64 delta_exec)
{
	/* dock delta_exec before expiring quota (as it could span periods) */
	cfs_rq->runtime_remaining -= delta_exec;

	if (likely(cfs_rq->runtime_remaining > 0))
		return;

	if (cfs_rq->throttled)
		return;
	/*
	 * if we're unable to extend our runtime we resched so that the active
	 * hierarchy can be throttled
	 */
	if (!assign_cfs_rq_runtime(cfs_rq) && likely(cfs_rq->curr))
		resched_curr(rq_of(cfs_rq));
}

static __always_inline
void account_cfs_rq_runtime(struct cfs_rq *cfs_rq, u64 delta_exec)
{
	if (!cfs_bandwidth_used() || !cfs_rq->runtime_enabled)
		return;

	__account_cfs_rq_runtime(cfs_rq, delta_exec);
}

static inline int cfs_rq_throttled(struct cfs_rq *cfs_rq)
{
	return cfs_bandwidth_used() && cfs_rq->throttled;
}

/* check whether cfs_rq, or any parent, is throttled */
static inline int throttled_hierarchy(struct cfs_rq *cfs_rq)
{
	return cfs_bandwidth_used() && cfs_rq->throttle_count;
}

/*
 * Ensure that neither of the group entities corresponding to src_cpu or
 * dest_cpu are members of a throttled hierarchy when performing group
 * load-balance operations.
 */
static inline int throttled_lb_pair(struct task_group *tg,
				    int src_cpu, int dest_cpu)
{
	struct cfs_rq *src_cfs_rq, *dest_cfs_rq;

	src_cfs_rq = tg->cfs_rq[src_cpu];
	dest_cfs_rq = tg->cfs_rq[dest_cpu];

	return throttled_hierarchy(src_cfs_rq) ||
	       throttled_hierarchy(dest_cfs_rq);
}

static int tg_unthrottle_up(struct task_group *tg, void *data)
{
	struct rq *rq = data;
	struct cfs_rq *cfs_rq = tg->cfs_rq[cpu_of(rq)];

	cfs_rq->throttle_count--;
	if (!cfs_rq->throttle_count) {
		cfs_rq->throttled_clock_pelt_time += rq_clock_pelt(rq) -
					     cfs_rq->throttled_clock_pelt;

		/* Add cfs_rq with load or one or more already running entities to the list */
		if (!cfs_rq_is_decayed(cfs_rq))
			list_add_leaf_cfs_rq(cfs_rq);

		if (cfs_rq->throttled_clock_self) {
			u64 delta = rq_clock(rq) - cfs_rq->throttled_clock_self;

			cfs_rq->throttled_clock_self = 0;

			if (SCHED_WARN_ON((s64)delta < 0))
				delta = 0;

			cfs_rq->throttled_clock_self_time += delta;
		}
	}

	return 0;
}

static int tg_throttle_down(struct task_group *tg, void *data)
{
	struct rq *rq = data;
	struct cfs_rq *cfs_rq = tg->cfs_rq[cpu_of(rq)];

	/* group is entering throttled state, stop time */
	if (!cfs_rq->throttle_count) {
		cfs_rq->throttled_clock_pelt = rq_clock_pelt(rq);
		list_del_leaf_cfs_rq(cfs_rq);

		SCHED_WARN_ON(cfs_rq->throttled_clock_self);
		if (cfs_rq->nr_queued)
			cfs_rq->throttled_clock_self = rq_clock(rq);
	}
	cfs_rq->throttle_count++;

	return 0;
}

static bool throttle_cfs_rq(struct cfs_rq *cfs_rq)
{
	struct rq *rq = rq_of(cfs_rq);
	struct cfs_bandwidth *cfs_b = tg_cfs_bandwidth(cfs_rq->tg);
	struct sched_entity *se;
	long queued_delta, runnable_delta, idle_delta, dequeue = 1;
	long rq_h_nr_queued = rq->cfs.h_nr_queued;

	raw_spin_lock(&cfs_b->lock);
	/* This will start the period timer if necessary */
	if (__assign_cfs_rq_runtime(cfs_b, cfs_rq, 1)) {
		/*
		 * We have raced with bandwidth becoming available, and if we
		 * actually throttled the timer might not unthrottle us for an
		 * entire period. We additionally needed to make sure that any
		 * subsequent check_cfs_rq_runtime calls agree not to throttle
		 * us, as we may commit to do cfs put_prev+pick_next, so we ask
		 * for 1ns of runtime rather than just check cfs_b.
		 */
		dequeue = 0;
	} else {
		list_add_tail_rcu(&cfs_rq->throttled_list,
				  &cfs_b->throttled_cfs_rq);
	}
	raw_spin_unlock(&cfs_b->lock);

	if (!dequeue)
		return false;  /* Throttle no longer required. */

	se = cfs_rq->tg->se[cpu_of(rq_of(cfs_rq))];

	/* freeze hierarchy runnable averages while throttled */
	rcu_read_lock();
	walk_tg_tree_from(cfs_rq->tg, tg_throttle_down, tg_nop, (void *)rq);
	rcu_read_unlock();

	queued_delta = cfs_rq->h_nr_queued;
	runnable_delta = cfs_rq->h_nr_runnable;
	idle_delta = cfs_rq->h_nr_idle;
	for_each_sched_entity(se) {
		struct cfs_rq *qcfs_rq = cfs_rq_of(se);
		int flags;

		/* throttled entity or throttle-on-deactivate */
		if (!se->on_rq)
			goto done;

		/*
		 * Abuse SPECIAL to avoid delayed dequeue in this instance.
		 * This avoids teaching dequeue_entities() about throttled
		 * entities and keeps things relatively simple.
		 */
		flags = DEQUEUE_SLEEP | DEQUEUE_SPECIAL;
		if (se->sched_delayed)
			flags |= DEQUEUE_DELAYED;
		dequeue_entity(qcfs_rq, se, flags);

		if (cfs_rq_is_idle(group_cfs_rq(se)))
			idle_delta = cfs_rq->h_nr_queued;

		qcfs_rq->h_nr_queued -= queued_delta;
		qcfs_rq->h_nr_runnable -= runnable_delta;
		qcfs_rq->h_nr_idle -= idle_delta;

		if (qcfs_rq->load.weight) {
			/* Avoid re-evaluating load for this entity: */
			se = parent_entity(se);
			break;
		}
	}

	for_each_sched_entity(se) {
		struct cfs_rq *qcfs_rq = cfs_rq_of(se);
		/* throttled entity or throttle-on-deactivate */
		if (!se->on_rq)
			goto done;

		update_load_avg(qcfs_rq, se, 0);
		se_update_runnable(se);

		if (cfs_rq_is_idle(group_cfs_rq(se)))
			idle_delta = cfs_rq->h_nr_queued;

		qcfs_rq->h_nr_queued -= queued_delta;
		qcfs_rq->h_nr_runnable -= runnable_delta;
		qcfs_rq->h_nr_idle -= idle_delta;
	}

	/* At this point se is NULL and we are at root level*/
	sub_nr_running(rq, queued_delta);

	/* Stop the fair server if throttling resulted in no runnable tasks */
	if (rq_h_nr_queued && !rq->cfs.h_nr_queued)
		dl_server_stop(&rq->fair_server);
done:
	/*
	 * Note: distribution will already see us throttled via the
	 * throttled-list.  rq->lock protects completion.
	 */
	cfs_rq->throttled = 1;
	SCHED_WARN_ON(cfs_rq->throttled_clock);
	if (cfs_rq->nr_queued)
		cfs_rq->throttled_clock = rq_clock(rq);
	return true;
}

void unthrottle_cfs_rq(struct cfs_rq *cfs_rq)
{
	struct rq *rq = rq_of(cfs_rq);
	struct cfs_bandwidth *cfs_b = tg_cfs_bandwidth(cfs_rq->tg);
	struct sched_entity *se;
	long queued_delta, runnable_delta, idle_delta;
	long rq_h_nr_queued = rq->cfs.h_nr_queued;

	se = cfs_rq->tg->se[cpu_of(rq)];

	cfs_rq->throttled = 0;

	update_rq_clock(rq);

	raw_spin_lock(&cfs_b->lock);
	if (cfs_rq->throttled_clock) {
		cfs_b->throttled_time += rq_clock(rq) - cfs_rq->throttled_clock;
		cfs_rq->throttled_clock = 0;
	}
	list_del_rcu(&cfs_rq->throttled_list);
	raw_spin_unlock(&cfs_b->lock);

	/* update hierarchical throttle state */
	walk_tg_tree_from(cfs_rq->tg, tg_nop, tg_unthrottle_up, (void *)rq);

	if (!cfs_rq->load.weight) {
		if (!cfs_rq->on_list)
			return;
		/*
		 * Nothing to run but something to decay (on_list)?
		 * Complete the branch.
		 */
		for_each_sched_entity(se) {
			if (list_add_leaf_cfs_rq(cfs_rq_of(se)))
				break;
		}
		goto unthrottle_throttle;
	}

	queued_delta = cfs_rq->h_nr_queued;
	runnable_delta = cfs_rq->h_nr_runnable;
	idle_delta = cfs_rq->h_nr_idle;
	for_each_sched_entity(se) {
		struct cfs_rq *qcfs_rq = cfs_rq_of(se);

		/* Handle any unfinished DELAY_DEQUEUE business first. */
		if (se->sched_delayed) {
			int flags = DEQUEUE_SLEEP | DEQUEUE_DELAYED;

			dequeue_entity(qcfs_rq, se, flags);
		} else if (se->on_rq)
			break;
		enqueue_entity(qcfs_rq, se, ENQUEUE_WAKEUP);

		if (cfs_rq_is_idle(group_cfs_rq(se)))
			idle_delta = cfs_rq->h_nr_queued;

		qcfs_rq->h_nr_queued += queued_delta;
		qcfs_rq->h_nr_runnable += runnable_delta;
		qcfs_rq->h_nr_idle += idle_delta;

		/* end evaluation on encountering a throttled cfs_rq */
		if (cfs_rq_throttled(qcfs_rq))
			goto unthrottle_throttle;
	}

	for_each_sched_entity(se) {
		struct cfs_rq *qcfs_rq = cfs_rq_of(se);

		update_load_avg(qcfs_rq, se, UPDATE_TG);
		se_update_runnable(se);

		if (cfs_rq_is_idle(group_cfs_rq(se)))
			idle_delta = cfs_rq->h_nr_queued;

		qcfs_rq->h_nr_queued += queued_delta;
		qcfs_rq->h_nr_runnable += runnable_delta;
		qcfs_rq->h_nr_idle += idle_delta;

		/* end evaluation on encountering a throttled cfs_rq */
		if (cfs_rq_throttled(qcfs_rq))
			goto unthrottle_throttle;
	}

	/* Start the fair server if un-throttling resulted in new runnable tasks */
	if (!rq_h_nr_queued && rq->cfs.h_nr_queued)
		dl_server_start(&rq->fair_server);

	/* At this point se is NULL and we are at root level*/
	add_nr_running(rq, queued_delta);

unthrottle_throttle:
	assert_list_leaf_cfs_rq(rq);

	/* Determine whether we need to wake up potentially idle CPU: */
	if (rq->curr == rq->idle && rq->cfs.nr_queued)
		resched_curr(rq);
}

#ifdef CONFIG_SMP
static void __cfsb_csd_unthrottle(void *arg)
{
	struct cfs_rq *cursor, *tmp;
	struct rq *rq = arg;
	struct rq_flags rf;

	rq_lock(rq, &rf);

	/*
	 * Iterating over the list can trigger several call to
	 * update_rq_clock() in unthrottle_cfs_rq().
	 * Do it once and skip the potential next ones.
	 */
	update_rq_clock(rq);
	rq_clock_start_loop_update(rq);

	/*
	 * Since we hold rq lock we're safe from concurrent manipulation of
	 * the CSD list. However, this RCU critical section annotates the
	 * fact that we pair with sched_free_group_rcu(), so that we cannot
	 * race with group being freed in the window between removing it
	 * from the list and advancing to the next entry in the list.
	 */
	rcu_read_lock();

	list_for_each_entry_safe(cursor, tmp, &rq->cfsb_csd_list,
				 throttled_csd_list) {
		list_del_init(&cursor->throttled_csd_list);

		if (cfs_rq_throttled(cursor))
			unthrottle_cfs_rq(cursor);
	}

	rcu_read_unlock();

	rq_clock_stop_loop_update(rq);
	rq_unlock(rq, &rf);
}

static inline void __unthrottle_cfs_rq_async(struct cfs_rq *cfs_rq)
{
	struct rq *rq = rq_of(cfs_rq);
	bool first;

	if (rq == this_rq()) {
		unthrottle_cfs_rq(cfs_rq);
		return;
	}

	/* Already enqueued */
	if (SCHED_WARN_ON(!list_empty(&cfs_rq->throttled_csd_list)))
		return;

	first = list_empty(&rq->cfsb_csd_list);
	list_add_tail(&cfs_rq->throttled_csd_list, &rq->cfsb_csd_list);
	if (first)
		smp_call_function_single_async(cpu_of(rq), &rq->cfsb_csd);
}
#else
static inline void __unthrottle_cfs_rq_async(struct cfs_rq *cfs_rq)
{
	unthrottle_cfs_rq(cfs_rq);
}
#endif

static void unthrottle_cfs_rq_async(struct cfs_rq *cfs_rq)
{
	lockdep_assert_rq_held(rq_of(cfs_rq));

	if (SCHED_WARN_ON(!cfs_rq_throttled(cfs_rq) ||
	    cfs_rq->runtime_remaining <= 0))
		return;

	__unthrottle_cfs_rq_async(cfs_rq);
}

static bool distribute_cfs_runtime(struct cfs_bandwidth *cfs_b)
{
	int this_cpu = smp_processor_id();
	u64 runtime, remaining = 1;
	bool throttled = false;
	struct cfs_rq *cfs_rq, *tmp;
	struct rq_flags rf;
	struct rq *rq;
	LIST_HEAD(local_unthrottle);

	rcu_read_lock();
	list_for_each_entry_rcu(cfs_rq, &cfs_b->throttled_cfs_rq,
				throttled_list) {
		rq = rq_of(cfs_rq);

		if (!remaining) {
			throttled = true;
			break;
		}

		rq_lock_irqsave(rq, &rf);
		if (!cfs_rq_throttled(cfs_rq))
			goto next;

		/* Already queued for async unthrottle */
		if (!list_empty(&cfs_rq->throttled_csd_list))
			goto next;

		/* By the above checks, this should never be true */
		SCHED_WARN_ON(cfs_rq->runtime_remaining > 0);

		raw_spin_lock(&cfs_b->lock);
		runtime = -cfs_rq->runtime_remaining + 1;
		if (runtime > cfs_b->runtime)
			runtime = cfs_b->runtime;
		cfs_b->runtime -= runtime;
		remaining = cfs_b->runtime;
		raw_spin_unlock(&cfs_b->lock);

		cfs_rq->runtime_remaining += runtime;

		/* we check whether we're throttled above */
		if (cfs_rq->runtime_remaining > 0) {
			if (cpu_of(rq) != this_cpu) {
				unthrottle_cfs_rq_async(cfs_rq);
			} else {
				/*
				 * We currently only expect to be unthrottling
				 * a single cfs_rq locally.
				 */
				SCHED_WARN_ON(!list_empty(&local_unthrottle));
				list_add_tail(&cfs_rq->throttled_csd_list,
					      &local_unthrottle);
			}
		} else {
			throttled = true;
		}

next:
		rq_unlock_irqrestore(rq, &rf);
	}

	list_for_each_entry_safe(cfs_rq, tmp, &local_unthrottle,
				 throttled_csd_list) {
		struct rq *rq = rq_of(cfs_rq);

		rq_lock_irqsave(rq, &rf);

		list_del_init(&cfs_rq->throttled_csd_list);

		if (cfs_rq_throttled(cfs_rq))
			unthrottle_cfs_rq(cfs_rq);

		rq_unlock_irqrestore(rq, &rf);
	}
	SCHED_WARN_ON(!list_empty(&local_unthrottle));

	rcu_read_unlock();

	return throttled;
}

/*
 * Responsible for refilling a task_group's bandwidth and unthrottling its
 * cfs_rqs as appropriate. If there has been no activity within the last
 * period the timer is deactivated until scheduling resumes; cfs_b->idle is
 * used to track this state.
 */
static int do_sched_cfs_period_timer(struct cfs_bandwidth *cfs_b, int overrun, unsigned long flags)
{
	int throttled;

	/* no need to continue the timer with no bandwidth constraint */
	if (cfs_b->quota == RUNTIME_INF)
		goto out_deactivate;

	throttled = !list_empty(&cfs_b->throttled_cfs_rq);
	cfs_b->nr_periods += overrun;

	/* Refill extra burst quota even if cfs_b->idle */
	__refill_cfs_bandwidth_runtime(cfs_b);

	/*
	 * idle depends on !throttled (for the case of a large deficit), and if
	 * we're going inactive then everything else can be deferred
	 */
	if (cfs_b->idle && !throttled)
		goto out_deactivate;

	if (!throttled) {
		/* mark as potentially idle for the upcoming period */
		cfs_b->idle = 1;
		return 0;
	}

	/* account preceding periods in which throttling occurred */
	cfs_b->nr_throttled += overrun;

	/*
	 * This check is repeated as we release cfs_b->lock while we unthrottle.
	 */
	while (throttled && cfs_b->runtime > 0) {
		raw_spin_unlock_irqrestore(&cfs_b->lock, flags);
		/* we can't nest cfs_b->lock while distributing bandwidth */
		throttled = distribute_cfs_runtime(cfs_b);
		raw_spin_lock_irqsave(&cfs_b->lock, flags);
	}

	/*
	 * While we are ensured activity in the period following an
	 * unthrottle, this also covers the case in which the new bandwidth is
	 * insufficient to cover the existing bandwidth deficit.  (Forcing the
	 * timer to remain active while there are any throttled entities.)
	 */
	cfs_b->idle = 0;

	return 0;

out_deactivate:
	return 1;
}

/* a cfs_rq won't donate quota below this amount */
static const u64 min_cfs_rq_runtime = 1 * NSEC_PER_MSEC;
/* minimum remaining period time to redistribute slack quota */
static const u64 min_bandwidth_expiration = 2 * NSEC_PER_MSEC;
/* how long we wait to gather additional slack before distributing */
static const u64 cfs_bandwidth_slack_period = 5 * NSEC_PER_MSEC;

/*
 * Are we near the end of the current quota period?
 *
 * Requires cfs_b->lock for hrtimer_expires_remaining to be safe against the
 * hrtimer base being cleared by hrtimer_start. In the case of
 * migrate_hrtimers, base is never cleared, so we are fine.
 */
static int runtime_refresh_within(struct cfs_bandwidth *cfs_b, u64 min_expire)
{
	struct hrtimer *refresh_timer = &cfs_b->period_timer;
	s64 remaining;

	/* if the call-back is running a quota refresh is already occurring */
	if (hrtimer_callback_running(refresh_timer))
		return 1;

	/* is a quota refresh about to occur? */
	remaining = ktime_to_ns(hrtimer_expires_remaining(refresh_timer));
	if (remaining < (s64)min_expire)
		return 1;

	return 0;
}

static void start_cfs_slack_bandwidth(struct cfs_bandwidth *cfs_b)
{
	u64 min_left = cfs_bandwidth_slack_period + min_bandwidth_expiration;

	/* if there's a quota refresh soon don't bother with slack */
	if (runtime_refresh_within(cfs_b, min_left))
		return;

	/* don't push forwards an existing deferred unthrottle */
	if (cfs_b->slack_started)
		return;
	cfs_b->slack_started = true;

	hrtimer_start(&cfs_b->slack_timer,
			ns_to_ktime(cfs_bandwidth_slack_period),
			HRTIMER_MODE_REL);
}

/* we know any runtime found here is valid as update_curr() precedes return */
static void __return_cfs_rq_runtime(struct cfs_rq *cfs_rq)
{
	struct cfs_bandwidth *cfs_b = tg_cfs_bandwidth(cfs_rq->tg);
	s64 slack_runtime = cfs_rq->runtime_remaining - min_cfs_rq_runtime;

	if (slack_runtime <= 0)
		return;

	raw_spin_lock(&cfs_b->lock);
	if (cfs_b->quota != RUNTIME_INF) {
		cfs_b->runtime += slack_runtime;

		/* we are under rq->lock, defer unthrottling using a timer */
		if (cfs_b->runtime > sched_cfs_bandwidth_slice() &&
		    !list_empty(&cfs_b->throttled_cfs_rq))
			start_cfs_slack_bandwidth(cfs_b);
	}
	raw_spin_unlock(&cfs_b->lock);

	/* even if it's not valid for return we don't want to try again */
	cfs_rq->runtime_remaining -= slack_runtime;
}

static __always_inline void return_cfs_rq_runtime(struct cfs_rq *cfs_rq)
{
	if (!cfs_bandwidth_used())
		return;

	if (!cfs_rq->runtime_enabled || cfs_rq->nr_queued)
		return;

	__return_cfs_rq_runtime(cfs_rq);
}

/*
 * This is done with a timer (instead of inline with bandwidth return) since
 * it's necessary to juggle rq->locks to unthrottle their respective cfs_rqs.
 */
static void do_sched_cfs_slack_timer(struct cfs_bandwidth *cfs_b)
{
	u64 runtime = 0, slice = sched_cfs_bandwidth_slice();
	unsigned long flags;

	/* confirm we're still not at a refresh boundary */
	raw_spin_lock_irqsave(&cfs_b->lock, flags);
	cfs_b->slack_started = false;

	if (runtime_refresh_within(cfs_b, min_bandwidth_expiration)) {
		raw_spin_unlock_irqrestore(&cfs_b->lock, flags);
		return;
	}

	if (cfs_b->quota != RUNTIME_INF && cfs_b->runtime > slice)
		runtime = cfs_b->runtime;

	raw_spin_unlock_irqrestore(&cfs_b->lock, flags);

	if (!runtime)
		return;

	distribute_cfs_runtime(cfs_b);
}

/*
 * When a group wakes up we want to make sure that its quota is not already
 * expired/exceeded, otherwise it may be allowed to steal additional ticks of
 * runtime as update_curr() throttling can not trigger until it's on-rq.
 */
static void check_enqueue_throttle(struct cfs_rq *cfs_rq)
{
	if (!cfs_bandwidth_used())
		return;

	/* an active group must be handled by the update_curr()->put() path */
	if (!cfs_rq->runtime_enabled || cfs_rq->curr)
		return;

	/* ensure the group is not already throttled */
	if (cfs_rq_throttled(cfs_rq))
		return;

	/* update runtime allocation */
	account_cfs_rq_runtime(cfs_rq, 0);
	if (cfs_rq->runtime_remaining <= 0)
		throttle_cfs_rq(cfs_rq);
}

static void sync_throttle(struct task_group *tg, int cpu)
{
	struct cfs_rq *pcfs_rq, *cfs_rq;

	if (!cfs_bandwidth_used())
		return;

	if (!tg->parent)
		return;

	cfs_rq = tg->cfs_rq[cpu];
	pcfs_rq = tg->parent->cfs_rq[cpu];

	cfs_rq->throttle_count = pcfs_rq->throttle_count;
	cfs_rq->throttled_clock_pelt = rq_clock_pelt(cpu_rq(cpu));
}

/* conditionally throttle active cfs_rq's from put_prev_entity() */
static bool check_cfs_rq_runtime(struct cfs_rq *cfs_rq)
{
	if (!cfs_bandwidth_used())
		return false;

	if (likely(!cfs_rq->runtime_enabled || cfs_rq->runtime_remaining > 0))
		return false;

	/*
	 * it's possible for a throttled entity to be forced into a running
	 * state (e.g. set_curr_task), in this case we're finished.
	 */
	if (cfs_rq_throttled(cfs_rq))
		return true;

	return throttle_cfs_rq(cfs_rq);
}

static enum hrtimer_restart sched_cfs_slack_timer(struct hrtimer *timer)
{
	struct cfs_bandwidth *cfs_b =
		container_of(timer, struct cfs_bandwidth, slack_timer);

	do_sched_cfs_slack_timer(cfs_b);

	return HRTIMER_NORESTART;
}

extern const u64 max_cfs_quota_period;

static enum hrtimer_restart sched_cfs_period_timer(struct hrtimer *timer)
{
	struct cfs_bandwidth *cfs_b =
		container_of(timer, struct cfs_bandwidth, period_timer);
	unsigned long flags;
	int overrun;
	int idle = 0;
	int count = 0;

	raw_spin_lock_irqsave(&cfs_b->lock, flags);
	for (;;) {
		overrun = hrtimer_forward_now(timer, cfs_b->period);
		if (!overrun)
			break;

		idle = do_sched_cfs_period_timer(cfs_b, overrun, flags);

		if (++count > 3) {
			u64 new, old = ktime_to_ns(cfs_b->period);

			/*
			 * Grow period by a factor of 2 to avoid losing precision.
			 * Precision loss in the quota/period ratio can cause __cfs_schedulable
			 * to fail.
			 */
			new = old * 2;
			if (new < max_cfs_quota_period) {
				cfs_b->period = ns_to_ktime(new);
				cfs_b->quota *= 2;
				cfs_b->burst *= 2;

				pr_warn_ratelimited(
	"cfs_period_timer[cpu%d]: period too short, scaling up (new cfs_period_us = %lld, cfs_quota_us = %lld)\n",
					smp_processor_id(),
					div_u64(new, NSEC_PER_USEC),
					div_u64(cfs_b->quota, NSEC_PER_USEC));
			} else {
				pr_warn_ratelimited(
	"cfs_period_timer[cpu%d]: period too short, but cannot scale up without losing precision (cfs_period_us = %lld, cfs_quota_us = %lld)\n",
					smp_processor_id(),
					div_u64(old, NSEC_PER_USEC),
					div_u64(cfs_b->quota, NSEC_PER_USEC));
			}

			/* reset count so we don't come right back in here */
			count = 0;
		}
	}
	if (idle)
		cfs_b->period_active = 0;
	raw_spin_unlock_irqrestore(&cfs_b->lock, flags);

	return idle ? HRTIMER_NORESTART : HRTIMER_RESTART;
}

void init_cfs_bandwidth(struct cfs_bandwidth *cfs_b, struct cfs_bandwidth *parent)
{
	raw_spin_lock_init(&cfs_b->lock);
	cfs_b->runtime = 0;
	cfs_b->quota = RUNTIME_INF;
	cfs_b->period = ns_to_ktime(default_cfs_period());
	cfs_b->burst = 0;
	cfs_b->hierarchical_quota = parent ? parent->hierarchical_quota : RUNTIME_INF;

	INIT_LIST_HEAD(&cfs_b->throttled_cfs_rq);
	hrtimer_init(&cfs_b->period_timer, CLOCK_MONOTONIC, HRTIMER_MODE_ABS_PINNED);
	cfs_b->period_timer.function = sched_cfs_period_timer;

	/* Add a random offset so that timers interleave */
	hrtimer_set_expires(&cfs_b->period_timer,
			    get_random_u32_below(cfs_b->period));
	hrtimer_init(&cfs_b->slack_timer, CLOCK_MONOTONIC, HRTIMER_MODE_REL);
	cfs_b->slack_timer.function = sched_cfs_slack_timer;
	cfs_b->slack_started = false;
}

static void init_cfs_rq_runtime(struct cfs_rq *cfs_rq)
{
	cfs_rq->runtime_enabled = 0;
	INIT_LIST_HEAD(&cfs_rq->throttled_list);
	INIT_LIST_HEAD(&cfs_rq->throttled_csd_list);
}

void start_cfs_bandwidth(struct cfs_bandwidth *cfs_b)
{
	lockdep_assert_held(&cfs_b->lock);

	if (cfs_b->period_active)
		return;

	cfs_b->period_active = 1;
	hrtimer_forward_now(&cfs_b->period_timer, cfs_b->period);
	hrtimer_start_expires(&cfs_b->period_timer, HRTIMER_MODE_ABS_PINNED);
}

static void destroy_cfs_bandwidth(struct cfs_bandwidth *cfs_b)
{
	int __maybe_unused i;

	/* init_cfs_bandwidth() was not called */
	if (!cfs_b->throttled_cfs_rq.next)
		return;

	hrtimer_cancel(&cfs_b->period_timer);
	hrtimer_cancel(&cfs_b->slack_timer);

	/*
	 * It is possible that we still have some cfs_rq's pending on a CSD
	 * list, though this race is very rare. In order for this to occur, we
	 * must have raced with the last task leaving the group while there
	 * exist throttled cfs_rq(s), and the period_timer must have queued the
	 * CSD item but the remote cpu has not yet processed it. To handle this,
	 * we can simply flush all pending CSD work inline here. We're
	 * guaranteed at this point that no additional cfs_rq of this group can
	 * join a CSD list.
	 */
#ifdef CONFIG_SMP
	for_each_possible_cpu(i) {
		struct rq *rq = cpu_rq(i);
		unsigned long flags;

		if (list_empty(&rq->cfsb_csd_list))
			continue;

		local_irq_save(flags);
		__cfsb_csd_unthrottle(rq);
		local_irq_restore(flags);
	}
#endif
}

/*
 * Both these CPU hotplug callbacks race against unregister_fair_sched_group()
 *
 * The race is harmless, since modifying bandwidth settings of unhooked group
 * bits doesn't do much.
 */

/* cpu online callback */
static void __maybe_unused update_runtime_enabled(struct rq *rq)
{
	struct task_group *tg;

	lockdep_assert_rq_held(rq);

	rcu_read_lock();
	list_for_each_entry_rcu(tg, &task_groups, list) {
		struct cfs_bandwidth *cfs_b = &tg->cfs_bandwidth;
		struct cfs_rq *cfs_rq = tg->cfs_rq[cpu_of(rq)];

		raw_spin_lock(&cfs_b->lock);
		cfs_rq->runtime_enabled = cfs_b->quota != RUNTIME_INF;
		raw_spin_unlock(&cfs_b->lock);
	}
	rcu_read_unlock();
}

/* cpu offline callback */
static void __maybe_unused unthrottle_offline_cfs_rqs(struct rq *rq)
{
	struct task_group *tg;

	lockdep_assert_rq_held(rq);

	// Do not unthrottle for an active CPU
	if (cpumask_test_cpu(cpu_of(rq), cpu_active_mask))
		return;

	/*
	 * The rq clock has already been updated in the
	 * set_rq_offline(), so we should skip updating
	 * the rq clock again in unthrottle_cfs_rq().
	 */
	rq_clock_start_loop_update(rq);

	rcu_read_lock();
	list_for_each_entry_rcu(tg, &task_groups, list) {
		struct cfs_rq *cfs_rq = tg->cfs_rq[cpu_of(rq)];

		if (!cfs_rq->runtime_enabled)
			continue;

		/*
		 * Offline rq is schedulable till CPU is completely disabled
		 * in take_cpu_down(), so we prevent new cfs throttling here.
		 */
		cfs_rq->runtime_enabled = 0;

		if (!cfs_rq_throttled(cfs_rq))
			continue;

		/*
		 * clock_task is not advancing so we just need to make sure
		 * there's some valid quota amount
		 */
		cfs_rq->runtime_remaining = 1;
		unthrottle_cfs_rq(cfs_rq);
	}
	rcu_read_unlock();

	rq_clock_stop_loop_update(rq);
}

bool cfs_task_bw_constrained(struct task_struct *p)
{
	struct cfs_rq *cfs_rq = task_cfs_rq(p);

	if (!cfs_bandwidth_used())
		return false;

	if (cfs_rq->runtime_enabled ||
	    tg_cfs_bandwidth(cfs_rq->tg)->hierarchical_quota != RUNTIME_INF)
		return true;

	return false;
}

#ifdef CONFIG_NO_HZ_FULL
/* called from pick_next_task_fair() */
static void sched_fair_update_stop_tick(struct rq *rq, struct task_struct *p)
{
	int cpu = cpu_of(rq);

	if (!cfs_bandwidth_used())
		return;

	if (!tick_nohz_full_cpu(cpu))
		return;

	if (rq->nr_running != 1)
		return;

	/*
	 *  We know there is only one task runnable and we've just picked it. The
	 *  normal enqueue path will have cleared TICK_DEP_BIT_SCHED if we will
	 *  be otherwise able to stop the tick. Just need to check if we are using
	 *  bandwidth control.
	 */
	if (cfs_task_bw_constrained(p))
		tick_nohz_dep_set_cpu(cpu, TICK_DEP_BIT_SCHED);
}
#endif

#else /* CONFIG_CFS_BANDWIDTH */

static void account_cfs_rq_runtime(struct cfs_rq *cfs_rq, u64 delta_exec) {}
static bool check_cfs_rq_runtime(struct cfs_rq *cfs_rq) { return false; }
static void check_enqueue_throttle(struct cfs_rq *cfs_rq) {}
static inline void sync_throttle(struct task_group *tg, int cpu) {}
static __always_inline void return_cfs_rq_runtime(struct cfs_rq *cfs_rq) {}

static inline int cfs_rq_throttled(struct cfs_rq *cfs_rq)
{
	return 0;
}

static inline int throttled_hierarchy(struct cfs_rq *cfs_rq)
{
	return 0;
}

static inline int throttled_lb_pair(struct task_group *tg,
				    int src_cpu, int dest_cpu)
{
	return 0;
}

#ifdef CONFIG_FAIR_GROUP_SCHED
void init_cfs_bandwidth(struct cfs_bandwidth *cfs_b, struct cfs_bandwidth *parent) {}
static void init_cfs_rq_runtime(struct cfs_rq *cfs_rq) {}
#endif

static inline struct cfs_bandwidth *tg_cfs_bandwidth(struct task_group *tg)
{
	return NULL;
}
static inline void destroy_cfs_bandwidth(struct cfs_bandwidth *cfs_b) {}
static inline void update_runtime_enabled(struct rq *rq) {}
static inline void unthrottle_offline_cfs_rqs(struct rq *rq) {}
#ifdef CONFIG_CGROUP_SCHED
bool cfs_task_bw_constrained(struct task_struct *p)
{
	return false;
}
#endif
#endif /* CONFIG_CFS_BANDWIDTH */

#if !defined(CONFIG_CFS_BANDWIDTH) || !defined(CONFIG_NO_HZ_FULL)
static inline void sched_fair_update_stop_tick(struct rq *rq, struct task_struct *p) {}
#endif

/**************************************************
 * CFS operations on tasks:
 */

#ifdef CONFIG_SCHED_HRTICK
static void hrtick_start_fair(struct rq *rq, struct task_struct *p)
{
	struct sched_entity *se = &p->se;

	SCHED_WARN_ON(task_rq(p) != rq);

	if (rq->cfs.h_nr_queued > 1) {
		u64 ran = se->sum_exec_runtime - se->prev_sum_exec_runtime;
		u64 slice = se->slice;
		s64 delta = slice - ran;

		if (delta < 0) {
			if (task_current_donor(rq, p))
				resched_curr(rq);
			return;
		}
		hrtick_start(rq, delta);
	}
}

/*
 * called from enqueue/dequeue and updates the hrtick when the
 * current task is from our class and nr_running is low enough
 * to matter.
 */
static void hrtick_update(struct rq *rq)
{
	struct task_struct *donor = rq->donor;

	if (!hrtick_enabled_fair(rq) || donor->sched_class != &fair_sched_class)
		return;

	hrtick_start_fair(rq, donor);
}
#else /* !CONFIG_SCHED_HRTICK */
static inline void
hrtick_start_fair(struct rq *rq, struct task_struct *p)
{
}

static inline void hrtick_update(struct rq *rq)
{
}
#endif

#ifdef CONFIG_SMP
static inline bool cpu_overutilized(int cpu)
{
	unsigned long  rq_util_min, rq_util_max;

	if (!sched_energy_enabled())
		return false;

	rq_util_min = uclamp_rq_get(cpu_rq(cpu), UCLAMP_MIN);
	rq_util_max = uclamp_rq_get(cpu_rq(cpu), UCLAMP_MAX);

	/* Return true only if the utilization doesn't fit CPU's capacity */
	return !util_fits_cpu(cpu_util_cfs(cpu), rq_util_min, rq_util_max, cpu);
}

/*
 * overutilized value make sense only if EAS is enabled
 */
static inline bool is_rd_overutilized(struct root_domain *rd)
{
	return !sched_energy_enabled() || READ_ONCE(rd->overutilized);
}

static inline void set_rd_overutilized(struct root_domain *rd, bool flag)
{
	if (!sched_energy_enabled())
		return;

	WRITE_ONCE(rd->overutilized, flag);
	trace_sched_overutilized_tp(rd, flag);
}

static inline void check_update_overutilized_status(struct rq *rq)
{
	/*
	 * overutilized field is used for load balancing decisions only
	 * if energy aware scheduler is being used
	 */

	if (!is_rd_overutilized(rq->rd) && cpu_overutilized(rq->cpu))
		set_rd_overutilized(rq->rd, 1);
}
#else
static inline void check_update_overutilized_status(struct rq *rq) { }
#endif

/* Runqueue only has SCHED_IDLE tasks enqueued */
static int sched_idle_rq(struct rq *rq)
{
	return unlikely(rq->nr_running == rq->cfs.h_nr_idle &&
			rq->nr_running);
}

#ifdef CONFIG_SMP
static int sched_idle_cpu(int cpu)
{
	return sched_idle_rq(cpu_rq(cpu));
}
#endif

static void
requeue_delayed_entity(struct sched_entity *se)
{
	struct cfs_rq *cfs_rq = cfs_rq_of(se);

	/*
	 * se->sched_delayed should imply: se->on_rq == 1.
	 * Because a delayed entity is one that is still on
	 * the runqueue competing until elegibility.
	 */
	SCHED_WARN_ON(!se->sched_delayed);
	SCHED_WARN_ON(!se->on_rq);

	if (sched_feat(DELAY_ZERO)) {
		update_entity_lag(cfs_rq, se);
		if (se->vlag > 0) {
			cfs_rq->nr_queued--;
			if (se != cfs_rq->curr)
				__dequeue_entity(cfs_rq, se);
			se->vlag = 0;
			place_entity(cfs_rq, se, 0);
			if (se != cfs_rq->curr)
				__enqueue_entity(cfs_rq, se);
			cfs_rq->nr_queued++;
		}
	}

	update_load_avg(cfs_rq, se, 0);
	clear_delayed(se);
}

/*
 * The enqueue_task method is called before nr_running is
 * increased. Here we update the fair scheduling stats and
 * then put the task into the rbtree:
 */
static void
enqueue_task_fair(struct rq *rq, struct task_struct *p, int flags)
{
	struct cfs_rq *cfs_rq;
	struct sched_entity *se = &p->se;
	int h_nr_idle = task_has_idle_policy(p);
	int h_nr_runnable = 1;
	int task_new = !(flags & ENQUEUE_WAKEUP);
	int rq_h_nr_queued = rq->cfs.h_nr_queued;
	u64 slice = 0;

	/*
	 * The code below (indirectly) updates schedutil which looks at
	 * the cfs_rq utilization to select a frequency.
	 * Let's add the task's estimated utilization to the cfs_rq's
	 * estimated utilization, before we update schedutil.
	 */
	if (!(p->se.sched_delayed && (task_on_rq_migrating(p) || (flags & ENQUEUE_RESTORE))))
		util_est_enqueue(&rq->cfs, p);

	if (flags & ENQUEUE_DELAYED) {
		requeue_delayed_entity(se);
		return;
	}

	/*
	 * If in_iowait is set, the code below may not trigger any cpufreq
	 * utilization updates, so do it here explicitly with the IOWAIT flag
	 * passed.
	 */
	if (p->in_iowait)
		cpufreq_update_util(rq, SCHED_CPUFREQ_IOWAIT);

	if (task_new && se->sched_delayed)
		h_nr_runnable = 0;

	for_each_sched_entity(se) {
		if (se->on_rq) {
			if (se->sched_delayed)
				requeue_delayed_entity(se);
			break;
		}
		cfs_rq = cfs_rq_of(se);

		/*
		 * Basically set the slice of group entries to the min_slice of
		 * their respective cfs_rq. This ensures the group can service
		 * its entities in the desired time-frame.
		 */
		if (slice) {
			se->slice = slice;
			se->custom_slice = 1;
		}
		enqueue_entity(cfs_rq, se, flags);
		slice = cfs_rq_min_slice(cfs_rq);

		cfs_rq->h_nr_runnable += h_nr_runnable;
		cfs_rq->h_nr_queued++;
		cfs_rq->h_nr_idle += h_nr_idle;

		if (cfs_rq_is_idle(cfs_rq))
			h_nr_idle = 1;

		/* end evaluation on encountering a throttled cfs_rq */
		if (cfs_rq_throttled(cfs_rq))
			goto enqueue_throttle;

		flags = ENQUEUE_WAKEUP;
	}

	for_each_sched_entity(se) {
		cfs_rq = cfs_rq_of(se);

		update_load_avg(cfs_rq, se, UPDATE_TG);
		se_update_runnable(se);
		update_cfs_group(se);

		se->slice = slice;
		slice = cfs_rq_min_slice(cfs_rq);

		cfs_rq->h_nr_runnable += h_nr_runnable;
		cfs_rq->h_nr_queued++;
		cfs_rq->h_nr_idle += h_nr_idle;

		if (cfs_rq_is_idle(cfs_rq))
			h_nr_idle = 1;

		/* end evaluation on encountering a throttled cfs_rq */
		if (cfs_rq_throttled(cfs_rq))
			goto enqueue_throttle;
	}

	if (!rq_h_nr_queued && rq->cfs.h_nr_queued) {
		/* Account for idle runtime */
		if (!rq->nr_running)
			dl_server_update_idle_time(rq, rq->curr);
		dl_server_start(&rq->fair_server);
	}

	/* At this point se is NULL and we are at root level*/
	add_nr_running(rq, 1);

	/*
	 * Since new tasks are assigned an initial util_avg equal to
	 * half of the spare capacity of their CPU, tiny tasks have the
	 * ability to cross the overutilized threshold, which will
	 * result in the load balancer ruining all the task placement
	 * done by EAS. As a way to mitigate that effect, do not account
	 * for the first enqueue operation of new tasks during the
	 * overutilized flag detection.
	 *
	 * A better way of solving this problem would be to wait for
	 * the PELT signals of tasks to converge before taking them
	 * into account, but that is not straightforward to implement,
	 * and the following generally works well enough in practice.
	 */
	if (!task_new)
		check_update_overutilized_status(rq);

enqueue_throttle:
	assert_list_leaf_cfs_rq(rq);

	hrtick_update(rq);
}

static void set_next_buddy(struct sched_entity *se);

/*
 * Basically dequeue_task_fair(), except it can deal with dequeue_entity()
 * failing half-way through and resume the dequeue later.
 *
 * Returns:
 * -1 - dequeue delayed
 *  0 - dequeue throttled
 *  1 - dequeue complete
 */
static int dequeue_entities(struct rq *rq, struct sched_entity *se, int flags)
{
	bool was_sched_idle = sched_idle_rq(rq);
	int rq_h_nr_queued = rq->cfs.h_nr_queued;
	bool task_sleep = flags & DEQUEUE_SLEEP;
	bool task_delayed = flags & DEQUEUE_DELAYED;
	struct task_struct *p = NULL;
	int h_nr_idle = 0;
	int h_nr_queued = 0;
	int h_nr_runnable = 0;
	struct cfs_rq *cfs_rq;
	u64 slice = 0;

	if (entity_is_task(se)) {
		p = task_of(se);
		h_nr_queued = 1;
		h_nr_idle = task_has_idle_policy(p);
		if (task_sleep || task_delayed || !se->sched_delayed)
			h_nr_runnable = 1;
	} else {
		cfs_rq = group_cfs_rq(se);
		slice = cfs_rq_min_slice(cfs_rq);
	}

	for_each_sched_entity(se) {
		cfs_rq = cfs_rq_of(se);

		if (!dequeue_entity(cfs_rq, se, flags)) {
			if (p && &p->se == se)
				return -1;

			break;
		}

		cfs_rq->h_nr_runnable -= h_nr_runnable;
		cfs_rq->h_nr_queued -= h_nr_queued;
		cfs_rq->h_nr_idle -= h_nr_idle;

		if (cfs_rq_is_idle(cfs_rq))
			h_nr_idle = h_nr_queued;

		/* end evaluation on encountering a throttled cfs_rq */
		if (cfs_rq_throttled(cfs_rq))
			return 0;

		/* Don't dequeue parent if it has other entities besides us */
		if (cfs_rq->load.weight) {
			slice = cfs_rq_min_slice(cfs_rq);

			/* Avoid re-evaluating load for this entity: */
			se = parent_entity(se);
			/*
			 * Bias pick_next to pick a task from this cfs_rq, as
			 * p is sleeping when it is within its sched_slice.
			 */
			if (task_sleep && se && !throttled_hierarchy(cfs_rq))
				set_next_buddy(se);
			break;
		}
		flags |= DEQUEUE_SLEEP;
		flags &= ~(DEQUEUE_DELAYED | DEQUEUE_SPECIAL);
	}

	for_each_sched_entity(se) {
		cfs_rq = cfs_rq_of(se);

		update_load_avg(cfs_rq, se, UPDATE_TG);
		se_update_runnable(se);
		update_cfs_group(se);

		se->slice = slice;
		slice = cfs_rq_min_slice(cfs_rq);

		cfs_rq->h_nr_runnable -= h_nr_runnable;
		cfs_rq->h_nr_queued -= h_nr_queued;
		cfs_rq->h_nr_idle -= h_nr_idle;

		if (cfs_rq_is_idle(cfs_rq))
			h_nr_idle = h_nr_queued;

		/* end evaluation on encountering a throttled cfs_rq */
		if (cfs_rq_throttled(cfs_rq))
			return 0;
	}

	sub_nr_running(rq, h_nr_queued);

	if (rq_h_nr_queued && !rq->cfs.h_nr_queued)
		dl_server_stop(&rq->fair_server);

	/* balance early to pull high priority tasks */
	if (unlikely(!was_sched_idle && sched_idle_rq(rq)))
		rq->next_balance = jiffies;

	if (p && task_delayed) {
		SCHED_WARN_ON(!task_sleep);
		SCHED_WARN_ON(p->on_rq != 1);

		/* Fix-up what dequeue_task_fair() skipped */
		hrtick_update(rq);

		/*
		 * Fix-up what block_task() skipped.
		 *
		 * Must be last, @p might not be valid after this.
		 */
		__block_task(rq, p);
	}

	return 1;
}

/*
 * The dequeue_task method is called before nr_running is
 * decreased. We remove the task from the rbtree and
 * update the fair scheduling stats:
 */
static bool dequeue_task_fair(struct rq *rq, struct task_struct *p, int flags)
{
	if (!(p->se.sched_delayed && (task_on_rq_migrating(p) || (flags & DEQUEUE_SAVE))))
		util_est_dequeue(&rq->cfs, p);

	util_est_update(&rq->cfs, p, flags & DEQUEUE_SLEEP);
	if (dequeue_entities(rq, &p->se, flags) < 0)
		return false;

	/*
	 * Must not reference @p after dequeue_entities(DEQUEUE_DELAYED).
	 */

	hrtick_update(rq);
	return true;
}

#ifdef CONFIG_SMP

/* Working cpumask for: sched_balance_rq(), sched_balance_newidle(). */
static DEFINE_PER_CPU(cpumask_var_t, load_balance_mask);
static DEFINE_PER_CPU(cpumask_var_t, select_rq_mask);
static DEFINE_PER_CPU(cpumask_var_t, should_we_balance_tmpmask);

#ifdef CONFIG_NO_HZ_COMMON

static struct {
	cpumask_var_t idle_cpus_mask;
	atomic_t nr_cpus;
	int has_blocked;		/* Idle CPUS has blocked load */
	int needs_update;		/* Newly idle CPUs need their next_balance collated */
	unsigned long next_balance;     /* in jiffy units */
	unsigned long next_blocked;	/* Next update of blocked load in jiffies */
} nohz ____cacheline_aligned;

#endif /* CONFIG_NO_HZ_COMMON */

static unsigned long cpu_load(struct rq *rq)
{
	return cfs_rq_load_avg(&rq->cfs);
}

/*
 * cpu_load_without - compute CPU load without any contributions from *p
 * @cpu: the CPU which load is requested
 * @p: the task which load should be discounted
 *
 * The load of a CPU is defined by the load of tasks currently enqueued on that
 * CPU as well as tasks which are currently sleeping after an execution on that
 * CPU.
 *
 * This method returns the load of the specified CPU by discounting the load of
 * the specified task, whenever the task is currently contributing to the CPU
 * load.
 */
static unsigned long cpu_load_without(struct rq *rq, struct task_struct *p)
{
	struct cfs_rq *cfs_rq;
	unsigned int load;

	/* Task has no contribution or is new */
	if (cpu_of(rq) != task_cpu(p) || !READ_ONCE(p->se.avg.last_update_time))
		return cpu_load(rq);

	cfs_rq = &rq->cfs;
	load = READ_ONCE(cfs_rq->avg.load_avg);

	/* Discount task's util from CPU's util */
	lsub_positive(&load, task_h_load(p));

	return load;
}

static unsigned long cpu_runnable(struct rq *rq)
{
	return cfs_rq_runnable_avg(&rq->cfs);
}

static unsigned long cpu_runnable_without(struct rq *rq, struct task_struct *p)
{
	struct cfs_rq *cfs_rq;
	unsigned int runnable;

	/* Task has no contribution or is new */
	if (cpu_of(rq) != task_cpu(p) || !READ_ONCE(p->se.avg.last_update_time))
		return cpu_runnable(rq);

	cfs_rq = &rq->cfs;
	runnable = READ_ONCE(cfs_rq->avg.runnable_avg);

	/* Discount task's runnable from CPU's runnable */
	lsub_positive(&runnable, p->se.avg.runnable_avg);

	return runnable;
}

static unsigned long capacity_of(int cpu)
{
	return cpu_rq(cpu)->cpu_capacity;
}

static void record_wakee(struct task_struct *p)
{
	/*
	 * Only decay a single time; tasks that have less then 1 wakeup per
	 * jiffy will not have built up many flips.
	 */
	if (time_after(jiffies, current->wakee_flip_decay_ts + HZ)) {
		current->wakee_flips >>= 1;
		current->wakee_flip_decay_ts = jiffies;
	}

	if (current->last_wakee != p) {
		current->last_wakee = p;
		current->wakee_flips++;
	}
}

/*
 * Detect M:N waker/wakee relationships via a switching-frequency heuristic.
 *
 * A waker of many should wake a different task than the one last awakened
 * at a frequency roughly N times higher than one of its wakees.
 *
 * In order to determine whether we should let the load spread vs consolidating
 * to shared cache, we look for a minimum 'flip' frequency of llc_size in one
 * partner, and a factor of lls_size higher frequency in the other.
 *
 * With both conditions met, we can be relatively sure that the relationship is
 * non-monogamous, with partner count exceeding socket size.
 *
 * Waker/wakee being client/server, worker/dispatcher, interrupt source or
 * whatever is irrelevant, spread criteria is apparent partner count exceeds
 * socket size.
 */
static int wake_wide(struct task_struct *p)
{
	unsigned int master = current->wakee_flips;
	unsigned int slave = p->wakee_flips;
	int factor = __this_cpu_read(sd_llc_size);

	if (master < slave)
		swap(master, slave);
	if (slave < factor || master < slave * factor)
		return 0;
	return 1;
}

/*
 * The purpose of wake_affine() is to quickly determine on which CPU we can run
 * soonest. For the purpose of speed we only consider the waking and previous
 * CPU.
 *
 * wake_affine_idle() - only considers 'now', it check if the waking CPU is
 *			cache-affine and is (or	will be) idle.
 *
 * wake_affine_weight() - considers the weight to reflect the average
 *			  scheduling latency of the CPUs. This seems to work
 *			  for the overloaded case.
 */
static int
wake_affine_idle(int this_cpu, int prev_cpu, int sync)
{
	/*
	 * If this_cpu is idle, it implies the wakeup is from interrupt
	 * context. Only allow the move if cache is shared. Otherwise an
	 * interrupt intensive workload could force all tasks onto one
	 * node depending on the IO topology or IRQ affinity settings.
	 *
	 * If the prev_cpu is idle and cache affine then avoid a migration.
	 * There is no guarantee that the cache hot data from an interrupt
	 * is more important than cache hot data on the prev_cpu and from
	 * a cpufreq perspective, it's better to have higher utilisation
	 * on one CPU.
	 */
	if (available_idle_cpu(this_cpu) && cpus_share_cache(this_cpu, prev_cpu))
		return available_idle_cpu(prev_cpu) ? prev_cpu : this_cpu;

	if (sync && cpu_rq(this_cpu)->nr_running == 1)
		return this_cpu;

	if (available_idle_cpu(prev_cpu))
		return prev_cpu;

	return nr_cpumask_bits;
}

static int
wake_affine_weight(struct sched_domain *sd, struct task_struct *p,
		   int this_cpu, int prev_cpu, int sync)
{
	s64 this_eff_load, prev_eff_load;
	unsigned long task_load;

	this_eff_load = cpu_load(cpu_rq(this_cpu));

	if (sync) {
		unsigned long current_load = task_h_load(current);

		if (current_load > this_eff_load)
			return this_cpu;

		this_eff_load -= current_load;
	}

	task_load = task_h_load(p);

	this_eff_load += task_load;
	if (sched_feat(WA_BIAS))
		this_eff_load *= 100;
	this_eff_load *= capacity_of(prev_cpu);

	prev_eff_load = cpu_load(cpu_rq(prev_cpu));
	prev_eff_load -= task_load;
	if (sched_feat(WA_BIAS))
		prev_eff_load *= 100 + (sd->imbalance_pct - 100) / 2;
	prev_eff_load *= capacity_of(this_cpu);

	/*
	 * If sync, adjust the weight of prev_eff_load such that if
	 * prev_eff == this_eff that select_idle_sibling() will consider
	 * stacking the wakee on top of the waker if no other CPU is
	 * idle.
	 */
	if (sync)
		prev_eff_load += 1;

	return this_eff_load < prev_eff_load ? this_cpu : nr_cpumask_bits;
}

static int wake_affine(struct sched_domain *sd, struct task_struct *p,
		       int this_cpu, int prev_cpu, int sync)
{
	int target = nr_cpumask_bits;

	if (sched_feat(WA_IDLE))
		target = wake_affine_idle(this_cpu, prev_cpu, sync);

	if (sched_feat(WA_WEIGHT) && target == nr_cpumask_bits)
		target = wake_affine_weight(sd, p, this_cpu, prev_cpu, sync);

	schedstat_inc(p->stats.nr_wakeups_affine_attempts);
	if (target != this_cpu)
		return prev_cpu;

	schedstat_inc(sd->ttwu_move_affine);
	schedstat_inc(p->stats.nr_wakeups_affine);
	return target;
}

static struct sched_group *
sched_balance_find_dst_group(struct sched_domain *sd, struct task_struct *p, int this_cpu);

/*
 * sched_balance_find_dst_group_cpu - find the idlest CPU among the CPUs in the group.
 */
static int
sched_balance_find_dst_group_cpu(struct sched_group *group, struct task_struct *p, int this_cpu)
{
	unsigned long load, min_load = ULONG_MAX;
	unsigned int min_exit_latency = UINT_MAX;
	u64 latest_idle_timestamp = 0;
	int least_loaded_cpu = this_cpu;
	int shallowest_idle_cpu = -1;
	int i;

	/* Check if we have any choice: */
	if (group->group_weight == 1)
		return cpumask_first(sched_group_span(group));

	/* Traverse only the allowed CPUs */
	for_each_cpu_and(i, sched_group_span(group), p->cpus_ptr) {
		struct rq *rq = cpu_rq(i);

		if (!sched_core_cookie_match(rq, p))
			continue;

		if (sched_idle_cpu(i))
			return i;

		if (available_idle_cpu(i)) {
			struct cpuidle_state *idle = idle_get_state(rq);
			if (idle && idle->exit_latency < min_exit_latency) {
				/*
				 * We give priority to a CPU whose idle state
				 * has the smallest exit latency irrespective
				 * of any idle timestamp.
				 */
				min_exit_latency = idle->exit_latency;
				latest_idle_timestamp = rq->idle_stamp;
				shallowest_idle_cpu = i;
			} else if ((!idle || idle->exit_latency == min_exit_latency) &&
				   rq->idle_stamp > latest_idle_timestamp) {
				/*
				 * If equal or no active idle state, then
				 * the most recently idled CPU might have
				 * a warmer cache.
				 */
				latest_idle_timestamp = rq->idle_stamp;
				shallowest_idle_cpu = i;
			}
		} else if (shallowest_idle_cpu == -1) {
			load = cpu_load(cpu_rq(i));
			if (load < min_load) {
				min_load = load;
				least_loaded_cpu = i;
			}
		}
	}

	return shallowest_idle_cpu != -1 ? shallowest_idle_cpu : least_loaded_cpu;
}

static inline int sched_balance_find_dst_cpu(struct sched_domain *sd, struct task_struct *p,
				  int cpu, int prev_cpu, int sd_flag)
{
	int new_cpu = cpu;

	if (!cpumask_intersects(sched_domain_span(sd), p->cpus_ptr))
		return prev_cpu;

	/*
	 * We need task's util for cpu_util_without, sync it up to
	 * prev_cpu's last_update_time.
	 */
	if (!(sd_flag & SD_BALANCE_FORK))
		sync_entity_load_avg(&p->se);

	while (sd) {
		struct sched_group *group;
		struct sched_domain *tmp;
		int weight;

		if (!(sd->flags & sd_flag)) {
			sd = sd->child;
			continue;
		}

		group = sched_balance_find_dst_group(sd, p, cpu);
		if (!group) {
			sd = sd->child;
			continue;
		}

		new_cpu = sched_balance_find_dst_group_cpu(group, p, cpu);
		if (new_cpu == cpu) {
			/* Now try balancing at a lower domain level of 'cpu': */
			sd = sd->child;
			continue;
		}

		/* Now try balancing at a lower domain level of 'new_cpu': */
		cpu = new_cpu;
		weight = sd->span_weight;
		sd = NULL;
		for_each_domain(cpu, tmp) {
			if (weight <= tmp->span_weight)
				break;
			if (tmp->flags & sd_flag)
				sd = tmp;
		}
	}

	return new_cpu;
}

static inline int __select_idle_cpu(int cpu, struct task_struct *p)
{
	if ((available_idle_cpu(cpu) || sched_idle_cpu(cpu)) &&
	    sched_cpu_cookie_match(cpu_rq(cpu), p))
		return cpu;

	return -1;
}

#ifdef CONFIG_SCHED_SMT
DEFINE_STATIC_KEY_FALSE(sched_smt_present);
EXPORT_SYMBOL_GPL(sched_smt_present);

static inline void set_idle_cores(int cpu, int val)
{
	struct sched_domain_shared *sds;

	sds = rcu_dereference(per_cpu(sd_llc_shared, cpu));
	if (sds)
		WRITE_ONCE(sds->has_idle_cores, val);
}

static inline bool test_idle_cores(int cpu)
{
	struct sched_domain_shared *sds;

	sds = rcu_dereference(per_cpu(sd_llc_shared, cpu));
	if (sds)
		return READ_ONCE(sds->has_idle_cores);

	return false;
}

/*
 * Scans the local SMT mask to see if the entire core is idle, and records this
 * information in sd_llc_shared->has_idle_cores.
 *
 * Since SMT siblings share all cache levels, inspecting this limited remote
 * state should be fairly cheap.
 */
void __update_idle_core(struct rq *rq)
{
	int core = cpu_of(rq);
	int cpu;

	rcu_read_lock();
	if (test_idle_cores(core))
		goto unlock;

	for_each_cpu(cpu, cpu_smt_mask(core)) {
		if (cpu == core)
			continue;

		if (!available_idle_cpu(cpu))
			goto unlock;
	}

	set_idle_cores(core, 1);
unlock:
	rcu_read_unlock();
}

/*
 * Scan the entire LLC domain for idle cores; this dynamically switches off if
 * there are no idle cores left in the system; tracked through
 * sd_llc->shared->has_idle_cores and enabled through update_idle_core() above.
 */
static int select_idle_core(struct task_struct *p, int core, struct cpumask *cpus, int *idle_cpu)
{
	bool idle = true;
	int cpu;

	for_each_cpu(cpu, cpu_smt_mask(core)) {
		if (!available_idle_cpu(cpu)) {
			idle = false;
			if (*idle_cpu == -1) {
				if (sched_idle_cpu(cpu) && cpumask_test_cpu(cpu, cpus)) {
					*idle_cpu = cpu;
					break;
				}
				continue;
			}
			break;
		}
		if (*idle_cpu == -1 && cpumask_test_cpu(cpu, cpus))
			*idle_cpu = cpu;
	}

	if (idle)
		return core;

	cpumask_andnot(cpus, cpus, cpu_smt_mask(core));
	return -1;
}

/*
 * Scan the local SMT mask for idle CPUs.
 */
static int select_idle_smt(struct task_struct *p, struct sched_domain *sd, int target)
{
	int cpu;

	for_each_cpu_and(cpu, cpu_smt_mask(target), p->cpus_ptr) {
		if (cpu == target)
			continue;
		/*
		 * Check if the CPU is in the LLC scheduling domain of @target.
		 * Due to isolcpus, there is no guarantee that all the siblings are in the domain.
		 */
		if (!cpumask_test_cpu(cpu, sched_domain_span(sd)))
			continue;
		if (available_idle_cpu(cpu) || sched_idle_cpu(cpu))
			return cpu;
	}

	return -1;
}

#else /* CONFIG_SCHED_SMT */

static inline void set_idle_cores(int cpu, int val)
{
}

static inline bool test_idle_cores(int cpu)
{
	return false;
}

static inline int select_idle_core(struct task_struct *p, int core, struct cpumask *cpus, int *idle_cpu)
{
	return __select_idle_cpu(core, p);
}

static inline int select_idle_smt(struct task_struct *p, struct sched_domain *sd, int target)
{
	return -1;
}

#endif /* CONFIG_SCHED_SMT */

/*
 * Scan the LLC domain for idle CPUs; this is dynamically regulated by
 * comparing the average scan cost (tracked in sd->avg_scan_cost) against the
 * average idle time for this rq (as found in rq->avg_idle).
 */
static int select_idle_cpu(struct task_struct *p, struct sched_domain *sd, bool has_idle_core, int target)
{
	struct cpumask *cpus = this_cpu_cpumask_var_ptr(select_rq_mask);
	int i, cpu, idle_cpu = -1, nr = INT_MAX;
	struct sched_domain_shared *sd_share;

	cpumask_and(cpus, sched_domain_span(sd), p->cpus_ptr);

	if (sched_feat(SIS_UTIL)) {
		sd_share = rcu_dereference(per_cpu(sd_llc_shared, target));
		if (sd_share) {
			/* because !--nr is the condition to stop scan */
			nr = READ_ONCE(sd_share->nr_idle_scan) + 1;
			/* overloaded LLC is unlikely to have idle cpu/core */
			if (nr == 1)
				return -1;
		}
	}

	if (static_branch_unlikely(&sched_cluster_active)) {
		struct sched_group *sg = sd->groups;

		if (sg->flags & SD_CLUSTER) {
			for_each_cpu_wrap(cpu, sched_group_span(sg), target + 1) {
				if (!cpumask_test_cpu(cpu, cpus))
					continue;

				if (has_idle_core) {
					i = select_idle_core(p, cpu, cpus, &idle_cpu);
					if ((unsigned int)i < nr_cpumask_bits)
						return i;
				} else {
					if (--nr <= 0)
						return -1;
					idle_cpu = __select_idle_cpu(cpu, p);
					if ((unsigned int)idle_cpu < nr_cpumask_bits)
						return idle_cpu;
				}
			}
			cpumask_andnot(cpus, cpus, sched_group_span(sg));
		}
	}

	for_each_cpu_wrap(cpu, cpus, target + 1) {
		if (has_idle_core) {
			i = select_idle_core(p, cpu, cpus, &idle_cpu);
			if ((unsigned int)i < nr_cpumask_bits)
				return i;

		} else {
			if (--nr <= 0)
				return -1;
			idle_cpu = __select_idle_cpu(cpu, p);
			if ((unsigned int)idle_cpu < nr_cpumask_bits)
				break;
		}
	}

	if (has_idle_core)
		set_idle_cores(target, false);

	return idle_cpu;
}

/*
 * Scan the asym_capacity domain for idle CPUs; pick the first idle one on which
 * the task fits. If no CPU is big enough, but there are idle ones, try to
 * maximize capacity.
 */
static int
select_idle_capacity(struct task_struct *p, struct sched_domain *sd, int target)
{
	unsigned long task_util, util_min, util_max, best_cap = 0;
	int fits, best_fits = 0;
	int cpu, best_cpu = -1;
	struct cpumask *cpus;

	cpus = this_cpu_cpumask_var_ptr(select_rq_mask);
	cpumask_and(cpus, sched_domain_span(sd), p->cpus_ptr);

	task_util = task_util_est(p);
	util_min = uclamp_eff_value(p, UCLAMP_MIN);
	util_max = uclamp_eff_value(p, UCLAMP_MAX);

	for_each_cpu_wrap(cpu, cpus, target) {
		unsigned long cpu_cap = capacity_of(cpu);

		if (!available_idle_cpu(cpu) && !sched_idle_cpu(cpu))
			continue;

		fits = util_fits_cpu(task_util, util_min, util_max, cpu);

		/* This CPU fits with all requirements */
		if (fits > 0)
			return cpu;
		/*
		 * Only the min performance hint (i.e. uclamp_min) doesn't fit.
		 * Look for the CPU with best capacity.
		 */
		else if (fits < 0)
			cpu_cap = get_actual_cpu_capacity(cpu);

		/*
		 * First, select CPU which fits better (-1 being better than 0).
		 * Then, select the one with best capacity at same level.
		 */
		if ((fits < best_fits) ||
		    ((fits == best_fits) && (cpu_cap > best_cap))) {
			best_cap = cpu_cap;
			best_cpu = cpu;
			best_fits = fits;
		}
	}

	return best_cpu;
}

static inline bool asym_fits_cpu(unsigned long util,
				 unsigned long util_min,
				 unsigned long util_max,
				 int cpu)
{
	if (sched_asym_cpucap_active())
		/*
		 * Return true only if the cpu fully fits the task requirements
		 * which include the utilization and the performance hints.
		 */
		return (util_fits_cpu(util, util_min, util_max, cpu) > 0);

	return true;
}

/*
 * Try and locate an idle core/thread in the LLC cache domain.
 */
static int select_idle_sibling(struct task_struct *p, int prev, int target)
{
	bool has_idle_core = false;
	struct sched_domain *sd;
	unsigned long task_util, util_min, util_max;
	int i, recent_used_cpu, prev_aff = -1;

	/*
	 * On asymmetric system, update task utilization because we will check
	 * that the task fits with CPU's capacity.
	 */
	if (sched_asym_cpucap_active()) {
		sync_entity_load_avg(&p->se);
		task_util = task_util_est(p);
		util_min = uclamp_eff_value(p, UCLAMP_MIN);
		util_max = uclamp_eff_value(p, UCLAMP_MAX);
	}

	/*
	 * per-cpu select_rq_mask usage
	 */
	lockdep_assert_irqs_disabled();

	if ((available_idle_cpu(target) || sched_idle_cpu(target)) &&
	    asym_fits_cpu(task_util, util_min, util_max, target))
		return target;

	/*
	 * If the previous CPU is cache affine and idle, don't be stupid:
	 */
	if (prev != target && cpus_share_cache(prev, target) &&
	    (available_idle_cpu(prev) || sched_idle_cpu(prev)) &&
	    asym_fits_cpu(task_util, util_min, util_max, prev)) {

		if (!static_branch_unlikely(&sched_cluster_active) ||
		    cpus_share_resources(prev, target))
			return prev;

		prev_aff = prev;
	}

	/*
	 * Allow a per-cpu kthread to stack with the wakee if the
	 * kworker thread and the tasks previous CPUs are the same.
	 * The assumption is that the wakee queued work for the
	 * per-cpu kthread that is now complete and the wakeup is
	 * essentially a sync wakeup. An obvious example of this
	 * pattern is IO completions.
	 */
	if (is_per_cpu_kthread(current) &&
	    in_task() &&
	    prev == smp_processor_id() &&
	    this_rq()->nr_running <= 1 &&
	    asym_fits_cpu(task_util, util_min, util_max, prev)) {
		return prev;
	}

	/* Check a recently used CPU as a potential idle candidate: */
	recent_used_cpu = p->recent_used_cpu;
	p->recent_used_cpu = prev;
	if (recent_used_cpu != prev &&
	    recent_used_cpu != target &&
	    cpus_share_cache(recent_used_cpu, target) &&
	    (available_idle_cpu(recent_used_cpu) || sched_idle_cpu(recent_used_cpu)) &&
	    cpumask_test_cpu(recent_used_cpu, p->cpus_ptr) &&
	    asym_fits_cpu(task_util, util_min, util_max, recent_used_cpu)) {

		if (!static_branch_unlikely(&sched_cluster_active) ||
		    cpus_share_resources(recent_used_cpu, target))
			return recent_used_cpu;

	} else {
		recent_used_cpu = -1;
	}

	/*
	 * For asymmetric CPU capacity systems, our domain of interest is
	 * sd_asym_cpucapacity rather than sd_llc.
	 */
	if (sched_asym_cpucap_active()) {
		sd = rcu_dereference(per_cpu(sd_asym_cpucapacity, target));
		/*
		 * On an asymmetric CPU capacity system where an exclusive
		 * cpuset defines a symmetric island (i.e. one unique
		 * capacity_orig value through the cpuset), the key will be set
		 * but the CPUs within that cpuset will not have a domain with
		 * SD_ASYM_CPUCAPACITY. These should follow the usual symmetric
		 * capacity path.
		 */
		if (sd) {
			i = select_idle_capacity(p, sd, target);
			return ((unsigned)i < nr_cpumask_bits) ? i : target;
		}
	}

	sd = rcu_dereference(per_cpu(sd_llc, target));
	if (!sd)
		return target;

	if (sched_smt_active()) {
		has_idle_core = test_idle_cores(target);

		if (!has_idle_core && cpus_share_cache(prev, target)) {
			i = select_idle_smt(p, sd, prev);
			if ((unsigned int)i < nr_cpumask_bits)
				return i;
		}
	}

	i = select_idle_cpu(p, sd, has_idle_core, target);
	if ((unsigned)i < nr_cpumask_bits)
		return i;

	/*
	 * For cluster machines which have lower sharing cache like L2 or
	 * LLC Tag, we tend to find an idle CPU in the target's cluster
	 * first. But prev_cpu or recent_used_cpu may also be a good candidate,
	 * use them if possible when no idle CPU found in select_idle_cpu().
	 */
	if ((unsigned int)prev_aff < nr_cpumask_bits)
		return prev_aff;
	if ((unsigned int)recent_used_cpu < nr_cpumask_bits)
		return recent_used_cpu;

	return target;
}

/**
 * cpu_util() - Estimates the amount of CPU capacity used by CFS tasks.
 * @cpu: the CPU to get the utilization for
 * @p: task for which the CPU utilization should be predicted or NULL
 * @dst_cpu: CPU @p migrates to, -1 if @p moves from @cpu or @p == NULL
 * @boost: 1 to enable boosting, otherwise 0
 *
 * The unit of the return value must be the same as the one of CPU capacity
 * so that CPU utilization can be compared with CPU capacity.
 *
 * CPU utilization is the sum of running time of runnable tasks plus the
 * recent utilization of currently non-runnable tasks on that CPU.
 * It represents the amount of CPU capacity currently used by CFS tasks in
 * the range [0..max CPU capacity] with max CPU capacity being the CPU
 * capacity at f_max.
 *
 * The estimated CPU utilization is defined as the maximum between CPU
 * utilization and sum of the estimated utilization of the currently
 * runnable tasks on that CPU. It preserves a utilization "snapshot" of
 * previously-executed tasks, which helps better deduce how busy a CPU will
 * be when a long-sleeping task wakes up. The contribution to CPU utilization
 * of such a task would be significantly decayed at this point of time.
 *
 * Boosted CPU utilization is defined as max(CPU runnable, CPU utilization).
 * CPU contention for CFS tasks can be detected by CPU runnable > CPU
 * utilization. Boosting is implemented in cpu_util() so that internal
 * users (e.g. EAS) can use it next to external users (e.g. schedutil),
 * latter via cpu_util_cfs_boost().
 *
 * CPU utilization can be higher than the current CPU capacity
 * (f_curr/f_max * max CPU capacity) or even the max CPU capacity because
 * of rounding errors as well as task migrations or wakeups of new tasks.
 * CPU utilization has to be capped to fit into the [0..max CPU capacity]
 * range. Otherwise a group of CPUs (CPU0 util = 121% + CPU1 util = 80%)
 * could be seen as over-utilized even though CPU1 has 20% of spare CPU
 * capacity. CPU utilization is allowed to overshoot current CPU capacity
 * though since this is useful for predicting the CPU capacity required
 * after task migrations (scheduler-driven DVFS).
 *
 * Return: (Boosted) (estimated) utilization for the specified CPU.
 */
static unsigned long
cpu_util(int cpu, struct task_struct *p, int dst_cpu, int boost)
{
	struct cfs_rq *cfs_rq = &cpu_rq(cpu)->cfs;
	unsigned long util = READ_ONCE(cfs_rq->avg.util_avg);
	unsigned long runnable;

	if (boost) {
		runnable = READ_ONCE(cfs_rq->avg.runnable_avg);
		util = max(util, runnable);
	}

	/*
	 * If @dst_cpu is -1 or @p migrates from @cpu to @dst_cpu remove its
	 * contribution. If @p migrates from another CPU to @cpu add its
	 * contribution. In all the other cases @cpu is not impacted by the
	 * migration so its util_avg is already correct.
	 */
	if (p && task_cpu(p) == cpu && dst_cpu != cpu)
		lsub_positive(&util, task_util(p));
	else if (p && task_cpu(p) != cpu && dst_cpu == cpu)
		util += task_util(p);

	if (sched_feat(UTIL_EST)) {
		unsigned long util_est;

		util_est = READ_ONCE(cfs_rq->avg.util_est);

		/*
		 * During wake-up @p isn't enqueued yet and doesn't contribute
		 * to any cpu_rq(cpu)->cfs.avg.util_est.
		 * If @dst_cpu == @cpu add it to "simulate" cpu_util after @p
		 * has been enqueued.
		 *
		 * During exec (@dst_cpu = -1) @p is enqueued and does
		 * contribute to cpu_rq(cpu)->cfs.util_est.
		 * Remove it to "simulate" cpu_util without @p's contribution.
		 *
		 * Despite the task_on_rq_queued(@p) check there is still a
		 * small window for a possible race when an exec
		 * select_task_rq_fair() races with LB's detach_task().
		 *
		 *   detach_task()
		 *     deactivate_task()
		 *       p->on_rq = TASK_ON_RQ_MIGRATING;
		 *       -------------------------------- A
		 *       dequeue_task()                    \
		 *         dequeue_task_fair()              + Race Time
		 *           util_est_dequeue()            /
		 *       -------------------------------- B
		 *
		 * The additional check "current == p" is required to further
		 * reduce the race window.
		 */
		if (dst_cpu == cpu)
			util_est += _task_util_est(p);
		else if (p && unlikely(task_on_rq_queued(p) || current == p))
			lsub_positive(&util_est, _task_util_est(p));

		util = max(util, util_est);
	}

	return min(util, arch_scale_cpu_capacity(cpu));
}

unsigned long cpu_util_cfs(int cpu)
{
	return cpu_util(cpu, NULL, -1, 0);
}

unsigned long cpu_util_cfs_boost(int cpu)
{
	return cpu_util(cpu, NULL, -1, 1);
}

/*
 * cpu_util_without: compute cpu utilization without any contributions from *p
 * @cpu: the CPU which utilization is requested
 * @p: the task which utilization should be discounted
 *
 * The utilization of a CPU is defined by the utilization of tasks currently
 * enqueued on that CPU as well as tasks which are currently sleeping after an
 * execution on that CPU.
 *
 * This method returns the utilization of the specified CPU by discounting the
 * utilization of the specified task, whenever the task is currently
 * contributing to the CPU utilization.
 */
static unsigned long cpu_util_without(int cpu, struct task_struct *p)
{
	/* Task has no contribution or is new */
	if (cpu != task_cpu(p) || !READ_ONCE(p->se.avg.last_update_time))
		p = NULL;

	return cpu_util(cpu, p, -1, 0);
}

/*
 * This function computes an effective utilization for the given CPU, to be
 * used for frequency selection given the linear relation: f = u * f_max.
 *
 * The scheduler tracks the following metrics:
 *
 *   cpu_util_{cfs,rt,dl,irq}()
 *   cpu_bw_dl()
 *
 * Where the cfs,rt and dl util numbers are tracked with the same metric and
 * synchronized windows and are thus directly comparable.
 *
 * The cfs,rt,dl utilization are the running times measured with rq->clock_task
 * which excludes things like IRQ and steal-time. These latter are then accrued
 * in the IRQ utilization.
 *
 * The DL bandwidth number OTOH is not a measured metric but a value computed
 * based on the task model parameters and gives the minimal utilization
 * required to meet deadlines.
 */
unsigned long effective_cpu_util(int cpu, unsigned long util_cfs,
				 unsigned long *min,
				 unsigned long *max)
{
	unsigned long util, irq, scale;
	struct rq *rq = cpu_rq(cpu);

	scale = arch_scale_cpu_capacity(cpu);

	/*
	 * Early check to see if IRQ/steal time saturates the CPU, can be
	 * because of inaccuracies in how we track these -- see
	 * update_irq_load_avg().
	 */
	irq = cpu_util_irq(rq);
	if (unlikely(irq >= scale)) {
		if (min)
			*min = scale;
		if (max)
			*max = scale;
		return scale;
	}

	if (min) {
		/*
		 * The minimum utilization returns the highest level between:
		 * - the computed DL bandwidth needed with the IRQ pressure which
		 *   steals time to the deadline task.
		 * - The minimum performance requirement for CFS and/or RT.
		 */
		*min = max(irq + cpu_bw_dl(rq), uclamp_rq_get(rq, UCLAMP_MIN));

		/*
		 * When an RT task is runnable and uclamp is not used, we must
		 * ensure that the task will run at maximum compute capacity.
		 */
		if (!uclamp_is_used() && rt_rq_is_runnable(&rq->rt))
			*min = max(*min, scale);
	}

	/*
	 * Because the time spend on RT/DL tasks is visible as 'lost' time to
	 * CFS tasks and we use the same metric to track the effective
	 * utilization (PELT windows are synchronized) we can directly add them
	 * to obtain the CPU's actual utilization.
	 */
	util = util_cfs + cpu_util_rt(rq);
	util += cpu_util_dl(rq);

	/*
	 * The maximum hint is a soft bandwidth requirement, which can be lower
	 * than the actual utilization because of uclamp_max requirements.
	 */
	if (max)
		*max = min(scale, uclamp_rq_get(rq, UCLAMP_MAX));

	if (util >= scale)
		return scale;

	/*
	 * There is still idle time; further improve the number by using the
	 * IRQ metric. Because IRQ/steal time is hidden from the task clock we
	 * need to scale the task numbers:
	 *
	 *              max - irq
	 *   U' = irq + --------- * U
	 *                 max
	 */
	util = scale_irq_capacity(util, irq, scale);
	util += irq;

	return min(scale, util);
}

unsigned long sched_cpu_util(int cpu)
{
	return effective_cpu_util(cpu, cpu_util_cfs(cpu), NULL, NULL);
}

/*
 * energy_env - Utilization landscape for energy estimation.
 * @task_busy_time: Utilization contribution by the task for which we test the
 *                  placement. Given by eenv_task_busy_time().
 * @pd_busy_time:   Utilization of the whole perf domain without the task
 *                  contribution. Given by eenv_pd_busy_time().
 * @cpu_cap:        Maximum CPU capacity for the perf domain.
 * @pd_cap:         Entire perf domain capacity. (pd->nr_cpus * cpu_cap).
 */
struct energy_env {
	unsigned long task_busy_time;
	unsigned long pd_busy_time;
	unsigned long cpu_cap;
	unsigned long pd_cap;
};

/*
 * Compute the task busy time for compute_energy(). This time cannot be
 * injected directly into effective_cpu_util() because of the IRQ scaling.
 * The latter only makes sense with the most recent CPUs where the task has
 * run.
 */
static inline void eenv_task_busy_time(struct energy_env *eenv,
				       struct task_struct *p, int prev_cpu)
{
	unsigned long busy_time, max_cap = arch_scale_cpu_capacity(prev_cpu);
	unsigned long irq = cpu_util_irq(cpu_rq(prev_cpu));

	if (unlikely(irq >= max_cap))
		busy_time = max_cap;
	else
		busy_time = scale_irq_capacity(task_util_est(p), irq, max_cap);

	eenv->task_busy_time = busy_time;
}

/*
 * Compute the perf_domain (PD) busy time for compute_energy(). Based on the
 * utilization for each @pd_cpus, it however doesn't take into account
 * clamping since the ratio (utilization / cpu_capacity) is already enough to
 * scale the EM reported power consumption at the (eventually clamped)
 * cpu_capacity.
 *
 * The contribution of the task @p for which we want to estimate the
 * energy cost is removed (by cpu_util()) and must be calculated
 * separately (see eenv_task_busy_time). This ensures:
 *
 *   - A stable PD utilization, no matter which CPU of that PD we want to place
 *     the task on.
 *
 *   - A fair comparison between CPUs as the task contribution (task_util())
 *     will always be the same no matter which CPU utilization we rely on
 *     (util_avg or util_est).
 *
 * Set @eenv busy time for the PD that spans @pd_cpus. This busy time can't
 * exceed @eenv->pd_cap.
 */
static inline void eenv_pd_busy_time(struct energy_env *eenv,
				     struct cpumask *pd_cpus,
				     struct task_struct *p)
{
	unsigned long busy_time = 0;
	int cpu;

	for_each_cpu(cpu, pd_cpus) {
		unsigned long util = cpu_util(cpu, p, -1, 0);

		busy_time += effective_cpu_util(cpu, util, NULL, NULL);
	}

	eenv->pd_busy_time = min(eenv->pd_cap, busy_time);
}

/*
 * Compute the maximum utilization for compute_energy() when the task @p
 * is placed on the cpu @dst_cpu.
 *
 * Returns the maximum utilization among @eenv->cpus. This utilization can't
 * exceed @eenv->cpu_cap.
 */
static inline unsigned long
eenv_pd_max_util(struct energy_env *eenv, struct cpumask *pd_cpus,
		 struct task_struct *p, int dst_cpu)
{
	unsigned long max_util = 0;
	int cpu;

	for_each_cpu(cpu, pd_cpus) {
		struct task_struct *tsk = (cpu == dst_cpu) ? p : NULL;
		unsigned long util = cpu_util(cpu, p, dst_cpu, 1);
		unsigned long eff_util, min, max;

		/*
		 * Performance domain frequency: utilization clamping
		 * must be considered since it affects the selection
		 * of the performance domain frequency.
		 * NOTE: in case RT tasks are running, by default the min
		 * utilization can be max OPP.
		 */
		eff_util = effective_cpu_util(cpu, util, &min, &max);

		/* Task's uclamp can modify min and max value */
		if (tsk && uclamp_is_used()) {
			min = max(min, uclamp_eff_value(p, UCLAMP_MIN));

			/*
			 * If there is no active max uclamp constraint,
			 * directly use task's one, otherwise keep max.
			 */
			if (uclamp_rq_is_idle(cpu_rq(cpu)))
				max = uclamp_eff_value(p, UCLAMP_MAX);
			else
				max = max(max, uclamp_eff_value(p, UCLAMP_MAX));
		}

		eff_util = sugov_effective_cpu_perf(cpu, eff_util, min, max);
		max_util = max(max_util, eff_util);
	}

	return min(max_util, eenv->cpu_cap);
}

/*
 * compute_energy(): Use the Energy Model to estimate the energy that @pd would
 * consume for a given utilization landscape @eenv. When @dst_cpu < 0, the task
 * contribution is ignored.
 */
static inline unsigned long
compute_energy(struct energy_env *eenv, struct perf_domain *pd,
	       struct cpumask *pd_cpus, struct task_struct *p, int dst_cpu)
{
	unsigned long max_util = eenv_pd_max_util(eenv, pd_cpus, p, dst_cpu);
	unsigned long busy_time = eenv->pd_busy_time;
	unsigned long energy;

	if (dst_cpu >= 0)
		busy_time = min(eenv->pd_cap, busy_time + eenv->task_busy_time);

	energy = em_cpu_energy(pd->em_pd, max_util, busy_time, eenv->cpu_cap);

	trace_sched_compute_energy_tp(p, dst_cpu, energy, max_util, busy_time);

	return energy;
}

/*
 * find_energy_efficient_cpu(): Find most energy-efficient target CPU for the
 * waking task. find_energy_efficient_cpu() looks for the CPU with maximum
 * spare capacity in each performance domain and uses it as a potential
 * candidate to execute the task. Then, it uses the Energy Model to figure
 * out which of the CPU candidates is the most energy-efficient.
 *
 * The rationale for this heuristic is as follows. In a performance domain,
 * all the most energy efficient CPU candidates (according to the Energy
 * Model) are those for which we'll request a low frequency. When there are
 * several CPUs for which the frequency request will be the same, we don't
 * have enough data to break the tie between them, because the Energy Model
 * only includes active power costs. With this model, if we assume that
 * frequency requests follow utilization (e.g. using schedutil), the CPU with
 * the maximum spare capacity in a performance domain is guaranteed to be among
 * the best candidates of the performance domain.
 *
 * In practice, it could be preferable from an energy standpoint to pack
 * small tasks on a CPU in order to let other CPUs go in deeper idle states,
 * but that could also hurt our chances to go cluster idle, and we have no
 * ways to tell with the current Energy Model if this is actually a good
 * idea or not. So, find_energy_efficient_cpu() basically favors
 * cluster-packing, and spreading inside a cluster. That should at least be
 * a good thing for latency, and this is consistent with the idea that most
 * of the energy savings of EAS come from the asymmetry of the system, and
 * not so much from breaking the tie between identical CPUs. That's also the
 * reason why EAS is enabled in the topology code only for systems where
 * SD_ASYM_CPUCAPACITY is set.
 *
 * NOTE: Forkees are not accepted in the energy-aware wake-up path because
 * they don't have any useful utilization data yet and it's not possible to
 * forecast their impact on energy consumption. Consequently, they will be
 * placed by sched_balance_find_dst_cpu() on the least loaded CPU, which might turn out
 * to be energy-inefficient in some use-cases. The alternative would be to
 * bias new tasks towards specific types of CPUs first, or to try to infer
 * their util_avg from the parent task, but those heuristics could hurt
 * other use-cases too. So, until someone finds a better way to solve this,
 * let's keep things simple by re-using the existing slow path.
 */
static int find_energy_efficient_cpu(struct task_struct *p, int prev_cpu)
{
	struct cpumask *cpus = this_cpu_cpumask_var_ptr(select_rq_mask);
	unsigned long prev_delta = ULONG_MAX, best_delta = ULONG_MAX;
	unsigned long p_util_min = uclamp_is_used() ? uclamp_eff_value(p, UCLAMP_MIN) : 0;
	unsigned long p_util_max = uclamp_is_used() ? uclamp_eff_value(p, UCLAMP_MAX) : 1024;
	struct root_domain *rd = this_rq()->rd;
	int cpu, best_energy_cpu, target = -1;
	int prev_fits = -1, best_fits = -1;
	unsigned long best_actual_cap = 0;
	unsigned long prev_actual_cap = 0;
	struct sched_domain *sd;
	struct perf_domain *pd;
	struct energy_env eenv;

	rcu_read_lock();
	pd = rcu_dereference(rd->pd);
	if (!pd)
		goto unlock;

	/*
	 * Energy-aware wake-up happens on the lowest sched_domain starting
	 * from sd_asym_cpucapacity spanning over this_cpu and prev_cpu.
	 */
	sd = rcu_dereference(*this_cpu_ptr(&sd_asym_cpucapacity));
	while (sd && !cpumask_test_cpu(prev_cpu, sched_domain_span(sd)))
		sd = sd->parent;
	if (!sd)
		goto unlock;

	target = prev_cpu;

	sync_entity_load_avg(&p->se);
	if (!task_util_est(p) && p_util_min == 0)
		goto unlock;

	eenv_task_busy_time(&eenv, p, prev_cpu);

	for (; pd; pd = pd->next) {
		unsigned long util_min = p_util_min, util_max = p_util_max;
		unsigned long cpu_cap, cpu_actual_cap, util;
		long prev_spare_cap = -1, max_spare_cap = -1;
		unsigned long rq_util_min, rq_util_max;
		unsigned long cur_delta, base_energy;
		int max_spare_cap_cpu = -1;
		int fits, max_fits = -1;

		cpumask_and(cpus, perf_domain_span(pd), cpu_online_mask);

		if (cpumask_empty(cpus))
			continue;

		/* Account external pressure for the energy estimation */
		cpu = cpumask_first(cpus);
		cpu_actual_cap = get_actual_cpu_capacity(cpu);

		eenv.cpu_cap = cpu_actual_cap;
		eenv.pd_cap = 0;

		for_each_cpu(cpu, cpus) {
			struct rq *rq = cpu_rq(cpu);

			eenv.pd_cap += cpu_actual_cap;

			if (!cpumask_test_cpu(cpu, sched_domain_span(sd)))
				continue;

			if (!cpumask_test_cpu(cpu, p->cpus_ptr))
				continue;

			util = cpu_util(cpu, p, cpu, 0);
			cpu_cap = capacity_of(cpu);

			/*
			 * Skip CPUs that cannot satisfy the capacity request.
			 * IOW, placing the task there would make the CPU
			 * overutilized. Take uclamp into account to see how
			 * much capacity we can get out of the CPU; this is
			 * aligned with sched_cpu_util().
			 */
			if (uclamp_is_used() && !uclamp_rq_is_idle(rq)) {
				/*
				 * Open code uclamp_rq_util_with() except for
				 * the clamp() part. I.e.: apply max aggregation
				 * only. util_fits_cpu() logic requires to
				 * operate on non clamped util but must use the
				 * max-aggregated uclamp_{min, max}.
				 */
				rq_util_min = uclamp_rq_get(rq, UCLAMP_MIN);
				rq_util_max = uclamp_rq_get(rq, UCLAMP_MAX);

				util_min = max(rq_util_min, p_util_min);
				util_max = max(rq_util_max, p_util_max);
			}

			fits = util_fits_cpu(util, util_min, util_max, cpu);
			if (!fits)
				continue;

			lsub_positive(&cpu_cap, util);

			if (cpu == prev_cpu) {
				/* Always use prev_cpu as a candidate. */
				prev_spare_cap = cpu_cap;
				prev_fits = fits;
			} else if ((fits > max_fits) ||
				   ((fits == max_fits) && ((long)cpu_cap > max_spare_cap))) {
				/*
				 * Find the CPU with the maximum spare capacity
				 * among the remaining CPUs in the performance
				 * domain.
				 */
				max_spare_cap = cpu_cap;
				max_spare_cap_cpu = cpu;
				max_fits = fits;
			}
		}

		if (max_spare_cap_cpu < 0 && prev_spare_cap < 0)
			continue;

		eenv_pd_busy_time(&eenv, cpus, p);
		/* Compute the 'base' energy of the pd, without @p */
		base_energy = compute_energy(&eenv, pd, cpus, p, -1);

		/* Evaluate the energy impact of using prev_cpu. */
		if (prev_spare_cap > -1) {
			prev_delta = compute_energy(&eenv, pd, cpus, p,
						    prev_cpu);
			/* CPU utilization has changed */
			if (prev_delta < base_energy)
				goto unlock;
			prev_delta -= base_energy;
			prev_actual_cap = cpu_actual_cap;
			best_delta = min(best_delta, prev_delta);
		}

		/* Evaluate the energy impact of using max_spare_cap_cpu. */
		if (max_spare_cap_cpu >= 0 && max_spare_cap > prev_spare_cap) {
			/* Current best energy cpu fits better */
			if (max_fits < best_fits)
				continue;

			/*
			 * Both don't fit performance hint (i.e. uclamp_min)
			 * but best energy cpu has better capacity.
			 */
			if ((max_fits < 0) &&
			    (cpu_actual_cap <= best_actual_cap))
				continue;

			cur_delta = compute_energy(&eenv, pd, cpus, p,
						   max_spare_cap_cpu);
			/* CPU utilization has changed */
			if (cur_delta < base_energy)
				goto unlock;
			cur_delta -= base_energy;

			/*
			 * Both fit for the task but best energy cpu has lower
			 * energy impact.
			 */
			if ((max_fits > 0) && (best_fits > 0) &&
			    (cur_delta >= best_delta))
				continue;

			best_delta = cur_delta;
			best_energy_cpu = max_spare_cap_cpu;
			best_fits = max_fits;
			best_actual_cap = cpu_actual_cap;
		}
	}
	rcu_read_unlock();

	if ((best_fits > prev_fits) ||
	    ((best_fits > 0) && (best_delta < prev_delta)) ||
	    ((best_fits < 0) && (best_actual_cap > prev_actual_cap)))
		target = best_energy_cpu;

	return target;

unlock:
	rcu_read_unlock();

	return target;
}

/*
 * select_task_rq_fair: Select target runqueue for the waking task in domains
 * that have the relevant SD flag set. In practice, this is SD_BALANCE_WAKE,
 * SD_BALANCE_FORK, or SD_BALANCE_EXEC.
 *
 * Balances load by selecting the idlest CPU in the idlest group, or under
 * certain conditions an idle sibling CPU if the domain has SD_WAKE_AFFINE set.
 *
 * Returns the target CPU number.
 */
static int
select_task_rq_fair(struct task_struct *p, int prev_cpu, int wake_flags)
{
	int sync = (wake_flags & WF_SYNC) && !(current->flags & PF_EXITING);
	struct sched_domain *tmp, *sd = NULL;
	int cpu = smp_processor_id();
	int new_cpu = prev_cpu;
	int want_affine = 0;
	/* SD_flags and WF_flags share the first nibble */
	int sd_flag = wake_flags & 0xF;

	/*
	 * required for stable ->cpus_allowed
	 */
	lockdep_assert_held(&p->pi_lock);
	if (wake_flags & WF_TTWU) {
		record_wakee(p);

		if ((wake_flags & WF_CURRENT_CPU) &&
		    cpumask_test_cpu(cpu, p->cpus_ptr))
			return cpu;

		if (!is_rd_overutilized(this_rq()->rd)) {
			new_cpu = find_energy_efficient_cpu(p, prev_cpu);
			if (new_cpu >= 0)
				return new_cpu;
			new_cpu = prev_cpu;
		}

		want_affine = !wake_wide(p) && cpumask_test_cpu(cpu, p->cpus_ptr);
	}

	rcu_read_lock();
	for_each_domain(cpu, tmp) {
		/*
		 * If both 'cpu' and 'prev_cpu' are part of this domain,
		 * cpu is a valid SD_WAKE_AFFINE target.
		 */
		if (want_affine && (tmp->flags & SD_WAKE_AFFINE) &&
		    cpumask_test_cpu(prev_cpu, sched_domain_span(tmp))) {
			if (cpu != prev_cpu)
				new_cpu = wake_affine(tmp, p, cpu, prev_cpu, sync);

			sd = NULL; /* Prefer wake_affine over balance flags */
			break;
		}

		/*
		 * Usually only true for WF_EXEC and WF_FORK, as sched_domains
		 * usually do not have SD_BALANCE_WAKE set. That means wakeup
		 * will usually go to the fast path.
		 */
		if (tmp->flags & sd_flag)
			sd = tmp;
		else if (!want_affine)
			break;
	}

	if (unlikely(sd)) {
		/* Slow path */
		new_cpu = sched_balance_find_dst_cpu(sd, p, cpu, prev_cpu, sd_flag);
	} else if (wake_flags & WF_TTWU) { /* XXX always ? */
		/* Fast path */
		new_cpu = select_idle_sibling(p, prev_cpu, new_cpu);
	}
	rcu_read_unlock();

	return new_cpu;
}

/*
 * Called immediately before a task is migrated to a new CPU; task_cpu(p) and
 * cfs_rq_of(p) references at time of call are still valid and identify the
 * previous CPU. The caller guarantees p->pi_lock or task_rq(p)->lock is held.
 */
static void migrate_task_rq_fair(struct task_struct *p, int new_cpu)
{
	struct sched_entity *se = &p->se;

	if (!task_on_rq_migrating(p)) {
		remove_entity_load_avg(se);

		/*
		 * Here, the task's PELT values have been updated according to
		 * the current rq's clock. But if that clock hasn't been
		 * updated in a while, a substantial idle time will be missed,
		 * leading to an inflation after wake-up on the new rq.
		 *
		 * Estimate the missing time from the cfs_rq last_update_time
		 * and update sched_avg to improve the PELT continuity after
		 * migration.
		 */
		migrate_se_pelt_lag(se);
	}

	/* Tell new CPU we are migrated */
	se->avg.last_update_time = 0;

	update_scan_period(p, new_cpu);
}

static void task_dead_fair(struct task_struct *p)
{
	struct sched_entity *se = &p->se;

	if (se->sched_delayed) {
		struct rq_flags rf;
		struct rq *rq;

		rq = task_rq_lock(p, &rf);
		if (se->sched_delayed) {
			update_rq_clock(rq);
			dequeue_entities(rq, se, DEQUEUE_SLEEP | DEQUEUE_DELAYED);
		}
		task_rq_unlock(rq, p, &rf);
	}

	remove_entity_load_avg(se);
}

/*
 * Set the max capacity the task is allowed to run at for misfit detection.
 */
static void set_task_max_allowed_capacity(struct task_struct *p)
{
	struct asym_cap_data *entry;

	if (!sched_asym_cpucap_active())
		return;

	rcu_read_lock();
	list_for_each_entry_rcu(entry, &asym_cap_list, link) {
		cpumask_t *cpumask;

		cpumask = cpu_capacity_span(entry);
		if (!cpumask_intersects(p->cpus_ptr, cpumask))
			continue;

		p->max_allowed_capacity = entry->capacity;
		break;
	}
	rcu_read_unlock();
}

static void set_cpus_allowed_fair(struct task_struct *p, struct affinity_context *ctx)
{
	set_cpus_allowed_common(p, ctx);
	set_task_max_allowed_capacity(p);
}

static int
balance_fair(struct rq *rq, struct task_struct *prev, struct rq_flags *rf)
{
	if (sched_fair_runnable(rq))
		return 1;

	return sched_balance_newidle(rq, rf) != 0;
}
#else
static inline void set_task_max_allowed_capacity(struct task_struct *p) {}
#endif /* CONFIG_SMP */

static void set_next_buddy(struct sched_entity *se)
{
	for_each_sched_entity(se) {
		if (SCHED_WARN_ON(!se->on_rq))
			return;
		if (se_is_idle(se))
			return;
		cfs_rq_of(se)->next = se;
	}
}

/*
 * Preempt the current task with a newly woken task if needed:
 */
static void check_preempt_wakeup_fair(struct rq *rq, struct task_struct *p, int wake_flags)
{
	struct task_struct *donor = rq->donor;
	struct sched_entity *se = &donor->se, *pse = &p->se;
	struct cfs_rq *cfs_rq = task_cfs_rq(donor);
	int cse_is_idle, pse_is_idle;

	if (unlikely(se == pse))
		return;

	/*
	 * This is possible from callers such as attach_tasks(), in which we
	 * unconditionally wakeup_preempt() after an enqueue (which may have
	 * lead to a throttle).  This both saves work and prevents false
	 * next-buddy nomination below.
	 */
	if (unlikely(throttled_hierarchy(cfs_rq_of(pse))))
		return;

	if (sched_feat(NEXT_BUDDY) && !(wake_flags & WF_FORK) && !pse->sched_delayed) {
		set_next_buddy(pse);
	}

	/*
	 * We can come here with TIF_NEED_RESCHED already set from new task
	 * wake up path.
	 *
	 * Note: this also catches the edge-case of curr being in a throttled
	 * group (e.g. via set_curr_task), since update_curr() (in the
	 * enqueue of curr) will have resulted in resched being set.  This
	 * prevents us from potentially nominating it as a false LAST_BUDDY
	 * below.
	 */
	if (test_tsk_need_resched(rq->curr))
		return;

	if (!sched_feat(WAKEUP_PREEMPTION))
		return;

	find_matching_se(&se, &pse);
	WARN_ON_ONCE(!pse);

	cse_is_idle = se_is_idle(se);
	pse_is_idle = se_is_idle(pse);

	/*
	 * Preempt an idle entity in favor of a non-idle entity (and don't preempt
	 * in the inverse case).
	 */
	if (cse_is_idle && !pse_is_idle)
		goto preempt;
	if (cse_is_idle != pse_is_idle)
		return;

	/*
	 * BATCH and IDLE tasks do not preempt others.
	 */
	if (unlikely(!normal_policy(p->policy)))
		return;

	cfs_rq = cfs_rq_of(se);
	update_curr(cfs_rq);
	/*
	 * If @p has a shorter slice than current and @p is eligible, override
	 * current's slice protection in order to allow preemption.
	 *
	 * Note that even if @p does not turn out to be the most eligible
	 * task at this moment, current's slice protection will be lost.
	 */
	if (do_preempt_short(cfs_rq, pse, se) && se->vlag == se->deadline)
		se->vlag = se->deadline + 1;

	/*
	 * If @p has become the most eligible task, force preemption.
	 */
	if (pick_eevdf(cfs_rq) == pse)
		goto preempt;

	return;

preempt:
	resched_curr_lazy(rq);
}

static struct task_struct *pick_task_fair(struct rq *rq)
{
	struct sched_entity *se;
	struct cfs_rq *cfs_rq;

again:
	cfs_rq = &rq->cfs;
	if (!cfs_rq->nr_queued)
		return NULL;

	do {
		/* Might not have done put_prev_entity() */
		if (cfs_rq->curr && cfs_rq->curr->on_rq)
			update_curr(cfs_rq);

		if (unlikely(check_cfs_rq_runtime(cfs_rq)))
			goto again;

		se = pick_next_entity(rq, cfs_rq);
		if (!se)
			goto again;
		cfs_rq = group_cfs_rq(se);
	} while (cfs_rq);

	return task_of(se);
}

static void __set_next_task_fair(struct rq *rq, struct task_struct *p, bool first);
static void set_next_task_fair(struct rq *rq, struct task_struct *p, bool first);

struct task_struct *
pick_next_task_fair(struct rq *rq, struct task_struct *prev, struct rq_flags *rf)
{
	struct sched_entity *se;
	struct task_struct *p;
	int new_tasks;

again:
	p = pick_task_fair(rq);
	if (!p)
		goto idle;
	se = &p->se;

#ifdef CONFIG_FAIR_GROUP_SCHED
	if (prev->sched_class != &fair_sched_class)
		goto simple;

	__put_prev_set_next_dl_server(rq, prev, p);

	/*
	 * Because of the set_next_buddy() in dequeue_task_fair() it is rather
	 * likely that a next task is from the same cgroup as the current.
	 *
	 * Therefore attempt to avoid putting and setting the entire cgroup
	 * hierarchy, only change the part that actually changes.
	 *
	 * Since we haven't yet done put_prev_entity and if the selected task
	 * is a different task than we started out with, try and touch the
	 * least amount of cfs_rqs.
	 */
	if (prev != p) {
		struct sched_entity *pse = &prev->se;
		struct cfs_rq *cfs_rq;

		while (!(cfs_rq = is_same_group(se, pse))) {
			int se_depth = se->depth;
			int pse_depth = pse->depth;

			if (se_depth <= pse_depth) {
				put_prev_entity(cfs_rq_of(pse), pse);
				pse = parent_entity(pse);
			}
			if (se_depth >= pse_depth) {
				set_next_entity(cfs_rq_of(se), se);
				se = parent_entity(se);
			}
		}

		put_prev_entity(cfs_rq, pse);
		set_next_entity(cfs_rq, se);

		__set_next_task_fair(rq, p, true);
	}

	return p;

simple:
#endif
	put_prev_set_next_task(rq, prev, p);
	return p;

idle:
	if (!rf)
		return NULL;

	new_tasks = sched_balance_newidle(rq, rf);

	/*
	 * Because sched_balance_newidle() releases (and re-acquires) rq->lock, it is
	 * possible for any higher priority task to appear. In that case we
	 * must re-start the pick_next_entity() loop.
	 */
	if (new_tasks < 0)
		return RETRY_TASK;

	if (new_tasks > 0)
		goto again;

	/*
	 * rq is about to be idle, check if we need to update the
	 * lost_idle_time of clock_pelt
	 */
	update_idle_rq_clock_pelt(rq);

	return NULL;
}

static struct task_struct *__pick_next_task_fair(struct rq *rq, struct task_struct *prev)
{
	return pick_next_task_fair(rq, prev, NULL);
}

static bool fair_server_has_tasks(struct sched_dl_entity *dl_se)
{
	return !!dl_se->rq->cfs.nr_queued;
}

static struct task_struct *fair_server_pick_task(struct sched_dl_entity *dl_se)
{
	return pick_task_fair(dl_se->rq);
}

void fair_server_init(struct rq *rq)
{
	struct sched_dl_entity *dl_se = &rq->fair_server;

	init_dl_entity(dl_se);

	dl_server_init(dl_se, rq, fair_server_has_tasks, fair_server_pick_task);
}

/*
 * Account for a descheduled task:
 */
static void put_prev_task_fair(struct rq *rq, struct task_struct *prev, struct task_struct *next)
{
	struct sched_entity *se = &prev->se;
	struct cfs_rq *cfs_rq;

	for_each_sched_entity(se) {
		cfs_rq = cfs_rq_of(se);
		put_prev_entity(cfs_rq, se);
	}
}

/*
 * sched_yield() is very simple
 */
static void yield_task_fair(struct rq *rq)
{
	struct task_struct *curr = rq->curr;
	struct cfs_rq *cfs_rq = task_cfs_rq(curr);
	struct sched_entity *se = &curr->se;

	/*
	 * Are we the only task in the tree?
	 */
	if (unlikely(rq->nr_running == 1))
		return;

	clear_buddies(cfs_rq, se);

	update_rq_clock(rq);
	/*
	 * Update run-time statistics of the 'current'.
	 */
	update_curr(cfs_rq);
	/*
	 * Tell update_rq_clock() that we've just updated,
	 * so we don't do microscopic update in schedule()
	 * and double the fastpath cost.
	 */
	rq_clock_skip_update(rq);

	se->deadline += calc_delta_fair(se->slice, se);
}

static bool yield_to_task_fair(struct rq *rq, struct task_struct *p)
{
	struct sched_entity *se = &p->se;

	/* throttled hierarchies are not runnable */
	if (!se->on_rq || throttled_hierarchy(cfs_rq_of(se)))
		return false;

	/* Tell the scheduler that we'd really like se to run next. */
	set_next_buddy(se);

	yield_task_fair(rq);

	return true;
}

#ifdef CONFIG_SMP
/**************************************************
 * Fair scheduling class load-balancing methods.
 *
 * BASICS
 *
 * The purpose of load-balancing is to achieve the same basic fairness the
 * per-CPU scheduler provides, namely provide a proportional amount of compute
 * time to each task. This is expressed in the following equation:
 *
 *   W_i,n/P_i == W_j,n/P_j for all i,j                               (1)
 *
 * Where W_i,n is the n-th weight average for CPU i. The instantaneous weight
 * W_i,0 is defined as:
 *
 *   W_i,0 = \Sum_j w_i,j                                             (2)
 *
 * Where w_i,j is the weight of the j-th runnable task on CPU i. This weight
 * is derived from the nice value as per sched_prio_to_weight[].
 *
 * The weight average is an exponential decay average of the instantaneous
 * weight:
 *
 *   W'_i,n = (2^n - 1) / 2^n * W_i,n + 1 / 2^n * W_i,0               (3)
 *
 * C_i is the compute capacity of CPU i, typically it is the
 * fraction of 'recent' time available for SCHED_OTHER task execution. But it
 * can also include other factors [XXX].
 *
 * To achieve this balance we define a measure of imbalance which follows
 * directly from (1):
 *
 *   imb_i,j = max{ avg(W/C), W_i/C_i } - min{ avg(W/C), W_j/C_j }    (4)
 *
 * We them move tasks around to minimize the imbalance. In the continuous
 * function space it is obvious this converges, in the discrete case we get
 * a few fun cases generally called infeasible weight scenarios.
 *
 * [XXX expand on:
 *     - infeasible weights;
 *     - local vs global optima in the discrete case. ]
 *
 *
 * SCHED DOMAINS
 *
 * In order to solve the imbalance equation (4), and avoid the obvious O(n^2)
 * for all i,j solution, we create a tree of CPUs that follows the hardware
 * topology where each level pairs two lower groups (or better). This results
 * in O(log n) layers. Furthermore we reduce the number of CPUs going up the
 * tree to only the first of the previous level and we decrease the frequency
 * of load-balance at each level inversely proportional to the number of CPUs in
 * the groups.
 *
 * This yields:
 *
 *     log_2 n     1     n
 *   \Sum       { --- * --- * 2^i } = O(n)                            (5)
 *     i = 0      2^i   2^i
 *                               `- size of each group
 *         |         |     `- number of CPUs doing load-balance
 *         |         `- freq
 *         `- sum over all levels
 *
 * Coupled with a limit on how many tasks we can migrate every balance pass,
 * this makes (5) the runtime complexity of the balancer.
 *
 * An important property here is that each CPU is still (indirectly) connected
 * to every other CPU in at most O(log n) steps:
 *
 * The adjacency matrix of the resulting graph is given by:
 *
 *             log_2 n
 *   A_i,j = \Union     (i % 2^k == 0) && i / 2^(k+1) == j / 2^(k+1)  (6)
 *             k = 0
 *
 * And you'll find that:
 *
 *   A^(log_2 n)_i,j != 0  for all i,j                                (7)
 *
 * Showing there's indeed a path between every CPU in at most O(log n) steps.
 * The task movement gives a factor of O(m), giving a convergence complexity
 * of:
 *
 *   O(nm log n),  n := nr_cpus, m := nr_tasks                        (8)
 *
 *
 * WORK CONSERVING
 *
 * In order to avoid CPUs going idle while there's still work to do, new idle
 * balancing is more aggressive and has the newly idle CPU iterate up the domain
 * tree itself instead of relying on other CPUs to bring it work.
 *
 * This adds some complexity to both (5) and (8) but it reduces the total idle
 * time.
 *
 * [XXX more?]
 *
 *
 * CGROUPS
 *
 * Cgroups make a horror show out of (2), instead of a simple sum we get:
 *
 *                                s_k,i
 *   W_i,0 = \Sum_j \Prod_k w_k * -----                               (9)
 *                                 S_k
 *
 * Where
 *
 *   s_k,i = \Sum_j w_i,j,k  and  S_k = \Sum_i s_k,i                 (10)
 *
 * w_i,j,k is the weight of the j-th runnable task in the k-th cgroup on CPU i.
 *
 * The big problem is S_k, its a global sum needed to compute a local (W_i)
 * property.
 *
 * [XXX write more on how we solve this.. _after_ merging pjt's patches that
 *      rewrite all of this once again.]
 */

static unsigned long __read_mostly max_load_balance_interval = HZ/10;

enum fbq_type { regular, remote, all };

/*
 * 'group_type' describes the group of CPUs at the moment of load balancing.
 *
 * The enum is ordered by pulling priority, with the group with lowest priority
 * first so the group_type can simply be compared when selecting the busiest
 * group. See update_sd_pick_busiest().
 */
enum group_type {
	/* The group has spare capacity that can be used to run more tasks.  */
	group_has_spare = 0,
	/*
	 * The group is fully used and the tasks don't compete for more CPU
	 * cycles. Nevertheless, some tasks might wait before running.
	 */
	group_fully_busy,
	/*
	 * One task doesn't fit with CPU's capacity and must be migrated to a
	 * more powerful CPU.
	 */
	group_misfit_task,
	/*
	 * Balance SMT group that's fully busy. Can benefit from migration
	 * a task on SMT with busy sibling to another CPU on idle core.
	 */
	group_smt_balance,
	/*
	 * SD_ASYM_PACKING only: One local CPU with higher capacity is available,
	 * and the task should be migrated to it instead of running on the
	 * current CPU.
	 */
	group_asym_packing,
	/*
	 * The tasks' affinity constraints previously prevented the scheduler
	 * from balancing the load across the system.
	 */
	group_imbalanced,
	/*
	 * The CPU is overloaded and can't provide expected CPU cycles to all
	 * tasks.
	 */
	group_overloaded
};

enum migration_type {
	migrate_load = 0,
	migrate_util,
	migrate_task,
	migrate_misfit
};

#define LBF_ALL_PINNED	0x01
#define LBF_NEED_BREAK	0x02
#define LBF_DST_PINNED  0x04
#define LBF_SOME_PINNED	0x08
#define LBF_ACTIVE_LB	0x10

struct lb_env {
	struct sched_domain	*sd;

	struct rq		*src_rq;
	int			src_cpu;

	int			dst_cpu;
	struct rq		*dst_rq;

	struct cpumask		*dst_grpmask;
	int			new_dst_cpu;
	enum cpu_idle_type	idle;
	long			imbalance;
	/* The set of CPUs under consideration for load-balancing */
	struct cpumask		*cpus;

	unsigned int		flags;

	unsigned int		loop;
	unsigned int		loop_break;
	unsigned int		loop_max;

	enum fbq_type		fbq_type;
	enum migration_type	migration_type;
	struct list_head	tasks;
};

/*
 * Is this task likely cache-hot:
 */
static int task_hot(struct task_struct *p, struct lb_env *env)
{
	s64 delta;

	lockdep_assert_rq_held(env->src_rq);

	if (p->sched_class != &fair_sched_class)
		return 0;

	if (unlikely(task_has_idle_policy(p)))
		return 0;

	/* SMT siblings share cache */
	if (env->sd->flags & SD_SHARE_CPUCAPACITY)
		return 0;

	/*
	 * Buddy candidates are cache hot:
	 */
	if (sched_feat(CACHE_HOT_BUDDY) && env->dst_rq->nr_running &&
	    (&p->se == cfs_rq_of(&p->se)->next))
		return 1;

	if (sysctl_sched_migration_cost == -1)
		return 1;

	/*
	 * Don't migrate task if the task's cookie does not match
	 * with the destination CPU's core cookie.
	 */
	if (!sched_core_cookie_match(cpu_rq(env->dst_cpu), p))
		return 1;

	if (sysctl_sched_migration_cost == 0)
		return 0;

	delta = rq_clock_task(env->src_rq) - p->se.exec_start;

	return delta < (s64)sysctl_sched_migration_cost;
}

#ifdef CONFIG_NUMA_BALANCING
/*
 * Returns a positive value, if task migration degrades locality.
 * Returns 0, if task migration is not affected by locality.
 * Returns a negative value, if task migration improves locality i.e migration preferred.
 */
static long migrate_degrades_locality(struct task_struct *p, struct lb_env *env)
{
	struct numa_group *numa_group = rcu_dereference(p->numa_group);
	unsigned long src_weight, dst_weight;
	int src_nid, dst_nid, dist;

	if (!static_branch_likely(&sched_numa_balancing))
		return 0;

	if (!p->numa_faults || !(env->sd->flags & SD_NUMA))
		return 0;

	src_nid = cpu_to_node(env->src_cpu);
	dst_nid = cpu_to_node(env->dst_cpu);

	if (src_nid == dst_nid)
		return 0;

	/* Migrating away from the preferred node is always bad. */
	if (src_nid == p->numa_preferred_nid) {
		if (env->src_rq->nr_running > env->src_rq->nr_preferred_running)
			return 1;
		else
			return 0;
	}

	/* Encourage migration to the preferred node. */
	if (dst_nid == p->numa_preferred_nid)
		return -1;

	/* Leaving a core idle is often worse than degrading locality. */
	if (env->idle == CPU_IDLE)
		return 0;

	dist = node_distance(src_nid, dst_nid);
	if (numa_group) {
		src_weight = group_weight(p, src_nid, dist);
		dst_weight = group_weight(p, dst_nid, dist);
	} else {
		src_weight = task_weight(p, src_nid, dist);
		dst_weight = task_weight(p, dst_nid, dist);
	}

	return src_weight - dst_weight;
}

#else
static inline long migrate_degrades_locality(struct task_struct *p,
					     struct lb_env *env)
{
	return 0;
}
#endif

/*
 * Check whether the task is ineligible on the destination cpu
 *
 * When the PLACE_LAG scheduling feature is enabled and
 * dst_cfs_rq->nr_queued is greater than 1, if the task
 * is ineligible, it will also be ineligible when
 * it is migrated to the destination cpu.
 */
static inline int task_is_ineligible_on_dst_cpu(struct task_struct *p, int dest_cpu)
{
	struct cfs_rq *dst_cfs_rq;

#ifdef CONFIG_FAIR_GROUP_SCHED
	dst_cfs_rq = task_group(p)->cfs_rq[dest_cpu];
#else
	dst_cfs_rq = &cpu_rq(dest_cpu)->cfs;
#endif
	if (sched_feat(PLACE_LAG) && dst_cfs_rq->nr_queued &&
	    !entity_eligible(task_cfs_rq(p), &p->se))
		return 1;

	return 0;
}

/*
 * can_migrate_task - may task p from runqueue rq be migrated to this_cpu?
 */
static
int can_migrate_task(struct task_struct *p, struct lb_env *env)
{
	long degrades, hot;

	lockdep_assert_rq_held(env->src_rq);
	if (p->sched_task_hot)
		p->sched_task_hot = 0;

	/*
	 * We do not migrate tasks that are:
	 * 1) delayed dequeued unless we migrate load, or
	 * 2) throttled_lb_pair, or
	 * 3) cannot be migrated to this CPU due to cpus_ptr, or
	 * 4) running (obviously), or
	 * 5) are cache-hot on their current CPU.
	 */
	if ((p->se.sched_delayed) && (env->migration_type != migrate_load))
		return 0;

	if (throttled_lb_pair(task_group(p), env->src_cpu, env->dst_cpu))
		return 0;

	/*
	 * We want to prioritize the migration of eligible tasks.
	 * For ineligible tasks we soft-limit them and only allow
	 * them to migrate when nr_balance_failed is non-zero to
	 * avoid load-balancing trying very hard to balance the load.
	 */
	if (!env->sd->nr_balance_failed &&
	    task_is_ineligible_on_dst_cpu(p, env->dst_cpu))
		return 0;

	/* Disregard percpu kthreads; they are where they need to be. */
	if (kthread_is_per_cpu(p))
		return 0;

	if (!cpumask_test_cpu(env->dst_cpu, p->cpus_ptr)) {
		int cpu;

		schedstat_inc(p->stats.nr_failed_migrations_affine);

		env->flags |= LBF_SOME_PINNED;

		/*
		 * Remember if this task can be migrated to any other CPU in
		 * our sched_group. We may want to revisit it if we couldn't
		 * meet load balance goals by pulling other tasks on src_cpu.
		 *
		 * Avoid computing new_dst_cpu
		 * - for NEWLY_IDLE
		 * - if we have already computed one in current iteration
		 * - if it's an active balance
		 */
		if (env->idle == CPU_NEWLY_IDLE ||
		    env->flags & (LBF_DST_PINNED | LBF_ACTIVE_LB))
			return 0;

		/* Prevent to re-select dst_cpu via env's CPUs: */
		for_each_cpu_and(cpu, env->dst_grpmask, env->cpus) {
			if (cpumask_test_cpu(cpu, p->cpus_ptr)) {
				env->flags |= LBF_DST_PINNED;
				env->new_dst_cpu = cpu;
				break;
			}
		}

		return 0;
	}

	/* Record that we found at least one task that could run on dst_cpu */
	env->flags &= ~LBF_ALL_PINNED;

	if (task_on_cpu(env->src_rq, p)) {
		schedstat_inc(p->stats.nr_failed_migrations_running);
		return 0;
	}

	/*
	 * Aggressive migration if:
	 * 1) active balance
	 * 2) destination numa is preferred
	 * 3) task is cache cold, or
	 * 4) too many balance attempts have failed.
	 */
	if (env->flags & LBF_ACTIVE_LB)
		return 1;

	degrades = migrate_degrades_locality(p, env);
	if (!degrades)
		hot = task_hot(p, env);
	else
		hot = degrades > 0;

<<<<<<< HEAD
	if (tsk_cache_hot <= 0 ||
	    env->sd->nr_balance_failed > env->sd->cache_nice_tries) {
		if (tsk_cache_hot == 1)
=======
	if (!hot || env->sd->nr_balance_failed > env->sd->cache_nice_tries) {
		if (hot)
>>>>>>> 69730cac
			p->sched_task_hot = 1;
		return 1;
	}

	schedstat_inc(p->stats.nr_failed_migrations_hot);
	return 0;
}

/*
 * detach_task() -- detach the task for the migration specified in env
 */
static void detach_task(struct task_struct *p, struct lb_env *env)
{
	lockdep_assert_rq_held(env->src_rq);

	if (p->sched_task_hot) {
		p->sched_task_hot = 0;
		schedstat_inc(env->sd->lb_hot_gained[env->idle]);
		schedstat_inc(p->stats.nr_forced_migrations);
	}

	deactivate_task(env->src_rq, p, DEQUEUE_NOCLOCK);
	set_task_cpu(p, env->dst_cpu);
}

/*
 * detach_one_task() -- tries to dequeue exactly one task from env->src_rq, as
 * part of active balancing operations within "domain".
 *
 * Returns a task if successful and NULL otherwise.
 */
static struct task_struct *detach_one_task(struct lb_env *env)
{
	struct task_struct *p;

	lockdep_assert_rq_held(env->src_rq);

	list_for_each_entry_reverse(p,
			&env->src_rq->cfs_tasks, se.group_node) {
		if (!can_migrate_task(p, env))
			continue;

		detach_task(p, env);

		/*
		 * Right now, this is only the second place where
		 * lb_gained[env->idle] is updated (other is detach_tasks)
		 * so we can safely collect stats here rather than
		 * inside detach_tasks().
		 */
		schedstat_inc(env->sd->lb_gained[env->idle]);
		return p;
	}
	return NULL;
}

/*
 * detach_tasks() -- tries to detach up to imbalance load/util/tasks from
 * busiest_rq, as part of a balancing operation within domain "sd".
 *
 * Returns number of detached tasks if successful and 0 otherwise.
 */
static int detach_tasks(struct lb_env *env)
{
	struct list_head *tasks = &env->src_rq->cfs_tasks;
	unsigned long util, load;
	struct task_struct *p;
	int detached = 0;

	lockdep_assert_rq_held(env->src_rq);

	/*
	 * Source run queue has been emptied by another CPU, clear
	 * LBF_ALL_PINNED flag as we will not test any task.
	 */
	if (env->src_rq->nr_running <= 1) {
		env->flags &= ~LBF_ALL_PINNED;
		return 0;
	}

	if (env->imbalance <= 0)
		return 0;

	while (!list_empty(tasks)) {
		/*
		 * We don't want to steal all, otherwise we may be treated likewise,
		 * which could at worst lead to a livelock crash.
		 */
		if (env->idle && env->src_rq->nr_running <= 1)
			break;

		env->loop++;
		/* We've more or less seen every task there is, call it quits */
		if (env->loop > env->loop_max)
			break;

		/* take a breather every nr_migrate tasks */
		if (env->loop > env->loop_break) {
			env->loop_break += SCHED_NR_MIGRATE_BREAK;
			env->flags |= LBF_NEED_BREAK;
			break;
		}

		p = list_last_entry(tasks, struct task_struct, se.group_node);

		if (!can_migrate_task(p, env))
			goto next;

		switch (env->migration_type) {
		case migrate_load:
			/*
			 * Depending of the number of CPUs and tasks and the
			 * cgroup hierarchy, task_h_load() can return a null
			 * value. Make sure that env->imbalance decreases
			 * otherwise detach_tasks() will stop only after
			 * detaching up to loop_max tasks.
			 */
			load = max_t(unsigned long, task_h_load(p), 1);

			if (sched_feat(LB_MIN) &&
			    load < 16 && !env->sd->nr_balance_failed)
				goto next;

			/*
			 * Make sure that we don't migrate too much load.
			 * Nevertheless, let relax the constraint if
			 * scheduler fails to find a good waiting task to
			 * migrate.
			 */
			if (shr_bound(load, env->sd->nr_balance_failed) > env->imbalance)
				goto next;

			env->imbalance -= load;
			break;

		case migrate_util:
			util = task_util_est(p);

			if (shr_bound(util, env->sd->nr_balance_failed) > env->imbalance)
				goto next;

			env->imbalance -= util;
			break;

		case migrate_task:
			env->imbalance--;
			break;

		case migrate_misfit:
			/* This is not a misfit task */
			if (task_fits_cpu(p, env->src_cpu))
				goto next;

			env->imbalance = 0;
			break;
		}

		detach_task(p, env);
		list_add(&p->se.group_node, &env->tasks);

		detached++;

#ifdef CONFIG_PREEMPTION
		/*
		 * NEWIDLE balancing is a source of latency, so preemptible
		 * kernels will stop after the first task is detached to minimize
		 * the critical section.
		 */
		if (env->idle == CPU_NEWLY_IDLE)
			break;
#endif

		/*
		 * We only want to steal up to the prescribed amount of
		 * load/util/tasks.
		 */
		if (env->imbalance <= 0)
			break;

		continue;
next:
		if (p->sched_task_hot)
			schedstat_inc(p->stats.nr_failed_migrations_hot);

		list_move(&p->se.group_node, tasks);
	}

	/*
	 * Right now, this is one of only two places we collect this stat
	 * so we can safely collect detach_one_task() stats here rather
	 * than inside detach_one_task().
	 */
	schedstat_add(env->sd->lb_gained[env->idle], detached);

	return detached;
}

/*
 * attach_task() -- attach the task detached by detach_task() to its new rq.
 */
static void attach_task(struct rq *rq, struct task_struct *p)
{
	lockdep_assert_rq_held(rq);

	WARN_ON_ONCE(task_rq(p) != rq);
	activate_task(rq, p, ENQUEUE_NOCLOCK);
	wakeup_preempt(rq, p, 0);
}

/*
 * attach_one_task() -- attaches the task returned from detach_one_task() to
 * its new rq.
 */
static void attach_one_task(struct rq *rq, struct task_struct *p)
{
	struct rq_flags rf;

	rq_lock(rq, &rf);
	update_rq_clock(rq);
	attach_task(rq, p);
	rq_unlock(rq, &rf);
}

/*
 * attach_tasks() -- attaches all tasks detached by detach_tasks() to their
 * new rq.
 */
static void attach_tasks(struct lb_env *env)
{
	struct list_head *tasks = &env->tasks;
	struct task_struct *p;
	struct rq_flags rf;

	rq_lock(env->dst_rq, &rf);
	update_rq_clock(env->dst_rq);

	while (!list_empty(tasks)) {
		p = list_first_entry(tasks, struct task_struct, se.group_node);
		list_del_init(&p->se.group_node);

		attach_task(env->dst_rq, p);
	}

	rq_unlock(env->dst_rq, &rf);
}

#ifdef CONFIG_NO_HZ_COMMON
static inline bool cfs_rq_has_blocked(struct cfs_rq *cfs_rq)
{
	if (cfs_rq->avg.load_avg)
		return true;

	if (cfs_rq->avg.util_avg)
		return true;

	return false;
}

static inline bool others_have_blocked(struct rq *rq)
{
	if (cpu_util_rt(rq))
		return true;

	if (cpu_util_dl(rq))
		return true;

	if (hw_load_avg(rq))
		return true;

	if (cpu_util_irq(rq))
		return true;

	return false;
}

static inline void update_blocked_load_tick(struct rq *rq)
{
	WRITE_ONCE(rq->last_blocked_load_update_tick, jiffies);
}

static inline void update_blocked_load_status(struct rq *rq, bool has_blocked)
{
	if (!has_blocked)
		rq->has_blocked_load = 0;
}
#else
static inline bool cfs_rq_has_blocked(struct cfs_rq *cfs_rq) { return false; }
static inline bool others_have_blocked(struct rq *rq) { return false; }
static inline void update_blocked_load_tick(struct rq *rq) {}
static inline void update_blocked_load_status(struct rq *rq, bool has_blocked) {}
#endif

static bool __update_blocked_others(struct rq *rq, bool *done)
{
	bool updated;

	/*
	 * update_load_avg() can call cpufreq_update_util(). Make sure that RT,
	 * DL and IRQ signals have been updated before updating CFS.
	 */
	updated = update_other_load_avgs(rq);

	if (others_have_blocked(rq))
		*done = false;

	return updated;
}

#ifdef CONFIG_FAIR_GROUP_SCHED

static bool __update_blocked_fair(struct rq *rq, bool *done)
{
	struct cfs_rq *cfs_rq, *pos;
	bool decayed = false;
	int cpu = cpu_of(rq);

	/*
	 * Iterates the task_group tree in a bottom up fashion, see
	 * list_add_leaf_cfs_rq() for details.
	 */
	for_each_leaf_cfs_rq_safe(rq, cfs_rq, pos) {
		struct sched_entity *se;

		if (update_cfs_rq_load_avg(cfs_rq_clock_pelt(cfs_rq), cfs_rq)) {
			update_tg_load_avg(cfs_rq);

			if (cfs_rq->nr_queued == 0)
				update_idle_cfs_rq_clock_pelt(cfs_rq);

			if (cfs_rq == &rq->cfs)
				decayed = true;
		}

		/* Propagate pending load changes to the parent, if any: */
		se = cfs_rq->tg->se[cpu];
		if (se && !skip_blocked_update(se))
			update_load_avg(cfs_rq_of(se), se, UPDATE_TG);

		/*
		 * There can be a lot of idle CPU cgroups.  Don't let fully
		 * decayed cfs_rqs linger on the list.
		 */
		if (cfs_rq_is_decayed(cfs_rq))
			list_del_leaf_cfs_rq(cfs_rq);

		/* Don't need periodic decay once load/util_avg are null */
		if (cfs_rq_has_blocked(cfs_rq))
			*done = false;
	}

	return decayed;
}

/*
 * Compute the hierarchical load factor for cfs_rq and all its ascendants.
 * This needs to be done in a top-down fashion because the load of a child
 * group is a fraction of its parents load.
 */
static void update_cfs_rq_h_load(struct cfs_rq *cfs_rq)
{
	struct rq *rq = rq_of(cfs_rq);
	struct sched_entity *se = cfs_rq->tg->se[cpu_of(rq)];
	unsigned long now = jiffies;
	unsigned long load;

	if (cfs_rq->last_h_load_update == now)
		return;

	WRITE_ONCE(cfs_rq->h_load_next, NULL);
	for_each_sched_entity(se) {
		cfs_rq = cfs_rq_of(se);
		WRITE_ONCE(cfs_rq->h_load_next, se);
		if (cfs_rq->last_h_load_update == now)
			break;
	}

	if (!se) {
		cfs_rq->h_load = cfs_rq_load_avg(cfs_rq);
		cfs_rq->last_h_load_update = now;
	}

	while ((se = READ_ONCE(cfs_rq->h_load_next)) != NULL) {
		load = cfs_rq->h_load;
		load = div64_ul(load * se->avg.load_avg,
			cfs_rq_load_avg(cfs_rq) + 1);
		cfs_rq = group_cfs_rq(se);
		cfs_rq->h_load = load;
		cfs_rq->last_h_load_update = now;
	}
}

static unsigned long task_h_load(struct task_struct *p)
{
	struct cfs_rq *cfs_rq = task_cfs_rq(p);

	update_cfs_rq_h_load(cfs_rq);
	return div64_ul(p->se.avg.load_avg * cfs_rq->h_load,
			cfs_rq_load_avg(cfs_rq) + 1);
}
#else
static bool __update_blocked_fair(struct rq *rq, bool *done)
{
	struct cfs_rq *cfs_rq = &rq->cfs;
	bool decayed;

	decayed = update_cfs_rq_load_avg(cfs_rq_clock_pelt(cfs_rq), cfs_rq);
	if (cfs_rq_has_blocked(cfs_rq))
		*done = false;

	return decayed;
}

static unsigned long task_h_load(struct task_struct *p)
{
	return p->se.avg.load_avg;
}
#endif

static void sched_balance_update_blocked_averages(int cpu)
{
	bool decayed = false, done = true;
	struct rq *rq = cpu_rq(cpu);
	struct rq_flags rf;

	rq_lock_irqsave(rq, &rf);
	update_blocked_load_tick(rq);
	update_rq_clock(rq);

	decayed |= __update_blocked_others(rq, &done);
	decayed |= __update_blocked_fair(rq, &done);

	update_blocked_load_status(rq, !done);
	if (decayed)
		cpufreq_update_util(rq, 0);
	rq_unlock_irqrestore(rq, &rf);
}

/********** Helpers for sched_balance_find_src_group ************************/

/*
 * sg_lb_stats - stats of a sched_group required for load-balancing:
 */
struct sg_lb_stats {
	unsigned long avg_load;			/* Avg load            over the CPUs of the group */
	unsigned long group_load;		/* Total load          over the CPUs of the group */
	unsigned long group_capacity;		/* Capacity            over the CPUs of the group */
	unsigned long group_util;		/* Total utilization   over the CPUs of the group */
	unsigned long group_runnable;		/* Total runnable time over the CPUs of the group */
	unsigned int sum_nr_running;		/* Nr of all tasks running in the group */
	unsigned int sum_h_nr_running;		/* Nr of CFS tasks running in the group */
	unsigned int idle_cpus;                 /* Nr of idle CPUs         in the group */
	unsigned int group_weight;
	enum group_type group_type;
	unsigned int group_asym_packing;	/* Tasks should be moved to preferred CPU */
	unsigned int group_smt_balance;		/* Task on busy SMT be moved */
	unsigned long group_misfit_task_load;	/* A CPU has a task too big for its capacity */
#ifdef CONFIG_NUMA_BALANCING
	unsigned int nr_numa_running;
	unsigned int nr_preferred_running;
#endif
};

/*
 * sd_lb_stats - stats of a sched_domain required for load-balancing:
 */
struct sd_lb_stats {
	struct sched_group *busiest;		/* Busiest group in this sd */
	struct sched_group *local;		/* Local group in this sd */
	unsigned long total_load;		/* Total load of all groups in sd */
	unsigned long total_capacity;		/* Total capacity of all groups in sd */
	unsigned long avg_load;			/* Average load across all groups in sd */
	unsigned int prefer_sibling;		/* Tasks should go to sibling first */

	struct sg_lb_stats busiest_stat;	/* Statistics of the busiest group */
	struct sg_lb_stats local_stat;		/* Statistics of the local group */
};

static inline void init_sd_lb_stats(struct sd_lb_stats *sds)
{
	/*
	 * Skimp on the clearing to avoid duplicate work. We can avoid clearing
	 * local_stat because update_sg_lb_stats() does a full clear/assignment.
	 * We must however set busiest_stat::group_type and
	 * busiest_stat::idle_cpus to the worst busiest group because
	 * update_sd_pick_busiest() reads these before assignment.
	 */
	*sds = (struct sd_lb_stats){
		.busiest = NULL,
		.local = NULL,
		.total_load = 0UL,
		.total_capacity = 0UL,
		.busiest_stat = {
			.idle_cpus = UINT_MAX,
			.group_type = group_has_spare,
		},
	};
}

static unsigned long scale_rt_capacity(int cpu)
{
	unsigned long max = get_actual_cpu_capacity(cpu);
	struct rq *rq = cpu_rq(cpu);
	unsigned long used, free;
	unsigned long irq;

	irq = cpu_util_irq(rq);

	if (unlikely(irq >= max))
		return 1;

	/*
	 * avg_rt.util_avg and avg_dl.util_avg track binary signals
	 * (running and not running) with weights 0 and 1024 respectively.
	 */
	used = cpu_util_rt(rq);
	used += cpu_util_dl(rq);

	if (unlikely(used >= max))
		return 1;

	free = max - used;

	return scale_irq_capacity(free, irq, max);
}

static void update_cpu_capacity(struct sched_domain *sd, int cpu)
{
	unsigned long capacity = scale_rt_capacity(cpu);
	struct sched_group *sdg = sd->groups;

	if (!capacity)
		capacity = 1;

	cpu_rq(cpu)->cpu_capacity = capacity;
	trace_sched_cpu_capacity_tp(cpu_rq(cpu));

	sdg->sgc->capacity = capacity;
	sdg->sgc->min_capacity = capacity;
	sdg->sgc->max_capacity = capacity;
}

void update_group_capacity(struct sched_domain *sd, int cpu)
{
	struct sched_domain *child = sd->child;
	struct sched_group *group, *sdg = sd->groups;
	unsigned long capacity, min_capacity, max_capacity;
	unsigned long interval;

	interval = msecs_to_jiffies(sd->balance_interval);
	interval = clamp(interval, 1UL, max_load_balance_interval);
	sdg->sgc->next_update = jiffies + interval;

	if (!child) {
		update_cpu_capacity(sd, cpu);
		return;
	}

	capacity = 0;
	min_capacity = ULONG_MAX;
	max_capacity = 0;

	if (child->flags & SD_OVERLAP) {
		/*
		 * SD_OVERLAP domains cannot assume that child groups
		 * span the current group.
		 */

		for_each_cpu(cpu, sched_group_span(sdg)) {
			unsigned long cpu_cap = capacity_of(cpu);

			capacity += cpu_cap;
			min_capacity = min(cpu_cap, min_capacity);
			max_capacity = max(cpu_cap, max_capacity);
		}
	} else  {
		/*
		 * !SD_OVERLAP domains can assume that child groups
		 * span the current group.
		 */

		group = child->groups;
		do {
			struct sched_group_capacity *sgc = group->sgc;

			capacity += sgc->capacity;
			min_capacity = min(sgc->min_capacity, min_capacity);
			max_capacity = max(sgc->max_capacity, max_capacity);
			group = group->next;
		} while (group != child->groups);
	}

	sdg->sgc->capacity = capacity;
	sdg->sgc->min_capacity = min_capacity;
	sdg->sgc->max_capacity = max_capacity;
}

/*
 * Check whether the capacity of the rq has been noticeably reduced by side
 * activity. The imbalance_pct is used for the threshold.
 * Return true is the capacity is reduced
 */
static inline int
check_cpu_capacity(struct rq *rq, struct sched_domain *sd)
{
	return ((rq->cpu_capacity * sd->imbalance_pct) <
				(arch_scale_cpu_capacity(cpu_of(rq)) * 100));
}

/* Check if the rq has a misfit task */
static inline bool check_misfit_status(struct rq *rq)
{
	return rq->misfit_task_load;
}

/*
 * Group imbalance indicates (and tries to solve) the problem where balancing
 * groups is inadequate due to ->cpus_ptr constraints.
 *
 * Imagine a situation of two groups of 4 CPUs each and 4 tasks each with a
 * cpumask covering 1 CPU of the first group and 3 CPUs of the second group.
 * Something like:
 *
 *	{ 0 1 2 3 } { 4 5 6 7 }
 *	        *     * * *
 *
 * If we were to balance group-wise we'd place two tasks in the first group and
 * two tasks in the second group. Clearly this is undesired as it will overload
 * cpu 3 and leave one of the CPUs in the second group unused.
 *
 * The current solution to this issue is detecting the skew in the first group
 * by noticing the lower domain failed to reach balance and had difficulty
 * moving tasks due to affinity constraints.
 *
 * When this is so detected; this group becomes a candidate for busiest; see
 * update_sd_pick_busiest(). And calculate_imbalance() and
 * sched_balance_find_src_group() avoid some of the usual balance conditions to allow it
 * to create an effective group imbalance.
 *
 * This is a somewhat tricky proposition since the next run might not find the
 * group imbalance and decide the groups need to be balanced again. A most
 * subtle and fragile situation.
 */

static inline int sg_imbalanced(struct sched_group *group)
{
	return group->sgc->imbalance;
}

/*
 * group_has_capacity returns true if the group has spare capacity that could
 * be used by some tasks.
 * We consider that a group has spare capacity if the number of task is
 * smaller than the number of CPUs or if the utilization is lower than the
 * available capacity for CFS tasks.
 * For the latter, we use a threshold to stabilize the state, to take into
 * account the variance of the tasks' load and to return true if the available
 * capacity in meaningful for the load balancer.
 * As an example, an available capacity of 1% can appear but it doesn't make
 * any benefit for the load balance.
 */
static inline bool
group_has_capacity(unsigned int imbalance_pct, struct sg_lb_stats *sgs)
{
	if (sgs->sum_nr_running < sgs->group_weight)
		return true;

	if ((sgs->group_capacity * imbalance_pct) <
			(sgs->group_runnable * 100))
		return false;

	if ((sgs->group_capacity * 100) >
			(sgs->group_util * imbalance_pct))
		return true;

	return false;
}

/*
 *  group_is_overloaded returns true if the group has more tasks than it can
 *  handle.
 *  group_is_overloaded is not equals to !group_has_capacity because a group
 *  with the exact right number of tasks, has no more spare capacity but is not
 *  overloaded so both group_has_capacity and group_is_overloaded return
 *  false.
 */
static inline bool
group_is_overloaded(unsigned int imbalance_pct, struct sg_lb_stats *sgs)
{
	if (sgs->sum_nr_running <= sgs->group_weight)
		return false;

	if ((sgs->group_capacity * 100) <
			(sgs->group_util * imbalance_pct))
		return true;

	if ((sgs->group_capacity * imbalance_pct) <
			(sgs->group_runnable * 100))
		return true;

	return false;
}

static inline enum
group_type group_classify(unsigned int imbalance_pct,
			  struct sched_group *group,
			  struct sg_lb_stats *sgs)
{
	if (group_is_overloaded(imbalance_pct, sgs))
		return group_overloaded;

	if (sg_imbalanced(group))
		return group_imbalanced;

	if (sgs->group_asym_packing)
		return group_asym_packing;

	if (sgs->group_smt_balance)
		return group_smt_balance;

	if (sgs->group_misfit_task_load)
		return group_misfit_task;

	if (!group_has_capacity(imbalance_pct, sgs))
		return group_fully_busy;

	return group_has_spare;
}

/**
 * sched_use_asym_prio - Check whether asym_packing priority must be used
 * @sd:		The scheduling domain of the load balancing
 * @cpu:	A CPU
 *
 * Always use CPU priority when balancing load between SMT siblings. When
 * balancing load between cores, it is not sufficient that @cpu is idle. Only
 * use CPU priority if the whole core is idle.
 *
 * Returns: True if the priority of @cpu must be followed. False otherwise.
 */
static bool sched_use_asym_prio(struct sched_domain *sd, int cpu)
{
	if (!(sd->flags & SD_ASYM_PACKING))
		return false;

	if (!sched_smt_active())
		return true;

	return sd->flags & SD_SHARE_CPUCAPACITY || is_core_idle(cpu);
}

static inline bool sched_asym(struct sched_domain *sd, int dst_cpu, int src_cpu)
{
	/*
	 * First check if @dst_cpu can do asym_packing load balance. Only do it
	 * if it has higher priority than @src_cpu.
	 */
	return sched_use_asym_prio(sd, dst_cpu) &&
		sched_asym_prefer(dst_cpu, src_cpu);
}

/**
 * sched_group_asym - Check if the destination CPU can do asym_packing balance
 * @env:	The load balancing environment
 * @sgs:	Load-balancing statistics of the candidate busiest group
 * @group:	The candidate busiest group
 *
 * @env::dst_cpu can do asym_packing if it has higher priority than the
 * preferred CPU of @group.
 *
 * Return: true if @env::dst_cpu can do with asym_packing load balance. False
 * otherwise.
 */
static inline bool
sched_group_asym(struct lb_env *env, struct sg_lb_stats *sgs, struct sched_group *group)
{
	/*
	 * CPU priorities do not make sense for SMT cores with more than one
	 * busy sibling.
	 */
	if ((group->flags & SD_SHARE_CPUCAPACITY) &&
	    (sgs->group_weight - sgs->idle_cpus != 1))
		return false;

	return sched_asym(env->sd, env->dst_cpu, group->asym_prefer_cpu);
}

/* One group has more than one SMT CPU while the other group does not */
static inline bool smt_vs_nonsmt_groups(struct sched_group *sg1,
				    struct sched_group *sg2)
{
	if (!sg1 || !sg2)
		return false;

	return (sg1->flags & SD_SHARE_CPUCAPACITY) !=
		(sg2->flags & SD_SHARE_CPUCAPACITY);
}

static inline bool smt_balance(struct lb_env *env, struct sg_lb_stats *sgs,
			       struct sched_group *group)
{
	if (!env->idle)
		return false;

	/*
	 * For SMT source group, it is better to move a task
	 * to a CPU that doesn't have multiple tasks sharing its CPU capacity.
	 * Note that if a group has a single SMT, SD_SHARE_CPUCAPACITY
	 * will not be on.
	 */
	if (group->flags & SD_SHARE_CPUCAPACITY &&
	    sgs->sum_h_nr_running > 1)
		return true;

	return false;
}

static inline long sibling_imbalance(struct lb_env *env,
				    struct sd_lb_stats *sds,
				    struct sg_lb_stats *busiest,
				    struct sg_lb_stats *local)
{
	int ncores_busiest, ncores_local;
	long imbalance;

	if (!env->idle || !busiest->sum_nr_running)
		return 0;

	ncores_busiest = sds->busiest->cores;
	ncores_local = sds->local->cores;

	if (ncores_busiest == ncores_local) {
		imbalance = busiest->sum_nr_running;
		lsub_positive(&imbalance, local->sum_nr_running);
		return imbalance;
	}

	/* Balance such that nr_running/ncores ratio are same on both groups */
	imbalance = ncores_local * busiest->sum_nr_running;
	lsub_positive(&imbalance, ncores_busiest * local->sum_nr_running);
	/* Normalize imbalance and do rounding on normalization */
	imbalance = 2 * imbalance + ncores_local + ncores_busiest;
	imbalance /= ncores_local + ncores_busiest;

	/* Take advantage of resource in an empty sched group */
	if (imbalance <= 1 && local->sum_nr_running == 0 &&
	    busiest->sum_nr_running > 1)
		imbalance = 2;

	return imbalance;
}

static inline bool
sched_reduced_capacity(struct rq *rq, struct sched_domain *sd)
{
	/*
	 * When there is more than 1 task, the group_overloaded case already
	 * takes care of cpu with reduced capacity
	 */
	if (rq->cfs.h_nr_runnable != 1)
		return false;

	return check_cpu_capacity(rq, sd);
}

/**
 * update_sg_lb_stats - Update sched_group's statistics for load balancing.
 * @env: The load balancing environment.
 * @sds: Load-balancing data with statistics of the local group.
 * @group: sched_group whose statistics are to be updated.
 * @sgs: variable to hold the statistics for this group.
 * @sg_overloaded: sched_group is overloaded
 * @sg_overutilized: sched_group is overutilized
 */
static inline void update_sg_lb_stats(struct lb_env *env,
				      struct sd_lb_stats *sds,
				      struct sched_group *group,
				      struct sg_lb_stats *sgs,
				      bool *sg_overloaded,
				      bool *sg_overutilized)
{
	int i, nr_running, local_group, sd_flags = env->sd->flags;
	bool balancing_at_rd = !env->sd->parent;

	memset(sgs, 0, sizeof(*sgs));

	local_group = group == sds->local;

	for_each_cpu_and(i, sched_group_span(group), env->cpus) {
		struct rq *rq = cpu_rq(i);
		unsigned long load = cpu_load(rq);

		sgs->group_load += load;
		sgs->group_util += cpu_util_cfs(i);
		sgs->group_runnable += cpu_runnable(rq);
		sgs->sum_h_nr_running += rq->cfs.h_nr_runnable;

		nr_running = rq->nr_running;
		sgs->sum_nr_running += nr_running;

		if (cpu_overutilized(i))
			*sg_overutilized = 1;

		/*
		 * No need to call idle_cpu() if nr_running is not 0
		 */
		if (!nr_running && idle_cpu(i)) {
			sgs->idle_cpus++;
			/* Idle cpu can't have misfit task */
			continue;
		}

		/* Overload indicator is only updated at root domain */
		if (balancing_at_rd && nr_running > 1)
			*sg_overloaded = 1;

#ifdef CONFIG_NUMA_BALANCING
		/* Only fbq_classify_group() uses this to classify NUMA groups */
		if (sd_flags & SD_NUMA) {
			sgs->nr_numa_running += rq->nr_numa_running;
			sgs->nr_preferred_running += rq->nr_preferred_running;
		}
#endif
		if (local_group)
			continue;

		if (sd_flags & SD_ASYM_CPUCAPACITY) {
			/* Check for a misfit task on the cpu */
			if (sgs->group_misfit_task_load < rq->misfit_task_load) {
				sgs->group_misfit_task_load = rq->misfit_task_load;
				*sg_overloaded = 1;
			}
		} else if (env->idle && sched_reduced_capacity(rq, env->sd)) {
			/* Check for a task running on a CPU with reduced capacity */
			if (sgs->group_misfit_task_load < load)
				sgs->group_misfit_task_load = load;
		}
	}

	sgs->group_capacity = group->sgc->capacity;

	sgs->group_weight = group->group_weight;

	/* Check if dst CPU is idle and preferred to this group */
	if (!local_group && env->idle && sgs->sum_h_nr_running &&
	    sched_group_asym(env, sgs, group))
		sgs->group_asym_packing = 1;

	/* Check for loaded SMT group to be balanced to dst CPU */
	if (!local_group && smt_balance(env, sgs, group))
		sgs->group_smt_balance = 1;

	sgs->group_type = group_classify(env->sd->imbalance_pct, group, sgs);

	/* Computing avg_load makes sense only when group is overloaded */
	if (sgs->group_type == group_overloaded)
		sgs->avg_load = (sgs->group_load * SCHED_CAPACITY_SCALE) /
				sgs->group_capacity;
}

/**
 * update_sd_pick_busiest - return 1 on busiest group
 * @env: The load balancing environment.
 * @sds: sched_domain statistics
 * @sg: sched_group candidate to be checked for being the busiest
 * @sgs: sched_group statistics
 *
 * Determine if @sg is a busier group than the previously selected
 * busiest group.
 *
 * Return: %true if @sg is a busier group than the previously selected
 * busiest group. %false otherwise.
 */
static bool update_sd_pick_busiest(struct lb_env *env,
				   struct sd_lb_stats *sds,
				   struct sched_group *sg,
				   struct sg_lb_stats *sgs)
{
	struct sg_lb_stats *busiest = &sds->busiest_stat;

	/* Make sure that there is at least one task to pull */
	if (!sgs->sum_h_nr_running)
		return false;

	/*
	 * Don't try to pull misfit tasks we can't help.
	 * We can use max_capacity here as reduction in capacity on some
	 * CPUs in the group should either be possible to resolve
	 * internally or be covered by avg_load imbalance (eventually).
	 */
	if ((env->sd->flags & SD_ASYM_CPUCAPACITY) &&
	    (sgs->group_type == group_misfit_task) &&
	    (!capacity_greater(capacity_of(env->dst_cpu), sg->sgc->max_capacity) ||
	     sds->local_stat.group_type != group_has_spare))
		return false;

	if (sgs->group_type > busiest->group_type)
		return true;

	if (sgs->group_type < busiest->group_type)
		return false;

	/*
	 * The candidate and the current busiest group are the same type of
	 * group. Let check which one is the busiest according to the type.
	 */

	switch (sgs->group_type) {
	case group_overloaded:
		/* Select the overloaded group with highest avg_load. */
		return sgs->avg_load > busiest->avg_load;

	case group_imbalanced:
		/*
		 * Select the 1st imbalanced group as we don't have any way to
		 * choose one more than another.
		 */
		return false;

	case group_asym_packing:
		/* Prefer to move from lowest priority CPU's work */
		return sched_asym_prefer(sds->busiest->asym_prefer_cpu, sg->asym_prefer_cpu);

	case group_misfit_task:
		/*
		 * If we have more than one misfit sg go with the biggest
		 * misfit.
		 */
		return sgs->group_misfit_task_load > busiest->group_misfit_task_load;

	case group_smt_balance:
		/*
		 * Check if we have spare CPUs on either SMT group to
		 * choose has spare or fully busy handling.
		 */
		if (sgs->idle_cpus != 0 || busiest->idle_cpus != 0)
			goto has_spare;

		fallthrough;

	case group_fully_busy:
		/*
		 * Select the fully busy group with highest avg_load. In
		 * theory, there is no need to pull task from such kind of
		 * group because tasks have all compute capacity that they need
		 * but we can still improve the overall throughput by reducing
		 * contention when accessing shared HW resources.
		 *
		 * XXX for now avg_load is not computed and always 0 so we
		 * select the 1st one, except if @sg is composed of SMT
		 * siblings.
		 */

		if (sgs->avg_load < busiest->avg_load)
			return false;

		if (sgs->avg_load == busiest->avg_load) {
			/*
			 * SMT sched groups need more help than non-SMT groups.
			 * If @sg happens to also be SMT, either choice is good.
			 */
			if (sds->busiest->flags & SD_SHARE_CPUCAPACITY)
				return false;
		}

		break;

	case group_has_spare:
		/*
		 * Do not pick sg with SMT CPUs over sg with pure CPUs,
		 * as we do not want to pull task off SMT core with one task
		 * and make the core idle.
		 */
		if (smt_vs_nonsmt_groups(sds->busiest, sg)) {
			if (sg->flags & SD_SHARE_CPUCAPACITY && sgs->sum_h_nr_running <= 1)
				return false;
			else
				return true;
		}
has_spare:

		/*
		 * Select not overloaded group with lowest number of idle CPUs
		 * and highest number of running tasks. We could also compare
		 * the spare capacity which is more stable but it can end up
		 * that the group has less spare capacity but finally more idle
		 * CPUs which means less opportunity to pull tasks.
		 */
		if (sgs->idle_cpus > busiest->idle_cpus)
			return false;
		else if ((sgs->idle_cpus == busiest->idle_cpus) &&
			 (sgs->sum_nr_running <= busiest->sum_nr_running))
			return false;

		break;
	}

	/*
	 * Candidate sg has no more than one task per CPU and has higher
	 * per-CPU capacity. Migrating tasks to less capable CPUs may harm
	 * throughput. Maximize throughput, power/energy consequences are not
	 * considered.
	 */
	if ((env->sd->flags & SD_ASYM_CPUCAPACITY) &&
	    (sgs->group_type <= group_fully_busy) &&
	    (capacity_greater(sg->sgc->min_capacity, capacity_of(env->dst_cpu))))
		return false;

	return true;
}

#ifdef CONFIG_NUMA_BALANCING
static inline enum fbq_type fbq_classify_group(struct sg_lb_stats *sgs)
{
	if (sgs->sum_h_nr_running > sgs->nr_numa_running)
		return regular;
	if (sgs->sum_h_nr_running > sgs->nr_preferred_running)
		return remote;
	return all;
}

static inline enum fbq_type fbq_classify_rq(struct rq *rq)
{
	if (rq->nr_running > rq->nr_numa_running)
		return regular;
	if (rq->nr_running > rq->nr_preferred_running)
		return remote;
	return all;
}
#else
static inline enum fbq_type fbq_classify_group(struct sg_lb_stats *sgs)
{
	return all;
}

static inline enum fbq_type fbq_classify_rq(struct rq *rq)
{
	return regular;
}
#endif /* CONFIG_NUMA_BALANCING */


struct sg_lb_stats;

/*
 * task_running_on_cpu - return 1 if @p is running on @cpu.
 */

static unsigned int task_running_on_cpu(int cpu, struct task_struct *p)
{
	/* Task has no contribution or is new */
	if (cpu != task_cpu(p) || !READ_ONCE(p->se.avg.last_update_time))
		return 0;

	if (task_on_rq_queued(p))
		return 1;

	return 0;
}

/**
 * idle_cpu_without - would a given CPU be idle without p ?
 * @cpu: the processor on which idleness is tested.
 * @p: task which should be ignored.
 *
 * Return: 1 if the CPU would be idle. 0 otherwise.
 */
static int idle_cpu_without(int cpu, struct task_struct *p)
{
	struct rq *rq = cpu_rq(cpu);

	if (rq->curr != rq->idle && rq->curr != p)
		return 0;

	/*
	 * rq->nr_running can't be used but an updated version without the
	 * impact of p on cpu must be used instead. The updated nr_running
	 * be computed and tested before calling idle_cpu_without().
	 */

	if (rq->ttwu_pending)
		return 0;

	return 1;
}

/*
 * update_sg_wakeup_stats - Update sched_group's statistics for wakeup.
 * @sd: The sched_domain level to look for idlest group.
 * @group: sched_group whose statistics are to be updated.
 * @sgs: variable to hold the statistics for this group.
 * @p: The task for which we look for the idlest group/CPU.
 */
static inline void update_sg_wakeup_stats(struct sched_domain *sd,
					  struct sched_group *group,
					  struct sg_lb_stats *sgs,
					  struct task_struct *p)
{
	int i, nr_running;

	memset(sgs, 0, sizeof(*sgs));

	/* Assume that task can't fit any CPU of the group */
	if (sd->flags & SD_ASYM_CPUCAPACITY)
		sgs->group_misfit_task_load = 1;

	for_each_cpu(i, sched_group_span(group)) {
		struct rq *rq = cpu_rq(i);
		unsigned int local;

		sgs->group_load += cpu_load_without(rq, p);
		sgs->group_util += cpu_util_without(i, p);
		sgs->group_runnable += cpu_runnable_without(rq, p);
		local = task_running_on_cpu(i, p);
		sgs->sum_h_nr_running += rq->cfs.h_nr_runnable - local;

		nr_running = rq->nr_running - local;
		sgs->sum_nr_running += nr_running;

		/*
		 * No need to call idle_cpu_without() if nr_running is not 0
		 */
		if (!nr_running && idle_cpu_without(i, p))
			sgs->idle_cpus++;

		/* Check if task fits in the CPU */
		if (sd->flags & SD_ASYM_CPUCAPACITY &&
		    sgs->group_misfit_task_load &&
		    task_fits_cpu(p, i))
			sgs->group_misfit_task_load = 0;

	}

	sgs->group_capacity = group->sgc->capacity;

	sgs->group_weight = group->group_weight;

	sgs->group_type = group_classify(sd->imbalance_pct, group, sgs);

	/*
	 * Computing avg_load makes sense only when group is fully busy or
	 * overloaded
	 */
	if (sgs->group_type == group_fully_busy ||
		sgs->group_type == group_overloaded)
		sgs->avg_load = (sgs->group_load * SCHED_CAPACITY_SCALE) /
				sgs->group_capacity;
}

static bool update_pick_idlest(struct sched_group *idlest,
			       struct sg_lb_stats *idlest_sgs,
			       struct sched_group *group,
			       struct sg_lb_stats *sgs)
{
	if (sgs->group_type < idlest_sgs->group_type)
		return true;

	if (sgs->group_type > idlest_sgs->group_type)
		return false;

	/*
	 * The candidate and the current idlest group are the same type of
	 * group. Let check which one is the idlest according to the type.
	 */

	switch (sgs->group_type) {
	case group_overloaded:
	case group_fully_busy:
		/* Select the group with lowest avg_load. */
		if (idlest_sgs->avg_load <= sgs->avg_load)
			return false;
		break;

	case group_imbalanced:
	case group_asym_packing:
	case group_smt_balance:
		/* Those types are not used in the slow wakeup path */
		return false;

	case group_misfit_task:
		/* Select group with the highest max capacity */
		if (idlest->sgc->max_capacity >= group->sgc->max_capacity)
			return false;
		break;

	case group_has_spare:
		/* Select group with most idle CPUs */
		if (idlest_sgs->idle_cpus > sgs->idle_cpus)
			return false;

		/* Select group with lowest group_util */
		if (idlest_sgs->idle_cpus == sgs->idle_cpus &&
			idlest_sgs->group_util <= sgs->group_util)
			return false;

		break;
	}

	return true;
}

/*
 * sched_balance_find_dst_group() finds and returns the least busy CPU group within the
 * domain.
 *
 * Assumes p is allowed on at least one CPU in sd.
 */
static struct sched_group *
sched_balance_find_dst_group(struct sched_domain *sd, struct task_struct *p, int this_cpu)
{
	struct sched_group *idlest = NULL, *local = NULL, *group = sd->groups;
	struct sg_lb_stats local_sgs, tmp_sgs;
	struct sg_lb_stats *sgs;
	unsigned long imbalance;
	struct sg_lb_stats idlest_sgs = {
			.avg_load = UINT_MAX,
			.group_type = group_overloaded,
	};

	do {
		int local_group;

		/* Skip over this group if it has no CPUs allowed */
		if (!cpumask_intersects(sched_group_span(group),
					p->cpus_ptr))
			continue;

		/* Skip over this group if no cookie matched */
		if (!sched_group_cookie_match(cpu_rq(this_cpu), p, group))
			continue;

		local_group = cpumask_test_cpu(this_cpu,
					       sched_group_span(group));

		if (local_group) {
			sgs = &local_sgs;
			local = group;
		} else {
			sgs = &tmp_sgs;
		}

		update_sg_wakeup_stats(sd, group, sgs, p);

		if (!local_group && update_pick_idlest(idlest, &idlest_sgs, group, sgs)) {
			idlest = group;
			idlest_sgs = *sgs;
		}

	} while (group = group->next, group != sd->groups);


	/* There is no idlest group to push tasks to */
	if (!idlest)
		return NULL;

	/* The local group has been skipped because of CPU affinity */
	if (!local)
		return idlest;

	/*
	 * If the local group is idler than the selected idlest group
	 * don't try and push the task.
	 */
	if (local_sgs.group_type < idlest_sgs.group_type)
		return NULL;

	/*
	 * If the local group is busier than the selected idlest group
	 * try and push the task.
	 */
	if (local_sgs.group_type > idlest_sgs.group_type)
		return idlest;

	switch (local_sgs.group_type) {
	case group_overloaded:
	case group_fully_busy:

		/* Calculate allowed imbalance based on load */
		imbalance = scale_load_down(NICE_0_LOAD) *
				(sd->imbalance_pct-100) / 100;

		/*
		 * When comparing groups across NUMA domains, it's possible for
		 * the local domain to be very lightly loaded relative to the
		 * remote domains but "imbalance" skews the comparison making
		 * remote CPUs look much more favourable. When considering
		 * cross-domain, add imbalance to the load on the remote node
		 * and consider staying local.
		 */

		if ((sd->flags & SD_NUMA) &&
		    ((idlest_sgs.avg_load + imbalance) >= local_sgs.avg_load))
			return NULL;

		/*
		 * If the local group is less loaded than the selected
		 * idlest group don't try and push any tasks.
		 */
		if (idlest_sgs.avg_load >= (local_sgs.avg_load + imbalance))
			return NULL;

		if (100 * local_sgs.avg_load <= sd->imbalance_pct * idlest_sgs.avg_load)
			return NULL;
		break;

	case group_imbalanced:
	case group_asym_packing:
	case group_smt_balance:
		/* Those type are not used in the slow wakeup path */
		return NULL;

	case group_misfit_task:
		/* Select group with the highest max capacity */
		if (local->sgc->max_capacity >= idlest->sgc->max_capacity)
			return NULL;
		break;

	case group_has_spare:
#ifdef CONFIG_NUMA
		if (sd->flags & SD_NUMA) {
			int imb_numa_nr = sd->imb_numa_nr;
#ifdef CONFIG_NUMA_BALANCING
			int idlest_cpu;
			/*
			 * If there is spare capacity at NUMA, try to select
			 * the preferred node
			 */
			if (cpu_to_node(this_cpu) == p->numa_preferred_nid)
				return NULL;

			idlest_cpu = cpumask_first(sched_group_span(idlest));
			if (cpu_to_node(idlest_cpu) == p->numa_preferred_nid)
				return idlest;
#endif /* CONFIG_NUMA_BALANCING */
			/*
			 * Otherwise, keep the task close to the wakeup source
			 * and improve locality if the number of running tasks
			 * would remain below threshold where an imbalance is
			 * allowed while accounting for the possibility the
			 * task is pinned to a subset of CPUs. If there is a
			 * real need of migration, periodic load balance will
			 * take care of it.
			 */
			if (p->nr_cpus_allowed != NR_CPUS) {
				struct cpumask *cpus = this_cpu_cpumask_var_ptr(select_rq_mask);

				cpumask_and(cpus, sched_group_span(local), p->cpus_ptr);
				imb_numa_nr = min(cpumask_weight(cpus), sd->imb_numa_nr);
			}

			imbalance = abs(local_sgs.idle_cpus - idlest_sgs.idle_cpus);
			if (!adjust_numa_imbalance(imbalance,
						   local_sgs.sum_nr_running + 1,
						   imb_numa_nr)) {
				return NULL;
			}
		}
#endif /* CONFIG_NUMA */

		/*
		 * Select group with highest number of idle CPUs. We could also
		 * compare the utilization which is more stable but it can end
		 * up that the group has less spare capacity but finally more
		 * idle CPUs which means more opportunity to run task.
		 */
		if (local_sgs.idle_cpus >= idlest_sgs.idle_cpus)
			return NULL;
		break;
	}

	return idlest;
}

static void update_idle_cpu_scan(struct lb_env *env,
				 unsigned long sum_util)
{
	struct sched_domain_shared *sd_share;
	int llc_weight, pct;
	u64 x, y, tmp;
	/*
	 * Update the number of CPUs to scan in LLC domain, which could
	 * be used as a hint in select_idle_cpu(). The update of sd_share
	 * could be expensive because it is within a shared cache line.
	 * So the write of this hint only occurs during periodic load
	 * balancing, rather than CPU_NEWLY_IDLE, because the latter
	 * can fire way more frequently than the former.
	 */
	if (!sched_feat(SIS_UTIL) || env->idle == CPU_NEWLY_IDLE)
		return;

	llc_weight = per_cpu(sd_llc_size, env->dst_cpu);
	if (env->sd->span_weight != llc_weight)
		return;

	sd_share = rcu_dereference(per_cpu(sd_llc_shared, env->dst_cpu));
	if (!sd_share)
		return;

	/*
	 * The number of CPUs to search drops as sum_util increases, when
	 * sum_util hits 85% or above, the scan stops.
	 * The reason to choose 85% as the threshold is because this is the
	 * imbalance_pct(117) when a LLC sched group is overloaded.
	 *
	 * let y = SCHED_CAPACITY_SCALE - p * x^2                       [1]
	 * and y'= y / SCHED_CAPACITY_SCALE
	 *
	 * x is the ratio of sum_util compared to the CPU capacity:
	 * x = sum_util / (llc_weight * SCHED_CAPACITY_SCALE)
	 * y' is the ratio of CPUs to be scanned in the LLC domain,
	 * and the number of CPUs to scan is calculated by:
	 *
	 * nr_scan = llc_weight * y'                                    [2]
	 *
	 * When x hits the threshold of overloaded, AKA, when
	 * x = 100 / pct, y drops to 0. According to [1],
	 * p should be SCHED_CAPACITY_SCALE * pct^2 / 10000
	 *
	 * Scale x by SCHED_CAPACITY_SCALE:
	 * x' = sum_util / llc_weight;                                  [3]
	 *
	 * and finally [1] becomes:
	 * y = SCHED_CAPACITY_SCALE -
	 *     x'^2 * pct^2 / (10000 * SCHED_CAPACITY_SCALE)            [4]
	 *
	 */
	/* equation [3] */
	x = sum_util;
	do_div(x, llc_weight);

	/* equation [4] */
	pct = env->sd->imbalance_pct;
	tmp = x * x * pct * pct;
	do_div(tmp, 10000 * SCHED_CAPACITY_SCALE);
	tmp = min_t(long, tmp, SCHED_CAPACITY_SCALE);
	y = SCHED_CAPACITY_SCALE - tmp;

	/* equation [2] */
	y *= llc_weight;
	do_div(y, SCHED_CAPACITY_SCALE);
	if ((int)y != sd_share->nr_idle_scan)
		WRITE_ONCE(sd_share->nr_idle_scan, (int)y);
}

/**
 * update_sd_lb_stats - Update sched_domain's statistics for load balancing.
 * @env: The load balancing environment.
 * @sds: variable to hold the statistics for this sched_domain.
 */

static inline void update_sd_lb_stats(struct lb_env *env, struct sd_lb_stats *sds)
{
	struct sched_group *sg = env->sd->groups;
	struct sg_lb_stats *local = &sds->local_stat;
	struct sg_lb_stats tmp_sgs;
	unsigned long sum_util = 0;
	bool sg_overloaded = 0, sg_overutilized = 0;

	do {
		struct sg_lb_stats *sgs = &tmp_sgs;
		int local_group;

		local_group = cpumask_test_cpu(env->dst_cpu, sched_group_span(sg));
		if (local_group) {
			sds->local = sg;
			sgs = local;

			if (env->idle != CPU_NEWLY_IDLE ||
			    time_after_eq(jiffies, sg->sgc->next_update))
				update_group_capacity(env->sd, env->dst_cpu);
		}

		update_sg_lb_stats(env, sds, sg, sgs, &sg_overloaded, &sg_overutilized);

		if (!local_group && update_sd_pick_busiest(env, sds, sg, sgs)) {
			sds->busiest = sg;
			sds->busiest_stat = *sgs;
		}

		/* Now, start updating sd_lb_stats */
		sds->total_load += sgs->group_load;
		sds->total_capacity += sgs->group_capacity;

		sum_util += sgs->group_util;
		sg = sg->next;
	} while (sg != env->sd->groups);

	/*
	 * Indicate that the child domain of the busiest group prefers tasks
	 * go to a child's sibling domains first. NB the flags of a sched group
	 * are those of the child domain.
	 */
	if (sds->busiest)
		sds->prefer_sibling = !!(sds->busiest->flags & SD_PREFER_SIBLING);


	if (env->sd->flags & SD_NUMA)
		env->fbq_type = fbq_classify_group(&sds->busiest_stat);

	if (!env->sd->parent) {
		/* update overload indicator if we are at root domain */
		set_rd_overloaded(env->dst_rq->rd, sg_overloaded);

		/* Update over-utilization (tipping point, U >= 0) indicator */
		set_rd_overutilized(env->dst_rq->rd, sg_overutilized);
	} else if (sg_overutilized) {
		set_rd_overutilized(env->dst_rq->rd, sg_overutilized);
	}

	update_idle_cpu_scan(env, sum_util);
}

/**
 * calculate_imbalance - Calculate the amount of imbalance present within the
 *			 groups of a given sched_domain during load balance.
 * @env: load balance environment
 * @sds: statistics of the sched_domain whose imbalance is to be calculated.
 */
static inline void calculate_imbalance(struct lb_env *env, struct sd_lb_stats *sds)
{
	struct sg_lb_stats *local, *busiest;

	local = &sds->local_stat;
	busiest = &sds->busiest_stat;

	if (busiest->group_type == group_misfit_task) {
		if (env->sd->flags & SD_ASYM_CPUCAPACITY) {
			/* Set imbalance to allow misfit tasks to be balanced. */
			env->migration_type = migrate_misfit;
			env->imbalance = 1;
		} else {
			/*
			 * Set load imbalance to allow moving task from cpu
			 * with reduced capacity.
			 */
			env->migration_type = migrate_load;
			env->imbalance = busiest->group_misfit_task_load;
		}
		return;
	}

	if (busiest->group_type == group_asym_packing) {
		/*
		 * In case of asym capacity, we will try to migrate all load to
		 * the preferred CPU.
		 */
		env->migration_type = migrate_task;
		env->imbalance = busiest->sum_h_nr_running;
		return;
	}

	if (busiest->group_type == group_smt_balance) {
		/* Reduce number of tasks sharing CPU capacity */
		env->migration_type = migrate_task;
		env->imbalance = 1;
		return;
	}

	if (busiest->group_type == group_imbalanced) {
		/*
		 * In the group_imb case we cannot rely on group-wide averages
		 * to ensure CPU-load equilibrium, try to move any task to fix
		 * the imbalance. The next load balance will take care of
		 * balancing back the system.
		 */
		env->migration_type = migrate_task;
		env->imbalance = 1;
		return;
	}

	/*
	 * Try to use spare capacity of local group without overloading it or
	 * emptying busiest.
	 */
	if (local->group_type == group_has_spare) {
		if ((busiest->group_type > group_fully_busy) &&
		    !(env->sd->flags & SD_SHARE_LLC)) {
			/*
			 * If busiest is overloaded, try to fill spare
			 * capacity. This might end up creating spare capacity
			 * in busiest or busiest still being overloaded but
			 * there is no simple way to directly compute the
			 * amount of load to migrate in order to balance the
			 * system.
			 */
			env->migration_type = migrate_util;
			env->imbalance = max(local->group_capacity, local->group_util) -
					 local->group_util;

			/*
			 * In some cases, the group's utilization is max or even
			 * higher than capacity because of migrations but the
			 * local CPU is (newly) idle. There is at least one
			 * waiting task in this overloaded busiest group. Let's
			 * try to pull it.
			 */
			if (env->idle && env->imbalance == 0) {
				env->migration_type = migrate_task;
				env->imbalance = 1;
			}

			return;
		}

		if (busiest->group_weight == 1 || sds->prefer_sibling) {
			/*
			 * When prefer sibling, evenly spread running tasks on
			 * groups.
			 */
			env->migration_type = migrate_task;
			env->imbalance = sibling_imbalance(env, sds, busiest, local);
		} else {

			/*
			 * If there is no overload, we just want to even the number of
			 * idle CPUs.
			 */
			env->migration_type = migrate_task;
			env->imbalance = max_t(long, 0,
					       (local->idle_cpus - busiest->idle_cpus));
		}

#ifdef CONFIG_NUMA
		/* Consider allowing a small imbalance between NUMA groups */
		if (env->sd->flags & SD_NUMA) {
			env->imbalance = adjust_numa_imbalance(env->imbalance,
							       local->sum_nr_running + 1,
							       env->sd->imb_numa_nr);
		}
#endif

		/* Number of tasks to move to restore balance */
		env->imbalance >>= 1;

		return;
	}

	/*
	 * Local is fully busy but has to take more load to relieve the
	 * busiest group
	 */
	if (local->group_type < group_overloaded) {
		/*
		 * Local will become overloaded so the avg_load metrics are
		 * finally needed.
		 */

		local->avg_load = (local->group_load * SCHED_CAPACITY_SCALE) /
				  local->group_capacity;

		/*
		 * If the local group is more loaded than the selected
		 * busiest group don't try to pull any tasks.
		 */
		if (local->avg_load >= busiest->avg_load) {
			env->imbalance = 0;
			return;
		}

		sds->avg_load = (sds->total_load * SCHED_CAPACITY_SCALE) /
				sds->total_capacity;

		/*
		 * If the local group is more loaded than the average system
		 * load, don't try to pull any tasks.
		 */
		if (local->avg_load >= sds->avg_load) {
			env->imbalance = 0;
			return;
		}

	}

	/*
	 * Both group are or will become overloaded and we're trying to get all
	 * the CPUs to the average_load, so we don't want to push ourselves
	 * above the average load, nor do we wish to reduce the max loaded CPU
	 * below the average load. At the same time, we also don't want to
	 * reduce the group load below the group capacity. Thus we look for
	 * the minimum possible imbalance.
	 */
	env->migration_type = migrate_load;
	env->imbalance = min(
		(busiest->avg_load - sds->avg_load) * busiest->group_capacity,
		(sds->avg_load - local->avg_load) * local->group_capacity
	) / SCHED_CAPACITY_SCALE;
}

/******* sched_balance_find_src_group() helpers end here *********************/

/*
 * Decision matrix according to the local and busiest group type:
 *
 * busiest \ local has_spare fully_busy misfit asym imbalanced overloaded
 * has_spare        nr_idle   balanced   N/A    N/A  balanced   balanced
 * fully_busy       nr_idle   nr_idle    N/A    N/A  balanced   balanced
 * misfit_task      force     N/A        N/A    N/A  N/A        N/A
 * asym_packing     force     force      N/A    N/A  force      force
 * imbalanced       force     force      N/A    N/A  force      force
 * overloaded       force     force      N/A    N/A  force      avg_load
 *
 * N/A :      Not Applicable because already filtered while updating
 *            statistics.
 * balanced : The system is balanced for these 2 groups.
 * force :    Calculate the imbalance as load migration is probably needed.
 * avg_load : Only if imbalance is significant enough.
 * nr_idle :  dst_cpu is not busy and the number of idle CPUs is quite
 *            different in groups.
 */

/**
 * sched_balance_find_src_group - Returns the busiest group within the sched_domain
 * if there is an imbalance.
 * @env: The load balancing environment.
 *
 * Also calculates the amount of runnable load which should be moved
 * to restore balance.
 *
 * Return:	- The busiest group if imbalance exists.
 */
static struct sched_group *sched_balance_find_src_group(struct lb_env *env)
{
	struct sg_lb_stats *local, *busiest;
	struct sd_lb_stats sds;

	init_sd_lb_stats(&sds);

	/*
	 * Compute the various statistics relevant for load balancing at
	 * this level.
	 */
	update_sd_lb_stats(env, &sds);

	/* There is no busy sibling group to pull tasks from */
	if (!sds.busiest)
		goto out_balanced;

	busiest = &sds.busiest_stat;

	/* Misfit tasks should be dealt with regardless of the avg load */
	if (busiest->group_type == group_misfit_task)
		goto force_balance;

	if (!is_rd_overutilized(env->dst_rq->rd) &&
	    rcu_dereference(env->dst_rq->rd->pd))
		goto out_balanced;

	/* ASYM feature bypasses nice load balance check */
	if (busiest->group_type == group_asym_packing)
		goto force_balance;

	/*
	 * If the busiest group is imbalanced the below checks don't
	 * work because they assume all things are equal, which typically
	 * isn't true due to cpus_ptr constraints and the like.
	 */
	if (busiest->group_type == group_imbalanced)
		goto force_balance;

	local = &sds.local_stat;
	/*
	 * If the local group is busier than the selected busiest group
	 * don't try and pull any tasks.
	 */
	if (local->group_type > busiest->group_type)
		goto out_balanced;

	/*
	 * When groups are overloaded, use the avg_load to ensure fairness
	 * between tasks.
	 */
	if (local->group_type == group_overloaded) {
		/*
		 * If the local group is more loaded than the selected
		 * busiest group don't try to pull any tasks.
		 */
		if (local->avg_load >= busiest->avg_load)
			goto out_balanced;

		/* XXX broken for overlapping NUMA groups */
		sds.avg_load = (sds.total_load * SCHED_CAPACITY_SCALE) /
				sds.total_capacity;

		/*
		 * Don't pull any tasks if this group is already above the
		 * domain average load.
		 */
		if (local->avg_load >= sds.avg_load)
			goto out_balanced;

		/*
		 * If the busiest group is more loaded, use imbalance_pct to be
		 * conservative.
		 */
		if (100 * busiest->avg_load <=
				env->sd->imbalance_pct * local->avg_load)
			goto out_balanced;
	}

	/*
	 * Try to move all excess tasks to a sibling domain of the busiest
	 * group's child domain.
	 */
	if (sds.prefer_sibling && local->group_type == group_has_spare &&
	    sibling_imbalance(env, &sds, busiest, local) > 1)
		goto force_balance;

	if (busiest->group_type != group_overloaded) {
		if (!env->idle) {
			/*
			 * If the busiest group is not overloaded (and as a
			 * result the local one too) but this CPU is already
			 * busy, let another idle CPU try to pull task.
			 */
			goto out_balanced;
		}

		if (busiest->group_type == group_smt_balance &&
		    smt_vs_nonsmt_groups(sds.local, sds.busiest)) {
			/* Let non SMT CPU pull from SMT CPU sharing with sibling */
			goto force_balance;
		}

		if (busiest->group_weight > 1 &&
		    local->idle_cpus <= (busiest->idle_cpus + 1)) {
			/*
			 * If the busiest group is not overloaded
			 * and there is no imbalance between this and busiest
			 * group wrt idle CPUs, it is balanced. The imbalance
			 * becomes significant if the diff is greater than 1
			 * otherwise we might end up to just move the imbalance
			 * on another group. Of course this applies only if
			 * there is more than 1 CPU per group.
			 */
			goto out_balanced;
		}

		if (busiest->sum_h_nr_running == 1) {
			/*
			 * busiest doesn't have any tasks waiting to run
			 */
			goto out_balanced;
		}
	}

force_balance:
	/* Looks like there is an imbalance. Compute it */
	calculate_imbalance(env, &sds);
	return env->imbalance ? sds.busiest : NULL;

out_balanced:
	env->imbalance = 0;
	return NULL;
}

/*
 * sched_balance_find_src_rq - find the busiest runqueue among the CPUs in the group.
 */
static struct rq *sched_balance_find_src_rq(struct lb_env *env,
				     struct sched_group *group)
{
	struct rq *busiest = NULL, *rq;
	unsigned long busiest_util = 0, busiest_load = 0, busiest_capacity = 1;
	unsigned int busiest_nr = 0;
	int i;

	for_each_cpu_and(i, sched_group_span(group), env->cpus) {
		unsigned long capacity, load, util;
		unsigned int nr_running;
		enum fbq_type rt;

		rq = cpu_rq(i);
		rt = fbq_classify_rq(rq);

		/*
		 * We classify groups/runqueues into three groups:
		 *  - regular: there are !numa tasks
		 *  - remote:  there are numa tasks that run on the 'wrong' node
		 *  - all:     there is no distinction
		 *
		 * In order to avoid migrating ideally placed numa tasks,
		 * ignore those when there's better options.
		 *
		 * If we ignore the actual busiest queue to migrate another
		 * task, the next balance pass can still reduce the busiest
		 * queue by moving tasks around inside the node.
		 *
		 * If we cannot move enough load due to this classification
		 * the next pass will adjust the group classification and
		 * allow migration of more tasks.
		 *
		 * Both cases only affect the total convergence complexity.
		 */
		if (rt > env->fbq_type)
			continue;

		nr_running = rq->cfs.h_nr_runnable;
		if (!nr_running)
			continue;

		capacity = capacity_of(i);

		/*
		 * For ASYM_CPUCAPACITY domains, don't pick a CPU that could
		 * eventually lead to active_balancing high->low capacity.
		 * Higher per-CPU capacity is considered better than balancing
		 * average load.
		 */
		if (env->sd->flags & SD_ASYM_CPUCAPACITY &&
		    !capacity_greater(capacity_of(env->dst_cpu), capacity) &&
		    nr_running == 1)
			continue;

		/*
		 * Make sure we only pull tasks from a CPU of lower priority
		 * when balancing between SMT siblings.
		 *
		 * If balancing between cores, let lower priority CPUs help
		 * SMT cores with more than one busy sibling.
		 */
		if (sched_asym(env->sd, i, env->dst_cpu) && nr_running == 1)
			continue;

		switch (env->migration_type) {
		case migrate_load:
			/*
			 * When comparing with load imbalance, use cpu_load()
			 * which is not scaled with the CPU capacity.
			 */
			load = cpu_load(rq);

			if (nr_running == 1 && load > env->imbalance &&
			    !check_cpu_capacity(rq, env->sd))
				break;

			/*
			 * For the load comparisons with the other CPUs,
			 * consider the cpu_load() scaled with the CPU
			 * capacity, so that the load can be moved away
			 * from the CPU that is potentially running at a
			 * lower capacity.
			 *
			 * Thus we're looking for max(load_i / capacity_i),
			 * crosswise multiplication to rid ourselves of the
			 * division works out to:
			 * load_i * capacity_j > load_j * capacity_i;
			 * where j is our previous maximum.
			 */
			if (load * busiest_capacity > busiest_load * capacity) {
				busiest_load = load;
				busiest_capacity = capacity;
				busiest = rq;
			}
			break;

		case migrate_util:
			util = cpu_util_cfs_boost(i);

			/*
			 * Don't try to pull utilization from a CPU with one
			 * running task. Whatever its utilization, we will fail
			 * detach the task.
			 */
			if (nr_running <= 1)
				continue;

			if (busiest_util < util) {
				busiest_util = util;
				busiest = rq;
			}
			break;

		case migrate_task:
			if (busiest_nr < nr_running) {
				busiest_nr = nr_running;
				busiest = rq;
			}
			break;

		case migrate_misfit:
			/*
			 * For ASYM_CPUCAPACITY domains with misfit tasks we
			 * simply seek the "biggest" misfit task.
			 */
			if (rq->misfit_task_load > busiest_load) {
				busiest_load = rq->misfit_task_load;
				busiest = rq;
			}

			break;

		}
	}

	return busiest;
}

/*
 * Max backoff if we encounter pinned tasks. Pretty arbitrary value, but
 * so long as it is large enough.
 */
#define MAX_PINNED_INTERVAL	512

static inline bool
asym_active_balance(struct lb_env *env)
{
	/*
	 * ASYM_PACKING needs to force migrate tasks from busy but lower
	 * priority CPUs in order to pack all tasks in the highest priority
	 * CPUs. When done between cores, do it only if the whole core if the
	 * whole core is idle.
	 *
	 * If @env::src_cpu is an SMT core with busy siblings, let
	 * the lower priority @env::dst_cpu help it. Do not follow
	 * CPU priority.
	 */
	return env->idle && sched_use_asym_prio(env->sd, env->dst_cpu) &&
	       (sched_asym_prefer(env->dst_cpu, env->src_cpu) ||
		!sched_use_asym_prio(env->sd, env->src_cpu));
}

static inline bool
imbalanced_active_balance(struct lb_env *env)
{
	struct sched_domain *sd = env->sd;

	/*
	 * The imbalanced case includes the case of pinned tasks preventing a fair
	 * distribution of the load on the system but also the even distribution of the
	 * threads on a system with spare capacity
	 */
	if ((env->migration_type == migrate_task) &&
	    (sd->nr_balance_failed > sd->cache_nice_tries+2))
		return 1;

	return 0;
}

static int need_active_balance(struct lb_env *env)
{
	struct sched_domain *sd = env->sd;

	if (asym_active_balance(env))
		return 1;

	if (imbalanced_active_balance(env))
		return 1;

	/*
	 * The dst_cpu is idle and the src_cpu CPU has only 1 CFS task.
	 * It's worth migrating the task if the src_cpu's capacity is reduced
	 * because of other sched_class or IRQs if more capacity stays
	 * available on dst_cpu.
	 */
	if (env->idle &&
	    (env->src_rq->cfs.h_nr_runnable == 1)) {
		if ((check_cpu_capacity(env->src_rq, sd)) &&
		    (capacity_of(env->src_cpu)*sd->imbalance_pct < capacity_of(env->dst_cpu)*100))
			return 1;
	}

	if (env->migration_type == migrate_misfit)
		return 1;

	return 0;
}

static int active_load_balance_cpu_stop(void *data);

static int should_we_balance(struct lb_env *env)
{
	struct cpumask *swb_cpus = this_cpu_cpumask_var_ptr(should_we_balance_tmpmask);
	struct sched_group *sg = env->sd->groups;
	int cpu, idle_smt = -1;

	/*
	 * Ensure the balancing environment is consistent; can happen
	 * when the softirq triggers 'during' hotplug.
	 */
	if (!cpumask_test_cpu(env->dst_cpu, env->cpus))
		return 0;

	/*
	 * In the newly idle case, we will allow all the CPUs
	 * to do the newly idle load balance.
	 *
	 * However, we bail out if we already have tasks or a wakeup pending,
	 * to optimize wakeup latency.
	 */
	if (env->idle == CPU_NEWLY_IDLE) {
		if (env->dst_rq->nr_running > 0 || env->dst_rq->ttwu_pending)
			return 0;
		return 1;
	}

	cpumask_copy(swb_cpus, group_balance_mask(sg));
	/* Try to find first idle CPU */
	for_each_cpu_and(cpu, swb_cpus, env->cpus) {
		if (!idle_cpu(cpu))
			continue;

		/*
		 * Don't balance to idle SMT in busy core right away when
		 * balancing cores, but remember the first idle SMT CPU for
		 * later consideration.  Find CPU on an idle core first.
		 */
		if (!(env->sd->flags & SD_SHARE_CPUCAPACITY) && !is_core_idle(cpu)) {
			if (idle_smt == -1)
				idle_smt = cpu;
			/*
			 * If the core is not idle, and first SMT sibling which is
			 * idle has been found, then its not needed to check other
			 * SMT siblings for idleness:
			 */
#ifdef CONFIG_SCHED_SMT
			cpumask_andnot(swb_cpus, swb_cpus, cpu_smt_mask(cpu));
#endif
			continue;
		}

		/*
		 * Are we the first idle core in a non-SMT domain or higher,
		 * or the first idle CPU in a SMT domain?
		 */
		return cpu == env->dst_cpu;
	}

	/* Are we the first idle CPU with busy siblings? */
	if (idle_smt != -1)
		return idle_smt == env->dst_cpu;

	/* Are we the first CPU of this group ? */
	return group_balance_cpu(sg) == env->dst_cpu;
}

static void update_lb_imbalance_stat(struct lb_env *env, struct sched_domain *sd,
				     enum cpu_idle_type idle)
{
	if (!schedstat_enabled())
		return;

	switch (env->migration_type) {
	case migrate_load:
		__schedstat_add(sd->lb_imbalance_load[idle], env->imbalance);
		break;
	case migrate_util:
		__schedstat_add(sd->lb_imbalance_util[idle], env->imbalance);
		break;
	case migrate_task:
		__schedstat_add(sd->lb_imbalance_task[idle], env->imbalance);
		break;
	case migrate_misfit:
		__schedstat_add(sd->lb_imbalance_misfit[idle], env->imbalance);
		break;
	}
}

/*
 * Check this_cpu to ensure it is balanced within domain. Attempt to move
 * tasks if there is an imbalance.
 */
static int sched_balance_rq(int this_cpu, struct rq *this_rq,
			struct sched_domain *sd, enum cpu_idle_type idle,
			int *continue_balancing)
{
	int ld_moved, cur_ld_moved, active_balance = 0;
	struct sched_domain *sd_parent = sd->parent;
	struct sched_group *group;
	struct rq *busiest;
	struct rq_flags rf;
	struct cpumask *cpus = this_cpu_cpumask_var_ptr(load_balance_mask);
	struct lb_env env = {
		.sd		= sd,
		.dst_cpu	= this_cpu,
		.dst_rq		= this_rq,
		.dst_grpmask    = group_balance_mask(sd->groups),
		.idle		= idle,
		.loop_break	= SCHED_NR_MIGRATE_BREAK,
		.cpus		= cpus,
		.fbq_type	= all,
		.tasks		= LIST_HEAD_INIT(env.tasks),
	};

	cpumask_and(cpus, sched_domain_span(sd), cpu_active_mask);

	schedstat_inc(sd->lb_count[idle]);

redo:
	if (!should_we_balance(&env)) {
		*continue_balancing = 0;
		goto out_balanced;
	}

	group = sched_balance_find_src_group(&env);
	if (!group) {
		schedstat_inc(sd->lb_nobusyg[idle]);
		goto out_balanced;
	}

	busiest = sched_balance_find_src_rq(&env, group);
	if (!busiest) {
		schedstat_inc(sd->lb_nobusyq[idle]);
		goto out_balanced;
	}

	WARN_ON_ONCE(busiest == env.dst_rq);

	update_lb_imbalance_stat(&env, sd, idle);

	env.src_cpu = busiest->cpu;
	env.src_rq = busiest;

	ld_moved = 0;
	/* Clear this flag as soon as we find a pullable task */
	env.flags |= LBF_ALL_PINNED;
	if (busiest->nr_running > 1) {
		/*
		 * Attempt to move tasks. If sched_balance_find_src_group has found
		 * an imbalance but busiest->nr_running <= 1, the group is
		 * still unbalanced. ld_moved simply stays zero, so it is
		 * correctly treated as an imbalance.
		 */
		env.loop_max  = min(sysctl_sched_nr_migrate, busiest->nr_running);

more_balance:
		rq_lock_irqsave(busiest, &rf);
		update_rq_clock(busiest);

		/*
		 * cur_ld_moved - load moved in current iteration
		 * ld_moved     - cumulative load moved across iterations
		 */
		cur_ld_moved = detach_tasks(&env);

		/*
		 * We've detached some tasks from busiest_rq. Every
		 * task is masked "TASK_ON_RQ_MIGRATING", so we can safely
		 * unlock busiest->lock, and we are able to be sure
		 * that nobody can manipulate the tasks in parallel.
		 * See task_rq_lock() family for the details.
		 */

		rq_unlock(busiest, &rf);

		if (cur_ld_moved) {
			attach_tasks(&env);
			ld_moved += cur_ld_moved;
		}

		local_irq_restore(rf.flags);

		if (env.flags & LBF_NEED_BREAK) {
			env.flags &= ~LBF_NEED_BREAK;
			goto more_balance;
		}

		/*
		 * Revisit (affine) tasks on src_cpu that couldn't be moved to
		 * us and move them to an alternate dst_cpu in our sched_group
		 * where they can run. The upper limit on how many times we
		 * iterate on same src_cpu is dependent on number of CPUs in our
		 * sched_group.
		 *
		 * This changes load balance semantics a bit on who can move
		 * load to a given_cpu. In addition to the given_cpu itself
		 * (or a ilb_cpu acting on its behalf where given_cpu is
		 * nohz-idle), we now have balance_cpu in a position to move
		 * load to given_cpu. In rare situations, this may cause
		 * conflicts (balance_cpu and given_cpu/ilb_cpu deciding
		 * _independently_ and at _same_ time to move some load to
		 * given_cpu) causing excess load to be moved to given_cpu.
		 * This however should not happen so much in practice and
		 * moreover subsequent load balance cycles should correct the
		 * excess load moved.
		 */
		if ((env.flags & LBF_DST_PINNED) && env.imbalance > 0) {

			/* Prevent to re-select dst_cpu via env's CPUs */
			__cpumask_clear_cpu(env.dst_cpu, env.cpus);

			env.dst_rq	 = cpu_rq(env.new_dst_cpu);
			env.dst_cpu	 = env.new_dst_cpu;
			env.flags	&= ~LBF_DST_PINNED;
			env.loop	 = 0;
			env.loop_break	 = SCHED_NR_MIGRATE_BREAK;

			/*
			 * Go back to "more_balance" rather than "redo" since we
			 * need to continue with same src_cpu.
			 */
			goto more_balance;
		}

		/*
		 * We failed to reach balance because of affinity.
		 */
		if (sd_parent) {
			int *group_imbalance = &sd_parent->groups->sgc->imbalance;

			if ((env.flags & LBF_SOME_PINNED) && env.imbalance > 0)
				*group_imbalance = 1;
		}

		/* All tasks on this runqueue were pinned by CPU affinity */
		if (unlikely(env.flags & LBF_ALL_PINNED)) {
			__cpumask_clear_cpu(cpu_of(busiest), cpus);
			/*
			 * Attempting to continue load balancing at the current
			 * sched_domain level only makes sense if there are
			 * active CPUs remaining as possible busiest CPUs to
			 * pull load from which are not contained within the
			 * destination group that is receiving any migrated
			 * load.
			 */
			if (!cpumask_subset(cpus, env.dst_grpmask)) {
				env.loop = 0;
				env.loop_break = SCHED_NR_MIGRATE_BREAK;
				goto redo;
			}
			goto out_all_pinned;
		}
	}

	if (!ld_moved) {
		schedstat_inc(sd->lb_failed[idle]);
		/*
		 * Increment the failure counter only on periodic balance.
		 * We do not want newidle balance, which can be very
		 * frequent, pollute the failure counter causing
		 * excessive cache_hot migrations and active balances.
		 *
		 * Similarly for migration_misfit which is not related to
		 * load/util migration, don't pollute nr_balance_failed.
		 */
		if (idle != CPU_NEWLY_IDLE &&
		    env.migration_type != migrate_misfit)
			sd->nr_balance_failed++;

		if (need_active_balance(&env)) {
			unsigned long flags;

			raw_spin_rq_lock_irqsave(busiest, flags);

			/*
			 * Don't kick the active_load_balance_cpu_stop,
			 * if the curr task on busiest CPU can't be
			 * moved to this_cpu:
			 */
			if (!cpumask_test_cpu(this_cpu, busiest->curr->cpus_ptr)) {
				raw_spin_rq_unlock_irqrestore(busiest, flags);
				goto out_one_pinned;
			}

			/* Record that we found at least one task that could run on this_cpu */
			env.flags &= ~LBF_ALL_PINNED;

			/*
			 * ->active_balance synchronizes accesses to
			 * ->active_balance_work.  Once set, it's cleared
			 * only after active load balance is finished.
			 */
			if (!busiest->active_balance) {
				busiest->active_balance = 1;
				busiest->push_cpu = this_cpu;
				active_balance = 1;
			}

			preempt_disable();
			raw_spin_rq_unlock_irqrestore(busiest, flags);
			if (active_balance) {
				stop_one_cpu_nowait(cpu_of(busiest),
					active_load_balance_cpu_stop, busiest,
					&busiest->active_balance_work);
			}
			preempt_enable();
		}
	} else {
		sd->nr_balance_failed = 0;
	}

	if (likely(!active_balance) || need_active_balance(&env)) {
		/* We were unbalanced, so reset the balancing interval */
		sd->balance_interval = sd->min_interval;
	}

	goto out;

out_balanced:
	/*
	 * We reach balance although we may have faced some affinity
	 * constraints. Clear the imbalance flag only if other tasks got
	 * a chance to move and fix the imbalance.
	 */
	if (sd_parent && !(env.flags & LBF_ALL_PINNED)) {
		int *group_imbalance = &sd_parent->groups->sgc->imbalance;

		if (*group_imbalance)
			*group_imbalance = 0;
	}

out_all_pinned:
	/*
	 * We reach balance because all tasks are pinned at this level so
	 * we can't migrate them. Let the imbalance flag set so parent level
	 * can try to migrate them.
	 */
	schedstat_inc(sd->lb_balanced[idle]);

	sd->nr_balance_failed = 0;

out_one_pinned:
	ld_moved = 0;

	/*
	 * sched_balance_newidle() disregards balance intervals, so we could
	 * repeatedly reach this code, which would lead to balance_interval
	 * skyrocketing in a short amount of time. Skip the balance_interval
	 * increase logic to avoid that.
	 *
	 * Similarly misfit migration which is not necessarily an indication of
	 * the system being busy and requires lb to backoff to let it settle
	 * down.
	 */
	if (env.idle == CPU_NEWLY_IDLE ||
	    env.migration_type == migrate_misfit)
		goto out;

	/* tune up the balancing interval */
	if ((env.flags & LBF_ALL_PINNED &&
	     sd->balance_interval < MAX_PINNED_INTERVAL) ||
	    sd->balance_interval < sd->max_interval)
		sd->balance_interval *= 2;
out:
	return ld_moved;
}

static inline unsigned long
get_sd_balance_interval(struct sched_domain *sd, int cpu_busy)
{
	unsigned long interval = sd->balance_interval;

	if (cpu_busy)
		interval *= sd->busy_factor;

	/* scale ms to jiffies */
	interval = msecs_to_jiffies(interval);

	/*
	 * Reduce likelihood of busy balancing at higher domains racing with
	 * balancing at lower domains by preventing their balancing periods
	 * from being multiples of each other.
	 */
	if (cpu_busy)
		interval -= 1;

	interval = clamp(interval, 1UL, max_load_balance_interval);

	return interval;
}

static inline void
update_next_balance(struct sched_domain *sd, unsigned long *next_balance)
{
	unsigned long interval, next;

	/* used by idle balance, so cpu_busy = 0 */
	interval = get_sd_balance_interval(sd, 0);
	next = sd->last_balance + interval;

	if (time_after(*next_balance, next))
		*next_balance = next;
}

/*
 * active_load_balance_cpu_stop is run by the CPU stopper. It pushes
 * running tasks off the busiest CPU onto idle CPUs. It requires at
 * least 1 task to be running on each physical CPU where possible, and
 * avoids physical / logical imbalances.
 */
static int active_load_balance_cpu_stop(void *data)
{
	struct rq *busiest_rq = data;
	int busiest_cpu = cpu_of(busiest_rq);
	int target_cpu = busiest_rq->push_cpu;
	struct rq *target_rq = cpu_rq(target_cpu);
	struct sched_domain *sd;
	struct task_struct *p = NULL;
	struct rq_flags rf;

	rq_lock_irq(busiest_rq, &rf);
	/*
	 * Between queueing the stop-work and running it is a hole in which
	 * CPUs can become inactive. We should not move tasks from or to
	 * inactive CPUs.
	 */
	if (!cpu_active(busiest_cpu) || !cpu_active(target_cpu))
		goto out_unlock;

	/* Make sure the requested CPU hasn't gone down in the meantime: */
	if (unlikely(busiest_cpu != smp_processor_id() ||
		     !busiest_rq->active_balance))
		goto out_unlock;

	/* Is there any task to move? */
	if (busiest_rq->nr_running <= 1)
		goto out_unlock;

	/*
	 * This condition is "impossible", if it occurs
	 * we need to fix it. Originally reported by
	 * Bjorn Helgaas on a 128-CPU setup.
	 */
	WARN_ON_ONCE(busiest_rq == target_rq);

	/* Search for an sd spanning us and the target CPU. */
	rcu_read_lock();
	for_each_domain(target_cpu, sd) {
		if (cpumask_test_cpu(busiest_cpu, sched_domain_span(sd)))
			break;
	}

	if (likely(sd)) {
		struct lb_env env = {
			.sd		= sd,
			.dst_cpu	= target_cpu,
			.dst_rq		= target_rq,
			.src_cpu	= busiest_rq->cpu,
			.src_rq		= busiest_rq,
			.idle		= CPU_IDLE,
			.flags		= LBF_ACTIVE_LB,
		};

		schedstat_inc(sd->alb_count);
		update_rq_clock(busiest_rq);

		p = detach_one_task(&env);
		if (p) {
			schedstat_inc(sd->alb_pushed);
			/* Active balancing done, reset the failure counter. */
			sd->nr_balance_failed = 0;
		} else {
			schedstat_inc(sd->alb_failed);
		}
	}
	rcu_read_unlock();
out_unlock:
	busiest_rq->active_balance = 0;
	rq_unlock(busiest_rq, &rf);

	if (p)
		attach_one_task(target_rq, p);

	local_irq_enable();

	return 0;
}

/*
 * This flag serializes load-balancing passes over large domains
 * (above the NODE topology level) - only one load-balancing instance
 * may run at a time, to reduce overhead on very large systems with
 * lots of CPUs and large NUMA distances.
 *
 * - Note that load-balancing passes triggered while another one
 *   is executing are skipped and not re-tried.
 *
 * - Also note that this does not serialize rebalance_domains()
 *   execution, as non-SD_SERIALIZE domains will still be
 *   load-balanced in parallel.
 */
static atomic_t sched_balance_running = ATOMIC_INIT(0);

/*
 * Scale the max sched_balance_rq interval with the number of CPUs in the system.
 * This trades load-balance latency on larger machines for less cross talk.
 */
void update_max_interval(void)
{
	max_load_balance_interval = HZ*num_online_cpus()/10;
}

static inline bool update_newidle_cost(struct sched_domain *sd, u64 cost)
{
	if (cost > sd->max_newidle_lb_cost) {
		/*
		 * Track max cost of a domain to make sure to not delay the
		 * next wakeup on the CPU.
		 */
		sd->max_newidle_lb_cost = cost;
		sd->last_decay_max_lb_cost = jiffies;
	} else if (time_after(jiffies, sd->last_decay_max_lb_cost + HZ)) {
		/*
		 * Decay the newidle max times by ~1% per second to ensure that
		 * it is not outdated and the current max cost is actually
		 * shorter.
		 */
		sd->max_newidle_lb_cost = (sd->max_newidle_lb_cost * 253) / 256;
		sd->last_decay_max_lb_cost = jiffies;

		return true;
	}

	return false;
}

/*
 * It checks each scheduling domain to see if it is due to be balanced,
 * and initiates a balancing operation if so.
 *
 * Balancing parameters are set up in init_sched_domains.
 */
static void sched_balance_domains(struct rq *rq, enum cpu_idle_type idle)
{
	int continue_balancing = 1;
	int cpu = rq->cpu;
	int busy = idle != CPU_IDLE && !sched_idle_cpu(cpu);
	unsigned long interval;
	struct sched_domain *sd;
	/* Earliest time when we have to do rebalance again */
	unsigned long next_balance = jiffies + 60*HZ;
	int update_next_balance = 0;
	int need_serialize, need_decay = 0;
	u64 max_cost = 0;

	rcu_read_lock();
	for_each_domain(cpu, sd) {
		/*
		 * Decay the newidle max times here because this is a regular
		 * visit to all the domains.
		 */
		need_decay = update_newidle_cost(sd, 0);
		max_cost += sd->max_newidle_lb_cost;

		/*
		 * Stop the load balance at this level. There is another
		 * CPU in our sched group which is doing load balancing more
		 * actively.
		 */
		if (!continue_balancing) {
			if (need_decay)
				continue;
			break;
		}

		interval = get_sd_balance_interval(sd, busy);

		need_serialize = sd->flags & SD_SERIALIZE;
		if (need_serialize) {
			if (atomic_cmpxchg_acquire(&sched_balance_running, 0, 1))
				goto out;
		}

		if (time_after_eq(jiffies, sd->last_balance + interval)) {
			if (sched_balance_rq(cpu, rq, sd, idle, &continue_balancing)) {
				/*
				 * The LBF_DST_PINNED logic could have changed
				 * env->dst_cpu, so we can't know our idle
				 * state even if we migrated tasks. Update it.
				 */
				idle = idle_cpu(cpu);
				busy = !idle && !sched_idle_cpu(cpu);
			}
			sd->last_balance = jiffies;
			interval = get_sd_balance_interval(sd, busy);
		}
		if (need_serialize)
			atomic_set_release(&sched_balance_running, 0);
out:
		if (time_after(next_balance, sd->last_balance + interval)) {
			next_balance = sd->last_balance + interval;
			update_next_balance = 1;
		}
	}
	if (need_decay) {
		/*
		 * Ensure the rq-wide value also decays but keep it at a
		 * reasonable floor to avoid funnies with rq->avg_idle.
		 */
		rq->max_idle_balance_cost =
			max((u64)sysctl_sched_migration_cost, max_cost);
	}
	rcu_read_unlock();

	/*
	 * next_balance will be updated only when there is a need.
	 * When the cpu is attached to null domain for ex, it will not be
	 * updated.
	 */
	if (likely(update_next_balance))
		rq->next_balance = next_balance;

}

static inline int on_null_domain(struct rq *rq)
{
	return unlikely(!rcu_dereference_sched(rq->sd));
}

#ifdef CONFIG_NO_HZ_COMMON
/*
 * NOHZ idle load balancing (ILB) details:
 *
 * - When one of the busy CPUs notices that there may be an idle rebalancing
 *   needed, they will kick the idle load balancer, which then does idle
 *   load balancing for all the idle CPUs.
 */
static inline int find_new_ilb(void)
{
	const struct cpumask *hk_mask;
	int ilb_cpu;

	hk_mask = housekeeping_cpumask(HK_TYPE_KERNEL_NOISE);

	for_each_cpu_and(ilb_cpu, nohz.idle_cpus_mask, hk_mask) {

		if (ilb_cpu == smp_processor_id())
			continue;

		if (idle_cpu(ilb_cpu))
			return ilb_cpu;
	}

	return -1;
}

/*
 * Kick a CPU to do the NOHZ balancing, if it is time for it, via a cross-CPU
 * SMP function call (IPI).
 *
 * We pick the first idle CPU in the HK_TYPE_KERNEL_NOISE housekeeping set
 * (if there is one).
 */
static void kick_ilb(unsigned int flags)
{
	int ilb_cpu;

	/*
	 * Increase nohz.next_balance only when if full ilb is triggered but
	 * not if we only update stats.
	 */
	if (flags & NOHZ_BALANCE_KICK)
		nohz.next_balance = jiffies+1;

	ilb_cpu = find_new_ilb();
	if (ilb_cpu < 0)
		return;

	/*
	 * Don't bother if no new NOHZ balance work items for ilb_cpu,
	 * i.e. all bits in flags are already set in ilb_cpu.
	 */
	if ((atomic_read(nohz_flags(ilb_cpu)) & flags) == flags)
		return;

	/*
	 * Access to rq::nohz_csd is serialized by NOHZ_KICK_MASK; he who sets
	 * the first flag owns it; cleared by nohz_csd_func().
	 */
	flags = atomic_fetch_or(flags, nohz_flags(ilb_cpu));
	if (flags & NOHZ_KICK_MASK)
		return;

	/*
	 * This way we generate an IPI on the target CPU which
	 * is idle, and the softirq performing NOHZ idle load balancing
	 * will be run before returning from the IPI.
	 */
	smp_call_function_single_async(ilb_cpu, &cpu_rq(ilb_cpu)->nohz_csd);
}

/*
 * Current decision point for kicking the idle load balancer in the presence
 * of idle CPUs in the system.
 */
static void nohz_balancer_kick(struct rq *rq)
{
	unsigned long now = jiffies;
	struct sched_domain_shared *sds;
	struct sched_domain *sd;
	int nr_busy, i, cpu = rq->cpu;
	unsigned int flags = 0;

	if (unlikely(rq->idle_balance))
		return;

	/*
	 * We may be recently in ticked or tickless idle mode. At the first
	 * busy tick after returning from idle, we will update the busy stats.
	 */
	nohz_balance_exit_idle(rq);

	/*
	 * None are in tickless mode and hence no need for NOHZ idle load
	 * balancing:
	 */
	if (likely(!atomic_read(&nohz.nr_cpus)))
		return;

	if (READ_ONCE(nohz.has_blocked) &&
	    time_after(now, READ_ONCE(nohz.next_blocked)))
		flags = NOHZ_STATS_KICK;

	if (time_before(now, nohz.next_balance))
		goto out;

	if (rq->nr_running >= 2) {
		flags = NOHZ_STATS_KICK | NOHZ_BALANCE_KICK;
		goto out;
	}

	rcu_read_lock();

	sd = rcu_dereference(rq->sd);
	if (sd) {
		/*
		 * If there's a runnable CFS task and the current CPU has reduced
		 * capacity, kick the ILB to see if there's a better CPU to run on:
		 */
		if (rq->cfs.h_nr_runnable >= 1 && check_cpu_capacity(rq, sd)) {
			flags = NOHZ_STATS_KICK | NOHZ_BALANCE_KICK;
			goto unlock;
		}
	}

	sd = rcu_dereference(per_cpu(sd_asym_packing, cpu));
	if (sd) {
		/*
		 * When ASYM_PACKING; see if there's a more preferred CPU
		 * currently idle; in which case, kick the ILB to move tasks
		 * around.
		 *
		 * When balancing between cores, all the SMT siblings of the
		 * preferred CPU must be idle.
		 */
		for_each_cpu_and(i, sched_domain_span(sd), nohz.idle_cpus_mask) {
			if (sched_asym(sd, i, cpu)) {
				flags = NOHZ_STATS_KICK | NOHZ_BALANCE_KICK;
				goto unlock;
			}
		}
	}

	sd = rcu_dereference(per_cpu(sd_asym_cpucapacity, cpu));
	if (sd) {
		/*
		 * When ASYM_CPUCAPACITY; see if there's a higher capacity CPU
		 * to run the misfit task on.
		 */
		if (check_misfit_status(rq)) {
			flags = NOHZ_STATS_KICK | NOHZ_BALANCE_KICK;
			goto unlock;
		}

		/*
		 * For asymmetric systems, we do not want to nicely balance
		 * cache use, instead we want to embrace asymmetry and only
		 * ensure tasks have enough CPU capacity.
		 *
		 * Skip the LLC logic because it's not relevant in that case.
		 */
		goto unlock;
	}

	sds = rcu_dereference(per_cpu(sd_llc_shared, cpu));
	if (sds) {
		/*
		 * If there is an imbalance between LLC domains (IOW we could
		 * increase the overall cache utilization), we need a less-loaded LLC
		 * domain to pull some load from. Likewise, we may need to spread
		 * load within the current LLC domain (e.g. packed SMT cores but
		 * other CPUs are idle). We can't really know from here how busy
		 * the others are - so just get a NOHZ balance going if it looks
		 * like this LLC domain has tasks we could move.
		 */
		nr_busy = atomic_read(&sds->nr_busy_cpus);
		if (nr_busy > 1) {
			flags = NOHZ_STATS_KICK | NOHZ_BALANCE_KICK;
			goto unlock;
		}
	}
unlock:
	rcu_read_unlock();
out:
	if (READ_ONCE(nohz.needs_update))
		flags |= NOHZ_NEXT_KICK;

	if (flags)
		kick_ilb(flags);
}

static void set_cpu_sd_state_busy(int cpu)
{
	struct sched_domain *sd;

	rcu_read_lock();
	sd = rcu_dereference(per_cpu(sd_llc, cpu));

	if (!sd || !sd->nohz_idle)
		goto unlock;
	sd->nohz_idle = 0;

	atomic_inc(&sd->shared->nr_busy_cpus);
unlock:
	rcu_read_unlock();
}

void nohz_balance_exit_idle(struct rq *rq)
{
	SCHED_WARN_ON(rq != this_rq());

	if (likely(!rq->nohz_tick_stopped))
		return;

	rq->nohz_tick_stopped = 0;
	cpumask_clear_cpu(rq->cpu, nohz.idle_cpus_mask);
	atomic_dec(&nohz.nr_cpus);

	set_cpu_sd_state_busy(rq->cpu);
}

static void set_cpu_sd_state_idle(int cpu)
{
	struct sched_domain *sd;

	rcu_read_lock();
	sd = rcu_dereference(per_cpu(sd_llc, cpu));

	if (!sd || sd->nohz_idle)
		goto unlock;
	sd->nohz_idle = 1;

	atomic_dec(&sd->shared->nr_busy_cpus);
unlock:
	rcu_read_unlock();
}

/*
 * This routine will record that the CPU is going idle with tick stopped.
 * This info will be used in performing idle load balancing in the future.
 */
void nohz_balance_enter_idle(int cpu)
{
	struct rq *rq = cpu_rq(cpu);

	SCHED_WARN_ON(cpu != smp_processor_id());

	/* If this CPU is going down, then nothing needs to be done: */
	if (!cpu_active(cpu))
		return;

	/*
	 * Can be set safely without rq->lock held
	 * If a clear happens, it will have evaluated last additions because
	 * rq->lock is held during the check and the clear
	 */
	rq->has_blocked_load = 1;

	/*
	 * The tick is still stopped but load could have been added in the
	 * meantime. We set the nohz.has_blocked flag to trig a check of the
	 * *_avg. The CPU is already part of nohz.idle_cpus_mask so the clear
	 * of nohz.has_blocked can only happen after checking the new load
	 */
	if (rq->nohz_tick_stopped)
		goto out;

	/* If we're a completely isolated CPU, we don't play: */
	if (on_null_domain(rq))
		return;

	rq->nohz_tick_stopped = 1;

	cpumask_set_cpu(cpu, nohz.idle_cpus_mask);
	atomic_inc(&nohz.nr_cpus);

	/*
	 * Ensures that if nohz_idle_balance() fails to observe our
	 * @idle_cpus_mask store, it must observe the @has_blocked
	 * and @needs_update stores.
	 */
	smp_mb__after_atomic();

	set_cpu_sd_state_idle(cpu);

	WRITE_ONCE(nohz.needs_update, 1);
out:
	/*
	 * Each time a cpu enter idle, we assume that it has blocked load and
	 * enable the periodic update of the load of idle CPUs
	 */
	WRITE_ONCE(nohz.has_blocked, 1);
}

static bool update_nohz_stats(struct rq *rq)
{
	unsigned int cpu = rq->cpu;

	if (!rq->has_blocked_load)
		return false;

	if (!cpumask_test_cpu(cpu, nohz.idle_cpus_mask))
		return false;

	if (!time_after(jiffies, READ_ONCE(rq->last_blocked_load_update_tick)))
		return true;

	sched_balance_update_blocked_averages(cpu);

	return rq->has_blocked_load;
}

/*
 * Internal function that runs load balance for all idle CPUs. The load balance
 * can be a simple update of blocked load or a complete load balance with
 * tasks movement depending of flags.
 */
static void _nohz_idle_balance(struct rq *this_rq, unsigned int flags)
{
	/* Earliest time when we have to do rebalance again */
	unsigned long now = jiffies;
	unsigned long next_balance = now + 60*HZ;
	bool has_blocked_load = false;
	int update_next_balance = 0;
	int this_cpu = this_rq->cpu;
	int balance_cpu;
	struct rq *rq;

	SCHED_WARN_ON((flags & NOHZ_KICK_MASK) == NOHZ_BALANCE_KICK);

	/*
	 * We assume there will be no idle load after this update and clear
	 * the has_blocked flag. If a cpu enters idle in the mean time, it will
	 * set the has_blocked flag and trigger another update of idle load.
	 * Because a cpu that becomes idle, is added to idle_cpus_mask before
	 * setting the flag, we are sure to not clear the state and not
	 * check the load of an idle cpu.
	 *
	 * Same applies to idle_cpus_mask vs needs_update.
	 */
	if (flags & NOHZ_STATS_KICK)
		WRITE_ONCE(nohz.has_blocked, 0);
	if (flags & NOHZ_NEXT_KICK)
		WRITE_ONCE(nohz.needs_update, 0);

	/*
	 * Ensures that if we miss the CPU, we must see the has_blocked
	 * store from nohz_balance_enter_idle().
	 */
	smp_mb();

	/*
	 * Start with the next CPU after this_cpu so we will end with this_cpu and let a
	 * chance for other idle cpu to pull load.
	 */
	for_each_cpu_wrap(balance_cpu,  nohz.idle_cpus_mask, this_cpu+1) {
		if (!idle_cpu(balance_cpu))
			continue;

		/*
		 * If this CPU gets work to do, stop the load balancing
		 * work being done for other CPUs. Next load
		 * balancing owner will pick it up.
		 */
		if (!idle_cpu(this_cpu) && need_resched()) {
			if (flags & NOHZ_STATS_KICK)
				has_blocked_load = true;
			if (flags & NOHZ_NEXT_KICK)
				WRITE_ONCE(nohz.needs_update, 1);
			goto abort;
		}

		rq = cpu_rq(balance_cpu);

		if (flags & NOHZ_STATS_KICK)
			has_blocked_load |= update_nohz_stats(rq);

		/*
		 * If time for next balance is due,
		 * do the balance.
		 */
		if (time_after_eq(jiffies, rq->next_balance)) {
			struct rq_flags rf;

			rq_lock_irqsave(rq, &rf);
			update_rq_clock(rq);
			rq_unlock_irqrestore(rq, &rf);

			if (flags & NOHZ_BALANCE_KICK)
				sched_balance_domains(rq, CPU_IDLE);
		}

		if (time_after(next_balance, rq->next_balance)) {
			next_balance = rq->next_balance;
			update_next_balance = 1;
		}
	}

	/*
	 * next_balance will be updated only when there is a need.
	 * When the CPU is attached to null domain for ex, it will not be
	 * updated.
	 */
	if (likely(update_next_balance))
		nohz.next_balance = next_balance;

	if (flags & NOHZ_STATS_KICK)
		WRITE_ONCE(nohz.next_blocked,
			   now + msecs_to_jiffies(LOAD_AVG_PERIOD));

abort:
	/* There is still blocked load, enable periodic update */
	if (has_blocked_load)
		WRITE_ONCE(nohz.has_blocked, 1);
}

/*
 * In CONFIG_NO_HZ_COMMON case, the idle balance kickee will do the
 * rebalancing for all the CPUs for whom scheduler ticks are stopped.
 */
static bool nohz_idle_balance(struct rq *this_rq, enum cpu_idle_type idle)
{
	unsigned int flags = this_rq->nohz_idle_balance;

	if (!flags)
		return false;

	this_rq->nohz_idle_balance = 0;

	if (idle != CPU_IDLE)
		return false;

	_nohz_idle_balance(this_rq, flags);

	return true;
}

/*
 * Check if we need to directly run the ILB for updating blocked load before
 * entering idle state. Here we run ILB directly without issuing IPIs.
 *
 * Note that when this function is called, the tick may not yet be stopped on
 * this CPU yet. nohz.idle_cpus_mask is updated only when tick is stopped and
 * cleared on the next busy tick. In other words, nohz.idle_cpus_mask updates
 * don't align with CPUs enter/exit idle to avoid bottlenecks due to high idle
 * entry/exit rate (usec). So it is possible that _nohz_idle_balance() is
 * called from this function on (this) CPU that's not yet in the mask. That's
 * OK because the goal of nohz_run_idle_balance() is to run ILB only for
 * updating the blocked load of already idle CPUs without waking up one of
 * those idle CPUs and outside the preempt disable / IRQ off phase of the local
 * cpu about to enter idle, because it can take a long time.
 */
void nohz_run_idle_balance(int cpu)
{
	unsigned int flags;

	flags = atomic_fetch_andnot(NOHZ_NEWILB_KICK, nohz_flags(cpu));

	/*
	 * Update the blocked load only if no SCHED_SOFTIRQ is about to happen
	 * (i.e. NOHZ_STATS_KICK set) and will do the same.
	 */
	if ((flags == NOHZ_NEWILB_KICK) && !need_resched())
		_nohz_idle_balance(cpu_rq(cpu), NOHZ_STATS_KICK);
}

static void nohz_newidle_balance(struct rq *this_rq)
{
	int this_cpu = this_rq->cpu;

	/* Will wake up very soon. No time for doing anything else*/
	if (this_rq->avg_idle < sysctl_sched_migration_cost)
		return;

	/* Don't need to update blocked load of idle CPUs*/
	if (!READ_ONCE(nohz.has_blocked) ||
	    time_before(jiffies, READ_ONCE(nohz.next_blocked)))
		return;

	/*
	 * Set the need to trigger ILB in order to update blocked load
	 * before entering idle state.
	 */
	atomic_or(NOHZ_NEWILB_KICK, nohz_flags(this_cpu));
}

#else /* !CONFIG_NO_HZ_COMMON */
static inline void nohz_balancer_kick(struct rq *rq) { }

static inline bool nohz_idle_balance(struct rq *this_rq, enum cpu_idle_type idle)
{
	return false;
}

static inline void nohz_newidle_balance(struct rq *this_rq) { }
#endif /* CONFIG_NO_HZ_COMMON */

/*
 * sched_balance_newidle is called by schedule() if this_cpu is about to become
 * idle. Attempts to pull tasks from other CPUs.
 *
 * Returns:
 *   < 0 - we released the lock and there are !fair tasks present
 *     0 - failed, no new tasks
 *   > 0 - success, new (fair) tasks present
 */
static int sched_balance_newidle(struct rq *this_rq, struct rq_flags *rf)
{
	unsigned long next_balance = jiffies + HZ;
	int this_cpu = this_rq->cpu;
	int continue_balancing = 1;
	u64 t0, t1, curr_cost = 0;
	struct sched_domain *sd;
	int pulled_task = 0;

	update_misfit_status(NULL, this_rq);

	/*
	 * There is a task waiting to run. No need to search for one.
	 * Return 0; the task will be enqueued when switching to idle.
	 */
	if (this_rq->ttwu_pending)
		return 0;

	/*
	 * We must set idle_stamp _before_ calling sched_balance_rq()
	 * for CPU_NEWLY_IDLE, such that we measure the this duration
	 * as idle time.
	 */
	this_rq->idle_stamp = rq_clock(this_rq);

	/*
	 * Do not pull tasks towards !active CPUs...
	 */
	if (!cpu_active(this_cpu))
		return 0;

	/*
	 * This is OK, because current is on_cpu, which avoids it being picked
	 * for load-balance and preemption/IRQs are still disabled avoiding
	 * further scheduler activity on it and we're being very careful to
	 * re-start the picking loop.
	 */
	rq_unpin_lock(this_rq, rf);

	rcu_read_lock();
	sd = rcu_dereference_check_sched_domain(this_rq->sd);

	if (!get_rd_overloaded(this_rq->rd) ||
	    (sd && this_rq->avg_idle < sd->max_newidle_lb_cost)) {

		if (sd)
			update_next_balance(sd, &next_balance);
		rcu_read_unlock();

		goto out;
	}
	rcu_read_unlock();

	raw_spin_rq_unlock(this_rq);

	t0 = sched_clock_cpu(this_cpu);
	sched_balance_update_blocked_averages(this_cpu);

	rcu_read_lock();
	for_each_domain(this_cpu, sd) {
		u64 domain_cost;

		update_next_balance(sd, &next_balance);

		if (this_rq->avg_idle < curr_cost + sd->max_newidle_lb_cost)
			break;

		if (sd->flags & SD_BALANCE_NEWIDLE) {

			pulled_task = sched_balance_rq(this_cpu, this_rq,
						   sd, CPU_NEWLY_IDLE,
						   &continue_balancing);

			t1 = sched_clock_cpu(this_cpu);
			domain_cost = t1 - t0;
			update_newidle_cost(sd, domain_cost);

			curr_cost += domain_cost;
			t0 = t1;
		}

		/*
		 * Stop searching for tasks to pull if there are
		 * now runnable tasks on this rq.
		 */
		if (pulled_task || !continue_balancing)
			break;
	}
	rcu_read_unlock();

	raw_spin_rq_lock(this_rq);

	if (curr_cost > this_rq->max_idle_balance_cost)
		this_rq->max_idle_balance_cost = curr_cost;

	/*
	 * While browsing the domains, we released the rq lock, a task could
	 * have been enqueued in the meantime. Since we're not going idle,
	 * pretend we pulled a task.
	 */
	if (this_rq->cfs.h_nr_queued && !pulled_task)
		pulled_task = 1;

	/* Is there a task of a high priority class? */
	if (this_rq->nr_running != this_rq->cfs.h_nr_queued)
		pulled_task = -1;

out:
	/* Move the next balance forward */
	if (time_after(this_rq->next_balance, next_balance))
		this_rq->next_balance = next_balance;

	if (pulled_task)
		this_rq->idle_stamp = 0;
	else
		nohz_newidle_balance(this_rq);

	rq_repin_lock(this_rq, rf);

	return pulled_task;
}

/*
 * This softirq handler is triggered via SCHED_SOFTIRQ from two places:
 *
 * - directly from the local sched_tick() for periodic load balancing
 *
 * - indirectly from a remote sched_tick() for NOHZ idle balancing
 *   through the SMP cross-call nohz_csd_func()
 */
static __latent_entropy void sched_balance_softirq(void)
{
	struct rq *this_rq = this_rq();
	enum cpu_idle_type idle = this_rq->idle_balance;
	/*
	 * If this CPU has a pending NOHZ_BALANCE_KICK, then do the
	 * balancing on behalf of the other idle CPUs whose ticks are
	 * stopped. Do nohz_idle_balance *before* sched_balance_domains to
	 * give the idle CPUs a chance to load balance. Else we may
	 * load balance only within the local sched_domain hierarchy
	 * and abort nohz_idle_balance altogether if we pull some load.
	 */
	if (nohz_idle_balance(this_rq, idle))
		return;

	/* normal load balance */
	sched_balance_update_blocked_averages(this_rq->cpu);
	sched_balance_domains(this_rq, idle);
}

/*
 * Trigger the SCHED_SOFTIRQ if it is time to do periodic load balancing.
 */
void sched_balance_trigger(struct rq *rq)
{
	/*
	 * Don't need to rebalance while attached to NULL domain or
	 * runqueue CPU is not active
	 */
	if (unlikely(on_null_domain(rq) || !cpu_active(cpu_of(rq))))
		return;

	if (time_after_eq(jiffies, rq->next_balance))
		raise_softirq(SCHED_SOFTIRQ);

	nohz_balancer_kick(rq);
}

static void rq_online_fair(struct rq *rq)
{
	update_sysctl();

	update_runtime_enabled(rq);
}

static void rq_offline_fair(struct rq *rq)
{
	update_sysctl();

	/* Ensure any throttled groups are reachable by pick_next_task */
	unthrottle_offline_cfs_rqs(rq);

	/* Ensure that we remove rq contribution to group share: */
	clear_tg_offline_cfs_rqs(rq);
}

#endif /* CONFIG_SMP */

#ifdef CONFIG_SCHED_CORE
static inline bool
__entity_slice_used(struct sched_entity *se, int min_nr_tasks)
{
	u64 rtime = se->sum_exec_runtime - se->prev_sum_exec_runtime;
	u64 slice = se->slice;

	return (rtime * min_nr_tasks > slice);
}

#define MIN_NR_TASKS_DURING_FORCEIDLE	2
static inline void task_tick_core(struct rq *rq, struct task_struct *curr)
{
	if (!sched_core_enabled(rq))
		return;

	/*
	 * If runqueue has only one task which used up its slice and
	 * if the sibling is forced idle, then trigger schedule to
	 * give forced idle task a chance.
	 *
	 * sched_slice() considers only this active rq and it gets the
	 * whole slice. But during force idle, we have siblings acting
	 * like a single runqueue and hence we need to consider runnable
	 * tasks on this CPU and the forced idle CPU. Ideally, we should
	 * go through the forced idle rq, but that would be a perf hit.
	 * We can assume that the forced idle CPU has at least
	 * MIN_NR_TASKS_DURING_FORCEIDLE - 1 tasks and use that to check
	 * if we need to give up the CPU.
	 */
	if (rq->core->core_forceidle_count && rq->cfs.nr_queued == 1 &&
	    __entity_slice_used(&curr->se, MIN_NR_TASKS_DURING_FORCEIDLE))
		resched_curr(rq);
}

/*
 * se_fi_update - Update the cfs_rq->min_vruntime_fi in a CFS hierarchy if needed.
 */
static void se_fi_update(const struct sched_entity *se, unsigned int fi_seq,
			 bool forceidle)
{
	for_each_sched_entity(se) {
		struct cfs_rq *cfs_rq = cfs_rq_of(se);

		if (forceidle) {
			if (cfs_rq->forceidle_seq == fi_seq)
				break;
			cfs_rq->forceidle_seq = fi_seq;
		}

		cfs_rq->min_vruntime_fi = cfs_rq->min_vruntime;
	}
}

void task_vruntime_update(struct rq *rq, struct task_struct *p, bool in_fi)
{
	struct sched_entity *se = &p->se;

	if (p->sched_class != &fair_sched_class)
		return;

	se_fi_update(se, rq->core->core_forceidle_seq, in_fi);
}

bool cfs_prio_less(const struct task_struct *a, const struct task_struct *b,
			bool in_fi)
{
	struct rq *rq = task_rq(a);
	const struct sched_entity *sea = &a->se;
	const struct sched_entity *seb = &b->se;
	struct cfs_rq *cfs_rqa;
	struct cfs_rq *cfs_rqb;
	s64 delta;

	SCHED_WARN_ON(task_rq(b)->core != rq->core);

#ifdef CONFIG_FAIR_GROUP_SCHED
	/*
	 * Find an se in the hierarchy for tasks a and b, such that the se's
	 * are immediate siblings.
	 */
	while (sea->cfs_rq->tg != seb->cfs_rq->tg) {
		int sea_depth = sea->depth;
		int seb_depth = seb->depth;

		if (sea_depth >= seb_depth)
			sea = parent_entity(sea);
		if (sea_depth <= seb_depth)
			seb = parent_entity(seb);
	}

	se_fi_update(sea, rq->core->core_forceidle_seq, in_fi);
	se_fi_update(seb, rq->core->core_forceidle_seq, in_fi);

	cfs_rqa = sea->cfs_rq;
	cfs_rqb = seb->cfs_rq;
#else
	cfs_rqa = &task_rq(a)->cfs;
	cfs_rqb = &task_rq(b)->cfs;
#endif

	/*
	 * Find delta after normalizing se's vruntime with its cfs_rq's
	 * min_vruntime_fi, which would have been updated in prior calls
	 * to se_fi_update().
	 */
	delta = (s64)(sea->vruntime - seb->vruntime) +
		(s64)(cfs_rqb->min_vruntime_fi - cfs_rqa->min_vruntime_fi);

	return delta > 0;
}

static int task_is_throttled_fair(struct task_struct *p, int cpu)
{
	struct cfs_rq *cfs_rq;

#ifdef CONFIG_FAIR_GROUP_SCHED
	cfs_rq = task_group(p)->cfs_rq[cpu];
#else
	cfs_rq = &cpu_rq(cpu)->cfs;
#endif
	return throttled_hierarchy(cfs_rq);
}
#else
static inline void task_tick_core(struct rq *rq, struct task_struct *curr) {}
#endif

/*
 * scheduler tick hitting a task of our scheduling class.
 *
 * NOTE: This function can be called remotely by the tick offload that
 * goes along full dynticks. Therefore no local assumption can be made
 * and everything must be accessed through the @rq and @curr passed in
 * parameters.
 */
static void task_tick_fair(struct rq *rq, struct task_struct *curr, int queued)
{
	struct cfs_rq *cfs_rq;
	struct sched_entity *se = &curr->se;

	for_each_sched_entity(se) {
		cfs_rq = cfs_rq_of(se);
		entity_tick(cfs_rq, se, queued);
	}

	if (static_branch_unlikely(&sched_numa_balancing))
		task_tick_numa(rq, curr);

	update_misfit_status(curr, rq);
	check_update_overutilized_status(task_rq(curr));

	task_tick_core(rq, curr);
}

/*
 * called on fork with the child task as argument from the parent's context
 *  - child not yet on the tasklist
 *  - preemption disabled
 */
static void task_fork_fair(struct task_struct *p)
{
	set_task_max_allowed_capacity(p);
}

/*
 * Priority of the task has changed. Check to see if we preempt
 * the current task.
 */
static void
prio_changed_fair(struct rq *rq, struct task_struct *p, int oldprio)
{
	if (!task_on_rq_queued(p))
		return;

	if (rq->cfs.nr_queued == 1)
		return;

	/*
	 * Reschedule if we are currently running on this runqueue and
	 * our priority decreased, or if we are not currently running on
	 * this runqueue and our priority is higher than the current's
	 */
	if (task_current_donor(rq, p)) {
		if (p->prio > oldprio)
			resched_curr(rq);
	} else
		wakeup_preempt(rq, p, 0);
}

#ifdef CONFIG_FAIR_GROUP_SCHED
/*
 * Propagate the changes of the sched_entity across the tg tree to make it
 * visible to the root
 */
static void propagate_entity_cfs_rq(struct sched_entity *se)
{
	struct cfs_rq *cfs_rq = cfs_rq_of(se);

	if (cfs_rq_throttled(cfs_rq))
		return;

	if (!throttled_hierarchy(cfs_rq))
		list_add_leaf_cfs_rq(cfs_rq);

	/* Start to propagate at parent */
	se = se->parent;

	for_each_sched_entity(se) {
		cfs_rq = cfs_rq_of(se);

		update_load_avg(cfs_rq, se, UPDATE_TG);

		if (cfs_rq_throttled(cfs_rq))
			break;

		if (!throttled_hierarchy(cfs_rq))
			list_add_leaf_cfs_rq(cfs_rq);
	}
}
#else
static void propagate_entity_cfs_rq(struct sched_entity *se) { }
#endif

static void detach_entity_cfs_rq(struct sched_entity *se)
{
	struct cfs_rq *cfs_rq = cfs_rq_of(se);

#ifdef CONFIG_SMP
	/*
	 * In case the task sched_avg hasn't been attached:
	 * - A forked task which hasn't been woken up by wake_up_new_task().
	 * - A task which has been woken up by try_to_wake_up() but is
	 *   waiting for actually being woken up by sched_ttwu_pending().
	 */
	if (!se->avg.last_update_time)
		return;
#endif

	/* Catch up with the cfs_rq and remove our load when we leave */
	update_load_avg(cfs_rq, se, 0);
	detach_entity_load_avg(cfs_rq, se);
	update_tg_load_avg(cfs_rq);
	propagate_entity_cfs_rq(se);
}

static void attach_entity_cfs_rq(struct sched_entity *se)
{
	struct cfs_rq *cfs_rq = cfs_rq_of(se);

	/* Synchronize entity with its cfs_rq */
	update_load_avg(cfs_rq, se, sched_feat(ATTACH_AGE_LOAD) ? 0 : SKIP_AGE_LOAD);
	attach_entity_load_avg(cfs_rq, se);
	update_tg_load_avg(cfs_rq);
	propagate_entity_cfs_rq(se);
}

static void detach_task_cfs_rq(struct task_struct *p)
{
	struct sched_entity *se = &p->se;

	detach_entity_cfs_rq(se);
}

static void attach_task_cfs_rq(struct task_struct *p)
{
	struct sched_entity *se = &p->se;

	attach_entity_cfs_rq(se);
}

static void switched_from_fair(struct rq *rq, struct task_struct *p)
{
	detach_task_cfs_rq(p);
}

static void switched_to_fair(struct rq *rq, struct task_struct *p)
{
	SCHED_WARN_ON(p->se.sched_delayed);

	attach_task_cfs_rq(p);

	set_task_max_allowed_capacity(p);

	if (task_on_rq_queued(p)) {
		/*
		 * We were most likely switched from sched_rt, so
		 * kick off the schedule if running, otherwise just see
		 * if we can still preempt the current task.
		 */
		if (task_current_donor(rq, p))
			resched_curr(rq);
		else
			wakeup_preempt(rq, p, 0);
	}
}

static void __set_next_task_fair(struct rq *rq, struct task_struct *p, bool first)
{
	struct sched_entity *se = &p->se;

#ifdef CONFIG_SMP
	if (task_on_rq_queued(p)) {
		/*
		 * Move the next running task to the front of the list, so our
		 * cfs_tasks list becomes MRU one.
		 */
		list_move(&se->group_node, &rq->cfs_tasks);
	}
#endif
	if (!first)
		return;

	SCHED_WARN_ON(se->sched_delayed);

	if (hrtick_enabled_fair(rq))
		hrtick_start_fair(rq, p);

	update_misfit_status(p, rq);
	sched_fair_update_stop_tick(rq, p);
}

/*
 * Account for a task changing its policy or group.
 *
 * This routine is mostly called to set cfs_rq->curr field when a task
 * migrates between groups/classes.
 */
static void set_next_task_fair(struct rq *rq, struct task_struct *p, bool first)
{
	struct sched_entity *se = &p->se;

	for_each_sched_entity(se) {
		struct cfs_rq *cfs_rq = cfs_rq_of(se);

		set_next_entity(cfs_rq, se);
		/* ensure bandwidth has been allocated on our new cfs_rq */
		account_cfs_rq_runtime(cfs_rq, 0);
	}

	__set_next_task_fair(rq, p, first);
}

void init_cfs_rq(struct cfs_rq *cfs_rq)
{
	cfs_rq->tasks_timeline = RB_ROOT_CACHED;
	cfs_rq->min_vruntime = (u64)(-(1LL << 20));
#ifdef CONFIG_SMP
	raw_spin_lock_init(&cfs_rq->removed.lock);
#endif
}

#ifdef CONFIG_FAIR_GROUP_SCHED
static void task_change_group_fair(struct task_struct *p)
{
	/*
	 * We couldn't detach or attach a forked task which
	 * hasn't been woken up by wake_up_new_task().
	 */
	if (READ_ONCE(p->__state) == TASK_NEW)
		return;

	detach_task_cfs_rq(p);

#ifdef CONFIG_SMP
	/* Tell se's cfs_rq has been changed -- migrated */
	p->se.avg.last_update_time = 0;
#endif
	set_task_rq(p, task_cpu(p));
	attach_task_cfs_rq(p);
}

void free_fair_sched_group(struct task_group *tg)
{
	int i;

	for_each_possible_cpu(i) {
		if (tg->cfs_rq)
			kfree(tg->cfs_rq[i]);
		if (tg->se)
			kfree(tg->se[i]);
	}

	kfree(tg->cfs_rq);
	kfree(tg->se);
}

int alloc_fair_sched_group(struct task_group *tg, struct task_group *parent)
{
	struct sched_entity *se;
	struct cfs_rq *cfs_rq;
	int i;

	tg->cfs_rq = kcalloc(nr_cpu_ids, sizeof(cfs_rq), GFP_KERNEL);
	if (!tg->cfs_rq)
		goto err;
	tg->se = kcalloc(nr_cpu_ids, sizeof(se), GFP_KERNEL);
	if (!tg->se)
		goto err;

	tg->shares = NICE_0_LOAD;

	init_cfs_bandwidth(tg_cfs_bandwidth(tg), tg_cfs_bandwidth(parent));

	for_each_possible_cpu(i) {
		cfs_rq = kzalloc_node(sizeof(struct cfs_rq),
				      GFP_KERNEL, cpu_to_node(i));
		if (!cfs_rq)
			goto err;

		se = kzalloc_node(sizeof(struct sched_entity_stats),
				  GFP_KERNEL, cpu_to_node(i));
		if (!se)
			goto err_free_rq;

		init_cfs_rq(cfs_rq);
		init_tg_cfs_entry(tg, cfs_rq, se, i, parent->se[i]);
		init_entity_runnable_average(se);
	}

	return 1;

err_free_rq:
	kfree(cfs_rq);
err:
	return 0;
}

void online_fair_sched_group(struct task_group *tg)
{
	struct sched_entity *se;
	struct rq_flags rf;
	struct rq *rq;
	int i;

	for_each_possible_cpu(i) {
		rq = cpu_rq(i);
		se = tg->se[i];
		rq_lock_irq(rq, &rf);
		update_rq_clock(rq);
		attach_entity_cfs_rq(se);
		sync_throttle(tg, i);
		rq_unlock_irq(rq, &rf);
	}
}

void unregister_fair_sched_group(struct task_group *tg)
{
	int cpu;

	destroy_cfs_bandwidth(tg_cfs_bandwidth(tg));

	for_each_possible_cpu(cpu) {
		struct cfs_rq *cfs_rq = tg->cfs_rq[cpu];
		struct sched_entity *se = tg->se[cpu];
		struct rq *rq = cpu_rq(cpu);

		if (se) {
			if (se->sched_delayed) {
				guard(rq_lock_irqsave)(rq);
				if (se->sched_delayed) {
					update_rq_clock(rq);
					dequeue_entities(rq, se, DEQUEUE_SLEEP | DEQUEUE_DELAYED);
				}
				list_del_leaf_cfs_rq(cfs_rq);
			}
			remove_entity_load_avg(se);
		}

		/*
		 * Only empty task groups can be destroyed; so we can speculatively
		 * check on_list without danger of it being re-added.
		 */
		if (cfs_rq->on_list) {
			guard(rq_lock_irqsave)(rq);
			list_del_leaf_cfs_rq(cfs_rq);
		}
	}
}

void init_tg_cfs_entry(struct task_group *tg, struct cfs_rq *cfs_rq,
			struct sched_entity *se, int cpu,
			struct sched_entity *parent)
{
	struct rq *rq = cpu_rq(cpu);

	cfs_rq->tg = tg;
	cfs_rq->rq = rq;
	init_cfs_rq_runtime(cfs_rq);

	tg->cfs_rq[cpu] = cfs_rq;
	tg->se[cpu] = se;

	/* se could be NULL for root_task_group */
	if (!se)
		return;

	if (!parent) {
		se->cfs_rq = &rq->cfs;
		se->depth = 0;
	} else {
		se->cfs_rq = parent->my_q;
		se->depth = parent->depth + 1;
	}

	se->my_q = cfs_rq;
	/* guarantee group entities always have weight */
	update_load_set(&se->load, NICE_0_LOAD);
	se->parent = parent;
}

static DEFINE_MUTEX(shares_mutex);

static int __sched_group_set_shares(struct task_group *tg, unsigned long shares)
{
	int i;

	lockdep_assert_held(&shares_mutex);

	/*
	 * We can't change the weight of the root cgroup.
	 */
	if (!tg->se[0])
		return -EINVAL;

	shares = clamp(shares, scale_load(MIN_SHARES), scale_load(MAX_SHARES));

	if (tg->shares == shares)
		return 0;

	tg->shares = shares;
	for_each_possible_cpu(i) {
		struct rq *rq = cpu_rq(i);
		struct sched_entity *se = tg->se[i];
		struct rq_flags rf;

		/* Propagate contribution to hierarchy */
		rq_lock_irqsave(rq, &rf);
		update_rq_clock(rq);
		for_each_sched_entity(se) {
			update_load_avg(cfs_rq_of(se), se, UPDATE_TG);
			update_cfs_group(se);
		}
		rq_unlock_irqrestore(rq, &rf);
	}

	return 0;
}

int sched_group_set_shares(struct task_group *tg, unsigned long shares)
{
	int ret;

	mutex_lock(&shares_mutex);
	if (tg_is_idle(tg))
		ret = -EINVAL;
	else
		ret = __sched_group_set_shares(tg, shares);
	mutex_unlock(&shares_mutex);

	return ret;
}

int sched_group_set_idle(struct task_group *tg, long idle)
{
	int i;

	if (tg == &root_task_group)
		return -EINVAL;

	if (idle < 0 || idle > 1)
		return -EINVAL;

	mutex_lock(&shares_mutex);

	if (tg->idle == idle) {
		mutex_unlock(&shares_mutex);
		return 0;
	}

	tg->idle = idle;

	for_each_possible_cpu(i) {
		struct rq *rq = cpu_rq(i);
		struct sched_entity *se = tg->se[i];
		struct cfs_rq *grp_cfs_rq = tg->cfs_rq[i];
		bool was_idle = cfs_rq_is_idle(grp_cfs_rq);
		long idle_task_delta;
		struct rq_flags rf;

		rq_lock_irqsave(rq, &rf);

		grp_cfs_rq->idle = idle;
		if (WARN_ON_ONCE(was_idle == cfs_rq_is_idle(grp_cfs_rq)))
			goto next_cpu;

		idle_task_delta = grp_cfs_rq->h_nr_queued -
				  grp_cfs_rq->h_nr_idle;
		if (!cfs_rq_is_idle(grp_cfs_rq))
			idle_task_delta *= -1;

		for_each_sched_entity(se) {
			struct cfs_rq *cfs_rq = cfs_rq_of(se);

			if (!se->on_rq)
				break;

			cfs_rq->h_nr_idle += idle_task_delta;

			/* Already accounted at parent level and above. */
			if (cfs_rq_is_idle(cfs_rq))
				break;
		}

next_cpu:
		rq_unlock_irqrestore(rq, &rf);
	}

	/* Idle groups have minimum weight. */
	if (tg_is_idle(tg))
		__sched_group_set_shares(tg, scale_load(WEIGHT_IDLEPRIO));
	else
		__sched_group_set_shares(tg, NICE_0_LOAD);

	mutex_unlock(&shares_mutex);
	return 0;
}

#endif /* CONFIG_FAIR_GROUP_SCHED */


static unsigned int get_rr_interval_fair(struct rq *rq, struct task_struct *task)
{
	struct sched_entity *se = &task->se;
	unsigned int rr_interval = 0;

	/*
	 * Time slice is 0 for SCHED_OTHER tasks that are on an otherwise
	 * idle runqueue:
	 */
	if (rq->cfs.load.weight)
		rr_interval = NS_TO_JIFFIES(se->slice);

	return rr_interval;
}

/*
 * All the scheduling class methods:
 */
DEFINE_SCHED_CLASS(fair) = {

	.enqueue_task		= enqueue_task_fair,
	.dequeue_task		= dequeue_task_fair,
	.yield_task		= yield_task_fair,
	.yield_to_task		= yield_to_task_fair,

	.wakeup_preempt		= check_preempt_wakeup_fair,

	.pick_task		= pick_task_fair,
	.pick_next_task		= __pick_next_task_fair,
	.put_prev_task		= put_prev_task_fair,
	.set_next_task          = set_next_task_fair,

#ifdef CONFIG_SMP
	.balance		= balance_fair,
	.select_task_rq		= select_task_rq_fair,
	.migrate_task_rq	= migrate_task_rq_fair,

	.rq_online		= rq_online_fair,
	.rq_offline		= rq_offline_fair,

	.task_dead		= task_dead_fair,
	.set_cpus_allowed	= set_cpus_allowed_fair,
#endif

	.task_tick		= task_tick_fair,
	.task_fork		= task_fork_fair,

	.reweight_task		= reweight_task_fair,
	.prio_changed		= prio_changed_fair,
	.switched_from		= switched_from_fair,
	.switched_to		= switched_to_fair,

	.get_rr_interval	= get_rr_interval_fair,

	.update_curr		= update_curr_fair,

#ifdef CONFIG_FAIR_GROUP_SCHED
	.task_change_group	= task_change_group_fair,
#endif

#ifdef CONFIG_SCHED_CORE
	.task_is_throttled	= task_is_throttled_fair,
#endif

#ifdef CONFIG_UCLAMP_TASK
	.uclamp_enabled		= 1,
#endif
};

#ifdef CONFIG_SCHED_DEBUG
void print_cfs_stats(struct seq_file *m, int cpu)
{
	struct cfs_rq *cfs_rq, *pos;

	rcu_read_lock();
	for_each_leaf_cfs_rq_safe(cpu_rq(cpu), cfs_rq, pos)
		print_cfs_rq(m, cpu, cfs_rq);
	rcu_read_unlock();
}

#ifdef CONFIG_NUMA_BALANCING
void show_numa_stats(struct task_struct *p, struct seq_file *m)
{
	int node;
	unsigned long tsf = 0, tpf = 0, gsf = 0, gpf = 0;
	struct numa_group *ng;

	rcu_read_lock();
	ng = rcu_dereference(p->numa_group);
	for_each_online_node(node) {
		if (p->numa_faults) {
			tsf = p->numa_faults[task_faults_idx(NUMA_MEM, node, 0)];
			tpf = p->numa_faults[task_faults_idx(NUMA_MEM, node, 1)];
		}
		if (ng) {
			gsf = ng->faults[task_faults_idx(NUMA_MEM, node, 0)],
			gpf = ng->faults[task_faults_idx(NUMA_MEM, node, 1)];
		}
		print_numa_stats(m, node, tsf, tpf, gsf, gpf);
	}
	rcu_read_unlock();
}
#endif /* CONFIG_NUMA_BALANCING */
#endif /* CONFIG_SCHED_DEBUG */

__init void init_sched_fair_class(void)
{
#ifdef CONFIG_SMP
	int i;

	for_each_possible_cpu(i) {
		zalloc_cpumask_var_node(&per_cpu(load_balance_mask, i), GFP_KERNEL, cpu_to_node(i));
		zalloc_cpumask_var_node(&per_cpu(select_rq_mask,    i), GFP_KERNEL, cpu_to_node(i));
		zalloc_cpumask_var_node(&per_cpu(should_we_balance_tmpmask, i),
					GFP_KERNEL, cpu_to_node(i));

#ifdef CONFIG_CFS_BANDWIDTH
		INIT_CSD(&cpu_rq(i)->cfsb_csd, __cfsb_csd_unthrottle, cpu_rq(i));
		INIT_LIST_HEAD(&cpu_rq(i)->cfsb_csd_list);
#endif
	}

	open_softirq(SCHED_SOFTIRQ, sched_balance_softirq);

#ifdef CONFIG_NO_HZ_COMMON
	nohz.next_balance = jiffies;
	nohz.next_blocked = jiffies;
	zalloc_cpumask_var(&nohz.idle_cpus_mask, GFP_NOWAIT);
#endif
#endif /* SMP */

}<|MERGE_RESOLUTION|>--- conflicted
+++ resolved
@@ -9452,14 +9452,8 @@
 	else
 		hot = degrades > 0;
 
-<<<<<<< HEAD
-	if (tsk_cache_hot <= 0 ||
-	    env->sd->nr_balance_failed > env->sd->cache_nice_tries) {
-		if (tsk_cache_hot == 1)
-=======
 	if (!hot || env->sd->nr_balance_failed > env->sd->cache_nice_tries) {
 		if (hot)
->>>>>>> 69730cac
 			p->sched_task_hot = 1;
 		return 1;
 	}
