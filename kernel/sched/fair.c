// SPDX-License-Identifier: GPL-2.0
/*
 * Completely Fair Scheduling (CFS) Class (SCHED_NORMAL/SCHED_BATCH)
 *
 *  Copyright (C) 2007 Red Hat, Inc., Ingo Molnar <mingo@redhat.com>
 *
 *  Interactivity improvements by Mike Galbraith
 *  (C) 2007 Mike Galbraith <efault@gmx.de>
 *
 *  Various enhancements by Dmitry Adamushko.
 *  (C) 2007 Dmitry Adamushko <dmitry.adamushko@gmail.com>
 *
 *  Group scheduling enhancements by Srivatsa Vaddagiri
 *  Copyright IBM Corporation, 2007
 *  Author: Srivatsa Vaddagiri <vatsa@linux.vnet.ibm.com>
 *
 *  Scaled math optimizations by Thomas Gleixner
 *  Copyright (C) 2007, Thomas Gleixner <tglx@linutronix.de>
 *
 *  Adaptive scheduling granularity, math enhancements by Peter Zijlstra
 *  Copyright (C) 2007 Red Hat, Inc., Peter Zijlstra
 */
#include <linux/energy_model.h>
#include <linux/mmap_lock.h>
#include <linux/hugetlb_inline.h>
#include <linux/jiffies.h>
#include <linux/mm_api.h>
#include <linux/highmem.h>
#include <linux/spinlock_api.h>
#include <linux/cpumask_api.h>
#include <linux/lockdep_api.h>
#include <linux/softirq.h>
#include <linux/refcount_api.h>
#include <linux/topology.h>
#include <linux/sched/clock.h>
#include <linux/sched/cond_resched.h>
#include <linux/sched/cputime.h>
#include <linux/sched/isolation.h>
#include <linux/sched/nohz.h>

#include <linux/cpuidle.h>
#include <linux/interrupt.h>
#include <linux/memory-tiers.h>
#include <linux/mempolicy.h>
#include <linux/mutex_api.h>
#include <linux/profile.h>
#include <linux/psi.h>
#include <linux/ratelimit.h>
#include <linux/task_work.h>

#include <asm/switch_to.h>

#include <linux/sched/cond_resched.h>

#include "sched.h"
#include "stats.h"
#include "autogroup.h"

/*
 * Targeted preemption latency for CPU-bound tasks:
 *
 * NOTE: this latency value is not the same as the concept of
 * 'timeslice length' - timeslices in CFS are of variable length
 * and have no persistent notion like in traditional, time-slice
 * based scheduling concepts.
 *
 * (to see the precise effective timeslice length of your workload,
 *  run vmstat and monitor the context-switches (cs) field)
 *
 * (default: 6ms * (1 + ilog(ncpus)), units: nanoseconds)
 */
unsigned int sysctl_sched_latency			= 6000000ULL;
static unsigned int normalized_sysctl_sched_latency	= 6000000ULL;

/*
 * The initial- and re-scaling of tunables is configurable
 *
 * Options are:
 *
 *   SCHED_TUNABLESCALING_NONE - unscaled, always *1
 *   SCHED_TUNABLESCALING_LOG - scaled logarithmical, *1+ilog(ncpus)
 *   SCHED_TUNABLESCALING_LINEAR - scaled linear, *ncpus
 *
 * (default SCHED_TUNABLESCALING_LOG = *(1+ilog(ncpus))
 */
unsigned int sysctl_sched_tunable_scaling = SCHED_TUNABLESCALING_LOG;

/*
 * Minimal preemption granularity for CPU-bound tasks:
 *
 * (default: 0.75 msec * (1 + ilog(ncpus)), units: nanoseconds)
 */
unsigned int sysctl_sched_min_granularity			= 750000ULL;
static unsigned int normalized_sysctl_sched_min_granularity	= 750000ULL;

/*
 * Minimal preemption granularity for CPU-bound SCHED_IDLE tasks.
 * Applies only when SCHED_IDLE tasks compete with normal tasks.
 *
 * (default: 0.75 msec)
 */
unsigned int sysctl_sched_idle_min_granularity			= 750000ULL;

/*
 * This value is kept at sysctl_sched_latency/sysctl_sched_min_granularity
 */
static unsigned int sched_nr_latency = 8;

/*
 * After fork, child runs first. If set to 0 (default) then
 * parent will (try to) run first.
 */
unsigned int sysctl_sched_child_runs_first __read_mostly;

/*
 * SCHED_OTHER wake-up granularity.
 *
 * This option delays the preemption effects of decoupled workloads
 * and reduces their over-scheduling. Synchronous workloads will still
 * have immediate wakeup/sleep latencies.
 *
 * (default: 1 msec * (1 + ilog(ncpus)), units: nanoseconds)
 */
unsigned int sysctl_sched_wakeup_granularity			= 1000000UL;
static unsigned int normalized_sysctl_sched_wakeup_granularity	= 1000000UL;

const_debug unsigned int sysctl_sched_migration_cost	= 500000UL;

int sched_thermal_decay_shift;
static int __init setup_sched_thermal_decay_shift(char *str)
{
	int _shift = 0;

	if (kstrtoint(str, 0, &_shift))
		pr_warn("Unable to set scheduler thermal pressure decay shift parameter\n");

	sched_thermal_decay_shift = clamp(_shift, 0, 10);
	return 1;
}
__setup("sched_thermal_decay_shift=", setup_sched_thermal_decay_shift);

#ifdef CONFIG_SMP
/*
 * For asym packing, by default the lower numbered CPU has higher priority.
 */
int __weak arch_asym_cpu_priority(int cpu)
{
	return -cpu;
}

/*
 * The margin used when comparing utilization with CPU capacity.
 *
 * (default: ~20%)
 */
#define fits_capacity(cap, max)	((cap) * 1280 < (max) * 1024)

/*
 * The margin used when comparing CPU capacities.
 * is 'cap1' noticeably greater than 'cap2'
 *
 * (default: ~5%)
 */
#define capacity_greater(cap1, cap2) ((cap1) * 1024 > (cap2) * 1078)
#endif

#ifdef CONFIG_CFS_BANDWIDTH
/*
 * Amount of runtime to allocate from global (tg) to local (per-cfs_rq) pool
 * each time a cfs_rq requests quota.
 *
 * Note: in the case that the slice exceeds the runtime remaining (either due
 * to consumption or the quota being specified to be smaller than the slice)
 * we will always only issue the remaining available time.
 *
 * (default: 5 msec, units: microseconds)
 */
static unsigned int sysctl_sched_cfs_bandwidth_slice		= 5000UL;
#endif

#ifdef CONFIG_NUMA_BALANCING
/* Restrict the NUMA promotion throughput (MB/s) for each target node. */
static unsigned int sysctl_numa_balancing_promote_rate_limit = 65536;
#endif

#ifdef CONFIG_SYSCTL
static struct ctl_table sched_fair_sysctls[] = {
	{
		.procname       = "sched_child_runs_first",
		.data           = &sysctl_sched_child_runs_first,
		.maxlen         = sizeof(unsigned int),
		.mode           = 0644,
		.proc_handler   = proc_dointvec,
	},
#ifdef CONFIG_CFS_BANDWIDTH
	{
		.procname       = "sched_cfs_bandwidth_slice_us",
		.data           = &sysctl_sched_cfs_bandwidth_slice,
		.maxlen         = sizeof(unsigned int),
		.mode           = 0644,
		.proc_handler   = proc_dointvec_minmax,
		.extra1         = SYSCTL_ONE,
	},
#endif
#ifdef CONFIG_NUMA_BALANCING
	{
		.procname	= "numa_balancing_promote_rate_limit_MBps",
		.data		= &sysctl_numa_balancing_promote_rate_limit,
		.maxlen		= sizeof(unsigned int),
		.mode		= 0644,
		.proc_handler	= proc_dointvec_minmax,
		.extra1		= SYSCTL_ZERO,
	},
#endif /* CONFIG_NUMA_BALANCING */
	{}
};

static int __init sched_fair_sysctl_init(void)
{
	register_sysctl_init("kernel", sched_fair_sysctls);
	return 0;
}
late_initcall(sched_fair_sysctl_init);
#endif

static inline void update_load_add(struct load_weight *lw, unsigned long inc)
{
	lw->weight += inc;
	lw->inv_weight = 0;
}

static inline void update_load_sub(struct load_weight *lw, unsigned long dec)
{
	lw->weight -= dec;
	lw->inv_weight = 0;
}

static inline void update_load_set(struct load_weight *lw, unsigned long w)
{
	lw->weight = w;
	lw->inv_weight = 0;
}

/*
 * Increase the granularity value when there are more CPUs,
 * because with more CPUs the 'effective latency' as visible
 * to users decreases. But the relationship is not linear,
 * so pick a second-best guess by going with the log2 of the
 * number of CPUs.
 *
 * This idea comes from the SD scheduler of Con Kolivas:
 */
static unsigned int get_update_sysctl_factor(void)
{
	unsigned int cpus = min_t(unsigned int, num_online_cpus(), 8);
	unsigned int factor;

	switch (sysctl_sched_tunable_scaling) {
	case SCHED_TUNABLESCALING_NONE:
		factor = 1;
		break;
	case SCHED_TUNABLESCALING_LINEAR:
		factor = cpus;
		break;
	case SCHED_TUNABLESCALING_LOG:
	default:
		factor = 1 + ilog2(cpus);
		break;
	}

	return factor;
}

static void update_sysctl(void)
{
	unsigned int factor = get_update_sysctl_factor();

#define SET_SYSCTL(name) \
	(sysctl_##name = (factor) * normalized_sysctl_##name)
	SET_SYSCTL(sched_min_granularity);
	SET_SYSCTL(sched_latency);
	SET_SYSCTL(sched_wakeup_granularity);
#undef SET_SYSCTL
}

void __init sched_init_granularity(void)
{
	update_sysctl();
}

#define WMULT_CONST	(~0U)
#define WMULT_SHIFT	32

static void __update_inv_weight(struct load_weight *lw)
{
	unsigned long w;

	if (likely(lw->inv_weight))
		return;

	w = scale_load_down(lw->weight);

	if (BITS_PER_LONG > 32 && unlikely(w >= WMULT_CONST))
		lw->inv_weight = 1;
	else if (unlikely(!w))
		lw->inv_weight = WMULT_CONST;
	else
		lw->inv_weight = WMULT_CONST / w;
}

/*
 * delta_exec * weight / lw.weight
 *   OR
 * (delta_exec * (weight * lw->inv_weight)) >> WMULT_SHIFT
 *
 * Either weight := NICE_0_LOAD and lw \e sched_prio_to_wmult[], in which case
 * we're guaranteed shift stays positive because inv_weight is guaranteed to
 * fit 32 bits, and NICE_0_LOAD gives another 10 bits; therefore shift >= 22.
 *
 * Or, weight =< lw.weight (because lw.weight is the runqueue weight), thus
 * weight/lw.weight <= 1, and therefore our shift will also be positive.
 */
static u64 __calc_delta(u64 delta_exec, unsigned long weight, struct load_weight *lw)
{
	u64 fact = scale_load_down(weight);
	u32 fact_hi = (u32)(fact >> 32);
	int shift = WMULT_SHIFT;
	int fs;

	__update_inv_weight(lw);

	if (unlikely(fact_hi)) {
		fs = fls(fact_hi);
		shift -= fs;
		fact >>= fs;
	}

	fact = mul_u32_u32(fact, lw->inv_weight);

	fact_hi = (u32)(fact >> 32);
	if (fact_hi) {
		fs = fls(fact_hi);
		shift -= fs;
		fact >>= fs;
	}

	return mul_u64_u32_shr(delta_exec, fact, shift);
}


const struct sched_class fair_sched_class;

/**************************************************************
 * CFS operations on generic schedulable entities:
 */

#ifdef CONFIG_FAIR_GROUP_SCHED

/* Walk up scheduling entities hierarchy */
#define for_each_sched_entity(se) \
		for (; se; se = se->parent)

static inline bool list_add_leaf_cfs_rq(struct cfs_rq *cfs_rq)
{
	struct rq *rq = rq_of(cfs_rq);
	int cpu = cpu_of(rq);

	if (cfs_rq->on_list)
		return rq->tmp_alone_branch == &rq->leaf_cfs_rq_list;

	cfs_rq->on_list = 1;

	/*
	 * Ensure we either appear before our parent (if already
	 * enqueued) or force our parent to appear after us when it is
	 * enqueued. The fact that we always enqueue bottom-up
	 * reduces this to two cases and a special case for the root
	 * cfs_rq. Furthermore, it also means that we will always reset
	 * tmp_alone_branch either when the branch is connected
	 * to a tree or when we reach the top of the tree
	 */
	if (cfs_rq->tg->parent &&
	    cfs_rq->tg->parent->cfs_rq[cpu]->on_list) {
		/*
		 * If parent is already on the list, we add the child
		 * just before. Thanks to circular linked property of
		 * the list, this means to put the child at the tail
		 * of the list that starts by parent.
		 */
		list_add_tail_rcu(&cfs_rq->leaf_cfs_rq_list,
			&(cfs_rq->tg->parent->cfs_rq[cpu]->leaf_cfs_rq_list));
		/*
		 * The branch is now connected to its tree so we can
		 * reset tmp_alone_branch to the beginning of the
		 * list.
		 */
		rq->tmp_alone_branch = &rq->leaf_cfs_rq_list;
		return true;
	}

	if (!cfs_rq->tg->parent) {
		/*
		 * cfs rq without parent should be put
		 * at the tail of the list.
		 */
		list_add_tail_rcu(&cfs_rq->leaf_cfs_rq_list,
			&rq->leaf_cfs_rq_list);
		/*
		 * We have reach the top of a tree so we can reset
		 * tmp_alone_branch to the beginning of the list.
		 */
		rq->tmp_alone_branch = &rq->leaf_cfs_rq_list;
		return true;
	}

	/*
	 * The parent has not already been added so we want to
	 * make sure that it will be put after us.
	 * tmp_alone_branch points to the begin of the branch
	 * where we will add parent.
	 */
	list_add_rcu(&cfs_rq->leaf_cfs_rq_list, rq->tmp_alone_branch);
	/*
	 * update tmp_alone_branch to points to the new begin
	 * of the branch
	 */
	rq->tmp_alone_branch = &cfs_rq->leaf_cfs_rq_list;
	return false;
}

static inline void list_del_leaf_cfs_rq(struct cfs_rq *cfs_rq)
{
	if (cfs_rq->on_list) {
		struct rq *rq = rq_of(cfs_rq);

		/*
		 * With cfs_rq being unthrottled/throttled during an enqueue,
		 * it can happen the tmp_alone_branch points the a leaf that
		 * we finally want to del. In this case, tmp_alone_branch moves
		 * to the prev element but it will point to rq->leaf_cfs_rq_list
		 * at the end of the enqueue.
		 */
		if (rq->tmp_alone_branch == &cfs_rq->leaf_cfs_rq_list)
			rq->tmp_alone_branch = cfs_rq->leaf_cfs_rq_list.prev;

		list_del_rcu(&cfs_rq->leaf_cfs_rq_list);
		cfs_rq->on_list = 0;
	}
}

static inline void assert_list_leaf_cfs_rq(struct rq *rq)
{
	SCHED_WARN_ON(rq->tmp_alone_branch != &rq->leaf_cfs_rq_list);
}

/* Iterate thr' all leaf cfs_rq's on a runqueue */
#define for_each_leaf_cfs_rq_safe(rq, cfs_rq, pos)			\
	list_for_each_entry_safe(cfs_rq, pos, &rq->leaf_cfs_rq_list,	\
				 leaf_cfs_rq_list)

/* Do the two (enqueued) entities belong to the same group ? */
static inline struct cfs_rq *
is_same_group(struct sched_entity *se, struct sched_entity *pse)
{
	if (se->cfs_rq == pse->cfs_rq)
		return se->cfs_rq;

	return NULL;
}

static inline struct sched_entity *parent_entity(const struct sched_entity *se)
{
	return se->parent;
}

static void
find_matching_se(struct sched_entity **se, struct sched_entity **pse)
{
	int se_depth, pse_depth;

	/*
	 * preemption test can be made between sibling entities who are in the
	 * same cfs_rq i.e who have a common parent. Walk up the hierarchy of
	 * both tasks until we find their ancestors who are siblings of common
	 * parent.
	 */

	/* First walk up until both entities are at same depth */
	se_depth = (*se)->depth;
	pse_depth = (*pse)->depth;

	while (se_depth > pse_depth) {
		se_depth--;
		*se = parent_entity(*se);
	}

	while (pse_depth > se_depth) {
		pse_depth--;
		*pse = parent_entity(*pse);
	}

	while (!is_same_group(*se, *pse)) {
		*se = parent_entity(*se);
		*pse = parent_entity(*pse);
	}
}

static int tg_is_idle(struct task_group *tg)
{
	return tg->idle > 0;
}
<<<<<<< HEAD

static int cfs_rq_is_idle(struct cfs_rq *cfs_rq)
{
	return cfs_rq->idle > 0;
}

static int se_is_idle(struct sched_entity *se)
{
	if (entity_is_task(se))
		return task_has_idle_policy(task_of(se));
	return cfs_rq_is_idle(group_cfs_rq(se));
}

#else	/* !CONFIG_FAIR_GROUP_SCHED */
=======
>>>>>>> eb3cdb58

static int cfs_rq_is_idle(struct cfs_rq *cfs_rq)
{
	return cfs_rq->idle > 0;
}

static int se_is_idle(struct sched_entity *se)
{
	if (entity_is_task(se))
		return task_has_idle_policy(task_of(se));
	return cfs_rq_is_idle(group_cfs_rq(se));
}

#else	/* !CONFIG_FAIR_GROUP_SCHED */

#define for_each_sched_entity(se) \
		for (; se; se = NULL)

static inline bool list_add_leaf_cfs_rq(struct cfs_rq *cfs_rq)
{
	return true;
}

static inline void list_del_leaf_cfs_rq(struct cfs_rq *cfs_rq)
{
}

static inline void assert_list_leaf_cfs_rq(struct rq *rq)
{
}

#define for_each_leaf_cfs_rq_safe(rq, cfs_rq, pos)	\
		for (cfs_rq = &rq->cfs, pos = NULL; cfs_rq; cfs_rq = pos)

static inline struct sched_entity *parent_entity(struct sched_entity *se)
{
	return NULL;
}

static inline void
find_matching_se(struct sched_entity **se, struct sched_entity **pse)
{
}

static inline int tg_is_idle(struct task_group *tg)
{
	return 0;
}

static int cfs_rq_is_idle(struct cfs_rq *cfs_rq)
{
	return 0;
}

static int se_is_idle(struct sched_entity *se)
{
	return 0;
}

#endif	/* CONFIG_FAIR_GROUP_SCHED */

static __always_inline
void account_cfs_rq_runtime(struct cfs_rq *cfs_rq, u64 delta_exec);

/**************************************************************
 * Scheduling class tree data structure manipulation methods:
 */

static inline u64 max_vruntime(u64 max_vruntime, u64 vruntime)
{
	s64 delta = (s64)(vruntime - max_vruntime);
	if (delta > 0)
		max_vruntime = vruntime;

	return max_vruntime;
}

static inline u64 min_vruntime(u64 min_vruntime, u64 vruntime)
{
	s64 delta = (s64)(vruntime - min_vruntime);
	if (delta < 0)
		min_vruntime = vruntime;

	return min_vruntime;
}

static inline bool entity_before(const struct sched_entity *a,
				 const struct sched_entity *b)
{
	return (s64)(a->vruntime - b->vruntime) < 0;
}

#define __node_2_se(node) \
	rb_entry((node), struct sched_entity, run_node)

static void update_min_vruntime(struct cfs_rq *cfs_rq)
{
	struct sched_entity *curr = cfs_rq->curr;
	struct rb_node *leftmost = rb_first_cached(&cfs_rq->tasks_timeline);

	u64 vruntime = cfs_rq->min_vruntime;

	if (curr) {
		if (curr->on_rq)
			vruntime = curr->vruntime;
		else
			curr = NULL;
	}

	if (leftmost) { /* non-empty tree */
		struct sched_entity *se = __node_2_se(leftmost);

		if (!curr)
			vruntime = se->vruntime;
		else
			vruntime = min_vruntime(vruntime, se->vruntime);
	}

	/* ensure we never gain time by being placed backwards. */
	u64_u32_store(cfs_rq->min_vruntime,
		      max_vruntime(cfs_rq->min_vruntime, vruntime));
}

static inline bool __entity_less(struct rb_node *a, const struct rb_node *b)
{
	return entity_before(__node_2_se(a), __node_2_se(b));
}

/*
 * Enqueue an entity into the rb-tree:
 */
static void __enqueue_entity(struct cfs_rq *cfs_rq, struct sched_entity *se)
{
	rb_add_cached(&se->run_node, &cfs_rq->tasks_timeline, __entity_less);
}

static void __dequeue_entity(struct cfs_rq *cfs_rq, struct sched_entity *se)
{
	rb_erase_cached(&se->run_node, &cfs_rq->tasks_timeline);
}

struct sched_entity *__pick_first_entity(struct cfs_rq *cfs_rq)
{
	struct rb_node *left = rb_first_cached(&cfs_rq->tasks_timeline);

	if (!left)
		return NULL;

	return __node_2_se(left);
}

static struct sched_entity *__pick_next_entity(struct sched_entity *se)
{
	struct rb_node *next = rb_next(&se->run_node);

	if (!next)
		return NULL;

	return __node_2_se(next);
}

#ifdef CONFIG_SCHED_DEBUG
struct sched_entity *__pick_last_entity(struct cfs_rq *cfs_rq)
{
	struct rb_node *last = rb_last(&cfs_rq->tasks_timeline.rb_root);

	if (!last)
		return NULL;

	return __node_2_se(last);
}

/**************************************************************
 * Scheduling class statistics methods:
 */

int sched_update_scaling(void)
{
	unsigned int factor = get_update_sysctl_factor();

	sched_nr_latency = DIV_ROUND_UP(sysctl_sched_latency,
					sysctl_sched_min_granularity);

#define WRT_SYSCTL(name) \
	(normalized_sysctl_##name = sysctl_##name / (factor))
	WRT_SYSCTL(sched_min_granularity);
	WRT_SYSCTL(sched_latency);
	WRT_SYSCTL(sched_wakeup_granularity);
#undef WRT_SYSCTL

	return 0;
}
#endif

#ifdef CONFIG_SCHED_DEBUG
#define SCHED_NR_DEPRECATED 10
static char *sched_proc_deprecated[SCHED_NR_DEPRECATED] = {
	"sched_min_granularity_ns",
	"sched_latency_ns",
	"sched_wakeup_granularity_ns",
	"sched_tunable_scaling",
	"sched_migration_cost_ns",
	"sched_nr_migrate",
	"numa_balancing_scan_delay_ms",
	"numa_balancing_scan_period_min_ms",
	"numa_balancing_scan_period_max_ms",
	"numa_balancing_scan_size_mb",
};

static bool sched_proc_deprecated_warned[SCHED_NR_DEPRECATED];

static void warn_proc_deprecated(const char *procname)
{
	int i;

	for (i = 0; i < SCHED_NR_DEPRECATED; i++) {
		if (!strcmp(procname, sched_proc_deprecated[i]))
			break;
	}

	/*
	 * Warn once that the sysctl will be removed in a future SLE release.
	 * Bugs in relation to this should gather details on what the workload
	 * that requires this to be set to determine if the default scheduler
	 * behaviour can be improved.
	 */
	if (i < SCHED_NR_DEPRECATED && !sched_proc_deprecated_warned[i]) {
		pr_warn("The sched.%s sysctl was moved to debugfs in kernel "
			"5.13 for CPU scheduler debugging only. This sysctl "
			"will be removed in a future SLE release.\n",
			procname);
		sched_proc_deprecated_warned[i] = true;
	}
}

int sched_deprecated_proc_update_handler(struct ctl_table *table, int write,
		void *buffer, size_t *lenp, loff_t *ppos)
{
	int ret = proc_dointvec_minmax(table, write, buffer, lenp, ppos);

	if (ret || !write)
		return ret;

	warn_proc_deprecated(table->procname);
	return sched_update_scaling();
}

int sched_warn_deprecated_proc_uint_handler(struct ctl_table *table, int write,
		void *buffer, size_t *lenp, loff_t *ppos)
{
	int ret = proc_dointvec_minmax(table, write, buffer, lenp, ppos);

	if (ret || !write)
		return 0;

	warn_proc_deprecated(table->procname);
	return ret;
}
#endif /* CONFIG_SCHED_DEBUG */

/*
 * delta /= w
 */
static inline u64 calc_delta_fair(u64 delta, struct sched_entity *se)
{
	if (unlikely(se->load.weight != NICE_0_LOAD))
		delta = __calc_delta(delta, NICE_0_LOAD, &se->load);

	return delta;
}

/*
 * The idea is to set a period in which each task runs once.
 *
 * When there are too many tasks (sched_nr_latency) we have to stretch
 * this period because otherwise the slices get too small.
 *
 * p = (nr <= nl) ? l : l*nr/nl
 */
static u64 __sched_period(unsigned long nr_running)
{
	if (unlikely(nr_running > sched_nr_latency))
		return nr_running * sysctl_sched_min_granularity;
	else
		return sysctl_sched_latency;
}

static bool sched_idle_cfs_rq(struct cfs_rq *cfs_rq);

/*
 * We calculate the wall-time slice from the period by taking a part
 * proportional to the weight.
 *
 * s = p*P[w/rw]
 */
static u64 sched_slice(struct cfs_rq *cfs_rq, struct sched_entity *se)
{
	unsigned int nr_running = cfs_rq->nr_running;
	struct sched_entity *init_se = se;
	unsigned int min_gran;
	u64 slice;

	if (sched_feat(ALT_PERIOD))
		nr_running = rq_of(cfs_rq)->cfs.h_nr_running;

	slice = __sched_period(nr_running + !se->on_rq);

	for_each_sched_entity(se) {
		struct load_weight *load;
		struct load_weight lw;
		struct cfs_rq *qcfs_rq;

		qcfs_rq = cfs_rq_of(se);
		load = &qcfs_rq->load;

		if (unlikely(!se->on_rq)) {
			lw = qcfs_rq->load;

			update_load_add(&lw, se->load.weight);
			load = &lw;
		}
		slice = __calc_delta(slice, se->load.weight, load);
	}

	if (sched_feat(BASE_SLICE)) {
		if (se_is_idle(init_se) && !sched_idle_cfs_rq(cfs_rq))
			min_gran = sysctl_sched_idle_min_granularity;
		else
			min_gran = sysctl_sched_min_granularity;

		slice = max_t(u64, slice, min_gran);
	}

	return slice;
}

/*
 * We calculate the vruntime slice of a to-be-inserted task.
 *
 * vs = s/w
 */
static u64 sched_vslice(struct cfs_rq *cfs_rq, struct sched_entity *se)
{
	return calc_delta_fair(sched_slice(cfs_rq, se), se);
}

#include "pelt.h"
#ifdef CONFIG_SMP

static int select_idle_sibling(struct task_struct *p, int prev_cpu, int cpu);
static unsigned long task_h_load(struct task_struct *p);
static unsigned long capacity_of(int cpu);

/* Give new sched_entity start runnable values to heavy its load in infant time */
void init_entity_runnable_average(struct sched_entity *se)
{
	struct sched_avg *sa = &se->avg;

	memset(sa, 0, sizeof(*sa));

	/*
	 * Tasks are initialized with full load to be seen as heavy tasks until
	 * they get a chance to stabilize to their real load level.
	 * Group entities are initialized with zero load to reflect the fact that
	 * nothing has been attached to the task group yet.
	 */
	if (entity_is_task(se))
		sa->load_avg = scale_load_down(se->load.weight);

	/* when this task enqueue'ed, it will contribute to its cfs_rq's load_avg */
}

/*
 * With new tasks being created, their initial util_avgs are extrapolated
 * based on the cfs_rq's current util_avg:
 *
 *   util_avg = cfs_rq->util_avg / (cfs_rq->load_avg + 1) * se.load.weight
 *
 * However, in many cases, the above util_avg does not give a desired
 * value. Moreover, the sum of the util_avgs may be divergent, such
 * as when the series is a harmonic series.
 *
 * To solve this problem, we also cap the util_avg of successive tasks to
 * only 1/2 of the left utilization budget:
 *
 *   util_avg_cap = (cpu_scale - cfs_rq->avg.util_avg) / 2^n
 *
 * where n denotes the nth task and cpu_scale the CPU capacity.
 *
 * For example, for a CPU with 1024 of capacity, a simplest series from
 * the beginning would be like:
 *
 *  task  util_avg: 512, 256, 128,  64,  32,   16,    8, ...
 * cfs_rq util_avg: 512, 768, 896, 960, 992, 1008, 1016, ...
 *
 * Finally, that extrapolated util_avg is clamped to the cap (util_avg_cap)
 * if util_avg > util_avg_cap.
 */
void post_init_entity_util_avg(struct task_struct *p)
{
	struct sched_entity *se = &p->se;
	struct cfs_rq *cfs_rq = cfs_rq_of(se);
	struct sched_avg *sa = &se->avg;
	long cpu_scale = arch_scale_cpu_capacity(cpu_of(rq_of(cfs_rq)));
	long cap = (long)(cpu_scale - cfs_rq->avg.util_avg) / 2;

	if (p->sched_class != &fair_sched_class) {
		/*
		 * For !fair tasks do:
		 *
		update_cfs_rq_load_avg(now, cfs_rq);
		attach_entity_load_avg(cfs_rq, se);
		switched_from_fair(rq, p);
		 *
		 * such that the next switched_to_fair() has the
		 * expected state.
		 */
		se->avg.last_update_time = cfs_rq_clock_pelt(cfs_rq);
		return;
	}

	if (cap > 0) {
		if (cfs_rq->avg.util_avg != 0) {
			sa->util_avg  = cfs_rq->avg.util_avg * se->load.weight;
			sa->util_avg /= (cfs_rq->avg.load_avg + 1);

			if (sa->util_avg > cap)
				sa->util_avg = cap;
		} else {
			sa->util_avg = cap;
		}
	}

	sa->runnable_avg = sa->util_avg;
}

#else /* !CONFIG_SMP */
void init_entity_runnable_average(struct sched_entity *se)
{
}
void post_init_entity_util_avg(struct task_struct *p)
{
}
static void update_tg_load_avg(struct cfs_rq *cfs_rq)
{
}
#endif /* CONFIG_SMP */

/*
 * Update the current task's runtime statistics.
 */
static void update_curr(struct cfs_rq *cfs_rq)
{
	struct sched_entity *curr = cfs_rq->curr;
	u64 now = rq_clock_task(rq_of(cfs_rq));
	u64 delta_exec;

	if (unlikely(!curr))
		return;

	delta_exec = now - curr->exec_start;
	if (unlikely((s64)delta_exec <= 0))
		return;

	curr->exec_start = now;

	if (schedstat_enabled()) {
		struct sched_statistics *stats;

		stats = __schedstats_from_se(curr);
		__schedstat_set(stats->exec_max,
				max(delta_exec, stats->exec_max));
	}

	curr->sum_exec_runtime += delta_exec;
	schedstat_add(cfs_rq->exec_clock, delta_exec);

	curr->vruntime += calc_delta_fair(delta_exec, curr);
	update_min_vruntime(cfs_rq);

	if (entity_is_task(curr)) {
		struct task_struct *curtask = task_of(curr);

		trace_sched_stat_runtime(curtask, delta_exec, curr->vruntime);
		cgroup_account_cputime(curtask, delta_exec);
		account_group_exec_runtime(curtask, delta_exec);
	}

	account_cfs_rq_runtime(cfs_rq, delta_exec);
}

static void update_curr_fair(struct rq *rq)
{
	update_curr(cfs_rq_of(&rq->curr->se));
}

static inline void
update_stats_wait_start_fair(struct cfs_rq *cfs_rq, struct sched_entity *se)
{
	struct sched_statistics *stats;
	struct task_struct *p = NULL;

	if (!schedstat_enabled())
		return;

	stats = __schedstats_from_se(se);

	if (entity_is_task(se))
		p = task_of(se);

	__update_stats_wait_start(rq_of(cfs_rq), p, stats);
}

static inline void
update_stats_wait_end_fair(struct cfs_rq *cfs_rq, struct sched_entity *se)
{
	struct sched_statistics *stats;
	struct task_struct *p = NULL;

	if (!schedstat_enabled())
		return;

	stats = __schedstats_from_se(se);

	/*
	 * When the sched_schedstat changes from 0 to 1, some sched se
	 * maybe already in the runqueue, the se->statistics.wait_start
	 * will be 0.So it will let the delta wrong. We need to avoid this
	 * scenario.
	 */
	if (unlikely(!schedstat_val(stats->wait_start)))
		return;

	if (entity_is_task(se))
		p = task_of(se);

	__update_stats_wait_end(rq_of(cfs_rq), p, stats);
}

static inline void
update_stats_enqueue_sleeper_fair(struct cfs_rq *cfs_rq, struct sched_entity *se)
{
	struct sched_statistics *stats;
	struct task_struct *tsk = NULL;

	if (!schedstat_enabled())
		return;

	stats = __schedstats_from_se(se);

	if (entity_is_task(se))
		tsk = task_of(se);

	__update_stats_enqueue_sleeper(rq_of(cfs_rq), tsk, stats);
}

/*
 * Task is being enqueued - update stats:
 */
static inline void
update_stats_enqueue_fair(struct cfs_rq *cfs_rq, struct sched_entity *se, int flags)
{
	if (!schedstat_enabled())
		return;

	/*
	 * Are we enqueueing a waiting task? (for current tasks
	 * a dequeue/enqueue event is a NOP)
	 */
	if (se != cfs_rq->curr)
		update_stats_wait_start_fair(cfs_rq, se);

	if (flags & ENQUEUE_WAKEUP)
		update_stats_enqueue_sleeper_fair(cfs_rq, se);
}

static inline void
update_stats_dequeue_fair(struct cfs_rq *cfs_rq, struct sched_entity *se, int flags)
{

	if (!schedstat_enabled())
		return;

	/*
	 * Mark the end of the wait period if dequeueing a
	 * waiting task:
	 */
	if (se != cfs_rq->curr)
		update_stats_wait_end_fair(cfs_rq, se);

	if ((flags & DEQUEUE_SLEEP) && entity_is_task(se)) {
		struct task_struct *tsk = task_of(se);
		unsigned int state;

		/* XXX racy against TTWU */
		state = READ_ONCE(tsk->__state);
		if (state & TASK_INTERRUPTIBLE)
			__schedstat_set(tsk->stats.sleep_start,
				      rq_clock(rq_of(cfs_rq)));
		if (state & TASK_UNINTERRUPTIBLE)
			__schedstat_set(tsk->stats.block_start,
				      rq_clock(rq_of(cfs_rq)));
	}
}

/*
 * We are picking a new current task - update its stats:
 */
static inline void
update_stats_curr_start(struct cfs_rq *cfs_rq, struct sched_entity *se)
{
	/*
	 * We are starting a new run period:
	 */
	se->exec_start = rq_clock_task(rq_of(cfs_rq));
}

/**************************************************
 * Scheduling class queueing methods:
 */

#ifdef CONFIG_NUMA
#define NUMA_IMBALANCE_MIN 2

static inline long
adjust_numa_imbalance(int imbalance, int dst_running, int imb_numa_nr)
{
	/*
	 * Allow a NUMA imbalance if busy CPUs is less than the maximum
	 * threshold. Above this threshold, individual tasks may be contending
	 * for both memory bandwidth and any shared HT resources.  This is an
	 * approximation as the number of running tasks may not be related to
	 * the number of busy CPUs due to sched_setaffinity.
	 */
	if (dst_running > imb_numa_nr)
		return imbalance;

	/*
	 * Allow a small imbalance based on a simple pair of communicating
	 * tasks that remain local when the destination is lightly loaded.
	 */
	if (imbalance <= NUMA_IMBALANCE_MIN)
		return 0;

	return imbalance;
}
#endif /* CONFIG_NUMA */

#ifdef CONFIG_NUMA_BALANCING
/*
 * Approximate time to scan a full NUMA task in ms. The task scan period is
 * calculated based on the tasks virtual memory size and
 * numa_balancing_scan_size.
 */
unsigned int sysctl_numa_balancing_scan_period_min = 1000;
unsigned int sysctl_numa_balancing_scan_period_max = 60000;

/* Portion of address space to scan in MB */
unsigned int sysctl_numa_balancing_scan_size = 256;

/* Scan @scan_size MB every @scan_period after an initial @scan_delay in ms */
unsigned int sysctl_numa_balancing_scan_delay = 1000;

/* The page with hint page fault latency < threshold in ms is considered hot */
unsigned int sysctl_numa_balancing_hot_threshold = MSEC_PER_SEC;

struct numa_group {
	refcount_t refcount;

	spinlock_t lock; /* nr_tasks, tasks */
	int nr_tasks;
	pid_t gid;
	int active_nodes;

	struct rcu_head rcu;
	unsigned long total_faults;
	unsigned long max_faults_cpu;
	/*
	 * faults[] array is split into two regions: faults_mem and faults_cpu.
	 *
	 * Faults_cpu is used to decide whether memory should move
	 * towards the CPU. As a consequence, these stats are weighted
	 * more by CPU use than by memory faults.
	 */
	unsigned long faults[];
};

/*
 * For functions that can be called in multiple contexts that permit reading
 * ->numa_group (see struct task_struct for locking rules).
 */
static struct numa_group *deref_task_numa_group(struct task_struct *p)
{
	return rcu_dereference_check(p->numa_group, p == current ||
		(lockdep_is_held(__rq_lockp(task_rq(p))) && !READ_ONCE(p->on_cpu)));
}

static struct numa_group *deref_curr_numa_group(struct task_struct *p)
{
	return rcu_dereference_protected(p->numa_group, p == current);
}

static inline unsigned long group_faults_priv(struct numa_group *ng);
static inline unsigned long group_faults_shared(struct numa_group *ng);

static unsigned int task_nr_scan_windows(struct task_struct *p)
{
	unsigned long rss = 0;
	unsigned long nr_scan_pages;

	/*
	 * Calculations based on RSS as non-present and empty pages are skipped
	 * by the PTE scanner and NUMA hinting faults should be trapped based
	 * on resident pages
	 */
	nr_scan_pages = sysctl_numa_balancing_scan_size << (20 - PAGE_SHIFT);
	rss = get_mm_rss(p->mm);
	if (!rss)
		rss = nr_scan_pages;

	rss = round_up(rss, nr_scan_pages);
	return rss / nr_scan_pages;
}

/* For sanity's sake, never scan more PTEs than MAX_SCAN_WINDOW MB/sec. */
#define MAX_SCAN_WINDOW 2560

static unsigned int task_scan_min(struct task_struct *p)
{
	unsigned int scan_size = READ_ONCE(sysctl_numa_balancing_scan_size);
	unsigned int scan, floor;
	unsigned int windows = 1;

	if (scan_size < MAX_SCAN_WINDOW)
		windows = MAX_SCAN_WINDOW / scan_size;
	floor = 1000 / windows;

	scan = sysctl_numa_balancing_scan_period_min / task_nr_scan_windows(p);
	return max_t(unsigned int, floor, scan);
}

static unsigned int task_scan_start(struct task_struct *p)
{
	unsigned long smin = task_scan_min(p);
	unsigned long period = smin;
	struct numa_group *ng;

	/* Scale the maximum scan period with the amount of shared memory. */
	rcu_read_lock();
	ng = rcu_dereference(p->numa_group);
	if (ng) {
		unsigned long shared = group_faults_shared(ng);
		unsigned long private = group_faults_priv(ng);

		period *= refcount_read(&ng->refcount);
		period *= shared + 1;
		period /= private + shared + 1;
	}
	rcu_read_unlock();

	return max(smin, period);
}

static unsigned int task_scan_max(struct task_struct *p)
{
	unsigned long smin = task_scan_min(p);
	unsigned long smax;
	struct numa_group *ng;

	/* Watch for min being lower than max due to floor calculations */
	smax = sysctl_numa_balancing_scan_period_max / task_nr_scan_windows(p);

	/* Scale the maximum scan period with the amount of shared memory. */
	ng = deref_curr_numa_group(p);
	if (ng) {
		unsigned long shared = group_faults_shared(ng);
		unsigned long private = group_faults_priv(ng);
		unsigned long period = smax;

		period *= refcount_read(&ng->refcount);
		period *= shared + 1;
		period /= private + shared + 1;

		smax = max(smax, period);
	}

	return max(smin, smax);
}

static void account_numa_enqueue(struct rq *rq, struct task_struct *p)
{
	rq->nr_numa_running += (p->numa_preferred_nid != NUMA_NO_NODE);
	rq->nr_preferred_running += (p->numa_preferred_nid == task_node(p));
}

static void account_numa_dequeue(struct rq *rq, struct task_struct *p)
{
	rq->nr_numa_running -= (p->numa_preferred_nid != NUMA_NO_NODE);
	rq->nr_preferred_running -= (p->numa_preferred_nid == task_node(p));
}

/* Shared or private faults. */
#define NR_NUMA_HINT_FAULT_TYPES 2

/* Memory and CPU locality */
#define NR_NUMA_HINT_FAULT_STATS (NR_NUMA_HINT_FAULT_TYPES * 2)

/* Averaged statistics, and temporary buffers. */
#define NR_NUMA_HINT_FAULT_BUCKETS (NR_NUMA_HINT_FAULT_STATS * 2)

pid_t task_numa_group_id(struct task_struct *p)
{
	struct numa_group *ng;
	pid_t gid = 0;

	rcu_read_lock();
	ng = rcu_dereference(p->numa_group);
	if (ng)
		gid = ng->gid;
	rcu_read_unlock();

	return gid;
}

/*
 * The averaged statistics, shared & private, memory & CPU,
 * occupy the first half of the array. The second half of the
 * array is for current counters, which are averaged into the
 * first set by task_numa_placement.
 */
static inline int task_faults_idx(enum numa_faults_stats s, int nid, int priv)
{
	return NR_NUMA_HINT_FAULT_TYPES * (s * nr_node_ids + nid) + priv;
}

static inline unsigned long task_faults(struct task_struct *p, int nid)
{
	if (!p->numa_faults)
		return 0;

	return p->numa_faults[task_faults_idx(NUMA_MEM, nid, 0)] +
		p->numa_faults[task_faults_idx(NUMA_MEM, nid, 1)];
}

static inline unsigned long group_faults(struct task_struct *p, int nid)
{
	struct numa_group *ng = deref_task_numa_group(p);

	if (!ng)
		return 0;

	return ng->faults[task_faults_idx(NUMA_MEM, nid, 0)] +
		ng->faults[task_faults_idx(NUMA_MEM, nid, 1)];
}

static inline unsigned long group_faults_cpu(struct numa_group *group, int nid)
{
	return group->faults[task_faults_idx(NUMA_CPU, nid, 0)] +
		group->faults[task_faults_idx(NUMA_CPU, nid, 1)];
}

static inline unsigned long group_faults_priv(struct numa_group *ng)
{
	unsigned long faults = 0;
	int node;

	for_each_online_node(node) {
		faults += ng->faults[task_faults_idx(NUMA_MEM, node, 1)];
	}

	return faults;
}

static inline unsigned long group_faults_shared(struct numa_group *ng)
{
	unsigned long faults = 0;
	int node;

	for_each_online_node(node) {
		faults += ng->faults[task_faults_idx(NUMA_MEM, node, 0)];
	}

	return faults;
}

/*
 * A node triggering more than 1/3 as many NUMA faults as the maximum is
 * considered part of a numa group's pseudo-interleaving set. Migrations
 * between these nodes are slowed down, to allow things to settle down.
 */
#define ACTIVE_NODE_FRACTION 3

static bool numa_is_active_node(int nid, struct numa_group *ng)
{
	return group_faults_cpu(ng, nid) * ACTIVE_NODE_FRACTION > ng->max_faults_cpu;
}

/* Handle placement on systems where not all nodes are directly connected. */
static unsigned long score_nearby_nodes(struct task_struct *p, int nid,
					int lim_dist, bool task)
{
	unsigned long score = 0;
	int node, max_dist;

	/*
	 * All nodes are directly connected, and the same distance
	 * from each other. No need for fancy placement algorithms.
	 */
	if (sched_numa_topology_type == NUMA_DIRECT)
		return 0;

	/* sched_max_numa_distance may be changed in parallel. */
	max_dist = READ_ONCE(sched_max_numa_distance);
	/*
	 * This code is called for each node, introducing N^2 complexity,
	 * which should be ok given the number of nodes rarely exceeds 8.
	 */
	for_each_online_node(node) {
		unsigned long faults;
		int dist = node_distance(nid, node);

		/*
		 * The furthest away nodes in the system are not interesting
		 * for placement; nid was already counted.
		 */
		if (dist >= max_dist || node == nid)
			continue;

		/*
		 * On systems with a backplane NUMA topology, compare groups
		 * of nodes, and move tasks towards the group with the most
		 * memory accesses. When comparing two nodes at distance
		 * "hoplimit", only nodes closer by than "hoplimit" are part
		 * of each group. Skip other nodes.
		 */
		if (sched_numa_topology_type == NUMA_BACKPLANE && dist >= lim_dist)
			continue;

		/* Add up the faults from nearby nodes. */
		if (task)
			faults = task_faults(p, node);
		else
			faults = group_faults(p, node);

		/*
		 * On systems with a glueless mesh NUMA topology, there are
		 * no fixed "groups of nodes". Instead, nodes that are not
		 * directly connected bounce traffic through intermediate
		 * nodes; a numa_group can occupy any set of nodes.
		 * The further away a node is, the less the faults count.
		 * This seems to result in good task placement.
		 */
		if (sched_numa_topology_type == NUMA_GLUELESS_MESH) {
			faults *= (max_dist - dist);
			faults /= (max_dist - LOCAL_DISTANCE);
		}

		score += faults;
	}

	return score;
}

/*
 * These return the fraction of accesses done by a particular task, or
 * task group, on a particular numa node.  The group weight is given a
 * larger multiplier, in order to group tasks together that are almost
 * evenly spread out between numa nodes.
 */
static inline unsigned long task_weight(struct task_struct *p, int nid,
					int dist)
{
	unsigned long faults, total_faults;

	if (!p->numa_faults)
		return 0;

	total_faults = p->total_numa_faults;

	if (!total_faults)
		return 0;

	faults = task_faults(p, nid);
	faults += score_nearby_nodes(p, nid, dist, true);

	return 1000 * faults / total_faults;
}

static inline unsigned long group_weight(struct task_struct *p, int nid,
					 int dist)
{
	struct numa_group *ng = deref_task_numa_group(p);
	unsigned long faults, total_faults;

	if (!ng)
		return 0;

	total_faults = ng->total_faults;

	if (!total_faults)
		return 0;

	faults = group_faults(p, nid);
	faults += score_nearby_nodes(p, nid, dist, false);

	return 1000 * faults / total_faults;
}

/*
 * If memory tiering mode is enabled, cpupid of slow memory page is
 * used to record scan time instead of CPU and PID.  When tiering mode
 * is disabled at run time, the scan time (in cpupid) will be
 * interpreted as CPU and PID.  So CPU needs to be checked to avoid to
 * access out of array bound.
 */
static inline bool cpupid_valid(int cpupid)
{
	return cpupid_to_cpu(cpupid) < nr_cpu_ids;
}

/*
 * For memory tiering mode, if there are enough free pages (more than
 * enough watermark defined here) in fast memory node, to take full
 * advantage of fast memory capacity, all recently accessed slow
 * memory pages will be migrated to fast memory node without
 * considering hot threshold.
 */
static bool pgdat_free_space_enough(struct pglist_data *pgdat)
{
	int z;
	unsigned long enough_wmark;

	enough_wmark = max(1UL * 1024 * 1024 * 1024 >> PAGE_SHIFT,
			   pgdat->node_present_pages >> 4);
	for (z = pgdat->nr_zones - 1; z >= 0; z--) {
		struct zone *zone = pgdat->node_zones + z;

		if (!populated_zone(zone))
			continue;

		if (zone_watermark_ok(zone, 0,
				      wmark_pages(zone, WMARK_PROMO) + enough_wmark,
				      ZONE_MOVABLE, 0))
			return true;
	}
	return false;
}

/*
 * For memory tiering mode, when page tables are scanned, the scan
 * time will be recorded in struct page in addition to make page
 * PROT_NONE for slow memory page.  So when the page is accessed, in
 * hint page fault handler, the hint page fault latency is calculated
 * via,
 *
 *	hint page fault latency = hint page fault time - scan time
 *
 * The smaller the hint page fault latency, the higher the possibility
 * for the page to be hot.
 */
static int numa_hint_fault_latency(struct page *page)
{
	int last_time, time;

	time = jiffies_to_msecs(jiffies);
	last_time = xchg_page_access_time(page, time);

	return (time - last_time) & PAGE_ACCESS_TIME_MASK;
}

/*
 * For memory tiering mode, too high promotion/demotion throughput may
 * hurt application latency.  So we provide a mechanism to rate limit
 * the number of pages that are tried to be promoted.
 */
static bool numa_promotion_rate_limit(struct pglist_data *pgdat,
				      unsigned long rate_limit, int nr)
{
	unsigned long nr_cand;
	unsigned int now, start;

	now = jiffies_to_msecs(jiffies);
	mod_node_page_state(pgdat, PGPROMOTE_CANDIDATE, nr);
	nr_cand = node_page_state(pgdat, PGPROMOTE_CANDIDATE);
	start = pgdat->nbp_rl_start;
	if (now - start > MSEC_PER_SEC &&
	    cmpxchg(&pgdat->nbp_rl_start, start, now) == start)
		pgdat->nbp_rl_nr_cand = nr_cand;
	if (nr_cand - pgdat->nbp_rl_nr_cand >= rate_limit)
		return true;
	return false;
}

#define NUMA_MIGRATION_ADJUST_STEPS	16

static void numa_promotion_adjust_threshold(struct pglist_data *pgdat,
					    unsigned long rate_limit,
					    unsigned int ref_th)
{
	unsigned int now, start, th_period, unit_th, th;
	unsigned long nr_cand, ref_cand, diff_cand;

	now = jiffies_to_msecs(jiffies);
	th_period = sysctl_numa_balancing_scan_period_max;
	start = pgdat->nbp_th_start;
	if (now - start > th_period &&
	    cmpxchg(&pgdat->nbp_th_start, start, now) == start) {
		ref_cand = rate_limit *
			sysctl_numa_balancing_scan_period_max / MSEC_PER_SEC;
		nr_cand = node_page_state(pgdat, PGPROMOTE_CANDIDATE);
		diff_cand = nr_cand - pgdat->nbp_th_nr_cand;
		unit_th = ref_th * 2 / NUMA_MIGRATION_ADJUST_STEPS;
		th = pgdat->nbp_threshold ? : ref_th;
		if (diff_cand > ref_cand * 11 / 10)
			th = max(th - unit_th, unit_th);
		else if (diff_cand < ref_cand * 9 / 10)
			th = min(th + unit_th, ref_th * 2);
		pgdat->nbp_th_nr_cand = nr_cand;
		pgdat->nbp_threshold = th;
	}
}

bool should_numa_migrate_memory(struct task_struct *p, struct page * page,
				int src_nid, int dst_cpu)
{
	struct numa_group *ng = deref_curr_numa_group(p);
	int dst_nid = cpu_to_node(dst_cpu);
	int last_cpupid, this_cpupid;

	/*
	 * The pages in slow memory node should be migrated according
	 * to hot/cold instead of private/shared.
	 */
	if (sysctl_numa_balancing_mode & NUMA_BALANCING_MEMORY_TIERING &&
	    !node_is_toptier(src_nid)) {
		struct pglist_data *pgdat;
		unsigned long rate_limit;
		unsigned int latency, th, def_th;

		pgdat = NODE_DATA(dst_nid);
		if (pgdat_free_space_enough(pgdat)) {
			/* workload changed, reset hot threshold */
			pgdat->nbp_threshold = 0;
			return true;
		}

		def_th = sysctl_numa_balancing_hot_threshold;
		rate_limit = sysctl_numa_balancing_promote_rate_limit << \
			(20 - PAGE_SHIFT);
		numa_promotion_adjust_threshold(pgdat, rate_limit, def_th);

		th = pgdat->nbp_threshold ? : def_th;
		latency = numa_hint_fault_latency(page);
		if (latency >= th)
			return false;

		return !numa_promotion_rate_limit(pgdat, rate_limit,
						  thp_nr_pages(page));
	}

	this_cpupid = cpu_pid_to_cpupid(dst_cpu, current->pid);
	last_cpupid = page_cpupid_xchg_last(page, this_cpupid);

	if (!(sysctl_numa_balancing_mode & NUMA_BALANCING_MEMORY_TIERING) &&
	    !node_is_toptier(src_nid) && !cpupid_valid(last_cpupid))
		return false;

	/*
	 * Allow first faults or private faults to migrate immediately early in
	 * the lifetime of a task. The magic number 4 is based on waiting for
	 * two full passes of the "multi-stage node selection" test that is
	 * executed below.
	 */
	if ((p->numa_preferred_nid == NUMA_NO_NODE || p->numa_scan_seq <= 4) &&
	    (cpupid_pid_unset(last_cpupid) || cpupid_match_pid(p, last_cpupid)))
		return true;

	/*
	 * Multi-stage node selection is used in conjunction with a periodic
	 * migration fault to build a temporal task<->page relation. By using
	 * a two-stage filter we remove short/unlikely relations.
	 *
	 * Using P(p) ~ n_p / n_t as per frequentist probability, we can equate
	 * a task's usage of a particular page (n_p) per total usage of this
	 * page (n_t) (in a given time-span) to a probability.
	 *
	 * Our periodic faults will sample this probability and getting the
	 * same result twice in a row, given these samples are fully
	 * independent, is then given by P(n)^2, provided our sample period
	 * is sufficiently short compared to the usage pattern.
	 *
	 * This quadric squishes small probabilities, making it less likely we
	 * act on an unlikely task<->page relation.
	 */
	if (!cpupid_pid_unset(last_cpupid) &&
				cpupid_to_nid(last_cpupid) != dst_nid)
		return false;

	/* Always allow migrate on private faults */
	if (cpupid_match_pid(p, last_cpupid))
		return true;

	/* A shared fault, but p->numa_group has not been set up yet. */
	if (!ng)
		return true;

	/*
	 * Destination node is much more heavily used than the source
	 * node? Allow migration.
	 */
	if (group_faults_cpu(ng, dst_nid) > group_faults_cpu(ng, src_nid) *
					ACTIVE_NODE_FRACTION)
		return true;

	/*
	 * Distribute memory according to CPU & memory use on each node,
	 * with 3/4 hysteresis to avoid unnecessary memory migrations:
	 *
	 * faults_cpu(dst)   3   faults_cpu(src)
	 * --------------- * - > ---------------
	 * faults_mem(dst)   4   faults_mem(src)
	 */
	return group_faults_cpu(ng, dst_nid) * group_faults(p, src_nid) * 3 >
	       group_faults_cpu(ng, src_nid) * group_faults(p, dst_nid) * 4;
}

/*
 * 'numa_type' describes the node at the moment of load balancing.
 */
enum numa_type {
	/* The node has spare capacity that can be used to run more tasks.  */
	node_has_spare = 0,
	/*
	 * The node is fully used and the tasks don't compete for more CPU
	 * cycles. Nevertheless, some tasks might wait before running.
	 */
	node_fully_busy,
	/*
	 * The node is overloaded and can't provide expected CPU cycles to all
	 * tasks.
	 */
	node_overloaded
};

/* Cached statistics for all CPUs within a node */
struct numa_stats {
	unsigned long load;
	unsigned long runnable;
	unsigned long util;
	/* Total compute capacity of CPUs on a node */
	unsigned long compute_capacity;
	unsigned int nr_running;
	unsigned int weight;
	enum numa_type node_type;
	int idle_cpu;
};

static inline bool is_core_idle(int cpu)
{
#ifdef CONFIG_SCHED_SMT
	int sibling;

	for_each_cpu(sibling, cpu_smt_mask(cpu)) {
		if (cpu == sibling)
			continue;

		if (!idle_cpu(sibling))
			return false;
	}
#endif

	return true;
}

struct task_numa_env {
	struct task_struct *p;

	int src_cpu, src_nid;
	int dst_cpu, dst_nid;
	int imb_numa_nr;

	struct numa_stats src_stats, dst_stats;

	int imbalance_pct;
	int dist;

	struct task_struct *best_task;
	long best_imp;
	int best_cpu;
};

static unsigned long cpu_load(struct rq *rq);
static unsigned long cpu_runnable(struct rq *rq);
<<<<<<< HEAD
static unsigned long cpu_util(int cpu);
=======
>>>>>>> eb3cdb58

static inline enum
numa_type numa_classify(unsigned int imbalance_pct,
			 struct numa_stats *ns)
{
	if ((ns->nr_running > ns->weight) &&
	    (((ns->compute_capacity * 100) < (ns->util * imbalance_pct)) ||
	     ((ns->compute_capacity * imbalance_pct) < (ns->runnable * 100))))
		return node_overloaded;

	if ((ns->nr_running < ns->weight) ||
	    (((ns->compute_capacity * 100) > (ns->util * imbalance_pct)) &&
	     ((ns->compute_capacity * imbalance_pct) > (ns->runnable * 100))))
		return node_has_spare;

	return node_fully_busy;
}

#ifdef CONFIG_SCHED_SMT
/* Forward declarations of select_idle_sibling helpers */
static inline bool test_idle_cores(int cpu);
static inline int numa_idle_core(int idle_core, int cpu)
{
	if (!static_branch_likely(&sched_smt_present) ||
	    idle_core >= 0 || !test_idle_cores(cpu))
		return idle_core;

	/*
	 * Prefer cores instead of packing HT siblings
	 * and triggering future load balancing.
	 */
	if (is_core_idle(cpu))
		idle_core = cpu;

	return idle_core;
}
#else
static inline int numa_idle_core(int idle_core, int cpu)
{
	return idle_core;
}
#endif

/*
 * Gather all necessary information to make NUMA balancing placement
 * decisions that are compatible with standard load balancer. This
 * borrows code and logic from update_sg_lb_stats but sharing a
 * common implementation is impractical.
 */
static void update_numa_stats(struct task_numa_env *env,
			      struct numa_stats *ns, int nid,
			      bool find_idle)
{
	int cpu, idle_core = -1;

	memset(ns, 0, sizeof(*ns));
	ns->idle_cpu = -1;

	rcu_read_lock();
	for_each_cpu(cpu, cpumask_of_node(nid)) {
		struct rq *rq = cpu_rq(cpu);

		ns->load += cpu_load(rq);
		ns->runnable += cpu_runnable(rq);
		ns->util += cpu_util_cfs(cpu);
		ns->nr_running += rq->cfs.h_nr_running;
		ns->compute_capacity += capacity_of(cpu);

		if (find_idle && idle_core < 0 && !rq->nr_running && idle_cpu(cpu)) {
			if (READ_ONCE(rq->numa_migrate_on) ||
			    !cpumask_test_cpu(cpu, env->p->cpus_ptr))
				continue;

			if (ns->idle_cpu == -1)
				ns->idle_cpu = cpu;

			idle_core = numa_idle_core(idle_core, cpu);
		}
	}
	rcu_read_unlock();

	ns->weight = cpumask_weight(cpumask_of_node(nid));

	ns->node_type = numa_classify(env->imbalance_pct, ns);

	if (idle_core >= 0)
		ns->idle_cpu = idle_core;
}

static void task_numa_assign(struct task_numa_env *env,
			     struct task_struct *p, long imp)
{
	struct rq *rq = cpu_rq(env->dst_cpu);

	/* Check if run-queue part of active NUMA balance. */
	if (env->best_cpu != env->dst_cpu && xchg(&rq->numa_migrate_on, 1)) {
		int cpu;
		int start = env->dst_cpu;

		/* Find alternative idle CPU. */
		for_each_cpu_wrap(cpu, cpumask_of_node(env->dst_nid), start + 1) {
			if (cpu == env->best_cpu || !idle_cpu(cpu) ||
			    !cpumask_test_cpu(cpu, env->p->cpus_ptr)) {
				continue;
			}

			env->dst_cpu = cpu;
			rq = cpu_rq(env->dst_cpu);
			if (!xchg(&rq->numa_migrate_on, 1))
				goto assign;
		}

		/* Failed to find an alternative idle CPU */
		return;
	}

assign:
	/*
	 * Clear previous best_cpu/rq numa-migrate flag, since task now
	 * found a better CPU to move/swap.
	 */
	if (env->best_cpu != -1 && env->best_cpu != env->dst_cpu) {
		rq = cpu_rq(env->best_cpu);
		WRITE_ONCE(rq->numa_migrate_on, 0);
	}

	if (env->best_task)
		put_task_struct(env->best_task);
	if (p)
		get_task_struct(p);

	env->best_task = p;
	env->best_imp = imp;
	env->best_cpu = env->dst_cpu;
}

static bool load_too_imbalanced(long src_load, long dst_load,
				struct task_numa_env *env)
{
	long imb, old_imb;
	long orig_src_load, orig_dst_load;
	long src_capacity, dst_capacity;

	/*
	 * The load is corrected for the CPU capacity available on each node.
	 *
	 * src_load        dst_load
	 * ------------ vs ---------
	 * src_capacity    dst_capacity
	 */
	src_capacity = env->src_stats.compute_capacity;
	dst_capacity = env->dst_stats.compute_capacity;

	imb = abs(dst_load * src_capacity - src_load * dst_capacity);

	orig_src_load = env->src_stats.load;
	orig_dst_load = env->dst_stats.load;

	old_imb = abs(orig_dst_load * src_capacity - orig_src_load * dst_capacity);

	/* Would this change make things worse? */
	return (imb > old_imb);
}

/*
 * Maximum NUMA importance can be 1998 (2*999);
 * SMALLIMP @ 30 would be close to 1998/64.
 * Used to deter task migration.
 */
#define SMALLIMP	30

/*
 * This checks if the overall compute and NUMA accesses of the system would
 * be improved if the source tasks was migrated to the target dst_cpu taking
 * into account that it might be best if task running on the dst_cpu should
 * be exchanged with the source task
 */
static bool task_numa_compare(struct task_numa_env *env,
			      long taskimp, long groupimp, bool maymove)
{
	struct numa_group *cur_ng, *p_ng = deref_curr_numa_group(env->p);
	struct rq *dst_rq = cpu_rq(env->dst_cpu);
	long imp = p_ng ? groupimp : taskimp;
	struct task_struct *cur;
	long src_load, dst_load;
	int dist = env->dist;
	long moveimp = imp;
	long load;
	bool stopsearch = false;

	if (READ_ONCE(dst_rq->numa_migrate_on))
		return false;

	rcu_read_lock();
	cur = rcu_dereference(dst_rq->curr);
	if (cur && ((cur->flags & PF_EXITING) || is_idle_task(cur)))
		cur = NULL;

	/*
	 * Because we have preemption enabled we can get migrated around and
	 * end try selecting ourselves (current == env->p) as a swap candidate.
	 */
	if (cur == env->p) {
		stopsearch = true;
		goto unlock;
	}

	if (!cur) {
		if (maymove && moveimp >= env->best_imp)
			goto assign;
		else
			goto unlock;
	}

	/* Skip this swap candidate if cannot move to the source cpu. */
	if (!cpumask_test_cpu(env->src_cpu, cur->cpus_ptr))
		goto unlock;

	/*
	 * Skip this swap candidate if it is not moving to its preferred
	 * node and the best task is.
	 */
	if (env->best_task &&
	    env->best_task->numa_preferred_nid == env->src_nid &&
	    cur->numa_preferred_nid != env->src_nid) {
		goto unlock;
	}

	/*
	 * "imp" is the fault differential for the source task between the
	 * source and destination node. Calculate the total differential for
	 * the source task and potential destination task. The more negative
	 * the value is, the more remote accesses that would be expected to
	 * be incurred if the tasks were swapped.
	 *
	 * If dst and source tasks are in the same NUMA group, or not
	 * in any group then look only at task weights.
	 */
	cur_ng = rcu_dereference(cur->numa_group);
	if (cur_ng == p_ng) {
		/*
		 * Do not swap within a group or between tasks that have
		 * no group if there is spare capacity. Swapping does
		 * not address the load imbalance and helps one task at
		 * the cost of punishing another.
		 */
		if (env->dst_stats.node_type == node_has_spare)
			goto unlock;

		imp = taskimp + task_weight(cur, env->src_nid, dist) -
		      task_weight(cur, env->dst_nid, dist);
		/*
		 * Add some hysteresis to prevent swapping the
		 * tasks within a group over tiny differences.
		 */
		if (cur_ng)
			imp -= imp / 16;
	} else {
		/*
		 * Compare the group weights. If a task is all by itself
		 * (not part of a group), use the task weight instead.
		 */
		if (cur_ng && p_ng)
			imp += group_weight(cur, env->src_nid, dist) -
			       group_weight(cur, env->dst_nid, dist);
		else
			imp += task_weight(cur, env->src_nid, dist) -
			       task_weight(cur, env->dst_nid, dist);
	}

	/* Discourage picking a task already on its preferred node */
	if (cur->numa_preferred_nid == env->dst_nid)
		imp -= imp / 16;

	/*
	 * Encourage picking a task that moves to its preferred node.
	 * This potentially makes imp larger than it's maximum of
	 * 1998 (see SMALLIMP and task_weight for why) but in this
	 * case, it does not matter.
	 */
	if (cur->numa_preferred_nid == env->src_nid)
		imp += imp / 8;

	if (maymove && moveimp > imp && moveimp > env->best_imp) {
		imp = moveimp;
		cur = NULL;
		goto assign;
	}

	/*
	 * Prefer swapping with a task moving to its preferred node over a
	 * task that is not.
	 */
	if (env->best_task && cur->numa_preferred_nid == env->src_nid &&
	    env->best_task->numa_preferred_nid != env->src_nid) {
		goto assign;
	}

	/*
	 * If the NUMA importance is less than SMALLIMP,
	 * task migration might only result in ping pong
	 * of tasks and also hurt performance due to cache
	 * misses.
	 */
	if (imp < SMALLIMP || imp <= env->best_imp + SMALLIMP / 2)
		goto unlock;

	/*
	 * In the overloaded case, try and keep the load balanced.
	 */
	load = task_h_load(env->p) - task_h_load(cur);
	if (!load)
		goto assign;

	dst_load = env->dst_stats.load + load;
	src_load = env->src_stats.load - load;

	if (load_too_imbalanced(src_load, dst_load, env))
		goto unlock;

assign:
	/* Evaluate an idle CPU for a task numa move. */
	if (!cur) {
		int cpu = env->dst_stats.idle_cpu;

		/* Nothing cached so current CPU went idle since the search. */
		if (cpu < 0)
			cpu = env->dst_cpu;

		/*
		 * If the CPU is no longer truly idle and the previous best CPU
		 * is, keep using it.
		 */
		if (!idle_cpu(cpu) && env->best_cpu >= 0 &&
		    idle_cpu(env->best_cpu)) {
			cpu = env->best_cpu;
		}

		env->dst_cpu = cpu;
	}

	task_numa_assign(env, cur, imp);

	/*
	 * If a move to idle is allowed because there is capacity or load
	 * balance improves then stop the search. While a better swap
	 * candidate may exist, a search is not free.
	 */
	if (maymove && !cur && env->best_cpu >= 0 && idle_cpu(env->best_cpu))
		stopsearch = true;

	/*
	 * If a swap candidate must be identified and the current best task
	 * moves its preferred node then stop the search.
	 */
	if (!maymove && env->best_task &&
	    env->best_task->numa_preferred_nid == env->src_nid) {
		stopsearch = true;
	}
unlock:
	rcu_read_unlock();

	return stopsearch;
}

static void task_numa_find_cpu(struct task_numa_env *env,
				long taskimp, long groupimp)
{
	bool maymove = false;
	int cpu;

	/*
	 * If dst node has spare capacity, then check if there is an
	 * imbalance that would be overruled by the load balancer.
	 */
	if (env->dst_stats.node_type == node_has_spare) {
		unsigned int imbalance;
		int src_running, dst_running;

		/*
		 * Would movement cause an imbalance? Note that if src has
		 * more running tasks that the imbalance is ignored as the
		 * move improves the imbalance from the perspective of the
		 * CPU load balancer.
		 * */
		src_running = env->src_stats.nr_running - 1;
		dst_running = env->dst_stats.nr_running + 1;
		imbalance = max(0, dst_running - src_running);
		imbalance = adjust_numa_imbalance(imbalance, dst_running,
						  env->imb_numa_nr);

		/* Use idle CPU if there is no imbalance */
		if (!imbalance) {
			maymove = true;
			if (env->dst_stats.idle_cpu >= 0) {
				env->dst_cpu = env->dst_stats.idle_cpu;
				task_numa_assign(env, NULL, 0);
				return;
			}
		}
	} else {
		long src_load, dst_load, load;
		/*
		 * If the improvement from just moving env->p direction is better
		 * than swapping tasks around, check if a move is possible.
		 */
		load = task_h_load(env->p);
		dst_load = env->dst_stats.load + load;
		src_load = env->src_stats.load - load;
		maymove = !load_too_imbalanced(src_load, dst_load, env);
	}

	for_each_cpu(cpu, cpumask_of_node(env->dst_nid)) {
		/* Skip this CPU if the source task cannot migrate */
		if (!cpumask_test_cpu(cpu, env->p->cpus_ptr))
			continue;

		env->dst_cpu = cpu;
		if (task_numa_compare(env, taskimp, groupimp, maymove))
			break;
	}
}

static int task_numa_migrate(struct task_struct *p)
{
	struct task_numa_env env = {
		.p = p,

		.src_cpu = task_cpu(p),
		.src_nid = task_node(p),

		.imbalance_pct = 112,

		.best_task = NULL,
		.best_imp = 0,
		.best_cpu = -1,
	};
	unsigned long taskweight, groupweight;
	struct sched_domain *sd;
	long taskimp, groupimp;
	struct numa_group *ng;
	struct rq *best_rq;
	int nid, ret, dist;

	/*
	 * Pick the lowest SD_NUMA domain, as that would have the smallest
	 * imbalance and would be the first to start moving tasks about.
	 *
	 * And we want to avoid any moving of tasks about, as that would create
	 * random movement of tasks -- counter the numa conditions we're trying
	 * to satisfy here.
	 */
	rcu_read_lock();
	sd = rcu_dereference(per_cpu(sd_numa, env.src_cpu));
	if (sd) {
		env.imbalance_pct = 100 + (sd->imbalance_pct - 100) / 2;
		env.imb_numa_nr = sd->imb_numa_nr;
	}
	rcu_read_unlock();

	/*
	 * Cpusets can break the scheduler domain tree into smaller
	 * balance domains, some of which do not cross NUMA boundaries.
	 * Tasks that are "trapped" in such domains cannot be migrated
	 * elsewhere, so there is no point in (re)trying.
	 */
	if (unlikely(!sd)) {
		sched_setnuma(p, task_node(p));
		return -EINVAL;
	}

	env.dst_nid = p->numa_preferred_nid;
	dist = env.dist = node_distance(env.src_nid, env.dst_nid);
	taskweight = task_weight(p, env.src_nid, dist);
	groupweight = group_weight(p, env.src_nid, dist);
	update_numa_stats(&env, &env.src_stats, env.src_nid, false);
	taskimp = task_weight(p, env.dst_nid, dist) - taskweight;
	groupimp = group_weight(p, env.dst_nid, dist) - groupweight;
	update_numa_stats(&env, &env.dst_stats, env.dst_nid, true);

	/* Try to find a spot on the preferred nid. */
	task_numa_find_cpu(&env, taskimp, groupimp);

	/*
	 * Look at other nodes in these cases:
	 * - there is no space available on the preferred_nid
	 * - the task is part of a numa_group that is interleaved across
	 *   multiple NUMA nodes; in order to better consolidate the group,
	 *   we need to check other locations.
	 */
	ng = deref_curr_numa_group(p);
	if (env.best_cpu == -1 || (ng && ng->active_nodes > 1)) {
		for_each_node_state(nid, N_CPU) {
			if (nid == env.src_nid || nid == p->numa_preferred_nid)
				continue;

			dist = node_distance(env.src_nid, env.dst_nid);
			if (sched_numa_topology_type == NUMA_BACKPLANE &&
						dist != env.dist) {
				taskweight = task_weight(p, env.src_nid, dist);
				groupweight = group_weight(p, env.src_nid, dist);
			}

			/* Only consider nodes where both task and groups benefit */
			taskimp = task_weight(p, nid, dist) - taskweight;
			groupimp = group_weight(p, nid, dist) - groupweight;
			if (taskimp < 0 && groupimp < 0)
				continue;

			env.dist = dist;
			env.dst_nid = nid;
			update_numa_stats(&env, &env.dst_stats, env.dst_nid, true);
			task_numa_find_cpu(&env, taskimp, groupimp);
		}
	}

	/*
	 * If the task is part of a workload that spans multiple NUMA nodes,
	 * and is migrating into one of the workload's active nodes, remember
	 * this node as the task's preferred numa node, so the workload can
	 * settle down.
	 * A task that migrated to a second choice node will be better off
	 * trying for a better one later. Do not set the preferred node here.
	 */
	if (ng) {
		if (env.best_cpu == -1)
			nid = env.src_nid;
		else
			nid = cpu_to_node(env.best_cpu);

		if (nid != p->numa_preferred_nid)
			sched_setnuma(p, nid);
	}

	/* No better CPU than the current one was found. */
	if (env.best_cpu == -1) {
		trace_sched_stick_numa(p, env.src_cpu, NULL, -1);
		return -EAGAIN;
	}

	best_rq = cpu_rq(env.best_cpu);
	if (env.best_task == NULL) {
		ret = migrate_task_to(p, env.best_cpu);
		WRITE_ONCE(best_rq->numa_migrate_on, 0);
		if (ret != 0)
			trace_sched_stick_numa(p, env.src_cpu, NULL, env.best_cpu);
		return ret;
	}

	ret = migrate_swap(p, env.best_task, env.best_cpu, env.src_cpu);
	WRITE_ONCE(best_rq->numa_migrate_on, 0);

	if (ret != 0)
		trace_sched_stick_numa(p, env.src_cpu, env.best_task, env.best_cpu);
	put_task_struct(env.best_task);
	return ret;
}

/* Attempt to migrate a task to a CPU on the preferred node. */
static void numa_migrate_preferred(struct task_struct *p)
{
	unsigned long interval = HZ;

	/* This task has no NUMA fault statistics yet */
	if (unlikely(p->numa_preferred_nid == NUMA_NO_NODE || !p->numa_faults))
		return;

	/* Periodically retry migrating the task to the preferred node */
	interval = min(interval, msecs_to_jiffies(p->numa_scan_period) / 16);
	p->numa_migrate_retry = jiffies + interval;

	/* Success if task is already running on preferred CPU */
	if (task_node(p) == p->numa_preferred_nid)
		return;

	/* Otherwise, try migrate to a CPU on the preferred node */
	task_numa_migrate(p);
}

/*
 * Find out how many nodes the workload is actively running on. Do this by
 * tracking the nodes from which NUMA hinting faults are triggered. This can
 * be different from the set of nodes where the workload's memory is currently
 * located.
 */
static void numa_group_count_active_nodes(struct numa_group *numa_group)
{
	unsigned long faults, max_faults = 0;
	int nid, active_nodes = 0;

	for_each_node_state(nid, N_CPU) {
		faults = group_faults_cpu(numa_group, nid);
		if (faults > max_faults)
			max_faults = faults;
	}

	for_each_node_state(nid, N_CPU) {
		faults = group_faults_cpu(numa_group, nid);
		if (faults * ACTIVE_NODE_FRACTION > max_faults)
			active_nodes++;
	}

	numa_group->max_faults_cpu = max_faults;
	numa_group->active_nodes = active_nodes;
}

/*
 * When adapting the scan rate, the period is divided into NUMA_PERIOD_SLOTS
 * increments. The more local the fault statistics are, the higher the scan
 * period will be for the next scan window. If local/(local+remote) ratio is
 * below NUMA_PERIOD_THRESHOLD (where range of ratio is 1..NUMA_PERIOD_SLOTS)
 * the scan period will decrease. Aim for 70% local accesses.
 */
#define NUMA_PERIOD_SLOTS 10
#define NUMA_PERIOD_THRESHOLD 7

/*
 * Increase the scan period (slow down scanning) if the majority of
 * our memory is already on our local node, or if the majority of
 * the page accesses are shared with other processes.
 * Otherwise, decrease the scan period.
 */
static void update_task_scan_period(struct task_struct *p,
			unsigned long shared, unsigned long private)
{
	unsigned int period_slot;
	int lr_ratio, ps_ratio;
	int diff;

	unsigned long remote = p->numa_faults_locality[0];
	unsigned long local = p->numa_faults_locality[1];

	/*
	 * If there were no record hinting faults then either the task is
	 * completely idle or all activity is in areas that are not of interest
	 * to automatic numa balancing. Related to that, if there were failed
	 * migration then it implies we are migrating too quickly or the local
	 * node is overloaded. In either case, scan slower
	 */
	if (local + shared == 0 || p->numa_faults_locality[2]) {
		p->numa_scan_period = min(p->numa_scan_period_max,
			p->numa_scan_period << 1);

		p->mm->numa_next_scan = jiffies +
			msecs_to_jiffies(p->numa_scan_period);

		return;
	}

	/*
	 * Prepare to scale scan period relative to the current period.
	 *	 == NUMA_PERIOD_THRESHOLD scan period stays the same
	 *       <  NUMA_PERIOD_THRESHOLD scan period decreases (scan faster)
	 *	 >= NUMA_PERIOD_THRESHOLD scan period increases (scan slower)
	 */
	period_slot = DIV_ROUND_UP(p->numa_scan_period, NUMA_PERIOD_SLOTS);
	lr_ratio = (local * NUMA_PERIOD_SLOTS) / (local + remote);
	ps_ratio = (private * NUMA_PERIOD_SLOTS) / (private + shared);

	if (ps_ratio >= NUMA_PERIOD_THRESHOLD) {
		/*
		 * Most memory accesses are local. There is no need to
		 * do fast NUMA scanning, since memory is already local.
		 */
		int slot = ps_ratio - NUMA_PERIOD_THRESHOLD;
		if (!slot)
			slot = 1;
		diff = slot * period_slot;
	} else if (lr_ratio >= NUMA_PERIOD_THRESHOLD) {
		/*
		 * Most memory accesses are shared with other tasks.
		 * There is no point in continuing fast NUMA scanning,
		 * since other tasks may just move the memory elsewhere.
		 */
		int slot = lr_ratio - NUMA_PERIOD_THRESHOLD;
		if (!slot)
			slot = 1;
		diff = slot * period_slot;
	} else {
		/*
		 * Private memory faults exceed (SLOTS-THRESHOLD)/SLOTS,
		 * yet they are not on the local NUMA node. Speed up
		 * NUMA scanning to get the memory moved over.
		 */
		int ratio = max(lr_ratio, ps_ratio);
		diff = -(NUMA_PERIOD_THRESHOLD - ratio) * period_slot;
	}

	p->numa_scan_period = clamp(p->numa_scan_period + diff,
			task_scan_min(p), task_scan_max(p));
	memset(p->numa_faults_locality, 0, sizeof(p->numa_faults_locality));
}

/*
 * Get the fraction of time the task has been running since the last
 * NUMA placement cycle. The scheduler keeps similar statistics, but
 * decays those on a 32ms period, which is orders of magnitude off
 * from the dozens-of-seconds NUMA balancing period. Use the scheduler
 * stats only if the task is so new there are no NUMA statistics yet.
 */
static u64 numa_get_avg_runtime(struct task_struct *p, u64 *period)
{
	u64 runtime, delta, now;
	/* Use the start of this time slice to avoid calculations. */
	now = p->se.exec_start;
	runtime = p->se.sum_exec_runtime;

	if (p->last_task_numa_placement) {
		delta = runtime - p->last_sum_exec_runtime;
		*period = now - p->last_task_numa_placement;

		/* Avoid time going backwards, prevent potential divide error: */
		if (unlikely((s64)*period < 0))
			*period = 0;
	} else {
		delta = p->se.avg.load_sum;
		*period = LOAD_AVG_MAX;
	}

	p->last_sum_exec_runtime = runtime;
	p->last_task_numa_placement = now;

	return delta;
}

/*
 * Determine the preferred nid for a task in a numa_group. This needs to
 * be done in a way that produces consistent results with group_weight,
 * otherwise workloads might not converge.
 */
static int preferred_group_nid(struct task_struct *p, int nid)
{
	nodemask_t nodes;
	int dist;

	/* Direct connections between all NUMA nodes. */
	if (sched_numa_topology_type == NUMA_DIRECT)
		return nid;

	/*
	 * On a system with glueless mesh NUMA topology, group_weight
	 * scores nodes according to the number of NUMA hinting faults on
	 * both the node itself, and on nearby nodes.
	 */
	if (sched_numa_topology_type == NUMA_GLUELESS_MESH) {
		unsigned long score, max_score = 0;
		int node, max_node = nid;

		dist = sched_max_numa_distance;

		for_each_node_state(node, N_CPU) {
			score = group_weight(p, node, dist);
			if (score > max_score) {
				max_score = score;
				max_node = node;
			}
		}
		return max_node;
	}

	/*
	 * Finding the preferred nid in a system with NUMA backplane
	 * interconnect topology is more involved. The goal is to locate
	 * tasks from numa_groups near each other in the system, and
	 * untangle workloads from different sides of the system. This requires
	 * searching down the hierarchy of node groups, recursively searching
	 * inside the highest scoring group of nodes. The nodemask tricks
	 * keep the complexity of the search down.
	 */
	nodes = node_states[N_CPU];
	for (dist = sched_max_numa_distance; dist > LOCAL_DISTANCE; dist--) {
		unsigned long max_faults = 0;
		nodemask_t max_group = NODE_MASK_NONE;
		int a, b;

		/* Are there nodes at this distance from each other? */
		if (!find_numa_distance(dist))
			continue;

		for_each_node_mask(a, nodes) {
			unsigned long faults = 0;
			nodemask_t this_group;
			nodes_clear(this_group);

			/* Sum group's NUMA faults; includes a==b case. */
			for_each_node_mask(b, nodes) {
				if (node_distance(a, b) < dist) {
					faults += group_faults(p, b);
					node_set(b, this_group);
					node_clear(b, nodes);
				}
			}

			/* Remember the top group. */
			if (faults > max_faults) {
				max_faults = faults;
				max_group = this_group;
				/*
				 * subtle: at the smallest distance there is
				 * just one node left in each "group", the
				 * winner is the preferred nid.
				 */
				nid = a;
			}
		}
		/* Next round, evaluate the nodes within max_group. */
		if (!max_faults)
			break;
		nodes = max_group;
	}
	return nid;
}

static void task_numa_placement(struct task_struct *p)
{
	int seq, nid, max_nid = NUMA_NO_NODE;
	unsigned long max_faults = 0;
	unsigned long fault_types[2] = { 0, 0 };
	unsigned long total_faults;
	u64 runtime, period;
	spinlock_t *group_lock = NULL;
	struct numa_group *ng;

	/*
	 * The p->mm->numa_scan_seq field gets updated without
	 * exclusive access. Use READ_ONCE() here to ensure
	 * that the field is read in a single access:
	 */
	seq = READ_ONCE(p->mm->numa_scan_seq);
	if (p->numa_scan_seq == seq)
		return;
	p->numa_scan_seq = seq;
	p->numa_scan_period_max = task_scan_max(p);

	total_faults = p->numa_faults_locality[0] +
		       p->numa_faults_locality[1];
	runtime = numa_get_avg_runtime(p, &period);

	/* If the task is part of a group prevent parallel updates to group stats */
	ng = deref_curr_numa_group(p);
	if (ng) {
		group_lock = &ng->lock;
		spin_lock_irq(group_lock);
	}

	/* Find the node with the highest number of faults */
	for_each_online_node(nid) {
		/* Keep track of the offsets in numa_faults array */
		int mem_idx, membuf_idx, cpu_idx, cpubuf_idx;
		unsigned long faults = 0, group_faults = 0;
		int priv;

		for (priv = 0; priv < NR_NUMA_HINT_FAULT_TYPES; priv++) {
			long diff, f_diff, f_weight;

			mem_idx = task_faults_idx(NUMA_MEM, nid, priv);
			membuf_idx = task_faults_idx(NUMA_MEMBUF, nid, priv);
			cpu_idx = task_faults_idx(NUMA_CPU, nid, priv);
			cpubuf_idx = task_faults_idx(NUMA_CPUBUF, nid, priv);

			/* Decay existing window, copy faults since last scan */
			diff = p->numa_faults[membuf_idx] - p->numa_faults[mem_idx] / 2;
			fault_types[priv] += p->numa_faults[membuf_idx];
			p->numa_faults[membuf_idx] = 0;

			/*
			 * Normalize the faults_from, so all tasks in a group
			 * count according to CPU use, instead of by the raw
			 * number of faults. Tasks with little runtime have
			 * little over-all impact on throughput, and thus their
			 * faults are less important.
			 */
			f_weight = div64_u64(runtime << 16, period + 1);
			f_weight = (f_weight * p->numa_faults[cpubuf_idx]) /
				   (total_faults + 1);
			f_diff = f_weight - p->numa_faults[cpu_idx] / 2;
			p->numa_faults[cpubuf_idx] = 0;

			p->numa_faults[mem_idx] += diff;
			p->numa_faults[cpu_idx] += f_diff;
			faults += p->numa_faults[mem_idx];
			p->total_numa_faults += diff;
			if (ng) {
				/*
				 * safe because we can only change our own group
				 *
				 * mem_idx represents the offset for a given
				 * nid and priv in a specific region because it
				 * is at the beginning of the numa_faults array.
				 */
				ng->faults[mem_idx] += diff;
				ng->faults[cpu_idx] += f_diff;
				ng->total_faults += diff;
				group_faults += ng->faults[mem_idx];
			}
		}

		if (!ng) {
			if (faults > max_faults) {
				max_faults = faults;
				max_nid = nid;
			}
		} else if (group_faults > max_faults) {
			max_faults = group_faults;
			max_nid = nid;
		}
	}

	/* Cannot migrate task to CPU-less node */
	if (max_nid != NUMA_NO_NODE && !node_state(max_nid, N_CPU)) {
		int near_nid = max_nid;
		int distance, near_distance = INT_MAX;

		for_each_node_state(nid, N_CPU) {
			distance = node_distance(max_nid, nid);
			if (distance < near_distance) {
				near_nid = nid;
				near_distance = distance;
			}
		}
		max_nid = near_nid;
	}

	if (ng) {
		numa_group_count_active_nodes(ng);
		spin_unlock_irq(group_lock);
		max_nid = preferred_group_nid(p, max_nid);
	}

	if (max_faults) {
		/* Set the new preferred node */
		if (max_nid != p->numa_preferred_nid)
			sched_setnuma(p, max_nid);
	}

	update_task_scan_period(p, fault_types[0], fault_types[1]);
}

static inline int get_numa_group(struct numa_group *grp)
{
	return refcount_inc_not_zero(&grp->refcount);
}

static inline void put_numa_group(struct numa_group *grp)
{
	if (refcount_dec_and_test(&grp->refcount))
		kfree_rcu(grp, rcu);
}

static void task_numa_group(struct task_struct *p, int cpupid, int flags,
			int *priv)
{
	struct numa_group *grp, *my_grp;
	struct task_struct *tsk;
	bool join = false;
	int cpu = cpupid_to_cpu(cpupid);
	int i;

	if (unlikely(!deref_curr_numa_group(p))) {
		unsigned int size = sizeof(struct numa_group) +
				    NR_NUMA_HINT_FAULT_STATS *
				    nr_node_ids * sizeof(unsigned long);

		grp = kzalloc(size, GFP_KERNEL | __GFP_NOWARN);
		if (!grp)
			return;

		refcount_set(&grp->refcount, 1);
		grp->active_nodes = 1;
		grp->max_faults_cpu = 0;
		spin_lock_init(&grp->lock);
		grp->gid = p->pid;

		for (i = 0; i < NR_NUMA_HINT_FAULT_STATS * nr_node_ids; i++)
			grp->faults[i] = p->numa_faults[i];

		grp->total_faults = p->total_numa_faults;

		grp->nr_tasks++;
		rcu_assign_pointer(p->numa_group, grp);
	}

	rcu_read_lock();
	tsk = READ_ONCE(cpu_rq(cpu)->curr);

	if (!cpupid_match_pid(tsk, cpupid))
		goto no_join;

	grp = rcu_dereference(tsk->numa_group);
	if (!grp)
		goto no_join;

	my_grp = deref_curr_numa_group(p);
	if (grp == my_grp)
		goto no_join;

	/*
	 * Only join the other group if its bigger; if we're the bigger group,
	 * the other task will join us.
	 */
	if (my_grp->nr_tasks > grp->nr_tasks)
		goto no_join;

	/*
	 * Tie-break on the grp address.
	 */
	if (my_grp->nr_tasks == grp->nr_tasks && my_grp > grp)
		goto no_join;

	/* Always join threads in the same process. */
	if (tsk->mm == current->mm)
		join = true;

	/* Simple filter to avoid false positives due to PID collisions */
	if (flags & TNF_SHARED)
		join = true;

	/* Update priv based on whether false sharing was detected */
	*priv = !join;

	if (join && !get_numa_group(grp))
		goto no_join;

	rcu_read_unlock();

	if (!join)
		return;

	WARN_ON_ONCE(irqs_disabled());
	double_lock_irq(&my_grp->lock, &grp->lock);

	for (i = 0; i < NR_NUMA_HINT_FAULT_STATS * nr_node_ids; i++) {
		my_grp->faults[i] -= p->numa_faults[i];
		grp->faults[i] += p->numa_faults[i];
	}
	my_grp->total_faults -= p->total_numa_faults;
	grp->total_faults += p->total_numa_faults;

	my_grp->nr_tasks--;
	grp->nr_tasks++;

	spin_unlock(&my_grp->lock);
	spin_unlock_irq(&grp->lock);

	rcu_assign_pointer(p->numa_group, grp);

	put_numa_group(my_grp);
	return;

no_join:
	rcu_read_unlock();
	return;
}

/*
 * Get rid of NUMA statistics associated with a task (either current or dead).
 * If @final is set, the task is dead and has reached refcount zero, so we can
 * safely free all relevant data structures. Otherwise, there might be
 * concurrent reads from places like load balancing and procfs, and we should
 * reset the data back to default state without freeing ->numa_faults.
 */
void task_numa_free(struct task_struct *p, bool final)
{
	/* safe: p either is current or is being freed by current */
	struct numa_group *grp = rcu_dereference_raw(p->numa_group);
	unsigned long *numa_faults = p->numa_faults;
	unsigned long flags;
	int i;

	if (!numa_faults)
		return;

	if (grp) {
		spin_lock_irqsave(&grp->lock, flags);
		for (i = 0; i < NR_NUMA_HINT_FAULT_STATS * nr_node_ids; i++)
			grp->faults[i] -= p->numa_faults[i];
		grp->total_faults -= p->total_numa_faults;

		grp->nr_tasks--;
		spin_unlock_irqrestore(&grp->lock, flags);
		RCU_INIT_POINTER(p->numa_group, NULL);
		put_numa_group(grp);
	}

	if (final) {
		p->numa_faults = NULL;
		kfree(numa_faults);
	} else {
		p->total_numa_faults = 0;
		for (i = 0; i < NR_NUMA_HINT_FAULT_STATS * nr_node_ids; i++)
			numa_faults[i] = 0;
	}
}

/*
 * Got a PROT_NONE fault for a page on @node.
 */
void task_numa_fault(int last_cpupid, int mem_node, int pages, int flags)
{
	struct task_struct *p = current;
	bool migrated = flags & TNF_MIGRATED;
	int cpu_node = task_node(current);
	int local = !!(flags & TNF_FAULT_LOCAL);
	struct numa_group *ng;
	int priv;

	if (!static_branch_likely(&sched_numa_balancing))
		return;

	/* for example, ksmd faulting in a user's mm */
	if (!p->mm)
		return;

	/*
	 * NUMA faults statistics are unnecessary for the slow memory
	 * node for memory tiering mode.
	 */
	if (!node_is_toptier(mem_node) &&
	    (sysctl_numa_balancing_mode & NUMA_BALANCING_MEMORY_TIERING ||
	     !cpupid_valid(last_cpupid)))
		return;

	/* Allocate buffer to track faults on a per-node basis */
	if (unlikely(!p->numa_faults)) {
		int size = sizeof(*p->numa_faults) *
			   NR_NUMA_HINT_FAULT_BUCKETS * nr_node_ids;

		p->numa_faults = kzalloc(size, GFP_KERNEL|__GFP_NOWARN);
		if (!p->numa_faults)
			return;

		p->total_numa_faults = 0;
		memset(p->numa_faults_locality, 0, sizeof(p->numa_faults_locality));
	}

	/*
	 * First accesses are treated as private, otherwise consider accesses
	 * to be private if the accessing pid has not changed
	 */
	if (unlikely(last_cpupid == (-1 & LAST_CPUPID_MASK))) {
		priv = 1;
	} else {
		priv = cpupid_match_pid(p, last_cpupid);
		if (!priv && !(flags & TNF_NO_GROUP))
			task_numa_group(p, last_cpupid, flags, &priv);
	}

	/*
	 * If a workload spans multiple NUMA nodes, a shared fault that
	 * occurs wholly within the set of nodes that the workload is
	 * actively using should be counted as local. This allows the
	 * scan rate to slow down when a workload has settled down.
	 */
	ng = deref_curr_numa_group(p);
	if (!priv && !local && ng && ng->active_nodes > 1 &&
				numa_is_active_node(cpu_node, ng) &&
				numa_is_active_node(mem_node, ng))
		local = 1;

	/*
	 * Retry to migrate task to preferred node periodically, in case it
	 * previously failed, or the scheduler moved us.
	 */
	if (time_after(jiffies, p->numa_migrate_retry)) {
		task_numa_placement(p);
		numa_migrate_preferred(p);
	}

	if (migrated)
		p->numa_pages_migrated += pages;
	if (flags & TNF_MIGRATE_FAIL)
		p->numa_faults_locality[2] += pages;

	p->numa_faults[task_faults_idx(NUMA_MEMBUF, mem_node, priv)] += pages;
	p->numa_faults[task_faults_idx(NUMA_CPUBUF, cpu_node, priv)] += pages;
	p->numa_faults_locality[local] += pages;
}

static void reset_ptenuma_scan(struct task_struct *p)
{
	/*
	 * We only did a read acquisition of the mmap sem, so
	 * p->mm->numa_scan_seq is written to without exclusive access
	 * and the update is not guaranteed to be atomic. That's not
	 * much of an issue though, since this is just used for
	 * statistical sampling. Use READ_ONCE/WRITE_ONCE, which are not
	 * expensive, to avoid any form of compiler optimizations:
	 */
	WRITE_ONCE(p->mm->numa_scan_seq, READ_ONCE(p->mm->numa_scan_seq) + 1);
	p->mm->numa_scan_offset = 0;
}

static bool vma_is_accessed(struct vm_area_struct *vma)
{
	unsigned long pids;
	/*
	 * Allow unconditional access first two times, so that all the (pages)
	 * of VMAs get prot_none fault introduced irrespective of accesses.
	 * This is also done to avoid any side effect of task scanning
	 * amplifying the unfairness of disjoint set of VMAs' access.
	 */
	if (READ_ONCE(current->mm->numa_scan_seq) < 2)
		return true;

	pids = vma->numab_state->access_pids[0] | vma->numab_state->access_pids[1];
	return test_bit(hash_32(current->pid, ilog2(BITS_PER_LONG)), &pids);
}

#define VMA_PID_RESET_PERIOD (4 * sysctl_numa_balancing_scan_delay)

/*
 * The expensive part of numa migration is done from task_work context.
 * Triggered from task_tick_numa().
 */
static void task_numa_work(struct callback_head *work)
{
	unsigned long migrate, next_scan, now = jiffies;
	struct task_struct *p = current;
	struct mm_struct *mm = p->mm;
	u64 runtime = p->se.sum_exec_runtime;
	struct vm_area_struct *vma;
	unsigned long start, end;
	unsigned long nr_pte_updates = 0;
	long pages, virtpages;
	struct vma_iterator vmi;

	SCHED_WARN_ON(p != container_of(work, struct task_struct, numa_work));

	work->next = work;
	/*
	 * Who cares about NUMA placement when they're dying.
	 *
	 * NOTE: make sure not to dereference p->mm before this check,
	 * exit_task_work() happens _after_ exit_mm() so we could be called
	 * without p->mm even though we still had it when we enqueued this
	 * work.
	 */
	if (p->flags & PF_EXITING)
		return;

	if (!mm->numa_next_scan) {
		mm->numa_next_scan = now +
			msecs_to_jiffies(sysctl_numa_balancing_scan_delay);
	}

	/*
	 * Enforce maximal scan/migration frequency..
	 */
	migrate = mm->numa_next_scan;
	if (time_before(now, migrate))
		return;

	if (p->numa_scan_period == 0) {
		p->numa_scan_period_max = task_scan_max(p);
		p->numa_scan_period = task_scan_start(p);
	}

	next_scan = now + msecs_to_jiffies(p->numa_scan_period);
	if (!try_cmpxchg(&mm->numa_next_scan, &migrate, next_scan))
		return;

	/*
	 * Delay this task enough that another task of this mm will likely win
	 * the next time around.
	 */
	p->node_stamp += 2 * TICK_NSEC;

	start = mm->numa_scan_offset;
	pages = sysctl_numa_balancing_scan_size;
	pages <<= 20 - PAGE_SHIFT; /* MB in pages */
	virtpages = pages * 8;	   /* Scan up to this much virtual space */
	if (!pages)
		return;


	if (!mmap_read_trylock(mm))
		return;
	vma_iter_init(&vmi, mm, start);
	vma = vma_next(&vmi);
	if (!vma) {
		reset_ptenuma_scan(p);
		start = 0;
		vma_iter_set(&vmi, start);
		vma = vma_next(&vmi);
	}

	do {
		if (!vma_migratable(vma) || !vma_policy_mof(vma) ||
			is_vm_hugetlb_page(vma) || (vma->vm_flags & VM_MIXEDMAP)) {
			continue;
		}

		/*
		 * Shared library pages mapped by multiple processes are not
		 * migrated as it is expected they are cache replicated. Avoid
		 * hinting faults in read-only file-backed mappings or the vdso
		 * as migrating the pages will be of marginal benefit.
		 */
		if (!vma->vm_mm ||
		    (vma->vm_file && (vma->vm_flags & (VM_READ|VM_WRITE)) == (VM_READ)))
			continue;

		/*
		 * Skip inaccessible VMAs to avoid any confusion between
		 * PROT_NONE and NUMA hinting ptes
		 */
		if (!vma_is_accessible(vma))
			continue;

		/* Initialise new per-VMA NUMAB state. */
		if (!vma->numab_state) {
			vma->numab_state = kzalloc(sizeof(struct vma_numab_state),
				GFP_KERNEL);
			if (!vma->numab_state)
				continue;

			vma->numab_state->next_scan = now +
				msecs_to_jiffies(sysctl_numa_balancing_scan_delay);

			/* Reset happens after 4 times scan delay of scan start */
			vma->numab_state->next_pid_reset =  vma->numab_state->next_scan +
				msecs_to_jiffies(VMA_PID_RESET_PERIOD);
		}

		/*
		 * Scanning the VMA's of short lived tasks add more overhead. So
		 * delay the scan for new VMAs.
		 */
		if (mm->numa_scan_seq && time_before(jiffies,
						vma->numab_state->next_scan))
			continue;

		/* Do not scan the VMA if task has not accessed */
		if (!vma_is_accessed(vma))
			continue;

		/*
		 * RESET access PIDs regularly for old VMAs. Resetting after checking
		 * vma for recent access to avoid clearing PID info before access..
		 */
		if (mm->numa_scan_seq &&
				time_after(jiffies, vma->numab_state->next_pid_reset)) {
			vma->numab_state->next_pid_reset = vma->numab_state->next_pid_reset +
				msecs_to_jiffies(VMA_PID_RESET_PERIOD);
			vma->numab_state->access_pids[0] = READ_ONCE(vma->numab_state->access_pids[1]);
			vma->numab_state->access_pids[1] = 0;
		}

		do {
			start = max(start, vma->vm_start);
			end = ALIGN(start + (pages << PAGE_SHIFT), HPAGE_SIZE);
			end = min(end, vma->vm_end);
			nr_pte_updates = change_prot_numa(vma, start, end);

			/*
			 * Try to scan sysctl_numa_balancing_size worth of
			 * hpages that have at least one present PTE that
			 * is not already pte-numa. If the VMA contains
			 * areas that are unused or already full of prot_numa
			 * PTEs, scan up to virtpages, to skip through those
			 * areas faster.
			 */
			if (nr_pte_updates)
				pages -= (end - start) >> PAGE_SHIFT;
			virtpages -= (end - start) >> PAGE_SHIFT;

			start = end;
			if (pages <= 0 || virtpages <= 0)
				goto out;

			cond_resched();
		} while (end != vma->vm_end);
	} for_each_vma(vmi, vma);

out:
	/*
	 * It is possible to reach the end of the VMA list but the last few
	 * VMAs are not guaranteed to the vma_migratable. If they are not, we
	 * would find the !migratable VMA on the next scan but not reset the
	 * scanner to the start so check it now.
	 */
	if (vma)
		mm->numa_scan_offset = start;
	else
		reset_ptenuma_scan(p);
	mmap_read_unlock(mm);

	/*
	 * Make sure tasks use at least 32x as much time to run other code
	 * than they used here, to limit NUMA PTE scanning overhead to 3% max.
	 * Usually update_task_scan_period slows down scanning enough; on an
	 * overloaded system we need to limit overhead on a per task basis.
	 */
	if (unlikely(p->se.sum_exec_runtime != runtime)) {
		u64 diff = p->se.sum_exec_runtime - runtime;
		p->node_stamp += 32 * diff;
	}
}

void init_numa_balancing(unsigned long clone_flags, struct task_struct *p)
{
	int mm_users = 0;
	struct mm_struct *mm = p->mm;

	if (mm) {
		mm_users = atomic_read(&mm->mm_users);
		if (mm_users == 1) {
			mm->numa_next_scan = jiffies + msecs_to_jiffies(sysctl_numa_balancing_scan_delay);
			mm->numa_scan_seq = 0;
		}
	}
	p->node_stamp			= 0;
	p->numa_scan_seq		= mm ? mm->numa_scan_seq : 0;
	p->numa_scan_period		= sysctl_numa_balancing_scan_delay;
	p->numa_migrate_retry		= 0;
	/* Protect against double add, see task_tick_numa and task_numa_work */
	p->numa_work.next		= &p->numa_work;
	p->numa_faults			= NULL;
	p->numa_pages_migrated		= 0;
	p->total_numa_faults		= 0;
	RCU_INIT_POINTER(p->numa_group, NULL);
	p->last_task_numa_placement	= 0;
	p->last_sum_exec_runtime	= 0;

	init_task_work(&p->numa_work, task_numa_work);

	/* New address space, reset the preferred nid */
	if (!(clone_flags & CLONE_VM)) {
		p->numa_preferred_nid = NUMA_NO_NODE;
		return;
	}

	/*
	 * New thread, keep existing numa_preferred_nid which should be copied
	 * already by arch_dup_task_struct but stagger when scans start.
	 */
	if (mm) {
		unsigned int delay;

		delay = min_t(unsigned int, task_scan_max(current),
			current->numa_scan_period * mm_users * NSEC_PER_MSEC);
		delay += 2 * TICK_NSEC;
		p->node_stamp = delay;
	}
}

/*
 * Drive the periodic memory faults..
 */
static void task_tick_numa(struct rq *rq, struct task_struct *curr)
{
	struct callback_head *work = &curr->numa_work;
	u64 period, now;

	/*
	 * We don't care about NUMA placement if we don't have memory.
	 */
	if (!curr->mm || (curr->flags & (PF_EXITING | PF_KTHREAD)) || work->next != work)
		return;

	/*
	 * Using runtime rather than walltime has the dual advantage that
	 * we (mostly) drive the selection from busy threads and that the
	 * task needs to have done some actual work before we bother with
	 * NUMA placement.
	 */
	now = curr->se.sum_exec_runtime;
	period = (u64)curr->numa_scan_period * NSEC_PER_MSEC;

	if (now > curr->node_stamp + period) {
		if (!curr->node_stamp)
			curr->numa_scan_period = task_scan_start(curr);
		curr->node_stamp += period;

		if (!time_before(jiffies, curr->mm->numa_next_scan))
			task_work_add(curr, work, TWA_RESUME);
	}
}

static void update_scan_period(struct task_struct *p, int new_cpu)
{
	int src_nid = cpu_to_node(task_cpu(p));
	int dst_nid = cpu_to_node(new_cpu);

	if (!static_branch_likely(&sched_numa_balancing))
		return;

	if (!p->mm || !p->numa_faults || (p->flags & PF_EXITING))
		return;

	if (src_nid == dst_nid)
		return;

	/*
	 * Allow resets if faults have been trapped before one scan
	 * has completed. This is most likely due to a new task that
	 * is pulled cross-node due to wakeups or load balancing.
	 */
	if (p->numa_scan_seq) {
		/*
		 * Avoid scan adjustments if moving to the preferred
		 * node or if the task was not previously running on
		 * the preferred node.
		 */
		if (dst_nid == p->numa_preferred_nid ||
		    (p->numa_preferred_nid != NUMA_NO_NODE &&
			src_nid != p->numa_preferred_nid))
			return;
	}

	p->numa_scan_period = task_scan_start(p);
}

#else
static void task_tick_numa(struct rq *rq, struct task_struct *curr)
{
}

static inline void account_numa_enqueue(struct rq *rq, struct task_struct *p)
{
}

static inline void account_numa_dequeue(struct rq *rq, struct task_struct *p)
{
}

static inline void update_scan_period(struct task_struct *p, int new_cpu)
{
}

#endif /* CONFIG_NUMA_BALANCING */

static void
account_entity_enqueue(struct cfs_rq *cfs_rq, struct sched_entity *se)
{
	update_load_add(&cfs_rq->load, se->load.weight);
#ifdef CONFIG_SMP
	if (entity_is_task(se)) {
		struct rq *rq = rq_of(cfs_rq);

		account_numa_enqueue(rq, task_of(se));
		list_add(&se->group_node, &rq->cfs_tasks);
	}
#endif
	cfs_rq->nr_running++;
	if (se_is_idle(se))
		cfs_rq->idle_nr_running++;
}

static void
account_entity_dequeue(struct cfs_rq *cfs_rq, struct sched_entity *se)
{
	update_load_sub(&cfs_rq->load, se->load.weight);
#ifdef CONFIG_SMP
	if (entity_is_task(se)) {
		account_numa_dequeue(rq_of(cfs_rq), task_of(se));
		list_del_init(&se->group_node);
	}
#endif
	cfs_rq->nr_running--;
	if (se_is_idle(se))
		cfs_rq->idle_nr_running--;
}

/*
 * Signed add and clamp on underflow.
 *
 * Explicitly do a load-store to ensure the intermediate value never hits
 * memory. This allows lockless observations without ever seeing the negative
 * values.
 */
#define add_positive(_ptr, _val) do {                           \
	typeof(_ptr) ptr = (_ptr);                              \
	typeof(_val) val = (_val);                              \
	typeof(*ptr) res, var = READ_ONCE(*ptr);                \
								\
	res = var + val;                                        \
								\
	if (val < 0 && res > var)                               \
		res = 0;                                        \
								\
	WRITE_ONCE(*ptr, res);                                  \
} while (0)

/*
 * Unsigned subtract and clamp on underflow.
 *
 * Explicitly do a load-store to ensure the intermediate value never hits
 * memory. This allows lockless observations without ever seeing the negative
 * values.
 */
#define sub_positive(_ptr, _val) do {				\
	typeof(_ptr) ptr = (_ptr);				\
	typeof(*ptr) val = (_val);				\
	typeof(*ptr) res, var = READ_ONCE(*ptr);		\
	res = var - val;					\
	if (res > var)						\
		res = 0;					\
	WRITE_ONCE(*ptr, res);					\
} while (0)

/*
 * Remove and clamp on negative, from a local variable.
 *
 * A variant of sub_positive(), which does not use explicit load-store
 * and is thus optimized for local variable updates.
 */
#define lsub_positive(_ptr, _val) do {				\
	typeof(_ptr) ptr = (_ptr);				\
	*ptr -= min_t(typeof(*ptr), *ptr, _val);		\
} while (0)

#ifdef CONFIG_SMP
static inline void
enqueue_load_avg(struct cfs_rq *cfs_rq, struct sched_entity *se)
{
	cfs_rq->avg.load_avg += se->avg.load_avg;
	cfs_rq->avg.load_sum += se_weight(se) * se->avg.load_sum;
}

static inline void
dequeue_load_avg(struct cfs_rq *cfs_rq, struct sched_entity *se)
{
	sub_positive(&cfs_rq->avg.load_avg, se->avg.load_avg);
	sub_positive(&cfs_rq->avg.load_sum, se_weight(se) * se->avg.load_sum);
	/* See update_cfs_rq_load_avg() */
	cfs_rq->avg.load_sum = max_t(u32, cfs_rq->avg.load_sum,
					  cfs_rq->avg.load_avg * PELT_MIN_DIVIDER);
}
#else
static inline void
enqueue_load_avg(struct cfs_rq *cfs_rq, struct sched_entity *se) { }
static inline void
dequeue_load_avg(struct cfs_rq *cfs_rq, struct sched_entity *se) { }
#endif

static void reweight_entity(struct cfs_rq *cfs_rq, struct sched_entity *se,
			    unsigned long weight)
{
	if (se->on_rq) {
		/* commit outstanding execution time */
		if (cfs_rq->curr == se)
			update_curr(cfs_rq);
		update_load_sub(&cfs_rq->load, se->load.weight);
	}
	dequeue_load_avg(cfs_rq, se);

	update_load_set(&se->load, weight);

#ifdef CONFIG_SMP
	do {
		u32 divider = get_pelt_divider(&se->avg);

		se->avg.load_avg = div_u64(se_weight(se) * se->avg.load_sum, divider);
	} while (0);
#endif

	enqueue_load_avg(cfs_rq, se);
	if (se->on_rq)
		update_load_add(&cfs_rq->load, se->load.weight);

}

void reweight_task(struct task_struct *p, int prio)
{
	struct sched_entity *se = &p->se;
	struct cfs_rq *cfs_rq = cfs_rq_of(se);
	struct load_weight *load = &se->load;
	unsigned long weight = scale_load(sched_prio_to_weight[prio]);

	reweight_entity(cfs_rq, se, weight);
	load->inv_weight = sched_prio_to_wmult[prio];
}

static inline int throttled_hierarchy(struct cfs_rq *cfs_rq);

#ifdef CONFIG_FAIR_GROUP_SCHED
#ifdef CONFIG_SMP
/*
 * All this does is approximate the hierarchical proportion which includes that
 * global sum we all love to hate.
 *
 * That is, the weight of a group entity, is the proportional share of the
 * group weight based on the group runqueue weights. That is:
 *
 *                     tg->weight * grq->load.weight
 *   ge->load.weight = -----------------------------               (1)
 *                       \Sum grq->load.weight
 *
 * Now, because computing that sum is prohibitively expensive to compute (been
 * there, done that) we approximate it with this average stuff. The average
 * moves slower and therefore the approximation is cheaper and more stable.
 *
 * So instead of the above, we substitute:
 *
 *   grq->load.weight -> grq->avg.load_avg                         (2)
 *
 * which yields the following:
 *
 *                     tg->weight * grq->avg.load_avg
 *   ge->load.weight = ------------------------------              (3)
 *                             tg->load_avg
 *
 * Where: tg->load_avg ~= \Sum grq->avg.load_avg
 *
 * That is shares_avg, and it is right (given the approximation (2)).
 *
 * The problem with it is that because the average is slow -- it was designed
 * to be exactly that of course -- this leads to transients in boundary
 * conditions. In specific, the case where the group was idle and we start the
 * one task. It takes time for our CPU's grq->avg.load_avg to build up,
 * yielding bad latency etc..
 *
 * Now, in that special case (1) reduces to:
 *
 *                     tg->weight * grq->load.weight
 *   ge->load.weight = ----------------------------- = tg->weight   (4)
 *                         grp->load.weight
 *
 * That is, the sum collapses because all other CPUs are idle; the UP scenario.
 *
 * So what we do is modify our approximation (3) to approach (4) in the (near)
 * UP case, like:
 *
 *   ge->load.weight =
 *
 *              tg->weight * grq->load.weight
 *     ---------------------------------------------------         (5)
 *     tg->load_avg - grq->avg.load_avg + grq->load.weight
 *
 * But because grq->load.weight can drop to 0, resulting in a divide by zero,
 * we need to use grq->avg.load_avg as its lower bound, which then gives:
 *
 *
 *                     tg->weight * grq->load.weight
 *   ge->load.weight = -----------------------------		   (6)
 *                             tg_load_avg'
 *
 * Where:
 *
 *   tg_load_avg' = tg->load_avg - grq->avg.load_avg +
 *                  max(grq->load.weight, grq->avg.load_avg)
 *
 * And that is shares_weight and is icky. In the (near) UP case it approaches
 * (4) while in the normal case it approaches (3). It consistently
 * overestimates the ge->load.weight and therefore:
 *
 *   \Sum ge->load.weight >= tg->weight
 *
 * hence icky!
 */
static long calc_group_shares(struct cfs_rq *cfs_rq)
{
	long tg_weight, tg_shares, load, shares;
	struct task_group *tg = cfs_rq->tg;

	tg_shares = READ_ONCE(tg->shares);

	load = max(scale_load_down(cfs_rq->load.weight), cfs_rq->avg.load_avg);

	tg_weight = atomic_long_read(&tg->load_avg);

	/* Ensure tg_weight >= load */
	tg_weight -= cfs_rq->tg_load_avg_contrib;
	tg_weight += load;

	shares = (tg_shares * load);
	if (tg_weight)
		shares /= tg_weight;

	/*
	 * MIN_SHARES has to be unscaled here to support per-CPU partitioning
	 * of a group with small tg->shares value. It is a floor value which is
	 * assigned as a minimum load.weight to the sched_entity representing
	 * the group on a CPU.
	 *
	 * E.g. on 64-bit for a group with tg->shares of scale_load(15)=15*1024
	 * on an 8-core system with 8 tasks each runnable on one CPU shares has
	 * to be 15*1024*1/8=1920 instead of scale_load(MIN_SHARES)=2*1024. In
	 * case no task is runnable on a CPU MIN_SHARES=2 should be returned
	 * instead of 0.
	 */
	return clamp_t(long, shares, MIN_SHARES, tg_shares);
}
#endif /* CONFIG_SMP */

/*
 * Recomputes the group entity based on the current state of its group
 * runqueue.
 */
static void update_cfs_group(struct sched_entity *se)
{
	struct cfs_rq *gcfs_rq = group_cfs_rq(se);
	long shares;

	if (!gcfs_rq)
		return;

	if (throttled_hierarchy(gcfs_rq))
		return;

#ifndef CONFIG_SMP
	shares = READ_ONCE(gcfs_rq->tg->shares);

	if (likely(se->load.weight == shares))
		return;
#else
	shares   = calc_group_shares(gcfs_rq);
#endif

	reweight_entity(cfs_rq_of(se), se, shares);
}

#else /* CONFIG_FAIR_GROUP_SCHED */
static inline void update_cfs_group(struct sched_entity *se)
{
}
#endif /* CONFIG_FAIR_GROUP_SCHED */

static inline void cfs_rq_util_change(struct cfs_rq *cfs_rq, int flags)
{
	struct rq *rq = rq_of(cfs_rq);

	if (&rq->cfs == cfs_rq) {
		/*
		 * There are a few boundary cases this might miss but it should
		 * get called often enough that that should (hopefully) not be
		 * a real problem.
		 *
		 * It will not get called when we go idle, because the idle
		 * thread is a different class (!fair), nor will the utilization
		 * number include things like RT tasks.
		 *
		 * As is, the util number is not freq-invariant (we'd have to
		 * implement arch_scale_freq_capacity() for that).
		 *
		 * See cpu_util_cfs().
		 */
		cpufreq_update_util(rq, flags);
	}
}

#ifdef CONFIG_SMP
static inline bool load_avg_is_decayed(struct sched_avg *sa)
<<<<<<< HEAD
{
	if (sa->load_sum)
		return false;

	if (sa->util_sum)
		return false;

	if (sa->runnable_sum)
		return false;

	/*
	 * _avg must be null when _sum are null because _avg = _sum / divider
	 * Make sure that rounding and/or propagation of PELT values never
	 * break this.
	 */
	SCHED_WARN_ON(sa->load_avg ||
		      sa->util_avg ||
		      sa->runnable_avg);

	return true;
}

static inline u64 cfs_rq_last_update_time(struct cfs_rq *cfs_rq)
{
	return u64_u32_load_copy(cfs_rq->avg.last_update_time,
				 cfs_rq->last_update_time_copy);
}
#ifdef CONFIG_FAIR_GROUP_SCHED
/*
 * Because list_add_leaf_cfs_rq always places a child cfs_rq on the list
 * immediately before a parent cfs_rq, and cfs_rqs are removed from the list
 * bottom-up, we only have to test whether the cfs_rq before us on the list
 * is our child.
 * If cfs_rq is not on the list, test whether a child needs its to be added to
 * connect a branch to the tree  * (see list_add_leaf_cfs_rq() for details).
 */
static inline bool child_cfs_rq_on_list(struct cfs_rq *cfs_rq)
=======
>>>>>>> eb3cdb58
{
	if (sa->load_sum)
		return false;

	if (sa->util_sum)
		return false;

	if (sa->runnable_sum)
		return false;

	/*
	 * _avg must be null when _sum are null because _avg = _sum / divider
	 * Make sure that rounding and/or propagation of PELT values never
	 * break this.
	 */
	SCHED_WARN_ON(sa->load_avg ||
		      sa->util_avg ||
		      sa->runnable_avg);

	return true;
}

static inline u64 cfs_rq_last_update_time(struct cfs_rq *cfs_rq)
{
	return u64_u32_load_copy(cfs_rq->avg.last_update_time,
				 cfs_rq->last_update_time_copy);
}
#ifdef CONFIG_FAIR_GROUP_SCHED
/*
 * Because list_add_leaf_cfs_rq always places a child cfs_rq on the list
 * immediately before a parent cfs_rq, and cfs_rqs are removed from the list
 * bottom-up, we only have to test whether the cfs_rq before us on the list
 * is our child.
 * If cfs_rq is not on the list, test whether a child needs its to be added to
 * connect a branch to the tree  * (see list_add_leaf_cfs_rq() for details).
 */
static inline bool child_cfs_rq_on_list(struct cfs_rq *cfs_rq)
{
	struct cfs_rq *prev_cfs_rq;
	struct list_head *prev;

	if (cfs_rq->on_list) {
		prev = cfs_rq->leaf_cfs_rq_list.prev;
	} else {
		struct rq *rq = rq_of(cfs_rq);

		prev = rq->tmp_alone_branch;
	}

	prev_cfs_rq = container_of(prev, struct cfs_rq, leaf_cfs_rq_list);

	return (prev_cfs_rq->tg->parent == cfs_rq->tg);
}

static inline bool cfs_rq_is_decayed(struct cfs_rq *cfs_rq)
{
	if (cfs_rq->load.weight)
		return false;

	if (!load_avg_is_decayed(&cfs_rq->avg))
		return false;

	if (child_cfs_rq_on_list(cfs_rq))
		return false;

	return true;
}

/**
 * update_tg_load_avg - update the tg's load avg
 * @cfs_rq: the cfs_rq whose avg changed
 *
 * This function 'ensures': tg->load_avg := \Sum tg->cfs_rq[]->avg.load.
 * However, because tg->load_avg is a global value there are performance
 * considerations.
 *
 * In order to avoid having to look at the other cfs_rq's, we use a
 * differential update where we store the last value we propagated. This in
 * turn allows skipping updates if the differential is 'small'.
 *
 * Updating tg's load_avg is necessary before update_cfs_share().
 */
static inline void update_tg_load_avg(struct cfs_rq *cfs_rq)
{
	long delta = cfs_rq->avg.load_avg - cfs_rq->tg_load_avg_contrib;

	/*
	 * No need to update load_avg for root_task_group as it is not used.
	 */
	if (cfs_rq->tg == &root_task_group)
		return;

	if (abs(delta) > cfs_rq->tg_load_avg_contrib / 64) {
		atomic_long_add(delta, &cfs_rq->tg->load_avg);
		cfs_rq->tg_load_avg_contrib = cfs_rq->avg.load_avg;
	}
}

/*
 * Called within set_task_rq() right before setting a task's CPU. The
 * caller only guarantees p->pi_lock is held; no other assumptions,
 * including the state of rq->lock, should be made.
 */
void set_task_rq_fair(struct sched_entity *se,
		      struct cfs_rq *prev, struct cfs_rq *next)
{
	u64 p_last_update_time;
	u64 n_last_update_time;

	if (!sched_feat(ATTACH_AGE_LOAD))
		return;

	/*
	 * We are supposed to update the task to "current" time, then its up to
	 * date and ready to go to new CPU/cfs_rq. But we have difficulty in
	 * getting what current time is, so simply throw away the out-of-date
	 * time. This will result in the wakee task is less decayed, but giving
	 * the wakee more load sounds not bad.
	 */
	if (!(se->avg.last_update_time && prev))
		return;

	p_last_update_time = cfs_rq_last_update_time(prev);
	n_last_update_time = cfs_rq_last_update_time(next);

	__update_load_avg_blocked_se(p_last_update_time, se);
	se->avg.last_update_time = n_last_update_time;
}

/*
 * When on migration a sched_entity joins/leaves the PELT hierarchy, we need to
 * propagate its contribution. The key to this propagation is the invariant
 * that for each group:
 *
 *   ge->avg == grq->avg						(1)
 *
 * _IFF_ we look at the pure running and runnable sums. Because they
 * represent the very same entity, just at different points in the hierarchy.
 *
 * Per the above update_tg_cfs_util() and update_tg_cfs_runnable() are trivial
 * and simply copies the running/runnable sum over (but still wrong, because
 * the group entity and group rq do not have their PELT windows aligned).
 *
 * However, update_tg_cfs_load() is more complex. So we have:
 *
 *   ge->avg.load_avg = ge->load.weight * ge->avg.runnable_avg		(2)
 *
 * And since, like util, the runnable part should be directly transferable,
 * the following would _appear_ to be the straight forward approach:
 *
 *   grq->avg.load_avg = grq->load.weight * grq->avg.runnable_avg	(3)
 *
 * And per (1) we have:
 *
 *   ge->avg.runnable_avg == grq->avg.runnable_avg
 *
 * Which gives:
 *
 *                      ge->load.weight * grq->avg.load_avg
 *   ge->avg.load_avg = -----------------------------------		(4)
 *                               grq->load.weight
 *
 * Except that is wrong!
 *
 * Because while for entities historical weight is not important and we
 * really only care about our future and therefore can consider a pure
 * runnable sum, runqueues can NOT do this.
 *
 * We specifically want runqueues to have a load_avg that includes
 * historical weights. Those represent the blocked load, the load we expect
 * to (shortly) return to us. This only works by keeping the weights as
 * integral part of the sum. We therefore cannot decompose as per (3).
 *
 * Another reason this doesn't work is that runnable isn't a 0-sum entity.
 * Imagine a rq with 2 tasks that each are runnable 2/3 of the time. Then the
 * rq itself is runnable anywhere between 2/3 and 1 depending on how the
 * runnable section of these tasks overlap (or not). If they were to perfectly
 * align the rq as a whole would be runnable 2/3 of the time. If however we
 * always have at least 1 runnable task, the rq as a whole is always runnable.
 *
 * So we'll have to approximate.. :/
 *
 * Given the constraint:
 *
 *   ge->avg.running_sum <= ge->avg.runnable_sum <= LOAD_AVG_MAX
 *
 * We can construct a rule that adds runnable to a rq by assuming minimal
 * overlap.
 *
 * On removal, we'll assume each task is equally runnable; which yields:
 *
 *   grq->avg.runnable_sum = grq->avg.load_sum / grq->load.weight
 *
 * XXX: only do this for the part of runnable > running ?
 *
 */
static inline void
update_tg_cfs_util(struct cfs_rq *cfs_rq, struct sched_entity *se, struct cfs_rq *gcfs_rq)
{
	long delta_sum, delta_avg = gcfs_rq->avg.util_avg - se->avg.util_avg;
	u32 new_sum, divider;

	/* Nothing to update */
	if (!delta_avg)
		return;

	/*
	 * cfs_rq->avg.period_contrib can be used for both cfs_rq and se.
	 * See ___update_load_avg() for details.
	 */
	divider = get_pelt_divider(&cfs_rq->avg);


	/* Set new sched_entity's utilization */
	se->avg.util_avg = gcfs_rq->avg.util_avg;
	new_sum = se->avg.util_avg * divider;
	delta_sum = (long)new_sum - (long)se->avg.util_sum;
	se->avg.util_sum = new_sum;

	/* Update parent cfs_rq utilization */
	add_positive(&cfs_rq->avg.util_avg, delta_avg);
	add_positive(&cfs_rq->avg.util_sum, delta_sum);

	/* See update_cfs_rq_load_avg() */
	cfs_rq->avg.util_sum = max_t(u32, cfs_rq->avg.util_sum,
					  cfs_rq->avg.util_avg * PELT_MIN_DIVIDER);
}

static inline void
update_tg_cfs_runnable(struct cfs_rq *cfs_rq, struct sched_entity *se, struct cfs_rq *gcfs_rq)
{
	long delta_sum, delta_avg = gcfs_rq->avg.runnable_avg - se->avg.runnable_avg;
	u32 new_sum, divider;

	/* Nothing to update */
	if (!delta_avg)
		return;

	/*
	 * cfs_rq->avg.period_contrib can be used for both cfs_rq and se.
	 * See ___update_load_avg() for details.
	 */
	divider = get_pelt_divider(&cfs_rq->avg);

	/* Set new sched_entity's runnable */
	se->avg.runnable_avg = gcfs_rq->avg.runnable_avg;
	new_sum = se->avg.runnable_avg * divider;
	delta_sum = (long)new_sum - (long)se->avg.runnable_sum;
	se->avg.runnable_sum = new_sum;

	/* Update parent cfs_rq runnable */
	add_positive(&cfs_rq->avg.runnable_avg, delta_avg);
	add_positive(&cfs_rq->avg.runnable_sum, delta_sum);
	/* See update_cfs_rq_load_avg() */
	cfs_rq->avg.runnable_sum = max_t(u32, cfs_rq->avg.runnable_sum,
					      cfs_rq->avg.runnable_avg * PELT_MIN_DIVIDER);
}

static inline void
update_tg_cfs_load(struct cfs_rq *cfs_rq, struct sched_entity *se, struct cfs_rq *gcfs_rq)
{
	long delta_avg, running_sum, runnable_sum = gcfs_rq->prop_runnable_sum;
	unsigned long load_avg;
	u64 load_sum = 0;
	s64 delta_sum;
	u32 divider;

	if (!runnable_sum)
		return;

	gcfs_rq->prop_runnable_sum = 0;

	/*
	 * cfs_rq->avg.period_contrib can be used for both cfs_rq and se.
	 * See ___update_load_avg() for details.
	 */
	divider = get_pelt_divider(&cfs_rq->avg);

	if (runnable_sum >= 0) {
		/*
		 * Add runnable; clip at LOAD_AVG_MAX. Reflects that until
		 * the CPU is saturated running == runnable.
		 */
		runnable_sum += se->avg.load_sum;
		runnable_sum = min_t(long, runnable_sum, divider);
	} else {
		/*
		 * Estimate the new unweighted runnable_sum of the gcfs_rq by
		 * assuming all tasks are equally runnable.
		 */
		if (scale_load_down(gcfs_rq->load.weight)) {
			load_sum = div_u64(gcfs_rq->avg.load_sum,
				scale_load_down(gcfs_rq->load.weight));
		}

		/* But make sure to not inflate se's runnable */
		runnable_sum = min(se->avg.load_sum, load_sum);
	}

	/*
	 * runnable_sum can't be lower than running_sum
	 * Rescale running sum to be in the same range as runnable sum
	 * running_sum is in [0 : LOAD_AVG_MAX <<  SCHED_CAPACITY_SHIFT]
	 * runnable_sum is in [0 : LOAD_AVG_MAX]
	 */
	running_sum = se->avg.util_sum >> SCHED_CAPACITY_SHIFT;
	runnable_sum = max(runnable_sum, running_sum);

	load_sum = se_weight(se) * runnable_sum;
	load_avg = div_u64(load_sum, divider);

	delta_avg = load_avg - se->avg.load_avg;
	if (!delta_avg)
		return;

	delta_sum = load_sum - (s64)se_weight(se) * se->avg.load_sum;

	se->avg.load_sum = runnable_sum;
	se->avg.load_avg = load_avg;
	add_positive(&cfs_rq->avg.load_avg, delta_avg);
	add_positive(&cfs_rq->avg.load_sum, delta_sum);
	/* See update_cfs_rq_load_avg() */
	cfs_rq->avg.load_sum = max_t(u32, cfs_rq->avg.load_sum,
					  cfs_rq->avg.load_avg * PELT_MIN_DIVIDER);
}

static inline void add_tg_cfs_propagate(struct cfs_rq *cfs_rq, long runnable_sum)
{
	cfs_rq->propagate = 1;
	cfs_rq->prop_runnable_sum += runnable_sum;
}

/* Update task and its cfs_rq load average */
static inline int propagate_entity_load_avg(struct sched_entity *se)
{
	struct cfs_rq *cfs_rq, *gcfs_rq;

	if (entity_is_task(se))
		return 0;

	gcfs_rq = group_cfs_rq(se);
	if (!gcfs_rq->propagate)
		return 0;

	gcfs_rq->propagate = 0;

	cfs_rq = cfs_rq_of(se);

	add_tg_cfs_propagate(cfs_rq, gcfs_rq->prop_runnable_sum);

	update_tg_cfs_util(cfs_rq, se, gcfs_rq);
	update_tg_cfs_runnable(cfs_rq, se, gcfs_rq);
	update_tg_cfs_load(cfs_rq, se, gcfs_rq);

	trace_pelt_cfs_tp(cfs_rq);
	trace_pelt_se_tp(se);

	return 1;
}

/*
 * Check if we need to update the load and the utilization of a blocked
 * group_entity:
 */
static inline bool skip_blocked_update(struct sched_entity *se)
{
	struct cfs_rq *gcfs_rq = group_cfs_rq(se);

	/*
	 * If sched_entity still have not zero load or utilization, we have to
	 * decay it:
	 */
	if (se->avg.load_avg || se->avg.util_avg)
		return false;

	/*
	 * If there is a pending propagation, we have to update the load and
	 * the utilization of the sched_entity:
	 */
	if (gcfs_rq->propagate)
		return false;

	/*
	 * Otherwise, the load and the utilization of the sched_entity is
	 * already zero and there is no pending propagation, so it will be a
	 * waste of time to try to decay it:
	 */
	return true;
}

#else /* CONFIG_FAIR_GROUP_SCHED */

static inline void update_tg_load_avg(struct cfs_rq *cfs_rq) {}

static inline int propagate_entity_load_avg(struct sched_entity *se)
{
	return 0;
}

static inline void add_tg_cfs_propagate(struct cfs_rq *cfs_rq, long runnable_sum) {}

#endif /* CONFIG_FAIR_GROUP_SCHED */

#ifdef CONFIG_NO_HZ_COMMON
static inline void migrate_se_pelt_lag(struct sched_entity *se)
{
	u64 throttled = 0, now, lut;
	struct cfs_rq *cfs_rq;
	struct rq *rq;
	bool is_idle;

	if (load_avg_is_decayed(&se->avg))
		return;

	cfs_rq = cfs_rq_of(se);
	rq = rq_of(cfs_rq);

	rcu_read_lock();
	is_idle = is_idle_task(rcu_dereference(rq->curr));
	rcu_read_unlock();

	/*
	 * The lag estimation comes with a cost we don't want to pay all the
	 * time. Hence, limiting to the case where the source CPU is idle and
	 * we know we are at the greatest risk to have an outdated clock.
	 */
	if (!is_idle)
		return;

	/*
	 * Estimated "now" is: last_update_time + cfs_idle_lag + rq_idle_lag, where:
	 *
	 *   last_update_time (the cfs_rq's last_update_time)
	 *	= cfs_rq_clock_pelt()@cfs_rq_idle
	 *      = rq_clock_pelt()@cfs_rq_idle
	 *        - cfs->throttled_clock_pelt_time@cfs_rq_idle
	 *
	 *   cfs_idle_lag (delta between rq's update and cfs_rq's update)
	 *      = rq_clock_pelt()@rq_idle - rq_clock_pelt()@cfs_rq_idle
	 *
	 *   rq_idle_lag (delta between now and rq's update)
	 *      = sched_clock_cpu() - rq_clock()@rq_idle
	 *
	 * We can then write:
	 *
	 *    now = rq_clock_pelt()@rq_idle - cfs->throttled_clock_pelt_time +
	 *          sched_clock_cpu() - rq_clock()@rq_idle
	 * Where:
	 *      rq_clock_pelt()@rq_idle is rq->clock_pelt_idle
	 *      rq_clock()@rq_idle      is rq->clock_idle
	 *      cfs->throttled_clock_pelt_time@cfs_rq_idle
	 *                              is cfs_rq->throttled_pelt_idle
	 */

#ifdef CONFIG_CFS_BANDWIDTH
	throttled = u64_u32_load(cfs_rq->throttled_pelt_idle);
	/* The clock has been stopped for throttling */
	if (throttled == U64_MAX)
		return;
#endif
	now = u64_u32_load(rq->clock_pelt_idle);
	/*
	 * Paired with _update_idle_rq_clock_pelt(). It ensures at the worst case
	 * is observed the old clock_pelt_idle value and the new clock_idle,
	 * which lead to an underestimation. The opposite would lead to an
	 * overestimation.
	 */
	smp_rmb();
	lut = cfs_rq_last_update_time(cfs_rq);

	now -= throttled;
	if (now < lut)
		/*
		 * cfs_rq->avg.last_update_time is more recent than our
		 * estimation, let's use it.
		 */
		now = lut;
	else
		now += sched_clock_cpu(cpu_of(rq)) - u64_u32_load(rq->clock_idle);

	__update_load_avg_blocked_se(now, se);
}
#else
static void migrate_se_pelt_lag(struct sched_entity *se) {}
#endif

/**
 * update_cfs_rq_load_avg - update the cfs_rq's load/util averages
 * @now: current time, as per cfs_rq_clock_pelt()
 * @cfs_rq: cfs_rq to update
 *
 * The cfs_rq avg is the direct sum of all its entities (blocked and runnable)
 * avg. The immediate corollary is that all (fair) tasks must be attached.
 *
 * cfs_rq->avg is used for task_h_load() and update_cfs_share() for example.
 *
 * Return: true if the load decayed or we removed load.
 *
 * Since both these conditions indicate a changed cfs_rq->avg.load we should
 * call update_tg_load_avg() when this function returns true.
 */
static inline int
update_cfs_rq_load_avg(u64 now, struct cfs_rq *cfs_rq)
{
	unsigned long removed_load = 0, removed_util = 0, removed_runnable = 0;
	struct sched_avg *sa = &cfs_rq->avg;
	int decayed = 0;

	if (cfs_rq->removed.nr) {
		unsigned long r;
		u32 divider = get_pelt_divider(&cfs_rq->avg);

		raw_spin_lock(&cfs_rq->removed.lock);
		swap(cfs_rq->removed.util_avg, removed_util);
		swap(cfs_rq->removed.load_avg, removed_load);
		swap(cfs_rq->removed.runnable_avg, removed_runnable);
		cfs_rq->removed.nr = 0;
		raw_spin_unlock(&cfs_rq->removed.lock);

		r = removed_load;
		sub_positive(&sa->load_avg, r);
		sub_positive(&sa->load_sum, r * divider);
		/* See sa->util_sum below */
		sa->load_sum = max_t(u32, sa->load_sum, sa->load_avg * PELT_MIN_DIVIDER);

		r = removed_util;
		sub_positive(&sa->util_avg, r);
		sub_positive(&sa->util_sum, r * divider);
		/*
		 * Because of rounding, se->util_sum might ends up being +1 more than
		 * cfs->util_sum. Although this is not a problem by itself, detaching
		 * a lot of tasks with the rounding problem between 2 updates of
		 * util_avg (~1ms) can make cfs->util_sum becoming null whereas
		 * cfs_util_avg is not.
		 * Check that util_sum is still above its lower bound for the new
		 * util_avg. Given that period_contrib might have moved since the last
		 * sync, we are only sure that util_sum must be above or equal to
		 *    util_avg * minimum possible divider
		 */
		sa->util_sum = max_t(u32, sa->util_sum, sa->util_avg * PELT_MIN_DIVIDER);

		r = removed_runnable;
		sub_positive(&sa->runnable_avg, r);
		sub_positive(&sa->runnable_sum, r * divider);
		/* See sa->util_sum above */
		sa->runnable_sum = max_t(u32, sa->runnable_sum,
					      sa->runnable_avg * PELT_MIN_DIVIDER);

		/*
		 * removed_runnable is the unweighted version of removed_load so we
		 * can use it to estimate removed_load_sum.
		 */
		add_tg_cfs_propagate(cfs_rq,
			-(long)(removed_runnable * divider) >> SCHED_CAPACITY_SHIFT);

		decayed = 1;
	}

	decayed |= __update_load_avg_cfs_rq(now, cfs_rq);
	u64_u32_store_copy(sa->last_update_time,
			   cfs_rq->last_update_time_copy,
			   sa->last_update_time);
	return decayed;
}

/**
 * attach_entity_load_avg - attach this entity to its cfs_rq load avg
 * @cfs_rq: cfs_rq to attach to
 * @se: sched_entity to attach
 *
 * Must call update_cfs_rq_load_avg() before this, since we rely on
 * cfs_rq->avg.last_update_time being current.
 */
static void attach_entity_load_avg(struct cfs_rq *cfs_rq, struct sched_entity *se)
{
	/*
	 * cfs_rq->avg.period_contrib can be used for both cfs_rq and se.
	 * See ___update_load_avg() for details.
	 */
	u32 divider = get_pelt_divider(&cfs_rq->avg);

	/*
	 * When we attach the @se to the @cfs_rq, we must align the decay
	 * window because without that, really weird and wonderful things can
	 * happen.
	 *
	 * XXX illustrate
	 */
	se->avg.last_update_time = cfs_rq->avg.last_update_time;
	se->avg.period_contrib = cfs_rq->avg.period_contrib;

	/*
	 * Hell(o) Nasty stuff.. we need to recompute _sum based on the new
	 * period_contrib. This isn't strictly correct, but since we're
	 * entirely outside of the PELT hierarchy, nobody cares if we truncate
	 * _sum a little.
	 */
	se->avg.util_sum = se->avg.util_avg * divider;

	se->avg.runnable_sum = se->avg.runnable_avg * divider;

	se->avg.load_sum = se->avg.load_avg * divider;
	if (se_weight(se) < se->avg.load_sum)
		se->avg.load_sum = div_u64(se->avg.load_sum, se_weight(se));
	else
		se->avg.load_sum = 1;

	enqueue_load_avg(cfs_rq, se);
	cfs_rq->avg.util_avg += se->avg.util_avg;
	cfs_rq->avg.util_sum += se->avg.util_sum;
	cfs_rq->avg.runnable_avg += se->avg.runnable_avg;
	cfs_rq->avg.runnable_sum += se->avg.runnable_sum;

	add_tg_cfs_propagate(cfs_rq, se->avg.load_sum);

	cfs_rq_util_change(cfs_rq, 0);

	trace_pelt_cfs_tp(cfs_rq);
}

/**
 * detach_entity_load_avg - detach this entity from its cfs_rq load avg
 * @cfs_rq: cfs_rq to detach from
 * @se: sched_entity to detach
 *
 * Must call update_cfs_rq_load_avg() before this, since we rely on
 * cfs_rq->avg.last_update_time being current.
 */
static void detach_entity_load_avg(struct cfs_rq *cfs_rq, struct sched_entity *se)
{
	dequeue_load_avg(cfs_rq, se);
	sub_positive(&cfs_rq->avg.util_avg, se->avg.util_avg);
	sub_positive(&cfs_rq->avg.util_sum, se->avg.util_sum);
	/* See update_cfs_rq_load_avg() */
	cfs_rq->avg.util_sum = max_t(u32, cfs_rq->avg.util_sum,
					  cfs_rq->avg.util_avg * PELT_MIN_DIVIDER);

	sub_positive(&cfs_rq->avg.runnable_avg, se->avg.runnable_avg);
	sub_positive(&cfs_rq->avg.runnable_sum, se->avg.runnable_sum);
	/* See update_cfs_rq_load_avg() */
	cfs_rq->avg.runnable_sum = max_t(u32, cfs_rq->avg.runnable_sum,
					      cfs_rq->avg.runnable_avg * PELT_MIN_DIVIDER);

	add_tg_cfs_propagate(cfs_rq, -se->avg.load_sum);

	cfs_rq_util_change(cfs_rq, 0);

	trace_pelt_cfs_tp(cfs_rq);
}

/*
 * Optional action to be done while updating the load average
 */
#define UPDATE_TG	0x1
#define SKIP_AGE_LOAD	0x2
#define DO_ATTACH	0x4
#define DO_DETACH	0x8

/* Update task and its cfs_rq load average */
static inline void update_load_avg(struct cfs_rq *cfs_rq, struct sched_entity *se, int flags)
{
	u64 now = cfs_rq_clock_pelt(cfs_rq);
	int decayed;

	/*
	 * Track task load average for carrying it to new CPU after migrated, and
	 * track group sched_entity load average for task_h_load calc in migration
	 */
	if (se->avg.last_update_time && !(flags & SKIP_AGE_LOAD))
		__update_load_avg_se(now, cfs_rq, se);

	decayed  = update_cfs_rq_load_avg(now, cfs_rq);
	decayed |= propagate_entity_load_avg(se);

	if (!se->avg.last_update_time && (flags & DO_ATTACH)) {

		/*
		 * DO_ATTACH means we're here from enqueue_entity().
		 * !last_update_time means we've passed through
		 * migrate_task_rq_fair() indicating we migrated.
		 *
		 * IOW we're enqueueing a task on a new CPU.
		 */
		attach_entity_load_avg(cfs_rq, se);
		update_tg_load_avg(cfs_rq);

	} else if (flags & DO_DETACH) {
		/*
		 * DO_DETACH means we're here from dequeue_entity()
		 * and we are migrating task out of the CPU.
		 */
		detach_entity_load_avg(cfs_rq, se);
		update_tg_load_avg(cfs_rq);
	} else if (decayed) {
		cfs_rq_util_change(cfs_rq, 0);

		if (flags & UPDATE_TG)
			update_tg_load_avg(cfs_rq);
	}
}

/*
 * Synchronize entity load avg of dequeued entity without locking
 * the previous rq.
 */
static void sync_entity_load_avg(struct sched_entity *se)
{
	struct cfs_rq *cfs_rq = cfs_rq_of(se);
	u64 last_update_time;

	last_update_time = cfs_rq_last_update_time(cfs_rq);
	__update_load_avg_blocked_se(last_update_time, se);
}

/*
 * Task first catches up with cfs_rq, and then subtract
 * itself from the cfs_rq (task must be off the queue now).
 */
static void remove_entity_load_avg(struct sched_entity *se)
{
	struct cfs_rq *cfs_rq = cfs_rq_of(se);
	unsigned long flags;

	/*
	 * tasks cannot exit without having gone through wake_up_new_task() ->
	 * enqueue_task_fair() which will have added things to the cfs_rq,
	 * so we can remove unconditionally.
	 */

	sync_entity_load_avg(se);

	raw_spin_lock_irqsave(&cfs_rq->removed.lock, flags);
	++cfs_rq->removed.nr;
	cfs_rq->removed.util_avg	+= se->avg.util_avg;
	cfs_rq->removed.load_avg	+= se->avg.load_avg;
	cfs_rq->removed.runnable_avg	+= se->avg.runnable_avg;
	raw_spin_unlock_irqrestore(&cfs_rq->removed.lock, flags);
}

static inline unsigned long cfs_rq_runnable_avg(struct cfs_rq *cfs_rq)
{
	return cfs_rq->avg.runnable_avg;
}

static inline unsigned long cfs_rq_load_avg(struct cfs_rq *cfs_rq)
{
	return cfs_rq->avg.load_avg;
}

static int newidle_balance(struct rq *this_rq, struct rq_flags *rf);

static inline unsigned long task_util(struct task_struct *p)
{
	return READ_ONCE(p->se.avg.util_avg);
}

static inline unsigned long _task_util_est(struct task_struct *p)
{
	struct util_est ue = READ_ONCE(p->se.avg.util_est);

	return max(ue.ewma, (ue.enqueued & ~UTIL_AVG_UNCHANGED));
}

static inline unsigned long task_util_est(struct task_struct *p)
{
	return max(task_util(p), _task_util_est(p));
}

#ifdef CONFIG_UCLAMP_TASK
static inline unsigned long uclamp_task_util(struct task_struct *p,
					     unsigned long uclamp_min,
					     unsigned long uclamp_max)
{
	return clamp(task_util_est(p), uclamp_min, uclamp_max);
}
#else
static inline unsigned long uclamp_task_util(struct task_struct *p,
					     unsigned long uclamp_min,
					     unsigned long uclamp_max)
{
	return task_util_est(p);
}
#endif

static inline void util_est_enqueue(struct cfs_rq *cfs_rq,
				    struct task_struct *p)
{
	unsigned int enqueued;

	if (!sched_feat(UTIL_EST))
		return;

	/* Update root cfs_rq's estimated utilization */
	enqueued  = cfs_rq->avg.util_est.enqueued;
	enqueued += _task_util_est(p);
	WRITE_ONCE(cfs_rq->avg.util_est.enqueued, enqueued);

	trace_sched_util_est_cfs_tp(cfs_rq);
}

static inline void util_est_dequeue(struct cfs_rq *cfs_rq,
				    struct task_struct *p)
{
	unsigned int enqueued;

	if (!sched_feat(UTIL_EST))
		return;

	/* Update root cfs_rq's estimated utilization */
	enqueued  = cfs_rq->avg.util_est.enqueued;
	enqueued -= min_t(unsigned int, enqueued, _task_util_est(p));
	WRITE_ONCE(cfs_rq->avg.util_est.enqueued, enqueued);

	trace_sched_util_est_cfs_tp(cfs_rq);
}

#define UTIL_EST_MARGIN (SCHED_CAPACITY_SCALE / 100)

/*
 * Check if a (signed) value is within a specified (unsigned) margin,
 * based on the observation that:
 *
 *     abs(x) < y := (unsigned)(x + y - 1) < (2 * y - 1)
 *
 * NOTE: this only works when value + margin < INT_MAX.
 */
static inline bool within_margin(int value, int margin)
{
	return ((unsigned int)(value + margin - 1) < (2 * margin - 1));
}

static inline void util_est_update(struct cfs_rq *cfs_rq,
				   struct task_struct *p,
				   bool task_sleep)
{
	long last_ewma_diff, last_enqueued_diff;
	struct util_est ue;

	if (!sched_feat(UTIL_EST))
		return;

	/*
	 * Skip update of task's estimated utilization when the task has not
	 * yet completed an activation, e.g. being migrated.
	 */
	if (!task_sleep)
		return;

	/*
	 * If the PELT values haven't changed since enqueue time,
	 * skip the util_est update.
	 */
	ue = p->se.avg.util_est;
	if (ue.enqueued & UTIL_AVG_UNCHANGED)
		return;

	last_enqueued_diff = ue.enqueued;

	/*
	 * Reset EWMA on utilization increases, the moving average is used only
	 * to smooth utilization decreases.
	 */
	ue.enqueued = task_util(p);
	if (sched_feat(UTIL_EST_FASTUP)) {
		if (ue.ewma < ue.enqueued) {
			ue.ewma = ue.enqueued;
			goto done;
		}
	}

	/*
	 * Skip update of task's estimated utilization when its members are
	 * already ~1% close to its last activation value.
	 */
	last_ewma_diff = ue.enqueued - ue.ewma;
	last_enqueued_diff -= ue.enqueued;
	if (within_margin(last_ewma_diff, UTIL_EST_MARGIN)) {
		if (!within_margin(last_enqueued_diff, UTIL_EST_MARGIN))
			goto done;

		return;
	}

	/*
	 * To avoid overestimation of actual task utilization, skip updates if
	 * we cannot grant there is idle time in this CPU.
	 */
	if (task_util(p) > capacity_orig_of(cpu_of(rq_of(cfs_rq))))
		return;

	/*
	 * Update Task's estimated utilization
	 *
	 * When *p completes an activation we can consolidate another sample
	 * of the task size. This is done by storing the current PELT value
	 * as ue.enqueued and by using this value to update the Exponential
	 * Weighted Moving Average (EWMA):
	 *
	 *  ewma(t) = w *  task_util(p) + (1-w) * ewma(t-1)
	 *          = w *  task_util(p) +         ewma(t-1)  - w * ewma(t-1)
	 *          = w * (task_util(p) -         ewma(t-1)) +     ewma(t-1)
	 *          = w * (      last_ewma_diff            ) +     ewma(t-1)
	 *          = w * (last_ewma_diff  +  ewma(t-1) / w)
	 *
	 * Where 'w' is the weight of new samples, which is configured to be
	 * 0.25, thus making w=1/4 ( >>= UTIL_EST_WEIGHT_SHIFT)
	 */
	ue.ewma <<= UTIL_EST_WEIGHT_SHIFT;
	ue.ewma  += last_ewma_diff;
	ue.ewma >>= UTIL_EST_WEIGHT_SHIFT;
done:
	ue.enqueued |= UTIL_AVG_UNCHANGED;
	WRITE_ONCE(p->se.avg.util_est, ue);

	trace_sched_util_est_se_tp(&p->se);
}

static inline int util_fits_cpu(unsigned long util,
				unsigned long uclamp_min,
				unsigned long uclamp_max,
				int cpu)
<<<<<<< HEAD
{
	unsigned long capacity_orig, capacity_orig_thermal;
	unsigned long capacity = capacity_of(cpu);
	bool fits, uclamp_max_fits;

	/*
	 * Check if the real util fits without any uclamp boost/cap applied.
	 */
	fits = fits_capacity(util, capacity);

	if (!uclamp_is_used())
		return fits;

	/*
	 * We must use capacity_orig_of() for comparing against uclamp_min and
	 * uclamp_max. We only care about capacity pressure (by using
	 * capacity_of()) for comparing against the real util.
	 *
	 * If a task is boosted to 1024 for example, we don't want a tiny
	 * pressure to skew the check whether it fits a CPU or not.
	 *
	 * Similarly if a task is capped to capacity_orig_of(little_cpu), it
	 * should fit a little cpu even if there's some pressure.
	 *
	 * Only exception is for thermal pressure since it has a direct impact
	 * on available OPP of the system.
	 *
	 * We honour it for uclamp_min only as a drop in performance level
	 * could result in not getting the requested minimum performance level.
	 *
	 * For uclamp_max, we can tolerate a drop in performance level as the
	 * goal is to cap the task. So it's okay if it's getting less.
	 *
	 * In case of capacity inversion, which is not handled yet, we should
	 * honour the inverted capacity for both uclamp_min and uclamp_max all
	 * the time.
	 */
	capacity_orig = capacity_orig_of(cpu);
	capacity_orig_thermal = capacity_orig - arch_scale_thermal_pressure(cpu);

	/*
	 * We want to force a task to fit a cpu as implied by uclamp_max.
	 * But we do have some corner cases to cater for..
	 *
	 *
	 *                                 C=z
	 *   |                             ___
	 *   |                  C=y       |   |
	 *   |_ _ _ _ _ _ _ _ _ ___ _ _ _ | _ | _ _ _ _ _  uclamp_max
	 *   |      C=x        |   |      |   |
	 *   |      ___        |   |      |   |
	 *   |     |   |       |   |      |   |    (util somewhere in this region)
	 *   |     |   |       |   |      |   |
	 *   |     |   |       |   |      |   |
	 *   +----------------------------------------
	 *         cpu0        cpu1       cpu2
	 *
	 *   In the above example if a task is capped to a specific performance
	 *   point, y, then when:
	 *
	 *   * util = 80% of x then it does not fit on cpu0 and should migrate
	 *     to cpu1
	 *   * util = 80% of y then it is forced to fit on cpu1 to honour
	 *     uclamp_max request.
	 *
	 *   which is what we're enforcing here. A task always fits if
	 *   uclamp_max <= capacity_orig. But when uclamp_max > capacity_orig,
	 *   the normal upmigration rules should withhold still.
	 *
	 *   Only exception is when we are on max capacity, then we need to be
	 *   careful not to block overutilized state. This is so because:
	 *
	 *     1. There's no concept of capping at max_capacity! We can't go
	 *        beyond this performance level anyway.
	 *     2. The system is being saturated when we're operating near
	 *        max capacity, it doesn't make sense to block overutilized.
	 */
	uclamp_max_fits = (capacity_orig == SCHED_CAPACITY_SCALE) && (uclamp_max == SCHED_CAPACITY_SCALE);
	uclamp_max_fits = !uclamp_max_fits && (uclamp_max <= capacity_orig);
	fits = fits || uclamp_max_fits;

	/*
	 *
	 *                                 C=z
	 *   |                             ___       (region a, capped, util >= uclamp_max)
	 *   |                  C=y       |   |
	 *   |_ _ _ _ _ _ _ _ _ ___ _ _ _ | _ | _ _ _ _ _ uclamp_max
	 *   |      C=x        |   |      |   |
	 *   |      ___        |   |      |   |      (region b, uclamp_min <= util <= uclamp_max)
	 *   |_ _ _|_ _|_ _ _ _| _ | _ _ _| _ | _ _ _ _ _ uclamp_min
	 *   |     |   |       |   |      |   |
	 *   |     |   |       |   |      |   |      (region c, boosted, util < uclamp_min)
	 *   +----------------------------------------
	 *         cpu0        cpu1       cpu2
	 *
	 * a) If util > uclamp_max, then we're capped, we don't care about
	 *    actual fitness value here. We only care if uclamp_max fits
	 *    capacity without taking margin/pressure into account.
	 *    See comment above.
	 *
	 * b) If uclamp_min <= util <= uclamp_max, then the normal
	 *    fits_capacity() rules apply. Except we need to ensure that we
	 *    enforce we remain within uclamp_max, see comment above.
	 *
	 * c) If util < uclamp_min, then we are boosted. Same as (b) but we
	 *    need to take into account the boosted value fits the CPU without
	 *    taking margin/pressure into account.
	 *
	 * Cases (a) and (b) are handled in the 'fits' variable already. We
	 * just need to consider an extra check for case (c) after ensuring we
	 * handle the case uclamp_min > uclamp_max.
	 */
	uclamp_min = min(uclamp_min, uclamp_max);
	if (util < uclamp_min && capacity_orig != SCHED_CAPACITY_SCALE)
		fits = fits && (uclamp_min <= capacity_orig_thermal);

	return fits;
}

static inline int task_fits_cpu(struct task_struct *p, int cpu)
{
	unsigned long uclamp_min = uclamp_eff_value(p, UCLAMP_MIN);
	unsigned long uclamp_max = uclamp_eff_value(p, UCLAMP_MAX);
	unsigned long util = task_util_est(p);
	return util_fits_cpu(util, uclamp_min, uclamp_max, cpu);
=======
{
	unsigned long capacity_orig, capacity_orig_thermal;
	unsigned long capacity = capacity_of(cpu);
	bool fits, uclamp_max_fits;

	/*
	 * Check if the real util fits without any uclamp boost/cap applied.
	 */
	fits = fits_capacity(util, capacity);

	if (!uclamp_is_used())
		return fits;

	/*
	 * We must use capacity_orig_of() for comparing against uclamp_min and
	 * uclamp_max. We only care about capacity pressure (by using
	 * capacity_of()) for comparing against the real util.
	 *
	 * If a task is boosted to 1024 for example, we don't want a tiny
	 * pressure to skew the check whether it fits a CPU or not.
	 *
	 * Similarly if a task is capped to capacity_orig_of(little_cpu), it
	 * should fit a little cpu even if there's some pressure.
	 *
	 * Only exception is for thermal pressure since it has a direct impact
	 * on available OPP of the system.
	 *
	 * We honour it for uclamp_min only as a drop in performance level
	 * could result in not getting the requested minimum performance level.
	 *
	 * For uclamp_max, we can tolerate a drop in performance level as the
	 * goal is to cap the task. So it's okay if it's getting less.
	 */
	capacity_orig = capacity_orig_of(cpu);
	capacity_orig_thermal = capacity_orig - arch_scale_thermal_pressure(cpu);

	/*
	 * We want to force a task to fit a cpu as implied by uclamp_max.
	 * But we do have some corner cases to cater for..
	 *
	 *
	 *                                 C=z
	 *   |                             ___
	 *   |                  C=y       |   |
	 *   |_ _ _ _ _ _ _ _ _ ___ _ _ _ | _ | _ _ _ _ _  uclamp_max
	 *   |      C=x        |   |      |   |
	 *   |      ___        |   |      |   |
	 *   |     |   |       |   |      |   |    (util somewhere in this region)
	 *   |     |   |       |   |      |   |
	 *   |     |   |       |   |      |   |
	 *   +----------------------------------------
	 *         cpu0        cpu1       cpu2
	 *
	 *   In the above example if a task is capped to a specific performance
	 *   point, y, then when:
	 *
	 *   * util = 80% of x then it does not fit on cpu0 and should migrate
	 *     to cpu1
	 *   * util = 80% of y then it is forced to fit on cpu1 to honour
	 *     uclamp_max request.
	 *
	 *   which is what we're enforcing here. A task always fits if
	 *   uclamp_max <= capacity_orig. But when uclamp_max > capacity_orig,
	 *   the normal upmigration rules should withhold still.
	 *
	 *   Only exception is when we are on max capacity, then we need to be
	 *   careful not to block overutilized state. This is so because:
	 *
	 *     1. There's no concept of capping at max_capacity! We can't go
	 *        beyond this performance level anyway.
	 *     2. The system is being saturated when we're operating near
	 *        max capacity, it doesn't make sense to block overutilized.
	 */
	uclamp_max_fits = (capacity_orig == SCHED_CAPACITY_SCALE) && (uclamp_max == SCHED_CAPACITY_SCALE);
	uclamp_max_fits = !uclamp_max_fits && (uclamp_max <= capacity_orig);
	fits = fits || uclamp_max_fits;

	/*
	 *
	 *                                 C=z
	 *   |                             ___       (region a, capped, util >= uclamp_max)
	 *   |                  C=y       |   |
	 *   |_ _ _ _ _ _ _ _ _ ___ _ _ _ | _ | _ _ _ _ _ uclamp_max
	 *   |      C=x        |   |      |   |
	 *   |      ___        |   |      |   |      (region b, uclamp_min <= util <= uclamp_max)
	 *   |_ _ _|_ _|_ _ _ _| _ | _ _ _| _ | _ _ _ _ _ uclamp_min
	 *   |     |   |       |   |      |   |
	 *   |     |   |       |   |      |   |      (region c, boosted, util < uclamp_min)
	 *   +----------------------------------------
	 *         cpu0        cpu1       cpu2
	 *
	 * a) If util > uclamp_max, then we're capped, we don't care about
	 *    actual fitness value here. We only care if uclamp_max fits
	 *    capacity without taking margin/pressure into account.
	 *    See comment above.
	 *
	 * b) If uclamp_min <= util <= uclamp_max, then the normal
	 *    fits_capacity() rules apply. Except we need to ensure that we
	 *    enforce we remain within uclamp_max, see comment above.
	 *
	 * c) If util < uclamp_min, then we are boosted. Same as (b) but we
	 *    need to take into account the boosted value fits the CPU without
	 *    taking margin/pressure into account.
	 *
	 * Cases (a) and (b) are handled in the 'fits' variable already. We
	 * just need to consider an extra check for case (c) after ensuring we
	 * handle the case uclamp_min > uclamp_max.
	 */
	uclamp_min = min(uclamp_min, uclamp_max);
	if (fits && (util < uclamp_min) && (uclamp_min > capacity_orig_thermal))
		return -1;

	return fits;
}

static inline int task_fits_cpu(struct task_struct *p, int cpu)
{
	unsigned long uclamp_min = uclamp_eff_value(p, UCLAMP_MIN);
	unsigned long uclamp_max = uclamp_eff_value(p, UCLAMP_MAX);
	unsigned long util = task_util_est(p);
	/*
	 * Return true only if the cpu fully fits the task requirements, which
	 * include the utilization but also the performance hints.
	 */
	return (util_fits_cpu(util, uclamp_min, uclamp_max, cpu) > 0);
>>>>>>> eb3cdb58
}

static inline void update_misfit_status(struct task_struct *p, struct rq *rq)
{
	if (!sched_asym_cpucap_active())
		return;

	if (!p || p->nr_cpus_allowed == 1) {
		rq->misfit_task_load = 0;
		return;
	}

	if (task_fits_cpu(p, cpu_of(rq))) {
		rq->misfit_task_load = 0;
		return;
	}

	/*
	 * Make sure that misfit_task_load will not be null even if
	 * task_h_load() returns 0.
	 */
	rq->misfit_task_load = max_t(unsigned long, task_h_load(p), 1);
}

#else /* CONFIG_SMP */

static inline bool cfs_rq_is_decayed(struct cfs_rq *cfs_rq)
{
	return true;
}

#define UPDATE_TG	0x0
#define SKIP_AGE_LOAD	0x0
#define DO_ATTACH	0x0
#define DO_DETACH	0x0

static inline void update_load_avg(struct cfs_rq *cfs_rq, struct sched_entity *se, int not_used1)
{
	cfs_rq_util_change(cfs_rq, 0);
}

static inline void remove_entity_load_avg(struct sched_entity *se) {}

static inline void
attach_entity_load_avg(struct cfs_rq *cfs_rq, struct sched_entity *se) {}
static inline void
detach_entity_load_avg(struct cfs_rq *cfs_rq, struct sched_entity *se) {}

static inline int newidle_balance(struct rq *rq, struct rq_flags *rf)
{
	return 0;
}

static inline void
util_est_enqueue(struct cfs_rq *cfs_rq, struct task_struct *p) {}

static inline void
util_est_dequeue(struct cfs_rq *cfs_rq, struct task_struct *p) {}

static inline void
util_est_update(struct cfs_rq *cfs_rq, struct task_struct *p,
		bool task_sleep) {}
static inline void update_misfit_status(struct task_struct *p, struct rq *rq) {}

#endif /* CONFIG_SMP */

static void check_spread(struct cfs_rq *cfs_rq, struct sched_entity *se)
{
#ifdef CONFIG_SCHED_DEBUG
	s64 d = se->vruntime - cfs_rq->min_vruntime;

	if (d < 0)
		d = -d;

	if (d > 3*sysctl_sched_latency)
		schedstat_inc(cfs_rq->nr_spread_over);
#endif
}

static inline bool entity_is_long_sleeper(struct sched_entity *se)
{
	struct cfs_rq *cfs_rq;
	u64 sleep_time;

	if (se->exec_start == 0)
		return false;

	cfs_rq = cfs_rq_of(se);

	sleep_time = rq_clock_task(rq_of(cfs_rq));

	/* Happen while migrating because of clock task divergence */
	if (sleep_time <= se->exec_start)
		return false;

	sleep_time -= se->exec_start;
	if (sleep_time > ((1ULL << 63) / scale_load_down(NICE_0_LOAD)))
		return true;

	return false;
}

static void
place_entity(struct cfs_rq *cfs_rq, struct sched_entity *se, int initial)
{
	u64 vruntime = cfs_rq->min_vruntime;

	/*
	 * The 'current' period is already promised to the current tasks,
	 * however the extra weight of the new task will slow them down a
	 * little, place the new task so that it fits in the slot that
	 * stays open at the end.
	 */
	if (initial && sched_feat(START_DEBIT))
		vruntime += sched_vslice(cfs_rq, se);

	/* sleeps up to a single latency don't count. */
	if (!initial) {
		unsigned long thresh;

		if (se_is_idle(se))
			thresh = sysctl_sched_min_granularity;
		else
			thresh = sysctl_sched_latency;

		/*
		 * Halve their sleep time's effect, to allow
		 * for a gentler effect of sleepers:
		 */
		if (sched_feat(GENTLE_FAIR_SLEEPERS))
			thresh >>= 1;

		vruntime -= thresh;
	}

	/*
	 * Pull vruntime of the entity being placed to the base level of
	 * cfs_rq, to prevent boosting it if placed backwards.
	 * However, min_vruntime can advance much faster than real time, with
	 * the extreme being when an entity with the minimal weight always runs
	 * on the cfs_rq. If the waking entity slept for a long time, its
	 * vruntime difference from min_vruntime may overflow s64 and their
	 * comparison may get inversed, so ignore the entity's original
	 * vruntime in that case.
	 * The maximal vruntime speedup is given by the ratio of normal to
	 * minimal weight: scale_load_down(NICE_0_LOAD) / MIN_SHARES.
	 * When placing a migrated waking entity, its exec_start has been set
	 * from a different rq. In order to take into account a possible
	 * divergence between new and prev rq's clocks task because of irq and
	 * stolen time, we take an additional margin.
	 * So, cutting off on the sleep time of
	 *     2^63 / scale_load_down(NICE_0_LOAD) ~ 104 days
	 * should be safe.
	 */
	if (entity_is_long_sleeper(se))
		se->vruntime = vruntime;
	else
		se->vruntime = max_vruntime(se->vruntime, vruntime);
}

static void check_enqueue_throttle(struct cfs_rq *cfs_rq);

static inline bool cfs_bandwidth_used(void);

/*
 * MIGRATION
 *
 *	dequeue
 *	  update_curr()
 *	    update_min_vruntime()
 *	  vruntime -= min_vruntime
 *
 *	enqueue
 *	  update_curr()
 *	    update_min_vruntime()
 *	  vruntime += min_vruntime
 *
 * this way the vruntime transition between RQs is done when both
 * min_vruntime are up-to-date.
 *
 * WAKEUP (remote)
 *
 *	->migrate_task_rq_fair() (p->state == TASK_WAKING)
 *	  vruntime -= min_vruntime
 *
 *	enqueue
 *	  update_curr()
 *	    update_min_vruntime()
 *	  vruntime += min_vruntime
 *
 * this way we don't have the most up-to-date min_vruntime on the originating
 * CPU and an up-to-date min_vruntime on the destination CPU.
 */

static void
enqueue_entity(struct cfs_rq *cfs_rq, struct sched_entity *se, int flags)
{
	bool renorm = !(flags & ENQUEUE_WAKEUP) || (flags & ENQUEUE_MIGRATED);
	bool curr = cfs_rq->curr == se;

	/*
	 * If we're the current task, we must renormalise before calling
	 * update_curr().
	 */
	if (renorm && curr)
		se->vruntime += cfs_rq->min_vruntime;

	update_curr(cfs_rq);

	/*
	 * Otherwise, renormalise after, such that we're placed at the current
	 * moment in time, instead of some random moment in the past. Being
	 * placed in the past could significantly boost this task to the
	 * fairness detriment of existing tasks.
	 */
	if (renorm && !curr)
		se->vruntime += cfs_rq->min_vruntime;

	/*
	 * When enqueuing a sched_entity, we must:
	 *   - Update loads to have both entity and cfs_rq synced with now.
	 *   - For group_entity, update its runnable_weight to reflect the new
	 *     h_nr_running of its group cfs_rq.
	 *   - For group_entity, update its weight to reflect the new share of
	 *     its group cfs_rq
	 *   - Add its new weight to cfs_rq->load.weight
	 */
	update_load_avg(cfs_rq, se, UPDATE_TG | DO_ATTACH);
	se_update_runnable(se);
	update_cfs_group(se);
	account_entity_enqueue(cfs_rq, se);

	if (flags & ENQUEUE_WAKEUP)
		place_entity(cfs_rq, se, 0);
	/* Entity has migrated, no longer consider this task hot */
	if (flags & ENQUEUE_MIGRATED)
		se->exec_start = 0;

	check_schedstat_required();
	update_stats_enqueue_fair(cfs_rq, se, flags);
	check_spread(cfs_rq, se);
	if (!curr)
		__enqueue_entity(cfs_rq, se);
	se->on_rq = 1;

	if (cfs_rq->nr_running == 1) {
		check_enqueue_throttle(cfs_rq);
		if (!throttled_hierarchy(cfs_rq))
			list_add_leaf_cfs_rq(cfs_rq);
	}
}

static void __clear_buddies_last(struct sched_entity *se)
{
	for_each_sched_entity(se) {
		struct cfs_rq *cfs_rq = cfs_rq_of(se);
		if (cfs_rq->last != se)
			break;

		cfs_rq->last = NULL;
	}
}

static void __clear_buddies_next(struct sched_entity *se)
{
	for_each_sched_entity(se) {
		struct cfs_rq *cfs_rq = cfs_rq_of(se);
		if (cfs_rq->next != se)
			break;

		cfs_rq->next = NULL;
	}
}

static void __clear_buddies_skip(struct sched_entity *se)
{
	for_each_sched_entity(se) {
		struct cfs_rq *cfs_rq = cfs_rq_of(se);
		if (cfs_rq->skip != se)
			break;

		cfs_rq->skip = NULL;
	}
}

static void clear_buddies(struct cfs_rq *cfs_rq, struct sched_entity *se)
{
	if (cfs_rq->last == se)
		__clear_buddies_last(se);

	if (cfs_rq->next == se)
		__clear_buddies_next(se);

	if (cfs_rq->skip == se)
		__clear_buddies_skip(se);
}

static __always_inline void return_cfs_rq_runtime(struct cfs_rq *cfs_rq);

static void
dequeue_entity(struct cfs_rq *cfs_rq, struct sched_entity *se, int flags)
{
	int action = UPDATE_TG;

	if (entity_is_task(se) && task_on_rq_migrating(task_of(se)))
		action |= DO_DETACH;

	/*
	 * Update run-time statistics of the 'current'.
	 */
	update_curr(cfs_rq);

	/*
	 * When dequeuing a sched_entity, we must:
	 *   - Update loads to have both entity and cfs_rq synced with now.
	 *   - For group_entity, update its runnable_weight to reflect the new
	 *     h_nr_running of its group cfs_rq.
	 *   - Subtract its previous weight from cfs_rq->load.weight.
	 *   - For group entity, update its weight to reflect the new share
	 *     of its group cfs_rq.
	 */
	update_load_avg(cfs_rq, se, action);
	se_update_runnable(se);

	update_stats_dequeue_fair(cfs_rq, se, flags);

	clear_buddies(cfs_rq, se);

	if (se != cfs_rq->curr)
		__dequeue_entity(cfs_rq, se);
	se->on_rq = 0;
	account_entity_dequeue(cfs_rq, se);

	/*
	 * Normalize after update_curr(); which will also have moved
	 * min_vruntime if @se is the one holding it back. But before doing
	 * update_min_vruntime() again, which will discount @se's position and
	 * can move min_vruntime forward still more.
	 */
	if (!(flags & DEQUEUE_SLEEP))
		se->vruntime -= cfs_rq->min_vruntime;

	/* return excess runtime on last dequeue */
	return_cfs_rq_runtime(cfs_rq);

	update_cfs_group(se);

	/*
	 * Now advance min_vruntime if @se was the entity holding it back,
	 * except when: DEQUEUE_SAVE && !DEQUEUE_MOVE, in this case we'll be
	 * put back on, and if we advance min_vruntime, we'll be placed back
	 * further than we started -- ie. we'll be penalized.
	 */
	if ((flags & (DEQUEUE_SAVE | DEQUEUE_MOVE)) != DEQUEUE_SAVE)
		update_min_vruntime(cfs_rq);

	if (cfs_rq->nr_running == 0)
		update_idle_cfs_rq_clock_pelt(cfs_rq);
}

/*
 * Preempt the current task with a newly woken task if needed:
 */
static void
check_preempt_tick(struct cfs_rq *cfs_rq, struct sched_entity *curr)
{
	unsigned long ideal_runtime, delta_exec;
	struct sched_entity *se;
	s64 delta;

	/*
	 * When many tasks blow up the sched_period; it is possible that
	 * sched_slice() reports unusually large results (when many tasks are
	 * very light for example). Therefore impose a maximum.
	 */
	ideal_runtime = min_t(u64, sched_slice(cfs_rq, curr), sysctl_sched_latency);

	delta_exec = curr->sum_exec_runtime - curr->prev_sum_exec_runtime;
	if (delta_exec > ideal_runtime) {
		resched_curr(rq_of(cfs_rq));
		/*
		 * The current task ran long enough, ensure it doesn't get
		 * re-elected due to buddy favours.
		 */
		clear_buddies(cfs_rq, curr);
		return;
	}

	/*
	 * Ensure that a task that missed wakeup preemption by a
	 * narrow margin doesn't have to wait for a full slice.
	 * This also mitigates buddy induced latencies under load.
	 */
	if (delta_exec < sysctl_sched_min_granularity)
		return;

	se = __pick_first_entity(cfs_rq);
	delta = curr->vruntime - se->vruntime;

	if (delta < 0)
		return;

	if (delta > ideal_runtime)
		resched_curr(rq_of(cfs_rq));
}

static void
set_next_entity(struct cfs_rq *cfs_rq, struct sched_entity *se)
{
	clear_buddies(cfs_rq, se);

	/* 'current' is not kept within the tree. */
	if (se->on_rq) {
		/*
		 * Any task has to be enqueued before it get to execute on
		 * a CPU. So account for the time it spent waiting on the
		 * runqueue.
		 */
		update_stats_wait_end_fair(cfs_rq, se);
		__dequeue_entity(cfs_rq, se);
		update_load_avg(cfs_rq, se, UPDATE_TG);
	}

	update_stats_curr_start(cfs_rq, se);
	cfs_rq->curr = se;

	/*
	 * Track our maximum slice length, if the CPU's load is at
	 * least twice that of our own weight (i.e. dont track it
	 * when there are only lesser-weight tasks around):
	 */
	if (schedstat_enabled() &&
	    rq_of(cfs_rq)->cfs.load.weight >= 2*se->load.weight) {
		struct sched_statistics *stats;

		stats = __schedstats_from_se(se);
		__schedstat_set(stats->slice_max,
				max((u64)stats->slice_max,
				    se->sum_exec_runtime - se->prev_sum_exec_runtime));
	}

	se->prev_sum_exec_runtime = se->sum_exec_runtime;
}

static int
wakeup_preempt_entity(struct sched_entity *curr, struct sched_entity *se);

/*
 * Pick the next process, keeping these things in mind, in this order:
 * 1) keep things fair between processes/task groups
 * 2) pick the "next" process, since someone really wants that to run
 * 3) pick the "last" process, for cache locality
 * 4) do not run the "skip" process, if something else is available
 */
static struct sched_entity *
pick_next_entity(struct cfs_rq *cfs_rq, struct sched_entity *curr)
{
	struct sched_entity *left = __pick_first_entity(cfs_rq);
	struct sched_entity *se;

	/*
	 * If curr is set we have to see if its left of the leftmost entity
	 * still in the tree, provided there was anything in the tree at all.
	 */
	if (!left || (curr && entity_before(curr, left)))
		left = curr;

	se = left; /* ideally we run the leftmost entity */

	/*
	 * Avoid running the skip buddy, if running something else can
	 * be done without getting too unfair.
	 */
	if (cfs_rq->skip && cfs_rq->skip == se) {
		struct sched_entity *second;

		if (se == curr) {
			second = __pick_first_entity(cfs_rq);
		} else {
			second = __pick_next_entity(se);
			if (!second || (curr && entity_before(curr, second)))
				second = curr;
		}

		if (second && wakeup_preempt_entity(second, left) < 1)
			se = second;
	}

	if (cfs_rq->next && wakeup_preempt_entity(cfs_rq->next, left) < 1) {
		/*
		 * Someone really wants this to run. If it's not unfair, run it.
		 */
		se = cfs_rq->next;
	} else if (cfs_rq->last && wakeup_preempt_entity(cfs_rq->last, left) < 1) {
		/*
		 * Prefer last buddy, try to return the CPU to a preempted task.
		 */
		se = cfs_rq->last;
	}

	return se;
}

static bool check_cfs_rq_runtime(struct cfs_rq *cfs_rq);

static void put_prev_entity(struct cfs_rq *cfs_rq, struct sched_entity *prev)
{
	/*
	 * If still on the runqueue then deactivate_task()
	 * was not called and update_curr() has to be done:
	 */
	if (prev->on_rq)
		update_curr(cfs_rq);

	/* throttle cfs_rqs exceeding runtime */
	check_cfs_rq_runtime(cfs_rq);

	check_spread(cfs_rq, prev);

	if (prev->on_rq) {
		update_stats_wait_start_fair(cfs_rq, prev);
		/* Put 'current' back into the tree. */
		__enqueue_entity(cfs_rq, prev);
		/* in !on_rq case, update occurred at dequeue */
		update_load_avg(cfs_rq, prev, 0);
	}
	cfs_rq->curr = NULL;
}

static void
entity_tick(struct cfs_rq *cfs_rq, struct sched_entity *curr, int queued)
{
	/*
	 * Update run-time statistics of the 'current'.
	 */
	update_curr(cfs_rq);

	/*
	 * Ensure that runnable average is periodically updated.
	 */
	update_load_avg(cfs_rq, curr, UPDATE_TG);
	update_cfs_group(curr);

#ifdef CONFIG_SCHED_HRTICK
	/*
	 * queued ticks are scheduled to match the slice, so don't bother
	 * validating it and just reschedule.
	 */
	if (queued) {
		resched_curr(rq_of(cfs_rq));
		return;
	}
	/*
	 * don't let the period tick interfere with the hrtick preemption
	 */
	if (!sched_feat(DOUBLE_TICK) &&
			hrtimer_active(&rq_of(cfs_rq)->hrtick_timer))
		return;
#endif

	if (cfs_rq->nr_running > 1)
		check_preempt_tick(cfs_rq, curr);
}


/**************************************************
 * CFS bandwidth control machinery
 */

#ifdef CONFIG_CFS_BANDWIDTH

#ifdef CONFIG_JUMP_LABEL
static struct static_key __cfs_bandwidth_used;

static inline bool cfs_bandwidth_used(void)
{
	return static_key_false(&__cfs_bandwidth_used);
}

void cfs_bandwidth_usage_inc(void)
{
	static_key_slow_inc_cpuslocked(&__cfs_bandwidth_used);
}

void cfs_bandwidth_usage_dec(void)
{
	static_key_slow_dec_cpuslocked(&__cfs_bandwidth_used);
}
#else /* CONFIG_JUMP_LABEL */
static bool cfs_bandwidth_used(void)
{
	return true;
}

void cfs_bandwidth_usage_inc(void) {}
void cfs_bandwidth_usage_dec(void) {}
#endif /* CONFIG_JUMP_LABEL */

/*
 * default period for cfs group bandwidth.
 * default: 0.1s, units: nanoseconds
 */
static inline u64 default_cfs_period(void)
{
	return 100000000ULL;
}

static inline u64 sched_cfs_bandwidth_slice(void)
{
	return (u64)sysctl_sched_cfs_bandwidth_slice * NSEC_PER_USEC;
}

/*
 * Replenish runtime according to assigned quota. We use sched_clock_cpu
 * directly instead of rq->clock to avoid adding additional synchronization
 * around rq->lock.
 *
 * requires cfs_b->lock
 */
void __refill_cfs_bandwidth_runtime(struct cfs_bandwidth *cfs_b)
{
	s64 runtime;

	if (unlikely(cfs_b->quota == RUNTIME_INF))
		return;

	cfs_b->runtime += cfs_b->quota;
	runtime = cfs_b->runtime_snap - cfs_b->runtime;
	if (runtime > 0) {
		cfs_b->burst_time += runtime;
		cfs_b->nr_burst++;
	}

	cfs_b->runtime = min(cfs_b->runtime, cfs_b->quota + cfs_b->burst);
	cfs_b->runtime_snap = cfs_b->runtime;
}

static inline struct cfs_bandwidth *tg_cfs_bandwidth(struct task_group *tg)
{
	return &tg->cfs_bandwidth;
}

/* returns 0 on failure to allocate runtime */
static int __assign_cfs_rq_runtime(struct cfs_bandwidth *cfs_b,
				   struct cfs_rq *cfs_rq, u64 target_runtime)
{
	u64 min_amount, amount = 0;

	lockdep_assert_held(&cfs_b->lock);

	/* note: this is a positive sum as runtime_remaining <= 0 */
	min_amount = target_runtime - cfs_rq->runtime_remaining;

	if (cfs_b->quota == RUNTIME_INF)
		amount = min_amount;
	else {
		start_cfs_bandwidth(cfs_b);

		if (cfs_b->runtime > 0) {
			amount = min(cfs_b->runtime, min_amount);
			cfs_b->runtime -= amount;
			cfs_b->idle = 0;
		}
	}

	cfs_rq->runtime_remaining += amount;

	return cfs_rq->runtime_remaining > 0;
}

/* returns 0 on failure to allocate runtime */
static int assign_cfs_rq_runtime(struct cfs_rq *cfs_rq)
{
	struct cfs_bandwidth *cfs_b = tg_cfs_bandwidth(cfs_rq->tg);
	int ret;

	raw_spin_lock(&cfs_b->lock);
	ret = __assign_cfs_rq_runtime(cfs_b, cfs_rq, sched_cfs_bandwidth_slice());
	raw_spin_unlock(&cfs_b->lock);

	return ret;
}

static void __account_cfs_rq_runtime(struct cfs_rq *cfs_rq, u64 delta_exec)
{
	/* dock delta_exec before expiring quota (as it could span periods) */
	cfs_rq->runtime_remaining -= delta_exec;

	if (likely(cfs_rq->runtime_remaining > 0))
		return;

	if (cfs_rq->throttled)
		return;
	/*
	 * if we're unable to extend our runtime we resched so that the active
	 * hierarchy can be throttled
	 */
	if (!assign_cfs_rq_runtime(cfs_rq) && likely(cfs_rq->curr))
		resched_curr(rq_of(cfs_rq));
}

static __always_inline
void account_cfs_rq_runtime(struct cfs_rq *cfs_rq, u64 delta_exec)
{
	if (!cfs_bandwidth_used() || !cfs_rq->runtime_enabled)
		return;

	__account_cfs_rq_runtime(cfs_rq, delta_exec);
}

static inline int cfs_rq_throttled(struct cfs_rq *cfs_rq)
{
	return cfs_bandwidth_used() && cfs_rq->throttled;
}

/* check whether cfs_rq, or any parent, is throttled */
static inline int throttled_hierarchy(struct cfs_rq *cfs_rq)
{
	return cfs_bandwidth_used() && cfs_rq->throttle_count;
}

/*
 * Ensure that neither of the group entities corresponding to src_cpu or
 * dest_cpu are members of a throttled hierarchy when performing group
 * load-balance operations.
 */
static inline int throttled_lb_pair(struct task_group *tg,
				    int src_cpu, int dest_cpu)
{
	struct cfs_rq *src_cfs_rq, *dest_cfs_rq;

	src_cfs_rq = tg->cfs_rq[src_cpu];
	dest_cfs_rq = tg->cfs_rq[dest_cpu];

	return throttled_hierarchy(src_cfs_rq) ||
	       throttled_hierarchy(dest_cfs_rq);
}

static int tg_unthrottle_up(struct task_group *tg, void *data)
{
	struct rq *rq = data;
	struct cfs_rq *cfs_rq = tg->cfs_rq[cpu_of(rq)];

	cfs_rq->throttle_count--;
	if (!cfs_rq->throttle_count) {
		cfs_rq->throttled_clock_pelt_time += rq_clock_pelt(rq) -
					     cfs_rq->throttled_clock_pelt;

		/* Add cfs_rq with load or one or more already running entities to the list */
		if (!cfs_rq_is_decayed(cfs_rq))
			list_add_leaf_cfs_rq(cfs_rq);
	}

	return 0;
}

static int tg_throttle_down(struct task_group *tg, void *data)
{
	struct rq *rq = data;
	struct cfs_rq *cfs_rq = tg->cfs_rq[cpu_of(rq)];

	/* group is entering throttled state, stop time */
	if (!cfs_rq->throttle_count) {
		cfs_rq->throttled_clock_pelt = rq_clock_pelt(rq);
		list_del_leaf_cfs_rq(cfs_rq);
	}
	cfs_rq->throttle_count++;

	return 0;
}

static bool throttle_cfs_rq(struct cfs_rq *cfs_rq)
{
	struct rq *rq = rq_of(cfs_rq);
	struct cfs_bandwidth *cfs_b = tg_cfs_bandwidth(cfs_rq->tg);
	struct sched_entity *se;
	long task_delta, idle_task_delta, dequeue = 1;

	raw_spin_lock(&cfs_b->lock);
	/* This will start the period timer if necessary */
	if (__assign_cfs_rq_runtime(cfs_b, cfs_rq, 1)) {
		/*
		 * We have raced with bandwidth becoming available, and if we
		 * actually throttled the timer might not unthrottle us for an
		 * entire period. We additionally needed to make sure that any
		 * subsequent check_cfs_rq_runtime calls agree not to throttle
		 * us, as we may commit to do cfs put_prev+pick_next, so we ask
		 * for 1ns of runtime rather than just check cfs_b.
		 */
		dequeue = 0;
	} else {
		list_add_tail_rcu(&cfs_rq->throttled_list,
				  &cfs_b->throttled_cfs_rq);
	}
	raw_spin_unlock(&cfs_b->lock);

	if (!dequeue)
		return false;  /* Throttle no longer required. */

	se = cfs_rq->tg->se[cpu_of(rq_of(cfs_rq))];

	/* freeze hierarchy runnable averages while throttled */
	rcu_read_lock();
	walk_tg_tree_from(cfs_rq->tg, tg_throttle_down, tg_nop, (void *)rq);
	rcu_read_unlock();

	task_delta = cfs_rq->h_nr_running;
	idle_task_delta = cfs_rq->idle_h_nr_running;
	for_each_sched_entity(se) {
		struct cfs_rq *qcfs_rq = cfs_rq_of(se);
		/* throttled entity or throttle-on-deactivate */
		if (!se->on_rq)
			goto done;

		dequeue_entity(qcfs_rq, se, DEQUEUE_SLEEP);

		if (cfs_rq_is_idle(group_cfs_rq(se)))
			idle_task_delta = cfs_rq->h_nr_running;

		qcfs_rq->h_nr_running -= task_delta;
		qcfs_rq->idle_h_nr_running -= idle_task_delta;

		if (qcfs_rq->load.weight) {
			/* Avoid re-evaluating load for this entity: */
			se = parent_entity(se);
			break;
		}
	}

	for_each_sched_entity(se) {
		struct cfs_rq *qcfs_rq = cfs_rq_of(se);
		/* throttled entity or throttle-on-deactivate */
		if (!se->on_rq)
			goto done;

		update_load_avg(qcfs_rq, se, 0);
		se_update_runnable(se);

		if (cfs_rq_is_idle(group_cfs_rq(se)))
			idle_task_delta = cfs_rq->h_nr_running;

		qcfs_rq->h_nr_running -= task_delta;
		qcfs_rq->idle_h_nr_running -= idle_task_delta;
	}

	/* At this point se is NULL and we are at root level*/
	sub_nr_running(rq, task_delta);

done:
	/*
	 * Note: distribution will already see us throttled via the
	 * throttled-list.  rq->lock protects completion.
	 */
	cfs_rq->throttled = 1;
	cfs_rq->throttled_clock = rq_clock(rq);
	return true;
}

void unthrottle_cfs_rq(struct cfs_rq *cfs_rq)
{
	struct rq *rq = rq_of(cfs_rq);
	struct cfs_bandwidth *cfs_b = tg_cfs_bandwidth(cfs_rq->tg);
	struct sched_entity *se;
	long task_delta, idle_task_delta;

	se = cfs_rq->tg->se[cpu_of(rq)];

	cfs_rq->throttled = 0;

	update_rq_clock(rq);

	raw_spin_lock(&cfs_b->lock);
	cfs_b->throttled_time += rq_clock(rq) - cfs_rq->throttled_clock;
	list_del_rcu(&cfs_rq->throttled_list);
	raw_spin_unlock(&cfs_b->lock);

	/* update hierarchical throttle state */
	walk_tg_tree_from(cfs_rq->tg, tg_nop, tg_unthrottle_up, (void *)rq);

<<<<<<< HEAD
	/* Nothing to run but something to decay (on_list)? Complete the branch */
	if (!cfs_rq->load.weight) {
		if (cfs_rq->on_list)
			goto unthrottle_throttle;
		return;
=======
	if (!cfs_rq->load.weight) {
		if (!cfs_rq->on_list)
			return;
		/*
		 * Nothing to run but something to decay (on_list)?
		 * Complete the branch.
		 */
		for_each_sched_entity(se) {
			if (list_add_leaf_cfs_rq(cfs_rq_of(se)))
				break;
		}
		goto unthrottle_throttle;
>>>>>>> eb3cdb58
	}

	task_delta = cfs_rq->h_nr_running;
	idle_task_delta = cfs_rq->idle_h_nr_running;
	for_each_sched_entity(se) {
		struct cfs_rq *qcfs_rq = cfs_rq_of(se);

		if (se->on_rq)
			break;
		enqueue_entity(qcfs_rq, se, ENQUEUE_WAKEUP);

		if (cfs_rq_is_idle(group_cfs_rq(se)))
			idle_task_delta = cfs_rq->h_nr_running;

		qcfs_rq->h_nr_running += task_delta;
		qcfs_rq->idle_h_nr_running += idle_task_delta;

		/* end evaluation on encountering a throttled cfs_rq */
		if (cfs_rq_throttled(qcfs_rq))
			goto unthrottle_throttle;
	}

	for_each_sched_entity(se) {
		struct cfs_rq *qcfs_rq = cfs_rq_of(se);

		update_load_avg(qcfs_rq, se, UPDATE_TG);
		se_update_runnable(se);

		if (cfs_rq_is_idle(group_cfs_rq(se)))
			idle_task_delta = cfs_rq->h_nr_running;

		qcfs_rq->h_nr_running += task_delta;
		qcfs_rq->idle_h_nr_running += idle_task_delta;

		/* end evaluation on encountering a throttled cfs_rq */
		if (cfs_rq_throttled(qcfs_rq))
			goto unthrottle_throttle;
<<<<<<< HEAD

		/*
		 * One parent has been throttled and cfs_rq removed from the
		 * list. Add it back to not break the leaf list.
		 */
		if (throttled_hierarchy(qcfs_rq))
			list_add_leaf_cfs_rq(qcfs_rq);
=======
>>>>>>> eb3cdb58
	}

	/* At this point se is NULL and we are at root level*/
	add_nr_running(rq, task_delta);

unthrottle_throttle:
	assert_list_leaf_cfs_rq(rq);

	/* Determine whether we need to wake up potentially idle CPU: */
	if (rq->curr == rq->idle && rq->cfs.nr_running)
		resched_curr(rq);
}

#ifdef CONFIG_SMP
static void __cfsb_csd_unthrottle(void *arg)
{
	struct cfs_rq *cursor, *tmp;
	struct rq *rq = arg;
	struct rq_flags rf;

	rq_lock(rq, &rf);

	/*
	 * Iterating over the list can trigger several call to
	 * update_rq_clock() in unthrottle_cfs_rq().
	 * Do it once and skip the potential next ones.
	 */
<<<<<<< HEAD
	for_each_sched_entity(se) {
		struct cfs_rq *qcfs_rq = cfs_rq_of(se);

		if (list_add_leaf_cfs_rq(qcfs_rq))
			break;
=======
	update_rq_clock(rq);
	rq_clock_start_loop_update(rq);

	/*
	 * Since we hold rq lock we're safe from concurrent manipulation of
	 * the CSD list. However, this RCU critical section annotates the
	 * fact that we pair with sched_free_group_rcu(), so that we cannot
	 * race with group being freed in the window between removing it
	 * from the list and advancing to the next entry in the list.
	 */
	rcu_read_lock();

	list_for_each_entry_safe(cursor, tmp, &rq->cfsb_csd_list,
				 throttled_csd_list) {
		list_del_init(&cursor->throttled_csd_list);

		if (cfs_rq_throttled(cursor))
			unthrottle_cfs_rq(cursor);
>>>>>>> eb3cdb58
	}

	rcu_read_unlock();

	rq_clock_stop_loop_update(rq);
	rq_unlock(rq, &rf);
}

static inline void __unthrottle_cfs_rq_async(struct cfs_rq *cfs_rq)
{
	struct rq *rq = rq_of(cfs_rq);
	bool first;

	if (rq == this_rq()) {
		unthrottle_cfs_rq(cfs_rq);
		return;
	}

	/* Already enqueued */
	if (SCHED_WARN_ON(!list_empty(&cfs_rq->throttled_csd_list)))
		return;

	first = list_empty(&rq->cfsb_csd_list);
	list_add_tail(&cfs_rq->throttled_csd_list, &rq->cfsb_csd_list);
	if (first)
		smp_call_function_single_async(cpu_of(rq), &rq->cfsb_csd);
}
#else
static inline void __unthrottle_cfs_rq_async(struct cfs_rq *cfs_rq)
{
	unthrottle_cfs_rq(cfs_rq);
}
#endif

static void unthrottle_cfs_rq_async(struct cfs_rq *cfs_rq)
{
	lockdep_assert_rq_held(rq_of(cfs_rq));

	if (SCHED_WARN_ON(!cfs_rq_throttled(cfs_rq) ||
	    cfs_rq->runtime_remaining <= 0))
		return;

	__unthrottle_cfs_rq_async(cfs_rq);
}

static bool distribute_cfs_runtime(struct cfs_bandwidth *cfs_b)
{
	struct cfs_rq *local_unthrottle = NULL;
	int this_cpu = smp_processor_id();
	u64 runtime, remaining = 1;
	bool throttled = false;
	struct cfs_rq *cfs_rq;
	struct rq_flags rf;
	struct rq *rq;

	rcu_read_lock();
	list_for_each_entry_rcu(cfs_rq, &cfs_b->throttled_cfs_rq,
				throttled_list) {
		rq = rq_of(cfs_rq);

		if (!remaining) {
			throttled = true;
			break;
		}

		rq_lock_irqsave(rq, &rf);
		if (!cfs_rq_throttled(cfs_rq))
			goto next;

#ifdef CONFIG_SMP
		/* Already queued for async unthrottle */
		if (!list_empty(&cfs_rq->throttled_csd_list))
			goto next;
#endif

		/* By the above checks, this should never be true */
		SCHED_WARN_ON(cfs_rq->runtime_remaining > 0);

		raw_spin_lock(&cfs_b->lock);
		runtime = -cfs_rq->runtime_remaining + 1;
		if (runtime > cfs_b->runtime)
			runtime = cfs_b->runtime;
		cfs_b->runtime -= runtime;
		remaining = cfs_b->runtime;
		raw_spin_unlock(&cfs_b->lock);

		cfs_rq->runtime_remaining += runtime;

		/* we check whether we're throttled above */
		if (cfs_rq->runtime_remaining > 0) {
			if (cpu_of(rq) != this_cpu ||
			    SCHED_WARN_ON(local_unthrottle))
				unthrottle_cfs_rq_async(cfs_rq);
			else
				local_unthrottle = cfs_rq;
		} else {
			throttled = true;
		}

next:
		rq_unlock_irqrestore(rq, &rf);
	}
	rcu_read_unlock();

	if (local_unthrottle) {
		rq = cpu_rq(this_cpu);
		rq_lock_irqsave(rq, &rf);
		if (cfs_rq_throttled(local_unthrottle))
			unthrottle_cfs_rq(local_unthrottle);
		rq_unlock_irqrestore(rq, &rf);
	}

	return throttled;
}

/*
 * Responsible for refilling a task_group's bandwidth and unthrottling its
 * cfs_rqs as appropriate. If there has been no activity within the last
 * period the timer is deactivated until scheduling resumes; cfs_b->idle is
 * used to track this state.
 */
static int do_sched_cfs_period_timer(struct cfs_bandwidth *cfs_b, int overrun, unsigned long flags)
{
	int throttled;

	/* no need to continue the timer with no bandwidth constraint */
	if (cfs_b->quota == RUNTIME_INF)
		goto out_deactivate;

	throttled = !list_empty(&cfs_b->throttled_cfs_rq);
	cfs_b->nr_periods += overrun;

	/* Refill extra burst quota even if cfs_b->idle */
	__refill_cfs_bandwidth_runtime(cfs_b);

	/*
	 * idle depends on !throttled (for the case of a large deficit), and if
	 * we're going inactive then everything else can be deferred
	 */
	if (cfs_b->idle && !throttled)
		goto out_deactivate;

	if (!throttled) {
		/* mark as potentially idle for the upcoming period */
		cfs_b->idle = 1;
		return 0;
	}

	/* account preceding periods in which throttling occurred */
	cfs_b->nr_throttled += overrun;

	/*
	 * This check is repeated as we release cfs_b->lock while we unthrottle.
	 */
	while (throttled && cfs_b->runtime > 0) {
		raw_spin_unlock_irqrestore(&cfs_b->lock, flags);
		/* we can't nest cfs_b->lock while distributing bandwidth */
		throttled = distribute_cfs_runtime(cfs_b);
		raw_spin_lock_irqsave(&cfs_b->lock, flags);
	}

	/*
	 * While we are ensured activity in the period following an
	 * unthrottle, this also covers the case in which the new bandwidth is
	 * insufficient to cover the existing bandwidth deficit.  (Forcing the
	 * timer to remain active while there are any throttled entities.)
	 */
	cfs_b->idle = 0;

	return 0;

out_deactivate:
	return 1;
}

/* a cfs_rq won't donate quota below this amount */
static const u64 min_cfs_rq_runtime = 1 * NSEC_PER_MSEC;
/* minimum remaining period time to redistribute slack quota */
static const u64 min_bandwidth_expiration = 2 * NSEC_PER_MSEC;
/* how long we wait to gather additional slack before distributing */
static const u64 cfs_bandwidth_slack_period = 5 * NSEC_PER_MSEC;

/*
 * Are we near the end of the current quota period?
 *
 * Requires cfs_b->lock for hrtimer_expires_remaining to be safe against the
 * hrtimer base being cleared by hrtimer_start. In the case of
 * migrate_hrtimers, base is never cleared, so we are fine.
 */
static int runtime_refresh_within(struct cfs_bandwidth *cfs_b, u64 min_expire)
{
	struct hrtimer *refresh_timer = &cfs_b->period_timer;
	s64 remaining;

	/* if the call-back is running a quota refresh is already occurring */
	if (hrtimer_callback_running(refresh_timer))
		return 1;

	/* is a quota refresh about to occur? */
	remaining = ktime_to_ns(hrtimer_expires_remaining(refresh_timer));
	if (remaining < (s64)min_expire)
		return 1;

	return 0;
}

static void start_cfs_slack_bandwidth(struct cfs_bandwidth *cfs_b)
{
	u64 min_left = cfs_bandwidth_slack_period + min_bandwidth_expiration;

	/* if there's a quota refresh soon don't bother with slack */
	if (runtime_refresh_within(cfs_b, min_left))
		return;

	/* don't push forwards an existing deferred unthrottle */
	if (cfs_b->slack_started)
		return;
	cfs_b->slack_started = true;

	hrtimer_start(&cfs_b->slack_timer,
			ns_to_ktime(cfs_bandwidth_slack_period),
			HRTIMER_MODE_REL);
}

/* we know any runtime found here is valid as update_curr() precedes return */
static void __return_cfs_rq_runtime(struct cfs_rq *cfs_rq)
{
	struct cfs_bandwidth *cfs_b = tg_cfs_bandwidth(cfs_rq->tg);
	s64 slack_runtime = cfs_rq->runtime_remaining - min_cfs_rq_runtime;

	if (slack_runtime <= 0)
		return;

	raw_spin_lock(&cfs_b->lock);
	if (cfs_b->quota != RUNTIME_INF) {
		cfs_b->runtime += slack_runtime;

		/* we are under rq->lock, defer unthrottling using a timer */
		if (cfs_b->runtime > sched_cfs_bandwidth_slice() &&
		    !list_empty(&cfs_b->throttled_cfs_rq))
			start_cfs_slack_bandwidth(cfs_b);
	}
	raw_spin_unlock(&cfs_b->lock);

	/* even if it's not valid for return we don't want to try again */
	cfs_rq->runtime_remaining -= slack_runtime;
}

static __always_inline void return_cfs_rq_runtime(struct cfs_rq *cfs_rq)
{
	if (!cfs_bandwidth_used())
		return;

	if (!cfs_rq->runtime_enabled || cfs_rq->nr_running)
		return;

	__return_cfs_rq_runtime(cfs_rq);
}

/*
 * This is done with a timer (instead of inline with bandwidth return) since
 * it's necessary to juggle rq->locks to unthrottle their respective cfs_rqs.
 */
static void do_sched_cfs_slack_timer(struct cfs_bandwidth *cfs_b)
{
	u64 runtime = 0, slice = sched_cfs_bandwidth_slice();
	unsigned long flags;

	/* confirm we're still not at a refresh boundary */
	raw_spin_lock_irqsave(&cfs_b->lock, flags);
	cfs_b->slack_started = false;

	if (runtime_refresh_within(cfs_b, min_bandwidth_expiration)) {
		raw_spin_unlock_irqrestore(&cfs_b->lock, flags);
		return;
	}

	if (cfs_b->quota != RUNTIME_INF && cfs_b->runtime > slice)
		runtime = cfs_b->runtime;

	raw_spin_unlock_irqrestore(&cfs_b->lock, flags);

	if (!runtime)
		return;

	distribute_cfs_runtime(cfs_b);
}

/*
 * When a group wakes up we want to make sure that its quota is not already
 * expired/exceeded, otherwise it may be allowed to steal additional ticks of
 * runtime as update_curr() throttling can not trigger until it's on-rq.
 */
static void check_enqueue_throttle(struct cfs_rq *cfs_rq)
{
	if (!cfs_bandwidth_used())
		return;

	/* an active group must be handled by the update_curr()->put() path */
	if (!cfs_rq->runtime_enabled || cfs_rq->curr)
		return;

	/* ensure the group is not already throttled */
	if (cfs_rq_throttled(cfs_rq))
		return;

	/* update runtime allocation */
	account_cfs_rq_runtime(cfs_rq, 0);
	if (cfs_rq->runtime_remaining <= 0)
		throttle_cfs_rq(cfs_rq);
}

static void sync_throttle(struct task_group *tg, int cpu)
{
	struct cfs_rq *pcfs_rq, *cfs_rq;

	if (!cfs_bandwidth_used())
		return;

	if (!tg->parent)
		return;

	cfs_rq = tg->cfs_rq[cpu];
	pcfs_rq = tg->parent->cfs_rq[cpu];

	cfs_rq->throttle_count = pcfs_rq->throttle_count;
	cfs_rq->throttled_clock_pelt = rq_clock_pelt(cpu_rq(cpu));
}

/* conditionally throttle active cfs_rq's from put_prev_entity() */
static bool check_cfs_rq_runtime(struct cfs_rq *cfs_rq)
{
	if (!cfs_bandwidth_used())
		return false;

	if (likely(!cfs_rq->runtime_enabled || cfs_rq->runtime_remaining > 0))
		return false;

	/*
	 * it's possible for a throttled entity to be forced into a running
	 * state (e.g. set_curr_task), in this case we're finished.
	 */
	if (cfs_rq_throttled(cfs_rq))
		return true;

	return throttle_cfs_rq(cfs_rq);
}

static enum hrtimer_restart sched_cfs_slack_timer(struct hrtimer *timer)
{
	struct cfs_bandwidth *cfs_b =
		container_of(timer, struct cfs_bandwidth, slack_timer);

	do_sched_cfs_slack_timer(cfs_b);

	return HRTIMER_NORESTART;
}

extern const u64 max_cfs_quota_period;

static enum hrtimer_restart sched_cfs_period_timer(struct hrtimer *timer)
{
	struct cfs_bandwidth *cfs_b =
		container_of(timer, struct cfs_bandwidth, period_timer);
	unsigned long flags;
	int overrun;
	int idle = 0;
	int count = 0;

	raw_spin_lock_irqsave(&cfs_b->lock, flags);
	for (;;) {
		overrun = hrtimer_forward_now(timer, cfs_b->period);
		if (!overrun)
			break;

		idle = do_sched_cfs_period_timer(cfs_b, overrun, flags);

		if (++count > 3) {
			u64 new, old = ktime_to_ns(cfs_b->period);

			/*
			 * Grow period by a factor of 2 to avoid losing precision.
			 * Precision loss in the quota/period ratio can cause __cfs_schedulable
			 * to fail.
			 */
			new = old * 2;
			if (new < max_cfs_quota_period) {
				cfs_b->period = ns_to_ktime(new);
				cfs_b->quota *= 2;
				cfs_b->burst *= 2;

				pr_warn_ratelimited(
	"cfs_period_timer[cpu%d]: period too short, scaling up (new cfs_period_us = %lld, cfs_quota_us = %lld)\n",
					smp_processor_id(),
					div_u64(new, NSEC_PER_USEC),
					div_u64(cfs_b->quota, NSEC_PER_USEC));
			} else {
				pr_warn_ratelimited(
	"cfs_period_timer[cpu%d]: period too short, but cannot scale up without losing precision (cfs_period_us = %lld, cfs_quota_us = %lld)\n",
					smp_processor_id(),
					div_u64(old, NSEC_PER_USEC),
					div_u64(cfs_b->quota, NSEC_PER_USEC));
			}

			/* reset count so we don't come right back in here */
			count = 0;
		}
	}
	if (idle)
		cfs_b->period_active = 0;
	raw_spin_unlock_irqrestore(&cfs_b->lock, flags);

	return idle ? HRTIMER_NORESTART : HRTIMER_RESTART;
}

void init_cfs_bandwidth(struct cfs_bandwidth *cfs_b)
{
	raw_spin_lock_init(&cfs_b->lock);
	cfs_b->runtime = 0;
	cfs_b->quota = RUNTIME_INF;
	cfs_b->period = ns_to_ktime(default_cfs_period());
	cfs_b->burst = 0;

	INIT_LIST_HEAD(&cfs_b->throttled_cfs_rq);
	hrtimer_init(&cfs_b->period_timer, CLOCK_MONOTONIC, HRTIMER_MODE_ABS_PINNED);
	cfs_b->period_timer.function = sched_cfs_period_timer;

	/* Add a random offset so that timers interleave */
	hrtimer_set_expires(&cfs_b->period_timer,
			    get_random_u32_below(cfs_b->period));
	hrtimer_init(&cfs_b->slack_timer, CLOCK_MONOTONIC, HRTIMER_MODE_REL);
	cfs_b->slack_timer.function = sched_cfs_slack_timer;
	cfs_b->slack_started = false;
}

static void init_cfs_rq_runtime(struct cfs_rq *cfs_rq)
{
	cfs_rq->runtime_enabled = 0;
	INIT_LIST_HEAD(&cfs_rq->throttled_list);
#ifdef CONFIG_SMP
	INIT_LIST_HEAD(&cfs_rq->throttled_csd_list);
#endif
}

void start_cfs_bandwidth(struct cfs_bandwidth *cfs_b)
{
	lockdep_assert_held(&cfs_b->lock);

	if (cfs_b->period_active)
		return;

	cfs_b->period_active = 1;
	hrtimer_forward_now(&cfs_b->period_timer, cfs_b->period);
	hrtimer_start_expires(&cfs_b->period_timer, HRTIMER_MODE_ABS_PINNED);
}

static void destroy_cfs_bandwidth(struct cfs_bandwidth *cfs_b)
{
	int __maybe_unused i;

	/* init_cfs_bandwidth() was not called */
	if (!cfs_b->throttled_cfs_rq.next)
		return;

	hrtimer_cancel(&cfs_b->period_timer);
	hrtimer_cancel(&cfs_b->slack_timer);

	/*
	 * It is possible that we still have some cfs_rq's pending on a CSD
	 * list, though this race is very rare. In order for this to occur, we
	 * must have raced with the last task leaving the group while there
	 * exist throttled cfs_rq(s), and the period_timer must have queued the
	 * CSD item but the remote cpu has not yet processed it. To handle this,
	 * we can simply flush all pending CSD work inline here. We're
	 * guaranteed at this point that no additional cfs_rq of this group can
	 * join a CSD list.
	 */
#ifdef CONFIG_SMP
	for_each_possible_cpu(i) {
		struct rq *rq = cpu_rq(i);
		unsigned long flags;

		if (list_empty(&rq->cfsb_csd_list))
			continue;

		local_irq_save(flags);
		__cfsb_csd_unthrottle(rq);
		local_irq_restore(flags);
	}
#endif
}

/*
 * Both these CPU hotplug callbacks race against unregister_fair_sched_group()
 *
 * The race is harmless, since modifying bandwidth settings of unhooked group
 * bits doesn't do much.
 */

/* cpu online callback */
static void __maybe_unused update_runtime_enabled(struct rq *rq)
{
	struct task_group *tg;

	lockdep_assert_rq_held(rq);

	rcu_read_lock();
	list_for_each_entry_rcu(tg, &task_groups, list) {
		struct cfs_bandwidth *cfs_b = &tg->cfs_bandwidth;
		struct cfs_rq *cfs_rq = tg->cfs_rq[cpu_of(rq)];

		raw_spin_lock(&cfs_b->lock);
		cfs_rq->runtime_enabled = cfs_b->quota != RUNTIME_INF;
		raw_spin_unlock(&cfs_b->lock);
	}
	rcu_read_unlock();
}

/* cpu offline callback */
static void __maybe_unused unthrottle_offline_cfs_rqs(struct rq *rq)
{
	struct task_group *tg;

	lockdep_assert_rq_held(rq);

	/*
	 * The rq clock has already been updated in the
	 * set_rq_offline(), so we should skip updating
	 * the rq clock again in unthrottle_cfs_rq().
	 */
	rq_clock_start_loop_update(rq);

	rcu_read_lock();
	list_for_each_entry_rcu(tg, &task_groups, list) {
		struct cfs_rq *cfs_rq = tg->cfs_rq[cpu_of(rq)];

		if (!cfs_rq->runtime_enabled)
			continue;

		/*
		 * clock_task is not advancing so we just need to make sure
		 * there's some valid quota amount
		 */
		cfs_rq->runtime_remaining = 1;
		/*
		 * Offline rq is schedulable till CPU is completely disabled
		 * in take_cpu_down(), so we prevent new cfs throttling here.
		 */
		cfs_rq->runtime_enabled = 0;

		if (cfs_rq_throttled(cfs_rq))
			unthrottle_cfs_rq(cfs_rq);
	}
	rcu_read_unlock();

	rq_clock_stop_loop_update(rq);
}

#else /* CONFIG_CFS_BANDWIDTH */

static inline bool cfs_bandwidth_used(void)
{
	return false;
}

static void account_cfs_rq_runtime(struct cfs_rq *cfs_rq, u64 delta_exec) {}
static bool check_cfs_rq_runtime(struct cfs_rq *cfs_rq) { return false; }
static void check_enqueue_throttle(struct cfs_rq *cfs_rq) {}
static inline void sync_throttle(struct task_group *tg, int cpu) {}
static __always_inline void return_cfs_rq_runtime(struct cfs_rq *cfs_rq) {}

static inline int cfs_rq_throttled(struct cfs_rq *cfs_rq)
{
	return 0;
}

static inline int throttled_hierarchy(struct cfs_rq *cfs_rq)
{
	return 0;
}

static inline int throttled_lb_pair(struct task_group *tg,
				    int src_cpu, int dest_cpu)
{
	return 0;
}

void init_cfs_bandwidth(struct cfs_bandwidth *cfs_b) {}

#ifdef CONFIG_FAIR_GROUP_SCHED
static void init_cfs_rq_runtime(struct cfs_rq *cfs_rq) {}
#endif

static inline struct cfs_bandwidth *tg_cfs_bandwidth(struct task_group *tg)
{
	return NULL;
}
static inline void destroy_cfs_bandwidth(struct cfs_bandwidth *cfs_b) {}
static inline void update_runtime_enabled(struct rq *rq) {}
static inline void unthrottle_offline_cfs_rqs(struct rq *rq) {}

#endif /* CONFIG_CFS_BANDWIDTH */

/**************************************************
 * CFS operations on tasks:
 */

#ifdef CONFIG_SCHED_HRTICK
static void hrtick_start_fair(struct rq *rq, struct task_struct *p)
{
	struct sched_entity *se = &p->se;
	struct cfs_rq *cfs_rq = cfs_rq_of(se);

	SCHED_WARN_ON(task_rq(p) != rq);

	if (rq->cfs.h_nr_running > 1) {
		u64 slice = sched_slice(cfs_rq, se);
		u64 ran = se->sum_exec_runtime - se->prev_sum_exec_runtime;
		s64 delta = slice - ran;

		if (delta < 0) {
			if (task_current(rq, p))
				resched_curr(rq);
			return;
		}
		hrtick_start(rq, delta);
	}
}

/*
 * called from enqueue/dequeue and updates the hrtick when the
 * current task is from our class and nr_running is low enough
 * to matter.
 */
static void hrtick_update(struct rq *rq)
{
	struct task_struct *curr = rq->curr;

	if (!hrtick_enabled_fair(rq) || curr->sched_class != &fair_sched_class)
		return;

	if (cfs_rq_of(&curr->se)->nr_running < sched_nr_latency)
		hrtick_start_fair(rq, curr);
}
#else /* !CONFIG_SCHED_HRTICK */
static inline void
hrtick_start_fair(struct rq *rq, struct task_struct *p)
{
}

static inline void hrtick_update(struct rq *rq)
{
}
#endif

#ifdef CONFIG_SMP
static inline bool cpu_overutilized(int cpu)
{
	unsigned long rq_util_min = uclamp_rq_get(cpu_rq(cpu), UCLAMP_MIN);
	unsigned long rq_util_max = uclamp_rq_get(cpu_rq(cpu), UCLAMP_MAX);

	/* Return true only if the utilization doesn't fit CPU's capacity */
	return !util_fits_cpu(cpu_util_cfs(cpu), rq_util_min, rq_util_max, cpu);
}

static inline void update_overutilized_status(struct rq *rq)
{
	if (!READ_ONCE(rq->rd->overutilized) && cpu_overutilized(rq->cpu)) {
		WRITE_ONCE(rq->rd->overutilized, SG_OVERUTILIZED);
		trace_sched_overutilized_tp(rq->rd, SG_OVERUTILIZED);
	}
}
#else
static inline void update_overutilized_status(struct rq *rq) { }
#endif

/* Runqueue only has SCHED_IDLE tasks enqueued */
static int sched_idle_rq(struct rq *rq)
{
	return unlikely(rq->nr_running == rq->cfs.idle_h_nr_running &&
			rq->nr_running);
}

/*
 * Returns true if cfs_rq only has SCHED_IDLE entities enqueued. Note the use
 * of idle_nr_running, which does not consider idle descendants of normal
 * entities.
 */
static bool sched_idle_cfs_rq(struct cfs_rq *cfs_rq)
{
	return cfs_rq->nr_running &&
		cfs_rq->nr_running == cfs_rq->idle_nr_running;
}

#ifdef CONFIG_SMP
static int sched_idle_cpu(int cpu)
{
	return sched_idle_rq(cpu_rq(cpu));
}
#endif

/*
 * The enqueue_task method is called before nr_running is
 * increased. Here we update the fair scheduling stats and
 * then put the task into the rbtree:
 */
static void
enqueue_task_fair(struct rq *rq, struct task_struct *p, int flags)
{
	struct cfs_rq *cfs_rq;
	struct sched_entity *se = &p->se;
	int idle_h_nr_running = task_has_idle_policy(p);
	int task_new = !(flags & ENQUEUE_WAKEUP);

	/*
	 * The code below (indirectly) updates schedutil which looks at
	 * the cfs_rq utilization to select a frequency.
	 * Let's add the task's estimated utilization to the cfs_rq's
	 * estimated utilization, before we update schedutil.
	 */
	util_est_enqueue(&rq->cfs, p);

	/*
	 * If in_iowait is set, the code below may not trigger any cpufreq
	 * utilization updates, so do it here explicitly with the IOWAIT flag
	 * passed.
	 */
	if (p->in_iowait)
		cpufreq_update_util(rq, SCHED_CPUFREQ_IOWAIT);

	for_each_sched_entity(se) {
		if (se->on_rq)
			break;
		cfs_rq = cfs_rq_of(se);
		enqueue_entity(cfs_rq, se, flags);

		cfs_rq->h_nr_running++;
		cfs_rq->idle_h_nr_running += idle_h_nr_running;

		if (cfs_rq_is_idle(cfs_rq))
			idle_h_nr_running = 1;

		/* end evaluation on encountering a throttled cfs_rq */
		if (cfs_rq_throttled(cfs_rq))
			goto enqueue_throttle;

		flags = ENQUEUE_WAKEUP;
	}

	for_each_sched_entity(se) {
		cfs_rq = cfs_rq_of(se);

		update_load_avg(cfs_rq, se, UPDATE_TG);
		se_update_runnable(se);
		update_cfs_group(se);

		cfs_rq->h_nr_running++;
		cfs_rq->idle_h_nr_running += idle_h_nr_running;

		if (cfs_rq_is_idle(cfs_rq))
			idle_h_nr_running = 1;

		/* end evaluation on encountering a throttled cfs_rq */
		if (cfs_rq_throttled(cfs_rq))
			goto enqueue_throttle;
	}

	/* At this point se is NULL and we are at root level*/
	add_nr_running(rq, 1);

	/*
	 * Since new tasks are assigned an initial util_avg equal to
	 * half of the spare capacity of their CPU, tiny tasks have the
	 * ability to cross the overutilized threshold, which will
	 * result in the load balancer ruining all the task placement
	 * done by EAS. As a way to mitigate that effect, do not account
	 * for the first enqueue operation of new tasks during the
	 * overutilized flag detection.
	 *
	 * A better way of solving this problem would be to wait for
	 * the PELT signals of tasks to converge before taking them
	 * into account, but that is not straightforward to implement,
	 * and the following generally works well enough in practice.
	 */
	if (!task_new)
		update_overutilized_status(rq);

enqueue_throttle:
	assert_list_leaf_cfs_rq(rq);

	hrtick_update(rq);
}

static void set_next_buddy(struct sched_entity *se);

/*
 * The dequeue_task method is called before nr_running is
 * decreased. We remove the task from the rbtree and
 * update the fair scheduling stats:
 */
static void dequeue_task_fair(struct rq *rq, struct task_struct *p, int flags)
{
	struct cfs_rq *cfs_rq;
	struct sched_entity *se = &p->se;
	int task_sleep = flags & DEQUEUE_SLEEP;
	int idle_h_nr_running = task_has_idle_policy(p);
	bool was_sched_idle = sched_idle_rq(rq);

	util_est_dequeue(&rq->cfs, p);

	for_each_sched_entity(se) {
		cfs_rq = cfs_rq_of(se);
		dequeue_entity(cfs_rq, se, flags);

		cfs_rq->h_nr_running--;
		cfs_rq->idle_h_nr_running -= idle_h_nr_running;

		if (cfs_rq_is_idle(cfs_rq))
			idle_h_nr_running = 1;

		/* end evaluation on encountering a throttled cfs_rq */
		if (cfs_rq_throttled(cfs_rq))
			goto dequeue_throttle;

		/* Don't dequeue parent if it has other entities besides us */
		if (cfs_rq->load.weight) {
			/* Avoid re-evaluating load for this entity: */
			se = parent_entity(se);
			/*
			 * Bias pick_next to pick a task from this cfs_rq, as
			 * p is sleeping when it is within its sched_slice.
			 */
			if (task_sleep && se && !throttled_hierarchy(cfs_rq))
				set_next_buddy(se);
			break;
		}
		flags |= DEQUEUE_SLEEP;
	}

	for_each_sched_entity(se) {
		cfs_rq = cfs_rq_of(se);

		update_load_avg(cfs_rq, se, UPDATE_TG);
		se_update_runnable(se);
		update_cfs_group(se);

		cfs_rq->h_nr_running--;
		cfs_rq->idle_h_nr_running -= idle_h_nr_running;

		if (cfs_rq_is_idle(cfs_rq))
			idle_h_nr_running = 1;

		/* end evaluation on encountering a throttled cfs_rq */
		if (cfs_rq_throttled(cfs_rq))
			goto dequeue_throttle;

	}

	/* At this point se is NULL and we are at root level*/
	sub_nr_running(rq, 1);

	/* balance early to pull high priority tasks */
	if (unlikely(!was_sched_idle && sched_idle_rq(rq)))
		rq->next_balance = jiffies;

dequeue_throttle:
	util_est_update(&rq->cfs, p, task_sleep);
	hrtick_update(rq);
}

#ifdef CONFIG_SMP

/* Working cpumask for: load_balance, load_balance_newidle. */
static DEFINE_PER_CPU(cpumask_var_t, load_balance_mask);
static DEFINE_PER_CPU(cpumask_var_t, select_rq_mask);

#ifdef CONFIG_NO_HZ_COMMON

static struct {
	cpumask_var_t idle_cpus_mask;
	atomic_t nr_cpus;
	int has_blocked;		/* Idle CPUS has blocked load */
	int needs_update;		/* Newly idle CPUs need their next_balance collated */
	unsigned long next_balance;     /* in jiffy units */
	unsigned long next_blocked;	/* Next update of blocked load in jiffies */
} nohz ____cacheline_aligned;

#endif /* CONFIG_NO_HZ_COMMON */

static unsigned long cpu_load(struct rq *rq)
{
	return cfs_rq_load_avg(&rq->cfs);
}

/*
 * cpu_load_without - compute CPU load without any contributions from *p
 * @cpu: the CPU which load is requested
 * @p: the task which load should be discounted
 *
 * The load of a CPU is defined by the load of tasks currently enqueued on that
 * CPU as well as tasks which are currently sleeping after an execution on that
 * CPU.
 *
 * This method returns the load of the specified CPU by discounting the load of
 * the specified task, whenever the task is currently contributing to the CPU
 * load.
 */
static unsigned long cpu_load_without(struct rq *rq, struct task_struct *p)
{
	struct cfs_rq *cfs_rq;
	unsigned int load;

	/* Task has no contribution or is new */
	if (cpu_of(rq) != task_cpu(p) || !READ_ONCE(p->se.avg.last_update_time))
		return cpu_load(rq);

	cfs_rq = &rq->cfs;
	load = READ_ONCE(cfs_rq->avg.load_avg);

	/* Discount task's util from CPU's util */
	lsub_positive(&load, task_h_load(p));

	return load;
}

static unsigned long cpu_runnable(struct rq *rq)
{
	return cfs_rq_runnable_avg(&rq->cfs);
}

static unsigned long cpu_runnable_without(struct rq *rq, struct task_struct *p)
{
	struct cfs_rq *cfs_rq;
	unsigned int runnable;

	/* Task has no contribution or is new */
	if (cpu_of(rq) != task_cpu(p) || !READ_ONCE(p->se.avg.last_update_time))
		return cpu_runnable(rq);

	cfs_rq = &rq->cfs;
	runnable = READ_ONCE(cfs_rq->avg.runnable_avg);

	/* Discount task's runnable from CPU's runnable */
	lsub_positive(&runnable, p->se.avg.runnable_avg);

	return runnable;
}

static unsigned long capacity_of(int cpu)
{
	return cpu_rq(cpu)->cpu_capacity;
}

static void record_wakee(struct task_struct *p)
{
	/*
	 * Only decay a single time; tasks that have less then 1 wakeup per
	 * jiffy will not have built up many flips.
	 */
	if (time_after(jiffies, current->wakee_flip_decay_ts + HZ)) {
		current->wakee_flips >>= 1;
		current->wakee_flip_decay_ts = jiffies;
	}

	if (current->last_wakee != p) {
		current->last_wakee = p;
		current->wakee_flips++;
	}
}

/*
 * Detect M:N waker/wakee relationships via a switching-frequency heuristic.
 *
 * A waker of many should wake a different task than the one last awakened
 * at a frequency roughly N times higher than one of its wakees.
 *
 * In order to determine whether we should let the load spread vs consolidating
 * to shared cache, we look for a minimum 'flip' frequency of llc_size in one
 * partner, and a factor of lls_size higher frequency in the other.
 *
 * With both conditions met, we can be relatively sure that the relationship is
 * non-monogamous, with partner count exceeding socket size.
 *
 * Waker/wakee being client/server, worker/dispatcher, interrupt source or
 * whatever is irrelevant, spread criteria is apparent partner count exceeds
 * socket size.
 */
static int wake_wide(struct task_struct *p)
{
	unsigned int master = current->wakee_flips;
	unsigned int slave = p->wakee_flips;
	int factor = __this_cpu_read(sd_llc_size);

	if (master < slave)
		swap(master, slave);
	if (slave < factor || master < slave * factor)
		return 0;
	return 1;
}

/*
 * The purpose of wake_affine() is to quickly determine on which CPU we can run
 * soonest. For the purpose of speed we only consider the waking and previous
 * CPU.
 *
 * wake_affine_idle() - only considers 'now', it check if the waking CPU is
 *			cache-affine and is (or	will be) idle.
 *
 * wake_affine_weight() - considers the weight to reflect the average
 *			  scheduling latency of the CPUs. This seems to work
 *			  for the overloaded case.
 */
static int
wake_affine_idle(int this_cpu, int prev_cpu, int sync)
{
	/*
	 * If this_cpu is idle, it implies the wakeup is from interrupt
	 * context. Only allow the move if cache is shared. Otherwise an
	 * interrupt intensive workload could force all tasks onto one
	 * node depending on the IO topology or IRQ affinity settings.
	 *
	 * If the prev_cpu is idle and cache affine then avoid a migration.
	 * There is no guarantee that the cache hot data from an interrupt
	 * is more important than cache hot data on the prev_cpu and from
	 * a cpufreq perspective, it's better to have higher utilisation
	 * on one CPU.
	 */
	if (available_idle_cpu(this_cpu) && cpus_share_cache(this_cpu, prev_cpu))
		return available_idle_cpu(prev_cpu) ? prev_cpu : this_cpu;

	if (sync && cpu_rq(this_cpu)->nr_running == 1)
		return this_cpu;

	if (available_idle_cpu(prev_cpu))
		return prev_cpu;

	return nr_cpumask_bits;
}

static int
wake_affine_weight(struct sched_domain *sd, struct task_struct *p,
		   int this_cpu, int prev_cpu, int sync)
{
	s64 this_eff_load, prev_eff_load;
	unsigned long task_load;

	this_eff_load = cpu_load(cpu_rq(this_cpu));

	if (sync) {
		unsigned long current_load = task_h_load(current);

		if (current_load > this_eff_load)
			return this_cpu;

		this_eff_load -= current_load;
	}

	task_load = task_h_load(p);

	this_eff_load += task_load;
	if (sched_feat(WA_BIAS))
		this_eff_load *= 100;
	this_eff_load *= capacity_of(prev_cpu);

	prev_eff_load = cpu_load(cpu_rq(prev_cpu));
	prev_eff_load -= task_load;
	if (sched_feat(WA_BIAS))
		prev_eff_load *= 100 + (sd->imbalance_pct - 100) / 2;
	prev_eff_load *= capacity_of(this_cpu);

	/*
	 * If sync, adjust the weight of prev_eff_load such that if
	 * prev_eff == this_eff that select_idle_sibling() will consider
	 * stacking the wakee on top of the waker if no other CPU is
	 * idle.
	 */
	if (sync)
		prev_eff_load += 1;

	return this_eff_load < prev_eff_load ? this_cpu : nr_cpumask_bits;
}

static int wake_affine(struct sched_domain *sd, struct task_struct *p,
		       int this_cpu, int prev_cpu, int sync)
{
	int target = nr_cpumask_bits;

	if (sched_feat(WA_IDLE))
		target = wake_affine_idle(this_cpu, prev_cpu, sync);

	if (sched_feat(WA_WEIGHT) && target == nr_cpumask_bits)
		target = wake_affine_weight(sd, p, this_cpu, prev_cpu, sync);

	schedstat_inc(p->stats.nr_wakeups_affine_attempts);
<<<<<<< HEAD
	if (target == nr_cpumask_bits)
=======
	if (target != this_cpu)
>>>>>>> eb3cdb58
		return prev_cpu;

	schedstat_inc(sd->ttwu_move_affine);
	schedstat_inc(p->stats.nr_wakeups_affine);
	return target;
}

static struct sched_group *
find_idlest_group(struct sched_domain *sd, struct task_struct *p, int this_cpu);

/*
 * find_idlest_group_cpu - find the idlest CPU among the CPUs in the group.
 */
static int
find_idlest_group_cpu(struct sched_group *group, struct task_struct *p, int this_cpu)
{
	unsigned long load, min_load = ULONG_MAX;
	unsigned int min_exit_latency = UINT_MAX;
	u64 latest_idle_timestamp = 0;
	int least_loaded_cpu = this_cpu;
	int shallowest_idle_cpu = -1;
	int i;

	/* Check if we have any choice: */
	if (group->group_weight == 1)
		return cpumask_first(sched_group_span(group));

	/* Traverse only the allowed CPUs */
	for_each_cpu_and(i, sched_group_span(group), p->cpus_ptr) {
		struct rq *rq = cpu_rq(i);

		if (!sched_core_cookie_match(rq, p))
			continue;

		if (sched_idle_cpu(i))
			return i;

		if (available_idle_cpu(i)) {
			struct cpuidle_state *idle = idle_get_state(rq);
			if (idle && idle->exit_latency < min_exit_latency) {
				/*
				 * We give priority to a CPU whose idle state
				 * has the smallest exit latency irrespective
				 * of any idle timestamp.
				 */
				min_exit_latency = idle->exit_latency;
				latest_idle_timestamp = rq->idle_stamp;
				shallowest_idle_cpu = i;
			} else if ((!idle || idle->exit_latency == min_exit_latency) &&
				   rq->idle_stamp > latest_idle_timestamp) {
				/*
				 * If equal or no active idle state, then
				 * the most recently idled CPU might have
				 * a warmer cache.
				 */
				latest_idle_timestamp = rq->idle_stamp;
				shallowest_idle_cpu = i;
			}
		} else if (shallowest_idle_cpu == -1) {
			load = cpu_load(cpu_rq(i));
			if (load < min_load) {
				min_load = load;
				least_loaded_cpu = i;
			}
		}
	}

	return shallowest_idle_cpu != -1 ? shallowest_idle_cpu : least_loaded_cpu;
}

static inline int find_idlest_cpu(struct sched_domain *sd, struct task_struct *p,
				  int cpu, int prev_cpu, int sd_flag)
{
	int new_cpu = cpu;

	if (!cpumask_intersects(sched_domain_span(sd), p->cpus_ptr))
		return prev_cpu;

	/*
	 * We need task's util for cpu_util_without, sync it up to
	 * prev_cpu's last_update_time.
	 */
	if (!(sd_flag & SD_BALANCE_FORK))
		sync_entity_load_avg(&p->se);

	while (sd) {
		struct sched_group *group;
		struct sched_domain *tmp;
		int weight;

		if (!(sd->flags & sd_flag)) {
			sd = sd->child;
			continue;
		}

		group = find_idlest_group(sd, p, cpu);
		if (!group) {
			sd = sd->child;
			continue;
		}

		new_cpu = find_idlest_group_cpu(group, p, cpu);
		if (new_cpu == cpu) {
			/* Now try balancing at a lower domain level of 'cpu': */
			sd = sd->child;
			continue;
		}

		/* Now try balancing at a lower domain level of 'new_cpu': */
		cpu = new_cpu;
		weight = sd->span_weight;
		sd = NULL;
		for_each_domain(cpu, tmp) {
			if (weight <= tmp->span_weight)
				break;
			if (tmp->flags & sd_flag)
				sd = tmp;
		}
	}

	return new_cpu;
}

static inline int __select_idle_cpu(int cpu, struct task_struct *p)
{
	if ((available_idle_cpu(cpu) || sched_idle_cpu(cpu)) &&
	    sched_cpu_cookie_match(cpu_rq(cpu), p))
		return cpu;

	return -1;
}

#ifdef CONFIG_SCHED_SMT
DEFINE_STATIC_KEY_FALSE(sched_smt_present);
EXPORT_SYMBOL_GPL(sched_smt_present);

static inline void set_idle_cores(int cpu, int val)
{
	struct sched_domain_shared *sds;

	sds = rcu_dereference(per_cpu(sd_llc_shared, cpu));
	if (sds)
		WRITE_ONCE(sds->has_idle_cores, val);
}

static inline bool test_idle_cores(int cpu)
{
	struct sched_domain_shared *sds;

	sds = rcu_dereference(per_cpu(sd_llc_shared, cpu));
	if (sds)
		return READ_ONCE(sds->has_idle_cores);

	return false;
}

/*
 * Scans the local SMT mask to see if the entire core is idle, and records this
 * information in sd_llc_shared->has_idle_cores.
 *
 * Since SMT siblings share all cache levels, inspecting this limited remote
 * state should be fairly cheap.
 */
void __update_idle_core(struct rq *rq)
{
	int core = cpu_of(rq);
	int cpu;

	rcu_read_lock();
	if (test_idle_cores(core))
		goto unlock;

	for_each_cpu(cpu, cpu_smt_mask(core)) {
		if (cpu == core)
			continue;

		if (!available_idle_cpu(cpu))
			goto unlock;
	}

	set_idle_cores(core, 1);
unlock:
	rcu_read_unlock();
}

/*
 * Scan the entire LLC domain for idle cores; this dynamically switches off if
 * there are no idle cores left in the system; tracked through
 * sd_llc->shared->has_idle_cores and enabled through update_idle_core() above.
 */
static int select_idle_core(struct task_struct *p, int core, struct cpumask *cpus, int *idle_cpu)
{
	bool idle = true;
	int cpu;

	for_each_cpu(cpu, cpu_smt_mask(core)) {
		if (!available_idle_cpu(cpu)) {
			idle = false;
			if (*idle_cpu == -1) {
				if (sched_idle_cpu(cpu) && cpumask_test_cpu(cpu, p->cpus_ptr)) {
					*idle_cpu = cpu;
					break;
				}
				continue;
			}
			break;
		}
		if (*idle_cpu == -1 && cpumask_test_cpu(cpu, p->cpus_ptr))
			*idle_cpu = cpu;
	}

	if (idle)
		return core;

	cpumask_andnot(cpus, cpus, cpu_smt_mask(core));
	return -1;
}

/*
 * Scan the local SMT mask for idle CPUs.
 */
static int select_idle_smt(struct task_struct *p, int target)
{
	int cpu;

	for_each_cpu_and(cpu, cpu_smt_mask(target), p->cpus_ptr) {
		if (cpu == target)
			continue;
		if (available_idle_cpu(cpu) || sched_idle_cpu(cpu))
			return cpu;
	}

	return -1;
}

#else /* CONFIG_SCHED_SMT */

static inline void set_idle_cores(int cpu, int val)
{
}

static inline bool test_idle_cores(int cpu)
{
	return false;
}

static inline int select_idle_core(struct task_struct *p, int core, struct cpumask *cpus, int *idle_cpu)
{
	return __select_idle_cpu(core, p);
}

static inline int select_idle_smt(struct task_struct *p, int target)
{
	return -1;
}

#endif /* CONFIG_SCHED_SMT */

/*
 * Scan the LLC domain for idle CPUs; this is dynamically regulated by
 * comparing the average scan cost (tracked in sd->avg_scan_cost) against the
 * average idle time for this rq (as found in rq->avg_idle).
 */
static int select_idle_cpu(struct task_struct *p, struct sched_domain *sd, bool has_idle_core, int target)
{
	struct cpumask *cpus = this_cpu_cpumask_var_ptr(select_rq_mask);
	int i, cpu, idle_cpu = -1, nr = INT_MAX;
	struct sched_domain_shared *sd_share;
	struct rq *this_rq = this_rq();
	int this = smp_processor_id();
	struct sched_domain *this_sd = NULL;
	u64 time = 0;

	cpumask_and(cpus, sched_domain_span(sd), p->cpus_ptr);

	if (sched_feat(SIS_PROP) && !has_idle_core) {
		u64 avg_cost, avg_idle, span_avg;
		unsigned long now = jiffies;

		this_sd = rcu_dereference(*this_cpu_ptr(&sd_llc));
		if (!this_sd)
			return -1;

		/*
		 * If we're busy, the assumption that the last idle period
		 * predicts the future is flawed; age away the remaining
		 * predicted idle time.
		 */
		if (unlikely(this_rq->wake_stamp < now)) {
			while (this_rq->wake_stamp < now && this_rq->wake_avg_idle) {
				this_rq->wake_stamp++;
				this_rq->wake_avg_idle >>= 1;
			}
		}

		avg_idle = this_rq->wake_avg_idle;
		avg_cost = this_sd->avg_scan_cost + 1;

		span_avg = sd->span_weight * avg_idle;
		if (span_avg > 4*avg_cost)
			nr = div_u64(span_avg, avg_cost);
		else
			nr = 4;

		time = cpu_clock(this);
	}

	if (sched_feat(SIS_UTIL)) {
		sd_share = rcu_dereference(per_cpu(sd_llc_shared, target));
		if (sd_share) {
			/* because !--nr is the condition to stop scan */
			nr = READ_ONCE(sd_share->nr_idle_scan) + 1;
			/* overloaded LLC is unlikely to have idle cpu/core */
			if (nr == 1)
				return -1;
		}
	}

	for_each_cpu_wrap(cpu, cpus, target + 1) {
		if (has_idle_core) {
			i = select_idle_core(p, cpu, cpus, &idle_cpu);
			if ((unsigned int)i < nr_cpumask_bits)
				return i;

		} else {
			if (!--nr)
				return -1;
			idle_cpu = __select_idle_cpu(cpu, p);
			if ((unsigned int)idle_cpu < nr_cpumask_bits)
				break;
		}
	}

	if (has_idle_core)
		set_idle_cores(target, false);

	if (sched_feat(SIS_PROP) && this_sd && !has_idle_core) {
		time = cpu_clock(this) - time;

		/*
		 * Account for the scan cost of wakeups against the average
		 * idle time.
		 */
		this_rq->wake_avg_idle -= min(this_rq->wake_avg_idle, time);

		update_avg(&this_sd->avg_scan_cost, time);
	}

	return idle_cpu;
}

/*
 * Scan the asym_capacity domain for idle CPUs; pick the first idle one on which
 * the task fits. If no CPU is big enough, but there are idle ones, try to
 * maximize capacity.
 */
static int
select_idle_capacity(struct task_struct *p, struct sched_domain *sd, int target)
{
	unsigned long task_util, util_min, util_max, best_cap = 0;
	int fits, best_fits = 0;
	int cpu, best_cpu = -1;
	struct cpumask *cpus;

	cpus = this_cpu_cpumask_var_ptr(select_rq_mask);
	cpumask_and(cpus, sched_domain_span(sd), p->cpus_ptr);

	task_util = task_util_est(p);
	util_min = uclamp_eff_value(p, UCLAMP_MIN);
	util_max = uclamp_eff_value(p, UCLAMP_MAX);

	for_each_cpu_wrap(cpu, cpus, target + 1) {
		unsigned long cpu_cap = capacity_of(cpu);

		if (!available_idle_cpu(cpu) && !sched_idle_cpu(cpu))
			continue;

		fits = util_fits_cpu(task_util, util_min, util_max, cpu);

		/* This CPU fits with all requirements */
		if (fits > 0)
			return cpu;
		/*
		 * Only the min performance hint (i.e. uclamp_min) doesn't fit.
		 * Look for the CPU with best capacity.
		 */
		else if (fits < 0)
			cpu_cap = capacity_orig_of(cpu) - thermal_load_avg(cpu_rq(cpu));

		/*
		 * First, select CPU which fits better (-1 being better than 0).
		 * Then, select the one with best capacity at same level.
		 */
		if ((fits < best_fits) ||
		    ((fits == best_fits) && (cpu_cap > best_cap))) {
			best_cap = cpu_cap;
			best_cpu = cpu;
			best_fits = fits;
		}
	}

	return best_cpu;
}

static inline bool asym_fits_cpu(unsigned long util,
				 unsigned long util_min,
				 unsigned long util_max,
				 int cpu)
{
	if (sched_asym_cpucap_active())
<<<<<<< HEAD
		return util_fits_cpu(util, util_min, util_max, cpu);
=======
		/*
		 * Return true only if the cpu fully fits the task requirements
		 * which include the utilization and the performance hints.
		 */
		return (util_fits_cpu(util, util_min, util_max, cpu) > 0);
>>>>>>> eb3cdb58

	return true;
}

/*
 * Try and locate an idle core/thread in the LLC cache domain.
 */
static int select_idle_sibling(struct task_struct *p, int prev, int target)
{
	bool has_idle_core = false;
	struct sched_domain *sd;
	unsigned long task_util, util_min, util_max;
	int i, recent_used_cpu;

	/*
	 * On asymmetric system, update task utilization because we will check
	 * that the task fits with cpu's capacity.
	 */
	if (sched_asym_cpucap_active()) {
		sync_entity_load_avg(&p->se);
		task_util = task_util_est(p);
		util_min = uclamp_eff_value(p, UCLAMP_MIN);
		util_max = uclamp_eff_value(p, UCLAMP_MAX);
	}

	/*
	 * per-cpu select_rq_mask usage
	 */
	lockdep_assert_irqs_disabled();

	if ((available_idle_cpu(target) || sched_idle_cpu(target)) &&
	    asym_fits_cpu(task_util, util_min, util_max, target))
		return target;

	/*
	 * If the previous CPU is cache affine and idle, don't be stupid:
	 */
	if (prev != target && cpus_share_cache(prev, target) &&
	    (available_idle_cpu(prev) || sched_idle_cpu(prev)) &&
	    asym_fits_cpu(task_util, util_min, util_max, prev))
		return prev;

	/*
	 * Allow a per-cpu kthread to stack with the wakee if the
	 * kworker thread and the tasks previous CPUs are the same.
	 * The assumption is that the wakee queued work for the
	 * per-cpu kthread that is now complete and the wakeup is
	 * essentially a sync wakeup. An obvious example of this
	 * pattern is IO completions.
	 */
	if (is_per_cpu_kthread(current) &&
	    in_task() &&
	    prev == smp_processor_id() &&
	    this_rq()->nr_running <= 1 &&
	    asym_fits_cpu(task_util, util_min, util_max, prev)) {
		return prev;
	}

	/* Check a recently used CPU as a potential idle candidate: */
	recent_used_cpu = p->recent_used_cpu;
	p->recent_used_cpu = prev;
	if (recent_used_cpu != prev &&
	    recent_used_cpu != target &&
	    cpus_share_cache(recent_used_cpu, target) &&
	    (available_idle_cpu(recent_used_cpu) || sched_idle_cpu(recent_used_cpu)) &&
<<<<<<< HEAD
	    cpumask_test_cpu(p->recent_used_cpu, p->cpus_ptr) &&
=======
	    cpumask_test_cpu(recent_used_cpu, p->cpus_ptr) &&
>>>>>>> eb3cdb58
	    asym_fits_cpu(task_util, util_min, util_max, recent_used_cpu)) {
		return recent_used_cpu;
	}

	/*
	 * For asymmetric CPU capacity systems, our domain of interest is
	 * sd_asym_cpucapacity rather than sd_llc.
	 */
	if (sched_asym_cpucap_active()) {
		sd = rcu_dereference(per_cpu(sd_asym_cpucapacity, target));
		/*
		 * On an asymmetric CPU capacity system where an exclusive
		 * cpuset defines a symmetric island (i.e. one unique
		 * capacity_orig value through the cpuset), the key will be set
		 * but the CPUs within that cpuset will not have a domain with
		 * SD_ASYM_CPUCAPACITY. These should follow the usual symmetric
		 * capacity path.
		 */
		if (sd) {
			i = select_idle_capacity(p, sd, target);
			return ((unsigned)i < nr_cpumask_bits) ? i : target;
		}
	}

	sd = rcu_dereference(per_cpu(sd_llc, target));
	if (!sd)
		return target;

	if (sched_smt_active()) {
		has_idle_core = test_idle_cores(target);

		if (!has_idle_core && cpus_share_cache(prev, target)) {
			i = select_idle_smt(p, prev);
			if ((unsigned int)i < nr_cpumask_bits)
				return i;
		}
	}

	i = select_idle_cpu(p, sd, has_idle_core, target);
	if ((unsigned)i < nr_cpumask_bits)
		return i;

	return target;
}

/*
 * Predicts what cpu_util(@cpu) would return if @p was removed from @cpu
 * (@dst_cpu = -1) or migrated to @dst_cpu.
 */
static unsigned long cpu_util_next(int cpu, struct task_struct *p, int dst_cpu)
{
	struct cfs_rq *cfs_rq = &cpu_rq(cpu)->cfs;
	unsigned long util = READ_ONCE(cfs_rq->avg.util_avg);

	/*
	 * If @dst_cpu is -1 or @p migrates from @cpu to @dst_cpu remove its
	 * contribution. If @p migrates from another CPU to @cpu add its
	 * contribution. In all the other cases @cpu is not impacted by the
	 * migration so its util_avg is already correct.
	 */
	if (task_cpu(p) == cpu && dst_cpu != cpu)
		lsub_positive(&util, task_util(p));
	else if (task_cpu(p) != cpu && dst_cpu == cpu)
		util += task_util(p);

	if (sched_feat(UTIL_EST)) {
		unsigned long util_est;

		util_est = READ_ONCE(cfs_rq->avg.util_est.enqueued);

		/*
		 * During wake-up @p isn't enqueued yet and doesn't contribute
		 * to any cpu_rq(cpu)->cfs.avg.util_est.enqueued.
		 * If @dst_cpu == @cpu add it to "simulate" cpu_util after @p
		 * has been enqueued.
		 *
		 * During exec (@dst_cpu = -1) @p is enqueued and does
		 * contribute to cpu_rq(cpu)->cfs.util_est.enqueued.
		 * Remove it to "simulate" cpu_util without @p's contribution.
		 *
		 * Despite the task_on_rq_queued(@p) check there is still a
		 * small window for a possible race when an exec
		 * select_task_rq_fair() races with LB's detach_task().
		 *
		 *   detach_task()
		 *     deactivate_task()
		 *       p->on_rq = TASK_ON_RQ_MIGRATING;
		 *       -------------------------------- A
		 *       dequeue_task()                    \
		 *         dequeue_task_fair()              + Race Time
		 *           util_est_dequeue()            /
		 *       -------------------------------- B
		 *
		 * The additional check "current == p" is required to further
		 * reduce the race window.
		 */
		if (dst_cpu == cpu)
			util_est += _task_util_est(p);
		else if (unlikely(task_on_rq_queued(p) || current == p))
			lsub_positive(&util_est, _task_util_est(p));

		util = max(util, util_est);
	}

	return min(util, capacity_orig_of(cpu));
}

/*
 * cpu_util_without: compute cpu utilization without any contributions from *p
 * @cpu: the CPU which utilization is requested
 * @p: the task which utilization should be discounted
 *
 * The utilization of a CPU is defined by the utilization of tasks currently
 * enqueued on that CPU as well as tasks which are currently sleeping after an
 * execution on that CPU.
 *
 * This method returns the utilization of the specified CPU by discounting the
 * utilization of the specified task, whenever the task is currently
 * contributing to the CPU utilization.
 */
static unsigned long cpu_util_without(int cpu, struct task_struct *p)
{
	/* Task has no contribution or is new */
	if (cpu != task_cpu(p) || !READ_ONCE(p->se.avg.last_update_time))
		return cpu_util_cfs(cpu);

	return cpu_util_next(cpu, p, -1);
}

/*
 * energy_env - Utilization landscape for energy estimation.
 * @task_busy_time: Utilization contribution by the task for which we test the
 *                  placement. Given by eenv_task_busy_time().
 * @pd_busy_time:   Utilization of the whole perf domain without the task
 *                  contribution. Given by eenv_pd_busy_time().
 * @cpu_cap:        Maximum CPU capacity for the perf domain.
 * @pd_cap:         Entire perf domain capacity. (pd->nr_cpus * cpu_cap).
 */
struct energy_env {
	unsigned long task_busy_time;
	unsigned long pd_busy_time;
	unsigned long cpu_cap;
	unsigned long pd_cap;
};

/*
 * Compute the task busy time for compute_energy(). This time cannot be
 * injected directly into effective_cpu_util() because of the IRQ scaling.
 * The latter only makes sense with the most recent CPUs where the task has
 * run.
 */
static inline void eenv_task_busy_time(struct energy_env *eenv,
				       struct task_struct *p, int prev_cpu)
{
	unsigned long busy_time, max_cap = arch_scale_cpu_capacity(prev_cpu);
	unsigned long irq = cpu_util_irq(cpu_rq(prev_cpu));

	if (unlikely(irq >= max_cap))
		busy_time = max_cap;
	else
		busy_time = scale_irq_capacity(task_util_est(p), irq, max_cap);

	eenv->task_busy_time = busy_time;
}

/*
 * Compute the perf_domain (PD) busy time for compute_energy(). Based on the
 * utilization for each @pd_cpus, it however doesn't take into account
 * clamping since the ratio (utilization / cpu_capacity) is already enough to
 * scale the EM reported power consumption at the (eventually clamped)
 * cpu_capacity.
 *
 * The contribution of the task @p for which we want to estimate the
 * energy cost is removed (by cpu_util_next()) and must be calculated
 * separately (see eenv_task_busy_time). This ensures:
 *
 *   - A stable PD utilization, no matter which CPU of that PD we want to place
 *     the task on.
 *
 *   - A fair comparison between CPUs as the task contribution (task_util())
 *     will always be the same no matter which CPU utilization we rely on
 *     (util_avg or util_est).
 *
 * Set @eenv busy time for the PD that spans @pd_cpus. This busy time can't
 * exceed @eenv->pd_cap.
 */
static inline void eenv_pd_busy_time(struct energy_env *eenv,
				     struct cpumask *pd_cpus,
				     struct task_struct *p)
{
	unsigned long busy_time = 0;
	int cpu;

	for_each_cpu(cpu, pd_cpus) {
		unsigned long util = cpu_util_next(cpu, p, -1);

		busy_time += effective_cpu_util(cpu, util, ENERGY_UTIL, NULL);
	}

	eenv->pd_busy_time = min(eenv->pd_cap, busy_time);
}

/*
 * Compute the maximum utilization for compute_energy() when the task @p
 * is placed on the cpu @dst_cpu.
 *
 * Returns the maximum utilization among @eenv->cpus. This utilization can't
 * exceed @eenv->cpu_cap.
 */
static inline unsigned long
eenv_pd_max_util(struct energy_env *eenv, struct cpumask *pd_cpus,
		 struct task_struct *p, int dst_cpu)
{
	unsigned long max_util = 0;
	int cpu;

	for_each_cpu(cpu, pd_cpus) {
		struct task_struct *tsk = (cpu == dst_cpu) ? p : NULL;
		unsigned long util = cpu_util_next(cpu, p, dst_cpu);
		unsigned long cpu_util;

		/*
		 * Performance domain frequency: utilization clamping
		 * must be considered since it affects the selection
		 * of the performance domain frequency.
		 * NOTE: in case RT tasks are running, by default the
		 * FREQUENCY_UTIL's utilization can be max OPP.
		 */
		cpu_util = effective_cpu_util(cpu, util, FREQUENCY_UTIL, tsk);
		max_util = max(max_util, cpu_util);
	}

	return min(max_util, eenv->cpu_cap);
}

/*
 * compute_energy(): Use the Energy Model to estimate the energy that @pd would
 * consume for a given utilization landscape @eenv. When @dst_cpu < 0, the task
 * contribution is ignored.
 */
static inline unsigned long
compute_energy(struct energy_env *eenv, struct perf_domain *pd,
	       struct cpumask *pd_cpus, struct task_struct *p, int dst_cpu)
{
	unsigned long max_util = eenv_pd_max_util(eenv, pd_cpus, p, dst_cpu);
	unsigned long busy_time = eenv->pd_busy_time;

	if (dst_cpu >= 0)
		busy_time = min(eenv->pd_cap, busy_time + eenv->task_busy_time);

	return em_cpu_energy(pd->em_pd, max_util, busy_time, eenv->cpu_cap);
}

/*
 * find_energy_efficient_cpu(): Find most energy-efficient target CPU for the
 * waking task. find_energy_efficient_cpu() looks for the CPU with maximum
 * spare capacity in each performance domain and uses it as a potential
 * candidate to execute the task. Then, it uses the Energy Model to figure
 * out which of the CPU candidates is the most energy-efficient.
 *
 * The rationale for this heuristic is as follows. In a performance domain,
 * all the most energy efficient CPU candidates (according to the Energy
 * Model) are those for which we'll request a low frequency. When there are
 * several CPUs for which the frequency request will be the same, we don't
 * have enough data to break the tie between them, because the Energy Model
 * only includes active power costs. With this model, if we assume that
 * frequency requests follow utilization (e.g. using schedutil), the CPU with
 * the maximum spare capacity in a performance domain is guaranteed to be among
 * the best candidates of the performance domain.
 *
 * In practice, it could be preferable from an energy standpoint to pack
 * small tasks on a CPU in order to let other CPUs go in deeper idle states,
 * but that could also hurt our chances to go cluster idle, and we have no
 * ways to tell with the current Energy Model if this is actually a good
 * idea or not. So, find_energy_efficient_cpu() basically favors
 * cluster-packing, and spreading inside a cluster. That should at least be
 * a good thing for latency, and this is consistent with the idea that most
 * of the energy savings of EAS come from the asymmetry of the system, and
 * not so much from breaking the tie between identical CPUs. That's also the
 * reason why EAS is enabled in the topology code only for systems where
 * SD_ASYM_CPUCAPACITY is set.
 *
 * NOTE: Forkees are not accepted in the energy-aware wake-up path because
 * they don't have any useful utilization data yet and it's not possible to
 * forecast their impact on energy consumption. Consequently, they will be
 * placed by find_idlest_cpu() on the least loaded CPU, which might turn out
 * to be energy-inefficient in some use-cases. The alternative would be to
 * bias new tasks towards specific types of CPUs first, or to try to infer
 * their util_avg from the parent task, but those heuristics could hurt
 * other use-cases too. So, until someone finds a better way to solve this,
 * let's keep things simple by re-using the existing slow path.
 */
static int find_energy_efficient_cpu(struct task_struct *p, int prev_cpu)
{
	struct cpumask *cpus = this_cpu_cpumask_var_ptr(select_rq_mask);
	unsigned long prev_delta = ULONG_MAX, best_delta = ULONG_MAX;
	unsigned long p_util_min = uclamp_is_used() ? uclamp_eff_value(p, UCLAMP_MIN) : 0;
	unsigned long p_util_max = uclamp_is_used() ? uclamp_eff_value(p, UCLAMP_MAX) : 1024;
	struct root_domain *rd = this_rq()->rd;
	int cpu, best_energy_cpu, target = -1;
	int prev_fits = -1, best_fits = -1;
	unsigned long best_thermal_cap = 0;
	unsigned long prev_thermal_cap = 0;
	struct sched_domain *sd;
	struct perf_domain *pd;
	struct energy_env eenv;

	rcu_read_lock();
	pd = rcu_dereference(rd->pd);
	if (!pd || READ_ONCE(rd->overutilized))
		goto unlock;

	/*
	 * Energy-aware wake-up happens on the lowest sched_domain starting
	 * from sd_asym_cpucapacity spanning over this_cpu and prev_cpu.
	 */
	sd = rcu_dereference(*this_cpu_ptr(&sd_asym_cpucapacity));
	while (sd && !cpumask_test_cpu(prev_cpu, sched_domain_span(sd)))
		sd = sd->parent;
	if (!sd)
		goto unlock;

	target = prev_cpu;

	sync_entity_load_avg(&p->se);
	if (!uclamp_task_util(p, p_util_min, p_util_max))
		goto unlock;

	eenv_task_busy_time(&eenv, p, prev_cpu);

	for (; pd; pd = pd->next) {
		unsigned long util_min = p_util_min, util_max = p_util_max;
		unsigned long cpu_cap, cpu_thermal_cap, util;
		unsigned long cur_delta, max_spare_cap = 0;
		unsigned long rq_util_min, rq_util_max;
		unsigned long prev_spare_cap = 0;
		int max_spare_cap_cpu = -1;
		unsigned long base_energy;
		int fits, max_fits = -1;

		cpumask_and(cpus, perf_domain_span(pd), cpu_online_mask);

		if (cpumask_empty(cpus))
			continue;

		/* Account thermal pressure for the energy estimation */
		cpu = cpumask_first(cpus);
		cpu_thermal_cap = arch_scale_cpu_capacity(cpu);
		cpu_thermal_cap -= arch_scale_thermal_pressure(cpu);

		eenv.cpu_cap = cpu_thermal_cap;
		eenv.pd_cap = 0;

		for_each_cpu(cpu, cpus) {
			struct rq *rq = cpu_rq(cpu);

			eenv.pd_cap += cpu_thermal_cap;

			if (!cpumask_test_cpu(cpu, sched_domain_span(sd)))
				continue;

			if (!cpumask_test_cpu(cpu, p->cpus_ptr))
				continue;

			util = cpu_util_next(cpu, p, cpu);
			cpu_cap = capacity_of(cpu);

			/*
			 * Skip CPUs that cannot satisfy the capacity request.
			 * IOW, placing the task there would make the CPU
			 * overutilized. Take uclamp into account to see how
			 * much capacity we can get out of the CPU; this is
			 * aligned with sched_cpu_util().
			 */
			if (uclamp_is_used() && !uclamp_rq_is_idle(rq)) {
				/*
				 * Open code uclamp_rq_util_with() except for
				 * the clamp() part. Ie: apply max aggregation
				 * only. util_fits_cpu() logic requires to
				 * operate on non clamped util but must use the
				 * max-aggregated uclamp_{min, max}.
				 */
				rq_util_min = uclamp_rq_get(rq, UCLAMP_MIN);
				rq_util_max = uclamp_rq_get(rq, UCLAMP_MAX);

				util_min = max(rq_util_min, p_util_min);
				util_max = max(rq_util_max, p_util_max);
			}

			fits = util_fits_cpu(util, util_min, util_max, cpu);
			if (!fits)
				continue;

			lsub_positive(&cpu_cap, util);

			if (cpu == prev_cpu) {
				/* Always use prev_cpu as a candidate. */
				prev_spare_cap = cpu_cap;
				prev_fits = fits;
			} else if ((fits > max_fits) ||
				   ((fits == max_fits) && (cpu_cap > max_spare_cap))) {
				/*
				 * Find the CPU with the maximum spare capacity
				 * among the remaining CPUs in the performance
				 * domain.
				 */
				max_spare_cap = cpu_cap;
				max_spare_cap_cpu = cpu;
				max_fits = fits;
			}
		}

		if (max_spare_cap_cpu < 0 && prev_spare_cap == 0)
			continue;

		eenv_pd_busy_time(&eenv, cpus, p);
		/* Compute the 'base' energy of the pd, without @p */
		base_energy = compute_energy(&eenv, pd, cpus, p, -1);

		/* Evaluate the energy impact of using prev_cpu. */
		if (prev_spare_cap > 0) {
			prev_delta = compute_energy(&eenv, pd, cpus, p,
						    prev_cpu);
			/* CPU utilization has changed */
			if (prev_delta < base_energy)
				goto unlock;
			prev_delta -= base_energy;
			prev_thermal_cap = cpu_thermal_cap;
			best_delta = min(best_delta, prev_delta);
		}

		/* Evaluate the energy impact of using max_spare_cap_cpu. */
		if (max_spare_cap_cpu >= 0 && max_spare_cap > prev_spare_cap) {
			/* Current best energy cpu fits better */
			if (max_fits < best_fits)
				continue;

			/*
			 * Both don't fit performance hint (i.e. uclamp_min)
			 * but best energy cpu has better capacity.
			 */
			if ((max_fits < 0) &&
			    (cpu_thermal_cap <= best_thermal_cap))
				continue;

			cur_delta = compute_energy(&eenv, pd, cpus, p,
						   max_spare_cap_cpu);
			/* CPU utilization has changed */
			if (cur_delta < base_energy)
				goto unlock;
			cur_delta -= base_energy;

			/*
			 * Both fit for the task but best energy cpu has lower
			 * energy impact.
			 */
			if ((max_fits > 0) && (best_fits > 0) &&
			    (cur_delta >= best_delta))
				continue;

			best_delta = cur_delta;
			best_energy_cpu = max_spare_cap_cpu;
			best_fits = max_fits;
			best_thermal_cap = cpu_thermal_cap;
		}
	}
	rcu_read_unlock();

	if ((best_fits > prev_fits) ||
	    ((best_fits > 0) && (best_delta < prev_delta)) ||
	    ((best_fits < 0) && (best_thermal_cap > prev_thermal_cap)))
		target = best_energy_cpu;

	return target;

unlock:
	rcu_read_unlock();

	return target;
}

/*
 * select_task_rq_fair: Select target runqueue for the waking task in domains
 * that have the relevant SD flag set. In practice, this is SD_BALANCE_WAKE,
 * SD_BALANCE_FORK, or SD_BALANCE_EXEC.
 *
 * Balances load by selecting the idlest CPU in the idlest group, or under
 * certain conditions an idle sibling CPU if the domain has SD_WAKE_AFFINE set.
 *
 * Returns the target CPU number.
 */
static int
select_task_rq_fair(struct task_struct *p, int prev_cpu, int wake_flags)
{
	int sync = (wake_flags & WF_SYNC) && !(current->flags & PF_EXITING);
	struct sched_domain *tmp, *sd = NULL;
	int cpu = smp_processor_id();
	int new_cpu = prev_cpu;
	int want_affine = 0;
	/* SD_flags and WF_flags share the first nibble */
	int sd_flag = wake_flags & 0xF;

	/*
	 * required for stable ->cpus_allowed
	 */
	lockdep_assert_held(&p->pi_lock);
	if (wake_flags & WF_TTWU) {
		record_wakee(p);

		if (sched_energy_enabled()) {
			new_cpu = find_energy_efficient_cpu(p, prev_cpu);
			if (new_cpu >= 0)
				return new_cpu;
			new_cpu = prev_cpu;
		}

		want_affine = !wake_wide(p) && cpumask_test_cpu(cpu, p->cpus_ptr);
	}

	rcu_read_lock();
	for_each_domain(cpu, tmp) {
		/*
		 * If both 'cpu' and 'prev_cpu' are part of this domain,
		 * cpu is a valid SD_WAKE_AFFINE target.
		 */
		if (want_affine && (tmp->flags & SD_WAKE_AFFINE) &&
		    cpumask_test_cpu(prev_cpu, sched_domain_span(tmp))) {
			if (cpu != prev_cpu)
				new_cpu = wake_affine(tmp, p, cpu, prev_cpu, sync);

			sd = NULL; /* Prefer wake_affine over balance flags */
			break;
		}

		/*
		 * Usually only true for WF_EXEC and WF_FORK, as sched_domains
		 * usually do not have SD_BALANCE_WAKE set. That means wakeup
		 * will usually go to the fast path.
		 */
		if (tmp->flags & sd_flag)
			sd = tmp;
		else if (!want_affine)
			break;
	}

	if (unlikely(sd)) {
		/* Slow path */
		new_cpu = find_idlest_cpu(sd, p, cpu, prev_cpu, sd_flag);
	} else if (wake_flags & WF_TTWU) { /* XXX always ? */
		/* Fast path */
		new_cpu = select_idle_sibling(p, prev_cpu, new_cpu);
	}
	rcu_read_unlock();

	return new_cpu;
}

/*
 * Called immediately before a task is migrated to a new CPU; task_cpu(p) and
 * cfs_rq_of(p) references at time of call are still valid and identify the
 * previous CPU. The caller guarantees p->pi_lock or task_rq(p)->lock is held.
 */
static void migrate_task_rq_fair(struct task_struct *p, int new_cpu)
{
	struct sched_entity *se = &p->se;

	/*
	 * As blocked tasks retain absolute vruntime the migration needs to
	 * deal with this by subtracting the old and adding the new
	 * min_vruntime -- the latter is done by enqueue_entity() when placing
	 * the task on the new runqueue.
	 */
	if (READ_ONCE(p->__state) == TASK_WAKING) {
		struct cfs_rq *cfs_rq = cfs_rq_of(se);

		se->vruntime -= u64_u32_load(cfs_rq->min_vruntime);
	}

<<<<<<< HEAD
	if (p->on_rq == TASK_ON_RQ_MIGRATING) {
		/*
		 * In case of TASK_ON_RQ_MIGRATING we in fact hold the 'old'
		 * rq->lock and can modify state directly.
		 */
		lockdep_assert_rq_held(task_rq(p));
		detach_entity_cfs_rq(se);

	} else {
		remove_entity_load_avg(se);

=======
	if (!task_on_rq_migrating(p)) {
		remove_entity_load_avg(se);

>>>>>>> eb3cdb58
		/*
		 * Here, the task's PELT values have been updated according to
		 * the current rq's clock. But if that clock hasn't been
		 * updated in a while, a substantial idle time will be missed,
		 * leading to an inflation after wake-up on the new rq.
		 *
		 * Estimate the missing time from the cfs_rq last_update_time
		 * and update sched_avg to improve the PELT continuity after
		 * migration.
		 */
		migrate_se_pelt_lag(se);
	}

	/* Tell new CPU we are migrated */
	se->avg.last_update_time = 0;

	update_scan_period(p, new_cpu);
}

static void task_dead_fair(struct task_struct *p)
{
	remove_entity_load_avg(&p->se);
}

static int
balance_fair(struct rq *rq, struct task_struct *prev, struct rq_flags *rf)
{
	if (rq->nr_running)
		return 1;

	return newidle_balance(rq, rf) != 0;
}
#endif /* CONFIG_SMP */

static unsigned long
wakeup_gran(struct sched_entity *curr, struct sched_entity *se)
{
	unsigned long gran = sysctl_sched_wakeup_granularity;

	if (sched_feat(SCALE_WAKEUP_GRAN)) {
		unsigned long delta_exec;

		/*
		 * Increase the wakeup granularity if curr's runtime
		 * is less than the minimum preemption granularity.
		 */
		delta_exec = curr->sum_exec_runtime - curr->prev_sum_exec_runtime;
		if (delta_exec < sysctl_sched_min_granularity)
			gran += sysctl_sched_min_granularity;
	}

	/*
	 * Since its curr running now, convert the gran from real-time
	 * to virtual-time in his units.
	 *
	 * By using 'se' instead of 'curr' we penalize light tasks, so
	 * they get preempted easier. That is, if 'se' < 'curr' then
	 * the resulting gran will be larger, therefore penalizing the
	 * lighter, if otoh 'se' > 'curr' then the resulting gran will
	 * be smaller, again penalizing the lighter task.
	 *
	 * This is especially important for buddies when the leftmost
	 * task is higher priority than the buddy.
	 */
	return calc_delta_fair(gran, se);
}

/*
 * Should 'se' preempt 'curr'.
 *
 *             |s1
 *        |s2
 *   |s3
 *         g
 *      |<--->|c
 *
 *  w(c, s1) = -1
 *  w(c, s2) =  0
 *  w(c, s3) =  1
 *
 */
static int
wakeup_preempt_entity(struct sched_entity *curr, struct sched_entity *se)
{
	s64 gran, vdiff = curr->vruntime - se->vruntime;

	if (vdiff <= 0)
		return -1;

	gran = wakeup_gran(curr, se);
	if (vdiff > gran)
		return 1;

	return 0;
}

static void set_last_buddy(struct sched_entity *se)
{
	for_each_sched_entity(se) {
		if (SCHED_WARN_ON(!se->on_rq))
			return;
		if (se_is_idle(se))
			return;
		cfs_rq_of(se)->last = se;
	}
}

static void set_next_buddy(struct sched_entity *se)
{
	for_each_sched_entity(se) {
		if (SCHED_WARN_ON(!se->on_rq))
			return;
		if (se_is_idle(se))
			return;
		cfs_rq_of(se)->next = se;
	}
}

static void set_skip_buddy(struct sched_entity *se)
{
	for_each_sched_entity(se)
		cfs_rq_of(se)->skip = se;
}

/*
 * Preempt the current task with a newly woken task if needed:
 */
static void check_preempt_wakeup(struct rq *rq, struct task_struct *p, int wake_flags)
{
	struct task_struct *curr = rq->curr;
	struct sched_entity *se = &curr->se, *pse = &p->se;
	struct cfs_rq *cfs_rq = task_cfs_rq(curr);
	int scale = cfs_rq->nr_running >= sched_nr_latency;
	int next_buddy_marked = 0;
	int cse_is_idle, pse_is_idle;

	if (unlikely(se == pse))
		return;

	/*
	 * This is possible from callers such as attach_tasks(), in which we
	 * unconditionally check_preempt_curr() after an enqueue (which may have
	 * lead to a throttle).  This both saves work and prevents false
	 * next-buddy nomination below.
	 */
	if (unlikely(throttled_hierarchy(cfs_rq_of(pse))))
		return;

	if (sched_feat(NEXT_BUDDY) && scale && !(wake_flags & WF_FORK)) {
		set_next_buddy(pse);
		next_buddy_marked = 1;
	}

	/*
	 * We can come here with TIF_NEED_RESCHED already set from new task
	 * wake up path.
	 *
	 * Note: this also catches the edge-case of curr being in a throttled
	 * group (e.g. via set_curr_task), since update_curr() (in the
	 * enqueue of curr) will have resulted in resched being set.  This
	 * prevents us from potentially nominating it as a false LAST_BUDDY
	 * below.
	 */
	if (test_tsk_need_resched(curr))
		return;

	/* Idle tasks are by definition preempted by non-idle tasks. */
	if (unlikely(task_has_idle_policy(curr)) &&
	    likely(!task_has_idle_policy(p)))
		goto preempt;

	/*
	 * Batch and idle tasks do not preempt non-idle tasks (their preemption
	 * is driven by the tick):
	 */
	if (unlikely(p->policy != SCHED_NORMAL) || !sched_feat(WAKEUP_PREEMPTION))
		return;

	find_matching_se(&se, &pse);
<<<<<<< HEAD
	BUG_ON(!pse);
=======
	WARN_ON_ONCE(!pse);
>>>>>>> eb3cdb58

	cse_is_idle = se_is_idle(se);
	pse_is_idle = se_is_idle(pse);

	/*
	 * Preempt an idle group in favor of a non-idle group (and don't preempt
	 * in the inverse case).
	 */
	if (cse_is_idle && !pse_is_idle)
		goto preempt;
	if (cse_is_idle != pse_is_idle)
		return;

	update_curr(cfs_rq_of(se));
	if (wakeup_preempt_entity(se, pse) == 1) {
		/*
		 * Bias pick_next to pick the sched entity that is
		 * triggering this preemption.
		 */
		if (!next_buddy_marked)
			set_next_buddy(pse);
		goto preempt;
	}

	return;

preempt:
	resched_curr(rq);
	/*
	 * Only set the backward buddy when the current task is still
	 * on the rq. This can happen when a wakeup gets interleaved
	 * with schedule on the ->pre_schedule() or idle_balance()
	 * point, either of which can * drop the rq lock.
	 *
	 * Also, during early boot the idle thread is in the fair class,
	 * for obvious reasons its a bad idea to schedule back to it.
	 */
	if (unlikely(!se->on_rq || curr == rq->idle))
		return;

	if (sched_feat(LAST_BUDDY) && scale && entity_is_task(se))
		set_last_buddy(se);
}

#ifdef CONFIG_SMP
static struct task_struct *pick_task_fair(struct rq *rq)
{
	struct sched_entity *se;
	struct cfs_rq *cfs_rq;

again:
	cfs_rq = &rq->cfs;
	if (!cfs_rq->nr_running)
		return NULL;

	do {
		struct sched_entity *curr = cfs_rq->curr;

		/* When we pick for a remote RQ, we'll not have done put_prev_entity() */
		if (curr) {
			if (curr->on_rq)
				update_curr(cfs_rq);
			else
				curr = NULL;

			if (unlikely(check_cfs_rq_runtime(cfs_rq)))
				goto again;
		}

		se = pick_next_entity(cfs_rq, curr);
		cfs_rq = group_cfs_rq(se);
	} while (cfs_rq);

	return task_of(se);
}
#endif

struct task_struct *
pick_next_task_fair(struct rq *rq, struct task_struct *prev, struct rq_flags *rf)
{
	struct cfs_rq *cfs_rq = &rq->cfs;
	struct sched_entity *se;
	struct task_struct *p;
	int new_tasks;

again:
	if (!sched_fair_runnable(rq))
		goto idle;

#ifdef CONFIG_FAIR_GROUP_SCHED
	if (!prev || prev->sched_class != &fair_sched_class)
		goto simple;

	/*
	 * Because of the set_next_buddy() in dequeue_task_fair() it is rather
	 * likely that a next task is from the same cgroup as the current.
	 *
	 * Therefore attempt to avoid putting and setting the entire cgroup
	 * hierarchy, only change the part that actually changes.
	 */

	do {
		struct sched_entity *curr = cfs_rq->curr;

		/*
		 * Since we got here without doing put_prev_entity() we also
		 * have to consider cfs_rq->curr. If it is still a runnable
		 * entity, update_curr() will update its vruntime, otherwise
		 * forget we've ever seen it.
		 */
		if (curr) {
			if (curr->on_rq)
				update_curr(cfs_rq);
			else
				curr = NULL;

			/*
			 * This call to check_cfs_rq_runtime() will do the
			 * throttle and dequeue its entity in the parent(s).
			 * Therefore the nr_running test will indeed
			 * be correct.
			 */
			if (unlikely(check_cfs_rq_runtime(cfs_rq))) {
				cfs_rq = &rq->cfs;

				if (!cfs_rq->nr_running)
					goto idle;

				goto simple;
			}
		}

		se = pick_next_entity(cfs_rq, curr);
		cfs_rq = group_cfs_rq(se);
	} while (cfs_rq);

	p = task_of(se);

	/*
	 * Since we haven't yet done put_prev_entity and if the selected task
	 * is a different task than we started out with, try and touch the
	 * least amount of cfs_rqs.
	 */
	if (prev != p) {
		struct sched_entity *pse = &prev->se;

		while (!(cfs_rq = is_same_group(se, pse))) {
			int se_depth = se->depth;
			int pse_depth = pse->depth;

			if (se_depth <= pse_depth) {
				put_prev_entity(cfs_rq_of(pse), pse);
				pse = parent_entity(pse);
			}
			if (se_depth >= pse_depth) {
				set_next_entity(cfs_rq_of(se), se);
				se = parent_entity(se);
			}
		}

		put_prev_entity(cfs_rq, pse);
		set_next_entity(cfs_rq, se);
	}

	goto done;
simple:
#endif
	if (prev)
		put_prev_task(rq, prev);

	do {
		se = pick_next_entity(cfs_rq, NULL);
		set_next_entity(cfs_rq, se);
		cfs_rq = group_cfs_rq(se);
	} while (cfs_rq);

	p = task_of(se);

done: __maybe_unused;
#ifdef CONFIG_SMP
	/*
	 * Move the next running task to the front of
	 * the list, so our cfs_tasks list becomes MRU
	 * one.
	 */
	list_move(&p->se.group_node, &rq->cfs_tasks);
#endif

	if (hrtick_enabled_fair(rq))
		hrtick_start_fair(rq, p);

	update_misfit_status(p, rq);

	return p;

idle:
	if (!rf)
		return NULL;

	new_tasks = newidle_balance(rq, rf);

	/*
	 * Because newidle_balance() releases (and re-acquires) rq->lock, it is
	 * possible for any higher priority task to appear. In that case we
	 * must re-start the pick_next_entity() loop.
	 */
	if (new_tasks < 0)
		return RETRY_TASK;

	if (new_tasks > 0)
		goto again;

	/*
	 * rq is about to be idle, check if we need to update the
	 * lost_idle_time of clock_pelt
	 */
	update_idle_rq_clock_pelt(rq);

	return NULL;
}

static struct task_struct *__pick_next_task_fair(struct rq *rq)
{
	return pick_next_task_fair(rq, NULL, NULL);
}

/*
 * Account for a descheduled task:
 */
static void put_prev_task_fair(struct rq *rq, struct task_struct *prev)
{
	struct sched_entity *se = &prev->se;
	struct cfs_rq *cfs_rq;

	for_each_sched_entity(se) {
		cfs_rq = cfs_rq_of(se);
		put_prev_entity(cfs_rq, se);
	}
}

/*
 * sched_yield() is very simple
 *
 * The magic of dealing with the ->skip buddy is in pick_next_entity.
 */
static void yield_task_fair(struct rq *rq)
{
	struct task_struct *curr = rq->curr;
	struct cfs_rq *cfs_rq = task_cfs_rq(curr);
	struct sched_entity *se = &curr->se;

	/*
	 * Are we the only task in the tree?
	 */
	if (unlikely(rq->nr_running == 1))
		return;

	clear_buddies(cfs_rq, se);

	if (curr->policy != SCHED_BATCH) {
		update_rq_clock(rq);
		/*
		 * Update run-time statistics of the 'current'.
		 */
		update_curr(cfs_rq);
		/*
		 * Tell update_rq_clock() that we've just updated,
		 * so we don't do microscopic update in schedule()
		 * and double the fastpath cost.
		 */
		rq_clock_skip_update(rq);
	}

	set_skip_buddy(se);
}

static bool yield_to_task_fair(struct rq *rq, struct task_struct *p)
{
	struct sched_entity *se = &p->se;

	/* throttled hierarchies are not runnable */
	if (!se->on_rq || throttled_hierarchy(cfs_rq_of(se)))
		return false;

	/* Tell the scheduler that we'd really like pse to run next. */
	set_next_buddy(se);

	yield_task_fair(rq);

	return true;
}

#ifdef CONFIG_SMP
/**************************************************
 * Fair scheduling class load-balancing methods.
 *
 * BASICS
 *
 * The purpose of load-balancing is to achieve the same basic fairness the
 * per-CPU scheduler provides, namely provide a proportional amount of compute
 * time to each task. This is expressed in the following equation:
 *
 *   W_i,n/P_i == W_j,n/P_j for all i,j                               (1)
 *
 * Where W_i,n is the n-th weight average for CPU i. The instantaneous weight
 * W_i,0 is defined as:
 *
 *   W_i,0 = \Sum_j w_i,j                                             (2)
 *
 * Where w_i,j is the weight of the j-th runnable task on CPU i. This weight
 * is derived from the nice value as per sched_prio_to_weight[].
 *
 * The weight average is an exponential decay average of the instantaneous
 * weight:
 *
 *   W'_i,n = (2^n - 1) / 2^n * W_i,n + 1 / 2^n * W_i,0               (3)
 *
 * C_i is the compute capacity of CPU i, typically it is the
 * fraction of 'recent' time available for SCHED_OTHER task execution. But it
 * can also include other factors [XXX].
 *
 * To achieve this balance we define a measure of imbalance which follows
 * directly from (1):
 *
 *   imb_i,j = max{ avg(W/C), W_i/C_i } - min{ avg(W/C), W_j/C_j }    (4)
 *
 * We them move tasks around to minimize the imbalance. In the continuous
 * function space it is obvious this converges, in the discrete case we get
 * a few fun cases generally called infeasible weight scenarios.
 *
 * [XXX expand on:
 *     - infeasible weights;
 *     - local vs global optima in the discrete case. ]
 *
 *
 * SCHED DOMAINS
 *
 * In order to solve the imbalance equation (4), and avoid the obvious O(n^2)
 * for all i,j solution, we create a tree of CPUs that follows the hardware
 * topology where each level pairs two lower groups (or better). This results
 * in O(log n) layers. Furthermore we reduce the number of CPUs going up the
 * tree to only the first of the previous level and we decrease the frequency
 * of load-balance at each level inv. proportional to the number of CPUs in
 * the groups.
 *
 * This yields:
 *
 *     log_2 n     1     n
 *   \Sum       { --- * --- * 2^i } = O(n)                            (5)
 *     i = 0      2^i   2^i
 *                               `- size of each group
 *         |         |     `- number of CPUs doing load-balance
 *         |         `- freq
 *         `- sum over all levels
 *
 * Coupled with a limit on how many tasks we can migrate every balance pass,
 * this makes (5) the runtime complexity of the balancer.
 *
 * An important property here is that each CPU is still (indirectly) connected
 * to every other CPU in at most O(log n) steps:
 *
 * The adjacency matrix of the resulting graph is given by:
 *
 *             log_2 n
 *   A_i,j = \Union     (i % 2^k == 0) && i / 2^(k+1) == j / 2^(k+1)  (6)
 *             k = 0
 *
 * And you'll find that:
 *
 *   A^(log_2 n)_i,j != 0  for all i,j                                (7)
 *
 * Showing there's indeed a path between every CPU in at most O(log n) steps.
 * The task movement gives a factor of O(m), giving a convergence complexity
 * of:
 *
 *   O(nm log n),  n := nr_cpus, m := nr_tasks                        (8)
 *
 *
 * WORK CONSERVING
 *
 * In order to avoid CPUs going idle while there's still work to do, new idle
 * balancing is more aggressive and has the newly idle CPU iterate up the domain
 * tree itself instead of relying on other CPUs to bring it work.
 *
 * This adds some complexity to both (5) and (8) but it reduces the total idle
 * time.
 *
 * [XXX more?]
 *
 *
 * CGROUPS
 *
 * Cgroups make a horror show out of (2), instead of a simple sum we get:
 *
 *                                s_k,i
 *   W_i,0 = \Sum_j \Prod_k w_k * -----                               (9)
 *                                 S_k
 *
 * Where
 *
 *   s_k,i = \Sum_j w_i,j,k  and  S_k = \Sum_i s_k,i                 (10)
 *
 * w_i,j,k is the weight of the j-th runnable task in the k-th cgroup on CPU i.
 *
 * The big problem is S_k, its a global sum needed to compute a local (W_i)
 * property.
 *
 * [XXX write more on how we solve this.. _after_ merging pjt's patches that
 *      rewrite all of this once again.]
 */

static unsigned long __read_mostly max_load_balance_interval = HZ/10;

enum fbq_type { regular, remote, all };

/*
 * 'group_type' describes the group of CPUs at the moment of load balancing.
 *
 * The enum is ordered by pulling priority, with the group with lowest priority
 * first so the group_type can simply be compared when selecting the busiest
 * group. See update_sd_pick_busiest().
 */
enum group_type {
	/* The group has spare capacity that can be used to run more tasks.  */
	group_has_spare = 0,
	/*
	 * The group is fully used and the tasks don't compete for more CPU
	 * cycles. Nevertheless, some tasks might wait before running.
	 */
	group_fully_busy,
	/*
	 * One task doesn't fit with CPU's capacity and must be migrated to a
	 * more powerful CPU.
	 */
	group_misfit_task,
	/*
	 * SD_ASYM_PACKING only: One local CPU with higher capacity is available,
	 * and the task should be migrated to it instead of running on the
	 * current CPU.
	 */
	group_asym_packing,
	/*
	 * The tasks' affinity constraints previously prevented the scheduler
	 * from balancing the load across the system.
	 */
	group_imbalanced,
	/*
	 * The CPU is overloaded and can't provide expected CPU cycles to all
	 * tasks.
	 */
	group_overloaded
};

enum migration_type {
	migrate_load = 0,
	migrate_util,
	migrate_task,
	migrate_misfit
};

#define LBF_ALL_PINNED	0x01
#define LBF_NEED_BREAK	0x02
#define LBF_DST_PINNED  0x04
#define LBF_SOME_PINNED	0x08
#define LBF_ACTIVE_LB	0x10

struct lb_env {
	struct sched_domain	*sd;

	struct rq		*src_rq;
	int			src_cpu;

	int			dst_cpu;
	struct rq		*dst_rq;

	struct cpumask		*dst_grpmask;
	int			new_dst_cpu;
	enum cpu_idle_type	idle;
	long			imbalance;
	/* The set of CPUs under consideration for load-balancing */
	struct cpumask		*cpus;

	unsigned int		flags;

	unsigned int		loop;
	unsigned int		loop_break;
	unsigned int		loop_max;

	enum fbq_type		fbq_type;
	enum migration_type	migration_type;
	struct list_head	tasks;
};

/*
 * Is this task likely cache-hot:
 */
static int task_hot(struct task_struct *p, struct lb_env *env)
{
	s64 delta;

	lockdep_assert_rq_held(env->src_rq);

	if (p->sched_class != &fair_sched_class)
		return 0;

	if (unlikely(task_has_idle_policy(p)))
		return 0;

	/* SMT siblings share cache */
	if (env->sd->flags & SD_SHARE_CPUCAPACITY)
		return 0;

	/*
	 * Buddy candidates are cache hot:
	 */
	if (sched_feat(CACHE_HOT_BUDDY) && env->dst_rq->nr_running &&
			(&p->se == cfs_rq_of(&p->se)->next ||
			 &p->se == cfs_rq_of(&p->se)->last))
		return 1;

	if (sysctl_sched_migration_cost == -1)
		return 1;

	/*
	 * Don't migrate task if the task's cookie does not match
	 * with the destination CPU's core cookie.
	 */
	if (!sched_core_cookie_match(cpu_rq(env->dst_cpu), p))
		return 1;

	if (sysctl_sched_migration_cost == 0)
		return 0;

	delta = rq_clock_task(env->src_rq) - p->se.exec_start;

	return delta < (s64)sysctl_sched_migration_cost;
}

#ifdef CONFIG_NUMA_BALANCING
/*
 * Returns 1, if task migration degrades locality
 * Returns 0, if task migration improves locality i.e migration preferred.
 * Returns -1, if task migration is not affected by locality.
 */
static int migrate_degrades_locality(struct task_struct *p, struct lb_env *env)
{
	struct numa_group *numa_group = rcu_dereference(p->numa_group);
	unsigned long src_weight, dst_weight;
	int src_nid, dst_nid, dist;

	if (!static_branch_likely(&sched_numa_balancing))
		return -1;

	if (!p->numa_faults || !(env->sd->flags & SD_NUMA))
		return -1;

	src_nid = cpu_to_node(env->src_cpu);
	dst_nid = cpu_to_node(env->dst_cpu);

	if (src_nid == dst_nid)
		return -1;

	/* Migrating away from the preferred node is always bad. */
	if (src_nid == p->numa_preferred_nid) {
		if (env->src_rq->nr_running > env->src_rq->nr_preferred_running)
			return 1;
		else
			return -1;
	}

	/* Encourage migration to the preferred node. */
	if (dst_nid == p->numa_preferred_nid)
		return 0;

	/* Leaving a core idle is often worse than degrading locality. */
	if (env->idle == CPU_IDLE)
		return -1;

	dist = node_distance(src_nid, dst_nid);
	if (numa_group) {
		src_weight = group_weight(p, src_nid, dist);
		dst_weight = group_weight(p, dst_nid, dist);
	} else {
		src_weight = task_weight(p, src_nid, dist);
		dst_weight = task_weight(p, dst_nid, dist);
	}

	return dst_weight < src_weight;
}

#else
static inline int migrate_degrades_locality(struct task_struct *p,
					     struct lb_env *env)
{
	return -1;
}
#endif

/*
 * can_migrate_task - may task p from runqueue rq be migrated to this_cpu?
 */
static
int can_migrate_task(struct task_struct *p, struct lb_env *env)
{
	int tsk_cache_hot;

	lockdep_assert_rq_held(env->src_rq);

	/*
	 * We do not migrate tasks that are:
	 * 1) throttled_lb_pair, or
	 * 2) cannot be migrated to this CPU due to cpus_ptr, or
	 * 3) running (obviously), or
	 * 4) are cache-hot on their current CPU.
	 */
	if (throttled_lb_pair(task_group(p), env->src_cpu, env->dst_cpu))
		return 0;

	/* Disregard pcpu kthreads; they are where they need to be. */
	if (kthread_is_per_cpu(p))
		return 0;

	if (!cpumask_test_cpu(env->dst_cpu, p->cpus_ptr)) {
		int cpu;

		schedstat_inc(p->stats.nr_failed_migrations_affine);

		env->flags |= LBF_SOME_PINNED;

		/*
		 * Remember if this task can be migrated to any other CPU in
		 * our sched_group. We may want to revisit it if we couldn't
		 * meet load balance goals by pulling other tasks on src_cpu.
		 *
		 * Avoid computing new_dst_cpu
		 * - for NEWLY_IDLE
		 * - if we have already computed one in current iteration
		 * - if it's an active balance
		 */
		if (env->idle == CPU_NEWLY_IDLE ||
		    env->flags & (LBF_DST_PINNED | LBF_ACTIVE_LB))
			return 0;

		/* Prevent to re-select dst_cpu via env's CPUs: */
		for_each_cpu_and(cpu, env->dst_grpmask, env->cpus) {
			if (cpumask_test_cpu(cpu, p->cpus_ptr)) {
				env->flags |= LBF_DST_PINNED;
				env->new_dst_cpu = cpu;
				break;
			}
		}

		return 0;
	}

	/* Record that we found at least one task that could run on dst_cpu */
	env->flags &= ~LBF_ALL_PINNED;

<<<<<<< HEAD
	if (task_running(env->src_rq, p)) {
=======
	if (task_on_cpu(env->src_rq, p)) {
>>>>>>> eb3cdb58
		schedstat_inc(p->stats.nr_failed_migrations_running);
		return 0;
	}

	/*
	 * Aggressive migration if:
	 * 1) active balance
	 * 2) destination numa is preferred
	 * 3) task is cache cold, or
	 * 4) too many balance attempts have failed.
	 */
	if (env->flags & LBF_ACTIVE_LB)
		return 1;

	tsk_cache_hot = migrate_degrades_locality(p, env);
	if (tsk_cache_hot == -1)
		tsk_cache_hot = task_hot(p, env);

	if (tsk_cache_hot <= 0 ||
	    env->sd->nr_balance_failed > env->sd->cache_nice_tries) {
		if (tsk_cache_hot == 1) {
			schedstat_inc(env->sd->lb_hot_gained[env->idle]);
			schedstat_inc(p->stats.nr_forced_migrations);
		}
		return 1;
	}

	schedstat_inc(p->stats.nr_failed_migrations_hot);
	return 0;
}

/*
 * detach_task() -- detach the task for the migration specified in env
 */
static void detach_task(struct task_struct *p, struct lb_env *env)
{
	lockdep_assert_rq_held(env->src_rq);

	deactivate_task(env->src_rq, p, DEQUEUE_NOCLOCK);
	set_task_cpu(p, env->dst_cpu);
}

/*
 * detach_one_task() -- tries to dequeue exactly one task from env->src_rq, as
 * part of active balancing operations within "domain".
 *
 * Returns a task if successful and NULL otherwise.
 */
static struct task_struct *detach_one_task(struct lb_env *env)
{
	struct task_struct *p;

	lockdep_assert_rq_held(env->src_rq);

	list_for_each_entry_reverse(p,
			&env->src_rq->cfs_tasks, se.group_node) {
		if (!can_migrate_task(p, env))
			continue;

		detach_task(p, env);

		/*
		 * Right now, this is only the second place where
		 * lb_gained[env->idle] is updated (other is detach_tasks)
		 * so we can safely collect stats here rather than
		 * inside detach_tasks().
		 */
		schedstat_inc(env->sd->lb_gained[env->idle]);
		return p;
	}
	return NULL;
}

/*
 * detach_tasks() -- tries to detach up to imbalance load/util/tasks from
 * busiest_rq, as part of a balancing operation within domain "sd".
 *
 * Returns number of detached tasks if successful and 0 otherwise.
 */
static int detach_tasks(struct lb_env *env)
{
	struct list_head *tasks = &env->src_rq->cfs_tasks;
	unsigned long util, load;
	struct task_struct *p;
	int detached = 0;

	lockdep_assert_rq_held(env->src_rq);

	/*
	 * Source run queue has been emptied by another CPU, clear
	 * LBF_ALL_PINNED flag as we will not test any task.
	 */
	if (env->src_rq->nr_running <= 1) {
		env->flags &= ~LBF_ALL_PINNED;
		return 0;
	}

	if (env->imbalance <= 0)
		return 0;

	while (!list_empty(tasks)) {
		/*
		 * We don't want to steal all, otherwise we may be treated likewise,
		 * which could at worst lead to a livelock crash.
		 */
		if (env->idle != CPU_NOT_IDLE && env->src_rq->nr_running <= 1)
			break;

		env->loop++;
		/*
		 * We've more or less seen every task there is, call it quits
		 * unless we haven't found any movable task yet.
		 */
		if (env->loop > env->loop_max &&
		    !(env->flags & LBF_ALL_PINNED))
			break;

		/* take a breather every nr_migrate tasks */
		if (env->loop > env->loop_break) {
			env->loop_break += SCHED_NR_MIGRATE_BREAK;
			env->flags |= LBF_NEED_BREAK;
			break;
		}

		p = list_last_entry(tasks, struct task_struct, se.group_node);

		if (!can_migrate_task(p, env))
			goto next;

		switch (env->migration_type) {
		case migrate_load:
			/*
			 * Depending of the number of CPUs and tasks and the
			 * cgroup hierarchy, task_h_load() can return a null
			 * value. Make sure that env->imbalance decreases
			 * otherwise detach_tasks() will stop only after
			 * detaching up to loop_max tasks.
			 */
			load = max_t(unsigned long, task_h_load(p), 1);

			if (sched_feat(LB_MIN) &&
			    load < 16 && !env->sd->nr_balance_failed)
				goto next;

			/*
			 * Make sure that we don't migrate too much load.
			 * Nevertheless, let relax the constraint if
			 * scheduler fails to find a good waiting task to
			 * migrate.
			 */
			if (shr_bound(load, env->sd->nr_balance_failed) > env->imbalance)
				goto next;

			env->imbalance -= load;
			break;

		case migrate_util:
			util = task_util_est(p);

			if (util > env->imbalance)
				goto next;

			env->imbalance -= util;
			break;

		case migrate_task:
			env->imbalance--;
			break;

		case migrate_misfit:
			/* This is not a misfit task */
			if (task_fits_cpu(p, env->src_cpu))
				goto next;

			env->imbalance = 0;
			break;
		}

		detach_task(p, env);
		list_add(&p->se.group_node, &env->tasks);

		detached++;

#ifdef CONFIG_PREEMPTION
		/*
		 * NEWIDLE balancing is a source of latency, so preemptible
		 * kernels will stop after the first task is detached to minimize
		 * the critical section.
		 */
		if (env->idle == CPU_NEWLY_IDLE)
			break;
#endif

		/*
		 * We only want to steal up to the prescribed amount of
		 * load/util/tasks.
		 */
		if (env->imbalance <= 0)
			break;

		continue;
next:
		list_move(&p->se.group_node, tasks);
	}

	/*
	 * Right now, this is one of only two places we collect this stat
	 * so we can safely collect detach_one_task() stats here rather
	 * than inside detach_one_task().
	 */
	schedstat_add(env->sd->lb_gained[env->idle], detached);

	return detached;
}

/*
 * attach_task() -- attach the task detached by detach_task() to its new rq.
 */
static void attach_task(struct rq *rq, struct task_struct *p)
{
	lockdep_assert_rq_held(rq);

	WARN_ON_ONCE(task_rq(p) != rq);
	activate_task(rq, p, ENQUEUE_NOCLOCK);
	check_preempt_curr(rq, p, 0);
}

/*
 * attach_one_task() -- attaches the task returned from detach_one_task() to
 * its new rq.
 */
static void attach_one_task(struct rq *rq, struct task_struct *p)
{
	struct rq_flags rf;

	rq_lock(rq, &rf);
	update_rq_clock(rq);
	attach_task(rq, p);
	rq_unlock(rq, &rf);
}

/*
 * attach_tasks() -- attaches all tasks detached by detach_tasks() to their
 * new rq.
 */
static void attach_tasks(struct lb_env *env)
{
	struct list_head *tasks = &env->tasks;
	struct task_struct *p;
	struct rq_flags rf;

	rq_lock(env->dst_rq, &rf);
	update_rq_clock(env->dst_rq);

	while (!list_empty(tasks)) {
		p = list_first_entry(tasks, struct task_struct, se.group_node);
		list_del_init(&p->se.group_node);

		attach_task(env->dst_rq, p);
	}

	rq_unlock(env->dst_rq, &rf);
}

#ifdef CONFIG_NO_HZ_COMMON
static inline bool cfs_rq_has_blocked(struct cfs_rq *cfs_rq)
{
	if (cfs_rq->avg.load_avg)
		return true;

	if (cfs_rq->avg.util_avg)
		return true;

	return false;
}

static inline bool others_have_blocked(struct rq *rq)
{
	if (READ_ONCE(rq->avg_rt.util_avg))
		return true;

	if (READ_ONCE(rq->avg_dl.util_avg))
		return true;

	if (thermal_load_avg(rq))
		return true;

#ifdef CONFIG_HAVE_SCHED_AVG_IRQ
	if (READ_ONCE(rq->avg_irq.util_avg))
		return true;
#endif

	return false;
}

static inline void update_blocked_load_tick(struct rq *rq)
{
	WRITE_ONCE(rq->last_blocked_load_update_tick, jiffies);
}

static inline void update_blocked_load_status(struct rq *rq, bool has_blocked)
{
	if (!has_blocked)
		rq->has_blocked_load = 0;
}
#else
static inline bool cfs_rq_has_blocked(struct cfs_rq *cfs_rq) { return false; }
static inline bool others_have_blocked(struct rq *rq) { return false; }
static inline void update_blocked_load_tick(struct rq *rq) {}
static inline void update_blocked_load_status(struct rq *rq, bool has_blocked) {}
#endif

static bool __update_blocked_others(struct rq *rq, bool *done)
{
	const struct sched_class *curr_class;
	u64 now = rq_clock_pelt(rq);
	unsigned long thermal_pressure;
	bool decayed;

	/*
	 * update_load_avg() can call cpufreq_update_util(). Make sure that RT,
	 * DL and IRQ signals have been updated before updating CFS.
	 */
	curr_class = rq->curr->sched_class;

	thermal_pressure = arch_scale_thermal_pressure(cpu_of(rq));

	decayed = update_rt_rq_load_avg(now, rq, curr_class == &rt_sched_class) |
		  update_dl_rq_load_avg(now, rq, curr_class == &dl_sched_class) |
		  update_thermal_load_avg(rq_clock_thermal(rq), rq, thermal_pressure) |
		  update_irq_load_avg(rq, 0);

	if (others_have_blocked(rq))
		*done = false;

	return decayed;
}

#ifdef CONFIG_FAIR_GROUP_SCHED

static bool __update_blocked_fair(struct rq *rq, bool *done)
{
	struct cfs_rq *cfs_rq, *pos;
	bool decayed = false;
	int cpu = cpu_of(rq);

	/*
	 * Iterates the task_group tree in a bottom up fashion, see
	 * list_add_leaf_cfs_rq() for details.
	 */
	for_each_leaf_cfs_rq_safe(rq, cfs_rq, pos) {
		struct sched_entity *se;

		if (update_cfs_rq_load_avg(cfs_rq_clock_pelt(cfs_rq), cfs_rq)) {
			update_tg_load_avg(cfs_rq);

			if (cfs_rq->nr_running == 0)
				update_idle_cfs_rq_clock_pelt(cfs_rq);

			if (cfs_rq == &rq->cfs)
				decayed = true;
		}

		/* Propagate pending load changes to the parent, if any: */
		se = cfs_rq->tg->se[cpu];
		if (se && !skip_blocked_update(se))
			update_load_avg(cfs_rq_of(se), se, UPDATE_TG);

		/*
		 * There can be a lot of idle CPU cgroups.  Don't let fully
		 * decayed cfs_rqs linger on the list.
		 */
		if (cfs_rq_is_decayed(cfs_rq))
			list_del_leaf_cfs_rq(cfs_rq);

		/* Don't need periodic decay once load/util_avg are null */
		if (cfs_rq_has_blocked(cfs_rq))
			*done = false;
	}

	return decayed;
}

/*
 * Compute the hierarchical load factor for cfs_rq and all its ascendants.
 * This needs to be done in a top-down fashion because the load of a child
 * group is a fraction of its parents load.
 */
static void update_cfs_rq_h_load(struct cfs_rq *cfs_rq)
{
	struct rq *rq = rq_of(cfs_rq);
	struct sched_entity *se = cfs_rq->tg->se[cpu_of(rq)];
	unsigned long now = jiffies;
	unsigned long load;

	if (cfs_rq->last_h_load_update == now)
		return;

	WRITE_ONCE(cfs_rq->h_load_next, NULL);
	for_each_sched_entity(se) {
		cfs_rq = cfs_rq_of(se);
		WRITE_ONCE(cfs_rq->h_load_next, se);
		if (cfs_rq->last_h_load_update == now)
			break;
	}

	if (!se) {
		cfs_rq->h_load = cfs_rq_load_avg(cfs_rq);
		cfs_rq->last_h_load_update = now;
	}

	while ((se = READ_ONCE(cfs_rq->h_load_next)) != NULL) {
		load = cfs_rq->h_load;
		load = div64_ul(load * se->avg.load_avg,
			cfs_rq_load_avg(cfs_rq) + 1);
		cfs_rq = group_cfs_rq(se);
		cfs_rq->h_load = load;
		cfs_rq->last_h_load_update = now;
	}
}

static unsigned long task_h_load(struct task_struct *p)
{
	struct cfs_rq *cfs_rq = task_cfs_rq(p);

	update_cfs_rq_h_load(cfs_rq);
	return div64_ul(p->se.avg.load_avg * cfs_rq->h_load,
			cfs_rq_load_avg(cfs_rq) + 1);
}
#else
static bool __update_blocked_fair(struct rq *rq, bool *done)
{
	struct cfs_rq *cfs_rq = &rq->cfs;
	bool decayed;

	decayed = update_cfs_rq_load_avg(cfs_rq_clock_pelt(cfs_rq), cfs_rq);
	if (cfs_rq_has_blocked(cfs_rq))
		*done = false;

	return decayed;
}

static unsigned long task_h_load(struct task_struct *p)
{
	return p->se.avg.load_avg;
}
#endif

static void update_blocked_averages(int cpu)
{
	bool decayed = false, done = true;
	struct rq *rq = cpu_rq(cpu);
	struct rq_flags rf;

	rq_lock_irqsave(rq, &rf);
	update_blocked_load_tick(rq);
	update_rq_clock(rq);

	decayed |= __update_blocked_others(rq, &done);
	decayed |= __update_blocked_fair(rq, &done);

	update_blocked_load_status(rq, !done);
	if (decayed)
		cpufreq_update_util(rq, 0);
	rq_unlock_irqrestore(rq, &rf);
}

/********** Helpers for find_busiest_group ************************/

/*
 * sg_lb_stats - stats of a sched_group required for load_balancing
 */
struct sg_lb_stats {
	unsigned long avg_load; /*Avg load across the CPUs of the group */
	unsigned long group_load; /* Total load over the CPUs of the group */
	unsigned long group_capacity;
	unsigned long group_util; /* Total utilization over the CPUs of the group */
	unsigned long group_runnable; /* Total runnable time over the CPUs of the group */
	unsigned int sum_nr_running; /* Nr of tasks running in the group */
	unsigned int sum_h_nr_running; /* Nr of CFS tasks running in the group */
	unsigned int idle_cpus;
	unsigned int group_weight;
	enum group_type group_type;
	unsigned int group_asym_packing; /* Tasks should be moved to preferred CPU */
	unsigned long group_misfit_task_load; /* A CPU has a task too big for its capacity */
#ifdef CONFIG_NUMA_BALANCING
	unsigned int nr_numa_running;
	unsigned int nr_preferred_running;
#endif
};

/*
 * sd_lb_stats - Structure to store the statistics of a sched_domain
 *		 during load balancing.
 */
struct sd_lb_stats {
	struct sched_group *busiest;	/* Busiest group in this sd */
	struct sched_group *local;	/* Local group in this sd */
	unsigned long total_load;	/* Total load of all groups in sd */
	unsigned long total_capacity;	/* Total capacity of all groups in sd */
	unsigned long avg_load;	/* Average load across all groups in sd */
	unsigned int prefer_sibling; /* tasks should go to sibling first */

	struct sg_lb_stats busiest_stat;/* Statistics of the busiest group */
	struct sg_lb_stats local_stat;	/* Statistics of the local group */
};

static inline void init_sd_lb_stats(struct sd_lb_stats *sds)
{
	/*
	 * Skimp on the clearing to avoid duplicate work. We can avoid clearing
	 * local_stat because update_sg_lb_stats() does a full clear/assignment.
	 * We must however set busiest_stat::group_type and
	 * busiest_stat::idle_cpus to the worst busiest group because
	 * update_sd_pick_busiest() reads these before assignment.
	 */
	*sds = (struct sd_lb_stats){
		.busiest = NULL,
		.local = NULL,
		.total_load = 0UL,
		.total_capacity = 0UL,
		.busiest_stat = {
			.idle_cpus = UINT_MAX,
			.group_type = group_has_spare,
		},
	};
}

static unsigned long scale_rt_capacity(int cpu)
{
	struct rq *rq = cpu_rq(cpu);
	unsigned long max = arch_scale_cpu_capacity(cpu);
	unsigned long used, free;
	unsigned long irq;

	irq = cpu_util_irq(rq);

	if (unlikely(irq >= max))
		return 1;

	/*
	 * avg_rt.util_avg and avg_dl.util_avg track binary signals
	 * (running and not running) with weights 0 and 1024 respectively.
	 * avg_thermal.load_avg tracks thermal pressure and the weighted
	 * average uses the actual delta max capacity(load).
	 */
	used = READ_ONCE(rq->avg_rt.util_avg);
	used += READ_ONCE(rq->avg_dl.util_avg);
	used += thermal_load_avg(rq);

	if (unlikely(used >= max))
		return 1;

	free = max - used;

	return scale_irq_capacity(free, irq, max);
}

static void update_cpu_capacity(struct sched_domain *sd, int cpu)
{
	unsigned long capacity = scale_rt_capacity(cpu);
	struct sched_group *sdg = sd->groups;

	cpu_rq(cpu)->cpu_capacity_orig = arch_scale_cpu_capacity(cpu);

	if (!capacity)
		capacity = 1;

	cpu_rq(cpu)->cpu_capacity = capacity;
	trace_sched_cpu_capacity_tp(cpu_rq(cpu));

	sdg->sgc->capacity = capacity;
	sdg->sgc->min_capacity = capacity;
	sdg->sgc->max_capacity = capacity;
}

void update_group_capacity(struct sched_domain *sd, int cpu)
{
	struct sched_domain *child = sd->child;
	struct sched_group *group, *sdg = sd->groups;
	unsigned long capacity, min_capacity, max_capacity;
	unsigned long interval;

	interval = msecs_to_jiffies(sd->balance_interval);
	interval = clamp(interval, 1UL, max_load_balance_interval);
	sdg->sgc->next_update = jiffies + interval;

	if (!child) {
		update_cpu_capacity(sd, cpu);
		return;
	}

	capacity = 0;
	min_capacity = ULONG_MAX;
	max_capacity = 0;

	if (child->flags & SD_OVERLAP) {
		/*
		 * SD_OVERLAP domains cannot assume that child groups
		 * span the current group.
		 */

		for_each_cpu(cpu, sched_group_span(sdg)) {
			unsigned long cpu_cap = capacity_of(cpu);

			capacity += cpu_cap;
			min_capacity = min(cpu_cap, min_capacity);
			max_capacity = max(cpu_cap, max_capacity);
		}
	} else  {
		/*
		 * !SD_OVERLAP domains can assume that child groups
		 * span the current group.
		 */

		group = child->groups;
		do {
			struct sched_group_capacity *sgc = group->sgc;

			capacity += sgc->capacity;
			min_capacity = min(sgc->min_capacity, min_capacity);
			max_capacity = max(sgc->max_capacity, max_capacity);
			group = group->next;
		} while (group != child->groups);
	}

	sdg->sgc->capacity = capacity;
	sdg->sgc->min_capacity = min_capacity;
	sdg->sgc->max_capacity = max_capacity;
}

/*
 * Check whether the capacity of the rq has been noticeably reduced by side
 * activity. The imbalance_pct is used for the threshold.
 * Return true is the capacity is reduced
 */
static inline int
check_cpu_capacity(struct rq *rq, struct sched_domain *sd)
{
	return ((rq->cpu_capacity * sd->imbalance_pct) <
				(rq->cpu_capacity_orig * 100));
}

/*
 * Check whether a rq has a misfit task and if it looks like we can actually
 * help that task: we can migrate the task to a CPU of higher capacity, or
 * the task's current CPU is heavily pressured.
 */
static inline int check_misfit_status(struct rq *rq, struct sched_domain *sd)
{
	return rq->misfit_task_load &&
		(rq->cpu_capacity_orig < rq->rd->max_cpu_capacity ||
		 check_cpu_capacity(rq, sd));
}

/*
 * Group imbalance indicates (and tries to solve) the problem where balancing
 * groups is inadequate due to ->cpus_ptr constraints.
 *
 * Imagine a situation of two groups of 4 CPUs each and 4 tasks each with a
 * cpumask covering 1 CPU of the first group and 3 CPUs of the second group.
 * Something like:
 *
 *	{ 0 1 2 3 } { 4 5 6 7 }
 *	        *     * * *
 *
 * If we were to balance group-wise we'd place two tasks in the first group and
 * two tasks in the second group. Clearly this is undesired as it will overload
 * cpu 3 and leave one of the CPUs in the second group unused.
 *
 * The current solution to this issue is detecting the skew in the first group
 * by noticing the lower domain failed to reach balance and had difficulty
 * moving tasks due to affinity constraints.
 *
 * When this is so detected; this group becomes a candidate for busiest; see
 * update_sd_pick_busiest(). And calculate_imbalance() and
 * find_busiest_group() avoid some of the usual balance conditions to allow it
 * to create an effective group imbalance.
 *
 * This is a somewhat tricky proposition since the next run might not find the
 * group imbalance and decide the groups need to be balanced again. A most
 * subtle and fragile situation.
 */

static inline int sg_imbalanced(struct sched_group *group)
{
	return group->sgc->imbalance;
}

/*
 * group_has_capacity returns true if the group has spare capacity that could
 * be used by some tasks.
 * We consider that a group has spare capacity if the number of task is
 * smaller than the number of CPUs or if the utilization is lower than the
 * available capacity for CFS tasks.
 * For the latter, we use a threshold to stabilize the state, to take into
 * account the variance of the tasks' load and to return true if the available
 * capacity in meaningful for the load balancer.
 * As an example, an available capacity of 1% can appear but it doesn't make
 * any benefit for the load balance.
 */
static inline bool
group_has_capacity(unsigned int imbalance_pct, struct sg_lb_stats *sgs)
{
	if (sgs->sum_nr_running < sgs->group_weight)
		return true;

	if ((sgs->group_capacity * imbalance_pct) <
			(sgs->group_runnable * 100))
		return false;

	if ((sgs->group_capacity * 100) >
			(sgs->group_util * imbalance_pct))
		return true;

	return false;
}

/*
 *  group_is_overloaded returns true if the group has more tasks than it can
 *  handle.
 *  group_is_overloaded is not equals to !group_has_capacity because a group
 *  with the exact right number of tasks, has no more spare capacity but is not
 *  overloaded so both group_has_capacity and group_is_overloaded return
 *  false.
 */
static inline bool
group_is_overloaded(unsigned int imbalance_pct, struct sg_lb_stats *sgs)
{
	if (sgs->sum_nr_running <= sgs->group_weight)
		return false;

	if ((sgs->group_capacity * 100) <
			(sgs->group_util * imbalance_pct))
		return true;

	if ((sgs->group_capacity * imbalance_pct) <
			(sgs->group_runnable * 100))
		return true;

	return false;
}

static inline enum
group_type group_classify(unsigned int imbalance_pct,
			  struct sched_group *group,
			  struct sg_lb_stats *sgs)
{
	if (group_is_overloaded(imbalance_pct, sgs))
		return group_overloaded;

	if (sg_imbalanced(group))
		return group_imbalanced;

	if (sgs->group_asym_packing)
		return group_asym_packing;

	if (sgs->group_misfit_task_load)
		return group_misfit_task;

	if (!group_has_capacity(imbalance_pct, sgs))
		return group_fully_busy;

	return group_has_spare;
}

/**
 * asym_smt_can_pull_tasks - Check whether the load balancing CPU can pull tasks
 * @dst_cpu:	Destination CPU of the load balancing
 * @sds:	Load-balancing data with statistics of the local group
 * @sgs:	Load-balancing statistics of the candidate busiest group
 * @sg:		The candidate busiest group
 *
 * Check the state of the SMT siblings of both @sds::local and @sg and decide
 * if @dst_cpu can pull tasks.
 *
 * If @dst_cpu does not have SMT siblings, it can pull tasks if two or more of
 * the SMT siblings of @sg are busy. If only one CPU in @sg is busy, pull tasks
 * only if @dst_cpu has higher priority.
 *
 * If both @dst_cpu and @sg have SMT siblings, and @sg has exactly one more
 * busy CPU than @sds::local, let @dst_cpu pull tasks if it has higher priority.
 * Bigger imbalances in the number of busy CPUs will be dealt with in
 * update_sd_pick_busiest().
 *
 * If @sg does not have SMT siblings, only pull tasks if all of the SMT siblings
 * of @dst_cpu are idle and @sg has lower priority.
<<<<<<< HEAD
=======
 *
 * Return: true if @dst_cpu can pull tasks, false otherwise.
>>>>>>> eb3cdb58
 */
static bool asym_smt_can_pull_tasks(int dst_cpu, struct sd_lb_stats *sds,
				    struct sg_lb_stats *sgs,
				    struct sched_group *sg)
{
#ifdef CONFIG_SCHED_SMT
	bool local_is_smt, sg_is_smt;
	int sg_busy_cpus;

	local_is_smt = sds->local->flags & SD_SHARE_CPUCAPACITY;
	sg_is_smt = sg->flags & SD_SHARE_CPUCAPACITY;

	sg_busy_cpus = sgs->group_weight - sgs->idle_cpus;

	if (!local_is_smt) {
		/*
		 * If we are here, @dst_cpu is idle and does not have SMT
		 * siblings. Pull tasks if candidate group has two or more
		 * busy CPUs.
		 */
		if (sg_busy_cpus >= 2) /* implies sg_is_smt */
			return true;

		/*
		 * @dst_cpu does not have SMT siblings. @sg may have SMT
		 * siblings and only one is busy. In such case, @dst_cpu
		 * can help if it has higher priority and is idle (i.e.,
		 * it has no running tasks).
		 */
		return sched_asym_prefer(dst_cpu, sg->asym_prefer_cpu);
	}

	/* @dst_cpu has SMT siblings. */

	if (sg_is_smt) {
		int local_busy_cpus = sds->local->group_weight -
				      sds->local_stat.idle_cpus;
		int busy_cpus_delta = sg_busy_cpus - local_busy_cpus;

		if (busy_cpus_delta == 1)
			return sched_asym_prefer(dst_cpu, sg->asym_prefer_cpu);

		return false;
	}

	/*
	 * @sg does not have SMT siblings. Ensure that @sds::local does not end
	 * up with more than one busy SMT sibling and only pull tasks if there
	 * are not busy CPUs (i.e., no CPU has running tasks).
	 */
	if (!sds->local_stat.sum_nr_running)
		return sched_asym_prefer(dst_cpu, sg->asym_prefer_cpu);

	return false;
#else
	/* Always return false so that callers deal with non-SMT cases. */
	return false;
#endif
}

static inline bool
sched_asym(struct lb_env *env, struct sd_lb_stats *sds,  struct sg_lb_stats *sgs,
	   struct sched_group *group)
{
	/* Only do SMT checks if either local or candidate have SMT siblings */
	if ((sds->local->flags & SD_SHARE_CPUCAPACITY) ||
	    (group->flags & SD_SHARE_CPUCAPACITY))
		return asym_smt_can_pull_tasks(env->dst_cpu, sds, sgs, group);

	return sched_asym_prefer(env->dst_cpu, group->asym_prefer_cpu);
}

<<<<<<< HEAD
=======
static inline bool
sched_reduced_capacity(struct rq *rq, struct sched_domain *sd)
{
	/*
	 * When there is more than 1 task, the group_overloaded case already
	 * takes care of cpu with reduced capacity
	 */
	if (rq->cfs.h_nr_running != 1)
		return false;

	return check_cpu_capacity(rq, sd);
}

>>>>>>> eb3cdb58
/**
 * update_sg_lb_stats - Update sched_group's statistics for load balancing.
 * @env: The load balancing environment.
 * @sds: Load-balancing data with statistics of the local group.
 * @group: sched_group whose statistics are to be updated.
 * @sgs: variable to hold the statistics for this group.
 * @sg_status: Holds flag indicating the status of the sched_group
 */
static inline void update_sg_lb_stats(struct lb_env *env,
				      struct sd_lb_stats *sds,
				      struct sched_group *group,
				      struct sg_lb_stats *sgs,
				      int *sg_status)
{
	int i, nr_running, local_group;

	memset(sgs, 0, sizeof(*sgs));

	local_group = group == sds->local;

	for_each_cpu_and(i, sched_group_span(group), env->cpus) {
		struct rq *rq = cpu_rq(i);
		unsigned long load = cpu_load(rq);

		sgs->group_load += load;
		sgs->group_util += cpu_util_cfs(i);
		sgs->group_runnable += cpu_runnable(rq);
		sgs->sum_h_nr_running += rq->cfs.h_nr_running;

		nr_running = rq->nr_running;
		sgs->sum_nr_running += nr_running;

		if (nr_running > 1)
			*sg_status |= SG_OVERLOAD;

		if (cpu_overutilized(i))
			*sg_status |= SG_OVERUTILIZED;

#ifdef CONFIG_NUMA_BALANCING
		sgs->nr_numa_running += rq->nr_numa_running;
		sgs->nr_preferred_running += rq->nr_preferred_running;
#endif
		/*
		 * No need to call idle_cpu() if nr_running is not 0
		 */
		if (!nr_running && idle_cpu(i)) {
			sgs->idle_cpus++;
			/* Idle cpu can't have misfit task */
			continue;
		}

		if (local_group)
			continue;

		if (env->sd->flags & SD_ASYM_CPUCAPACITY) {
			/* Check for a misfit task on the cpu */
			if (sgs->group_misfit_task_load < rq->misfit_task_load) {
				sgs->group_misfit_task_load = rq->misfit_task_load;
				*sg_status |= SG_OVERLOAD;
			}
		} else if ((env->idle != CPU_NOT_IDLE) &&
			   sched_reduced_capacity(rq, env->sd)) {
			/* Check for a task running on a CPU with reduced capacity */
			if (sgs->group_misfit_task_load < load)
				sgs->group_misfit_task_load = load;
		}
	}

	sgs->group_capacity = group->sgc->capacity;

	sgs->group_weight = group->group_weight;

	/* Check if dst CPU is idle and preferred to this group */
	if (!local_group && env->sd->flags & SD_ASYM_PACKING &&
	    env->idle != CPU_NOT_IDLE && sgs->sum_h_nr_running &&
	    sched_asym(env, sds, sgs, group)) {
		sgs->group_asym_packing = 1;
	}

	sgs->group_type = group_classify(env->sd->imbalance_pct, group, sgs);

	/* Computing avg_load makes sense only when group is overloaded */
	if (sgs->group_type == group_overloaded)
		sgs->avg_load = (sgs->group_load * SCHED_CAPACITY_SCALE) /
				sgs->group_capacity;
}

/**
 * update_sd_pick_busiest - return 1 on busiest group
 * @env: The load balancing environment.
 * @sds: sched_domain statistics
 * @sg: sched_group candidate to be checked for being the busiest
 * @sgs: sched_group statistics
 *
 * Determine if @sg is a busier group than the previously selected
 * busiest group.
 *
 * Return: %true if @sg is a busier group than the previously selected
 * busiest group. %false otherwise.
 */
static bool update_sd_pick_busiest(struct lb_env *env,
				   struct sd_lb_stats *sds,
				   struct sched_group *sg,
				   struct sg_lb_stats *sgs)
{
	struct sg_lb_stats *busiest = &sds->busiest_stat;

	/* Make sure that there is at least one task to pull */
	if (!sgs->sum_h_nr_running)
		return false;

	/*
	 * Don't try to pull misfit tasks we can't help.
	 * We can use max_capacity here as reduction in capacity on some
	 * CPUs in the group should either be possible to resolve
	 * internally or be covered by avg_load imbalance (eventually).
	 */
	if ((env->sd->flags & SD_ASYM_CPUCAPACITY) &&
	    (sgs->group_type == group_misfit_task) &&
	    (!capacity_greater(capacity_of(env->dst_cpu), sg->sgc->max_capacity) ||
	     sds->local_stat.group_type != group_has_spare))
		return false;

	if (sgs->group_type > busiest->group_type)
		return true;

	if (sgs->group_type < busiest->group_type)
		return false;

	/*
	 * The candidate and the current busiest group are the same type of
	 * group. Let check which one is the busiest according to the type.
	 */

	switch (sgs->group_type) {
	case group_overloaded:
		/* Select the overloaded group with highest avg_load. */
		if (sgs->avg_load <= busiest->avg_load)
			return false;
		break;

	case group_imbalanced:
		/*
		 * Select the 1st imbalanced group as we don't have any way to
		 * choose one more than another.
		 */
		return false;

	case group_asym_packing:
		/* Prefer to move from lowest priority CPU's work */
		if (sched_asym_prefer(sg->asym_prefer_cpu, sds->busiest->asym_prefer_cpu))
			return false;
		break;

	case group_misfit_task:
		/*
		 * If we have more than one misfit sg go with the biggest
		 * misfit.
		 */
		if (sgs->group_misfit_task_load < busiest->group_misfit_task_load)
			return false;
		break;

	case group_fully_busy:
		/*
		 * Select the fully busy group with highest avg_load. In
		 * theory, there is no need to pull task from such kind of
		 * group because tasks have all compute capacity that they need
		 * but we can still improve the overall throughput by reducing
		 * contention when accessing shared HW resources.
		 *
		 * XXX for now avg_load is not computed and always 0 so we
		 * select the 1st one.
		 */
		if (sgs->avg_load <= busiest->avg_load)
			return false;
		break;

	case group_has_spare:
		/*
		 * Select not overloaded group with lowest number of idle cpus
		 * and highest number of running tasks. We could also compare
		 * the spare capacity which is more stable but it can end up
		 * that the group has less spare capacity but finally more idle
		 * CPUs which means less opportunity to pull tasks.
		 */
		if (sgs->idle_cpus > busiest->idle_cpus)
			return false;
		else if ((sgs->idle_cpus == busiest->idle_cpus) &&
			 (sgs->sum_nr_running <= busiest->sum_nr_running))
			return false;

		break;
	}

	/*
	 * Candidate sg has no more than one task per CPU and has higher
	 * per-CPU capacity. Migrating tasks to less capable CPUs may harm
	 * throughput. Maximize throughput, power/energy consequences are not
	 * considered.
	 */
	if ((env->sd->flags & SD_ASYM_CPUCAPACITY) &&
	    (sgs->group_type <= group_fully_busy) &&
	    (capacity_greater(sg->sgc->min_capacity, capacity_of(env->dst_cpu))))
		return false;

	return true;
}

#ifdef CONFIG_NUMA_BALANCING
static inline enum fbq_type fbq_classify_group(struct sg_lb_stats *sgs)
{
	if (sgs->sum_h_nr_running > sgs->nr_numa_running)
		return regular;
	if (sgs->sum_h_nr_running > sgs->nr_preferred_running)
		return remote;
	return all;
}

static inline enum fbq_type fbq_classify_rq(struct rq *rq)
{
	if (rq->nr_running > rq->nr_numa_running)
		return regular;
	if (rq->nr_running > rq->nr_preferred_running)
		return remote;
	return all;
}
#else
static inline enum fbq_type fbq_classify_group(struct sg_lb_stats *sgs)
{
	return all;
}

static inline enum fbq_type fbq_classify_rq(struct rq *rq)
{
	return regular;
}
#endif /* CONFIG_NUMA_BALANCING */


struct sg_lb_stats;

/*
 * task_running_on_cpu - return 1 if @p is running on @cpu.
 */

static unsigned int task_running_on_cpu(int cpu, struct task_struct *p)
{
	/* Task has no contribution or is new */
	if (cpu != task_cpu(p) || !READ_ONCE(p->se.avg.last_update_time))
		return 0;

	if (task_on_rq_queued(p))
		return 1;

	return 0;
}

/**
 * idle_cpu_without - would a given CPU be idle without p ?
 * @cpu: the processor on which idleness is tested.
 * @p: task which should be ignored.
 *
 * Return: 1 if the CPU would be idle. 0 otherwise.
 */
static int idle_cpu_without(int cpu, struct task_struct *p)
{
	struct rq *rq = cpu_rq(cpu);

	if (rq->curr != rq->idle && rq->curr != p)
		return 0;

	/*
	 * rq->nr_running can't be used but an updated version without the
	 * impact of p on cpu must be used instead. The updated nr_running
	 * be computed and tested before calling idle_cpu_without().
	 */

#ifdef CONFIG_SMP
	if (rq->ttwu_pending)
		return 0;
#endif

	return 1;
}

/*
 * update_sg_wakeup_stats - Update sched_group's statistics for wakeup.
 * @sd: The sched_domain level to look for idlest group.
 * @group: sched_group whose statistics are to be updated.
 * @sgs: variable to hold the statistics for this group.
 * @p: The task for which we look for the idlest group/CPU.
 */
static inline void update_sg_wakeup_stats(struct sched_domain *sd,
					  struct sched_group *group,
					  struct sg_lb_stats *sgs,
					  struct task_struct *p)
{
	int i, nr_running;

	memset(sgs, 0, sizeof(*sgs));

	/* Assume that task can't fit any CPU of the group */
	if (sd->flags & SD_ASYM_CPUCAPACITY)
		sgs->group_misfit_task_load = 1;

	for_each_cpu(i, sched_group_span(group)) {
		struct rq *rq = cpu_rq(i);
		unsigned int local;

		sgs->group_load += cpu_load_without(rq, p);
		sgs->group_util += cpu_util_without(i, p);
		sgs->group_runnable += cpu_runnable_without(rq, p);
		local = task_running_on_cpu(i, p);
		sgs->sum_h_nr_running += rq->cfs.h_nr_running - local;

		nr_running = rq->nr_running - local;
		sgs->sum_nr_running += nr_running;

		/*
		 * No need to call idle_cpu_without() if nr_running is not 0
		 */
		if (!nr_running && idle_cpu_without(i, p))
			sgs->idle_cpus++;

		/* Check if task fits in the CPU */
		if (sd->flags & SD_ASYM_CPUCAPACITY &&
		    sgs->group_misfit_task_load &&
		    task_fits_cpu(p, i))
			sgs->group_misfit_task_load = 0;

	}

	sgs->group_capacity = group->sgc->capacity;

	sgs->group_weight = group->group_weight;

	sgs->group_type = group_classify(sd->imbalance_pct, group, sgs);

	/*
	 * Computing avg_load makes sense only when group is fully busy or
	 * overloaded
	 */
	if (sgs->group_type == group_fully_busy ||
		sgs->group_type == group_overloaded)
		sgs->avg_load = (sgs->group_load * SCHED_CAPACITY_SCALE) /
				sgs->group_capacity;
}

static bool update_pick_idlest(struct sched_group *idlest,
			       struct sg_lb_stats *idlest_sgs,
			       struct sched_group *group,
			       struct sg_lb_stats *sgs)
{
	if (sgs->group_type < idlest_sgs->group_type)
		return true;

	if (sgs->group_type > idlest_sgs->group_type)
		return false;

	/*
	 * The candidate and the current idlest group are the same type of
	 * group. Let check which one is the idlest according to the type.
	 */

	switch (sgs->group_type) {
	case group_overloaded:
	case group_fully_busy:
		/* Select the group with lowest avg_load. */
		if (idlest_sgs->avg_load <= sgs->avg_load)
			return false;
		break;

	case group_imbalanced:
	case group_asym_packing:
		/* Those types are not used in the slow wakeup path */
		return false;

	case group_misfit_task:
		/* Select group with the highest max capacity */
		if (idlest->sgc->max_capacity >= group->sgc->max_capacity)
			return false;
		break;

	case group_has_spare:
		/* Select group with most idle CPUs */
		if (idlest_sgs->idle_cpus >= sgs->idle_cpus)
			return false;
		break;
	}

	return true;
}

/*
 * find_idlest_group() finds and returns the least busy CPU group within the
 * domain.
 *
 * Assumes p is allowed on at least one CPU in sd.
 */
static struct sched_group *
find_idlest_group(struct sched_domain *sd, struct task_struct *p, int this_cpu)
{
	struct sched_group *idlest = NULL, *local = NULL, *group = sd->groups;
	struct sg_lb_stats local_sgs, tmp_sgs;
	struct sg_lb_stats *sgs;
	unsigned long imbalance;
	struct sg_lb_stats idlest_sgs = {
			.avg_load = UINT_MAX,
			.group_type = group_overloaded,
	};

	do {
		int local_group;

		/* Skip over this group if it has no CPUs allowed */
		if (!cpumask_intersects(sched_group_span(group),
					p->cpus_ptr))
			continue;

		/* Skip over this group if no cookie matched */
		if (!sched_group_cookie_match(cpu_rq(this_cpu), p, group))
			continue;

		local_group = cpumask_test_cpu(this_cpu,
					       sched_group_span(group));

		if (local_group) {
			sgs = &local_sgs;
			local = group;
		} else {
			sgs = &tmp_sgs;
		}

		update_sg_wakeup_stats(sd, group, sgs, p);

		if (!local_group && update_pick_idlest(idlest, &idlest_sgs, group, sgs)) {
			idlest = group;
			idlest_sgs = *sgs;
		}

	} while (group = group->next, group != sd->groups);


	/* There is no idlest group to push tasks to */
	if (!idlest)
		return NULL;

	/* The local group has been skipped because of CPU affinity */
	if (!local)
		return idlest;

	/*
	 * If the local group is idler than the selected idlest group
	 * don't try and push the task.
	 */
	if (local_sgs.group_type < idlest_sgs.group_type)
		return NULL;

	/*
	 * If the local group is busier than the selected idlest group
	 * try and push the task.
	 */
	if (local_sgs.group_type > idlest_sgs.group_type)
		return idlest;

	switch (local_sgs.group_type) {
	case group_overloaded:
	case group_fully_busy:

		/* Calculate allowed imbalance based on load */
		imbalance = scale_load_down(NICE_0_LOAD) *
				(sd->imbalance_pct-100) / 100;

		/*
		 * When comparing groups across NUMA domains, it's possible for
		 * the local domain to be very lightly loaded relative to the
		 * remote domains but "imbalance" skews the comparison making
		 * remote CPUs look much more favourable. When considering
		 * cross-domain, add imbalance to the load on the remote node
		 * and consider staying local.
		 */

		if ((sd->flags & SD_NUMA) &&
		    ((idlest_sgs.avg_load + imbalance) >= local_sgs.avg_load))
			return NULL;

		/*
		 * If the local group is less loaded than the selected
		 * idlest group don't try and push any tasks.
		 */
		if (idlest_sgs.avg_load >= (local_sgs.avg_load + imbalance))
			return NULL;

		if (100 * local_sgs.avg_load <= sd->imbalance_pct * idlest_sgs.avg_load)
			return NULL;
		break;

	case group_imbalanced:
	case group_asym_packing:
		/* Those type are not used in the slow wakeup path */
		return NULL;

	case group_misfit_task:
		/* Select group with the highest max capacity */
		if (local->sgc->max_capacity >= idlest->sgc->max_capacity)
			return NULL;
		break;

	case group_has_spare:
#ifdef CONFIG_NUMA
		if (sd->flags & SD_NUMA) {
			int imb_numa_nr = sd->imb_numa_nr;
#ifdef CONFIG_NUMA_BALANCING
			int idlest_cpu;
			/*
			 * If there is spare capacity at NUMA, try to select
			 * the preferred node
			 */
			if (cpu_to_node(this_cpu) == p->numa_preferred_nid)
				return NULL;

			idlest_cpu = cpumask_first(sched_group_span(idlest));
			if (cpu_to_node(idlest_cpu) == p->numa_preferred_nid)
				return idlest;
#endif /* CONFIG_NUMA_BALANCING */
			/*
			 * Otherwise, keep the task close to the wakeup source
			 * and improve locality if the number of running tasks
			 * would remain below threshold where an imbalance is
			 * allowed while accounting for the possibility the
			 * task is pinned to a subset of CPUs. If there is a
			 * real need of migration, periodic load balance will
			 * take care of it.
			 */
			if (p->nr_cpus_allowed != NR_CPUS) {
<<<<<<< HEAD
				struct cpumask *cpus = this_cpu_cpumask_var_ptr(select_idle_mask);
=======
				struct cpumask *cpus = this_cpu_cpumask_var_ptr(select_rq_mask);
>>>>>>> eb3cdb58

				cpumask_and(cpus, sched_group_span(local), p->cpus_ptr);
				imb_numa_nr = min(cpumask_weight(cpus), sd->imb_numa_nr);
			}

			imbalance = abs(local_sgs.idle_cpus - idlest_sgs.idle_cpus);
			if (!adjust_numa_imbalance(imbalance,
						   local_sgs.sum_nr_running + 1,
						   imb_numa_nr)) {
				return NULL;
			}
		}
#endif /* CONFIG_NUMA */

		/*
		 * Select group with highest number of idle CPUs. We could also
		 * compare the utilization which is more stable but it can end
		 * up that the group has less spare capacity but finally more
		 * idle CPUs which means more opportunity to run task.
		 */
		if (local_sgs.idle_cpus >= idlest_sgs.idle_cpus)
			return NULL;
		break;
	}

	return idlest;
}

static void update_idle_cpu_scan(struct lb_env *env,
				 unsigned long sum_util)
{
	struct sched_domain_shared *sd_share;
	int llc_weight, pct;
	u64 x, y, tmp;
	/*
	 * Update the number of CPUs to scan in LLC domain, which could
	 * be used as a hint in select_idle_cpu(). The update of sd_share
	 * could be expensive because it is within a shared cache line.
	 * So the write of this hint only occurs during periodic load
	 * balancing, rather than CPU_NEWLY_IDLE, because the latter
	 * can fire way more frequently than the former.
	 */
	if (!sched_feat(SIS_UTIL) || env->idle == CPU_NEWLY_IDLE)
		return;

	llc_weight = per_cpu(sd_llc_size, env->dst_cpu);
	if (env->sd->span_weight != llc_weight)
		return;

	sd_share = rcu_dereference(per_cpu(sd_llc_shared, env->dst_cpu));
	if (!sd_share)
		return;

	/*
	 * The number of CPUs to search drops as sum_util increases, when
	 * sum_util hits 85% or above, the scan stops.
	 * The reason to choose 85% as the threshold is because this is the
	 * imbalance_pct(117) when a LLC sched group is overloaded.
	 *
	 * let y = SCHED_CAPACITY_SCALE - p * x^2                       [1]
	 * and y'= y / SCHED_CAPACITY_SCALE
	 *
	 * x is the ratio of sum_util compared to the CPU capacity:
	 * x = sum_util / (llc_weight * SCHED_CAPACITY_SCALE)
	 * y' is the ratio of CPUs to be scanned in the LLC domain,
	 * and the number of CPUs to scan is calculated by:
	 *
	 * nr_scan = llc_weight * y'                                    [2]
	 *
	 * When x hits the threshold of overloaded, AKA, when
	 * x = 100 / pct, y drops to 0. According to [1],
	 * p should be SCHED_CAPACITY_SCALE * pct^2 / 10000
	 *
	 * Scale x by SCHED_CAPACITY_SCALE:
	 * x' = sum_util / llc_weight;                                  [3]
	 *
	 * and finally [1] becomes:
	 * y = SCHED_CAPACITY_SCALE -
	 *     x'^2 * pct^2 / (10000 * SCHED_CAPACITY_SCALE)            [4]
	 *
	 */
	/* equation [3] */
	x = sum_util;
	do_div(x, llc_weight);

	/* equation [4] */
	pct = env->sd->imbalance_pct;
	tmp = x * x * pct * pct;
	do_div(tmp, 10000 * SCHED_CAPACITY_SCALE);
	tmp = min_t(long, tmp, SCHED_CAPACITY_SCALE);
	y = SCHED_CAPACITY_SCALE - tmp;

	/* equation [2] */
	y *= llc_weight;
	do_div(y, SCHED_CAPACITY_SCALE);
	if ((int)y != sd_share->nr_idle_scan)
		WRITE_ONCE(sd_share->nr_idle_scan, (int)y);
}

/**
 * update_sd_lb_stats - Update sched_domain's statistics for load balancing.
 * @env: The load balancing environment.
 * @sds: variable to hold the statistics for this sched_domain.
 */

static inline void update_sd_lb_stats(struct lb_env *env, struct sd_lb_stats *sds)
{
	struct sched_domain *child = env->sd->child;
	struct sched_group *sg = env->sd->groups;
	struct sg_lb_stats *local = &sds->local_stat;
	struct sg_lb_stats tmp_sgs;
	unsigned long sum_util = 0;
	int sg_status = 0;

	do {
		struct sg_lb_stats *sgs = &tmp_sgs;
		int local_group;

		local_group = cpumask_test_cpu(env->dst_cpu, sched_group_span(sg));
		if (local_group) {
			sds->local = sg;
			sgs = local;

			if (env->idle != CPU_NEWLY_IDLE ||
			    time_after_eq(jiffies, sg->sgc->next_update))
				update_group_capacity(env->sd, env->dst_cpu);
		}

		update_sg_lb_stats(env, sds, sg, sgs, &sg_status);

		if (local_group)
			goto next_group;


		if (update_sd_pick_busiest(env, sds, sg, sgs)) {
			sds->busiest = sg;
			sds->busiest_stat = *sgs;
		}

next_group:
		/* Now, start updating sd_lb_stats */
		sds->total_load += sgs->group_load;
		sds->total_capacity += sgs->group_capacity;

		sum_util += sgs->group_util;
		sg = sg->next;
	} while (sg != env->sd->groups);

	/* Tag domain that child domain prefers tasks go to siblings first */
	sds->prefer_sibling = child && child->flags & SD_PREFER_SIBLING;


	if (env->sd->flags & SD_NUMA)
		env->fbq_type = fbq_classify_group(&sds->busiest_stat);

	if (!env->sd->parent) {
		struct root_domain *rd = env->dst_rq->rd;

		/* update overload indicator if we are at root domain */
		WRITE_ONCE(rd->overload, sg_status & SG_OVERLOAD);

		/* Update over-utilization (tipping point, U >= 0) indicator */
		WRITE_ONCE(rd->overutilized, sg_status & SG_OVERUTILIZED);
		trace_sched_overutilized_tp(rd, sg_status & SG_OVERUTILIZED);
	} else if (sg_status & SG_OVERUTILIZED) {
		struct root_domain *rd = env->dst_rq->rd;

		WRITE_ONCE(rd->overutilized, SG_OVERUTILIZED);
		trace_sched_overutilized_tp(rd, SG_OVERUTILIZED);
	}

	update_idle_cpu_scan(env, sum_util);
}

/**
 * calculate_imbalance - Calculate the amount of imbalance present within the
 *			 groups of a given sched_domain during load balance.
 * @env: load balance environment
 * @sds: statistics of the sched_domain whose imbalance is to be calculated.
 */
static inline void calculate_imbalance(struct lb_env *env, struct sd_lb_stats *sds)
{
	struct sg_lb_stats *local, *busiest;

	local = &sds->local_stat;
	busiest = &sds->busiest_stat;

	if (busiest->group_type == group_misfit_task) {
		if (env->sd->flags & SD_ASYM_CPUCAPACITY) {
			/* Set imbalance to allow misfit tasks to be balanced. */
			env->migration_type = migrate_misfit;
			env->imbalance = 1;
		} else {
			/*
			 * Set load imbalance to allow moving task from cpu
			 * with reduced capacity.
			 */
			env->migration_type = migrate_load;
			env->imbalance = busiest->group_misfit_task_load;
		}
		return;
	}

	if (busiest->group_type == group_asym_packing) {
		/*
		 * In case of asym capacity, we will try to migrate all load to
		 * the preferred CPU.
		 */
		env->migration_type = migrate_task;
		env->imbalance = busiest->sum_h_nr_running;
		return;
	}

	if (busiest->group_type == group_imbalanced) {
		/*
		 * In the group_imb case we cannot rely on group-wide averages
		 * to ensure CPU-load equilibrium, try to move any task to fix
		 * the imbalance. The next load balance will take care of
		 * balancing back the system.
		 */
		env->migration_type = migrate_task;
		env->imbalance = 1;
		return;
	}

	/*
	 * Try to use spare capacity of local group without overloading it or
	 * emptying busiest.
	 */
	if (local->group_type == group_has_spare) {
		if ((busiest->group_type > group_fully_busy) &&
		    !(env->sd->flags & SD_SHARE_PKG_RESOURCES)) {
			/*
			 * If busiest is overloaded, try to fill spare
			 * capacity. This might end up creating spare capacity
			 * in busiest or busiest still being overloaded but
			 * there is no simple way to directly compute the
			 * amount of load to migrate in order to balance the
			 * system.
			 */
			env->migration_type = migrate_util;
			env->imbalance = max(local->group_capacity, local->group_util) -
					 local->group_util;

			/*
			 * In some cases, the group's utilization is max or even
			 * higher than capacity because of migrations but the
			 * local CPU is (newly) idle. There is at least one
			 * waiting task in this overloaded busiest group. Let's
			 * try to pull it.
			 */
			if (env->idle != CPU_NOT_IDLE && env->imbalance == 0) {
				env->migration_type = migrate_task;
				env->imbalance = 1;
			}

			return;
		}

		if (busiest->group_weight == 1 || sds->prefer_sibling) {
			unsigned int nr_diff = busiest->sum_nr_running;
			/*
			 * When prefer sibling, evenly spread running tasks on
			 * groups.
			 */
			env->migration_type = migrate_task;
			lsub_positive(&nr_diff, local->sum_nr_running);
			env->imbalance = nr_diff;
		} else {

			/*
			 * If there is no overload, we just want to even the number of
			 * idle cpus.
			 */
			env->migration_type = migrate_task;
			env->imbalance = max_t(long, 0,
					       (local->idle_cpus - busiest->idle_cpus));
		}

#ifdef CONFIG_NUMA
		/* Consider allowing a small imbalance between NUMA groups */
		if (env->sd->flags & SD_NUMA) {
			env->imbalance = adjust_numa_imbalance(env->imbalance,
							       local->sum_nr_running + 1,
							       env->sd->imb_numa_nr);
		}
#endif

		/* Number of tasks to move to restore balance */
		env->imbalance >>= 1;

		return;
	}

	/*
	 * Local is fully busy but has to take more load to relieve the
	 * busiest group
	 */
	if (local->group_type < group_overloaded) {
		/*
		 * Local will become overloaded so the avg_load metrics are
		 * finally needed.
		 */

		local->avg_load = (local->group_load * SCHED_CAPACITY_SCALE) /
				  local->group_capacity;

		/*
		 * If the local group is more loaded than the selected
		 * busiest group don't try to pull any tasks.
		 */
		if (local->avg_load >= busiest->avg_load) {
			env->imbalance = 0;
			return;
		}

		sds->avg_load = (sds->total_load * SCHED_CAPACITY_SCALE) /
				sds->total_capacity;

		/*
		 * If the local group is more loaded than the average system
		 * load, don't try to pull any tasks.
		 */
		if (local->avg_load >= sds->avg_load) {
			env->imbalance = 0;
			return;
		}

	}

	/*
	 * Both group are or will become overloaded and we're trying to get all
	 * the CPUs to the average_load, so we don't want to push ourselves
	 * above the average load, nor do we wish to reduce the max loaded CPU
	 * below the average load. At the same time, we also don't want to
	 * reduce the group load below the group capacity. Thus we look for
	 * the minimum possible imbalance.
	 */
	env->migration_type = migrate_load;
	env->imbalance = min(
		(busiest->avg_load - sds->avg_load) * busiest->group_capacity,
		(sds->avg_load - local->avg_load) * local->group_capacity
	) / SCHED_CAPACITY_SCALE;
}

/******* find_busiest_group() helpers end here *********************/

/*
 * Decision matrix according to the local and busiest group type:
 *
 * busiest \ local has_spare fully_busy misfit asym imbalanced overloaded
 * has_spare        nr_idle   balanced   N/A    N/A  balanced   balanced
 * fully_busy       nr_idle   nr_idle    N/A    N/A  balanced   balanced
 * misfit_task      force     N/A        N/A    N/A  N/A        N/A
 * asym_packing     force     force      N/A    N/A  force      force
 * imbalanced       force     force      N/A    N/A  force      force
 * overloaded       force     force      N/A    N/A  force      avg_load
 *
 * N/A :      Not Applicable because already filtered while updating
 *            statistics.
 * balanced : The system is balanced for these 2 groups.
 * force :    Calculate the imbalance as load migration is probably needed.
 * avg_load : Only if imbalance is significant enough.
 * nr_idle :  dst_cpu is not busy and the number of idle CPUs is quite
 *            different in groups.
 */

/**
 * find_busiest_group - Returns the busiest group within the sched_domain
 * if there is an imbalance.
 * @env: The load balancing environment.
 *
 * Also calculates the amount of runnable load which should be moved
 * to restore balance.
 *
 * Return:	- The busiest group if imbalance exists.
 */
static struct sched_group *find_busiest_group(struct lb_env *env)
{
	struct sg_lb_stats *local, *busiest;
	struct sd_lb_stats sds;

	init_sd_lb_stats(&sds);

	/*
	 * Compute the various statistics relevant for load balancing at
	 * this level.
	 */
	update_sd_lb_stats(env, &sds);

	/* There is no busy sibling group to pull tasks from */
	if (!sds.busiest)
		goto out_balanced;

	busiest = &sds.busiest_stat;

	/* Misfit tasks should be dealt with regardless of the avg load */
	if (busiest->group_type == group_misfit_task)
		goto force_balance;

	if (sched_energy_enabled()) {
		struct root_domain *rd = env->dst_rq->rd;

		if (rcu_dereference(rd->pd) && !READ_ONCE(rd->overutilized))
			goto out_balanced;
	}

	/* ASYM feature bypasses nice load balance check */
	if (busiest->group_type == group_asym_packing)
		goto force_balance;

	/*
	 * If the busiest group is imbalanced the below checks don't
	 * work because they assume all things are equal, which typically
	 * isn't true due to cpus_ptr constraints and the like.
	 */
	if (busiest->group_type == group_imbalanced)
		goto force_balance;

	local = &sds.local_stat;
	/*
	 * If the local group is busier than the selected busiest group
	 * don't try and pull any tasks.
	 */
	if (local->group_type > busiest->group_type)
		goto out_balanced;

	/*
	 * When groups are overloaded, use the avg_load to ensure fairness
	 * between tasks.
	 */
	if (local->group_type == group_overloaded) {
		/*
		 * If the local group is more loaded than the selected
		 * busiest group don't try to pull any tasks.
		 */
		if (local->avg_load >= busiest->avg_load)
			goto out_balanced;

		/* XXX broken for overlapping NUMA groups */
		sds.avg_load = (sds.total_load * SCHED_CAPACITY_SCALE) /
				sds.total_capacity;

		/*
		 * Don't pull any tasks if this group is already above the
		 * domain average load.
		 */
		if (local->avg_load >= sds.avg_load)
			goto out_balanced;

		/*
		 * If the busiest group is more loaded, use imbalance_pct to be
		 * conservative.
		 */
		if (100 * busiest->avg_load <=
				env->sd->imbalance_pct * local->avg_load)
			goto out_balanced;
	}

	/* Try to move all excess tasks to child's sibling domain */
	if (sds.prefer_sibling && local->group_type == group_has_spare &&
	    busiest->sum_nr_running > local->sum_nr_running + 1)
		goto force_balance;

	if (busiest->group_type != group_overloaded) {
		if (env->idle == CPU_NOT_IDLE)
			/*
			 * If the busiest group is not overloaded (and as a
			 * result the local one too) but this CPU is already
			 * busy, let another idle CPU try to pull task.
			 */
			goto out_balanced;

		if (busiest->group_weight > 1 &&
		    local->idle_cpus <= (busiest->idle_cpus + 1))
			/*
			 * If the busiest group is not overloaded
			 * and there is no imbalance between this and busiest
			 * group wrt idle CPUs, it is balanced. The imbalance
			 * becomes significant if the diff is greater than 1
			 * otherwise we might end up to just move the imbalance
			 * on another group. Of course this applies only if
			 * there is more than 1 CPU per group.
			 */
			goto out_balanced;

		if (busiest->sum_h_nr_running == 1)
			/*
			 * busiest doesn't have any tasks waiting to run
			 */
			goto out_balanced;
	}

force_balance:
	/* Looks like there is an imbalance. Compute it */
	calculate_imbalance(env, &sds);
	return env->imbalance ? sds.busiest : NULL;

out_balanced:
	env->imbalance = 0;
	return NULL;
}

/*
 * find_busiest_queue - find the busiest runqueue among the CPUs in the group.
 */
static struct rq *find_busiest_queue(struct lb_env *env,
				     struct sched_group *group)
{
	struct rq *busiest = NULL, *rq;
	unsigned long busiest_util = 0, busiest_load = 0, busiest_capacity = 1;
	unsigned int busiest_nr = 0;
	int i;

	for_each_cpu_and(i, sched_group_span(group), env->cpus) {
		unsigned long capacity, load, util;
		unsigned int nr_running;
		enum fbq_type rt;

		rq = cpu_rq(i);
		rt = fbq_classify_rq(rq);

		/*
		 * We classify groups/runqueues into three groups:
		 *  - regular: there are !numa tasks
		 *  - remote:  there are numa tasks that run on the 'wrong' node
		 *  - all:     there is no distinction
		 *
		 * In order to avoid migrating ideally placed numa tasks,
		 * ignore those when there's better options.
		 *
		 * If we ignore the actual busiest queue to migrate another
		 * task, the next balance pass can still reduce the busiest
		 * queue by moving tasks around inside the node.
		 *
		 * If we cannot move enough load due to this classification
		 * the next pass will adjust the group classification and
		 * allow migration of more tasks.
		 *
		 * Both cases only affect the total convergence complexity.
		 */
		if (rt > env->fbq_type)
			continue;

		nr_running = rq->cfs.h_nr_running;
		if (!nr_running)
			continue;

		capacity = capacity_of(i);

		/*
		 * For ASYM_CPUCAPACITY domains, don't pick a CPU that could
		 * eventually lead to active_balancing high->low capacity.
		 * Higher per-CPU capacity is considered better than balancing
		 * average load.
		 */
		if (env->sd->flags & SD_ASYM_CPUCAPACITY &&
		    !capacity_greater(capacity_of(env->dst_cpu), capacity) &&
		    nr_running == 1)
			continue;

		/* Make sure we only pull tasks from a CPU of lower priority */
		if ((env->sd->flags & SD_ASYM_PACKING) &&
		    sched_asym_prefer(i, env->dst_cpu) &&
		    nr_running == 1)
			continue;

		switch (env->migration_type) {
		case migrate_load:
			/*
			 * When comparing with load imbalance, use cpu_load()
			 * which is not scaled with the CPU capacity.
			 */
			load = cpu_load(rq);

			if (nr_running == 1 && load > env->imbalance &&
			    !check_cpu_capacity(rq, env->sd))
				break;

			/*
			 * For the load comparisons with the other CPUs,
			 * consider the cpu_load() scaled with the CPU
			 * capacity, so that the load can be moved away
			 * from the CPU that is potentially running at a
			 * lower capacity.
			 *
			 * Thus we're looking for max(load_i / capacity_i),
			 * crosswise multiplication to rid ourselves of the
			 * division works out to:
			 * load_i * capacity_j > load_j * capacity_i;
			 * where j is our previous maximum.
			 */
			if (load * busiest_capacity > busiest_load * capacity) {
				busiest_load = load;
				busiest_capacity = capacity;
				busiest = rq;
			}
			break;

		case migrate_util:
			util = cpu_util_cfs(i);

			/*
			 * Don't try to pull utilization from a CPU with one
			 * running task. Whatever its utilization, we will fail
			 * detach the task.
			 */
			if (nr_running <= 1)
				continue;

			if (busiest_util < util) {
				busiest_util = util;
				busiest = rq;
			}
			break;

		case migrate_task:
			if (busiest_nr < nr_running) {
				busiest_nr = nr_running;
				busiest = rq;
			}
			break;

		case migrate_misfit:
			/*
			 * For ASYM_CPUCAPACITY domains with misfit tasks we
			 * simply seek the "biggest" misfit task.
			 */
			if (rq->misfit_task_load > busiest_load) {
				busiest_load = rq->misfit_task_load;
				busiest = rq;
			}

			break;

		}
	}

	return busiest;
}

/*
 * Max backoff if we encounter pinned tasks. Pretty arbitrary value, but
 * so long as it is large enough.
 */
#define MAX_PINNED_INTERVAL	512

static inline bool
asym_active_balance(struct lb_env *env)
{
	/*
	 * ASYM_PACKING needs to force migrate tasks from busy but
	 * lower priority CPUs in order to pack all tasks in the
	 * highest priority CPUs.
	 */
	return env->idle != CPU_NOT_IDLE && (env->sd->flags & SD_ASYM_PACKING) &&
	       sched_asym_prefer(env->dst_cpu, env->src_cpu);
}

static inline bool
imbalanced_active_balance(struct lb_env *env)
{
	struct sched_domain *sd = env->sd;

	/*
	 * The imbalanced case includes the case of pinned tasks preventing a fair
	 * distribution of the load on the system but also the even distribution of the
	 * threads on a system with spare capacity
	 */
	if ((env->migration_type == migrate_task) &&
	    (sd->nr_balance_failed > sd->cache_nice_tries+2))
		return 1;

	return 0;
}

static int need_active_balance(struct lb_env *env)
{
	struct sched_domain *sd = env->sd;

	if (asym_active_balance(env))
		return 1;

	if (imbalanced_active_balance(env))
		return 1;

	/*
	 * The dst_cpu is idle and the src_cpu CPU has only 1 CFS task.
	 * It's worth migrating the task if the src_cpu's capacity is reduced
	 * because of other sched_class or IRQs if more capacity stays
	 * available on dst_cpu.
	 */
	if ((env->idle != CPU_NOT_IDLE) &&
	    (env->src_rq->cfs.h_nr_running == 1)) {
		if ((check_cpu_capacity(env->src_rq, sd)) &&
		    (capacity_of(env->src_cpu)*sd->imbalance_pct < capacity_of(env->dst_cpu)*100))
			return 1;
	}

	if (env->migration_type == migrate_misfit)
		return 1;

	return 0;
}

static int active_load_balance_cpu_stop(void *data);

static int should_we_balance(struct lb_env *env)
{
	struct sched_group *sg = env->sd->groups;
	int cpu;

	/*
	 * Ensure the balancing environment is consistent; can happen
	 * when the softirq triggers 'during' hotplug.
	 */
	if (!cpumask_test_cpu(env->dst_cpu, env->cpus))
		return 0;

	/*
	 * In the newly idle case, we will allow all the CPUs
	 * to do the newly idle load balance.
	 *
	 * However, we bail out if we already have tasks or a wakeup pending,
	 * to optimize wakeup latency.
	 */
	if (env->idle == CPU_NEWLY_IDLE) {
		if (env->dst_rq->nr_running > 0 || env->dst_rq->ttwu_pending)
			return 0;
		return 1;
	}

	/* Try to find first idle CPU */
	for_each_cpu_and(cpu, group_balance_mask(sg), env->cpus) {
		if (!idle_cpu(cpu))
			continue;

		/* Are we the first idle CPU? */
		return cpu == env->dst_cpu;
	}

	/* Are we the first CPU of this group ? */
	return group_balance_cpu(sg) == env->dst_cpu;
}

/*
 * Check this_cpu to ensure it is balanced within domain. Attempt to move
 * tasks if there is an imbalance.
 */
static int load_balance(int this_cpu, struct rq *this_rq,
			struct sched_domain *sd, enum cpu_idle_type idle,
			int *continue_balancing)
{
	int ld_moved, cur_ld_moved, active_balance = 0;
	struct sched_domain *sd_parent = sd->parent;
	struct sched_group *group;
	struct rq *busiest;
	struct rq_flags rf;
	struct cpumask *cpus = this_cpu_cpumask_var_ptr(load_balance_mask);
	struct lb_env env = {
		.sd		= sd,
		.dst_cpu	= this_cpu,
		.dst_rq		= this_rq,
		.dst_grpmask    = group_balance_mask(sd->groups),
		.idle		= idle,
		.loop_break	= SCHED_NR_MIGRATE_BREAK,
		.cpus		= cpus,
		.fbq_type	= all,
		.tasks		= LIST_HEAD_INIT(env.tasks),
	};

	cpumask_and(cpus, sched_domain_span(sd), cpu_active_mask);

	schedstat_inc(sd->lb_count[idle]);

redo:
	if (!should_we_balance(&env)) {
		*continue_balancing = 0;
		goto out_balanced;
	}

	group = find_busiest_group(&env);
	if (!group) {
		schedstat_inc(sd->lb_nobusyg[idle]);
		goto out_balanced;
	}

	busiest = find_busiest_queue(&env, group);
	if (!busiest) {
		schedstat_inc(sd->lb_nobusyq[idle]);
		goto out_balanced;
	}

	WARN_ON_ONCE(busiest == env.dst_rq);

	schedstat_add(sd->lb_imbalance[idle], env.imbalance);

	env.src_cpu = busiest->cpu;
	env.src_rq = busiest;

	ld_moved = 0;
	/* Clear this flag as soon as we find a pullable task */
	env.flags |= LBF_ALL_PINNED;
	if (busiest->nr_running > 1) {
		/*
		 * Attempt to move tasks. If find_busiest_group has found
		 * an imbalance but busiest->nr_running <= 1, the group is
		 * still unbalanced. ld_moved simply stays zero, so it is
		 * correctly treated as an imbalance.
		 */
		env.loop_max  = min(sysctl_sched_nr_migrate, busiest->nr_running);

more_balance:
		rq_lock_irqsave(busiest, &rf);
		update_rq_clock(busiest);

		/*
		 * cur_ld_moved - load moved in current iteration
		 * ld_moved     - cumulative load moved across iterations
		 */
		cur_ld_moved = detach_tasks(&env);

		/*
		 * We've detached some tasks from busiest_rq. Every
		 * task is masked "TASK_ON_RQ_MIGRATING", so we can safely
		 * unlock busiest->lock, and we are able to be sure
		 * that nobody can manipulate the tasks in parallel.
		 * See task_rq_lock() family for the details.
		 */

		rq_unlock(busiest, &rf);

		if (cur_ld_moved) {
			attach_tasks(&env);
			ld_moved += cur_ld_moved;
		}

		local_irq_restore(rf.flags);

		if (env.flags & LBF_NEED_BREAK) {
			env.flags &= ~LBF_NEED_BREAK;
			/* Stop if we tried all running tasks */
			if (env.loop < busiest->nr_running)
				goto more_balance;
		}

		/*
		 * Revisit (affine) tasks on src_cpu that couldn't be moved to
		 * us and move them to an alternate dst_cpu in our sched_group
		 * where they can run. The upper limit on how many times we
		 * iterate on same src_cpu is dependent on number of CPUs in our
		 * sched_group.
		 *
		 * This changes load balance semantics a bit on who can move
		 * load to a given_cpu. In addition to the given_cpu itself
		 * (or a ilb_cpu acting on its behalf where given_cpu is
		 * nohz-idle), we now have balance_cpu in a position to move
		 * load to given_cpu. In rare situations, this may cause
		 * conflicts (balance_cpu and given_cpu/ilb_cpu deciding
		 * _independently_ and at _same_ time to move some load to
		 * given_cpu) causing excess load to be moved to given_cpu.
		 * This however should not happen so much in practice and
		 * moreover subsequent load balance cycles should correct the
		 * excess load moved.
		 */
		if ((env.flags & LBF_DST_PINNED) && env.imbalance > 0) {

			/* Prevent to re-select dst_cpu via env's CPUs */
			__cpumask_clear_cpu(env.dst_cpu, env.cpus);

			env.dst_rq	 = cpu_rq(env.new_dst_cpu);
			env.dst_cpu	 = env.new_dst_cpu;
			env.flags	&= ~LBF_DST_PINNED;
			env.loop	 = 0;
			env.loop_break	 = SCHED_NR_MIGRATE_BREAK;

			/*
			 * Go back to "more_balance" rather than "redo" since we
			 * need to continue with same src_cpu.
			 */
			goto more_balance;
		}

		/*
		 * We failed to reach balance because of affinity.
		 */
		if (sd_parent) {
			int *group_imbalance = &sd_parent->groups->sgc->imbalance;

			if ((env.flags & LBF_SOME_PINNED) && env.imbalance > 0)
				*group_imbalance = 1;
		}

		/* All tasks on this runqueue were pinned by CPU affinity */
		if (unlikely(env.flags & LBF_ALL_PINNED)) {
			__cpumask_clear_cpu(cpu_of(busiest), cpus);
			/*
			 * Attempting to continue load balancing at the current
			 * sched_domain level only makes sense if there are
			 * active CPUs remaining as possible busiest CPUs to
			 * pull load from which are not contained within the
			 * destination group that is receiving any migrated
			 * load.
			 */
			if (!cpumask_subset(cpus, env.dst_grpmask)) {
				env.loop = 0;
				env.loop_break = SCHED_NR_MIGRATE_BREAK;
				goto redo;
			}
			goto out_all_pinned;
		}
	}

	if (!ld_moved) {
		schedstat_inc(sd->lb_failed[idle]);
		/*
		 * Increment the failure counter only on periodic balance.
		 * We do not want newidle balance, which can be very
		 * frequent, pollute the failure counter causing
		 * excessive cache_hot migrations and active balances.
		 */
		if (idle != CPU_NEWLY_IDLE)
			sd->nr_balance_failed++;

		if (need_active_balance(&env)) {
			unsigned long flags;

			raw_spin_rq_lock_irqsave(busiest, flags);

			/*
			 * Don't kick the active_load_balance_cpu_stop,
			 * if the curr task on busiest CPU can't be
			 * moved to this_cpu:
			 */
			if (!cpumask_test_cpu(this_cpu, busiest->curr->cpus_ptr)) {
				raw_spin_rq_unlock_irqrestore(busiest, flags);
				goto out_one_pinned;
			}

			/* Record that we found at least one task that could run on this_cpu */
			env.flags &= ~LBF_ALL_PINNED;

			/*
			 * ->active_balance synchronizes accesses to
			 * ->active_balance_work.  Once set, it's cleared
			 * only after active load balance is finished.
			 */
			if (!busiest->active_balance) {
				busiest->active_balance = 1;
				busiest->push_cpu = this_cpu;
				active_balance = 1;
			}
			raw_spin_rq_unlock_irqrestore(busiest, flags);

			if (active_balance) {
				stop_one_cpu_nowait(cpu_of(busiest),
					active_load_balance_cpu_stop, busiest,
					&busiest->active_balance_work);
			}
		}
	} else {
		sd->nr_balance_failed = 0;
	}

	if (likely(!active_balance) || need_active_balance(&env)) {
		/* We were unbalanced, so reset the balancing interval */
		sd->balance_interval = sd->min_interval;
	}

	goto out;

out_balanced:
	/*
	 * We reach balance although we may have faced some affinity
	 * constraints. Clear the imbalance flag only if other tasks got
	 * a chance to move and fix the imbalance.
	 */
	if (sd_parent && !(env.flags & LBF_ALL_PINNED)) {
		int *group_imbalance = &sd_parent->groups->sgc->imbalance;

		if (*group_imbalance)
			*group_imbalance = 0;
	}

out_all_pinned:
	/*
	 * We reach balance because all tasks are pinned at this level so
	 * we can't migrate them. Let the imbalance flag set so parent level
	 * can try to migrate them.
	 */
	schedstat_inc(sd->lb_balanced[idle]);

	sd->nr_balance_failed = 0;

out_one_pinned:
	ld_moved = 0;

	/*
	 * newidle_balance() disregards balance intervals, so we could
	 * repeatedly reach this code, which would lead to balance_interval
	 * skyrocketing in a short amount of time. Skip the balance_interval
	 * increase logic to avoid that.
	 */
	if (env.idle == CPU_NEWLY_IDLE)
		goto out;

	/* tune up the balancing interval */
	if ((env.flags & LBF_ALL_PINNED &&
	     sd->balance_interval < MAX_PINNED_INTERVAL) ||
	    sd->balance_interval < sd->max_interval)
		sd->balance_interval *= 2;
out:
	return ld_moved;
}

static inline unsigned long
get_sd_balance_interval(struct sched_domain *sd, int cpu_busy)
{
	unsigned long interval = sd->balance_interval;

	if (cpu_busy)
		interval *= sd->busy_factor;

	/* scale ms to jiffies */
	interval = msecs_to_jiffies(interval);

	/*
	 * Reduce likelihood of busy balancing at higher domains racing with
	 * balancing at lower domains by preventing their balancing periods
	 * from being multiples of each other.
	 */
	if (cpu_busy)
		interval -= 1;

	interval = clamp(interval, 1UL, max_load_balance_interval);

	return interval;
}

static inline void
update_next_balance(struct sched_domain *sd, unsigned long *next_balance)
{
	unsigned long interval, next;

	/* used by idle balance, so cpu_busy = 0 */
	interval = get_sd_balance_interval(sd, 0);
	next = sd->last_balance + interval;

	if (time_after(*next_balance, next))
		*next_balance = next;
}

/*
 * active_load_balance_cpu_stop is run by the CPU stopper. It pushes
 * running tasks off the busiest CPU onto idle CPUs. It requires at
 * least 1 task to be running on each physical CPU where possible, and
 * avoids physical / logical imbalances.
 */
static int active_load_balance_cpu_stop(void *data)
{
	struct rq *busiest_rq = data;
	int busiest_cpu = cpu_of(busiest_rq);
	int target_cpu = busiest_rq->push_cpu;
	struct rq *target_rq = cpu_rq(target_cpu);
	struct sched_domain *sd;
	struct task_struct *p = NULL;
	struct rq_flags rf;

	rq_lock_irq(busiest_rq, &rf);
	/*
	 * Between queueing the stop-work and running it is a hole in which
	 * CPUs can become inactive. We should not move tasks from or to
	 * inactive CPUs.
	 */
	if (!cpu_active(busiest_cpu) || !cpu_active(target_cpu))
		goto out_unlock;

	/* Make sure the requested CPU hasn't gone down in the meantime: */
	if (unlikely(busiest_cpu != smp_processor_id() ||
		     !busiest_rq->active_balance))
		goto out_unlock;

	/* Is there any task to move? */
	if (busiest_rq->nr_running <= 1)
		goto out_unlock;

	/*
	 * This condition is "impossible", if it occurs
	 * we need to fix it. Originally reported by
	 * Bjorn Helgaas on a 128-CPU setup.
	 */
	WARN_ON_ONCE(busiest_rq == target_rq);

	/* Search for an sd spanning us and the target CPU. */
	rcu_read_lock();
	for_each_domain(target_cpu, sd) {
		if (cpumask_test_cpu(busiest_cpu, sched_domain_span(sd)))
			break;
	}

	if (likely(sd)) {
		struct lb_env env = {
			.sd		= sd,
			.dst_cpu	= target_cpu,
			.dst_rq		= target_rq,
			.src_cpu	= busiest_rq->cpu,
			.src_rq		= busiest_rq,
			.idle		= CPU_IDLE,
			.flags		= LBF_ACTIVE_LB,
		};

		schedstat_inc(sd->alb_count);
		update_rq_clock(busiest_rq);

		p = detach_one_task(&env);
		if (p) {
			schedstat_inc(sd->alb_pushed);
			/* Active balancing done, reset the failure counter. */
			sd->nr_balance_failed = 0;
		} else {
			schedstat_inc(sd->alb_failed);
		}
	}
	rcu_read_unlock();
out_unlock:
	busiest_rq->active_balance = 0;
	rq_unlock(busiest_rq, &rf);

	if (p)
		attach_one_task(target_rq, p);

	local_irq_enable();

	return 0;
}

static DEFINE_SPINLOCK(balancing);

/*
 * Scale the max load_balance interval with the number of CPUs in the system.
 * This trades load-balance latency on larger machines for less cross talk.
 */
void update_max_interval(void)
{
	max_load_balance_interval = HZ*num_online_cpus()/10;
}

static inline bool update_newidle_cost(struct sched_domain *sd, u64 cost)
{
	if (cost > sd->max_newidle_lb_cost) {
		/*
		 * Track max cost of a domain to make sure to not delay the
		 * next wakeup on the CPU.
		 */
		sd->max_newidle_lb_cost = cost;
		sd->last_decay_max_lb_cost = jiffies;
	} else if (time_after(jiffies, sd->last_decay_max_lb_cost + HZ)) {
		/*
		 * Decay the newidle max times by ~1% per second to ensure that
		 * it is not outdated and the current max cost is actually
		 * shorter.
		 */
		sd->max_newidle_lb_cost = (sd->max_newidle_lb_cost * 253) / 256;
		sd->last_decay_max_lb_cost = jiffies;

		return true;
	}

	return false;
}

/*
 * It checks each scheduling domain to see if it is due to be balanced,
 * and initiates a balancing operation if so.
 *
 * Balancing parameters are set up in init_sched_domains.
 */
static void rebalance_domains(struct rq *rq, enum cpu_idle_type idle)
{
	int continue_balancing = 1;
	int cpu = rq->cpu;
	int busy = idle != CPU_IDLE && !sched_idle_cpu(cpu);
	unsigned long interval;
	struct sched_domain *sd;
	/* Earliest time when we have to do rebalance again */
	unsigned long next_balance = jiffies + 60*HZ;
	int update_next_balance = 0;
	int need_serialize, need_decay = 0;
	u64 max_cost = 0;

	rcu_read_lock();
	for_each_domain(cpu, sd) {
		/*
		 * Decay the newidle max times here because this is a regular
		 * visit to all the domains.
		 */
		need_decay = update_newidle_cost(sd, 0);
		max_cost += sd->max_newidle_lb_cost;

		/*
		 * Stop the load balance at this level. There is another
		 * CPU in our sched group which is doing load balancing more
		 * actively.
		 */
		if (!continue_balancing) {
			if (need_decay)
				continue;
			break;
		}

		interval = get_sd_balance_interval(sd, busy);

		need_serialize = sd->flags & SD_SERIALIZE;
		if (need_serialize) {
			if (!spin_trylock(&balancing))
				goto out;
		}

		if (time_after_eq(jiffies, sd->last_balance + interval)) {
			if (load_balance(cpu, rq, sd, idle, &continue_balancing)) {
				/*
				 * The LBF_DST_PINNED logic could have changed
				 * env->dst_cpu, so we can't know our idle
				 * state even if we migrated tasks. Update it.
				 */
				idle = idle_cpu(cpu) ? CPU_IDLE : CPU_NOT_IDLE;
				busy = idle != CPU_IDLE && !sched_idle_cpu(cpu);
			}
			sd->last_balance = jiffies;
			interval = get_sd_balance_interval(sd, busy);
		}
		if (need_serialize)
			spin_unlock(&balancing);
out:
		if (time_after(next_balance, sd->last_balance + interval)) {
			next_balance = sd->last_balance + interval;
			update_next_balance = 1;
		}
	}
	if (need_decay) {
		/*
		 * Ensure the rq-wide value also decays but keep it at a
		 * reasonable floor to avoid funnies with rq->avg_idle.
		 */
		rq->max_idle_balance_cost =
			max((u64)sysctl_sched_migration_cost, max_cost);
	}
	rcu_read_unlock();

	/*
	 * next_balance will be updated only when there is a need.
	 * When the cpu is attached to null domain for ex, it will not be
	 * updated.
	 */
	if (likely(update_next_balance))
		rq->next_balance = next_balance;

}

static inline int on_null_domain(struct rq *rq)
{
	return unlikely(!rcu_dereference_sched(rq->sd));
}

#ifdef CONFIG_NO_HZ_COMMON
/*
 * idle load balancing details
 * - When one of the busy CPUs notice that there may be an idle rebalancing
 *   needed, they will kick the idle load balancer, which then does idle
 *   load balancing for all the idle CPUs.
 * - HK_TYPE_MISC CPUs are used for this task, because HK_TYPE_SCHED not set
 *   anywhere yet.
 */

static inline int find_new_ilb(void)
{
	int ilb;
	const struct cpumask *hk_mask;

<<<<<<< HEAD
	hk_mask = housekeeping_cpumask(HK_FLAG_MISC);
=======
	hk_mask = housekeeping_cpumask(HK_TYPE_MISC);
>>>>>>> eb3cdb58

	for_each_cpu_and(ilb, nohz.idle_cpus_mask, hk_mask) {

		if (ilb == smp_processor_id())
			continue;

		if (idle_cpu(ilb))
			return ilb;
	}

	return nr_cpu_ids;
}

/*
 * Kick a CPU to do the nohz balancing, if it is time for it. We pick any
 * idle CPU in the HK_TYPE_MISC housekeeping set (if there is one).
 */
static void kick_ilb(unsigned int flags)
{
	int ilb_cpu;

	/*
	 * Increase nohz.next_balance only when if full ilb is triggered but
	 * not if we only update stats.
	 */
	if (flags & NOHZ_BALANCE_KICK)
		nohz.next_balance = jiffies+1;

	ilb_cpu = find_new_ilb();

	if (ilb_cpu >= nr_cpu_ids)
		return;

	/*
	 * Access to rq::nohz_csd is serialized by NOHZ_KICK_MASK; he who sets
	 * the first flag owns it; cleared by nohz_csd_func().
	 */
	flags = atomic_fetch_or(flags, nohz_flags(ilb_cpu));
	if (flags & NOHZ_KICK_MASK)
		return;

	/*
	 * This way we generate an IPI on the target CPU which
	 * is idle. And the softirq performing nohz idle load balance
	 * will be run before returning from the IPI.
	 */
	smp_call_function_single_async(ilb_cpu, &cpu_rq(ilb_cpu)->nohz_csd);
}

/*
 * Current decision point for kicking the idle load balancer in the presence
 * of idle CPUs in the system.
 */
static void nohz_balancer_kick(struct rq *rq)
{
	unsigned long now = jiffies;
	struct sched_domain_shared *sds;
	struct sched_domain *sd;
	int nr_busy, i, cpu = rq->cpu;
	unsigned int flags = 0;

	if (unlikely(rq->idle_balance))
		return;

	/*
	 * We may be recently in ticked or tickless idle mode. At the first
	 * busy tick after returning from idle, we will update the busy stats.
	 */
	nohz_balance_exit_idle(rq);

	/*
	 * None are in tickless mode and hence no need for NOHZ idle load
	 * balancing.
	 */
	if (likely(!atomic_read(&nohz.nr_cpus)))
		return;

	if (READ_ONCE(nohz.has_blocked) &&
	    time_after(now, READ_ONCE(nohz.next_blocked)))
		flags = NOHZ_STATS_KICK;

	if (time_before(now, nohz.next_balance))
		goto out;

	if (rq->nr_running >= 2) {
		flags = NOHZ_STATS_KICK | NOHZ_BALANCE_KICK;
		goto out;
	}

	rcu_read_lock();

	sd = rcu_dereference(rq->sd);
	if (sd) {
		/*
		 * If there's a CFS task and the current CPU has reduced
		 * capacity; kick the ILB to see if there's a better CPU to run
		 * on.
		 */
		if (rq->cfs.h_nr_running >= 1 && check_cpu_capacity(rq, sd)) {
			flags = NOHZ_STATS_KICK | NOHZ_BALANCE_KICK;
			goto unlock;
		}
	}

	sd = rcu_dereference(per_cpu(sd_asym_packing, cpu));
	if (sd) {
		/*
		 * When ASYM_PACKING; see if there's a more preferred CPU
		 * currently idle; in which case, kick the ILB to move tasks
		 * around.
		 */
		for_each_cpu_and(i, sched_domain_span(sd), nohz.idle_cpus_mask) {
			if (sched_asym_prefer(i, cpu)) {
				flags = NOHZ_STATS_KICK | NOHZ_BALANCE_KICK;
				goto unlock;
			}
		}
	}

	sd = rcu_dereference(per_cpu(sd_asym_cpucapacity, cpu));
	if (sd) {
		/*
		 * When ASYM_CPUCAPACITY; see if there's a higher capacity CPU
		 * to run the misfit task on.
		 */
		if (check_misfit_status(rq, sd)) {
			flags = NOHZ_STATS_KICK | NOHZ_BALANCE_KICK;
			goto unlock;
		}

		/*
		 * For asymmetric systems, we do not want to nicely balance
		 * cache use, instead we want to embrace asymmetry and only
		 * ensure tasks have enough CPU capacity.
		 *
		 * Skip the LLC logic because it's not relevant in that case.
		 */
		goto unlock;
	}

	sds = rcu_dereference(per_cpu(sd_llc_shared, cpu));
	if (sds) {
		/*
		 * If there is an imbalance between LLC domains (IOW we could
		 * increase the overall cache use), we need some less-loaded LLC
		 * domain to pull some load. Likewise, we may need to spread
		 * load within the current LLC domain (e.g. packed SMT cores but
		 * other CPUs are idle). We can't really know from here how busy
		 * the others are - so just get a nohz balance going if it looks
		 * like this LLC domain has tasks we could move.
		 */
		nr_busy = atomic_read(&sds->nr_busy_cpus);
		if (nr_busy > 1) {
			flags = NOHZ_STATS_KICK | NOHZ_BALANCE_KICK;
			goto unlock;
		}
	}
unlock:
	rcu_read_unlock();
out:
	if (READ_ONCE(nohz.needs_update))
		flags |= NOHZ_NEXT_KICK;

	if (flags)
		kick_ilb(flags);
}

static void set_cpu_sd_state_busy(int cpu)
{
	struct sched_domain *sd;

	rcu_read_lock();
	sd = rcu_dereference(per_cpu(sd_llc, cpu));

	if (!sd || !sd->nohz_idle)
		goto unlock;
	sd->nohz_idle = 0;

	atomic_inc(&sd->shared->nr_busy_cpus);
unlock:
	rcu_read_unlock();
}

void nohz_balance_exit_idle(struct rq *rq)
{
	SCHED_WARN_ON(rq != this_rq());

	if (likely(!rq->nohz_tick_stopped))
		return;

	rq->nohz_tick_stopped = 0;
	cpumask_clear_cpu(rq->cpu, nohz.idle_cpus_mask);
	atomic_dec(&nohz.nr_cpus);

	set_cpu_sd_state_busy(rq->cpu);
}

static void set_cpu_sd_state_idle(int cpu)
{
	struct sched_domain *sd;

	rcu_read_lock();
	sd = rcu_dereference(per_cpu(sd_llc, cpu));

	if (!sd || sd->nohz_idle)
		goto unlock;
	sd->nohz_idle = 1;

	atomic_dec(&sd->shared->nr_busy_cpus);
unlock:
	rcu_read_unlock();
}

/*
 * This routine will record that the CPU is going idle with tick stopped.
 * This info will be used in performing idle load balancing in the future.
 */
void nohz_balance_enter_idle(int cpu)
{
	struct rq *rq = cpu_rq(cpu);

	SCHED_WARN_ON(cpu != smp_processor_id());

	/* If this CPU is going down, then nothing needs to be done: */
	if (!cpu_active(cpu))
		return;

	/* Spare idle load balancing on CPUs that don't want to be disturbed: */
	if (!housekeeping_cpu(cpu, HK_TYPE_SCHED))
		return;

	/*
	 * Can be set safely without rq->lock held
	 * If a clear happens, it will have evaluated last additions because
	 * rq->lock is held during the check and the clear
	 */
	rq->has_blocked_load = 1;

	/*
	 * The tick is still stopped but load could have been added in the
	 * meantime. We set the nohz.has_blocked flag to trig a check of the
	 * *_avg. The CPU is already part of nohz.idle_cpus_mask so the clear
	 * of nohz.has_blocked can only happen after checking the new load
	 */
	if (rq->nohz_tick_stopped)
		goto out;

	/* If we're a completely isolated CPU, we don't play: */
	if (on_null_domain(rq))
		return;

	rq->nohz_tick_stopped = 1;

	cpumask_set_cpu(cpu, nohz.idle_cpus_mask);
	atomic_inc(&nohz.nr_cpus);

	/*
	 * Ensures that if nohz_idle_balance() fails to observe our
	 * @idle_cpus_mask store, it must observe the @has_blocked
	 * and @needs_update stores.
	 */
	smp_mb__after_atomic();

	set_cpu_sd_state_idle(cpu);

	WRITE_ONCE(nohz.needs_update, 1);
out:
	/*
	 * Each time a cpu enter idle, we assume that it has blocked load and
	 * enable the periodic update of the load of idle cpus
	 */
	WRITE_ONCE(nohz.has_blocked, 1);
}

static bool update_nohz_stats(struct rq *rq)
{
	unsigned int cpu = rq->cpu;

	if (!rq->has_blocked_load)
		return false;

	if (!cpumask_test_cpu(cpu, nohz.idle_cpus_mask))
		return false;

	if (!time_after(jiffies, READ_ONCE(rq->last_blocked_load_update_tick)))
		return true;

	update_blocked_averages(cpu);

	return rq->has_blocked_load;
}

/*
 * Internal function that runs load balance for all idle cpus. The load balance
 * can be a simple update of blocked load or a complete load balance with
 * tasks movement depending of flags.
 */
static void _nohz_idle_balance(struct rq *this_rq, unsigned int flags)
{
	/* Earliest time when we have to do rebalance again */
	unsigned long now = jiffies;
	unsigned long next_balance = now + 60*HZ;
	bool has_blocked_load = false;
	int update_next_balance = 0;
	int this_cpu = this_rq->cpu;
	int balance_cpu;
	struct rq *rq;

	SCHED_WARN_ON((flags & NOHZ_KICK_MASK) == NOHZ_BALANCE_KICK);

	/*
	 * We assume there will be no idle load after this update and clear
	 * the has_blocked flag. If a cpu enters idle in the mean time, it will
	 * set the has_blocked flag and trigger another update of idle load.
	 * Because a cpu that becomes idle, is added to idle_cpus_mask before
	 * setting the flag, we are sure to not clear the state and not
	 * check the load of an idle cpu.
	 *
	 * Same applies to idle_cpus_mask vs needs_update.
	 */
	if (flags & NOHZ_STATS_KICK)
		WRITE_ONCE(nohz.has_blocked, 0);
	if (flags & NOHZ_NEXT_KICK)
		WRITE_ONCE(nohz.needs_update, 0);

	/*
	 * Ensures that if we miss the CPU, we must see the has_blocked
	 * store from nohz_balance_enter_idle().
	 */
	smp_mb();

	/*
	 * Start with the next CPU after this_cpu so we will end with this_cpu and let a
	 * chance for other idle cpu to pull load.
	 */
	for_each_cpu_wrap(balance_cpu,  nohz.idle_cpus_mask, this_cpu+1) {
		if (!idle_cpu(balance_cpu))
			continue;

		/*
		 * If this CPU gets work to do, stop the load balancing
		 * work being done for other CPUs. Next load
		 * balancing owner will pick it up.
		 */
		if (need_resched()) {
			if (flags & NOHZ_STATS_KICK)
				has_blocked_load = true;
			if (flags & NOHZ_NEXT_KICK)
				WRITE_ONCE(nohz.needs_update, 1);
			goto abort;
		}

		rq = cpu_rq(balance_cpu);

		if (flags & NOHZ_STATS_KICK)
			has_blocked_load |= update_nohz_stats(rq);

		/*
		 * If time for next balance is due,
		 * do the balance.
		 */
		if (time_after_eq(jiffies, rq->next_balance)) {
			struct rq_flags rf;

			rq_lock_irqsave(rq, &rf);
			update_rq_clock(rq);
			rq_unlock_irqrestore(rq, &rf);

			if (flags & NOHZ_BALANCE_KICK)
				rebalance_domains(rq, CPU_IDLE);
		}

		if (time_after(next_balance, rq->next_balance)) {
			next_balance = rq->next_balance;
			update_next_balance = 1;
		}
	}

	/*
	 * next_balance will be updated only when there is a need.
	 * When the CPU is attached to null domain for ex, it will not be
	 * updated.
	 */
	if (likely(update_next_balance))
		nohz.next_balance = next_balance;

	if (flags & NOHZ_STATS_KICK)
		WRITE_ONCE(nohz.next_blocked,
			   now + msecs_to_jiffies(LOAD_AVG_PERIOD));

abort:
	/* There is still blocked load, enable periodic update */
	if (has_blocked_load)
		WRITE_ONCE(nohz.has_blocked, 1);
}

/*
 * In CONFIG_NO_HZ_COMMON case, the idle balance kickee will do the
 * rebalancing for all the cpus for whom scheduler ticks are stopped.
 */
static bool nohz_idle_balance(struct rq *this_rq, enum cpu_idle_type idle)
{
	unsigned int flags = this_rq->nohz_idle_balance;

	if (!flags)
		return false;

	this_rq->nohz_idle_balance = 0;

	if (idle != CPU_IDLE)
		return false;

	_nohz_idle_balance(this_rq, flags);

	return true;
}

/*
 * Check if we need to run the ILB for updating blocked load before entering
 * idle state.
 */
void nohz_run_idle_balance(int cpu)
{
	unsigned int flags;

	flags = atomic_fetch_andnot(NOHZ_NEWILB_KICK, nohz_flags(cpu));

	/*
	 * Update the blocked load only if no SCHED_SOFTIRQ is about to happen
	 * (ie NOHZ_STATS_KICK set) and will do the same.
	 */
	if ((flags == NOHZ_NEWILB_KICK) && !need_resched())
		_nohz_idle_balance(cpu_rq(cpu), NOHZ_STATS_KICK);
}

static void nohz_newidle_balance(struct rq *this_rq)
{
	int this_cpu = this_rq->cpu;

	/*
	 * This CPU doesn't want to be disturbed by scheduler
	 * housekeeping
	 */
	if (!housekeeping_cpu(this_cpu, HK_TYPE_SCHED))
		return;

	/* Will wake up very soon. No time for doing anything else*/
	if (this_rq->avg_idle < sysctl_sched_migration_cost)
		return;

	/* Don't need to update blocked load of idle CPUs*/
	if (!READ_ONCE(nohz.has_blocked) ||
	    time_before(jiffies, READ_ONCE(nohz.next_blocked)))
		return;

	/*
	 * Set the need to trigger ILB in order to update blocked load
	 * before entering idle state.
	 */
	atomic_or(NOHZ_NEWILB_KICK, nohz_flags(this_cpu));
}

#else /* !CONFIG_NO_HZ_COMMON */
static inline void nohz_balancer_kick(struct rq *rq) { }

static inline bool nohz_idle_balance(struct rq *this_rq, enum cpu_idle_type idle)
{
	return false;
}

static inline void nohz_newidle_balance(struct rq *this_rq) { }
#endif /* CONFIG_NO_HZ_COMMON */

/*
 * newidle_balance is called by schedule() if this_cpu is about to become
 * idle. Attempts to pull tasks from other CPUs.
 *
 * Returns:
 *   < 0 - we released the lock and there are !fair tasks present
 *     0 - failed, no new tasks
 *   > 0 - success, new (fair) tasks present
 */
static int newidle_balance(struct rq *this_rq, struct rq_flags *rf)
{
	unsigned long next_balance = jiffies + HZ;
	int this_cpu = this_rq->cpu;
	u64 t0, t1, curr_cost = 0;
	struct sched_domain *sd;
	int pulled_task = 0;

	update_misfit_status(NULL, this_rq);

	/*
	 * There is a task waiting to run. No need to search for one.
	 * Return 0; the task will be enqueued when switching to idle.
	 */
	if (this_rq->ttwu_pending)
		return 0;

	/*
	 * We must set idle_stamp _before_ calling idle_balance(), such that we
	 * measure the duration of idle_balance() as idle time.
	 */
	this_rq->idle_stamp = rq_clock(this_rq);

	/*
	 * Do not pull tasks towards !active CPUs...
	 */
	if (!cpu_active(this_cpu))
		return 0;

	/*
	 * This is OK, because current is on_cpu, which avoids it being picked
	 * for load-balance and preemption/IRQs are still disabled avoiding
	 * further scheduler activity on it and we're being very careful to
	 * re-start the picking loop.
	 */
	rq_unpin_lock(this_rq, rf);

	rcu_read_lock();
	sd = rcu_dereference_check_sched_domain(this_rq->sd);

	if (!READ_ONCE(this_rq->rd->overload) ||
	    (sd && this_rq->avg_idle < sd->max_newidle_lb_cost)) {

		if (sd)
			update_next_balance(sd, &next_balance);
		rcu_read_unlock();

		goto out;
	}
	rcu_read_unlock();

	raw_spin_rq_unlock(this_rq);

	t0 = sched_clock_cpu(this_cpu);
	update_blocked_averages(this_cpu);

	rcu_read_lock();
	for_each_domain(this_cpu, sd) {
		int continue_balancing = 1;
		u64 domain_cost;

		update_next_balance(sd, &next_balance);

		if (this_rq->avg_idle < curr_cost + sd->max_newidle_lb_cost)
			break;

		if (sd->flags & SD_BALANCE_NEWIDLE) {

			pulled_task = load_balance(this_cpu, this_rq,
						   sd, CPU_NEWLY_IDLE,
						   &continue_balancing);

			t1 = sched_clock_cpu(this_cpu);
			domain_cost = t1 - t0;
			update_newidle_cost(sd, domain_cost);

			curr_cost += domain_cost;
			t0 = t1;
		}

		/*
		 * Stop searching for tasks to pull if there are
		 * now runnable tasks on this rq.
		 */
		if (pulled_task || this_rq->nr_running > 0 ||
		    this_rq->ttwu_pending)
			break;
	}
	rcu_read_unlock();

	raw_spin_rq_lock(this_rq);

	if (curr_cost > this_rq->max_idle_balance_cost)
		this_rq->max_idle_balance_cost = curr_cost;

	/*
	 * While browsing the domains, we released the rq lock, a task could
	 * have been enqueued in the meantime. Since we're not going idle,
	 * pretend we pulled a task.
	 */
	if (this_rq->cfs.h_nr_running && !pulled_task)
		pulled_task = 1;

	/* Is there a task of a high priority class? */
	if (this_rq->nr_running != this_rq->cfs.h_nr_running)
		pulled_task = -1;

out:
	/* Move the next balance forward */
	if (time_after(this_rq->next_balance, next_balance))
		this_rq->next_balance = next_balance;

	if (pulled_task)
		this_rq->idle_stamp = 0;
	else
		nohz_newidle_balance(this_rq);

	rq_repin_lock(this_rq, rf);

	return pulled_task;
}

/*
 * run_rebalance_domains is triggered when needed from the scheduler tick.
 * Also triggered for nohz idle balancing (with nohz_balancing_kick set).
 */
static __latent_entropy void run_rebalance_domains(struct softirq_action *h)
{
	struct rq *this_rq = this_rq();
	enum cpu_idle_type idle = this_rq->idle_balance ?
						CPU_IDLE : CPU_NOT_IDLE;

	/*
	 * If this CPU has a pending nohz_balance_kick, then do the
	 * balancing on behalf of the other idle CPUs whose ticks are
	 * stopped. Do nohz_idle_balance *before* rebalance_domains to
	 * give the idle CPUs a chance to load balance. Else we may
	 * load balance only within the local sched_domain hierarchy
	 * and abort nohz_idle_balance altogether if we pull some load.
	 */
	if (nohz_idle_balance(this_rq, idle))
		return;

	/* normal load balance */
	update_blocked_averages(this_rq->cpu);
	rebalance_domains(this_rq, idle);
}

/*
 * Trigger the SCHED_SOFTIRQ if it is time to do periodic load balancing.
 */
void trigger_load_balance(struct rq *rq)
{
	/*
	 * Don't need to rebalance while attached to NULL domain or
	 * runqueue CPU is not active
	 */
	if (unlikely(on_null_domain(rq) || !cpu_active(cpu_of(rq))))
		return;

	if (time_after_eq(jiffies, rq->next_balance))
		raise_softirq(SCHED_SOFTIRQ);

	nohz_balancer_kick(rq);
}

static void rq_online_fair(struct rq *rq)
{
	update_sysctl();

	update_runtime_enabled(rq);
}

static void rq_offline_fair(struct rq *rq)
{
	update_sysctl();

	/* Ensure any throttled groups are reachable by pick_next_task */
	unthrottle_offline_cfs_rqs(rq);
}

#endif /* CONFIG_SMP */

#ifdef CONFIG_SCHED_CORE
static inline bool
__entity_slice_used(struct sched_entity *se, int min_nr_tasks)
{
	u64 slice = sched_slice(cfs_rq_of(se), se);
	u64 rtime = se->sum_exec_runtime - se->prev_sum_exec_runtime;

	return (rtime * min_nr_tasks > slice);
}

#define MIN_NR_TASKS_DURING_FORCEIDLE	2
static inline void task_tick_core(struct rq *rq, struct task_struct *curr)
{
	if (!sched_core_enabled(rq))
		return;

	/*
	 * If runqueue has only one task which used up its slice and
	 * if the sibling is forced idle, then trigger schedule to
	 * give forced idle task a chance.
	 *
	 * sched_slice() considers only this active rq and it gets the
	 * whole slice. But during force idle, we have siblings acting
	 * like a single runqueue and hence we need to consider runnable
	 * tasks on this CPU and the forced idle CPU. Ideally, we should
	 * go through the forced idle rq, but that would be a perf hit.
	 * We can assume that the forced idle CPU has at least
	 * MIN_NR_TASKS_DURING_FORCEIDLE - 1 tasks and use that to check
	 * if we need to give up the CPU.
	 */
	if (rq->core->core_forceidle_count && rq->cfs.nr_running == 1 &&
	    __entity_slice_used(&curr->se, MIN_NR_TASKS_DURING_FORCEIDLE))
		resched_curr(rq);
}

/*
 * se_fi_update - Update the cfs_rq->min_vruntime_fi in a CFS hierarchy if needed.
 */
static void se_fi_update(const struct sched_entity *se, unsigned int fi_seq,
			 bool forceidle)
{
	for_each_sched_entity(se) {
		struct cfs_rq *cfs_rq = cfs_rq_of(se);

		if (forceidle) {
			if (cfs_rq->forceidle_seq == fi_seq)
				break;
			cfs_rq->forceidle_seq = fi_seq;
		}

		cfs_rq->min_vruntime_fi = cfs_rq->min_vruntime;
	}
}

void task_vruntime_update(struct rq *rq, struct task_struct *p, bool in_fi)
{
	struct sched_entity *se = &p->se;

	if (p->sched_class != &fair_sched_class)
		return;

	se_fi_update(se, rq->core->core_forceidle_seq, in_fi);
}

bool cfs_prio_less(const struct task_struct *a, const struct task_struct *b,
			bool in_fi)
{
	struct rq *rq = task_rq(a);
	const struct sched_entity *sea = &a->se;
	const struct sched_entity *seb = &b->se;
	struct cfs_rq *cfs_rqa;
	struct cfs_rq *cfs_rqb;
	s64 delta;

	SCHED_WARN_ON(task_rq(b)->core != rq->core);

#ifdef CONFIG_FAIR_GROUP_SCHED
	/*
	 * Find an se in the hierarchy for tasks a and b, such that the se's
	 * are immediate siblings.
	 */
	while (sea->cfs_rq->tg != seb->cfs_rq->tg) {
		int sea_depth = sea->depth;
		int seb_depth = seb->depth;

		if (sea_depth >= seb_depth)
			sea = parent_entity(sea);
		if (sea_depth <= seb_depth)
			seb = parent_entity(seb);
	}

	se_fi_update(sea, rq->core->core_forceidle_seq, in_fi);
	se_fi_update(seb, rq->core->core_forceidle_seq, in_fi);

	cfs_rqa = sea->cfs_rq;
	cfs_rqb = seb->cfs_rq;
#else
	cfs_rqa = &task_rq(a)->cfs;
	cfs_rqb = &task_rq(b)->cfs;
#endif

	/*
	 * Find delta after normalizing se's vruntime with its cfs_rq's
	 * min_vruntime_fi, which would have been updated in prior calls
	 * to se_fi_update().
	 */
	delta = (s64)(sea->vruntime - seb->vruntime) +
		(s64)(cfs_rqb->min_vruntime_fi - cfs_rqa->min_vruntime_fi);

	return delta > 0;
}

static int task_is_throttled_fair(struct task_struct *p, int cpu)
{
	struct cfs_rq *cfs_rq;

#ifdef CONFIG_FAIR_GROUP_SCHED
	cfs_rq = task_group(p)->cfs_rq[cpu];
#else
	cfs_rq = &cpu_rq(cpu)->cfs;
#endif
	return throttled_hierarchy(cfs_rq);
}
#else
static inline void task_tick_core(struct rq *rq, struct task_struct *curr) {}
#endif

/*
 * scheduler tick hitting a task of our scheduling class.
 *
 * NOTE: This function can be called remotely by the tick offload that
 * goes along full dynticks. Therefore no local assumption can be made
 * and everything must be accessed through the @rq and @curr passed in
 * parameters.
 */
static void task_tick_fair(struct rq *rq, struct task_struct *curr, int queued)
{
	struct cfs_rq *cfs_rq;
	struct sched_entity *se = &curr->se;

	for_each_sched_entity(se) {
		cfs_rq = cfs_rq_of(se);
		entity_tick(cfs_rq, se, queued);
	}

	if (static_branch_unlikely(&sched_numa_balancing))
		task_tick_numa(rq, curr);

	update_misfit_status(curr, rq);
	update_overutilized_status(task_rq(curr));

	task_tick_core(rq, curr);
}

/*
 * called on fork with the child task as argument from the parent's context
 *  - child not yet on the tasklist
 *  - preemption disabled
 */
static void task_fork_fair(struct task_struct *p)
{
	struct cfs_rq *cfs_rq;
	struct sched_entity *se = &p->se, *curr;
	struct rq *rq = this_rq();
	struct rq_flags rf;

	rq_lock(rq, &rf);
	update_rq_clock(rq);

	cfs_rq = task_cfs_rq(current);
	curr = cfs_rq->curr;
	if (curr) {
		update_curr(cfs_rq);
		se->vruntime = curr->vruntime;
	}
	place_entity(cfs_rq, se, 1);

	if (sysctl_sched_child_runs_first && curr && entity_before(curr, se)) {
		/*
		 * Upon rescheduling, sched_class::put_prev_task() will place
		 * 'current' within the tree based on its new key value.
		 */
		swap(curr->vruntime, se->vruntime);
		resched_curr(rq);
	}

	se->vruntime -= cfs_rq->min_vruntime;
	rq_unlock(rq, &rf);
}

/*
 * Priority of the task has changed. Check to see if we preempt
 * the current task.
 */
static void
prio_changed_fair(struct rq *rq, struct task_struct *p, int oldprio)
{
	if (!task_on_rq_queued(p))
		return;

	if (rq->cfs.nr_running == 1)
		return;

	/*
	 * Reschedule if we are currently running on this runqueue and
	 * our priority decreased, or if we are not currently running on
	 * this runqueue and our priority is higher than the current's
	 */
	if (task_current(rq, p)) {
		if (p->prio > oldprio)
			resched_curr(rq);
	} else
		check_preempt_curr(rq, p, 0);
}

static inline bool vruntime_normalized(struct task_struct *p)
{
	struct sched_entity *se = &p->se;

	/*
	 * In both the TASK_ON_RQ_QUEUED and TASK_ON_RQ_MIGRATING cases,
	 * the dequeue_entity(.flags=0) will already have normalized the
	 * vruntime.
	 */
	if (p->on_rq)
		return true;

	/*
	 * When !on_rq, vruntime of the task has usually NOT been normalized.
	 * But there are some cases where it has already been normalized:
	 *
	 * - A forked child which is waiting for being woken up by
	 *   wake_up_new_task().
	 * - A task which has been woken up by try_to_wake_up() and
	 *   waiting for actually being woken up by sched_ttwu_pending().
	 */
	if (!se->sum_exec_runtime ||
	    (READ_ONCE(p->__state) == TASK_WAKING && p->sched_remote_wakeup))
		return true;

	return false;
}

#ifdef CONFIG_FAIR_GROUP_SCHED
/*
 * Propagate the changes of the sched_entity across the tg tree to make it
 * visible to the root
 */
static void propagate_entity_cfs_rq(struct sched_entity *se)
{
	struct cfs_rq *cfs_rq = cfs_rq_of(se);

	if (cfs_rq_throttled(cfs_rq))
		return;

	if (!throttled_hierarchy(cfs_rq))
		list_add_leaf_cfs_rq(cfs_rq);

	/* Start to propagate at parent */
	se = se->parent;

	for_each_sched_entity(se) {
		cfs_rq = cfs_rq_of(se);

		update_load_avg(cfs_rq, se, UPDATE_TG);

		if (cfs_rq_throttled(cfs_rq))
			break;

		if (!throttled_hierarchy(cfs_rq))
			list_add_leaf_cfs_rq(cfs_rq);
	}
}
#else
static void propagate_entity_cfs_rq(struct sched_entity *se) { }
#endif

static void detach_entity_cfs_rq(struct sched_entity *se)
{
	struct cfs_rq *cfs_rq = cfs_rq_of(se);

#ifdef CONFIG_SMP
	/*
	 * In case the task sched_avg hasn't been attached:
	 * - A forked task which hasn't been woken up by wake_up_new_task().
	 * - A task which has been woken up by try_to_wake_up() but is
	 *   waiting for actually being woken up by sched_ttwu_pending().
	 */
	if (!se->avg.last_update_time)
		return;
#endif

	/* Catch up with the cfs_rq and remove our load when we leave */
	update_load_avg(cfs_rq, se, 0);
	detach_entity_load_avg(cfs_rq, se);
	update_tg_load_avg(cfs_rq);
	propagate_entity_cfs_rq(se);
}

static void attach_entity_cfs_rq(struct sched_entity *se)
{
	struct cfs_rq *cfs_rq = cfs_rq_of(se);

	/* Synchronize entity with its cfs_rq */
	update_load_avg(cfs_rq, se, sched_feat(ATTACH_AGE_LOAD) ? 0 : SKIP_AGE_LOAD);
	attach_entity_load_avg(cfs_rq, se);
	update_tg_load_avg(cfs_rq);
	propagate_entity_cfs_rq(se);
}

static void detach_task_cfs_rq(struct task_struct *p)
{
	struct sched_entity *se = &p->se;
	struct cfs_rq *cfs_rq = cfs_rq_of(se);

	if (!vruntime_normalized(p)) {
		/*
		 * Fix up our vruntime so that the current sleep doesn't
		 * cause 'unlimited' sleep bonus.
		 */
		place_entity(cfs_rq, se, 0);
		se->vruntime -= cfs_rq->min_vruntime;
	}

	detach_entity_cfs_rq(se);
}

static void attach_task_cfs_rq(struct task_struct *p)
{
	struct sched_entity *se = &p->se;
	struct cfs_rq *cfs_rq = cfs_rq_of(se);

	attach_entity_cfs_rq(se);

	if (!vruntime_normalized(p))
		se->vruntime += cfs_rq->min_vruntime;
}

static void switched_from_fair(struct rq *rq, struct task_struct *p)
{
	detach_task_cfs_rq(p);
}

static void switched_to_fair(struct rq *rq, struct task_struct *p)
{
	attach_task_cfs_rq(p);

	if (task_on_rq_queued(p)) {
		/*
		 * We were most likely switched from sched_rt, so
		 * kick off the schedule if running, otherwise just see
		 * if we can still preempt the current task.
		 */
		if (task_current(rq, p))
			resched_curr(rq);
		else
			check_preempt_curr(rq, p, 0);
	}
}

/* Account for a task changing its policy or group.
 *
 * This routine is mostly called to set cfs_rq->curr field when a task
 * migrates between groups/classes.
 */
static void set_next_task_fair(struct rq *rq, struct task_struct *p, bool first)
{
	struct sched_entity *se = &p->se;

#ifdef CONFIG_SMP
	if (task_on_rq_queued(p)) {
		/*
		 * Move the next running task to the front of the list, so our
		 * cfs_tasks list becomes MRU one.
		 */
		list_move(&se->group_node, &rq->cfs_tasks);
	}
#endif

	for_each_sched_entity(se) {
		struct cfs_rq *cfs_rq = cfs_rq_of(se);

		set_next_entity(cfs_rq, se);
		/* ensure bandwidth has been allocated on our new cfs_rq */
		account_cfs_rq_runtime(cfs_rq, 0);
	}
}

void init_cfs_rq(struct cfs_rq *cfs_rq)
{
	cfs_rq->tasks_timeline = RB_ROOT_CACHED;
	u64_u32_store(cfs_rq->min_vruntime, (u64)(-(1LL << 20)));
#ifdef CONFIG_SMP
	raw_spin_lock_init(&cfs_rq->removed.lock);
#endif
}

#ifdef CONFIG_FAIR_GROUP_SCHED
static void task_change_group_fair(struct task_struct *p)
{
	/*
	 * We couldn't detach or attach a forked task which
	 * hasn't been woken up by wake_up_new_task().
	 */
	if (READ_ONCE(p->__state) == TASK_NEW)
		return;

	detach_task_cfs_rq(p);

#ifdef CONFIG_SMP
	/* Tell se's cfs_rq has been changed -- migrated */
	p->se.avg.last_update_time = 0;
#endif
	set_task_rq(p, task_cpu(p));
	attach_task_cfs_rq(p);
}

void free_fair_sched_group(struct task_group *tg)
{
	int i;

	for_each_possible_cpu(i) {
		if (tg->cfs_rq)
			kfree(tg->cfs_rq[i]);
		if (tg->se)
			kfree(tg->se[i]);
	}

	kfree(tg->cfs_rq);
	kfree(tg->se);
}

int alloc_fair_sched_group(struct task_group *tg, struct task_group *parent)
{
	struct sched_entity *se;
	struct cfs_rq *cfs_rq;
	int i;

	tg->cfs_rq = kcalloc(nr_cpu_ids, sizeof(cfs_rq), GFP_KERNEL);
	if (!tg->cfs_rq)
		goto err;
	tg->se = kcalloc(nr_cpu_ids, sizeof(se), GFP_KERNEL);
	if (!tg->se)
		goto err;

	tg->shares = NICE_0_LOAD;

	init_cfs_bandwidth(tg_cfs_bandwidth(tg));

	for_each_possible_cpu(i) {
		cfs_rq = kzalloc_node(sizeof(struct cfs_rq),
				      GFP_KERNEL, cpu_to_node(i));
		if (!cfs_rq)
			goto err;

		se = kzalloc_node(sizeof(struct sched_entity_stats),
				  GFP_KERNEL, cpu_to_node(i));
		if (!se)
			goto err_free_rq;

		init_cfs_rq(cfs_rq);
		init_tg_cfs_entry(tg, cfs_rq, se, i, parent->se[i]);
		init_entity_runnable_average(se);
	}

	return 1;

err_free_rq:
	kfree(cfs_rq);
err:
	return 0;
}

void online_fair_sched_group(struct task_group *tg)
{
	struct sched_entity *se;
	struct rq_flags rf;
	struct rq *rq;
	int i;

	for_each_possible_cpu(i) {
		rq = cpu_rq(i);
		se = tg->se[i];
		rq_lock_irq(rq, &rf);
		update_rq_clock(rq);
		attach_entity_cfs_rq(se);
		sync_throttle(tg, i);
		rq_unlock_irq(rq, &rf);
	}
}

void unregister_fair_sched_group(struct task_group *tg)
{
	unsigned long flags;
	struct rq *rq;
	int cpu;

	destroy_cfs_bandwidth(tg_cfs_bandwidth(tg));

	for_each_possible_cpu(cpu) {
		if (tg->se[cpu])
			remove_entity_load_avg(tg->se[cpu]);

		/*
		 * Only empty task groups can be destroyed; so we can speculatively
		 * check on_list without danger of it being re-added.
		 */
		if (!tg->cfs_rq[cpu]->on_list)
			continue;

		rq = cpu_rq(cpu);

		raw_spin_rq_lock_irqsave(rq, flags);
		list_del_leaf_cfs_rq(tg->cfs_rq[cpu]);
		raw_spin_rq_unlock_irqrestore(rq, flags);
	}
}

void init_tg_cfs_entry(struct task_group *tg, struct cfs_rq *cfs_rq,
			struct sched_entity *se, int cpu,
			struct sched_entity *parent)
{
	struct rq *rq = cpu_rq(cpu);

	cfs_rq->tg = tg;
	cfs_rq->rq = rq;
	init_cfs_rq_runtime(cfs_rq);

	tg->cfs_rq[cpu] = cfs_rq;
	tg->se[cpu] = se;

	/* se could be NULL for root_task_group */
	if (!se)
		return;

	if (!parent) {
		se->cfs_rq = &rq->cfs;
		se->depth = 0;
	} else {
		se->cfs_rq = parent->my_q;
		se->depth = parent->depth + 1;
	}

	se->my_q = cfs_rq;
	/* guarantee group entities always have weight */
	update_load_set(&se->load, NICE_0_LOAD);
	se->parent = parent;
}

static DEFINE_MUTEX(shares_mutex);

static int __sched_group_set_shares(struct task_group *tg, unsigned long shares)
{
	int i;

	lockdep_assert_held(&shares_mutex);

	/*
	 * We can't change the weight of the root cgroup.
	 */
	if (!tg->se[0])
		return -EINVAL;

	shares = clamp(shares, scale_load(MIN_SHARES), scale_load(MAX_SHARES));

	if (tg->shares == shares)
		return 0;

	tg->shares = shares;
	for_each_possible_cpu(i) {
		struct rq *rq = cpu_rq(i);
		struct sched_entity *se = tg->se[i];
		struct rq_flags rf;

		/* Propagate contribution to hierarchy */
		rq_lock_irqsave(rq, &rf);
		update_rq_clock(rq);
		for_each_sched_entity(se) {
			update_load_avg(cfs_rq_of(se), se, UPDATE_TG);
			update_cfs_group(se);
		}
		rq_unlock_irqrestore(rq, &rf);
	}

	return 0;
}

int sched_group_set_shares(struct task_group *tg, unsigned long shares)
{
	int ret;

	mutex_lock(&shares_mutex);
	if (tg_is_idle(tg))
		ret = -EINVAL;
	else
		ret = __sched_group_set_shares(tg, shares);
	mutex_unlock(&shares_mutex);

	return ret;
}

int sched_group_set_idle(struct task_group *tg, long idle)
{
	int i;

	if (tg == &root_task_group)
		return -EINVAL;

	if (idle < 0 || idle > 1)
		return -EINVAL;

	mutex_lock(&shares_mutex);

	if (tg->idle == idle) {
		mutex_unlock(&shares_mutex);
		return 0;
	}

	tg->idle = idle;

	for_each_possible_cpu(i) {
		struct rq *rq = cpu_rq(i);
		struct sched_entity *se = tg->se[i];
		struct cfs_rq *parent_cfs_rq, *grp_cfs_rq = tg->cfs_rq[i];
		bool was_idle = cfs_rq_is_idle(grp_cfs_rq);
		long idle_task_delta;
		struct rq_flags rf;

		rq_lock_irqsave(rq, &rf);

		grp_cfs_rq->idle = idle;
		if (WARN_ON_ONCE(was_idle == cfs_rq_is_idle(grp_cfs_rq)))
			goto next_cpu;

		if (se->on_rq) {
			parent_cfs_rq = cfs_rq_of(se);
			if (cfs_rq_is_idle(grp_cfs_rq))
				parent_cfs_rq->idle_nr_running++;
			else
				parent_cfs_rq->idle_nr_running--;
		}

		idle_task_delta = grp_cfs_rq->h_nr_running -
				  grp_cfs_rq->idle_h_nr_running;
		if (!cfs_rq_is_idle(grp_cfs_rq))
			idle_task_delta *= -1;

		for_each_sched_entity(se) {
			struct cfs_rq *cfs_rq = cfs_rq_of(se);

			if (!se->on_rq)
				break;

			cfs_rq->idle_h_nr_running += idle_task_delta;

			/* Already accounted at parent level and above. */
			if (cfs_rq_is_idle(cfs_rq))
				break;
		}

next_cpu:
		rq_unlock_irqrestore(rq, &rf);
	}

	/* Idle groups have minimum weight. */
	if (tg_is_idle(tg))
		__sched_group_set_shares(tg, scale_load(WEIGHT_IDLEPRIO));
	else
		__sched_group_set_shares(tg, NICE_0_LOAD);

	mutex_unlock(&shares_mutex);
	return 0;
}

#else /* CONFIG_FAIR_GROUP_SCHED */

void free_fair_sched_group(struct task_group *tg) { }

int alloc_fair_sched_group(struct task_group *tg, struct task_group *parent)
{
	return 1;
}

void online_fair_sched_group(struct task_group *tg) { }

void unregister_fair_sched_group(struct task_group *tg) { }

#endif /* CONFIG_FAIR_GROUP_SCHED */


static unsigned int get_rr_interval_fair(struct rq *rq, struct task_struct *task)
{
	struct sched_entity *se = &task->se;
	unsigned int rr_interval = 0;

	/*
	 * Time slice is 0 for SCHED_OTHER tasks that are on an otherwise
	 * idle runqueue:
	 */
	if (rq->cfs.load.weight)
		rr_interval = NS_TO_JIFFIES(sched_slice(cfs_rq_of(se), se));

	return rr_interval;
}

/*
 * All the scheduling class methods:
 */
DEFINE_SCHED_CLASS(fair) = {

	.enqueue_task		= enqueue_task_fair,
	.dequeue_task		= dequeue_task_fair,
	.yield_task		= yield_task_fair,
	.yield_to_task		= yield_to_task_fair,

	.check_preempt_curr	= check_preempt_wakeup,

	.pick_next_task		= __pick_next_task_fair,
	.put_prev_task		= put_prev_task_fair,
	.set_next_task          = set_next_task_fair,

#ifdef CONFIG_SMP
	.balance		= balance_fair,
	.pick_task		= pick_task_fair,
	.select_task_rq		= select_task_rq_fair,
	.migrate_task_rq	= migrate_task_rq_fair,

	.rq_online		= rq_online_fair,
	.rq_offline		= rq_offline_fair,

	.task_dead		= task_dead_fair,
	.set_cpus_allowed	= set_cpus_allowed_common,
#endif

	.task_tick		= task_tick_fair,
	.task_fork		= task_fork_fair,

	.prio_changed		= prio_changed_fair,
	.switched_from		= switched_from_fair,
	.switched_to		= switched_to_fair,

	.get_rr_interval	= get_rr_interval_fair,

	.update_curr		= update_curr_fair,

#ifdef CONFIG_FAIR_GROUP_SCHED
	.task_change_group	= task_change_group_fair,
#endif

#ifdef CONFIG_SCHED_CORE
	.task_is_throttled	= task_is_throttled_fair,
#endif

#ifdef CONFIG_UCLAMP_TASK
	.uclamp_enabled		= 1,
#endif
};

#ifdef CONFIG_SCHED_DEBUG
void print_cfs_stats(struct seq_file *m, int cpu)
{
	struct cfs_rq *cfs_rq, *pos;

	rcu_read_lock();
	for_each_leaf_cfs_rq_safe(cpu_rq(cpu), cfs_rq, pos)
		print_cfs_rq(m, cpu, cfs_rq);
	rcu_read_unlock();
}

#ifdef CONFIG_NUMA_BALANCING
void show_numa_stats(struct task_struct *p, struct seq_file *m)
{
	int node;
	unsigned long tsf = 0, tpf = 0, gsf = 0, gpf = 0;
	struct numa_group *ng;

	rcu_read_lock();
	ng = rcu_dereference(p->numa_group);
	for_each_online_node(node) {
		if (p->numa_faults) {
			tsf = p->numa_faults[task_faults_idx(NUMA_MEM, node, 0)];
			tpf = p->numa_faults[task_faults_idx(NUMA_MEM, node, 1)];
		}
		if (ng) {
			gsf = ng->faults[task_faults_idx(NUMA_MEM, node, 0)],
			gpf = ng->faults[task_faults_idx(NUMA_MEM, node, 1)];
		}
		print_numa_stats(m, node, tsf, tpf, gsf, gpf);
	}
	rcu_read_unlock();
}
#endif /* CONFIG_NUMA_BALANCING */
#endif /* CONFIG_SCHED_DEBUG */

__init void init_sched_fair_class(void)
{
#ifdef CONFIG_SMP
	int i;

	for_each_possible_cpu(i) {
		zalloc_cpumask_var_node(&per_cpu(load_balance_mask, i), GFP_KERNEL, cpu_to_node(i));
		zalloc_cpumask_var_node(&per_cpu(select_rq_mask,    i), GFP_KERNEL, cpu_to_node(i));

#ifdef CONFIG_CFS_BANDWIDTH
		INIT_CSD(&cpu_rq(i)->cfsb_csd, __cfsb_csd_unthrottle, cpu_rq(i));
		INIT_LIST_HEAD(&cpu_rq(i)->cfsb_csd_list);
#endif
	}

	open_softirq(SCHED_SOFTIRQ, run_rebalance_domains);

#ifdef CONFIG_NO_HZ_COMMON
	nohz.next_balance = jiffies;
	nohz.next_blocked = jiffies;
	zalloc_cpumask_var(&nohz.idle_cpus_mask, GFP_NOWAIT);
#endif
#endif /* SMP */

}<|MERGE_RESOLUTION|>--- conflicted
+++ resolved
@@ -509,23 +509,6 @@
 {
 	return tg->idle > 0;
 }
-<<<<<<< HEAD
-
-static int cfs_rq_is_idle(struct cfs_rq *cfs_rq)
-{
-	return cfs_rq->idle > 0;
-}
-
-static int se_is_idle(struct sched_entity *se)
-{
-	if (entity_is_task(se))
-		return task_has_idle_policy(task_of(se));
-	return cfs_rq_is_idle(group_cfs_rq(se));
-}
-
-#else	/* !CONFIG_FAIR_GROUP_SCHED */
-=======
->>>>>>> eb3cdb58
 
 static int cfs_rq_is_idle(struct cfs_rq *cfs_rq)
 {
@@ -719,72 +702,6 @@
 	return 0;
 }
 #endif
-
-#ifdef CONFIG_SCHED_DEBUG
-#define SCHED_NR_DEPRECATED 10
-static char *sched_proc_deprecated[SCHED_NR_DEPRECATED] = {
-	"sched_min_granularity_ns",
-	"sched_latency_ns",
-	"sched_wakeup_granularity_ns",
-	"sched_tunable_scaling",
-	"sched_migration_cost_ns",
-	"sched_nr_migrate",
-	"numa_balancing_scan_delay_ms",
-	"numa_balancing_scan_period_min_ms",
-	"numa_balancing_scan_period_max_ms",
-	"numa_balancing_scan_size_mb",
-};
-
-static bool sched_proc_deprecated_warned[SCHED_NR_DEPRECATED];
-
-static void warn_proc_deprecated(const char *procname)
-{
-	int i;
-
-	for (i = 0; i < SCHED_NR_DEPRECATED; i++) {
-		if (!strcmp(procname, sched_proc_deprecated[i]))
-			break;
-	}
-
-	/*
-	 * Warn once that the sysctl will be removed in a future SLE release.
-	 * Bugs in relation to this should gather details on what the workload
-	 * that requires this to be set to determine if the default scheduler
-	 * behaviour can be improved.
-	 */
-	if (i < SCHED_NR_DEPRECATED && !sched_proc_deprecated_warned[i]) {
-		pr_warn("The sched.%s sysctl was moved to debugfs in kernel "
-			"5.13 for CPU scheduler debugging only. This sysctl "
-			"will be removed in a future SLE release.\n",
-			procname);
-		sched_proc_deprecated_warned[i] = true;
-	}
-}
-
-int sched_deprecated_proc_update_handler(struct ctl_table *table, int write,
-		void *buffer, size_t *lenp, loff_t *ppos)
-{
-	int ret = proc_dointvec_minmax(table, write, buffer, lenp, ppos);
-
-	if (ret || !write)
-		return ret;
-
-	warn_proc_deprecated(table->procname);
-	return sched_update_scaling();
-}
-
-int sched_warn_deprecated_proc_uint_handler(struct ctl_table *table, int write,
-		void *buffer, size_t *lenp, loff_t *ppos)
-{
-	int ret = proc_dointvec_minmax(table, write, buffer, lenp, ppos);
-
-	if (ret || !write)
-		return 0;
-
-	warn_proc_deprecated(table->procname);
-	return ret;
-}
-#endif /* CONFIG_SCHED_DEBUG */
 
 /*
  * delta /= w
@@ -1819,10 +1736,6 @@
 
 static unsigned long cpu_load(struct rq *rq);
 static unsigned long cpu_runnable(struct rq *rq);
-<<<<<<< HEAD
-static unsigned long cpu_util(int cpu);
-=======
->>>>>>> eb3cdb58
 
 static inline enum
 numa_type numa_classify(unsigned int imbalance_pct,
@@ -3667,46 +3580,6 @@
 
 #ifdef CONFIG_SMP
 static inline bool load_avg_is_decayed(struct sched_avg *sa)
-<<<<<<< HEAD
-{
-	if (sa->load_sum)
-		return false;
-
-	if (sa->util_sum)
-		return false;
-
-	if (sa->runnable_sum)
-		return false;
-
-	/*
-	 * _avg must be null when _sum are null because _avg = _sum / divider
-	 * Make sure that rounding and/or propagation of PELT values never
-	 * break this.
-	 */
-	SCHED_WARN_ON(sa->load_avg ||
-		      sa->util_avg ||
-		      sa->runnable_avg);
-
-	return true;
-}
-
-static inline u64 cfs_rq_last_update_time(struct cfs_rq *cfs_rq)
-{
-	return u64_u32_load_copy(cfs_rq->avg.last_update_time,
-				 cfs_rq->last_update_time_copy);
-}
-#ifdef CONFIG_FAIR_GROUP_SCHED
-/*
- * Because list_add_leaf_cfs_rq always places a child cfs_rq on the list
- * immediately before a parent cfs_rq, and cfs_rqs are removed from the list
- * bottom-up, we only have to test whether the cfs_rq before us on the list
- * is our child.
- * If cfs_rq is not on the list, test whether a child needs its to be added to
- * connect a branch to the tree  * (see list_add_leaf_cfs_rq() for details).
- */
-static inline bool child_cfs_rq_on_list(struct cfs_rq *cfs_rq)
-=======
->>>>>>> eb3cdb58
 {
 	if (sa->load_sum)
 		return false;
@@ -4628,7 +4501,6 @@
 				unsigned long uclamp_min,
 				unsigned long uclamp_max,
 				int cpu)
-<<<<<<< HEAD
 {
 	unsigned long capacity_orig, capacity_orig_thermal;
 	unsigned long capacity = capacity_of(cpu);
@@ -4661,10 +4533,6 @@
 	 *
 	 * For uclamp_max, we can tolerate a drop in performance level as the
 	 * goal is to cap the task. So it's okay if it's getting less.
-	 *
-	 * In case of capacity inversion, which is not handled yet, we should
-	 * honour the inverted capacity for both uclamp_min and uclamp_max all
-	 * the time.
 	 */
 	capacity_orig = capacity_orig_of(cpu);
 	capacity_orig_thermal = capacity_orig - arch_scale_thermal_pressure(cpu);
@@ -4742,8 +4610,8 @@
 	 * handle the case uclamp_min > uclamp_max.
 	 */
 	uclamp_min = min(uclamp_min, uclamp_max);
-	if (util < uclamp_min && capacity_orig != SCHED_CAPACITY_SCALE)
-		fits = fits && (uclamp_min <= capacity_orig_thermal);
+	if (fits && (util < uclamp_min) && (uclamp_min > capacity_orig_thermal))
+		return -1;
 
 	return fits;
 }
@@ -4753,134 +4621,11 @@
 	unsigned long uclamp_min = uclamp_eff_value(p, UCLAMP_MIN);
 	unsigned long uclamp_max = uclamp_eff_value(p, UCLAMP_MAX);
 	unsigned long util = task_util_est(p);
-	return util_fits_cpu(util, uclamp_min, uclamp_max, cpu);
-=======
-{
-	unsigned long capacity_orig, capacity_orig_thermal;
-	unsigned long capacity = capacity_of(cpu);
-	bool fits, uclamp_max_fits;
-
-	/*
-	 * Check if the real util fits without any uclamp boost/cap applied.
-	 */
-	fits = fits_capacity(util, capacity);
-
-	if (!uclamp_is_used())
-		return fits;
-
-	/*
-	 * We must use capacity_orig_of() for comparing against uclamp_min and
-	 * uclamp_max. We only care about capacity pressure (by using
-	 * capacity_of()) for comparing against the real util.
-	 *
-	 * If a task is boosted to 1024 for example, we don't want a tiny
-	 * pressure to skew the check whether it fits a CPU or not.
-	 *
-	 * Similarly if a task is capped to capacity_orig_of(little_cpu), it
-	 * should fit a little cpu even if there's some pressure.
-	 *
-	 * Only exception is for thermal pressure since it has a direct impact
-	 * on available OPP of the system.
-	 *
-	 * We honour it for uclamp_min only as a drop in performance level
-	 * could result in not getting the requested minimum performance level.
-	 *
-	 * For uclamp_max, we can tolerate a drop in performance level as the
-	 * goal is to cap the task. So it's okay if it's getting less.
-	 */
-	capacity_orig = capacity_orig_of(cpu);
-	capacity_orig_thermal = capacity_orig - arch_scale_thermal_pressure(cpu);
-
-	/*
-	 * We want to force a task to fit a cpu as implied by uclamp_max.
-	 * But we do have some corner cases to cater for..
-	 *
-	 *
-	 *                                 C=z
-	 *   |                             ___
-	 *   |                  C=y       |   |
-	 *   |_ _ _ _ _ _ _ _ _ ___ _ _ _ | _ | _ _ _ _ _  uclamp_max
-	 *   |      C=x        |   |      |   |
-	 *   |      ___        |   |      |   |
-	 *   |     |   |       |   |      |   |    (util somewhere in this region)
-	 *   |     |   |       |   |      |   |
-	 *   |     |   |       |   |      |   |
-	 *   +----------------------------------------
-	 *         cpu0        cpu1       cpu2
-	 *
-	 *   In the above example if a task is capped to a specific performance
-	 *   point, y, then when:
-	 *
-	 *   * util = 80% of x then it does not fit on cpu0 and should migrate
-	 *     to cpu1
-	 *   * util = 80% of y then it is forced to fit on cpu1 to honour
-	 *     uclamp_max request.
-	 *
-	 *   which is what we're enforcing here. A task always fits if
-	 *   uclamp_max <= capacity_orig. But when uclamp_max > capacity_orig,
-	 *   the normal upmigration rules should withhold still.
-	 *
-	 *   Only exception is when we are on max capacity, then we need to be
-	 *   careful not to block overutilized state. This is so because:
-	 *
-	 *     1. There's no concept of capping at max_capacity! We can't go
-	 *        beyond this performance level anyway.
-	 *     2. The system is being saturated when we're operating near
-	 *        max capacity, it doesn't make sense to block overutilized.
-	 */
-	uclamp_max_fits = (capacity_orig == SCHED_CAPACITY_SCALE) && (uclamp_max == SCHED_CAPACITY_SCALE);
-	uclamp_max_fits = !uclamp_max_fits && (uclamp_max <= capacity_orig);
-	fits = fits || uclamp_max_fits;
-
-	/*
-	 *
-	 *                                 C=z
-	 *   |                             ___       (region a, capped, util >= uclamp_max)
-	 *   |                  C=y       |   |
-	 *   |_ _ _ _ _ _ _ _ _ ___ _ _ _ | _ | _ _ _ _ _ uclamp_max
-	 *   |      C=x        |   |      |   |
-	 *   |      ___        |   |      |   |      (region b, uclamp_min <= util <= uclamp_max)
-	 *   |_ _ _|_ _|_ _ _ _| _ | _ _ _| _ | _ _ _ _ _ uclamp_min
-	 *   |     |   |       |   |      |   |
-	 *   |     |   |       |   |      |   |      (region c, boosted, util < uclamp_min)
-	 *   +----------------------------------------
-	 *         cpu0        cpu1       cpu2
-	 *
-	 * a) If util > uclamp_max, then we're capped, we don't care about
-	 *    actual fitness value here. We only care if uclamp_max fits
-	 *    capacity without taking margin/pressure into account.
-	 *    See comment above.
-	 *
-	 * b) If uclamp_min <= util <= uclamp_max, then the normal
-	 *    fits_capacity() rules apply. Except we need to ensure that we
-	 *    enforce we remain within uclamp_max, see comment above.
-	 *
-	 * c) If util < uclamp_min, then we are boosted. Same as (b) but we
-	 *    need to take into account the boosted value fits the CPU without
-	 *    taking margin/pressure into account.
-	 *
-	 * Cases (a) and (b) are handled in the 'fits' variable already. We
-	 * just need to consider an extra check for case (c) after ensuring we
-	 * handle the case uclamp_min > uclamp_max.
-	 */
-	uclamp_min = min(uclamp_min, uclamp_max);
-	if (fits && (util < uclamp_min) && (uclamp_min > capacity_orig_thermal))
-		return -1;
-
-	return fits;
-}
-
-static inline int task_fits_cpu(struct task_struct *p, int cpu)
-{
-	unsigned long uclamp_min = uclamp_eff_value(p, UCLAMP_MIN);
-	unsigned long uclamp_max = uclamp_eff_value(p, UCLAMP_MAX);
-	unsigned long util = task_util_est(p);
 	/*
 	 * Return true only if the cpu fully fits the task requirements, which
 	 * include the utilization but also the performance hints.
 	 */
 	return (util_fits_cpu(util, uclamp_min, uclamp_max, cpu) > 0);
->>>>>>> eb3cdb58
 }
 
 static inline void update_misfit_status(struct task_struct *p, struct rq *rq)
@@ -5760,13 +5505,6 @@
 	/* update hierarchical throttle state */
 	walk_tg_tree_from(cfs_rq->tg, tg_nop, tg_unthrottle_up, (void *)rq);
 
-<<<<<<< HEAD
-	/* Nothing to run but something to decay (on_list)? Complete the branch */
-	if (!cfs_rq->load.weight) {
-		if (cfs_rq->on_list)
-			goto unthrottle_throttle;
-		return;
-=======
 	if (!cfs_rq->load.weight) {
 		if (!cfs_rq->on_list)
 			return;
@@ -5779,7 +5517,6 @@
 				break;
 		}
 		goto unthrottle_throttle;
->>>>>>> eb3cdb58
 	}
 
 	task_delta = cfs_rq->h_nr_running;
@@ -5817,16 +5554,6 @@
 		/* end evaluation on encountering a throttled cfs_rq */
 		if (cfs_rq_throttled(qcfs_rq))
 			goto unthrottle_throttle;
-<<<<<<< HEAD
-
-		/*
-		 * One parent has been throttled and cfs_rq removed from the
-		 * list. Add it back to not break the leaf list.
-		 */
-		if (throttled_hierarchy(qcfs_rq))
-			list_add_leaf_cfs_rq(qcfs_rq);
-=======
->>>>>>> eb3cdb58
 	}
 
 	/* At this point se is NULL and we are at root level*/
@@ -5854,13 +5581,6 @@
 	 * update_rq_clock() in unthrottle_cfs_rq().
 	 * Do it once and skip the potential next ones.
 	 */
-<<<<<<< HEAD
-	for_each_sched_entity(se) {
-		struct cfs_rq *qcfs_rq = cfs_rq_of(se);
-
-		if (list_add_leaf_cfs_rq(qcfs_rq))
-			break;
-=======
 	update_rq_clock(rq);
 	rq_clock_start_loop_update(rq);
 
@@ -5879,7 +5599,6 @@
 
 		if (cfs_rq_throttled(cursor))
 			unthrottle_cfs_rq(cursor);
->>>>>>> eb3cdb58
 	}
 
 	rcu_read_unlock();
@@ -6974,11 +6693,7 @@
 		target = wake_affine_weight(sd, p, this_cpu, prev_cpu, sync);
 
 	schedstat_inc(p->stats.nr_wakeups_affine_attempts);
-<<<<<<< HEAD
-	if (target == nr_cpumask_bits)
-=======
 	if (target != this_cpu)
->>>>>>> eb3cdb58
 		return prev_cpu;
 
 	schedstat_inc(sd->ttwu_move_affine);
@@ -7389,15 +7104,11 @@
 				 int cpu)
 {
 	if (sched_asym_cpucap_active())
-<<<<<<< HEAD
-		return util_fits_cpu(util, util_min, util_max, cpu);
-=======
 		/*
 		 * Return true only if the cpu fully fits the task requirements
 		 * which include the utilization and the performance hints.
 		 */
 		return (util_fits_cpu(util, util_min, util_max, cpu) > 0);
->>>>>>> eb3cdb58
 
 	return true;
 }
@@ -7463,11 +7174,7 @@
 	    recent_used_cpu != target &&
 	    cpus_share_cache(recent_used_cpu, target) &&
 	    (available_idle_cpu(recent_used_cpu) || sched_idle_cpu(recent_used_cpu)) &&
-<<<<<<< HEAD
-	    cpumask_test_cpu(p->recent_used_cpu, p->cpus_ptr) &&
-=======
 	    cpumask_test_cpu(recent_used_cpu, p->cpus_ptr) &&
->>>>>>> eb3cdb58
 	    asym_fits_cpu(task_util, util_min, util_max, recent_used_cpu)) {
 		return recent_used_cpu;
 	}
@@ -8046,23 +7753,9 @@
 		se->vruntime -= u64_u32_load(cfs_rq->min_vruntime);
 	}
 
-<<<<<<< HEAD
-	if (p->on_rq == TASK_ON_RQ_MIGRATING) {
-		/*
-		 * In case of TASK_ON_RQ_MIGRATING we in fact hold the 'old'
-		 * rq->lock and can modify state directly.
-		 */
-		lockdep_assert_rq_held(task_rq(p));
-		detach_entity_cfs_rq(se);
-
-	} else {
-		remove_entity_load_avg(se);
-
-=======
 	if (!task_on_rq_migrating(p)) {
 		remove_entity_load_avg(se);
 
->>>>>>> eb3cdb58
 		/*
 		 * Here, the task's PELT values have been updated according to
 		 * the current rq's clock. But if that clock hasn't been
@@ -8097,22 +7790,9 @@
 }
 #endif /* CONFIG_SMP */
 
-static unsigned long
-wakeup_gran(struct sched_entity *curr, struct sched_entity *se)
+static unsigned long wakeup_gran(struct sched_entity *se)
 {
 	unsigned long gran = sysctl_sched_wakeup_granularity;
-
-	if (sched_feat(SCALE_WAKEUP_GRAN)) {
-		unsigned long delta_exec;
-
-		/*
-		 * Increase the wakeup granularity if curr's runtime
-		 * is less than the minimum preemption granularity.
-		 */
-		delta_exec = curr->sum_exec_runtime - curr->prev_sum_exec_runtime;
-		if (delta_exec < sysctl_sched_min_granularity)
-			gran += sysctl_sched_min_granularity;
-	}
 
 	/*
 	 * Since its curr running now, convert the gran from real-time
@@ -8152,7 +7832,7 @@
 	if (vdiff <= 0)
 		return -1;
 
-	gran = wakeup_gran(curr, se);
+	gran = wakeup_gran(se);
 	if (vdiff > gran)
 		return 1;
 
@@ -8242,11 +7922,7 @@
 		return;
 
 	find_matching_se(&se, &pse);
-<<<<<<< HEAD
-	BUG_ON(!pse);
-=======
 	WARN_ON_ONCE(!pse);
->>>>>>> eb3cdb58
 
 	cse_is_idle = se_is_idle(se);
 	pse_is_idle = se_is_idle(pse);
@@ -8905,11 +8581,7 @@
 	/* Record that we found at least one task that could run on dst_cpu */
 	env->flags &= ~LBF_ALL_PINNED;
 
-<<<<<<< HEAD
-	if (task_running(env->src_rq, p)) {
-=======
 	if (task_on_cpu(env->src_rq, p)) {
->>>>>>> eb3cdb58
 		schedstat_inc(p->stats.nr_failed_migrations_running);
 		return 0;
 	}
@@ -9697,11 +9369,8 @@
  *
  * If @sg does not have SMT siblings, only pull tasks if all of the SMT siblings
  * of @dst_cpu are idle and @sg has lower priority.
-<<<<<<< HEAD
-=======
  *
  * Return: true if @dst_cpu can pull tasks, false otherwise.
->>>>>>> eb3cdb58
  */
 static bool asym_smt_can_pull_tasks(int dst_cpu, struct sd_lb_stats *sds,
 				    struct sg_lb_stats *sgs,
@@ -9774,8 +9443,6 @@
 	return sched_asym_prefer(env->dst_cpu, group->asym_prefer_cpu);
 }
 
-<<<<<<< HEAD
-=======
 static inline bool
 sched_reduced_capacity(struct rq *rq, struct sched_domain *sd)
 {
@@ -9789,7 +9456,6 @@
 	return check_cpu_capacity(rq, sd);
 }
 
->>>>>>> eb3cdb58
 /**
  * update_sg_lb_stats - Update sched_group's statistics for load balancing.
  * @env: The load balancing environment.
@@ -10176,8 +9842,14 @@
 
 	case group_has_spare:
 		/* Select group with most idle CPUs */
-		if (idlest_sgs->idle_cpus >= sgs->idle_cpus)
+		if (idlest_sgs->idle_cpus > sgs->idle_cpus)
 			return false;
+
+		/* Select group with lowest group_util */
+		if (idlest_sgs->idle_cpus == sgs->idle_cpus &&
+			idlest_sgs->group_util <= sgs->group_util)
+			return false;
+
 		break;
 	}
 
@@ -10326,11 +9998,7 @@
 			 * take care of it.
 			 */
 			if (p->nr_cpus_allowed != NR_CPUS) {
-<<<<<<< HEAD
-				struct cpumask *cpus = this_cpu_cpumask_var_ptr(select_idle_mask);
-=======
 				struct cpumask *cpus = this_cpu_cpumask_var_ptr(select_rq_mask);
->>>>>>> eb3cdb58
 
 				cpumask_and(cpus, sched_group_span(local), p->cpus_ptr);
 				imb_numa_nr = min(cpumask_weight(cpus), sd->imb_numa_nr);
@@ -11610,11 +11278,7 @@
 	int ilb;
 	const struct cpumask *hk_mask;
 
-<<<<<<< HEAD
-	hk_mask = housekeeping_cpumask(HK_FLAG_MISC);
-=======
 	hk_mask = housekeeping_cpumask(HK_TYPE_MISC);
->>>>>>> eb3cdb58
 
 	for_each_cpu_and(ilb, nohz.idle_cpus_mask, hk_mask) {
 
