--- conflicted
+++ resolved
@@ -702,17 +702,10 @@
 
 	vlag = avruntime - se->vruntime;
 	limit = calc_delta_fair(max_t(u64, 2*se->slice, TICK_NSEC), se);
-<<<<<<< HEAD
 
 	return clamp(vlag, -limit, limit);
 }
 
-=======
-
-	return clamp(vlag, -limit, limit);
-}
-
->>>>>>> b48d67c4
 static void update_entity_lag(struct cfs_rq *cfs_rq, struct sched_entity *se)
 {
 	SCHED_WARN_ON(!se->on_rq);
