/* SPDX-License-Identifier: GPL-2.0 */
/*
 * RT Mutexes: blocking mutual exclusion locks with PI support
 *
 * started by Ingo Molnar and Thomas Gleixner:
 *
 *  Copyright (C) 2004-2006 Red Hat, Inc., Ingo Molnar <mingo@redhat.com>
 *  Copyright (C) 2006, Timesys Corp., Thomas Gleixner <tglx@timesys.com>
 *
 * This file contains the private data structure and API definitions.
 */

#ifndef __KERNEL_RTMUTEX_COMMON_H
#define __KERNEL_RTMUTEX_COMMON_H

#include <linux/debug_locks.h>
#include <linux/rtmutex.h>
#include <linux/sched/wake_q.h>


/*
 * This is a helper for the struct rt_mutex_waiter below. A waiter goes in two
 * separate trees and they need their own copy of the sort keys because of
 * different locking requirements.
 *
 * @entry:		rbtree node to enqueue into the waiters tree
 * @prio:		Priority of the waiter
 * @deadline:		Deadline of the waiter if applicable
 *
 * See rt_waiter_node_less() and waiter_*_prio().
 */
struct rt_waiter_node {
	struct rb_node	entry;
	int		prio;
	u64		deadline;
};

/*
 * This is the control structure for tasks blocked on a rt_mutex,
 * which is allocated on the kernel stack on of the blocked task.
 *
 * @tree:		node to enqueue into the mutex waiters tree
 * @pi_tree:		node to enqueue into the mutex owner waiters tree
 * @task:		task reference to the blocked task
 * @lock:		Pointer to the rt_mutex on which the waiter blocks
 * @wake_state:		Wakeup state to use (TASK_NORMAL or TASK_RTLOCK_WAIT)
<<<<<<< HEAD
 * @prio:		Priority of the waiter
 * @deadline:		Deadline of the waiter if applicable
 * @ww_ctx:		WW context pointer
=======
 * @ww_ctx:		WW context pointer
 *
 * @tree is ordered by @lock->wait_lock
 * @pi_tree is ordered by rt_mutex_owner(@lock)->pi_lock
>>>>>>> eb3cdb58
 */
struct rt_mutex_waiter {
	struct rt_waiter_node	tree;
	struct rt_waiter_node	pi_tree;
	struct task_struct	*task;
	struct rt_mutex_base	*lock;
	unsigned int		wake_state;
<<<<<<< HEAD
	int			prio;
	u64			deadline;
	struct ww_acquire_ctx	*ww_ctx;
};

/**
 * rt_wake_q_head - Wrapper around regular wake_q_head to support
 *		    "sleeping" spinlocks on RT
 * @head:		The regular wake_q_head for sleeping lock variants
 * @rtlock_task:	Task pointer for RT lock (spin/rwlock) wakeups
 */
struct rt_wake_q_head {
	struct wake_q_head	head;
	struct task_struct	*rtlock_task;
};

=======
	struct ww_acquire_ctx	*ww_ctx;
};

/**
 * rt_wake_q_head - Wrapper around regular wake_q_head to support
 *		    "sleeping" spinlocks on RT
 * @head:		The regular wake_q_head for sleeping lock variants
 * @rtlock_task:	Task pointer for RT lock (spin/rwlock) wakeups
 */
struct rt_wake_q_head {
	struct wake_q_head	head;
	struct task_struct	*rtlock_task;
};

>>>>>>> eb3cdb58
#define DEFINE_RT_WAKE_Q(name)						\
	struct rt_wake_q_head name = {					\
		.head		= WAKE_Q_HEAD_INITIALIZER(name.head),	\
		.rtlock_task	= NULL,					\
	}

/*
 * PI-futex support (proxy locking functions, etc.):
 */
extern void rt_mutex_init_proxy_locked(struct rt_mutex_base *lock,
				       struct task_struct *proxy_owner);
extern void rt_mutex_proxy_unlock(struct rt_mutex_base *lock);
extern int __rt_mutex_start_proxy_lock(struct rt_mutex_base *lock,
				     struct rt_mutex_waiter *waiter,
				     struct task_struct *task);
extern int rt_mutex_start_proxy_lock(struct rt_mutex_base *lock,
				     struct rt_mutex_waiter *waiter,
				     struct task_struct *task);
extern int rt_mutex_wait_proxy_lock(struct rt_mutex_base *lock,
			       struct hrtimer_sleeper *to,
			       struct rt_mutex_waiter *waiter);
extern bool rt_mutex_cleanup_proxy_lock(struct rt_mutex_base *lock,
				 struct rt_mutex_waiter *waiter);

extern int rt_mutex_futex_trylock(struct rt_mutex_base *l);
extern int __rt_mutex_futex_trylock(struct rt_mutex_base *l);

extern void rt_mutex_futex_unlock(struct rt_mutex_base *lock);
extern bool __rt_mutex_futex_unlock(struct rt_mutex_base *lock,
				struct rt_wake_q_head *wqh);

extern void rt_mutex_postunlock(struct rt_wake_q_head *wqh);

/*
 * Must be guarded because this header is included from rcu/tree_plugin.h
 * unconditionally.
 */
#ifdef CONFIG_RT_MUTEXES
static inline int rt_mutex_has_waiters(struct rt_mutex_base *lock)
{
	return !RB_EMPTY_ROOT(&lock->waiters.rb_root);
}

/*
 * Lockless speculative check whether @waiter is still the top waiter on
 * @lock. This is solely comparing pointers and not derefencing the
 * leftmost entry which might be about to vanish.
 */
static inline bool rt_mutex_waiter_is_top_waiter(struct rt_mutex_base *lock,
						 struct rt_mutex_waiter *waiter)
{
	struct rb_node *leftmost = rb_first_cached(&lock->waiters);

<<<<<<< HEAD
	return rb_entry(leftmost, struct rt_mutex_waiter, tree_entry) == waiter;
=======
	return rb_entry(leftmost, struct rt_mutex_waiter, tree.entry) == waiter;
>>>>>>> eb3cdb58
}

static inline struct rt_mutex_waiter *rt_mutex_top_waiter(struct rt_mutex_base *lock)
{
	struct rb_node *leftmost = rb_first_cached(&lock->waiters);
	struct rt_mutex_waiter *w = NULL;

	lockdep_assert_held(&lock->wait_lock);

	if (leftmost) {
		w = rb_entry(leftmost, struct rt_mutex_waiter, tree.entry);
		BUG_ON(w->lock != lock);
	}
	return w;
}

static inline int task_has_pi_waiters(struct task_struct *p)
{
	return !RB_EMPTY_ROOT(&p->pi_waiters.rb_root);
}

static inline struct rt_mutex_waiter *task_top_pi_waiter(struct task_struct *p)
{
	lockdep_assert_held(&p->pi_lock);

	return rb_entry(p->pi_waiters.rb_leftmost, struct rt_mutex_waiter,
			pi_tree.entry);
}

#define RT_MUTEX_HAS_WAITERS	1UL

static inline struct task_struct *rt_mutex_owner(struct rt_mutex_base *lock)
{
	unsigned long owner = (unsigned long) READ_ONCE(lock->owner);

	return (struct task_struct *) (owner & ~RT_MUTEX_HAS_WAITERS);
}

/*
 * Constants for rt mutex functions which have a selectable deadlock
 * detection.
 *
 * RT_MUTEX_MIN_CHAINWALK:	Stops the lock chain walk when there are
 *				no further PI adjustments to be made.
 *
 * RT_MUTEX_FULL_CHAINWALK:	Invoke deadlock detection with a full
 *				walk of the lock chain.
 */
enum rtmutex_chainwalk {
	RT_MUTEX_MIN_CHAINWALK,
	RT_MUTEX_FULL_CHAINWALK,
};

static inline void __rt_mutex_base_init(struct rt_mutex_base *lock)
{
	raw_spin_lock_init(&lock->wait_lock);
	lock->waiters = RB_ROOT_CACHED;
	lock->owner = NULL;
}

/* Debug functions */
static inline void debug_rt_mutex_unlock(struct rt_mutex_base *lock)
{
	if (IS_ENABLED(CONFIG_DEBUG_RT_MUTEXES))
		DEBUG_LOCKS_WARN_ON(rt_mutex_owner(lock) != current);
}

static inline void debug_rt_mutex_proxy_unlock(struct rt_mutex_base *lock)
{
	if (IS_ENABLED(CONFIG_DEBUG_RT_MUTEXES))
		DEBUG_LOCKS_WARN_ON(!rt_mutex_owner(lock));
}

static inline void debug_rt_mutex_init_waiter(struct rt_mutex_waiter *waiter)
{
	if (IS_ENABLED(CONFIG_DEBUG_RT_MUTEXES))
		memset(waiter, 0x11, sizeof(*waiter));
}

static inline void debug_rt_mutex_free_waiter(struct rt_mutex_waiter *waiter)
{
	if (IS_ENABLED(CONFIG_DEBUG_RT_MUTEXES))
		memset(waiter, 0x22, sizeof(*waiter));
}

static inline void rt_mutex_init_waiter(struct rt_mutex_waiter *waiter)
{
	debug_rt_mutex_init_waiter(waiter);
<<<<<<< HEAD
	RB_CLEAR_NODE(&waiter->pi_tree_entry);
	RB_CLEAR_NODE(&waiter->tree_entry);
=======
	RB_CLEAR_NODE(&waiter->pi_tree.entry);
	RB_CLEAR_NODE(&waiter->tree.entry);
>>>>>>> eb3cdb58
	waiter->wake_state = TASK_NORMAL;
	waiter->task = NULL;
}

static inline void rt_mutex_init_rtlock_waiter(struct rt_mutex_waiter *waiter)
{
	rt_mutex_init_waiter(waiter);
	waiter->wake_state = TASK_RTLOCK_WAIT;
}

#else /* CONFIG_RT_MUTEXES */
/* Used in rcu/tree_plugin.h */
static inline struct task_struct *rt_mutex_owner(struct rt_mutex_base *lock)
{
	return NULL;
}
#endif  /* !CONFIG_RT_MUTEXES */

#endif<|MERGE_RESOLUTION|>--- conflicted
+++ resolved
@@ -44,16 +44,10 @@
  * @task:		task reference to the blocked task
  * @lock:		Pointer to the rt_mutex on which the waiter blocks
  * @wake_state:		Wakeup state to use (TASK_NORMAL or TASK_RTLOCK_WAIT)
-<<<<<<< HEAD
- * @prio:		Priority of the waiter
- * @deadline:		Deadline of the waiter if applicable
- * @ww_ctx:		WW context pointer
-=======
  * @ww_ctx:		WW context pointer
  *
  * @tree is ordered by @lock->wait_lock
  * @pi_tree is ordered by rt_mutex_owner(@lock)->pi_lock
->>>>>>> eb3cdb58
  */
 struct rt_mutex_waiter {
 	struct rt_waiter_node	tree;
@@ -61,9 +55,6 @@
 	struct task_struct	*task;
 	struct rt_mutex_base	*lock;
 	unsigned int		wake_state;
-<<<<<<< HEAD
-	int			prio;
-	u64			deadline;
 	struct ww_acquire_ctx	*ww_ctx;
 };
 
@@ -78,22 +69,6 @@
 	struct task_struct	*rtlock_task;
 };
 
-=======
-	struct ww_acquire_ctx	*ww_ctx;
-};
-
-/**
- * rt_wake_q_head - Wrapper around regular wake_q_head to support
- *		    "sleeping" spinlocks on RT
- * @head:		The regular wake_q_head for sleeping lock variants
- * @rtlock_task:	Task pointer for RT lock (spin/rwlock) wakeups
- */
-struct rt_wake_q_head {
-	struct wake_q_head	head;
-	struct task_struct	*rtlock_task;
-};
-
->>>>>>> eb3cdb58
 #define DEFINE_RT_WAKE_Q(name)						\
 	struct rt_wake_q_head name = {					\
 		.head		= WAKE_Q_HEAD_INITIALIZER(name.head),	\
@@ -147,11 +122,7 @@
 {
 	struct rb_node *leftmost = rb_first_cached(&lock->waiters);
 
-<<<<<<< HEAD
-	return rb_entry(leftmost, struct rt_mutex_waiter, tree_entry) == waiter;
-=======
 	return rb_entry(leftmost, struct rt_mutex_waiter, tree.entry) == waiter;
->>>>>>> eb3cdb58
 }
 
 static inline struct rt_mutex_waiter *rt_mutex_top_waiter(struct rt_mutex_base *lock)
@@ -240,13 +211,8 @@
 static inline void rt_mutex_init_waiter(struct rt_mutex_waiter *waiter)
 {
 	debug_rt_mutex_init_waiter(waiter);
-<<<<<<< HEAD
-	RB_CLEAR_NODE(&waiter->pi_tree_entry);
-	RB_CLEAR_NODE(&waiter->tree_entry);
-=======
 	RB_CLEAR_NODE(&waiter->pi_tree.entry);
 	RB_CLEAR_NODE(&waiter->tree.entry);
->>>>>>> eb3cdb58
 	waiter->wake_state = TASK_NORMAL;
 	waiter->task = NULL;
 }
