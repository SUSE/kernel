--- conflicted
+++ resolved
@@ -23,11 +23,8 @@
 #include <linux/sched/rt.h>
 #include <linux/sched/wake_q.h>
 #include <linux/ww_mutex.h>
-<<<<<<< HEAD
-=======
 
 #include <trace/events/lock.h>
->>>>>>> eb3cdb58
 
 #include "rtmutex_common.h"
 
@@ -297,7 +294,6 @@
 						     struct task_struct *new)
 {
 	return false;
-<<<<<<< HEAD
 
 }
 
@@ -308,18 +304,6 @@
 	return false;
 }
 
-=======
-
-}
-
-static __always_inline bool rt_mutex_cmpxchg_release(struct rt_mutex_base *lock,
-						     struct task_struct *old,
-						     struct task_struct *new)
-{
-	return false;
-}
-
->>>>>>> eb3cdb58
 static __always_inline void mark_rt_mutex_waiters(struct rt_mutex_base *lock)
 {
 	lock->owner = (struct task_struct *)
@@ -349,13 +333,6 @@
 	return prio;
 }
 
-<<<<<<< HEAD
-static __always_inline void
-waiter_update_prio(struct rt_mutex_waiter *waiter, struct task_struct *task)
-{
-	waiter->prio = __waiter_prio(task);
-	waiter->deadline = task->dl.deadline;
-=======
 /*
  * Update the waiter->tree copy of the sort keys.
  */
@@ -381,7 +358,6 @@
 
 	waiter->pi_tree.prio = waiter->tree.prio;
 	waiter->pi_tree.deadline = waiter->tree.deadline;
->>>>>>> eb3cdb58
 }
 
 /*
@@ -390,11 +366,7 @@
 #define task_to_waiter_node(p)	\
 	&(struct rt_waiter_node){ .prio = __waiter_prio(p), .deadline = (p)->dl.deadline }
 #define task_to_waiter(p)	\
-<<<<<<< HEAD
-	&(struct rt_mutex_waiter){ .prio = __waiter_prio(p), .deadline = (p)->dl.deadline }
-=======
 	&(struct rt_mutex_waiter){ .tree = *task_to_waiter_node(p) }
->>>>>>> eb3cdb58
 
 static __always_inline int rt_waiter_node_less(struct rt_waiter_node *left,
 					       struct rt_waiter_node *right)
@@ -435,11 +407,7 @@
 static inline bool rt_mutex_steal(struct rt_mutex_waiter *waiter,
 				  struct rt_mutex_waiter *top_waiter)
 {
-<<<<<<< HEAD
-	if (rt_mutex_waiter_less(waiter, top_waiter))
-=======
 	if (rt_waiter_node_less(&waiter->tree, &top_waiter->tree))
->>>>>>> eb3cdb58
 		return true;
 
 #ifdef RT_MUTEX_BUILD_SPINLOCKS
@@ -447,17 +415,10 @@
 	 * Note that RT tasks are excluded from same priority (lateral)
 	 * steals to prevent the introduction of an unbounded latency.
 	 */
-<<<<<<< HEAD
-	if (rt_prio(waiter->prio) || dl_prio(waiter->prio))
-		return false;
-
-	return rt_mutex_waiter_equal(waiter, top_waiter);
-=======
 	if (rt_prio(waiter->tree.prio) || dl_prio(waiter->tree.prio))
 		return false;
 
 	return rt_waiter_node_equal(&waiter->tree, &top_waiter->tree);
->>>>>>> eb3cdb58
 #else
 	return false;
 #endif
@@ -471,21 +432,13 @@
 	struct rt_mutex_waiter *aw = __node_2_waiter(a);
 	struct rt_mutex_waiter *bw = __node_2_waiter(b);
 
-<<<<<<< HEAD
-	if (rt_mutex_waiter_less(aw, bw))
-=======
 	if (rt_waiter_node_less(&aw->tree, &bw->tree))
->>>>>>> eb3cdb58
 		return 1;
 
 	if (!build_ww_mutex())
 		return 0;
 
-<<<<<<< HEAD
-	if (rt_mutex_waiter_less(bw, aw))
-=======
 	if (rt_waiter_node_less(&bw->tree, &aw->tree))
->>>>>>> eb3cdb58
 		return 0;
 
 	/* NOTE: relies on waiter->ww_ctx being set before insertion */
@@ -1256,10 +1209,7 @@
 	waiter->task = task;
 	waiter->lock = lock;
 	waiter_update_prio(waiter, task);
-<<<<<<< HEAD
-=======
 	waiter_clone_prio(waiter, task);
->>>>>>> eb3cdb58
 
 	/* Get the top priority waiter on the lock */
 	if (rt_mutex_has_waiters(lock))
@@ -1384,23 +1334,6 @@
 static int __sched __rt_mutex_slowtrylock(struct rt_mutex_base *lock)
 {
 	int ret = try_to_take_rt_mutex(lock, current, NULL);
-<<<<<<< HEAD
-
-	/*
-	 * try_to_take_rt_mutex() sets the lock waiters bit
-	 * unconditionally. Clean this up.
-	 */
-	fixup_rt_mutex_waiters(lock, true);
-
-	return ret;
-}
-
-/*
- * Slow path try-lock function:
- */
-static int __sched rt_mutex_slowtrylock(struct rt_mutex_base *lock)
-{
-=======
 
 	/*
 	 * try_to_take_rt_mutex() sets the lock waiters bit
@@ -1454,56 +1387,11 @@
 static void __sched rt_mutex_slowunlock(struct rt_mutex_base *lock)
 {
 	DEFINE_RT_WAKE_Q(wqh);
->>>>>>> eb3cdb58
-	unsigned long flags;
-	int ret;
-
-	/*
-	 * If the lock already has an owner we fail to get the lock.
-	 * This can be done without taking the @lock->wait_lock as
-	 * it is only being read, and this is a trylock anyway.
-	 */
-	if (rt_mutex_owner(lock))
-		return 0;
-
-<<<<<<< HEAD
-	/*
-	 * The mutex has currently no owner. Lock the wait lock and try to
-	 * acquire the lock. We use irqsave here to support early boot calls.
-	 */
-	raw_spin_lock_irqsave(&lock->wait_lock, flags);
-
-	ret = __rt_mutex_slowtrylock(lock);
-
-	raw_spin_unlock_irqrestore(&lock->wait_lock, flags);
-
-	return ret;
-}
-
-static __always_inline int __rt_mutex_trylock(struct rt_mutex_base *lock)
-{
-	if (likely(rt_mutex_cmpxchg_acquire(lock, NULL, current)))
-		return 1;
-
-	return rt_mutex_slowtrylock(lock);
-}
-
-/*
- * Slow path to release a rt-mutex.
- */
-static void __sched rt_mutex_slowunlock(struct rt_mutex_base *lock)
-{
-	DEFINE_RT_WAKE_Q(wqh);
 	unsigned long flags;
 
 	/* irqsave required to support early boot calls */
 	raw_spin_lock_irqsave(&lock->wait_lock, flags);
 
-=======
-	/* irqsave required to support early boot calls */
-	raw_spin_lock_irqsave(&lock->wait_lock, flags);
-
->>>>>>> eb3cdb58
 	debug_rt_mutex_unlock(lock);
 
 	/*
@@ -1652,11 +1540,7 @@
 	if (rt_mutex_has_waiters(lock))
 		rt_mutex_enqueue_pi(owner, rt_mutex_top_waiter(lock));
 
-<<<<<<< HEAD
-	rt_mutex_adjust_prio(owner);
-=======
 	rt_mutex_adjust_prio(lock, owner);
->>>>>>> eb3cdb58
 
 	/* Store the lock on which owner is blocked or NULL */
 	next_lock = task_blocked_on_lock(owner);
@@ -1793,11 +1677,8 @@
 
 	set_current_state(state);
 
-<<<<<<< HEAD
-=======
 	trace_contention_begin(lock, LCB_F_RT);
 
->>>>>>> eb3cdb58
 	ret = task_blocks_on_rt_mutex(lock, waiter, current, ww_ctx, chwalk);
 	if (likely(!ret))
 		ret = rt_mutex_slowlock_block(lock, ww_ctx, state, NULL, waiter);
@@ -1820,12 +1701,9 @@
 	 * unconditionally. We might have to fix that up.
 	 */
 	fixup_rt_mutex_waiters(lock, true);
-<<<<<<< HEAD
-=======
 
 	trace_contention_end(lock, ret);
 
->>>>>>> eb3cdb58
 	return ret;
 }
 
@@ -1908,11 +1786,8 @@
 	/* Save current state and set state to TASK_RTLOCK_WAIT */
 	current_save_and_set_rtlock_wait_state();
 
-<<<<<<< HEAD
-=======
 	trace_contention_begin(lock, LCB_F_RT);
 
->>>>>>> eb3cdb58
 	task_blocks_on_rt_mutex(lock, &waiter, current, NULL, RT_MUTEX_MIN_CHAINWALK);
 
 	for (;;) {
@@ -1935,7 +1810,6 @@
 
 	/* Restore the task state */
 	current_restore_rtlock_saved_state();
-<<<<<<< HEAD
 
 	/*
 	 * try_to_take_rt_mutex() sets the waiter bit unconditionally.
@@ -1943,17 +1817,8 @@
 	 */
 	fixup_rt_mutex_waiters(lock, true);
 	debug_rt_mutex_free_waiter(&waiter);
-=======
-
-	/*
-	 * try_to_take_rt_mutex() sets the waiter bit unconditionally.
-	 * We might have to fix that up:
-	 */
-	fixup_rt_mutex_waiters(lock, true);
-	debug_rt_mutex_free_waiter(&waiter);
 
 	trace_contention_end(lock, 0);
->>>>>>> eb3cdb58
 }
 
 static __always_inline void __sched rtlock_slowlock(struct rt_mutex_base *lock)
