// SPDX-License-Identifier: GPL-2.0-only
/*
 * kernel/locking/mutex.c
 *
 * Mutexes: blocking mutual exclusion locks
 *
 * Started by Ingo Molnar:
 *
 *  Copyright (C) 2004, 2005, 2006 Red Hat, Inc., Ingo Molnar <mingo@redhat.com>
 *
 * Many thanks to Arjan van de Ven, Thomas Gleixner, Steven Rostedt and
 * David Howells for suggestions and improvements.
 *
 *  - Adaptive spinning for mutexes by Peter Zijlstra. (Ported to mainline
 *    from the -rt tree, where it was originally implemented for rtmutexes
 *    by Steven Rostedt, based on work by Gregory Haskins, Peter Morreale
 *    and Sven Dietrich.
 *
 * Also see Documentation/locking/mutex-design.rst.
 */
#include <linux/mutex.h>
#include <linux/ww_mutex.h>
#include <linux/sched/signal.h>
#include <linux/sched/rt.h>
#include <linux/sched/wake_q.h>
#include <linux/sched/debug.h>
#include <linux/export.h>
#include <linux/spinlock.h>
#include <linux/interrupt.h>
#include <linux/debug_locks.h>
#include <linux/osq_lock.h>

<<<<<<< HEAD
=======
#define CREATE_TRACE_POINTS
#include <trace/events/lock.h>

>>>>>>> eb3cdb58
#ifndef CONFIG_PREEMPT_RT
#include "mutex.h"

#ifdef CONFIG_DEBUG_MUTEXES
# define MUTEX_WARN_ON(cond) DEBUG_LOCKS_WARN_ON(cond)
#else
# define MUTEX_WARN_ON(cond)
#endif

void
__mutex_init(struct mutex *lock, const char *name, struct lock_class_key *key)
{
	atomic_long_set(&lock->owner, 0);
	raw_spin_lock_init(&lock->wait_lock);
	INIT_LIST_HEAD(&lock->wait_list);
#ifdef CONFIG_MUTEX_SPIN_ON_OWNER
	osq_lock_init(&lock->osq);
#endif

	debug_mutex_init(lock, name, key);
}
EXPORT_SYMBOL(__mutex_init);

/*
 * @owner: contains: 'struct task_struct *' to the current lock owner,
 * NULL means not owned. Since task_struct pointers are aligned at
 * at least L1_CACHE_BYTES, we have low bits to store extra state.
 *
 * Bit0 indicates a non-empty waiter list; unlock must issue a wakeup.
 * Bit1 indicates unlock needs to hand the lock to the top-waiter
 * Bit2 indicates handoff has been done and we're waiting for pickup.
 */
#define MUTEX_FLAG_WAITERS	0x01
#define MUTEX_FLAG_HANDOFF	0x02
#define MUTEX_FLAG_PICKUP	0x04

#define MUTEX_FLAGS		0x07

/*
 * Internal helper function; C doesn't allow us to hide it :/
 *
 * DO NOT USE (outside of mutex code).
 */
static inline struct task_struct *__mutex_owner(struct mutex *lock)
{
	return (struct task_struct *)(atomic_long_read(&lock->owner) & ~MUTEX_FLAGS);
}

static inline struct task_struct *__owner_task(unsigned long owner)
{
	return (struct task_struct *)(owner & ~MUTEX_FLAGS);
}

bool mutex_is_locked(struct mutex *lock)
{
	return __mutex_owner(lock) != NULL;
}
EXPORT_SYMBOL(mutex_is_locked);

static inline unsigned long __owner_flags(unsigned long owner)
{
	return owner & MUTEX_FLAGS;
}

/*
 * Returns: __mutex_owner(lock) on failure or NULL on success.
 */
static inline struct task_struct *__mutex_trylock_common(struct mutex *lock, bool handoff)
{
	unsigned long owner, curr = (unsigned long)current;

	owner = atomic_long_read(&lock->owner);
	for (;;) { /* must loop, can race against a flag */
		unsigned long flags = __owner_flags(owner);
		unsigned long task = owner & ~MUTEX_FLAGS;

		if (task) {
			if (flags & MUTEX_FLAG_PICKUP) {
				if (task != curr)
					break;
				flags &= ~MUTEX_FLAG_PICKUP;
			} else if (handoff) {
				if (flags & MUTEX_FLAG_HANDOFF)
					break;
				flags |= MUTEX_FLAG_HANDOFF;
			} else {
				break;
			}
		} else {
			MUTEX_WARN_ON(flags & (MUTEX_FLAG_HANDOFF | MUTEX_FLAG_PICKUP));
			task = curr;
		}

		if (atomic_long_try_cmpxchg_acquire(&lock->owner, &owner, task | flags)) {
			if (task == curr)
				return NULL;
			break;
		}
	}

	return __owner_task(owner);
}

/*
 * Trylock or set HANDOFF
 */
static inline bool __mutex_trylock_or_handoff(struct mutex *lock, bool handoff)
{
	return !__mutex_trylock_common(lock, handoff);
}

/*
 * Actual trylock that will work on any unlocked state.
 */
static inline bool __mutex_trylock(struct mutex *lock)
{
	return !__mutex_trylock_common(lock, false);
}

#ifndef CONFIG_DEBUG_LOCK_ALLOC
/*
 * Lockdep annotations are contained to the slow paths for simplicity.
 * There is nothing that would stop spreading the lockdep annotations outwards
 * except more code.
 */

/*
 * Optimistic trylock that only works in the uncontended case. Make sure to
 * follow with a __mutex_trylock() before failing.
 */
static __always_inline bool __mutex_trylock_fast(struct mutex *lock)
{
	unsigned long curr = (unsigned long)current;
	unsigned long zero = 0UL;

	if (atomic_long_try_cmpxchg_acquire(&lock->owner, &zero, curr))
		return true;

	return false;
}

static __always_inline bool __mutex_unlock_fast(struct mutex *lock)
{
	unsigned long curr = (unsigned long)current;

	return atomic_long_try_cmpxchg_release(&lock->owner, &curr, 0UL);
}
#endif

static inline void __mutex_set_flag(struct mutex *lock, unsigned long flag)
{
	atomic_long_or(flag, &lock->owner);
}

static inline void __mutex_clear_flag(struct mutex *lock, unsigned long flag)
{
	atomic_long_andnot(flag, &lock->owner);
}

static inline bool __mutex_waiter_is_first(struct mutex *lock, struct mutex_waiter *waiter)
{
	return list_first_entry(&lock->wait_list, struct mutex_waiter, list) == waiter;
}

/*
 * Add @waiter to a given location in the lock wait_list and set the
 * FLAG_WAITERS flag if it's the first waiter.
 */
static void
__mutex_add_waiter(struct mutex *lock, struct mutex_waiter *waiter,
		   struct list_head *list)
{
	debug_mutex_add_waiter(lock, waiter, current);

	list_add_tail(&waiter->list, list);
	if (__mutex_waiter_is_first(lock, waiter))
		__mutex_set_flag(lock, MUTEX_FLAG_WAITERS);
}

static void
__mutex_remove_waiter(struct mutex *lock, struct mutex_waiter *waiter)
{
	list_del(&waiter->list);
	if (likely(list_empty(&lock->wait_list)))
		__mutex_clear_flag(lock, MUTEX_FLAGS);

	debug_mutex_remove_waiter(lock, waiter, current);
}

/*
 * Give up ownership to a specific task, when @task = NULL, this is equivalent
 * to a regular unlock. Sets PICKUP on a handoff, clears HANDOFF, preserves
 * WAITERS. Provides RELEASE semantics like a regular unlock, the
 * __mutex_trylock() provides a matching ACQUIRE semantics for the handoff.
 */
static void __mutex_handoff(struct mutex *lock, struct task_struct *task)
{
	unsigned long owner = atomic_long_read(&lock->owner);

	for (;;) {
		unsigned long new;

		MUTEX_WARN_ON(__owner_task(owner) != current);
		MUTEX_WARN_ON(owner & MUTEX_FLAG_PICKUP);

		new = (owner & MUTEX_FLAG_WAITERS);
		new |= (unsigned long)task;
		if (task)
			new |= MUTEX_FLAG_PICKUP;

		if (atomic_long_try_cmpxchg_release(&lock->owner, &owner, new))
			break;
	}
}

#ifndef CONFIG_DEBUG_LOCK_ALLOC
/*
 * We split the mutex lock/unlock logic into separate fastpath and
 * slowpath functions, to reduce the register pressure on the fastpath.
 * We also put the fastpath first in the kernel image, to make sure the
 * branch is predicted by the CPU as default-untaken.
 */
static void __sched __mutex_lock_slowpath(struct mutex *lock);

/**
 * mutex_lock - acquire the mutex
 * @lock: the mutex to be acquired
 *
 * Lock the mutex exclusively for this task. If the mutex is not
 * available right now, it will sleep until it can get it.
 *
 * The mutex must later on be released by the same task that
 * acquired it. Recursive locking is not allowed. The task
 * may not exit without first unlocking the mutex. Also, kernel
 * memory where the mutex resides must not be freed with
 * the mutex still locked. The mutex must first be initialized
 * (or statically defined) before it can be locked. memset()-ing
 * the mutex to 0 is not allowed.
 *
 * (The CONFIG_DEBUG_MUTEXES .config option turns on debugging
 * checks that will enforce the restrictions and will also do
 * deadlock debugging)
 *
 * This function is similar to (but not equivalent to) down().
 */
void __sched mutex_lock(struct mutex *lock)
{
	might_sleep();

	if (!__mutex_trylock_fast(lock))
		__mutex_lock_slowpath(lock);
}
EXPORT_SYMBOL(mutex_lock);
#endif

#include "ww_mutex.h"

#ifdef CONFIG_MUTEX_SPIN_ON_OWNER

/*
 * Trylock variant that returns the owning task on failure.
 */
static inline struct task_struct *__mutex_trylock_or_owner(struct mutex *lock)
{
	return __mutex_trylock_common(lock, false);
}

static inline
bool ww_mutex_spin_on_owner(struct mutex *lock, struct ww_acquire_ctx *ww_ctx,
			    struct mutex_waiter *waiter)
{
	struct ww_mutex *ww;

	ww = container_of(lock, struct ww_mutex, base);

	/*
	 * If ww->ctx is set the contents are undefined, only
	 * by acquiring wait_lock there is a guarantee that
	 * they are not invalid when reading.
	 *
	 * As such, when deadlock detection needs to be
	 * performed the optimistic spinning cannot be done.
	 *
	 * Check this in every inner iteration because we may
	 * be racing against another thread's ww_mutex_lock.
	 */
	if (ww_ctx->acquired > 0 && READ_ONCE(ww->ctx))
		return false;

	/*
	 * If we aren't on the wait list yet, cancel the spin
	 * if there are waiters. We want  to avoid stealing the
	 * lock from a waiter with an earlier stamp, since the
	 * other thread may already own a lock that we also
	 * need.
	 */
	if (!waiter && (atomic_long_read(&lock->owner) & MUTEX_FLAG_WAITERS))
		return false;

	/*
	 * Similarly, stop spinning if we are no longer the
	 * first waiter.
	 */
	if (waiter && !__mutex_waiter_is_first(lock, waiter))
		return false;

	return true;
}

/*
 * Look out! "owner" is an entirely speculative pointer access and not
 * reliable.
 *
 * "noinline" so that this function shows up on perf profiles.
 */
static noinline
bool mutex_spin_on_owner(struct mutex *lock, struct task_struct *owner,
			 struct ww_acquire_ctx *ww_ctx, struct mutex_waiter *waiter)
{
	bool ret = true;

	lockdep_assert_preemption_disabled();

	while (__mutex_owner(lock) == owner) {
		/*
		 * Ensure we emit the owner->on_cpu, dereference _after_
		 * checking lock->owner still matches owner. And we already
		 * disabled preemption which is equal to the RCU read-side
		 * crital section in optimistic spinning code. Thus the
		 * task_strcut structure won't go away during the spinning
		 * period
		 */
		barrier();

		/*
		 * Use vcpu_is_preempted to detect lock holder preemption issue.
		 */
		if (!owner_on_cpu(owner) || need_resched()) {
			ret = false;
			break;
		}

		if (ww_ctx && !ww_mutex_spin_on_owner(lock, ww_ctx, waiter)) {
			ret = false;
			break;
		}

		cpu_relax();
	}

	return ret;
}

/*
 * Initial check for entering the mutex spinning loop
 */
static inline int mutex_can_spin_on_owner(struct mutex *lock)
{
	struct task_struct *owner;
	int retval = 1;

	lockdep_assert_preemption_disabled();

	if (need_resched())
		return 0;

	/*
	 * We already disabled preemption which is equal to the RCU read-side
	 * crital section in optimistic spinning code. Thus the task_strcut
	 * structure won't go away during the spinning period.
	 */
	owner = __mutex_owner(lock);
	if (owner)
		retval = owner_on_cpu(owner);

	/*
	 * If lock->owner is not set, the mutex has been released. Return true
	 * such that we'll trylock in the spin path, which is a faster option
	 * than the blocking slow path.
	 */
	return retval;
}

/*
 * Optimistic spinning.
 *
 * We try to spin for acquisition when we find that the lock owner
 * is currently running on a (different) CPU and while we don't
 * need to reschedule. The rationale is that if the lock owner is
 * running, it is likely to release the lock soon.
 *
 * The mutex spinners are queued up using MCS lock so that only one
 * spinner can compete for the mutex. However, if mutex spinning isn't
 * going to happen, there is no point in going through the lock/unlock
 * overhead.
 *
 * Returns true when the lock was taken, otherwise false, indicating
 * that we need to jump to the slowpath and sleep.
 *
 * The waiter flag is set to true if the spinner is a waiter in the wait
 * queue. The waiter-spinner will spin on the lock directly and concurrently
 * with the spinner at the head of the OSQ, if present, until the owner is
 * changed to itself.
 */
static __always_inline bool
mutex_optimistic_spin(struct mutex *lock, struct ww_acquire_ctx *ww_ctx,
		      struct mutex_waiter *waiter)
{
	if (!waiter) {
		/*
		 * The purpose of the mutex_can_spin_on_owner() function is
		 * to eliminate the overhead of osq_lock() and osq_unlock()
		 * in case spinning isn't possible. As a waiter-spinner
		 * is not going to take OSQ lock anyway, there is no need
		 * to call mutex_can_spin_on_owner().
		 */
		if (!mutex_can_spin_on_owner(lock))
			goto fail;

		/*
		 * In order to avoid a stampede of mutex spinners trying to
		 * acquire the mutex all at once, the spinners need to take a
		 * MCS (queued) lock first before spinning on the owner field.
		 */
		if (!osq_lock(&lock->osq))
			goto fail;
	}

	for (;;) {
		struct task_struct *owner;

		/* Try to acquire the mutex... */
		owner = __mutex_trylock_or_owner(lock);
		if (!owner)
			break;

		/*
		 * There's an owner, wait for it to either
		 * release the lock or go to sleep.
		 */
		if (!mutex_spin_on_owner(lock, owner, ww_ctx, waiter))
			goto fail_unlock;

		/*
		 * The cpu_relax() call is a compiler barrier which forces
		 * everything in this loop to be re-loaded. We don't need
		 * memory barriers as we'll eventually observe the right
		 * values at the cost of a few extra spins.
		 */
		cpu_relax();
	}

	if (!waiter)
		osq_unlock(&lock->osq);

	return true;


fail_unlock:
	if (!waiter)
		osq_unlock(&lock->osq);

fail:
	/*
	 * If we fell out of the spin path because of need_resched(),
	 * reschedule now, before we try-lock the mutex. This avoids getting
	 * scheduled out right after we obtained the mutex.
	 */
	if (need_resched()) {
		/*
		 * We _should_ have TASK_RUNNING here, but just in case
		 * we do not, make it so, otherwise we might get stuck.
		 */
		__set_current_state(TASK_RUNNING);
		schedule_preempt_disabled();
	}

	return false;
}
#else
static __always_inline bool
mutex_optimistic_spin(struct mutex *lock, struct ww_acquire_ctx *ww_ctx,
		      struct mutex_waiter *waiter)
{
	return false;
}
#endif

static noinline void __sched __mutex_unlock_slowpath(struct mutex *lock, unsigned long ip);

/**
 * mutex_unlock - release the mutex
 * @lock: the mutex to be released
 *
 * Unlock a mutex that has been locked by this task previously.
 *
 * This function must not be used in interrupt context. Unlocking
 * of a not locked mutex is not allowed.
 *
 * This function is similar to (but not equivalent to) up().
 */
void __sched mutex_unlock(struct mutex *lock)
{
#ifndef CONFIG_DEBUG_LOCK_ALLOC
	if (__mutex_unlock_fast(lock))
		return;
#endif
	__mutex_unlock_slowpath(lock, _RET_IP_);
}
EXPORT_SYMBOL(mutex_unlock);

/**
 * ww_mutex_unlock - release the w/w mutex
 * @lock: the mutex to be released
 *
 * Unlock a mutex that has been locked by this task previously with any of the
 * ww_mutex_lock* functions (with or without an acquire context). It is
 * forbidden to release the locks after releasing the acquire context.
 *
 * This function must not be used in interrupt context. Unlocking
 * of a unlocked mutex is not allowed.
 */
void __sched ww_mutex_unlock(struct ww_mutex *lock)
{
	__ww_mutex_unlock(lock);
	mutex_unlock(&lock->base);
}
EXPORT_SYMBOL(ww_mutex_unlock);

/*
 * Lock a mutex (possibly interruptible), slowpath:
 */
static __always_inline int __sched
__mutex_lock_common(struct mutex *lock, unsigned int state, unsigned int subclass,
		    struct lockdep_map *nest_lock, unsigned long ip,
		    struct ww_acquire_ctx *ww_ctx, const bool use_ww_ctx)
{
	struct mutex_waiter waiter;
	struct ww_mutex *ww;
	int ret;

	if (!use_ww_ctx)
		ww_ctx = NULL;

	might_sleep();

	MUTEX_WARN_ON(lock->magic != lock);

	ww = container_of(lock, struct ww_mutex, base);
	if (ww_ctx) {
		if (unlikely(ww_ctx == READ_ONCE(ww->ctx)))
			return -EALREADY;

		/*
		 * Reset the wounded flag after a kill. No other process can
		 * race and wound us here since they can't have a valid owner
		 * pointer if we don't have any locks held.
		 */
		if (ww_ctx->acquired == 0)
			ww_ctx->wounded = 0;

#ifdef CONFIG_DEBUG_LOCK_ALLOC
		nest_lock = &ww_ctx->dep_map;
#endif
	}

	preempt_disable();
	mutex_acquire_nest(&lock->dep_map, subclass, 0, nest_lock, ip);

	trace_contention_begin(lock, LCB_F_MUTEX | LCB_F_SPIN);
	if (__mutex_trylock(lock) ||
	    mutex_optimistic_spin(lock, ww_ctx, NULL)) {
		/* got the lock, yay! */
		lock_acquired(&lock->dep_map, ip);
		if (ww_ctx)
			ww_mutex_set_context_fastpath(ww, ww_ctx);
		trace_contention_end(lock, 0);
		preempt_enable();
		return 0;
	}

	raw_spin_lock(&lock->wait_lock);
	/*
	 * After waiting to acquire the wait_lock, try again.
	 */
	if (__mutex_trylock(lock)) {
		if (ww_ctx)
			__ww_mutex_check_waiters(lock, ww_ctx);

		goto skip_wait;
	}

	debug_mutex_lock_common(lock, &waiter);
	waiter.task = current;
	if (use_ww_ctx)
		waiter.ww_ctx = ww_ctx;

	lock_contended(&lock->dep_map, ip);

	if (!use_ww_ctx) {
		/* add waiting tasks to the end of the waitqueue (FIFO): */
		__mutex_add_waiter(lock, &waiter, &lock->wait_list);
	} else {
		/*
		 * Add in stamp order, waking up waiters that must kill
		 * themselves.
		 */
		ret = __ww_mutex_add_waiter(&waiter, lock, ww_ctx);
		if (ret)
			goto err_early_kill;
	}

	set_current_state(state);
	trace_contention_begin(lock, LCB_F_MUTEX);
	for (;;) {
		bool first;

		/*
		 * Once we hold wait_lock, we're serialized against
		 * mutex_unlock() handing the lock off to us, do a trylock
		 * before testing the error conditions to make sure we pick up
		 * the handoff.
		 */
		if (__mutex_trylock(lock))
			goto acquired;

		/*
		 * Check for signals and kill conditions while holding
		 * wait_lock. This ensures the lock cancellation is ordered
		 * against mutex_unlock() and wake-ups do not go missing.
		 */
		if (signal_pending_state(state, current)) {
			ret = -EINTR;
			goto err;
		}

		if (ww_ctx) {
			ret = __ww_mutex_check_kill(lock, &waiter, ww_ctx);
			if (ret)
				goto err;
		}

		raw_spin_unlock(&lock->wait_lock);
		schedule_preempt_disabled();

		first = __mutex_waiter_is_first(lock, &waiter);

		set_current_state(state);
		/*
		 * Here we order against unlock; we must either see it change
		 * state back to RUNNING and fall through the next schedule(),
		 * or we must see its unlock and acquire.
		 */
<<<<<<< HEAD
		if (__mutex_trylock_or_handoff(lock, first) ||
		    (first && mutex_optimistic_spin(lock, ww_ctx, &waiter)))
			break;

=======
		if (__mutex_trylock_or_handoff(lock, first))
			break;

		if (first) {
			trace_contention_begin(lock, LCB_F_MUTEX | LCB_F_SPIN);
			if (mutex_optimistic_spin(lock, ww_ctx, &waiter))
				break;
			trace_contention_begin(lock, LCB_F_MUTEX);
		}

>>>>>>> eb3cdb58
		raw_spin_lock(&lock->wait_lock);
	}
	raw_spin_lock(&lock->wait_lock);
acquired:
	__set_current_state(TASK_RUNNING);

	if (ww_ctx) {
		/*
		 * Wound-Wait; we stole the lock (!first_waiter), check the
		 * waiters as anyone might want to wound us.
		 */
		if (!ww_ctx->is_wait_die &&
		    !__mutex_waiter_is_first(lock, &waiter))
			__ww_mutex_check_waiters(lock, ww_ctx);
	}

	__mutex_remove_waiter(lock, &waiter);

	debug_mutex_free_waiter(&waiter);

skip_wait:
	/* got the lock - cleanup and rejoice! */
	lock_acquired(&lock->dep_map, ip);
	trace_contention_end(lock, 0);

	if (ww_ctx)
		ww_mutex_lock_acquired(ww, ww_ctx);

	raw_spin_unlock(&lock->wait_lock);
	preempt_enable();
	return 0;

err:
	__set_current_state(TASK_RUNNING);
	__mutex_remove_waiter(lock, &waiter);
err_early_kill:
<<<<<<< HEAD
=======
	trace_contention_end(lock, ret);
>>>>>>> eb3cdb58
	raw_spin_unlock(&lock->wait_lock);
	debug_mutex_free_waiter(&waiter);
	mutex_release(&lock->dep_map, ip);
	preempt_enable();
	return ret;
}

static int __sched
__mutex_lock(struct mutex *lock, unsigned int state, unsigned int subclass,
	     struct lockdep_map *nest_lock, unsigned long ip)
{
	return __mutex_lock_common(lock, state, subclass, nest_lock, ip, NULL, false);
}

static int __sched
__ww_mutex_lock(struct mutex *lock, unsigned int state, unsigned int subclass,
		unsigned long ip, struct ww_acquire_ctx *ww_ctx)
{
	return __mutex_lock_common(lock, state, subclass, NULL, ip, ww_ctx, true);
}

/**
 * ww_mutex_trylock - tries to acquire the w/w mutex with optional acquire context
 * @ww: mutex to lock
 * @ww_ctx: optional w/w acquire context
 *
 * Trylocks a mutex with the optional acquire context; no deadlock detection is
 * possible. Returns 1 if the mutex has been acquired successfully, 0 otherwise.
 *
 * Unlike ww_mutex_lock, no deadlock handling is performed. However, if a @ctx is
 * specified, -EALREADY handling may happen in calls to ww_mutex_trylock.
 *
 * A mutex acquired with this function must be released with ww_mutex_unlock.
 */
int ww_mutex_trylock(struct ww_mutex *ww, struct ww_acquire_ctx *ww_ctx)
{
	if (!ww_ctx)
		return mutex_trylock(&ww->base);

	MUTEX_WARN_ON(ww->base.magic != &ww->base);

	/*
	 * Reset the wounded flag after a kill. No other process can
	 * race and wound us here, since they can't have a valid owner
	 * pointer if we don't have any locks held.
	 */
	if (ww_ctx->acquired == 0)
		ww_ctx->wounded = 0;

	if (__mutex_trylock(&ww->base)) {
		ww_mutex_set_context_fastpath(ww, ww_ctx);
		mutex_acquire_nest(&ww->base.dep_map, 0, 1, &ww_ctx->dep_map, _RET_IP_);
		return 1;
	}

	return 0;
}
EXPORT_SYMBOL(ww_mutex_trylock);

#ifdef CONFIG_DEBUG_LOCK_ALLOC
void __sched
mutex_lock_nested(struct mutex *lock, unsigned int subclass)
{
	__mutex_lock(lock, TASK_UNINTERRUPTIBLE, subclass, NULL, _RET_IP_);
}

EXPORT_SYMBOL_GPL(mutex_lock_nested);

void __sched
_mutex_lock_nest_lock(struct mutex *lock, struct lockdep_map *nest)
{
	__mutex_lock(lock, TASK_UNINTERRUPTIBLE, 0, nest, _RET_IP_);
}
EXPORT_SYMBOL_GPL(_mutex_lock_nest_lock);

int __sched
mutex_lock_killable_nested(struct mutex *lock, unsigned int subclass)
{
	return __mutex_lock(lock, TASK_KILLABLE, subclass, NULL, _RET_IP_);
}
EXPORT_SYMBOL_GPL(mutex_lock_killable_nested);

int __sched
mutex_lock_interruptible_nested(struct mutex *lock, unsigned int subclass)
{
	return __mutex_lock(lock, TASK_INTERRUPTIBLE, subclass, NULL, _RET_IP_);
}
EXPORT_SYMBOL_GPL(mutex_lock_interruptible_nested);

void __sched
mutex_lock_io_nested(struct mutex *lock, unsigned int subclass)
{
	int token;

	might_sleep();

	token = io_schedule_prepare();
	__mutex_lock_common(lock, TASK_UNINTERRUPTIBLE,
			    subclass, NULL, _RET_IP_, NULL, 0);
	io_schedule_finish(token);
}
EXPORT_SYMBOL_GPL(mutex_lock_io_nested);

static inline int
ww_mutex_deadlock_injection(struct ww_mutex *lock, struct ww_acquire_ctx *ctx)
{
#ifdef CONFIG_DEBUG_WW_MUTEX_SLOWPATH
	unsigned tmp;

	if (ctx->deadlock_inject_countdown-- == 0) {
		tmp = ctx->deadlock_inject_interval;
		if (tmp > UINT_MAX/4)
			tmp = UINT_MAX;
		else
			tmp = tmp*2 + tmp + tmp/2;

		ctx->deadlock_inject_interval = tmp;
		ctx->deadlock_inject_countdown = tmp;
		ctx->contending_lock = lock;

		ww_mutex_unlock(lock);

		return -EDEADLK;
	}
#endif

	return 0;
}

int __sched
ww_mutex_lock(struct ww_mutex *lock, struct ww_acquire_ctx *ctx)
{
	int ret;

	might_sleep();
	ret =  __ww_mutex_lock(&lock->base, TASK_UNINTERRUPTIBLE,
			       0, _RET_IP_, ctx);
	if (!ret && ctx && ctx->acquired > 1)
		return ww_mutex_deadlock_injection(lock, ctx);

	return ret;
}
EXPORT_SYMBOL_GPL(ww_mutex_lock);

int __sched
ww_mutex_lock_interruptible(struct ww_mutex *lock, struct ww_acquire_ctx *ctx)
{
	int ret;

	might_sleep();
	ret = __ww_mutex_lock(&lock->base, TASK_INTERRUPTIBLE,
			      0, _RET_IP_, ctx);

	if (!ret && ctx && ctx->acquired > 1)
		return ww_mutex_deadlock_injection(lock, ctx);

	return ret;
}
EXPORT_SYMBOL_GPL(ww_mutex_lock_interruptible);

#endif

/*
 * Release the lock, slowpath:
 */
static noinline void __sched __mutex_unlock_slowpath(struct mutex *lock, unsigned long ip)
{
	struct task_struct *next = NULL;
	DEFINE_WAKE_Q(wake_q);
	unsigned long owner;

	mutex_release(&lock->dep_map, ip);

	/*
	 * Release the lock before (potentially) taking the spinlock such that
	 * other contenders can get on with things ASAP.
	 *
	 * Except when HANDOFF, in that case we must not clear the owner field,
	 * but instead set it to the top waiter.
	 */
	owner = atomic_long_read(&lock->owner);
	for (;;) {
		MUTEX_WARN_ON(__owner_task(owner) != current);
		MUTEX_WARN_ON(owner & MUTEX_FLAG_PICKUP);

		if (owner & MUTEX_FLAG_HANDOFF)
			break;

		if (atomic_long_try_cmpxchg_release(&lock->owner, &owner, __owner_flags(owner))) {
			if (owner & MUTEX_FLAG_WAITERS)
				break;

			return;
		}
	}

	raw_spin_lock(&lock->wait_lock);
	debug_mutex_unlock(lock);
	if (!list_empty(&lock->wait_list)) {
		/* get the first entry from the wait-list: */
		struct mutex_waiter *waiter =
			list_first_entry(&lock->wait_list,
					 struct mutex_waiter, list);

		next = waiter->task;

		debug_mutex_wake_waiter(lock, waiter);
		wake_q_add(&wake_q, next);
	}

	if (owner & MUTEX_FLAG_HANDOFF)
		__mutex_handoff(lock, next);

	raw_spin_unlock(&lock->wait_lock);

	wake_up_q(&wake_q);
}

#ifndef CONFIG_DEBUG_LOCK_ALLOC
/*
 * Here come the less common (and hence less performance-critical) APIs:
 * mutex_lock_interruptible() and mutex_trylock().
 */
static noinline int __sched
__mutex_lock_killable_slowpath(struct mutex *lock);

static noinline int __sched
__mutex_lock_interruptible_slowpath(struct mutex *lock);

/**
 * mutex_lock_interruptible() - Acquire the mutex, interruptible by signals.
 * @lock: The mutex to be acquired.
 *
 * Lock the mutex like mutex_lock().  If a signal is delivered while the
 * process is sleeping, this function will return without acquiring the
 * mutex.
 *
 * Context: Process context.
 * Return: 0 if the lock was successfully acquired or %-EINTR if a
 * signal arrived.
 */
int __sched mutex_lock_interruptible(struct mutex *lock)
{
	might_sleep();

	if (__mutex_trylock_fast(lock))
		return 0;

	return __mutex_lock_interruptible_slowpath(lock);
}

EXPORT_SYMBOL(mutex_lock_interruptible);

/**
 * mutex_lock_killable() - Acquire the mutex, interruptible by fatal signals.
 * @lock: The mutex to be acquired.
 *
 * Lock the mutex like mutex_lock().  If a signal which will be fatal to
 * the current process is delivered while the process is sleeping, this
 * function will return without acquiring the mutex.
 *
 * Context: Process context.
 * Return: 0 if the lock was successfully acquired or %-EINTR if a
 * fatal signal arrived.
 */
int __sched mutex_lock_killable(struct mutex *lock)
{
	might_sleep();

	if (__mutex_trylock_fast(lock))
		return 0;

	return __mutex_lock_killable_slowpath(lock);
}
EXPORT_SYMBOL(mutex_lock_killable);

/**
 * mutex_lock_io() - Acquire the mutex and mark the process as waiting for I/O
 * @lock: The mutex to be acquired.
 *
 * Lock the mutex like mutex_lock().  While the task is waiting for this
 * mutex, it will be accounted as being in the IO wait state by the
 * scheduler.
 *
 * Context: Process context.
 */
void __sched mutex_lock_io(struct mutex *lock)
{
	int token;

	token = io_schedule_prepare();
	mutex_lock(lock);
	io_schedule_finish(token);
}
EXPORT_SYMBOL_GPL(mutex_lock_io);

static noinline void __sched
__mutex_lock_slowpath(struct mutex *lock)
{
	__mutex_lock(lock, TASK_UNINTERRUPTIBLE, 0, NULL, _RET_IP_);
}

static noinline int __sched
__mutex_lock_killable_slowpath(struct mutex *lock)
{
	return __mutex_lock(lock, TASK_KILLABLE, 0, NULL, _RET_IP_);
}

static noinline int __sched
__mutex_lock_interruptible_slowpath(struct mutex *lock)
{
	return __mutex_lock(lock, TASK_INTERRUPTIBLE, 0, NULL, _RET_IP_);
}

static noinline int __sched
__ww_mutex_lock_slowpath(struct ww_mutex *lock, struct ww_acquire_ctx *ctx)
{
	return __ww_mutex_lock(&lock->base, TASK_UNINTERRUPTIBLE, 0,
			       _RET_IP_, ctx);
}

static noinline int __sched
__ww_mutex_lock_interruptible_slowpath(struct ww_mutex *lock,
					    struct ww_acquire_ctx *ctx)
{
	return __ww_mutex_lock(&lock->base, TASK_INTERRUPTIBLE, 0,
			       _RET_IP_, ctx);
}

#endif

/**
 * mutex_trylock - try to acquire the mutex, without waiting
 * @lock: the mutex to be acquired
 *
 * Try to acquire the mutex atomically. Returns 1 if the mutex
 * has been acquired successfully, and 0 on contention.
 *
 * NOTE: this function follows the spin_trylock() convention, so
 * it is negated from the down_trylock() return values! Be careful
 * about this when converting semaphore users to mutexes.
 *
 * This function must not be used in interrupt context. The
 * mutex must be released by the same task that acquired it.
 */
int __sched mutex_trylock(struct mutex *lock)
{
	bool locked;

	MUTEX_WARN_ON(lock->magic != lock);

	locked = __mutex_trylock(lock);
	if (locked)
		mutex_acquire(&lock->dep_map, 0, 1, _RET_IP_);

	return locked;
}
EXPORT_SYMBOL(mutex_trylock);

#ifndef CONFIG_DEBUG_LOCK_ALLOC
int __sched
ww_mutex_lock(struct ww_mutex *lock, struct ww_acquire_ctx *ctx)
{
	might_sleep();

	if (__mutex_trylock_fast(&lock->base)) {
		if (ctx)
			ww_mutex_set_context_fastpath(lock, ctx);
		return 0;
	}

	return __ww_mutex_lock_slowpath(lock, ctx);
}
EXPORT_SYMBOL(ww_mutex_lock);

int __sched
ww_mutex_lock_interruptible(struct ww_mutex *lock, struct ww_acquire_ctx *ctx)
{
	might_sleep();

	if (__mutex_trylock_fast(&lock->base)) {
		if (ctx)
			ww_mutex_set_context_fastpath(lock, ctx);
		return 0;
	}

	return __ww_mutex_lock_interruptible_slowpath(lock, ctx);
}
EXPORT_SYMBOL(ww_mutex_lock_interruptible);

#endif /* !CONFIG_DEBUG_LOCK_ALLOC */
#endif /* !CONFIG_PREEMPT_RT */

/**
 * atomic_dec_and_mutex_lock - return holding mutex if we dec to 0
 * @cnt: the atomic which we are to dec
 * @lock: the mutex to return holding if we dec to 0
 *
 * return true and hold lock if we dec to 0, return false otherwise
 */
int atomic_dec_and_mutex_lock(atomic_t *cnt, struct mutex *lock)
{
	/* dec if we can't possibly hit 0 */
	if (atomic_add_unless(cnt, -1, 1))
		return 0;
	/* we might hit 0, so take the lock */
	mutex_lock(lock);
	if (!atomic_dec_and_test(cnt)) {
		/* when we actually did the dec, we didn't hit 0 */
		mutex_unlock(lock);
		return 0;
	}
	/* we hit 0, and we hold the lock */
	return 1;
}
EXPORT_SYMBOL(atomic_dec_and_mutex_lock);<|MERGE_RESOLUTION|>--- conflicted
+++ resolved
@@ -30,12 +30,9 @@
 #include <linux/debug_locks.h>
 #include <linux/osq_lock.h>
 
-<<<<<<< HEAD
-=======
 #define CREATE_TRACE_POINTS
 #include <trace/events/lock.h>
 
->>>>>>> eb3cdb58
 #ifndef CONFIG_PREEMPT_RT
 #include "mutex.h"
 
@@ -689,12 +686,6 @@
 		 * state back to RUNNING and fall through the next schedule(),
 		 * or we must see its unlock and acquire.
 		 */
-<<<<<<< HEAD
-		if (__mutex_trylock_or_handoff(lock, first) ||
-		    (first && mutex_optimistic_spin(lock, ww_ctx, &waiter)))
-			break;
-
-=======
 		if (__mutex_trylock_or_handoff(lock, first))
 			break;
 
@@ -705,7 +696,6 @@
 			trace_contention_begin(lock, LCB_F_MUTEX);
 		}
 
->>>>>>> eb3cdb58
 		raw_spin_lock(&lock->wait_lock);
 	}
 	raw_spin_lock(&lock->wait_lock);
@@ -742,10 +732,7 @@
 	__set_current_state(TASK_RUNNING);
 	__mutex_remove_waiter(lock, &waiter);
 err_early_kill:
-<<<<<<< HEAD
-=======
 	trace_contention_end(lock, ret);
->>>>>>> eb3cdb58
 	raw_spin_unlock(&lock->wait_lock);
 	debug_mutex_free_waiter(&waiter);
 	mutex_release(&lock->dep_map, ip);
