// SPDX-License-Identifier: GPL-2.0
/* kernel/rwsem.c: R/W semaphores, public implementation
 *
 * Written by David Howells (dhowells@redhat.com).
 * Derived from asm-i386/semaphore.h
 *
 * Writer lock-stealing by Alex Shi <alex.shi@intel.com>
 * and Michel Lespinasse <walken@google.com>
 *
 * Optimistic spinning by Tim Chen <tim.c.chen@intel.com>
 * and Davidlohr Bueso <davidlohr@hp.com>. Based on mutexes.
 *
 * Rwsem count bit fields re-definition and rwsem rearchitecture by
 * Waiman Long <longman@redhat.com> and
 * Peter Zijlstra <peterz@infradead.org>.
 */

#include <linux/types.h>
#include <linux/kernel.h>
#include <linux/sched.h>
#include <linux/sched/rt.h>
#include <linux/sched/task.h>
#include <linux/sched/debug.h>
#include <linux/sched/wake_q.h>
#include <linux/sched/signal.h>
#include <linux/sched/clock.h>
#include <linux/export.h>
#include <linux/rwsem.h>
#include <linux/atomic.h>

#include "lock_events.h"

/*
 * The least significant 2 bits of the owner value has the following
 * meanings when set.
 *  - Bit 0: RWSEM_READER_OWNED - The rwsem is owned by readers
 *  - Bit 1: RWSEM_NONSPINNABLE - Cannot spin on a reader-owned lock
 *
 * When the rwsem is reader-owned and a spinning writer has timed out,
 * the nonspinnable bit will be set to disable optimistic spinning.

 * When a writer acquires a rwsem, it puts its task_struct pointer
 * into the owner field. It is cleared after an unlock.
 *
 * When a reader acquires a rwsem, it will also puts its task_struct
 * pointer into the owner field with the RWSEM_READER_OWNED bit set.
 * On unlock, the owner field will largely be left untouched. So
 * for a free or reader-owned rwsem, the owner value may contain
 * information about the last reader that acquires the rwsem.
 *
 * That information may be helpful in debugging cases where the system
 * seems to hang on a reader owned rwsem especially if only one reader
 * is involved. Ideally we would like to track all the readers that own
 * a rwsem, but the overhead is simply too big.
 *
 * A fast path reader optimistic lock stealing is supported when the rwsem
 * is previously owned by a writer and the following conditions are met:
 *  - OSQ is empty
 *  - rwsem is not currently writer owned
 *  - the handoff isn't set.
 */
#define RWSEM_READER_OWNED	(1UL << 0)
#define RWSEM_NONSPINNABLE	(1UL << 1)
#define RWSEM_OWNER_FLAGS_MASK	(RWSEM_READER_OWNED | RWSEM_NONSPINNABLE)

#ifdef CONFIG_DEBUG_RWSEMS
# define DEBUG_RWSEMS_WARN_ON(c, sem)	do {			\
	if (!debug_locks_silent &&				\
	    WARN_ONCE(c, "DEBUG_RWSEMS_WARN_ON(%s): count = 0x%lx, magic = 0x%lx, owner = 0x%lx, curr 0x%lx, list %sempty\n",\
		#c, atomic_long_read(&(sem)->count),		\
		(unsigned long) sem->magic,			\
		atomic_long_read(&(sem)->owner), (long)current,	\
		list_empty(&(sem)->wait_list) ? "" : "not "))	\
			debug_locks_off();			\
	} while (0)
#else
# define DEBUG_RWSEMS_WARN_ON(c, sem)
#endif

/*
 * On 64-bit architectures, the bit definitions of the count are:
 *
 * Bit  0    - writer locked bit
 * Bit  1    - waiters present bit
 * Bit  2    - lock handoff bit
 * Bits 3-7  - reserved
 * Bits 8-62 - 55-bit reader count
 * Bit  63   - read fail bit
 *
 * On 32-bit architectures, the bit definitions of the count are:
 *
 * Bit  0    - writer locked bit
 * Bit  1    - waiters present bit
 * Bit  2    - lock handoff bit
 * Bits 3-7  - reserved
 * Bits 8-30 - 23-bit reader count
 * Bit  31   - read fail bit
 *
 * It is not likely that the most significant bit (read fail bit) will ever
 * be set. This guard bit is still checked anyway in the down_read() fastpath
 * just in case we need to use up more of the reader bits for other purpose
 * in the future.
 *
 * atomic_long_fetch_add() is used to obtain reader lock, whereas
 * atomic_long_cmpxchg() will be used to obtain writer lock.
 *
 * There are three places where the lock handoff bit may be set or cleared.
 * 1) rwsem_mark_wake() for readers.
 * 2) rwsem_try_write_lock() for writers.
 * 3) Error path of rwsem_down_write_slowpath().
 *
 * For all the above cases, wait_lock will be held. A writer must also
 * be the first one in the wait_list to be eligible for setting the handoff
 * bit. So concurrent setting/clearing of handoff bit is not possible.
 */
#define RWSEM_WRITER_LOCKED	(1UL << 0)
#define RWSEM_FLAG_WAITERS	(1UL << 1)
#define RWSEM_FLAG_HANDOFF	(1UL << 2)
#define RWSEM_FLAG_READFAIL	(1UL << (BITS_PER_LONG - 1))

#define RWSEM_READER_SHIFT	8
#define RWSEM_READER_BIAS	(1UL << RWSEM_READER_SHIFT)
#define RWSEM_READER_MASK	(~(RWSEM_READER_BIAS - 1))
#define RWSEM_WRITER_MASK	RWSEM_WRITER_LOCKED
#define RWSEM_LOCK_MASK		(RWSEM_WRITER_MASK|RWSEM_READER_MASK)
#define RWSEM_READ_FAILED_MASK	(RWSEM_WRITER_MASK|RWSEM_FLAG_WAITERS|\
				 RWSEM_FLAG_HANDOFF|RWSEM_FLAG_READFAIL)

/*
 * All writes to owner are protected by WRITE_ONCE() to make sure that
 * store tearing can't happen as optimistic spinners may read and use
 * the owner value concurrently without lock. Read from owner, however,
 * may not need READ_ONCE() as long as the pointer value is only used
 * for comparison and isn't being dereferenced.
 */
static inline void rwsem_set_owner(struct rw_semaphore *sem)
{
	atomic_long_set(&sem->owner, (long)current);
}

static inline void rwsem_clear_owner(struct rw_semaphore *sem)
{
	atomic_long_set(&sem->owner, 0);
}

/*
 * Test the flags in the owner field.
 */
static inline bool rwsem_test_oflags(struct rw_semaphore *sem, long flags)
{
	return atomic_long_read(&sem->owner) & flags;
}

/*
 * The task_struct pointer of the last owning reader will be left in
 * the owner field.
 *
 * Note that the owner value just indicates the task has owned the rwsem
 * previously, it may not be the real owner or one of the real owners
 * anymore when that field is examined, so take it with a grain of salt.
 *
 * The reader non-spinnable bit is preserved.
 */
static inline void __rwsem_set_reader_owned(struct rw_semaphore *sem,
					    struct task_struct *owner)
{
	unsigned long val = (unsigned long)owner | RWSEM_READER_OWNED |
		(atomic_long_read(&sem->owner) & RWSEM_NONSPINNABLE);

	atomic_long_set(&sem->owner, val);
}

static inline void rwsem_set_reader_owned(struct rw_semaphore *sem)
{
	__rwsem_set_reader_owned(sem, current);
}

/*
 * Return true if the rwsem is owned by a reader.
 */
static inline bool is_rwsem_reader_owned(struct rw_semaphore *sem)
{
#ifdef CONFIG_DEBUG_RWSEMS
	/*
	 * Check the count to see if it is write-locked.
	 */
	long count = atomic_long_read(&sem->count);

	if (count & RWSEM_WRITER_MASK)
		return false;
#endif
	return rwsem_test_oflags(sem, RWSEM_READER_OWNED);
}

#ifdef CONFIG_DEBUG_RWSEMS
/*
 * With CONFIG_DEBUG_RWSEMS configured, it will make sure that if there
 * is a task pointer in owner of a reader-owned rwsem, it will be the
 * real owner or one of the real owners. The only exception is when the
 * unlock is done by up_read_non_owner().
 */
static inline void rwsem_clear_reader_owned(struct rw_semaphore *sem)
{
	unsigned long val = atomic_long_read(&sem->owner);

	while ((val & ~RWSEM_OWNER_FLAGS_MASK) == (unsigned long)current) {
		if (atomic_long_try_cmpxchg(&sem->owner, &val,
					    val & RWSEM_OWNER_FLAGS_MASK))
			return;
	}
}
#else
static inline void rwsem_clear_reader_owned(struct rw_semaphore *sem)
{
}
#endif

/*
 * Set the RWSEM_NONSPINNABLE bits if the RWSEM_READER_OWNED flag
 * remains set. Otherwise, the operation will be aborted.
 */
static inline void rwsem_set_nonspinnable(struct rw_semaphore *sem)
{
	unsigned long owner = atomic_long_read(&sem->owner);

	do {
		if (!(owner & RWSEM_READER_OWNED))
			break;
		if (owner & RWSEM_NONSPINNABLE)
			break;
	} while (!atomic_long_try_cmpxchg(&sem->owner, &owner,
					  owner | RWSEM_NONSPINNABLE));
}

static inline bool rwsem_read_trylock(struct rw_semaphore *sem, long *cntp)
{
	*cntp = atomic_long_add_return_acquire(RWSEM_READER_BIAS, &sem->count);

	if (WARN_ON_ONCE(*cntp < 0))
		rwsem_set_nonspinnable(sem);

	if (!(*cntp & RWSEM_READ_FAILED_MASK)) {
		rwsem_set_reader_owned(sem);
		return true;
	}

	return false;
}

static inline bool rwsem_write_trylock(struct rw_semaphore *sem)
{
	long tmp = RWSEM_UNLOCKED_VALUE;

	if (atomic_long_try_cmpxchg_acquire(&sem->count, &tmp, RWSEM_WRITER_LOCKED)) {
		rwsem_set_owner(sem);
		return true;
	}

	return false;
}

/*
 * Return just the real task structure pointer of the owner
 */
static inline struct task_struct *rwsem_owner(struct rw_semaphore *sem)
{
	return (struct task_struct *)
		(atomic_long_read(&sem->owner) & ~RWSEM_OWNER_FLAGS_MASK);
}

/*
 * Return the real task structure pointer of the owner and the embedded
 * flags in the owner. pflags must be non-NULL.
 */
static inline struct task_struct *
rwsem_owner_flags(struct rw_semaphore *sem, unsigned long *pflags)
{
	unsigned long owner = atomic_long_read(&sem->owner);

	*pflags = owner & RWSEM_OWNER_FLAGS_MASK;
	return (struct task_struct *)(owner & ~RWSEM_OWNER_FLAGS_MASK);
}

/*
 * Guide to the rw_semaphore's count field.
 *
 * When the RWSEM_WRITER_LOCKED bit in count is set, the lock is owned
 * by a writer.
 *
 * The lock is owned by readers when
 * (1) the RWSEM_WRITER_LOCKED isn't set in count,
 * (2) some of the reader bits are set in count, and
 * (3) the owner field has RWSEM_READ_OWNED bit set.
 *
 * Having some reader bits set is not enough to guarantee a readers owned
 * lock as the readers may be in the process of backing out from the count
 * and a writer has just released the lock. So another writer may steal
 * the lock immediately after that.
 */

/*
 * Initialize an rwsem:
 */
void __init_rwsem(struct rw_semaphore *sem, const char *name,
		  struct lock_class_key *key)
{
#ifdef CONFIG_DEBUG_LOCK_ALLOC
	/*
	 * Make sure we are not reinitializing a held semaphore:
	 */
	debug_check_no_locks_freed((void *)sem, sizeof(*sem));
	lockdep_init_map_wait(&sem->dep_map, name, key, 0, LD_WAIT_SLEEP);
#endif
#ifdef CONFIG_DEBUG_RWSEMS
	sem->magic = sem;
#endif
#ifdef CONFIG_DEBUG_RWSEMS
	sem->magic = sem;
#endif
	atomic_long_set(&sem->count, RWSEM_UNLOCKED_VALUE);
	raw_spin_lock_init(&sem->wait_lock);
	INIT_LIST_HEAD(&sem->wait_list);
	atomic_long_set(&sem->owner, 0L);
#ifdef CONFIG_RWSEM_SPIN_ON_OWNER
	osq_lock_init(&sem->osq);
#endif
}
EXPORT_SYMBOL(__init_rwsem);

enum rwsem_waiter_type {
	RWSEM_WAITING_FOR_WRITE,
	RWSEM_WAITING_FOR_READ
};

struct rwsem_waiter {
	struct list_head list;
	struct task_struct *task;
	enum rwsem_waiter_type type;
	unsigned long timeout;
};
#define rwsem_first_waiter(sem) \
	list_first_entry(&sem->wait_list, struct rwsem_waiter, list)

enum rwsem_wake_type {
	RWSEM_WAKE_ANY,		/* Wake whatever's at head of wait list */
	RWSEM_WAKE_READERS,	/* Wake readers only */
	RWSEM_WAKE_READ_OWNED	/* Waker thread holds the read lock */
};

enum writer_wait_state {
	WRITER_NOT_FIRST,	/* Writer is not first in wait list */
	WRITER_FIRST,		/* Writer is first in wait list     */
	WRITER_HANDOFF		/* Writer is first & handoff needed */
};

/*
 * The typical HZ value is either 250 or 1000. So set the minimum waiting
 * time to at least 4ms or 1 jiffy (if it is higher than 4ms) in the wait
 * queue before initiating the handoff protocol.
 */
#define RWSEM_WAIT_TIMEOUT	DIV_ROUND_UP(HZ, 250)

/*
 * Magic number to batch-wakeup waiting readers, even when writers are
 * also present in the queue. This both limits the amount of work the
 * waking thread must do and also prevents any potential counter overflow,
 * however unlikely.
 */
#define MAX_READERS_WAKEUP	0x100

/*
 * handle the lock release when processes blocked on it that can now run
 * - if we come here from up_xxxx(), then the RWSEM_FLAG_WAITERS bit must
 *   have been set.
 * - there must be someone on the queue
 * - the wait_lock must be held by the caller
 * - tasks are marked for wakeup, the caller must later invoke wake_up_q()
 *   to actually wakeup the blocked task(s) and drop the reference count,
 *   preferably when the wait_lock is released
 * - woken process blocks are discarded from the list after having task zeroed
 * - writers are only marked woken if downgrading is false
 */
static void rwsem_mark_wake(struct rw_semaphore *sem,
			    enum rwsem_wake_type wake_type,
			    struct wake_q_head *wake_q)
{
	struct rwsem_waiter *waiter, *tmp;
	long oldcount, woken = 0, adjustment = 0;
	struct list_head wlist;

	lockdep_assert_held(&sem->wait_lock);

	/*
	 * Take a peek at the queue head waiter such that we can determine
	 * the wakeup(s) to perform.
	 */
	waiter = rwsem_first_waiter(sem);

	if (waiter->type == RWSEM_WAITING_FOR_WRITE) {
		if (wake_type == RWSEM_WAKE_ANY) {
			/*
			 * Mark writer at the front of the queue for wakeup.
			 * Until the task is actually later awoken later by
			 * the caller, other writers are able to steal it.
			 * Readers, on the other hand, will block as they
			 * will notice the queued writer.
			 */
			wake_q_add(wake_q, waiter->task);
			lockevent_inc(rwsem_wake_writer);
		}

		return;
	}

	/*
	 * No reader wakeup if there are too many of them already.
	 */
	if (unlikely(atomic_long_read(&sem->count) < 0))
		return;

	/*
	 * Writers might steal the lock before we grant it to the next reader.
	 * We prefer to do the first reader grant before counting readers
	 * so we can bail out early if a writer stole the lock.
	 */
	if (wake_type != RWSEM_WAKE_READ_OWNED) {
		struct task_struct *owner;

		adjustment = RWSEM_READER_BIAS;
		oldcount = atomic_long_fetch_add(adjustment, &sem->count);
		if (unlikely(oldcount & RWSEM_WRITER_MASK)) {
			/*
			 * When we've been waiting "too" long (for writers
			 * to give up the lock), request a HANDOFF to
			 * force the issue.
			 */
			if (!(oldcount & RWSEM_FLAG_HANDOFF) &&
			    time_after(jiffies, waiter->timeout)) {
				adjustment -= RWSEM_FLAG_HANDOFF;
				lockevent_inc(rwsem_rlock_handoff);
			}

			atomic_long_add(-adjustment, &sem->count);
			return;
		}
		/*
		 * Set it to reader-owned to give spinners an early
		 * indication that readers now have the lock.
		 * The reader nonspinnable bit seen at slowpath entry of
		 * the reader is copied over.
		 */
		owner = waiter->task;
		__rwsem_set_reader_owned(sem, owner);
	}

	/*
	 * Grant up to MAX_READERS_WAKEUP read locks to all the readers in the
	 * queue. We know that the woken will be at least 1 as we accounted
	 * for above. Note we increment the 'active part' of the count by the
	 * number of readers before waking any processes up.
	 *
	 * This is an adaptation of the phase-fair R/W locks where at the
	 * reader phase (first waiter is a reader), all readers are eligible
	 * to acquire the lock at the same time irrespective of their order
	 * in the queue. The writers acquire the lock according to their
	 * order in the queue.
	 *
	 * We have to do wakeup in 2 passes to prevent the possibility that
	 * the reader count may be decremented before it is incremented. It
	 * is because the to-be-woken waiter may not have slept yet. So it
	 * may see waiter->task got cleared, finish its critical section and
	 * do an unlock before the reader count increment.
	 *
	 * 1) Collect the read-waiters in a separate list, count them and
	 *    fully increment the reader count in rwsem.
	 * 2) For each waiters in the new list, clear waiter->task and
	 *    put them into wake_q to be woken up later.
	 */
	INIT_LIST_HEAD(&wlist);
	list_for_each_entry_safe(waiter, tmp, &sem->wait_list, list) {
		if (waiter->type == RWSEM_WAITING_FOR_WRITE)
			continue;

		woken++;
		list_move_tail(&waiter->list, &wlist);

		/*
		 * Limit # of readers that can be woken up per wakeup call.
		 */
		if (woken >= MAX_READERS_WAKEUP)
			break;
	}

	adjustment = woken * RWSEM_READER_BIAS - adjustment;
	lockevent_cond_inc(rwsem_wake_reader, woken);
	if (list_empty(&sem->wait_list)) {
		/* hit end of list above */
		adjustment -= RWSEM_FLAG_WAITERS;
	}

	/*
	 * When we've woken a reader, we no longer need to force writers
	 * to give up the lock and we can clear HANDOFF.
	 */
	if (woken && (atomic_long_read(&sem->count) & RWSEM_FLAG_HANDOFF))
		adjustment -= RWSEM_FLAG_HANDOFF;

	if (adjustment)
		atomic_long_add(adjustment, &sem->count);

	/* 2nd pass */
	list_for_each_entry_safe(waiter, tmp, &wlist, list) {
		struct task_struct *tsk;

		tsk = waiter->task;
		get_task_struct(tsk);

		/*
		 * Ensure calling get_task_struct() before setting the reader
		 * waiter to nil such that rwsem_down_read_slowpath() cannot
		 * race with do_exit() by always holding a reference count
		 * to the task to wakeup.
		 */
		smp_store_release(&waiter->task, NULL);
		/*
		 * Ensure issuing the wakeup (either by us or someone else)
		 * after setting the reader waiter to nil.
		 */
		wake_q_add_safe(wake_q, tsk);
	}
}

/*
 * This function must be called with the sem->wait_lock held to prevent
 * race conditions between checking the rwsem wait list and setting the
 * sem->count accordingly.
 *
 * If wstate is WRITER_HANDOFF, it will make sure that either the handoff
 * bit is set or the lock is acquired with handoff bit cleared.
 */
static inline bool rwsem_try_write_lock(struct rw_semaphore *sem,
					enum writer_wait_state wstate)
{
	long count, new;

	lockdep_assert_held(&sem->wait_lock);

	count = atomic_long_read(&sem->count);
	do {
		bool has_handoff = !!(count & RWSEM_FLAG_HANDOFF);

		if (has_handoff && wstate == WRITER_NOT_FIRST)
			return false;

		new = count;

		if (count & RWSEM_LOCK_MASK) {
			if (has_handoff || (wstate != WRITER_HANDOFF))
				return false;

			new |= RWSEM_FLAG_HANDOFF;
		} else {
			new |= RWSEM_WRITER_LOCKED;
			new &= ~RWSEM_FLAG_HANDOFF;

			if (list_is_singular(&sem->wait_list))
				new &= ~RWSEM_FLAG_WAITERS;
		}
	} while (!atomic_long_try_cmpxchg_acquire(&sem->count, &count, new));

	/*
	 * We have either acquired the lock with handoff bit cleared or
	 * set the handoff bit.
	 */
	if (new & RWSEM_FLAG_HANDOFF)
		return false;

	rwsem_set_owner(sem);
	return true;
}

#ifdef CONFIG_RWSEM_SPIN_ON_OWNER
/*
 * Try to acquire write lock before the writer has been put on wait queue.
 */
static inline bool rwsem_try_write_lock_unqueued(struct rw_semaphore *sem)
{
	long count = atomic_long_read(&sem->count);

	while (!(count & (RWSEM_LOCK_MASK|RWSEM_FLAG_HANDOFF))) {
		if (atomic_long_try_cmpxchg_acquire(&sem->count, &count,
					count | RWSEM_WRITER_LOCKED)) {
			rwsem_set_owner(sem);
			lockevent_inc(rwsem_opt_lock);
			return true;
		}
	}
	return false;
}

static inline bool owner_on_cpu(struct task_struct *owner)
{
	/*
	 * As lock holder preemption issue, we both skip spinning if
	 * task is not on cpu or its cpu is preempted
	 */
	return owner->on_cpu && !vcpu_is_preempted(task_cpu(owner));
}

static inline bool rwsem_can_spin_on_owner(struct rw_semaphore *sem)
{
	struct task_struct *owner;
	unsigned long flags;
	bool ret = true;

<<<<<<< HEAD
	BUILD_BUG_ON(!(RWSEM_OWNER_UNKNOWN & RWSEM_NONSPINNABLE));

	/*
	 * Force readers down the slowpath.
	 */
	if (nonspinnable == RWSEM_RD_NONSPINNABLE)
		return false;

=======
>>>>>>> 7d2a07b7
	if (need_resched()) {
		lockevent_inc(rwsem_opt_fail);
		return false;
	}

	preempt_disable();
	rcu_read_lock();
	owner = rwsem_owner_flags(sem, &flags);
	/*
	 * Don't check the read-owner as the entry may be stale.
	 */
	if ((flags & RWSEM_NONSPINNABLE) ||
	    (owner && !(flags & RWSEM_READER_OWNED) && !owner_on_cpu(owner)))
		ret = false;
	rcu_read_unlock();
	preempt_enable();

	lockevent_cond_inc(rwsem_opt_fail, !ret);
	return ret;
}

/*
 * The rwsem_spin_on_owner() function returns the following 4 values
 * depending on the lock owner state.
 *   OWNER_NULL  : owner is currently NULL
 *   OWNER_WRITER: when owner changes and is a writer
 *   OWNER_READER: when owner changes and the new owner may be a reader.
 *   OWNER_NONSPINNABLE:
 *		   when optimistic spinning has to stop because either the
 *		   owner stops running, is unknown, or its timeslice has
 *		   been used up.
 */
enum owner_state {
	OWNER_NULL		= 1 << 0,
	OWNER_WRITER		= 1 << 1,
	OWNER_READER		= 1 << 2,
	OWNER_NONSPINNABLE	= 1 << 3,
};
#define OWNER_SPINNABLE		(OWNER_NULL | OWNER_WRITER | OWNER_READER)

static inline enum owner_state
rwsem_owner_state(struct task_struct *owner, unsigned long flags)
{
	if (flags & RWSEM_NONSPINNABLE)
		return OWNER_NONSPINNABLE;

	if (flags & RWSEM_READER_OWNED)
		return OWNER_READER;

	return owner ? OWNER_WRITER : OWNER_NULL;
}

static noinline enum owner_state
rwsem_spin_on_owner(struct rw_semaphore *sem)
{
	struct task_struct *new, *owner;
	unsigned long flags, new_flags;
	enum owner_state state;

	owner = rwsem_owner_flags(sem, &flags);
	state = rwsem_owner_state(owner, flags);
	if (state != OWNER_WRITER)
		return state;

	rcu_read_lock();
	for (;;) {
		/*
		 * When a waiting writer set the handoff flag, it may spin
		 * on the owner as well. Once that writer acquires the lock,
		 * we can spin on it. So we don't need to quit even when the
		 * handoff bit is set.
		 */
		new = rwsem_owner_flags(sem, &new_flags);
		if ((new != owner) || (new_flags != flags)) {
			state = rwsem_owner_state(new, new_flags);
			break;
		}

		/*
		 * Ensure we emit the owner->on_cpu, dereference _after_
		 * checking sem->owner still matches owner, if that fails,
		 * owner might point to free()d memory, if it still matches,
		 * the rcu_read_lock() ensures the memory stays valid.
		 */
		barrier();

		if (need_resched() || !owner_on_cpu(owner)) {
			state = OWNER_NONSPINNABLE;
			break;
		}

		cpu_relax();
	}
	rcu_read_unlock();

	return state;
}

/*
 * Calculate reader-owned rwsem spinning threshold for writer
 *
 * The more readers own the rwsem, the longer it will take for them to
 * wind down and free the rwsem. So the empirical formula used to
 * determine the actual spinning time limit here is:
 *
 *   Spinning threshold = (10 + nr_readers/2)us
 *
 * The limit is capped to a maximum of 25us (30 readers). This is just
 * a heuristic and is subjected to change in the future.
 */
static inline u64 rwsem_rspin_threshold(struct rw_semaphore *sem)
{
	long count = atomic_long_read(&sem->count);
	int readers = count >> RWSEM_READER_SHIFT;
	u64 delta;

	if (readers > 30)
		readers = 30;
	delta = (20 + readers) * NSEC_PER_USEC / 2;

	return sched_clock() + delta;
}

static bool rwsem_optimistic_spin(struct rw_semaphore *sem)
{
	bool taken = false;
	int prev_owner_state = OWNER_NULL;
	int loop = 0;
	u64 rspin_threshold = 0;

	preempt_disable();

	/* sem->wait_lock should not be held when doing optimistic spinning */
	if (!osq_lock(&sem->osq))
		goto done;

	/*
	 * Optimistically spin on the owner field and attempt to acquire the
	 * lock whenever the owner changes. Spinning will be stopped when:
	 *  1) the owning writer isn't running; or
	 *  2) readers own the lock and spinning time has exceeded limit.
	 */
	for (;;) {
		enum owner_state owner_state;

		owner_state = rwsem_spin_on_owner(sem);
		if (!(owner_state & OWNER_SPINNABLE))
			break;

		/*
		 * Try to acquire the lock
		 */
		taken = rwsem_try_write_lock_unqueued(sem);

		if (taken)
			break;

		/*
		 * Time-based reader-owned rwsem optimistic spinning
		 */
		if (owner_state == OWNER_READER) {
			/*
			 * Re-initialize rspin_threshold every time when
			 * the owner state changes from non-reader to reader.
			 * This allows a writer to steal the lock in between
			 * 2 reader phases and have the threshold reset at
			 * the beginning of the 2nd reader phase.
			 */
			if (prev_owner_state != OWNER_READER) {
				if (rwsem_test_oflags(sem, RWSEM_NONSPINNABLE))
					break;
				rspin_threshold = rwsem_rspin_threshold(sem);
				loop = 0;
			}

			/*
			 * Check time threshold once every 16 iterations to
			 * avoid calling sched_clock() too frequently so
			 * as to reduce the average latency between the times
			 * when the lock becomes free and when the spinner
			 * is ready to do a trylock.
			 */
			else if (!(++loop & 0xf) && (sched_clock() > rspin_threshold)) {
				rwsem_set_nonspinnable(sem);
				lockevent_inc(rwsem_opt_nospin);
				break;
			}
		}

		/*
		 * An RT task cannot do optimistic spinning if it cannot
		 * be sure the lock holder is running or live-lock may
		 * happen if the current task and the lock holder happen
		 * to run in the same CPU. However, aborting optimistic
		 * spinning while a NULL owner is detected may miss some
		 * opportunity where spinning can continue without causing
		 * problem.
		 *
		 * There are 2 possible cases where an RT task may be able
		 * to continue spinning.
		 *
		 * 1) The lock owner is in the process of releasing the
		 *    lock, sem->owner is cleared but the lock has not
		 *    been released yet.
		 * 2) The lock was free and owner cleared, but another
		 *    task just comes in and acquire the lock before
		 *    we try to get it. The new owner may be a spinnable
		 *    writer.
		 *
		 * To take advantage of two scenarios listed above, the RT
		 * task is made to retry one more time to see if it can
		 * acquire the lock or continue spinning on the new owning
		 * writer. Of course, if the time lag is long enough or the
		 * new owner is not a writer or spinnable, the RT task will
		 * quit spinning.
		 *
		 * If the owner is a writer, the need_resched() check is
		 * done inside rwsem_spin_on_owner(). If the owner is not
		 * a writer, need_resched() check needs to be done here.
		 */
		if (owner_state != OWNER_WRITER) {
			if (need_resched())
				break;
			if (rt_task(current) &&
			   (prev_owner_state != OWNER_WRITER))
				break;
		}
		prev_owner_state = owner_state;

		/*
		 * The cpu_relax() call is a compiler barrier which forces
		 * everything in this loop to be re-loaded. We don't need
		 * memory barriers as we'll eventually observe the right
		 * values at the cost of a few extra spins.
		 */
		cpu_relax();
	}
	osq_unlock(&sem->osq);
done:
	preempt_enable();
	lockevent_cond_inc(rwsem_opt_fail, !taken);
	return taken;
}

/*
 * Clear the owner's RWSEM_NONSPINNABLE bit if it is set. This should
 * only be called when the reader count reaches 0.
 */
static inline void clear_nonspinnable(struct rw_semaphore *sem)
{
	if (rwsem_test_oflags(sem, RWSEM_NONSPINNABLE))
		atomic_long_andnot(RWSEM_NONSPINNABLE, &sem->owner);
}

#else
static inline bool rwsem_can_spin_on_owner(struct rw_semaphore *sem)
{
	return false;
}

static inline bool rwsem_optimistic_spin(struct rw_semaphore *sem)
{
	return false;
}

static inline void clear_nonspinnable(struct rw_semaphore *sem) { }

static inline int
rwsem_spin_on_owner(struct rw_semaphore *sem)
{
	return 0;
}
<<<<<<< HEAD

static inline int
rwsem_spin_on_owner(struct rw_semaphore *sem, unsigned long nonspinnable)
{
	return 0;
}
=======
>>>>>>> 7d2a07b7
#define OWNER_NULL	1
#endif

/*
 * Wait for the read lock to be granted
 */
static struct rw_semaphore __sched *
rwsem_down_read_slowpath(struct rw_semaphore *sem, long count, unsigned int state)
{
	long adjustment = -RWSEM_READER_BIAS;
	long rcnt = (count >> RWSEM_READER_SHIFT);
	struct rwsem_waiter waiter;
	DEFINE_WAKE_Q(wake_q);
	bool wake = false;

	/*
	 * To prevent a constant stream of readers from starving a sleeping
	 * waiter, don't attempt optimistic lock stealing if the lock is
	 * currently owned by readers.
	 */
	if ((atomic_long_read(&sem->owner) & RWSEM_READER_OWNED) &&
	    (rcnt > 1) && !(count & RWSEM_WRITER_LOCKED))
		goto queue;

	/*
	 * Reader optimistic lock stealing.
	 */
	if (!(count & (RWSEM_WRITER_LOCKED | RWSEM_FLAG_HANDOFF))) {
		rwsem_set_reader_owned(sem);
		lockevent_inc(rwsem_rlock_steal);

		/*
		 * Wake up other readers in the wait queue if it is
		 * the first reader.
		 */
		if ((rcnt == 1) && (count & RWSEM_FLAG_WAITERS)) {
			raw_spin_lock_irq(&sem->wait_lock);
			if (!list_empty(&sem->wait_list))
				rwsem_mark_wake(sem, RWSEM_WAKE_READ_OWNED,
						&wake_q);
			raw_spin_unlock_irq(&sem->wait_lock);
			wake_up_q(&wake_q);
		}
		return sem;
	}

queue:
	waiter.task = current;
	waiter.type = RWSEM_WAITING_FOR_READ;
	waiter.timeout = jiffies + RWSEM_WAIT_TIMEOUT;

	raw_spin_lock_irq(&sem->wait_lock);
	if (list_empty(&sem->wait_list)) {
		/*
		 * In case the wait queue is empty and the lock isn't owned
		 * by a writer or has the handoff bit set, this reader can
		 * exit the slowpath and return immediately as its
		 * RWSEM_READER_BIAS has already been set in the count.
		 */
		if (!(atomic_long_read(&sem->count) &
		     (RWSEM_WRITER_MASK | RWSEM_FLAG_HANDOFF))) {
			/* Provide lock ACQUIRE */
			smp_acquire__after_ctrl_dep();
			raw_spin_unlock_irq(&sem->wait_lock);
			rwsem_set_reader_owned(sem);
			lockevent_inc(rwsem_rlock_fast);
			return sem;
		}
		adjustment += RWSEM_FLAG_WAITERS;
	}
	list_add_tail(&waiter.list, &sem->wait_list);

	/* we're now waiting on the lock, but no longer actively locking */
	count = atomic_long_add_return(adjustment, &sem->count);

	/*
	 * If there are no active locks, wake the front queued process(es).
	 *
	 * If there are no writers and we are first in the queue,
	 * wake our own waiter to join the existing active readers !
	 */
	if (!(count & RWSEM_LOCK_MASK)) {
		clear_nonspinnable(sem);
		wake = true;
	}
	if (wake || (!(count & RWSEM_WRITER_MASK) &&
		    (adjustment & RWSEM_FLAG_WAITERS)))
		rwsem_mark_wake(sem, RWSEM_WAKE_ANY, &wake_q);

	raw_spin_unlock_irq(&sem->wait_lock);
	wake_up_q(&wake_q);

	/* wait to be given the lock */
	for (;;) {
		set_current_state(state);
		if (!smp_load_acquire(&waiter.task)) {
			/* Matches rwsem_mark_wake()'s smp_store_release(). */
			break;
		}
		if (signal_pending_state(state, current)) {
			raw_spin_lock_irq(&sem->wait_lock);
			if (waiter.task)
				goto out_nolock;
			raw_spin_unlock_irq(&sem->wait_lock);
			/* Ordered by sem->wait_lock against rwsem_mark_wake(). */
			break;
		}
		schedule();
		lockevent_inc(rwsem_sleep_reader);
	}

	__set_current_state(TASK_RUNNING);
	lockevent_inc(rwsem_rlock);
	return sem;

out_nolock:
	list_del(&waiter.list);
	if (list_empty(&sem->wait_list)) {
		atomic_long_andnot(RWSEM_FLAG_WAITERS|RWSEM_FLAG_HANDOFF,
				   &sem->count);
	}
	raw_spin_unlock_irq(&sem->wait_lock);
	__set_current_state(TASK_RUNNING);
	lockevent_inc(rwsem_rlock_fail);
	return ERR_PTR(-EINTR);
}

/*
 * Wait until we successfully acquire the write lock
 */
static struct rw_semaphore *
rwsem_down_write_slowpath(struct rw_semaphore *sem, int state)
{
	long count;
	enum writer_wait_state wstate;
	struct rwsem_waiter waiter;
	struct rw_semaphore *ret = sem;
	DEFINE_WAKE_Q(wake_q);

	/* do optimistic spinning and steal lock if possible */
	if (rwsem_can_spin_on_owner(sem) && rwsem_optimistic_spin(sem)) {
		/* rwsem_optimistic_spin() implies ACQUIRE on success */
		return sem;
	}

	/*
	 * Optimistic spinning failed, proceed to the slowpath
	 * and block until we can acquire the sem.
	 */
	waiter.task = current;
	waiter.type = RWSEM_WAITING_FOR_WRITE;
	waiter.timeout = jiffies + RWSEM_WAIT_TIMEOUT;

	raw_spin_lock_irq(&sem->wait_lock);

	/* account for this before adding a new element to the list */
	wstate = list_empty(&sem->wait_list) ? WRITER_FIRST : WRITER_NOT_FIRST;

	list_add_tail(&waiter.list, &sem->wait_list);

	/* we're now waiting on the lock */
	if (wstate == WRITER_NOT_FIRST) {
		count = atomic_long_read(&sem->count);

		/*
		 * If there were already threads queued before us and:
		 *  1) there are no active locks, wake the front
		 *     queued process(es) as the handoff bit might be set.
		 *  2) there are no active writers and some readers, the lock
		 *     must be read owned; so we try to wake any read lock
		 *     waiters that were queued ahead of us.
		 */
		if (count & RWSEM_WRITER_MASK)
			goto wait;

		rwsem_mark_wake(sem, (count & RWSEM_READER_MASK)
					? RWSEM_WAKE_READERS
					: RWSEM_WAKE_ANY, &wake_q);

		if (!wake_q_empty(&wake_q)) {
			/*
			 * We want to minimize wait_lock hold time especially
			 * when a large number of readers are to be woken up.
			 */
			raw_spin_unlock_irq(&sem->wait_lock);
			wake_up_q(&wake_q);
			wake_q_init(&wake_q);	/* Used again, reinit */
			raw_spin_lock_irq(&sem->wait_lock);
		}
	} else {
		atomic_long_or(RWSEM_FLAG_WAITERS, &sem->count);
	}

wait:
	/* wait until we successfully acquire the lock */
	set_current_state(state);
	for (;;) {
		if (rwsem_try_write_lock(sem, wstate)) {
			/* rwsem_try_write_lock() implies ACQUIRE on success */
			break;
		}

		raw_spin_unlock_irq(&sem->wait_lock);

		/*
		 * After setting the handoff bit and failing to acquire
		 * the lock, attempt to spin on owner to accelerate lock
		 * transfer. If the previous owner is a on-cpu writer and it
		 * has just released the lock, OWNER_NULL will be returned.
		 * In this case, we attempt to acquire the lock again
		 * without sleeping.
		 */
		if (wstate == WRITER_HANDOFF &&
<<<<<<< HEAD
		    rwsem_spin_on_owner(sem, RWSEM_NONSPINNABLE) == OWNER_NULL)
=======
		    rwsem_spin_on_owner(sem) == OWNER_NULL)
>>>>>>> 7d2a07b7
			goto trylock_again;

		/* Block until there are no active lockers. */
		for (;;) {
			if (signal_pending_state(state, current))
				goto out_nolock;

			schedule();
			lockevent_inc(rwsem_sleep_writer);
			set_current_state(state);
			/*
			 * If HANDOFF bit is set, unconditionally do
			 * a trylock.
			 */
			if (wstate == WRITER_HANDOFF)
				break;

			if ((wstate == WRITER_NOT_FIRST) &&
			    (rwsem_first_waiter(sem) == &waiter))
				wstate = WRITER_FIRST;

			count = atomic_long_read(&sem->count);
			if (!(count & RWSEM_LOCK_MASK))
				break;

			/*
			 * The setting of the handoff bit is deferred
			 * until rwsem_try_write_lock() is called.
			 */
			if ((wstate == WRITER_FIRST) && (rt_task(current) ||
			    time_after(jiffies, waiter.timeout))) {
				wstate = WRITER_HANDOFF;
				lockevent_inc(rwsem_wlock_handoff);
				break;
			}
		}
trylock_again:
		raw_spin_lock_irq(&sem->wait_lock);
	}
	__set_current_state(TASK_RUNNING);
	list_del(&waiter.list);
	raw_spin_unlock_irq(&sem->wait_lock);
	lockevent_inc(rwsem_wlock);

	return ret;

out_nolock:
	__set_current_state(TASK_RUNNING);
	raw_spin_lock_irq(&sem->wait_lock);
	list_del(&waiter.list);

	if (unlikely(wstate == WRITER_HANDOFF))
		atomic_long_add(-RWSEM_FLAG_HANDOFF,  &sem->count);

	if (list_empty(&sem->wait_list))
		atomic_long_andnot(RWSEM_FLAG_WAITERS, &sem->count);
	else
		rwsem_mark_wake(sem, RWSEM_WAKE_ANY, &wake_q);
	raw_spin_unlock_irq(&sem->wait_lock);
	wake_up_q(&wake_q);
	lockevent_inc(rwsem_wlock_fail);

	return ERR_PTR(-EINTR);
}

/*
 * handle waking up a waiter on the semaphore
 * - up_read/up_write has decremented the active part of count if we come here
 */
static struct rw_semaphore *rwsem_wake(struct rw_semaphore *sem, long count)
{
	unsigned long flags;
	DEFINE_WAKE_Q(wake_q);

	raw_spin_lock_irqsave(&sem->wait_lock, flags);

	if (!list_empty(&sem->wait_list))
		rwsem_mark_wake(sem, RWSEM_WAKE_ANY, &wake_q);

	raw_spin_unlock_irqrestore(&sem->wait_lock, flags);
	wake_up_q(&wake_q);

	return sem;
}

/*
 * downgrade a write lock into a read lock
 * - caller incremented waiting part of count and discovered it still negative
 * - just wake up any readers at the front of the queue
 */
static struct rw_semaphore *rwsem_downgrade_wake(struct rw_semaphore *sem)
{
	unsigned long flags;
	DEFINE_WAKE_Q(wake_q);

	raw_spin_lock_irqsave(&sem->wait_lock, flags);

	if (!list_empty(&sem->wait_list))
		rwsem_mark_wake(sem, RWSEM_WAKE_READ_OWNED, &wake_q);

	raw_spin_unlock_irqrestore(&sem->wait_lock, flags);
	wake_up_q(&wake_q);

	return sem;
}

/*
 * lock for reading
 */
static inline int __down_read_common(struct rw_semaphore *sem, int state)
{
	long count;

	if (!rwsem_read_trylock(sem, &count)) {
		if (IS_ERR(rwsem_down_read_slowpath(sem, count, state)))
			return -EINTR;
		DEBUG_RWSEMS_WARN_ON(!is_rwsem_reader_owned(sem), sem);
	}
	return 0;
}

static inline void __down_read(struct rw_semaphore *sem)
{
	__down_read_common(sem, TASK_UNINTERRUPTIBLE);
}

static inline int __down_read_interruptible(struct rw_semaphore *sem)
{
	return __down_read_common(sem, TASK_INTERRUPTIBLE);
}

static inline int __down_read_killable(struct rw_semaphore *sem)
{
	return __down_read_common(sem, TASK_KILLABLE);
}

static inline int __down_read_trylock(struct rw_semaphore *sem)
{
	long tmp;

	DEBUG_RWSEMS_WARN_ON(sem->magic != sem, sem);

	/*
	 * Optimize for the case when the rwsem is not locked at all.
	 */
	tmp = RWSEM_UNLOCKED_VALUE;
	do {
		if (atomic_long_try_cmpxchg_acquire(&sem->count, &tmp,
					tmp + RWSEM_READER_BIAS)) {
			rwsem_set_reader_owned(sem);
			return 1;
		}
	} while (!(tmp & RWSEM_READ_FAILED_MASK));
	return 0;
}

/*
 * lock for writing
 */
static inline int __down_write_common(struct rw_semaphore *sem, int state)
{
	if (unlikely(!rwsem_write_trylock(sem))) {
		if (IS_ERR(rwsem_down_write_slowpath(sem, state)))
			return -EINTR;
	}

	return 0;
}

static inline void __down_write(struct rw_semaphore *sem)
{
	__down_write_common(sem, TASK_UNINTERRUPTIBLE);
}

static inline int __down_write_killable(struct rw_semaphore *sem)
{
	return __down_write_common(sem, TASK_KILLABLE);
}

static inline int __down_write_trylock(struct rw_semaphore *sem)
{
<<<<<<< HEAD
	long tmp;

	DEBUG_RWSEMS_WARN_ON(sem->magic != sem, sem);

	tmp  = RWSEM_UNLOCKED_VALUE;
	if (atomic_long_try_cmpxchg_acquire(&sem->count, &tmp,
					    RWSEM_WRITER_LOCKED)) {
		rwsem_set_owner(sem);
		return true;
	}
	return false;
=======
	DEBUG_RWSEMS_WARN_ON(sem->magic != sem, sem);
	return rwsem_write_trylock(sem);
>>>>>>> 7d2a07b7
}

/*
 * unlock after reading
 */
static inline void __up_read(struct rw_semaphore *sem)
{
	long tmp;

	DEBUG_RWSEMS_WARN_ON(sem->magic != sem, sem);
	DEBUG_RWSEMS_WARN_ON(!is_rwsem_reader_owned(sem), sem);

	rwsem_clear_reader_owned(sem);
	tmp = atomic_long_add_return_release(-RWSEM_READER_BIAS, &sem->count);
	DEBUG_RWSEMS_WARN_ON(tmp < 0, sem);
	if (unlikely((tmp & (RWSEM_LOCK_MASK|RWSEM_FLAG_WAITERS)) ==
		      RWSEM_FLAG_WAITERS)) {
		clear_nonspinnable(sem);
		rwsem_wake(sem, tmp);
	}
}

/*
 * unlock after writing
 */
static inline void __up_write(struct rw_semaphore *sem)
{
	long tmp;

	DEBUG_RWSEMS_WARN_ON(sem->magic != sem, sem);
	/*
	 * sem->owner may differ from current if the ownership is transferred
	 * to an anonymous writer by setting the RWSEM_NONSPINNABLE bits.
	 */
	DEBUG_RWSEMS_WARN_ON((rwsem_owner(sem) != current) &&
			    !rwsem_test_oflags(sem, RWSEM_NONSPINNABLE), sem);

	rwsem_clear_owner(sem);
	tmp = atomic_long_fetch_add_release(-RWSEM_WRITER_LOCKED, &sem->count);
	if (unlikely(tmp & RWSEM_FLAG_WAITERS))
		rwsem_wake(sem, tmp);
}

/*
 * downgrade write lock to read lock
 */
static inline void __downgrade_write(struct rw_semaphore *sem)
{
	long tmp;

	/*
	 * When downgrading from exclusive to shared ownership,
	 * anything inside the write-locked region cannot leak
	 * into the read side. In contrast, anything in the
	 * read-locked region is ok to be re-ordered into the
	 * write side. As such, rely on RELEASE semantics.
	 */
	DEBUG_RWSEMS_WARN_ON(rwsem_owner(sem) != current, sem);
	tmp = atomic_long_fetch_add_release(
		-RWSEM_WRITER_LOCKED+RWSEM_READER_BIAS, &sem->count);
	rwsem_set_reader_owned(sem);
	if (tmp & RWSEM_FLAG_WAITERS)
		rwsem_downgrade_wake(sem);
}

/*
 * lock for reading
 */
void __sched down_read(struct rw_semaphore *sem)
{
	might_sleep();
	rwsem_acquire_read(&sem->dep_map, 0, 0, _RET_IP_);

	LOCK_CONTENDED(sem, __down_read_trylock, __down_read);
}
EXPORT_SYMBOL(down_read);

int __sched down_read_interruptible(struct rw_semaphore *sem)
{
	might_sleep();
	rwsem_acquire_read(&sem->dep_map, 0, 0, _RET_IP_);

	if (LOCK_CONTENDED_RETURN(sem, __down_read_trylock, __down_read_interruptible)) {
		rwsem_release(&sem->dep_map, _RET_IP_);
		return -EINTR;
	}

	return 0;
}
EXPORT_SYMBOL(down_read_interruptible);

int __sched down_read_killable(struct rw_semaphore *sem)
{
	might_sleep();
	rwsem_acquire_read(&sem->dep_map, 0, 0, _RET_IP_);

	if (LOCK_CONTENDED_RETURN(sem, __down_read_trylock, __down_read_killable)) {
		rwsem_release(&sem->dep_map, _RET_IP_);
		return -EINTR;
	}

	return 0;
}
EXPORT_SYMBOL(down_read_killable);

/*
 * trylock for reading -- returns 1 if successful, 0 if contention
 */
int down_read_trylock(struct rw_semaphore *sem)
{
	int ret = __down_read_trylock(sem);

	if (ret == 1)
		rwsem_acquire_read(&sem->dep_map, 0, 1, _RET_IP_);
	return ret;
}
EXPORT_SYMBOL(down_read_trylock);

/*
 * lock for writing
 */
void __sched down_write(struct rw_semaphore *sem)
{
	might_sleep();
	rwsem_acquire(&sem->dep_map, 0, 0, _RET_IP_);
	LOCK_CONTENDED(sem, __down_write_trylock, __down_write);
}
EXPORT_SYMBOL(down_write);

/*
 * lock for writing
 */
int __sched down_write_killable(struct rw_semaphore *sem)
{
	might_sleep();
	rwsem_acquire(&sem->dep_map, 0, 0, _RET_IP_);

	if (LOCK_CONTENDED_RETURN(sem, __down_write_trylock,
				  __down_write_killable)) {
		rwsem_release(&sem->dep_map, _RET_IP_);
		return -EINTR;
	}

	return 0;
}
EXPORT_SYMBOL(down_write_killable);

/*
 * trylock for writing -- returns 1 if successful, 0 if contention
 */
int down_write_trylock(struct rw_semaphore *sem)
{
	int ret = __down_write_trylock(sem);

	if (ret == 1)
		rwsem_acquire(&sem->dep_map, 0, 1, _RET_IP_);

	return ret;
}
EXPORT_SYMBOL(down_write_trylock);

/*
 * release a read lock
 */
void up_read(struct rw_semaphore *sem)
{
	rwsem_release(&sem->dep_map, _RET_IP_);
	__up_read(sem);
}
EXPORT_SYMBOL(up_read);

/*
 * release a write lock
 */
void up_write(struct rw_semaphore *sem)
{
	rwsem_release(&sem->dep_map, _RET_IP_);
	__up_write(sem);
}
EXPORT_SYMBOL(up_write);

/*
 * downgrade write lock to read lock
 */
void downgrade_write(struct rw_semaphore *sem)
{
	lock_downgrade(&sem->dep_map, _RET_IP_);
	__downgrade_write(sem);
}
EXPORT_SYMBOL(downgrade_write);

#ifdef CONFIG_DEBUG_LOCK_ALLOC

void down_read_nested(struct rw_semaphore *sem, int subclass)
{
	might_sleep();
	rwsem_acquire_read(&sem->dep_map, subclass, 0, _RET_IP_);
	LOCK_CONTENDED(sem, __down_read_trylock, __down_read);
}
EXPORT_SYMBOL(down_read_nested);

int down_read_killable_nested(struct rw_semaphore *sem, int subclass)
{
	might_sleep();
	rwsem_acquire_read(&sem->dep_map, subclass, 0, _RET_IP_);

	if (LOCK_CONTENDED_RETURN(sem, __down_read_trylock, __down_read_killable)) {
		rwsem_release(&sem->dep_map, _RET_IP_);
		return -EINTR;
	}

	return 0;
}
EXPORT_SYMBOL(down_read_killable_nested);

void _down_write_nest_lock(struct rw_semaphore *sem, struct lockdep_map *nest)
{
	might_sleep();
	rwsem_acquire_nest(&sem->dep_map, 0, 0, nest, _RET_IP_);
	LOCK_CONTENDED(sem, __down_write_trylock, __down_write);
}
EXPORT_SYMBOL(_down_write_nest_lock);

void down_read_non_owner(struct rw_semaphore *sem)
{
	might_sleep();
	__down_read(sem);
	__rwsem_set_reader_owned(sem, NULL);
}
EXPORT_SYMBOL(down_read_non_owner);

void down_write_nested(struct rw_semaphore *sem, int subclass)
{
	might_sleep();
	rwsem_acquire(&sem->dep_map, subclass, 0, _RET_IP_);
	LOCK_CONTENDED(sem, __down_write_trylock, __down_write);
}
EXPORT_SYMBOL(down_write_nested);

int __sched down_write_killable_nested(struct rw_semaphore *sem, int subclass)
{
	might_sleep();
	rwsem_acquire(&sem->dep_map, subclass, 0, _RET_IP_);

	if (LOCK_CONTENDED_RETURN(sem, __down_write_trylock,
				  __down_write_killable)) {
		rwsem_release(&sem->dep_map, _RET_IP_);
		return -EINTR;
	}

	return 0;
}
EXPORT_SYMBOL(down_write_killable_nested);

void up_read_non_owner(struct rw_semaphore *sem)
{
	DEBUG_RWSEMS_WARN_ON(!is_rwsem_reader_owned(sem), sem);
	__up_read(sem);
}
EXPORT_SYMBOL(up_read_non_owner);

#endif<|MERGE_RESOLUTION|>--- conflicted
+++ resolved
@@ -310,9 +310,6 @@
 	 */
 	debug_check_no_locks_freed((void *)sem, sizeof(*sem));
 	lockdep_init_map_wait(&sem->dep_map, name, key, 0, LD_WAIT_SLEEP);
-#endif
-#ifdef CONFIG_DEBUG_RWSEMS
-	sem->magic = sem;
 #endif
 #ifdef CONFIG_DEBUG_RWSEMS
 	sem->magic = sem;
@@ -613,17 +610,6 @@
 	unsigned long flags;
 	bool ret = true;
 
-<<<<<<< HEAD
-	BUILD_BUG_ON(!(RWSEM_OWNER_UNKNOWN & RWSEM_NONSPINNABLE));
-
-	/*
-	 * Force readers down the slowpath.
-	 */
-	if (nonspinnable == RWSEM_RD_NONSPINNABLE)
-		return false;
-
-=======
->>>>>>> 7d2a07b7
 	if (need_resched()) {
 		lockevent_inc(rwsem_opt_fail);
 		return false;
@@ -896,15 +882,6 @@
 {
 	return 0;
 }
-<<<<<<< HEAD
-
-static inline int
-rwsem_spin_on_owner(struct rw_semaphore *sem, unsigned long nonspinnable)
-{
-	return 0;
-}
-=======
->>>>>>> 7d2a07b7
 #define OWNER_NULL	1
 #endif
 
@@ -1118,11 +1095,7 @@
 		 * without sleeping.
 		 */
 		if (wstate == WRITER_HANDOFF &&
-<<<<<<< HEAD
-		    rwsem_spin_on_owner(sem, RWSEM_NONSPINNABLE) == OWNER_NULL)
-=======
 		    rwsem_spin_on_owner(sem) == OWNER_NULL)
->>>>>>> 7d2a07b7
 			goto trylock_again;
 
 		/* Block until there are no active lockers. */
@@ -1304,22 +1277,8 @@
 
 static inline int __down_write_trylock(struct rw_semaphore *sem)
 {
-<<<<<<< HEAD
-	long tmp;
-
-	DEBUG_RWSEMS_WARN_ON(sem->magic != sem, sem);
-
-	tmp  = RWSEM_UNLOCKED_VALUE;
-	if (atomic_long_try_cmpxchg_acquire(&sem->count, &tmp,
-					    RWSEM_WRITER_LOCKED)) {
-		rwsem_set_owner(sem);
-		return true;
-	}
-	return false;
-=======
 	DEBUG_RWSEMS_WARN_ON(sem->magic != sem, sem);
 	return rwsem_write_trylock(sem);
->>>>>>> 7d2a07b7
 }
 
 /*
