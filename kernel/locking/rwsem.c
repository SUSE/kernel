// SPDX-License-Identifier: GPL-2.0
/* kernel/rwsem.c: R/W semaphores, public implementation
 *
 * Written by David Howells (dhowells@redhat.com).
 * Derived from asm-i386/semaphore.h
 *
 * Writer lock-stealing by Alex Shi <alex.shi@intel.com>
 * and Michel Lespinasse <walken@google.com>
 *
 * Optimistic spinning by Tim Chen <tim.c.chen@intel.com>
 * and Davidlohr Bueso <davidlohr@hp.com>. Based on mutexes.
 *
 * Rwsem count bit fields re-definition and rwsem rearchitecture by
 * Waiman Long <longman@redhat.com> and
 * Peter Zijlstra <peterz@infradead.org>.
 */

#include <linux/types.h>
#include <linux/kernel.h>
#include <linux/sched.h>
#include <linux/sched/rt.h>
#include <linux/sched/task.h>
#include <linux/sched/debug.h>
#include <linux/sched/wake_q.h>
#include <linux/sched/signal.h>
#include <linux/sched/clock.h>
#include <linux/export.h>
#include <linux/rwsem.h>
#include <linux/atomic.h>

#ifndef CONFIG_PREEMPT_RT
#include "lock_events.h"

/*
 * The least significant 2 bits of the owner value has the following
 * meanings when set.
 *  - Bit 0: RWSEM_READER_OWNED - The rwsem is owned by readers
 *  - Bit 1: RWSEM_NONSPINNABLE - Cannot spin on a reader-owned lock
 *
 * When the rwsem is reader-owned and a spinning writer has timed out,
 * the nonspinnable bit will be set to disable optimistic spinning.

 * When a writer acquires a rwsem, it puts its task_struct pointer
 * into the owner field. It is cleared after an unlock.
 *
 * When a reader acquires a rwsem, it will also puts its task_struct
 * pointer into the owner field with the RWSEM_READER_OWNED bit set.
 * On unlock, the owner field will largely be left untouched. So
 * for a free or reader-owned rwsem, the owner value may contain
 * information about the last reader that acquires the rwsem.
 *
 * That information may be helpful in debugging cases where the system
 * seems to hang on a reader owned rwsem especially if only one reader
 * is involved. Ideally we would like to track all the readers that own
 * a rwsem, but the overhead is simply too big.
 *
 * A fast path reader optimistic lock stealing is supported when the rwsem
 * is previously owned by a writer and the following conditions are met:
 *  - rwsem is not currently writer owned
 *  - the handoff isn't set.
 */
#define RWSEM_READER_OWNED	(1UL << 0)
#define RWSEM_NONSPINNABLE	(1UL << 1)
#define RWSEM_OWNER_FLAGS_MASK	(RWSEM_READER_OWNED | RWSEM_NONSPINNABLE)

#ifdef CONFIG_DEBUG_RWSEMS
# define DEBUG_RWSEMS_WARN_ON(c, sem)	do {			\
	if (!debug_locks_silent &&				\
	    WARN_ONCE(c, "DEBUG_RWSEMS_WARN_ON(%s): count = 0x%lx, magic = 0x%lx, owner = 0x%lx, curr 0x%lx, list %sempty\n",\
		#c, atomic_long_read(&(sem)->count),		\
		(unsigned long) sem->magic,			\
		atomic_long_read(&(sem)->owner), (long)current,	\
		list_empty(&(sem)->wait_list) ? "" : "not "))	\
			debug_locks_off();			\
	} while (0)
#else
# define DEBUG_RWSEMS_WARN_ON(c, sem)
#endif

/*
 * On 64-bit architectures, the bit definitions of the count are:
 *
 * Bit  0    - writer locked bit
 * Bit  1    - waiters present bit
 * Bit  2    - lock handoff bit
 * Bits 3-7  - reserved
 * Bits 8-62 - 55-bit reader count
 * Bit  63   - read fail bit
 *
 * On 32-bit architectures, the bit definitions of the count are:
 *
 * Bit  0    - writer locked bit
 * Bit  1    - waiters present bit
 * Bit  2    - lock handoff bit
 * Bits 3-7  - reserved
 * Bits 8-30 - 23-bit reader count
 * Bit  31   - read fail bit
 *
 * It is not likely that the most significant bit (read fail bit) will ever
 * be set. This guard bit is still checked anyway in the down_read() fastpath
 * just in case we need to use up more of the reader bits for other purpose
 * in the future.
 *
 * atomic_long_fetch_add() is used to obtain reader lock, whereas
 * atomic_long_cmpxchg() will be used to obtain writer lock.
 *
 * There are three places where the lock handoff bit may be set or cleared.
 * 1) rwsem_mark_wake() for readers		-- set, clear
 * 2) rwsem_try_write_lock() for writers	-- set, clear
 * 3) rwsem_del_waiter()			-- clear
 *
 * For all the above cases, wait_lock will be held. A writer must also
 * be the first one in the wait_list to be eligible for setting the handoff
 * bit. So concurrent setting/clearing of handoff bit is not possible.
 */
#define RWSEM_WRITER_LOCKED	(1UL << 0)
#define RWSEM_FLAG_WAITERS	(1UL << 1)
#define RWSEM_FLAG_HANDOFF	(1UL << 2)
#define RWSEM_FLAG_READFAIL	(1UL << (BITS_PER_LONG - 1))

#define RWSEM_READER_SHIFT	8
#define RWSEM_READER_BIAS	(1UL << RWSEM_READER_SHIFT)
#define RWSEM_READER_MASK	(~(RWSEM_READER_BIAS - 1))
#define RWSEM_WRITER_MASK	RWSEM_WRITER_LOCKED
#define RWSEM_LOCK_MASK		(RWSEM_WRITER_MASK|RWSEM_READER_MASK)
#define RWSEM_READ_FAILED_MASK	(RWSEM_WRITER_MASK|RWSEM_FLAG_WAITERS|\
				 RWSEM_FLAG_HANDOFF|RWSEM_FLAG_READFAIL)

/*
 * All writes to owner are protected by WRITE_ONCE() to make sure that
 * store tearing can't happen as optimistic spinners may read and use
 * the owner value concurrently without lock. Read from owner, however,
 * may not need READ_ONCE() as long as the pointer value is only used
 * for comparison and isn't being dereferenced.
 *
 * Both rwsem_{set,clear}_owner() functions should be in the same
 * preempt disable section as the atomic op that changes sem->count.
 */
static inline void rwsem_set_owner(struct rw_semaphore *sem)
{
	lockdep_assert_preemption_disabled();
	atomic_long_set(&sem->owner, (long)current);
}

static inline void rwsem_clear_owner(struct rw_semaphore *sem)
{
	lockdep_assert_preemption_disabled();
	atomic_long_set(&sem->owner, 0);
}

/*
 * Test the flags in the owner field.
 */
static inline bool rwsem_test_oflags(struct rw_semaphore *sem, long flags)
{
	return atomic_long_read(&sem->owner) & flags;
}

/*
 * The task_struct pointer of the last owning reader will be left in
 * the owner field.
 *
 * Note that the owner value just indicates the task has owned the rwsem
 * previously, it may not be the real owner or one of the real owners
 * anymore when that field is examined, so take it with a grain of salt.
 *
 * The reader non-spinnable bit is preserved.
 */
static inline void __rwsem_set_reader_owned(struct rw_semaphore *sem,
					    struct task_struct *owner)
{
	unsigned long val = (unsigned long)owner | RWSEM_READER_OWNED |
		(atomic_long_read(&sem->owner) & RWSEM_NONSPINNABLE);

	atomic_long_set(&sem->owner, val);
}

static inline void rwsem_set_reader_owned(struct rw_semaphore *sem)
{
	__rwsem_set_reader_owned(sem, current);
}

/*
 * Return true if the rwsem is owned by a reader.
 */
static inline bool is_rwsem_reader_owned(struct rw_semaphore *sem)
{
#ifdef CONFIG_DEBUG_RWSEMS
	/*
	 * Check the count to see if it is write-locked.
	 */
	long count = atomic_long_read(&sem->count);

	if (count & RWSEM_WRITER_MASK)
		return false;
#endif
	return rwsem_test_oflags(sem, RWSEM_READER_OWNED);
}

#ifdef CONFIG_DEBUG_RWSEMS
/*
 * With CONFIG_DEBUG_RWSEMS configured, it will make sure that if there
 * is a task pointer in owner of a reader-owned rwsem, it will be the
 * real owner or one of the real owners. The only exception is when the
 * unlock is done by up_read_non_owner().
 */
static inline void rwsem_clear_reader_owned(struct rw_semaphore *sem)
{
	unsigned long val = atomic_long_read(&sem->owner);

	while ((val & ~RWSEM_OWNER_FLAGS_MASK) == (unsigned long)current) {
		if (atomic_long_try_cmpxchg(&sem->owner, &val,
					    val & RWSEM_OWNER_FLAGS_MASK))
			return;
	}
}
#else
static inline void rwsem_clear_reader_owned(struct rw_semaphore *sem)
{
}
#endif

/*
 * Set the RWSEM_NONSPINNABLE bits if the RWSEM_READER_OWNED flag
 * remains set. Otherwise, the operation will be aborted.
 */
static inline void rwsem_set_nonspinnable(struct rw_semaphore *sem)
{
	unsigned long owner = atomic_long_read(&sem->owner);

	do {
		if (!(owner & RWSEM_READER_OWNED))
			break;
		if (owner & RWSEM_NONSPINNABLE)
			break;
	} while (!atomic_long_try_cmpxchg(&sem->owner, &owner,
					  owner | RWSEM_NONSPINNABLE));
}

static inline bool rwsem_read_trylock(struct rw_semaphore *sem, long *cntp)
{
	*cntp = atomic_long_add_return_acquire(RWSEM_READER_BIAS, &sem->count);

	if (WARN_ON_ONCE(*cntp < 0))
		rwsem_set_nonspinnable(sem);

	if (!(*cntp & RWSEM_READ_FAILED_MASK)) {
		rwsem_set_reader_owned(sem);
		return true;
	}

	return false;
}

static inline bool rwsem_write_trylock(struct rw_semaphore *sem)
{
	long tmp = RWSEM_UNLOCKED_VALUE;

	if (atomic_long_try_cmpxchg_acquire(&sem->count, &tmp, RWSEM_WRITER_LOCKED)) {
		rwsem_set_owner(sem);
		return true;
	}

	return false;
}

/*
 * Return just the real task structure pointer of the owner
 */
static inline struct task_struct *rwsem_owner(struct rw_semaphore *sem)
{
	return (struct task_struct *)
		(atomic_long_read(&sem->owner) & ~RWSEM_OWNER_FLAGS_MASK);
}

/*
 * Return the real task structure pointer of the owner and the embedded
 * flags in the owner. pflags must be non-NULL.
 */
static inline struct task_struct *
rwsem_owner_flags(struct rw_semaphore *sem, unsigned long *pflags)
{
	unsigned long owner = atomic_long_read(&sem->owner);

	*pflags = owner & RWSEM_OWNER_FLAGS_MASK;
	return (struct task_struct *)(owner & ~RWSEM_OWNER_FLAGS_MASK);
}

/*
 * Guide to the rw_semaphore's count field.
 *
 * When the RWSEM_WRITER_LOCKED bit in count is set, the lock is owned
 * by a writer.
 *
 * The lock is owned by readers when
 * (1) the RWSEM_WRITER_LOCKED isn't set in count,
 * (2) some of the reader bits are set in count, and
 * (3) the owner field has RWSEM_READ_OWNED bit set.
 *
 * Having some reader bits set is not enough to guarantee a readers owned
 * lock as the readers may be in the process of backing out from the count
 * and a writer has just released the lock. So another writer may steal
 * the lock immediately after that.
 */

/*
 * Initialize an rwsem:
 */
void __init_rwsem(struct rw_semaphore *sem, const char *name,
		  struct lock_class_key *key)
{
#ifdef CONFIG_DEBUG_LOCK_ALLOC
	/*
	 * Make sure we are not reinitializing a held semaphore:
	 */
	debug_check_no_locks_freed((void *)sem, sizeof(*sem));
	lockdep_init_map(&sem->dep_map, name, key, 0);
#endif
#ifdef CONFIG_DEBUG_RWSEMS
	sem->magic = sem;
#endif
	atomic_long_set(&sem->count, RWSEM_UNLOCKED_VALUE);
	raw_spin_lock_init(&sem->wait_lock);
	INIT_LIST_HEAD(&sem->wait_list);
	atomic_long_set(&sem->owner, 0L);
#ifdef CONFIG_RWSEM_SPIN_ON_OWNER
	osq_lock_init(&sem->osq);
#endif
}
EXPORT_SYMBOL(__init_rwsem);

enum rwsem_waiter_type {
	RWSEM_WAITING_FOR_WRITE,
	RWSEM_WAITING_FOR_READ
};

struct rwsem_waiter {
	struct list_head list;
	struct task_struct *task;
	enum rwsem_waiter_type type;
	unsigned long timeout;
	bool handoff_set;
};
#define rwsem_first_waiter(sem) \
	list_first_entry(&sem->wait_list, struct rwsem_waiter, list)

enum rwsem_wake_type {
	RWSEM_WAKE_ANY,		/* Wake whatever's at head of wait list */
	RWSEM_WAKE_READERS,	/* Wake readers only */
	RWSEM_WAKE_READ_OWNED	/* Waker thread holds the read lock */
};

/*
 * The typical HZ value is either 250 or 1000. So set the minimum waiting
 * time to at least 4ms or 1 jiffy (if it is higher than 4ms) in the wait
 * queue before initiating the handoff protocol.
 */
#define RWSEM_WAIT_TIMEOUT	DIV_ROUND_UP(HZ, 250)

/*
 * Magic number to batch-wakeup waiting readers, even when writers are
 * also present in the queue. This both limits the amount of work the
 * waking thread must do and also prevents any potential counter overflow,
 * however unlikely.
 */
#define MAX_READERS_WAKEUP	0x100

static inline void
rwsem_add_waiter(struct rw_semaphore *sem, struct rwsem_waiter *waiter)
{
	lockdep_assert_held(&sem->wait_lock);
	list_add_tail(&waiter->list, &sem->wait_list);
	/* caller will set RWSEM_FLAG_WAITERS */
}

/*
 * Remove a waiter from the wait_list and clear flags.
 *
 * Both rwsem_mark_wake() and rwsem_try_write_lock() contain a full 'copy' of
 * this function. Modify with care.
 *
 * Return: true if wait_list isn't empty and false otherwise
 */
static inline bool
rwsem_del_waiter(struct rw_semaphore *sem, struct rwsem_waiter *waiter)
{
	lockdep_assert_held(&sem->wait_lock);
	list_del(&waiter->list);
	if (likely(!list_empty(&sem->wait_list)))
		return true;

	atomic_long_andnot(RWSEM_FLAG_HANDOFF | RWSEM_FLAG_WAITERS, &sem->count);
	return false;
}

/*
 * handle the lock release when processes blocked on it that can now run
 * - if we come here from up_xxxx(), then the RWSEM_FLAG_WAITERS bit must
 *   have been set.
 * - there must be someone on the queue
 * - the wait_lock must be held by the caller
 * - tasks are marked for wakeup, the caller must later invoke wake_up_q()
 *   to actually wakeup the blocked task(s) and drop the reference count,
 *   preferably when the wait_lock is released
 * - woken process blocks are discarded from the list after having task zeroed
 * - writers are only marked woken if downgrading is false
 *
 * Implies rwsem_del_waiter() for all woken readers.
 */
static void rwsem_mark_wake(struct rw_semaphore *sem,
			    enum rwsem_wake_type wake_type,
			    struct wake_q_head *wake_q)
{
	struct rwsem_waiter *waiter, *tmp;
	long oldcount, woken = 0, adjustment = 0;
	struct list_head wlist;

	lockdep_assert_held(&sem->wait_lock);

	/*
	 * Take a peek at the queue head waiter such that we can determine
	 * the wakeup(s) to perform.
	 */
	waiter = rwsem_first_waiter(sem);

	if (waiter->type == RWSEM_WAITING_FOR_WRITE) {
		if (wake_type == RWSEM_WAKE_ANY) {
			/*
			 * Mark writer at the front of the queue for wakeup.
			 * Until the task is actually later awoken later by
			 * the caller, other writers are able to steal it.
			 * Readers, on the other hand, will block as they
			 * will notice the queued writer.
			 */
			wake_q_add(wake_q, waiter->task);
			lockevent_inc(rwsem_wake_writer);
		}

		return;
	}

	/*
	 * No reader wakeup if there are too many of them already.
	 */
	if (unlikely(atomic_long_read(&sem->count) < 0))
		return;

	/*
	 * Writers might steal the lock before we grant it to the next reader.
	 * We prefer to do the first reader grant before counting readers
	 * so we can bail out early if a writer stole the lock.
	 */
	if (wake_type != RWSEM_WAKE_READ_OWNED) {
		struct task_struct *owner;

		adjustment = RWSEM_READER_BIAS;
		oldcount = atomic_long_fetch_add(adjustment, &sem->count);
		if (unlikely(oldcount & RWSEM_WRITER_MASK)) {
			/*
			 * When we've been waiting "too" long (for writers
			 * to give up the lock), request a HANDOFF to
			 * force the issue.
			 */
			if (time_after(jiffies, waiter->timeout)) {
				if (!(oldcount & RWSEM_FLAG_HANDOFF)) {
					adjustment -= RWSEM_FLAG_HANDOFF;
					lockevent_inc(rwsem_rlock_handoff);
				}
				waiter->handoff_set = true;
			}

			atomic_long_add(-adjustment, &sem->count);
			return;
		}
		/*
		 * Set it to reader-owned to give spinners an early
		 * indication that readers now have the lock.
		 * The reader nonspinnable bit seen at slowpath entry of
		 * the reader is copied over.
		 */
		owner = waiter->task;
		__rwsem_set_reader_owned(sem, owner);
	}

	/*
	 * Grant up to MAX_READERS_WAKEUP read locks to all the readers in the
	 * queue. We know that the woken will be at least 1 as we accounted
	 * for above. Note we increment the 'active part' of the count by the
	 * number of readers before waking any processes up.
	 *
	 * This is an adaptation of the phase-fair R/W locks where at the
	 * reader phase (first waiter is a reader), all readers are eligible
	 * to acquire the lock at the same time irrespective of their order
	 * in the queue. The writers acquire the lock according to their
	 * order in the queue.
	 *
	 * We have to do wakeup in 2 passes to prevent the possibility that
	 * the reader count may be decremented before it is incremented. It
	 * is because the to-be-woken waiter may not have slept yet. So it
	 * may see waiter->task got cleared, finish its critical section and
	 * do an unlock before the reader count increment.
	 *
	 * 1) Collect the read-waiters in a separate list, count them and
	 *    fully increment the reader count in rwsem.
	 * 2) For each waiters in the new list, clear waiter->task and
	 *    put them into wake_q to be woken up later.
	 */
	INIT_LIST_HEAD(&wlist);
	list_for_each_entry_safe(waiter, tmp, &sem->wait_list, list) {
		if (waiter->type == RWSEM_WAITING_FOR_WRITE)
			continue;

		woken++;
		list_move_tail(&waiter->list, &wlist);

		/*
		 * Limit # of readers that can be woken up per wakeup call.
		 */
		if (unlikely(woken >= MAX_READERS_WAKEUP))
			break;
	}

	adjustment = woken * RWSEM_READER_BIAS - adjustment;
	lockevent_cond_inc(rwsem_wake_reader, woken);

	oldcount = atomic_long_read(&sem->count);
	if (list_empty(&sem->wait_list)) {
		/*
		 * Combined with list_move_tail() above, this implies
		 * rwsem_del_waiter().
		 */
		adjustment -= RWSEM_FLAG_WAITERS;
		if (oldcount & RWSEM_FLAG_HANDOFF)
			adjustment -= RWSEM_FLAG_HANDOFF;
	} else if (woken) {
		/*
		 * When we've woken a reader, we no longer need to force
		 * writers to give up the lock and we can clear HANDOFF.
		 */
		if (oldcount & RWSEM_FLAG_HANDOFF)
			adjustment -= RWSEM_FLAG_HANDOFF;
	}

	if (adjustment)
		atomic_long_add(adjustment, &sem->count);

	/* 2nd pass */
	list_for_each_entry_safe(waiter, tmp, &wlist, list) {
		struct task_struct *tsk;

		tsk = waiter->task;
		get_task_struct(tsk);

		/*
		 * Ensure calling get_task_struct() before setting the reader
		 * waiter to nil such that rwsem_down_read_slowpath() cannot
		 * race with do_exit() by always holding a reference count
		 * to the task to wakeup.
		 */
		smp_store_release(&waiter->task, NULL);
		/*
		 * Ensure issuing the wakeup (either by us or someone else)
		 * after setting the reader waiter to nil.
		 */
		wake_q_add_safe(wake_q, tsk);
	}
}

/*
 * Remove a waiter and try to wake up other waiters in the wait queue
 * This function is called from the out_nolock path of both the reader and
 * writer slowpaths with wait_lock held. It releases the wait_lock and
 * optionally wake up waiters before it returns.
 */
static inline void
rwsem_del_wake_waiter(struct rw_semaphore *sem, struct rwsem_waiter *waiter,
		      struct wake_q_head *wake_q)
		      __releases(&sem->wait_lock)
{
	bool first = rwsem_first_waiter(sem) == waiter;

	wake_q_init(wake_q);

	/*
	 * If the wait_list isn't empty and the waiter to be deleted is
	 * the first waiter, we wake up the remaining waiters as they may
	 * be eligible to acquire or spin on the lock.
	 */
	if (rwsem_del_waiter(sem, waiter) && first)
		rwsem_mark_wake(sem, RWSEM_WAKE_ANY, wake_q);
	raw_spin_unlock_irq(&sem->wait_lock);
	if (!wake_q_empty(wake_q))
		wake_up_q(wake_q);
}

/*
 * This function must be called with the sem->wait_lock held to prevent
 * race conditions between checking the rwsem wait list and setting the
 * sem->count accordingly.
 *
 * Implies rwsem_del_waiter() on success.
 */
static inline bool rwsem_try_write_lock(struct rw_semaphore *sem,
					struct rwsem_waiter *waiter)
{
	struct rwsem_waiter *first = rwsem_first_waiter(sem);
	long count, new;

	lockdep_assert_held(&sem->wait_lock);

	count = atomic_long_read(&sem->count);
	do {
		bool has_handoff = !!(count & RWSEM_FLAG_HANDOFF);

		if (has_handoff) {
			/*
			 * Honor handoff bit and yield only when the first
			 * waiter is the one that set it. Otherwisee, we
			 * still try to acquire the rwsem.
			 */
			if (first->handoff_set && (waiter != first))
				return false;
		}

		new = count;

		if (count & RWSEM_LOCK_MASK) {
			/*
			 * A waiter (first or not) can set the handoff bit
			 * if it is an RT task or wait in the wait queue
			 * for too long.
			 */
			if (has_handoff || (!rt_task(waiter->task) &&
					    !time_after(jiffies, waiter->timeout)))
				return false;

			new |= RWSEM_FLAG_HANDOFF;
		} else {
			new |= RWSEM_WRITER_LOCKED;
			new &= ~RWSEM_FLAG_HANDOFF;

			if (list_is_singular(&sem->wait_list))
				new &= ~RWSEM_FLAG_WAITERS;
		}
	} while (!atomic_long_try_cmpxchg_acquire(&sem->count, &count, new));

	/*
	 * We have either acquired the lock with handoff bit cleared or set
	 * the handoff bit. Only the first waiter can have its handoff_set
	 * set here to enable optimistic spinning in slowpath loop.
	 */
	if (new & RWSEM_FLAG_HANDOFF) {
		first->handoff_set = true;
		lockevent_inc(rwsem_wlock_handoff);
		return false;
	}

	/*
	 * Have rwsem_try_write_lock() fully imply rwsem_del_waiter() on
	 * success.
	 */
	list_del(&waiter->list);
	rwsem_set_owner(sem);
	return true;
}

/*
 * The rwsem_spin_on_owner() function returns the following 4 values
 * depending on the lock owner state.
 *   OWNER_NULL  : owner is currently NULL
 *   OWNER_WRITER: when owner changes and is a writer
 *   OWNER_READER: when owner changes and the new owner may be a reader.
 *   OWNER_NONSPINNABLE:
 *		   when optimistic spinning has to stop because either the
 *		   owner stops running, is unknown, or its timeslice has
 *		   been used up.
 */
enum owner_state {
	OWNER_NULL		= 1 << 0,
	OWNER_WRITER		= 1 << 1,
	OWNER_READER		= 1 << 2,
	OWNER_NONSPINNABLE	= 1 << 3,
};

#ifdef CONFIG_RWSEM_SPIN_ON_OWNER
/*
 * Try to acquire write lock before the writer has been put on wait queue.
 */
static inline bool rwsem_try_write_lock_unqueued(struct rw_semaphore *sem)
{
	long count = atomic_long_read(&sem->count);

	while (!(count & (RWSEM_LOCK_MASK|RWSEM_FLAG_HANDOFF))) {
		if (atomic_long_try_cmpxchg_acquire(&sem->count, &count,
					count | RWSEM_WRITER_LOCKED)) {
			rwsem_set_owner(sem);
			lockevent_inc(rwsem_opt_lock);
			return true;
		}
	}
	return false;
}

static inline bool owner_on_cpu(struct task_struct *owner)
{
	/*
	 * As lock holder preemption issue, we both skip spinning if
	 * task is not on cpu or its cpu is preempted
	 */
	return owner->on_cpu && !vcpu_is_preempted(task_cpu(owner));
}

static inline bool rwsem_can_spin_on_owner(struct rw_semaphore *sem)
{
	struct task_struct *owner;
	unsigned long flags;
	bool ret = true;

<<<<<<< HEAD
	/*
	 * Force readers down the slowpath.
	 */
	if (nonspinnable == RWSEM_RD_NONSPINNABLE)
		return false;
=======
	BUILD_BUG_ON(!(RWSEM_OWNER_UNKNOWN & RWSEM_NONSPINNABLE));
>>>>>>> 3913ccfc

	if (need_resched()) {
		lockevent_inc(rwsem_opt_fail);
		return false;
	}

	/*
	 * Disable preemption is equal to the RCU read-side crital section,
	 * thus the task_strcut structure won't go away.
	 */
	owner = rwsem_owner_flags(sem, &flags);
	/*
	 * Don't check the read-owner as the entry may be stale.
	 */
	if ((flags & RWSEM_NONSPINNABLE) ||
	    (owner && !(flags & RWSEM_READER_OWNED) && !owner_on_cpu(owner)))
		ret = false;

	lockevent_cond_inc(rwsem_opt_fail, !ret);
	return ret;
}

#define OWNER_SPINNABLE		(OWNER_NULL | OWNER_WRITER | OWNER_READER)

static inline enum owner_state
rwsem_owner_state(struct task_struct *owner, unsigned long flags)
{
	if (flags & RWSEM_NONSPINNABLE)
		return OWNER_NONSPINNABLE;

	if (flags & RWSEM_READER_OWNED)
		return OWNER_READER;

	return owner ? OWNER_WRITER : OWNER_NULL;
}

static noinline enum owner_state
rwsem_spin_on_owner(struct rw_semaphore *sem)
{
	struct task_struct *new, *owner;
	unsigned long flags, new_flags;
	enum owner_state state;

	lockdep_assert_preemption_disabled();

	owner = rwsem_owner_flags(sem, &flags);
	state = rwsem_owner_state(owner, flags);
	if (state != OWNER_WRITER)
		return state;

	for (;;) {
		/*
		 * When a waiting writer set the handoff flag, it may spin
		 * on the owner as well. Once that writer acquires the lock,
		 * we can spin on it. So we don't need to quit even when the
		 * handoff bit is set.
		 */
		new = rwsem_owner_flags(sem, &new_flags);
		if ((new != owner) || (new_flags != flags)) {
			state = rwsem_owner_state(new, new_flags);
			break;
		}

		/*
		 * Ensure we emit the owner->on_cpu, dereference _after_
		 * checking sem->owner still matches owner, if that fails,
		 * owner might point to free()d memory, if it still matches,
		 * our spinning context already disabled preemption which is
		 * equal to RCU read-side crital section ensures the memory
		 * stays valid.
		 */
		barrier();

		if (need_resched() || !owner_on_cpu(owner)) {
			state = OWNER_NONSPINNABLE;
			break;
		}

		cpu_relax();
	}

	return state;
}

/*
 * Calculate reader-owned rwsem spinning threshold for writer
 *
 * The more readers own the rwsem, the longer it will take for them to
 * wind down and free the rwsem. So the empirical formula used to
 * determine the actual spinning time limit here is:
 *
 *   Spinning threshold = (10 + nr_readers/2)us
 *
 * The limit is capped to a maximum of 25us (30 readers). This is just
 * a heuristic and is subjected to change in the future.
 */
static inline u64 rwsem_rspin_threshold(struct rw_semaphore *sem)
{
	long count = atomic_long_read(&sem->count);
	int readers = count >> RWSEM_READER_SHIFT;
	u64 delta;

	if (readers > 30)
		readers = 30;
	delta = (20 + readers) * NSEC_PER_USEC / 2;

	return sched_clock() + delta;
}

static bool rwsem_optimistic_spin(struct rw_semaphore *sem)
{
	bool taken = false;
	int prev_owner_state = OWNER_NULL;
	int loop = 0;
	u64 rspin_threshold = 0;

	/* sem->wait_lock should not be held when doing optimistic spinning */
	if (!osq_lock(&sem->osq))
		goto done;

	/*
	 * Optimistically spin on the owner field and attempt to acquire the
	 * lock whenever the owner changes. Spinning will be stopped when:
	 *  1) the owning writer isn't running; or
	 *  2) readers own the lock and spinning time has exceeded limit.
	 */
	for (;;) {
		enum owner_state owner_state;

		owner_state = rwsem_spin_on_owner(sem);
		if (!(owner_state & OWNER_SPINNABLE))
			break;

		/*
		 * Try to acquire the lock
		 */
		taken = rwsem_try_write_lock_unqueued(sem);

		if (taken)
			break;

		/*
		 * Time-based reader-owned rwsem optimistic spinning
		 */
		if (owner_state == OWNER_READER) {
			/*
			 * Re-initialize rspin_threshold every time when
			 * the owner state changes from non-reader to reader.
			 * This allows a writer to steal the lock in between
			 * 2 reader phases and have the threshold reset at
			 * the beginning of the 2nd reader phase.
			 */
			if (prev_owner_state != OWNER_READER) {
				if (rwsem_test_oflags(sem, RWSEM_NONSPINNABLE))
					break;
				rspin_threshold = rwsem_rspin_threshold(sem);
				loop = 0;
			}

			/*
			 * Check time threshold once every 16 iterations to
			 * avoid calling sched_clock() too frequently so
			 * as to reduce the average latency between the times
			 * when the lock becomes free and when the spinner
			 * is ready to do a trylock.
			 */
			else if (!(++loop & 0xf) && (sched_clock() > rspin_threshold)) {
				rwsem_set_nonspinnable(sem);
				lockevent_inc(rwsem_opt_nospin);
				break;
			}
		}

		/*
		 * An RT task cannot do optimistic spinning if it cannot
		 * be sure the lock holder is running or live-lock may
		 * happen if the current task and the lock holder happen
		 * to run in the same CPU. However, aborting optimistic
		 * spinning while a NULL owner is detected may miss some
		 * opportunity where spinning can continue without causing
		 * problem.
		 *
		 * There are 2 possible cases where an RT task may be able
		 * to continue spinning.
		 *
		 * 1) The lock owner is in the process of releasing the
		 *    lock, sem->owner is cleared but the lock has not
		 *    been released yet.
		 * 2) The lock was free and owner cleared, but another
		 *    task just comes in and acquire the lock before
		 *    we try to get it. The new owner may be a spinnable
		 *    writer.
		 *
		 * To take advantage of two scenarios listed agove, the RT
		 * task is made to retry one more time to see if it can
		 * acquire the lock or continue spinning on the new owning
		 * writer. Of course, if the time lag is long enough or the
		 * new owner is not a writer or spinnable, the RT task will
		 * quit spinning.
		 *
		 * If the owner is a writer, the need_resched() check is
		 * done inside rwsem_spin_on_owner(). If the owner is not
		 * a writer, need_resched() check needs to be done here.
		 */
		if (owner_state != OWNER_WRITER) {
			if (need_resched())
				break;
			if (rt_task(current) &&
			   (prev_owner_state != OWNER_WRITER))
				break;
		}
		prev_owner_state = owner_state;

		/*
		 * The cpu_relax() call is a compiler barrier which forces
		 * everything in this loop to be re-loaded. We don't need
		 * memory barriers as we'll eventually observe the right
		 * values at the cost of a few extra spins.
		 */
		cpu_relax();
	}
	osq_unlock(&sem->osq);
done:
	lockevent_cond_inc(rwsem_opt_fail, !taken);
	return taken;
}

/*
 * Clear the owner's RWSEM_NONSPINNABLE bit if it is set. This should
 * only be called when the reader count reaches 0.
 */
static inline void clear_nonspinnable(struct rw_semaphore *sem)
{
	if (unlikely(rwsem_test_oflags(sem, RWSEM_NONSPINNABLE)))
		atomic_long_andnot(RWSEM_NONSPINNABLE, &sem->owner);
}

#else
static inline bool rwsem_can_spin_on_owner(struct rw_semaphore *sem)
{
	return false;
}

static inline bool rwsem_optimistic_spin(struct rw_semaphore *sem)
{
	return false;
}

static inline void clear_nonspinnable(struct rw_semaphore *sem) { }

static inline enum owner_state
rwsem_spin_on_owner(struct rw_semaphore *sem)
{
	return OWNER_NONSPINNABLE;
}
#endif

/*
 * Prepare to wake up waiter(s) in the wait queue by putting them into the
 * given wake_q if the rwsem lock owner isn't a writer. If rwsem is likely
 * reader-owned, wake up read lock waiters in queue front or wake up any
 * front waiter otherwise.

 * This is being called from both reader and writer slow paths.
 */
static inline void rwsem_cond_wake_waiter(struct rw_semaphore *sem, long count,
					  struct wake_q_head *wake_q)
{
	enum rwsem_wake_type wake_type;

	if (count & RWSEM_WRITER_MASK)
		return;

	if (count & RWSEM_READER_MASK) {
		wake_type = RWSEM_WAKE_READERS;
	} else {
		wake_type = RWSEM_WAKE_ANY;
		clear_nonspinnable(sem);
	}
	rwsem_mark_wake(sem, wake_type, wake_q);
}

/*
 * Wait for the read lock to be granted
 */
static struct rw_semaphore __sched *
rwsem_down_read_slowpath(struct rw_semaphore *sem, long count, int state)
{
	long adjustment = -RWSEM_READER_BIAS;
	long rcnt = (count >> RWSEM_READER_SHIFT);
	struct rwsem_waiter waiter;
	DEFINE_WAKE_Q(wake_q);

	/*
	 * To prevent a constant stream of readers from starving a sleeping
	 * waiter, don't attempt optimistic lock stealing if the lock is
	 * currently owned by readers.
	 */
	if ((atomic_long_read(&sem->owner) & RWSEM_READER_OWNED) &&
	    (rcnt > 1) && !(count & RWSEM_WRITER_LOCKED))
		goto queue;

	/*
	 * Reader optimistic lock stealing.
	 */
	if (!(count & (RWSEM_WRITER_LOCKED | RWSEM_FLAG_HANDOFF))) {
		rwsem_set_reader_owned(sem);
		lockevent_inc(rwsem_rlock_steal);

		/*
		 * Wake up other readers in the wait queue if it is
		 * the first reader.
		 */
		if ((rcnt == 1) && (count & RWSEM_FLAG_WAITERS)) {
			raw_spin_lock_irq(&sem->wait_lock);
			if (!list_empty(&sem->wait_list))
				rwsem_mark_wake(sem, RWSEM_WAKE_READ_OWNED,
						&wake_q);
			raw_spin_unlock_irq(&sem->wait_lock);
			wake_up_q(&wake_q);
		}
		return sem;
	}

queue:
	waiter.task = current;
	waiter.type = RWSEM_WAITING_FOR_READ;
	waiter.timeout = jiffies + RWSEM_WAIT_TIMEOUT;
	waiter.handoff_set = false;

	raw_spin_lock_irq(&sem->wait_lock);
	if (list_empty(&sem->wait_list)) {
		/*
		 * In case the wait queue is empty and the lock isn't owned
		 * by a writer, this reader can exit the slowpath and return
		 * immediately as its RWSEM_READER_BIAS has already been set
		 * in the count.
		 */
		if (!(atomic_long_read(&sem->count) & RWSEM_WRITER_MASK)) {
			/* Provide lock ACQUIRE */
			smp_acquire__after_ctrl_dep();
			raw_spin_unlock_irq(&sem->wait_lock);
			rwsem_set_reader_owned(sem);
			lockevent_inc(rwsem_rlock_fast);
			return sem;
		}
		adjustment += RWSEM_FLAG_WAITERS;
	}
	rwsem_add_waiter(sem, &waiter);

	/* we're now waiting on the lock, but no longer actively locking */
	count = atomic_long_add_return(adjustment, &sem->count);

	rwsem_cond_wake_waiter(sem, count, &wake_q);
	raw_spin_unlock_irq(&sem->wait_lock);

	if (!wake_q_empty(&wake_q))
		wake_up_q(&wake_q);

	/* wait to be given the lock */
	for (;;) {
		set_current_state(state);
		if (!smp_load_acquire(&waiter.task)) {
			/* Matches rwsem_mark_wake()'s smp_store_release(). */
			break;
		}
		if (signal_pending_state(state, current)) {
			raw_spin_lock_irq(&sem->wait_lock);
			if (waiter.task)
				goto out_nolock;
			raw_spin_unlock_irq(&sem->wait_lock);
			/* Ordered by sem->wait_lock against rwsem_mark_wake(). */
			break;
		}
		schedule_preempt_disabled();
		lockevent_inc(rwsem_sleep_reader);
	}

	__set_current_state(TASK_RUNNING);
	lockevent_inc(rwsem_rlock);
	return sem;

out_nolock:
	rwsem_del_wake_waiter(sem, &waiter, &wake_q);
	__set_current_state(TASK_RUNNING);
	lockevent_inc(rwsem_rlock_fail);
	return ERR_PTR(-EINTR);
}

/*
 * Wait until we successfully acquire the write lock
 */
static struct rw_semaphore __sched *
rwsem_down_write_slowpath(struct rw_semaphore *sem, int state)
{
	struct rwsem_waiter waiter;
	DEFINE_WAKE_Q(wake_q);

	/* do optimistic spinning and steal lock if possible */
	if (rwsem_can_spin_on_owner(sem) && rwsem_optimistic_spin(sem)) {
		/* rwsem_optimistic_spin() implies ACQUIRE on success */
		return sem;
	}

	/*
	 * Optimistic spinning failed, proceed to the slowpath
	 * and block until we can acquire the sem.
	 */
	waiter.task = current;
	waiter.type = RWSEM_WAITING_FOR_WRITE;
	waiter.timeout = jiffies + RWSEM_WAIT_TIMEOUT;
	waiter.handoff_set = false;

	raw_spin_lock_irq(&sem->wait_lock);
	rwsem_add_waiter(sem, &waiter);

	/* we're now waiting on the lock */
	if (rwsem_first_waiter(sem) != &waiter) {
		rwsem_cond_wake_waiter(sem, atomic_long_read(&sem->count),
				       &wake_q);
		if (!wake_q_empty(&wake_q)) {
			/*
			 * We want to minimize wait_lock hold time especially
			 * when a large number of readers are to be woken up.
			 */
			raw_spin_unlock_irq(&sem->wait_lock);
			wake_up_q(&wake_q);
			raw_spin_lock_irq(&sem->wait_lock);
		}
	} else {
		atomic_long_or(RWSEM_FLAG_WAITERS, &sem->count);
	}

	/* wait until we successfully acquire the lock */
	set_current_state(state);
	for (;;) {
		if (rwsem_try_write_lock(sem, &waiter)) {
			/* rwsem_try_write_lock() implies ACQUIRE on success */
			break;
		}

		raw_spin_unlock_irq(&sem->wait_lock);

		if (signal_pending_state(state, current))
			goto out_nolock;

		/*
		 * After setting the handoff bit and failing to acquire
		 * the lock, attempt to spin on owner to accelerate lock
		 * transfer. If the previous owner is a on-cpu writer and it
		 * has just released the lock, OWNER_NULL will be returned.
		 * In this case, we attempt to acquire the lock again
		 * without sleeping.
		 */
		if (waiter.handoff_set) {
			enum owner_state owner_state;

			owner_state = rwsem_spin_on_owner(sem);
			if (owner_state == OWNER_NULL)
				goto trylock_again;
		}

		schedule_preempt_disabled();
		lockevent_inc(rwsem_sleep_writer);
		set_current_state(state);
trylock_again:
		raw_spin_lock_irq(&sem->wait_lock);
	}
	__set_current_state(TASK_RUNNING);
	raw_spin_unlock_irq(&sem->wait_lock);
	lockevent_inc(rwsem_wlock);
	return sem;

out_nolock:
	__set_current_state(TASK_RUNNING);
	raw_spin_lock_irq(&sem->wait_lock);
	rwsem_del_wake_waiter(sem, &waiter, &wake_q);
	lockevent_inc(rwsem_wlock_fail);
	return ERR_PTR(-EINTR);
}

/*
 * handle waking up a waiter on the semaphore
 * - up_read/up_write has decremented the active part of count if we come here
 */
static struct rw_semaphore *rwsem_wake(struct rw_semaphore *sem)
{
	unsigned long flags;
	DEFINE_WAKE_Q(wake_q);

	raw_spin_lock_irqsave(&sem->wait_lock, flags);

	if (!list_empty(&sem->wait_list))
		rwsem_mark_wake(sem, RWSEM_WAKE_ANY, &wake_q);

	raw_spin_unlock_irqrestore(&sem->wait_lock, flags);
	wake_up_q(&wake_q);

	return sem;
}

/*
 * downgrade a write lock into a read lock
 * - caller incremented waiting part of count and discovered it still negative
 * - just wake up any readers at the front of the queue
 */
static struct rw_semaphore *rwsem_downgrade_wake(struct rw_semaphore *sem)
{
	unsigned long flags;
	DEFINE_WAKE_Q(wake_q);

	raw_spin_lock_irqsave(&sem->wait_lock, flags);

	if (!list_empty(&sem->wait_list))
		rwsem_mark_wake(sem, RWSEM_WAKE_READ_OWNED, &wake_q);

	raw_spin_unlock_irqrestore(&sem->wait_lock, flags);
	wake_up_q(&wake_q);

	return sem;
}


/*
 * lock for reading
 */
<<<<<<< HEAD
static inline void __down_read(struct rw_semaphore *sem)
=======
static __always_inline int __down_read_common(struct rw_semaphore *sem, int state)
>>>>>>> 3913ccfc
{
	int ret = 0;
	long count;

	preempt_disable();
	if (!rwsem_read_trylock(sem, &count)) {
		if (IS_ERR(rwsem_down_read_slowpath(sem, count, state))) {
			ret = -EINTR;
			goto out;
		}
		DEBUG_RWSEMS_WARN_ON(!is_rwsem_reader_owned(sem), sem);
	}
out:
	preempt_enable();
	return ret;
}

__always_inline void __down_read(struct rw_semaphore *sem)
{
	__down_read_common(sem, TASK_UNINTERRUPTIBLE);
}

static __always_inline int __down_read_interruptible(struct rw_semaphore *sem)
{
	return __down_read_common(sem, TASK_INTERRUPTIBLE);
}

static __always_inline int __down_read_killable(struct rw_semaphore *sem)
{
	return __down_read_common(sem, TASK_KILLABLE);
}

static inline int __down_read_trylock(struct rw_semaphore *sem)
{
	int ret = 0;
	long tmp;

	DEBUG_RWSEMS_WARN_ON(sem->magic != sem, sem);

	preempt_disable();
	tmp = atomic_long_read(&sem->count);
	while (!(tmp & RWSEM_READ_FAILED_MASK)) {
		if (atomic_long_try_cmpxchg_acquire(&sem->count, &tmp,
						    tmp + RWSEM_READER_BIAS)) {
			rwsem_set_reader_owned(sem);
			ret = 1;
			break;
		}
	}
	preempt_enable();
	return ret;
}

/*
 * lock for writing
 */
static inline int __down_write_common(struct rw_semaphore *sem, int state)
{
	int ret = 0;

	preempt_disable();
	if (unlikely(!rwsem_write_trylock(sem))) {
		if (IS_ERR(rwsem_down_write_slowpath(sem, state)))
			ret = -EINTR;
	}
	preempt_enable();
	return ret;
}

static inline void __down_write(struct rw_semaphore *sem)
{
	__down_write_common(sem, TASK_UNINTERRUPTIBLE);
}

static inline int __down_write_killable(struct rw_semaphore *sem)
{
	return __down_write_common(sem, TASK_KILLABLE);
}

static inline int __down_write_trylock(struct rw_semaphore *sem)
{
	int ret;

	preempt_disable();
	DEBUG_RWSEMS_WARN_ON(sem->magic != sem, sem);
	ret = rwsem_write_trylock(sem);
	preempt_enable();

	return ret;
}

/*
 * unlock after reading
 */
static inline void __up_read(struct rw_semaphore *sem)
{
	long tmp;

	DEBUG_RWSEMS_WARN_ON(sem->magic != sem, sem);
	DEBUG_RWSEMS_WARN_ON(!is_rwsem_reader_owned(sem), sem);

	preempt_disable();
	rwsem_clear_reader_owned(sem);
	tmp = atomic_long_add_return_release(-RWSEM_READER_BIAS, &sem->count);
	DEBUG_RWSEMS_WARN_ON(tmp < 0, sem);
	if (unlikely((tmp & (RWSEM_LOCK_MASK|RWSEM_FLAG_WAITERS)) ==
		      RWSEM_FLAG_WAITERS)) {
		clear_nonspinnable(sem);
		rwsem_wake(sem);
	}
	preempt_enable();
}

/*
 * unlock after writing
 */
static inline void __up_write(struct rw_semaphore *sem)
{
	long tmp;

	DEBUG_RWSEMS_WARN_ON(sem->magic != sem, sem);
	/*
	 * sem->owner may differ from current if the ownership is transferred
	 * to an anonymous writer by setting the RWSEM_NONSPINNABLE bits.
	 */
	DEBUG_RWSEMS_WARN_ON((rwsem_owner(sem) != current) &&
			    !rwsem_test_oflags(sem, RWSEM_NONSPINNABLE), sem);

	preempt_disable();
	rwsem_clear_owner(sem);
	tmp = atomic_long_fetch_add_release(-RWSEM_WRITER_LOCKED, &sem->count);
	if (unlikely(tmp & RWSEM_FLAG_WAITERS))
		rwsem_wake(sem);
	preempt_enable();
}

/*
 * downgrade write lock to read lock
 */
static inline void __downgrade_write(struct rw_semaphore *sem)
{
	long tmp;

	/*
	 * When downgrading from exclusive to shared ownership,
	 * anything inside the write-locked region cannot leak
	 * into the read side. In contrast, anything in the
	 * read-locked region is ok to be re-ordered into the
	 * write side. As such, rely on RELEASE semantics.
	 */
	DEBUG_RWSEMS_WARN_ON(rwsem_owner(sem) != current, sem);
	preempt_disable();
	tmp = atomic_long_fetch_add_release(
		-RWSEM_WRITER_LOCKED+RWSEM_READER_BIAS, &sem->count);
	rwsem_set_reader_owned(sem);
	if (tmp & RWSEM_FLAG_WAITERS)
		rwsem_downgrade_wake(sem);
	preempt_enable();
}
#endif

/*
 * lock for reading
 */
void __sched down_read(struct rw_semaphore *sem)
{
	might_sleep();
	rwsem_acquire_read(&sem->dep_map, 0, 0, _RET_IP_);

	LOCK_CONTENDED(sem, __down_read_trylock, __down_read);
}
EXPORT_SYMBOL(down_read);

int __sched down_read_interruptible(struct rw_semaphore *sem)
{
	might_sleep();
	rwsem_acquire_read(&sem->dep_map, 0, 0, _RET_IP_);

	if (LOCK_CONTENDED_RETURN(sem, __down_read_trylock, __down_read_interruptible)) {
		rwsem_release(&sem->dep_map, _RET_IP_);
		return -EINTR;
	}

	return 0;
}
EXPORT_SYMBOL(down_read_interruptible);

int __sched down_read_killable(struct rw_semaphore *sem)
{
	might_sleep();
	rwsem_acquire_read(&sem->dep_map, 0, 0, _RET_IP_);

	if (LOCK_CONTENDED_RETURN(sem, __down_read_trylock, __down_read_killable)) {
		rwsem_release(&sem->dep_map, _RET_IP_);
		return -EINTR;
	}

	return 0;
}
EXPORT_SYMBOL(down_read_killable);

/*
 * trylock for reading -- returns 1 if successful, 0 if contention
 */
int down_read_trylock(struct rw_semaphore *sem)
{
	int ret = __down_read_trylock(sem);

	if (ret == 1)
		rwsem_acquire_read(&sem->dep_map, 0, 1, _RET_IP_);
	return ret;
}
EXPORT_SYMBOL(down_read_trylock);

/*
 * lock for writing
 */
void __sched down_write(struct rw_semaphore *sem)
{
	might_sleep();
	rwsem_acquire(&sem->dep_map, 0, 0, _RET_IP_);
	LOCK_CONTENDED(sem, __down_write_trylock, __down_write);
}
EXPORT_SYMBOL(down_write);

/*
 * lock for writing
 */
int __sched down_write_killable(struct rw_semaphore *sem)
{
	might_sleep();
	rwsem_acquire(&sem->dep_map, 0, 0, _RET_IP_);

	if (LOCK_CONTENDED_RETURN(sem, __down_write_trylock,
				  __down_write_killable)) {
		rwsem_release(&sem->dep_map, _RET_IP_);
		return -EINTR;
	}

	return 0;
}
EXPORT_SYMBOL(down_write_killable);

/*
 * trylock for writing -- returns 1 if successful, 0 if contention
 */
int down_write_trylock(struct rw_semaphore *sem)
{
	int ret = __down_write_trylock(sem);

	if (ret == 1)
		rwsem_acquire(&sem->dep_map, 0, 1, _RET_IP_);

	return ret;
}
EXPORT_SYMBOL(down_write_trylock);

/*
 * release a read lock
 */
void up_read(struct rw_semaphore *sem)
{
	rwsem_release(&sem->dep_map, _RET_IP_);
	__up_read(sem);
}
EXPORT_SYMBOL(up_read);

/*
 * release a write lock
 */
void up_write(struct rw_semaphore *sem)
{
	rwsem_release(&sem->dep_map, _RET_IP_);
	__up_write(sem);
}
EXPORT_SYMBOL(up_write);

/*
 * downgrade write lock to read lock
 */
void downgrade_write(struct rw_semaphore *sem)
{
	lock_downgrade(&sem->dep_map, _RET_IP_);
	__downgrade_write(sem);
}
EXPORT_SYMBOL(downgrade_write);

#ifdef CONFIG_DEBUG_LOCK_ALLOC

void down_read_nested(struct rw_semaphore *sem, int subclass)
{
	might_sleep();
	rwsem_acquire_read(&sem->dep_map, subclass, 0, _RET_IP_);
	LOCK_CONTENDED(sem, __down_read_trylock, __down_read);
}
EXPORT_SYMBOL(down_read_nested);

int down_read_killable_nested(struct rw_semaphore *sem, int subclass)
{
	might_sleep();
	rwsem_acquire_read(&sem->dep_map, subclass, 0, _RET_IP_);

	if (LOCK_CONTENDED_RETURN(sem, __down_read_trylock, __down_read_killable)) {
		rwsem_release(&sem->dep_map, _RET_IP_);
		return -EINTR;
	}

	return 0;
}
EXPORT_SYMBOL(down_read_killable_nested);

void _down_write_nest_lock(struct rw_semaphore *sem, struct lockdep_map *nest)
{
	might_sleep();
	rwsem_acquire_nest(&sem->dep_map, 0, 0, nest, _RET_IP_);
	LOCK_CONTENDED(sem, __down_write_trylock, __down_write);
}
EXPORT_SYMBOL(_down_write_nest_lock);

void down_read_non_owner(struct rw_semaphore *sem)
{
	might_sleep();
	__down_read(sem);
<<<<<<< HEAD
#ifndef CONFIG_PREEMPT_RT
=======
	/*
	 * The owner value for a reader-owned lock is mostly for debugging
	 * purpose only and is not critical to the correct functioning of
	 * rwsem. So it is perfectly fine to set it in a preempt-enabled
	 * context here.
	 */
>>>>>>> 3913ccfc
	__rwsem_set_reader_owned(sem, NULL);
#endif
}
EXPORT_SYMBOL(down_read_non_owner);

void down_write_nested(struct rw_semaphore *sem, int subclass)
{
	might_sleep();
	rwsem_acquire(&sem->dep_map, subclass, 0, _RET_IP_);
	LOCK_CONTENDED(sem, __down_write_trylock, __down_write);
}
EXPORT_SYMBOL(down_write_nested);

int __sched down_write_killable_nested(struct rw_semaphore *sem, int subclass)
{
	might_sleep();
	rwsem_acquire(&sem->dep_map, subclass, 0, _RET_IP_);

	if (LOCK_CONTENDED_RETURN(sem, __down_write_trylock,
				  __down_write_killable)) {
		rwsem_release(&sem->dep_map, _RET_IP_);
		return -EINTR;
	}

	return 0;
}
EXPORT_SYMBOL(down_write_killable_nested);

void up_read_non_owner(struct rw_semaphore *sem)
{
#ifndef CONFIG_PREEMPT_RT
	DEBUG_RWSEMS_WARN_ON(!is_rwsem_reader_owned(sem), sem);
#endif
	__up_read(sem);
}
EXPORT_SYMBOL(up_read_non_owner);

#endif<|MERGE_RESOLUTION|>--- conflicted
+++ resolved
@@ -715,16 +715,6 @@
 	struct task_struct *owner;
 	unsigned long flags;
 	bool ret = true;
-
-<<<<<<< HEAD
-	/*
-	 * Force readers down the slowpath.
-	 */
-	if (nonspinnable == RWSEM_RD_NONSPINNABLE)
-		return false;
-=======
-	BUILD_BUG_ON(!(RWSEM_OWNER_UNKNOWN & RWSEM_NONSPINNABLE));
->>>>>>> 3913ccfc
 
 	if (need_resched()) {
 		lockevent_inc(rwsem_opt_fail);
@@ -1251,11 +1241,7 @@
 /*
  * lock for reading
  */
-<<<<<<< HEAD
-static inline void __down_read(struct rw_semaphore *sem)
-=======
 static __always_inline int __down_read_common(struct rw_semaphore *sem, int state)
->>>>>>> 3913ccfc
 {
 	int ret = 0;
 	long count;
@@ -1579,16 +1565,13 @@
 {
 	might_sleep();
 	__down_read(sem);
-<<<<<<< HEAD
 #ifndef CONFIG_PREEMPT_RT
-=======
 	/*
 	 * The owner value for a reader-owned lock is mostly for debugging
 	 * purpose only and is not critical to the correct functioning of
 	 * rwsem. So it is perfectly fine to set it in a preempt-enabled
 	 * context here.
 	 */
->>>>>>> 3913ccfc
 	__rwsem_set_reader_owned(sem, NULL);
 #endif
 }
