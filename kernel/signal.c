// SPDX-License-Identifier: GPL-2.0-only
/*
 *  linux/kernel/signal.c
 *
 *  Copyright (C) 1991, 1992  Linus Torvalds
 *
 *  1997-11-02  Modified for POSIX.1b signals by Richard Henderson
 *
 *  2003-06-02  Jim Houston - Concurrent Computer Corp.
 *		Changes to use preallocated sigqueue structures
 *		to allow signals to be sent reliably.
 */

#include <linux/slab.h>
#include <linux/export.h>
#include <linux/init.h>
#include <linux/sched/mm.h>
#include <linux/sched/user.h>
#include <linux/sched/debug.h>
#include <linux/sched/task.h>
#include <linux/sched/task_stack.h>
#include <linux/sched/cputime.h>
#include <linux/file.h>
#include <linux/fs.h>
#include <linux/proc_fs.h>
#include <linux/tty.h>
#include <linux/binfmts.h>
#include <linux/coredump.h>
#include <linux/security.h>
#include <linux/syscalls.h>
#include <linux/ptrace.h>
#include <linux/signal.h>
#include <linux/signalfd.h>
#include <linux/ratelimit.h>
#include <linux/tracehook.h>
#include <linux/capability.h>
#include <linux/freezer.h>
#include <linux/pid_namespace.h>
#include <linux/nsproxy.h>
#include <linux/user_namespace.h>
#include <linux/uprobes.h>
#include <linux/compat.h>
#include <linux/cn_proc.h>
#include <linux/compiler.h>
#include <linux/posix-timers.h>
#include <linux/cgroup.h>
#include <linux/audit.h>

#define CREATE_TRACE_POINTS
#include <trace/events/signal.h>

#include <asm/param.h>
#include <linux/uaccess.h>
#include <asm/unistd.h>
#include <asm/siginfo.h>
#include <asm/cacheflush.h>

/*
 * SLAB caches for signal bits.
 */

static struct kmem_cache *sigqueue_cachep;

int print_fatal_signals __read_mostly;

static void __user *sig_handler(struct task_struct *t, int sig)
{
	return t->sighand->action[sig - 1].sa.sa_handler;
}

static inline bool sig_handler_ignored(void __user *handler, int sig)
{
	/* Is it explicitly or implicitly ignored? */
	return handler == SIG_IGN ||
	       (handler == SIG_DFL && sig_kernel_ignore(sig));
}

static bool sig_task_ignored(struct task_struct *t, int sig, bool force)
{
	void __user *handler;

	handler = sig_handler(t, sig);

	/* SIGKILL and SIGSTOP may not be sent to the global init */
	if (unlikely(is_global_init(t) && sig_kernel_only(sig)))
		return true;

	if (unlikely(t->signal->flags & SIGNAL_UNKILLABLE) &&
	    handler == SIG_DFL && !(force && sig_kernel_only(sig)))
		return true;

	/* Only allow kernel generated signals to this kthread */
	if (unlikely((t->flags & PF_KTHREAD) &&
		     (handler == SIG_KTHREAD_KERNEL) && !force))
		return true;

	return sig_handler_ignored(handler, sig);
}

static bool sig_ignored(struct task_struct *t, int sig, bool force)
{
	/*
	 * Blocked signals are never ignored, since the
	 * signal handler may change by the time it is
	 * unblocked.
	 */
	if (sigismember(&t->blocked, sig) || sigismember(&t->real_blocked, sig))
		return false;

	/*
	 * Tracers may want to know about even ignored signal unless it
	 * is SIGKILL which can't be reported anyway but can be ignored
	 * by SIGNAL_UNKILLABLE task.
	 */
	if (t->ptrace && sig != SIGKILL)
		return false;

	return sig_task_ignored(t, sig, force);
}

/*
 * Re-calculate pending state from the set of locally pending
 * signals, globally pending signals, and blocked signals.
 */
static inline bool has_pending_signals(sigset_t *signal, sigset_t *blocked)
{
	unsigned long ready;
	long i;

	switch (_NSIG_WORDS) {
	default:
		for (i = _NSIG_WORDS, ready = 0; --i >= 0 ;)
			ready |= signal->sig[i] &~ blocked->sig[i];
		break;

	case 4: ready  = signal->sig[3] &~ blocked->sig[3];
		ready |= signal->sig[2] &~ blocked->sig[2];
		ready |= signal->sig[1] &~ blocked->sig[1];
		ready |= signal->sig[0] &~ blocked->sig[0];
		break;

	case 2: ready  = signal->sig[1] &~ blocked->sig[1];
		ready |= signal->sig[0] &~ blocked->sig[0];
		break;

	case 1: ready  = signal->sig[0] &~ blocked->sig[0];
	}
	return ready !=	0;
}

#define PENDING(p,b) has_pending_signals(&(p)->signal, (b))

static bool recalc_sigpending_tsk(struct task_struct *t)
{
	if ((t->jobctl & (JOBCTL_PENDING_MASK | JOBCTL_TRAP_FREEZE)) ||
	    PENDING(&t->pending, &t->blocked) ||
	    PENDING(&t->signal->shared_pending, &t->blocked) ||
	    cgroup_task_frozen(t)) {
		set_tsk_thread_flag(t, TIF_SIGPENDING);
		return true;
	}

	/*
	 * We must never clear the flag in another thread, or in current
	 * when it's possible the current syscall is returning -ERESTART*.
	 * So we don't clear it here, and only callers who know they should do.
	 */
	return false;
}

/*
 * After recalculating TIF_SIGPENDING, we need to make sure the task wakes up.
 * This is superfluous when called on current, the wakeup is a harmless no-op.
 */
void recalc_sigpending_and_wake(struct task_struct *t)
{
	if (recalc_sigpending_tsk(t))
		signal_wake_up(t, 0);
}

void recalc_sigpending(void)
{
	if (!recalc_sigpending_tsk(current) && !freezing(current))
		clear_thread_flag(TIF_SIGPENDING);

}
EXPORT_SYMBOL(recalc_sigpending);

void calculate_sigpending(void)
{
	/* Have any signals or users of TIF_SIGPENDING been delayed
	 * until after fork?
	 */
	spin_lock_irq(&current->sighand->siglock);
	set_tsk_thread_flag(current, TIF_SIGPENDING);
	recalc_sigpending();
	spin_unlock_irq(&current->sighand->siglock);
}

/* Given the mask, find the first available signal that should be serviced. */

#define SYNCHRONOUS_MASK \
	(sigmask(SIGSEGV) | sigmask(SIGBUS) | sigmask(SIGILL) | \
	 sigmask(SIGTRAP) | sigmask(SIGFPE) | sigmask(SIGSYS))

int next_signal(struct sigpending *pending, sigset_t *mask)
{
	unsigned long i, *s, *m, x;
	int sig = 0;

	s = pending->signal.sig;
	m = mask->sig;

	/*
	 * Handle the first word specially: it contains the
	 * synchronous signals that need to be dequeued first.
	 */
	x = *s &~ *m;
	if (x) {
		if (x & SYNCHRONOUS_MASK)
			x &= SYNCHRONOUS_MASK;
		sig = ffz(~x) + 1;
		return sig;
	}

	switch (_NSIG_WORDS) {
	default:
		for (i = 1; i < _NSIG_WORDS; ++i) {
			x = *++s &~ *++m;
			if (!x)
				continue;
			sig = ffz(~x) + i*_NSIG_BPW + 1;
			break;
		}
		break;

	case 2:
		x = s[1] &~ m[1];
		if (!x)
			break;
		sig = ffz(~x) + _NSIG_BPW + 1;
		break;

	case 1:
		/* Nothing to do */
		break;
	}

	return sig;
}

static inline void print_dropped_signal(int sig)
{
	static DEFINE_RATELIMIT_STATE(ratelimit_state, 5 * HZ, 10);

	if (!print_fatal_signals)
		return;

	if (!__ratelimit(&ratelimit_state))
		return;

	pr_info("%s/%d: reached RLIMIT_SIGPENDING, dropped signal %d\n",
				current->comm, current->pid, sig);
}

/**
 * task_set_jobctl_pending - set jobctl pending bits
 * @task: target task
 * @mask: pending bits to set
 *
 * Clear @mask from @task->jobctl.  @mask must be subset of
 * %JOBCTL_PENDING_MASK | %JOBCTL_STOP_CONSUME | %JOBCTL_STOP_SIGMASK |
 * %JOBCTL_TRAPPING.  If stop signo is being set, the existing signo is
 * cleared.  If @task is already being killed or exiting, this function
 * becomes noop.
 *
 * CONTEXT:
 * Must be called with @task->sighand->siglock held.
 *
 * RETURNS:
 * %true if @mask is set, %false if made noop because @task was dying.
 */
bool task_set_jobctl_pending(struct task_struct *task, unsigned long mask)
{
	BUG_ON(mask & ~(JOBCTL_PENDING_MASK | JOBCTL_STOP_CONSUME |
			JOBCTL_STOP_SIGMASK | JOBCTL_TRAPPING));
	BUG_ON((mask & JOBCTL_TRAPPING) && !(mask & JOBCTL_PENDING_MASK));

	if (unlikely(fatal_signal_pending(task) || (task->flags & PF_EXITING)))
		return false;

	if (mask & JOBCTL_STOP_SIGMASK)
		task->jobctl &= ~JOBCTL_STOP_SIGMASK;

	task->jobctl |= mask;
	return true;
}

/**
 * task_clear_jobctl_trapping - clear jobctl trapping bit
 * @task: target task
 *
 * If JOBCTL_TRAPPING is set, a ptracer is waiting for us to enter TRACED.
 * Clear it and wake up the ptracer.  Note that we don't need any further
 * locking.  @task->siglock guarantees that @task->parent points to the
 * ptracer.
 *
 * CONTEXT:
 * Must be called with @task->sighand->siglock held.
 */
void task_clear_jobctl_trapping(struct task_struct *task)
{
	if (unlikely(task->jobctl & JOBCTL_TRAPPING)) {
		task->jobctl &= ~JOBCTL_TRAPPING;
		smp_mb();	/* advised by wake_up_bit() */
		wake_up_bit(&task->jobctl, JOBCTL_TRAPPING_BIT);
	}
}

/**
 * task_clear_jobctl_pending - clear jobctl pending bits
 * @task: target task
 * @mask: pending bits to clear
 *
 * Clear @mask from @task->jobctl.  @mask must be subset of
 * %JOBCTL_PENDING_MASK.  If %JOBCTL_STOP_PENDING is being cleared, other
 * STOP bits are cleared together.
 *
 * If clearing of @mask leaves no stop or trap pending, this function calls
 * task_clear_jobctl_trapping().
 *
 * CONTEXT:
 * Must be called with @task->sighand->siglock held.
 */
void task_clear_jobctl_pending(struct task_struct *task, unsigned long mask)
{
	BUG_ON(mask & ~JOBCTL_PENDING_MASK);

	if (mask & JOBCTL_STOP_PENDING)
		mask |= JOBCTL_STOP_CONSUME | JOBCTL_STOP_DEQUEUED;

	task->jobctl &= ~mask;

	if (!(task->jobctl & JOBCTL_PENDING_MASK))
		task_clear_jobctl_trapping(task);
}

/**
 * task_participate_group_stop - participate in a group stop
 * @task: task participating in a group stop
 *
 * @task has %JOBCTL_STOP_PENDING set and is participating in a group stop.
 * Group stop states are cleared and the group stop count is consumed if
 * %JOBCTL_STOP_CONSUME was set.  If the consumption completes the group
 * stop, the appropriate `SIGNAL_*` flags are set.
 *
 * CONTEXT:
 * Must be called with @task->sighand->siglock held.
 *
 * RETURNS:
 * %true if group stop completion should be notified to the parent, %false
 * otherwise.
 */
static bool task_participate_group_stop(struct task_struct *task)
{
	struct signal_struct *sig = task->signal;
	bool consume = task->jobctl & JOBCTL_STOP_CONSUME;

	WARN_ON_ONCE(!(task->jobctl & JOBCTL_STOP_PENDING));

	task_clear_jobctl_pending(task, JOBCTL_STOP_PENDING);

	if (!consume)
		return false;

	if (!WARN_ON_ONCE(sig->group_stop_count == 0))
		sig->group_stop_count--;

	/*
	 * Tell the caller to notify completion iff we are entering into a
	 * fresh group stop.  Read comment in do_signal_stop() for details.
	 */
	if (!sig->group_stop_count && !(sig->flags & SIGNAL_STOP_STOPPED)) {
		signal_set_stop_flags(sig, SIGNAL_STOP_STOPPED);
		return true;
	}
	return false;
}

void task_join_group_stop(struct task_struct *task)
{
	unsigned long mask = current->jobctl & JOBCTL_STOP_SIGMASK;
	struct signal_struct *sig = current->signal;

	if (sig->group_stop_count) {
		sig->group_stop_count++;
		mask |= JOBCTL_STOP_CONSUME;
	} else if (!(sig->flags & SIGNAL_STOP_STOPPED))
		return;

	/* Have the new thread join an on-going signal group stop */
	task_set_jobctl_pending(task, mask | JOBCTL_STOP_PENDING);
}

/*
 * allocate a new signal queue record
 * - this may be called without locks if and only if t == current, otherwise an
 *   appropriate lock must be held to stop the target task from exiting
 */
static struct sigqueue *
__sigqueue_alloc(int sig, struct task_struct *t, gfp_t gfp_flags,
		 int override_rlimit, const unsigned int sigqueue_flags)
{
	struct sigqueue *q = NULL;
	struct user_struct *user;
	int sigpending;

	/*
	 * Protect access to @t credentials. This can go away when all
	 * callers hold rcu read lock.
	 *
	 * NOTE! A pending signal will hold on to the user refcount,
	 * and we get/put the refcount only when the sigpending count
	 * changes from/to zero.
	 */
	rcu_read_lock();
	user = __task_cred(t)->user;
	sigpending = atomic_inc_return(&user->sigpending);
	if (sigpending == 1)
		get_uid(user);
	rcu_read_unlock();

	if (override_rlimit || likely(sigpending <= task_rlimit(t, RLIMIT_SIGPENDING))) {
<<<<<<< HEAD
		/*
		 * Preallocation does not hold sighand::siglock so it can't
		 * use the cache. The lockless caching requires that only
		 * one consumer and only one producer run at a time.
		 *
		 * For the regular allocation case it is sufficient to
		 * check @q for NULL because this code can only be called
		 * if the target task @t has not been reaped yet; which
		 * means this code can never observe the error pointer which is
		 * written to @t->sigqueue_cache in exit_task_sigqueue_cache().
		 */
		q = READ_ONCE(t->sigqueue_cache);
		if (!q || sigqueue_flags)
			q = kmem_cache_alloc(sigqueue_cachep, gfp_flags);
		else
			WRITE_ONCE(t->sigqueue_cache, NULL);
=======
		q = kmem_cache_alloc(sigqueue_cachep, gfp_flags);
>>>>>>> 62fb9874
	} else {
		print_dropped_signal(sig);
	}

	if (unlikely(q == NULL)) {
		if (atomic_dec_and_test(&user->sigpending))
			free_uid(user);
	} else {
		INIT_LIST_HEAD(&q->list);
		q->flags = sigqueue_flags;
		q->user = user;
	}

	return q;
}

<<<<<<< HEAD
void exit_task_sigqueue_cache(struct task_struct *tsk)
{
	/* Race free because @tsk is mopped up */
	struct sigqueue *q = tsk->sigqueue_cache;

	if (q) {
		/*
		 * Hand it back to the cache as the task might
		 * be self reaping which would leak the object.
		 */
		 kmem_cache_free(sigqueue_cachep, q);
	}

	/*
	 * Set an error pointer to ensure that @tsk will not cache a
	 * sigqueue when it is reaping it's child tasks
	 */
	tsk->sigqueue_cache = ERR_PTR(-1);
}

static void sigqueue_cache_or_free(struct sigqueue *q)
{
	/*
	 * Cache one sigqueue per task. This pairs with the consumer side
	 * in __sigqueue_alloc() and needs READ/WRITE_ONCE() to prevent the
	 * compiler from store tearing and to tell KCSAN that the data race
	 * is intentional when run without holding current->sighand->siglock,
	 * which is fine as current obviously cannot run __sigqueue_free()
	 * concurrently.
	 *
	 * The NULL check is safe even if current has been reaped already,
	 * in which case exit_task_sigqueue_cache() wrote an error pointer
	 * into current->sigqueue_cache.
	 */
	if (!READ_ONCE(current->sigqueue_cache))
		WRITE_ONCE(current->sigqueue_cache, q);
	else
		kmem_cache_free(sigqueue_cachep, q);
}

=======
>>>>>>> 62fb9874
static void __sigqueue_free(struct sigqueue *q)
{
	if (q->flags & SIGQUEUE_PREALLOC)
		return;
	if (atomic_dec_and_test(&q->user->sigpending))
		free_uid(q->user);
	kmem_cache_free(sigqueue_cachep, q);
}

void flush_sigqueue(struct sigpending *queue)
{
	struct sigqueue *q;

	sigemptyset(&queue->signal);
	while (!list_empty(&queue->list)) {
		q = list_entry(queue->list.next, struct sigqueue , list);
		list_del_init(&q->list);
		__sigqueue_free(q);
	}
}

/*
 * Flush all pending signals for this kthread.
 */
void flush_signals(struct task_struct *t)
{
	unsigned long flags;

	spin_lock_irqsave(&t->sighand->siglock, flags);
	clear_tsk_thread_flag(t, TIF_SIGPENDING);
	flush_sigqueue(&t->pending);
	flush_sigqueue(&t->signal->shared_pending);
	spin_unlock_irqrestore(&t->sighand->siglock, flags);
}
EXPORT_SYMBOL(flush_signals);

#ifdef CONFIG_POSIX_TIMERS
static void __flush_itimer_signals(struct sigpending *pending)
{
	sigset_t signal, retain;
	struct sigqueue *q, *n;

	signal = pending->signal;
	sigemptyset(&retain);

	list_for_each_entry_safe(q, n, &pending->list, list) {
		int sig = q->info.si_signo;

		if (likely(q->info.si_code != SI_TIMER)) {
			sigaddset(&retain, sig);
		} else {
			sigdelset(&signal, sig);
			list_del_init(&q->list);
			__sigqueue_free(q);
		}
	}

	sigorsets(&pending->signal, &signal, &retain);
}

void flush_itimer_signals(void)
{
	struct task_struct *tsk = current;
	unsigned long flags;

	spin_lock_irqsave(&tsk->sighand->siglock, flags);
	__flush_itimer_signals(&tsk->pending);
	__flush_itimer_signals(&tsk->signal->shared_pending);
	spin_unlock_irqrestore(&tsk->sighand->siglock, flags);
}
#endif

void ignore_signals(struct task_struct *t)
{
	int i;

	for (i = 0; i < _NSIG; ++i)
		t->sighand->action[i].sa.sa_handler = SIG_IGN;

	flush_signals(t);
}

/*
 * Flush all handlers for a task.
 */

void
flush_signal_handlers(struct task_struct *t, int force_default)
{
	int i;
	struct k_sigaction *ka = &t->sighand->action[0];
	for (i = _NSIG ; i != 0 ; i--) {
		if (force_default || ka->sa.sa_handler != SIG_IGN)
			ka->sa.sa_handler = SIG_DFL;
		ka->sa.sa_flags = 0;
#ifdef __ARCH_HAS_SA_RESTORER
		ka->sa.sa_restorer = NULL;
#endif
		sigemptyset(&ka->sa.sa_mask);
		ka++;
	}
}

bool unhandled_signal(struct task_struct *tsk, int sig)
{
	void __user *handler = tsk->sighand->action[sig-1].sa.sa_handler;
	if (is_global_init(tsk))
		return true;

	if (handler != SIG_IGN && handler != SIG_DFL)
		return false;

	/* if ptraced, let the tracer determine */
	return !tsk->ptrace;
}

static void collect_signal(int sig, struct sigpending *list, kernel_siginfo_t *info,
			   bool *resched_timer)
{
	struct sigqueue *q, *first = NULL;

	/*
	 * Collect the siginfo appropriate to this signal.  Check if
	 * there is another siginfo for the same signal.
	*/
	list_for_each_entry(q, &list->list, list) {
		if (q->info.si_signo == sig) {
			if (first)
				goto still_pending;
			first = q;
		}
	}

	sigdelset(&list->signal, sig);

	if (first) {
still_pending:
		list_del_init(&first->list);
		copy_siginfo(info, &first->info);

		*resched_timer =
			(first->flags & SIGQUEUE_PREALLOC) &&
			(info->si_code == SI_TIMER) &&
			(info->si_sys_private);

		__sigqueue_free(first);
	} else {
		/*
		 * Ok, it wasn't in the queue.  This must be
		 * a fast-pathed signal or we must have been
		 * out of queue space.  So zero out the info.
		 */
		clear_siginfo(info);
		info->si_signo = sig;
		info->si_errno = 0;
		info->si_code = SI_USER;
		info->si_pid = 0;
		info->si_uid = 0;
	}
}

static int __dequeue_signal(struct sigpending *pending, sigset_t *mask,
			kernel_siginfo_t *info, bool *resched_timer)
{
	int sig = next_signal(pending, mask);

	if (sig)
		collect_signal(sig, pending, info, resched_timer);
	return sig;
}

/*
 * Dequeue a signal and return the element to the caller, which is
 * expected to free it.
 *
 * All callers have to hold the siglock.
 */
int dequeue_signal(struct task_struct *tsk, sigset_t *mask, kernel_siginfo_t *info)
{
	bool resched_timer = false;
	int signr;

	/* We only dequeue private signals from ourselves, we don't let
	 * signalfd steal them
	 */
	signr = __dequeue_signal(&tsk->pending, mask, info, &resched_timer);
	if (!signr) {
		signr = __dequeue_signal(&tsk->signal->shared_pending,
					 mask, info, &resched_timer);
#ifdef CONFIG_POSIX_TIMERS
		/*
		 * itimer signal ?
		 *
		 * itimers are process shared and we restart periodic
		 * itimers in the signal delivery path to prevent DoS
		 * attacks in the high resolution timer case. This is
		 * compliant with the old way of self-restarting
		 * itimers, as the SIGALRM is a legacy signal and only
		 * queued once. Changing the restart behaviour to
		 * restart the timer in the signal dequeue path is
		 * reducing the timer noise on heavy loaded !highres
		 * systems too.
		 */
		if (unlikely(signr == SIGALRM)) {
			struct hrtimer *tmr = &tsk->signal->real_timer;

			if (!hrtimer_is_queued(tmr) &&
			    tsk->signal->it_real_incr != 0) {
				hrtimer_forward(tmr, tmr->base->get_time(),
						tsk->signal->it_real_incr);
				hrtimer_restart(tmr);
			}
		}
#endif
	}

	recalc_sigpending();
	if (!signr)
		return 0;

	if (unlikely(sig_kernel_stop(signr))) {
		/*
		 * Set a marker that we have dequeued a stop signal.  Our
		 * caller might release the siglock and then the pending
		 * stop signal it is about to process is no longer in the
		 * pending bitmasks, but must still be cleared by a SIGCONT
		 * (and overruled by a SIGKILL).  So those cases clear this
		 * shared flag after we've set it.  Note that this flag may
		 * remain set after the signal we return is ignored or
		 * handled.  That doesn't matter because its only purpose
		 * is to alert stop-signal processing code when another
		 * processor has come along and cleared the flag.
		 */
		current->jobctl |= JOBCTL_STOP_DEQUEUED;
	}
#ifdef CONFIG_POSIX_TIMERS
	if (resched_timer) {
		/*
		 * Release the siglock to ensure proper locking order
		 * of timer locks outside of siglocks.  Note, we leave
		 * irqs disabled here, since the posix-timers code is
		 * about to disable them again anyway.
		 */
		spin_unlock(&tsk->sighand->siglock);
		posixtimer_rearm(info);
		spin_lock(&tsk->sighand->siglock);

		/* Don't expose the si_sys_private value to userspace */
		info->si_sys_private = 0;
	}
#endif
	return signr;
}
EXPORT_SYMBOL_GPL(dequeue_signal);

static int dequeue_synchronous_signal(kernel_siginfo_t *info)
{
	struct task_struct *tsk = current;
	struct sigpending *pending = &tsk->pending;
	struct sigqueue *q, *sync = NULL;

	/*
	 * Might a synchronous signal be in the queue?
	 */
	if (!((pending->signal.sig[0] & ~tsk->blocked.sig[0]) & SYNCHRONOUS_MASK))
		return 0;

	/*
	 * Return the first synchronous signal in the queue.
	 */
	list_for_each_entry(q, &pending->list, list) {
		/* Synchronous signals have a positive si_code */
		if ((q->info.si_code > SI_USER) &&
		    (sigmask(q->info.si_signo) & SYNCHRONOUS_MASK)) {
			sync = q;
			goto next;
		}
	}
	return 0;
next:
	/*
	 * Check if there is another siginfo for the same signal.
	 */
	list_for_each_entry_continue(q, &pending->list, list) {
		if (q->info.si_signo == sync->info.si_signo)
			goto still_pending;
	}

	sigdelset(&pending->signal, sync->info.si_signo);
	recalc_sigpending();
still_pending:
	list_del_init(&sync->list);
	copy_siginfo(info, &sync->info);
	__sigqueue_free(sync);
	return info->si_signo;
}

/*
 * Tell a process that it has a new active signal..
 *
 * NOTE! we rely on the previous spin_lock to
 * lock interrupts for us! We can only be called with
 * "siglock" held, and the local interrupt must
 * have been disabled when that got acquired!
 *
 * No need to set need_resched since signal event passing
 * goes through ->blocked
 */
void signal_wake_up_state(struct task_struct *t, unsigned int state)
{
	set_tsk_thread_flag(t, TIF_SIGPENDING);
	/*
	 * TASK_WAKEKILL also means wake it up in the stopped/traced/killable
	 * case. We don't check t->state here because there is a race with it
	 * executing another processor and just now entering stopped state.
	 * By using wake_up_state, we ensure the process will wake up and
	 * handle its death signal.
	 */
	if (!wake_up_state(t, state | TASK_INTERRUPTIBLE))
		kick_process(t);
}

/*
 * Remove signals in mask from the pending set and queue.
 * Returns 1 if any signals were found.
 *
 * All callers must be holding the siglock.
 */
static void flush_sigqueue_mask(sigset_t *mask, struct sigpending *s)
{
	struct sigqueue *q, *n;
	sigset_t m;

	sigandsets(&m, mask, &s->signal);
	if (sigisemptyset(&m))
		return;

	sigandnsets(&s->signal, &s->signal, mask);
	list_for_each_entry_safe(q, n, &s->list, list) {
		if (sigismember(mask, q->info.si_signo)) {
			list_del_init(&q->list);
			__sigqueue_free(q);
		}
	}
}

static inline int is_si_special(const struct kernel_siginfo *info)
{
	return info <= SEND_SIG_PRIV;
}

static inline bool si_fromuser(const struct kernel_siginfo *info)
{
	return info == SEND_SIG_NOINFO ||
		(!is_si_special(info) && SI_FROMUSER(info));
}

/*
 * called with RCU read lock from check_kill_permission()
 */
static bool kill_ok_by_cred(struct task_struct *t)
{
	const struct cred *cred = current_cred();
	const struct cred *tcred = __task_cred(t);

	return uid_eq(cred->euid, tcred->suid) ||
	       uid_eq(cred->euid, tcred->uid) ||
	       uid_eq(cred->uid, tcred->suid) ||
	       uid_eq(cred->uid, tcred->uid) ||
	       ns_capable(tcred->user_ns, CAP_KILL);
}

/*
 * Bad permissions for sending the signal
 * - the caller must hold the RCU read lock
 */
static int check_kill_permission(int sig, struct kernel_siginfo *info,
				 struct task_struct *t)
{
	struct pid *sid;
	int error;

	if (!valid_signal(sig))
		return -EINVAL;

	if (!si_fromuser(info))
		return 0;

	error = audit_signal_info(sig, t); /* Let audit system see the signal */
	if (error)
		return error;

	if (!same_thread_group(current, t) &&
	    !kill_ok_by_cred(t)) {
		switch (sig) {
		case SIGCONT:
			sid = task_session(t);
			/*
			 * We don't return the error if sid == NULL. The
			 * task was unhashed, the caller must notice this.
			 */
			if (!sid || sid == task_session(current))
				break;
			fallthrough;
		default:
			return -EPERM;
		}
	}

	return security_task_kill(t, info, sig, NULL);
}

/**
 * ptrace_trap_notify - schedule trap to notify ptracer
 * @t: tracee wanting to notify tracer
 *
 * This function schedules sticky ptrace trap which is cleared on the next
 * TRAP_STOP to notify ptracer of an event.  @t must have been seized by
 * ptracer.
 *
 * If @t is running, STOP trap will be taken.  If trapped for STOP and
 * ptracer is listening for events, tracee is woken up so that it can
 * re-trap for the new event.  If trapped otherwise, STOP trap will be
 * eventually taken without returning to userland after the existing traps
 * are finished by PTRACE_CONT.
 *
 * CONTEXT:
 * Must be called with @task->sighand->siglock held.
 */
static void ptrace_trap_notify(struct task_struct *t)
{
	WARN_ON_ONCE(!(t->ptrace & PT_SEIZED));
	assert_spin_locked(&t->sighand->siglock);

	task_set_jobctl_pending(t, JOBCTL_TRAP_NOTIFY);
	ptrace_signal_wake_up(t, t->jobctl & JOBCTL_LISTENING);
}

/*
 * Handle magic process-wide effects of stop/continue signals. Unlike
 * the signal actions, these happen immediately at signal-generation
 * time regardless of blocking, ignoring, or handling.  This does the
 * actual continuing for SIGCONT, but not the actual stopping for stop
 * signals. The process stop is done as a signal action for SIG_DFL.
 *
 * Returns true if the signal should be actually delivered, otherwise
 * it should be dropped.
 */
static bool prepare_signal(int sig, struct task_struct *p, bool force)
{
	struct signal_struct *signal = p->signal;
	struct task_struct *t;
	sigset_t flush;

	if (signal->flags & (SIGNAL_GROUP_EXIT | SIGNAL_GROUP_COREDUMP)) {
		if (!(signal->flags & SIGNAL_GROUP_EXIT))
			return sig == SIGKILL;
		/*
		 * The process is in the middle of dying, nothing to do.
		 */
	} else if (sig_kernel_stop(sig)) {
		/*
		 * This is a stop signal.  Remove SIGCONT from all queues.
		 */
		siginitset(&flush, sigmask(SIGCONT));
		flush_sigqueue_mask(&flush, &signal->shared_pending);
		for_each_thread(p, t)
			flush_sigqueue_mask(&flush, &t->pending);
	} else if (sig == SIGCONT) {
		unsigned int why;
		/*
		 * Remove all stop signals from all queues, wake all threads.
		 */
		siginitset(&flush, SIG_KERNEL_STOP_MASK);
		flush_sigqueue_mask(&flush, &signal->shared_pending);
		for_each_thread(p, t) {
			flush_sigqueue_mask(&flush, &t->pending);
			task_clear_jobctl_pending(t, JOBCTL_STOP_PENDING);
			if (likely(!(t->ptrace & PT_SEIZED)))
				wake_up_state(t, __TASK_STOPPED);
			else
				ptrace_trap_notify(t);
		}

		/*
		 * Notify the parent with CLD_CONTINUED if we were stopped.
		 *
		 * If we were in the middle of a group stop, we pretend it
		 * was already finished, and then continued. Since SIGCHLD
		 * doesn't queue we report only CLD_STOPPED, as if the next
		 * CLD_CONTINUED was dropped.
		 */
		why = 0;
		if (signal->flags & SIGNAL_STOP_STOPPED)
			why |= SIGNAL_CLD_CONTINUED;
		else if (signal->group_stop_count)
			why |= SIGNAL_CLD_STOPPED;

		if (why) {
			/*
			 * The first thread which returns from do_signal_stop()
			 * will take ->siglock, notice SIGNAL_CLD_MASK, and
			 * notify its parent. See get_signal().
			 */
			signal_set_stop_flags(signal, why | SIGNAL_STOP_CONTINUED);
			signal->group_stop_count = 0;
			signal->group_exit_code = 0;
		}
	}

	return !sig_ignored(p, sig, force);
}

/*
 * Test if P wants to take SIG.  After we've checked all threads with this,
 * it's equivalent to finding no threads not blocking SIG.  Any threads not
 * blocking SIG were ruled out because they are not running and already
 * have pending signals.  Such threads will dequeue from the shared queue
 * as soon as they're available, so putting the signal on the shared queue
 * will be equivalent to sending it to one such thread.
 */
static inline bool wants_signal(int sig, struct task_struct *p)
{
	if (sigismember(&p->blocked, sig))
		return false;

	if (p->flags & PF_EXITING)
		return false;

	if (sig == SIGKILL)
		return true;

	if (task_is_stopped_or_traced(p))
		return false;

	return task_curr(p) || !task_sigpending(p);
}

static void complete_signal(int sig, struct task_struct *p, enum pid_type type)
{
	struct signal_struct *signal = p->signal;
	struct task_struct *t;

	/*
	 * Now find a thread we can wake up to take the signal off the queue.
	 *
	 * If the main thread wants the signal, it gets first crack.
	 * Probably the least surprising to the average bear.
	 */
	if (wants_signal(sig, p))
		t = p;
	else if ((type == PIDTYPE_PID) || thread_group_empty(p))
		/*
		 * There is just one thread and it does not need to be woken.
		 * It will dequeue unblocked signals before it runs again.
		 */
		return;
	else {
		/*
		 * Otherwise try to find a suitable thread.
		 */
		t = signal->curr_target;
		while (!wants_signal(sig, t)) {
			t = next_thread(t);
			if (t == signal->curr_target)
				/*
				 * No thread needs to be woken.
				 * Any eligible threads will see
				 * the signal in the queue soon.
				 */
				return;
		}
		signal->curr_target = t;
	}

	/*
	 * Found a killable thread.  If the signal will be fatal,
	 * then start taking the whole group down immediately.
	 */
	if (sig_fatal(p, sig) &&
	    !(signal->flags & SIGNAL_GROUP_EXIT) &&
	    !sigismember(&t->real_blocked, sig) &&
	    (sig == SIGKILL || !p->ptrace)) {
		/*
		 * This signal will be fatal to the whole group.
		 */
		if (!sig_kernel_coredump(sig)) {
			/*
			 * Start a group exit and wake everybody up.
			 * This way we don't have other threads
			 * running and doing things after a slower
			 * thread has the fatal signal pending.
			 */
			signal->flags = SIGNAL_GROUP_EXIT;
			signal->group_exit_code = sig;
			signal->group_stop_count = 0;
			t = p;
			do {
				task_clear_jobctl_pending(t, JOBCTL_PENDING_MASK);
				sigaddset(&t->pending.signal, SIGKILL);
				signal_wake_up(t, 1);
			} while_each_thread(p, t);
			return;
		}
	}

	/*
	 * The signal is already in the shared-pending queue.
	 * Tell the chosen thread to wake up and dequeue it.
	 */
	signal_wake_up(t, sig == SIGKILL);
	return;
}

static inline bool legacy_queue(struct sigpending *signals, int sig)
{
	return (sig < SIGRTMIN) && sigismember(&signals->signal, sig);
}

static int __send_signal(int sig, struct kernel_siginfo *info, struct task_struct *t,
			enum pid_type type, bool force)
{
	struct sigpending *pending;
	struct sigqueue *q;
	int override_rlimit;
	int ret = 0, result;

	assert_spin_locked(&t->sighand->siglock);

	result = TRACE_SIGNAL_IGNORED;
	if (!prepare_signal(sig, t, force))
		goto ret;

	pending = (type != PIDTYPE_PID) ? &t->signal->shared_pending : &t->pending;
	/*
	 * Short-circuit ignored signals and support queuing
	 * exactly one non-rt signal, so that we can get more
	 * detailed information about the cause of the signal.
	 */
	result = TRACE_SIGNAL_ALREADY_PENDING;
	if (legacy_queue(pending, sig))
		goto ret;

	result = TRACE_SIGNAL_DELIVERED;
	/*
	 * Skip useless siginfo allocation for SIGKILL and kernel threads.
	 */
	if ((sig == SIGKILL) || (t->flags & PF_KTHREAD))
		goto out_set;

	/*
	 * Real-time signals must be queued if sent by sigqueue, or
	 * some other real-time mechanism.  It is implementation
	 * defined whether kill() does so.  We attempt to do so, on
	 * the principle of least surprise, but since kill is not
	 * allowed to fail with EAGAIN when low on memory we just
	 * make sure at least one signal gets delivered and don't
	 * pass on the info struct.
	 */
	if (sig < SIGRTMIN)
		override_rlimit = (is_si_special(info) || info->si_code >= 0);
	else
		override_rlimit = 0;

	q = __sigqueue_alloc(sig, t, GFP_ATOMIC, override_rlimit, 0);

	if (q) {
		list_add_tail(&q->list, &pending->list);
		switch ((unsigned long) info) {
		case (unsigned long) SEND_SIG_NOINFO:
			clear_siginfo(&q->info);
			q->info.si_signo = sig;
			q->info.si_errno = 0;
			q->info.si_code = SI_USER;
			q->info.si_pid = task_tgid_nr_ns(current,
							task_active_pid_ns(t));
			rcu_read_lock();
			q->info.si_uid =
				from_kuid_munged(task_cred_xxx(t, user_ns),
						 current_uid());
			rcu_read_unlock();
			break;
		case (unsigned long) SEND_SIG_PRIV:
			clear_siginfo(&q->info);
			q->info.si_signo = sig;
			q->info.si_errno = 0;
			q->info.si_code = SI_KERNEL;
			q->info.si_pid = 0;
			q->info.si_uid = 0;
			break;
		default:
			copy_siginfo(&q->info, info);
			break;
		}
	} else if (!is_si_special(info) &&
		   sig >= SIGRTMIN && info->si_code != SI_USER) {
		/*
		 * Queue overflow, abort.  We may abort if the
		 * signal was rt and sent by user using something
		 * other than kill().
		 */
		result = TRACE_SIGNAL_OVERFLOW_FAIL;
		ret = -EAGAIN;
		goto ret;
	} else {
		/*
		 * This is a silent loss of information.  We still
		 * send the signal, but the *info bits are lost.
		 */
		result = TRACE_SIGNAL_LOSE_INFO;
	}

out_set:
	signalfd_notify(t, sig);
	sigaddset(&pending->signal, sig);

	/* Let multiprocess signals appear after on-going forks */
	if (type > PIDTYPE_TGID) {
		struct multiprocess_signals *delayed;
		hlist_for_each_entry(delayed, &t->signal->multiprocess, node) {
			sigset_t *signal = &delayed->signal;
			/* Can't queue both a stop and a continue signal */
			if (sig == SIGCONT)
				sigdelsetmask(signal, SIG_KERNEL_STOP_MASK);
			else if (sig_kernel_stop(sig))
				sigdelset(signal, SIGCONT);
			sigaddset(signal, sig);
		}
	}

	complete_signal(sig, t, type);
ret:
	trace_signal_generate(sig, info, t, type != PIDTYPE_PID, result);
	return ret;
}

static inline bool has_si_pid_and_uid(struct kernel_siginfo *info)
{
	bool ret = false;
	switch (siginfo_layout(info->si_signo, info->si_code)) {
	case SIL_KILL:
	case SIL_CHLD:
	case SIL_RT:
		ret = true;
		break;
	case SIL_TIMER:
	case SIL_POLL:
	case SIL_FAULT:
	case SIL_FAULT_TRAPNO:
	case SIL_FAULT_MCEERR:
	case SIL_FAULT_BNDERR:
	case SIL_FAULT_PKUERR:
	case SIL_PERF_EVENT:
	case SIL_SYS:
		ret = false;
		break;
	}
	return ret;
}

static int send_signal(int sig, struct kernel_siginfo *info, struct task_struct *t,
			enum pid_type type)
{
	/* Should SIGKILL or SIGSTOP be received by a pid namespace init? */
	bool force = false;

	if (info == SEND_SIG_NOINFO) {
		/* Force if sent from an ancestor pid namespace */
		force = !task_pid_nr_ns(current, task_active_pid_ns(t));
	} else if (info == SEND_SIG_PRIV) {
		/* Don't ignore kernel generated signals */
		force = true;
	} else if (has_si_pid_and_uid(info)) {
		/* SIGKILL and SIGSTOP is special or has ids */
		struct user_namespace *t_user_ns;

		rcu_read_lock();
		t_user_ns = task_cred_xxx(t, user_ns);
		if (current_user_ns() != t_user_ns) {
			kuid_t uid = make_kuid(current_user_ns(), info->si_uid);
			info->si_uid = from_kuid_munged(t_user_ns, uid);
		}
		rcu_read_unlock();

		/* A kernel generated signal? */
		force = (info->si_code == SI_KERNEL);

		/* From an ancestor pid namespace? */
		if (!task_pid_nr_ns(current, task_active_pid_ns(t))) {
			info->si_pid = 0;
			force = true;
		}
	}
	return __send_signal(sig, info, t, type, force);
}

static void print_fatal_signal(int signr)
{
	struct pt_regs *regs = signal_pt_regs();
	pr_info("potentially unexpected fatal signal %d.\n", signr);

#if defined(__i386__) && !defined(__arch_um__)
	pr_info("code at %08lx: ", regs->ip);
	{
		int i;
		for (i = 0; i < 16; i++) {
			unsigned char insn;

			if (get_user(insn, (unsigned char *)(regs->ip + i)))
				break;
			pr_cont("%02x ", insn);
		}
	}
	pr_cont("\n");
#endif
	preempt_disable();
	show_regs(regs);
	preempt_enable();
}

static int __init setup_print_fatal_signals(char *str)
{
	get_option (&str, &print_fatal_signals);

	return 1;
}

__setup("print-fatal-signals=", setup_print_fatal_signals);

int
__group_send_sig_info(int sig, struct kernel_siginfo *info, struct task_struct *p)
{
	return send_signal(sig, info, p, PIDTYPE_TGID);
}

int do_send_sig_info(int sig, struct kernel_siginfo *info, struct task_struct *p,
			enum pid_type type)
{
	unsigned long flags;
	int ret = -ESRCH;

	if (lock_task_sighand(p, &flags)) {
		ret = send_signal(sig, info, p, type);
		unlock_task_sighand(p, &flags);
	}

	return ret;
}

/*
 * Force a signal that the process can't ignore: if necessary
 * we unblock the signal and change any SIG_IGN to SIG_DFL.
 *
 * Note: If we unblock the signal, we always reset it to SIG_DFL,
 * since we do not want to have a signal handler that was blocked
 * be invoked when user space had explicitly blocked it.
 *
 * We don't want to have recursive SIGSEGV's etc, for example,
 * that is why we also clear SIGNAL_UNKILLABLE.
 */
static int
force_sig_info_to_task(struct kernel_siginfo *info, struct task_struct *t)
{
	unsigned long int flags;
	int ret, blocked, ignored;
	struct k_sigaction *action;
	int sig = info->si_signo;

	spin_lock_irqsave(&t->sighand->siglock, flags);
	action = &t->sighand->action[sig-1];
	ignored = action->sa.sa_handler == SIG_IGN;
	blocked = sigismember(&t->blocked, sig);
	if (blocked || ignored) {
		action->sa.sa_handler = SIG_DFL;
		if (blocked) {
			sigdelset(&t->blocked, sig);
			recalc_sigpending_and_wake(t);
		}
	}
	/*
	 * Don't clear SIGNAL_UNKILLABLE for traced tasks, users won't expect
	 * debugging to leave init killable.
	 */
	if (action->sa.sa_handler == SIG_DFL && !t->ptrace)
		t->signal->flags &= ~SIGNAL_UNKILLABLE;
	ret = send_signal(sig, info, t, PIDTYPE_PID);
	spin_unlock_irqrestore(&t->sighand->siglock, flags);

	return ret;
}

int force_sig_info(struct kernel_siginfo *info)
{
	return force_sig_info_to_task(info, current);
}

/*
 * Nuke all other threads in the group.
 */
int zap_other_threads(struct task_struct *p)
{
	struct task_struct *t = p;
	int count = 0;

	p->signal->group_stop_count = 0;

	while_each_thread(p, t) {
		task_clear_jobctl_pending(t, JOBCTL_PENDING_MASK);
		count++;

		/* Don't bother with already dead threads */
		if (t->exit_state)
			continue;
		sigaddset(&t->pending.signal, SIGKILL);
		signal_wake_up(t, 1);
	}

	return count;
}

struct sighand_struct *__lock_task_sighand(struct task_struct *tsk,
					   unsigned long *flags)
{
	struct sighand_struct *sighand;

	rcu_read_lock();
	for (;;) {
		sighand = rcu_dereference(tsk->sighand);
		if (unlikely(sighand == NULL))
			break;

		/*
		 * This sighand can be already freed and even reused, but
		 * we rely on SLAB_TYPESAFE_BY_RCU and sighand_ctor() which
		 * initializes ->siglock: this slab can't go away, it has
		 * the same object type, ->siglock can't be reinitialized.
		 *
		 * We need to ensure that tsk->sighand is still the same
		 * after we take the lock, we can race with de_thread() or
		 * __exit_signal(). In the latter case the next iteration
		 * must see ->sighand == NULL.
		 */
		spin_lock_irqsave(&sighand->siglock, *flags);
		if (likely(sighand == rcu_access_pointer(tsk->sighand)))
			break;
		spin_unlock_irqrestore(&sighand->siglock, *flags);
	}
	rcu_read_unlock();

	return sighand;
}

/*
 * send signal info to all the members of a group
 */
int group_send_sig_info(int sig, struct kernel_siginfo *info,
			struct task_struct *p, enum pid_type type)
{
	int ret;

	rcu_read_lock();
	ret = check_kill_permission(sig, info, p);
	rcu_read_unlock();

	if (!ret && sig)
		ret = do_send_sig_info(sig, info, p, type);

	return ret;
}

/*
 * __kill_pgrp_info() sends a signal to a process group: this is what the tty
 * control characters do (^C, ^Z etc)
 * - the caller must hold at least a readlock on tasklist_lock
 */
int __kill_pgrp_info(int sig, struct kernel_siginfo *info, struct pid *pgrp)
{
	struct task_struct *p = NULL;
	int retval, success;

	success = 0;
	retval = -ESRCH;
	do_each_pid_task(pgrp, PIDTYPE_PGID, p) {
		int err = group_send_sig_info(sig, info, p, PIDTYPE_PGID);
		success |= !err;
		retval = err;
	} while_each_pid_task(pgrp, PIDTYPE_PGID, p);
	return success ? 0 : retval;
}

int kill_pid_info(int sig, struct kernel_siginfo *info, struct pid *pid)
{
	int error = -ESRCH;
	struct task_struct *p;

	for (;;) {
		rcu_read_lock();
		p = pid_task(pid, PIDTYPE_PID);
		if (p)
			error = group_send_sig_info(sig, info, p, PIDTYPE_TGID);
		rcu_read_unlock();
		if (likely(!p || error != -ESRCH))
			return error;

		/*
		 * The task was unhashed in between, try again.  If it
		 * is dead, pid_task() will return NULL, if we race with
		 * de_thread() it will find the new leader.
		 */
	}
}

static int kill_proc_info(int sig, struct kernel_siginfo *info, pid_t pid)
{
	int error;
	rcu_read_lock();
	error = kill_pid_info(sig, info, find_vpid(pid));
	rcu_read_unlock();
	return error;
}

static inline bool kill_as_cred_perm(const struct cred *cred,
				     struct task_struct *target)
{
	const struct cred *pcred = __task_cred(target);

	return uid_eq(cred->euid, pcred->suid) ||
	       uid_eq(cred->euid, pcred->uid) ||
	       uid_eq(cred->uid, pcred->suid) ||
	       uid_eq(cred->uid, pcred->uid);
}

/*
 * The usb asyncio usage of siginfo is wrong.  The glibc support
 * for asyncio which uses SI_ASYNCIO assumes the layout is SIL_RT.
 * AKA after the generic fields:
 *	kernel_pid_t	si_pid;
 *	kernel_uid32_t	si_uid;
 *	sigval_t	si_value;
 *
 * Unfortunately when usb generates SI_ASYNCIO it assumes the layout
 * after the generic fields is:
 *	void __user 	*si_addr;
 *
 * This is a practical problem when there is a 64bit big endian kernel
 * and a 32bit userspace.  As the 32bit address will encoded in the low
 * 32bits of the pointer.  Those low 32bits will be stored at higher
 * address than appear in a 32 bit pointer.  So userspace will not
 * see the address it was expecting for it's completions.
 *
 * There is nothing in the encoding that can allow
 * copy_siginfo_to_user32 to detect this confusion of formats, so
 * handle this by requiring the caller of kill_pid_usb_asyncio to
 * notice when this situration takes place and to store the 32bit
 * pointer in sival_int, instead of sival_addr of the sigval_t addr
 * parameter.
 */
int kill_pid_usb_asyncio(int sig, int errno, sigval_t addr,
			 struct pid *pid, const struct cred *cred)
{
	struct kernel_siginfo info;
	struct task_struct *p;
	unsigned long flags;
	int ret = -EINVAL;

	if (!valid_signal(sig))
		return ret;

	clear_siginfo(&info);
	info.si_signo = sig;
	info.si_errno = errno;
	info.si_code = SI_ASYNCIO;
	*((sigval_t *)&info.si_pid) = addr;

	rcu_read_lock();
	p = pid_task(pid, PIDTYPE_PID);
	if (!p) {
		ret = -ESRCH;
		goto out_unlock;
	}
	if (!kill_as_cred_perm(cred, p)) {
		ret = -EPERM;
		goto out_unlock;
	}
	ret = security_task_kill(p, &info, sig, cred);
	if (ret)
		goto out_unlock;

	if (sig) {
		if (lock_task_sighand(p, &flags)) {
			ret = __send_signal(sig, &info, p, PIDTYPE_TGID, false);
			unlock_task_sighand(p, &flags);
		} else
			ret = -ESRCH;
	}
out_unlock:
	rcu_read_unlock();
	return ret;
}
EXPORT_SYMBOL_GPL(kill_pid_usb_asyncio);

/*
 * kill_something_info() interprets pid in interesting ways just like kill(2).
 *
 * POSIX specifies that kill(-1,sig) is unspecified, but what we have
 * is probably wrong.  Should make it like BSD or SYSV.
 */

static int kill_something_info(int sig, struct kernel_siginfo *info, pid_t pid)
{
	int ret;

	if (pid > 0)
		return kill_proc_info(sig, info, pid);

	/* -INT_MIN is undefined.  Exclude this case to avoid a UBSAN warning */
	if (pid == INT_MIN)
		return -ESRCH;

	read_lock(&tasklist_lock);
	if (pid != -1) {
		ret = __kill_pgrp_info(sig, info,
				pid ? find_vpid(-pid) : task_pgrp(current));
	} else {
		int retval = 0, count = 0;
		struct task_struct * p;

		for_each_process(p) {
			if (task_pid_vnr(p) > 1 &&
					!same_thread_group(p, current)) {
				int err = group_send_sig_info(sig, info, p,
							      PIDTYPE_MAX);
				++count;
				if (err != -EPERM)
					retval = err;
			}
		}
		ret = count ? retval : -ESRCH;
	}
	read_unlock(&tasklist_lock);

	return ret;
}

/*
 * These are for backward compatibility with the rest of the kernel source.
 */

int send_sig_info(int sig, struct kernel_siginfo *info, struct task_struct *p)
{
	/*
	 * Make sure legacy kernel users don't send in bad values
	 * (normal paths check this in check_kill_permission).
	 */
	if (!valid_signal(sig))
		return -EINVAL;

	return do_send_sig_info(sig, info, p, PIDTYPE_PID);
}
EXPORT_SYMBOL(send_sig_info);

#define __si_special(priv) \
	((priv) ? SEND_SIG_PRIV : SEND_SIG_NOINFO)

int
send_sig(int sig, struct task_struct *p, int priv)
{
	return send_sig_info(sig, __si_special(priv), p);
}
EXPORT_SYMBOL(send_sig);

void force_sig(int sig)
{
	struct kernel_siginfo info;

	clear_siginfo(&info);
	info.si_signo = sig;
	info.si_errno = 0;
	info.si_code = SI_KERNEL;
	info.si_pid = 0;
	info.si_uid = 0;
	force_sig_info(&info);
}
EXPORT_SYMBOL(force_sig);

/*
 * When things go south during signal handling, we
 * will force a SIGSEGV. And if the signal that caused
 * the problem was already a SIGSEGV, we'll want to
 * make sure we don't even try to deliver the signal..
 */
void force_sigsegv(int sig)
{
	struct task_struct *p = current;

	if (sig == SIGSEGV) {
		unsigned long flags;
		spin_lock_irqsave(&p->sighand->siglock, flags);
		p->sighand->action[sig - 1].sa.sa_handler = SIG_DFL;
		spin_unlock_irqrestore(&p->sighand->siglock, flags);
	}
	force_sig(SIGSEGV);
}

int force_sig_fault_to_task(int sig, int code, void __user *addr
	___ARCH_SI_TRAPNO(int trapno)
	___ARCH_SI_IA64(int imm, unsigned int flags, unsigned long isr)
	, struct task_struct *t)
{
	struct kernel_siginfo info;

	clear_siginfo(&info);
	info.si_signo = sig;
	info.si_errno = 0;
	info.si_code  = code;
	info.si_addr  = addr;
#ifdef __ARCH_SI_TRAPNO
	info.si_trapno = trapno;
#endif
#ifdef __ia64__
	info.si_imm = imm;
	info.si_flags = flags;
	info.si_isr = isr;
#endif
	return force_sig_info_to_task(&info, t);
}

int force_sig_fault(int sig, int code, void __user *addr
	___ARCH_SI_TRAPNO(int trapno)
	___ARCH_SI_IA64(int imm, unsigned int flags, unsigned long isr))
{
	return force_sig_fault_to_task(sig, code, addr
				       ___ARCH_SI_TRAPNO(trapno)
				       ___ARCH_SI_IA64(imm, flags, isr), current);
}

int send_sig_fault(int sig, int code, void __user *addr
	___ARCH_SI_TRAPNO(int trapno)
	___ARCH_SI_IA64(int imm, unsigned int flags, unsigned long isr)
	, struct task_struct *t)
{
	struct kernel_siginfo info;

	clear_siginfo(&info);
	info.si_signo = sig;
	info.si_errno = 0;
	info.si_code  = code;
	info.si_addr  = addr;
#ifdef __ARCH_SI_TRAPNO
	info.si_trapno = trapno;
#endif
#ifdef __ia64__
	info.si_imm = imm;
	info.si_flags = flags;
	info.si_isr = isr;
#endif
	return send_sig_info(info.si_signo, &info, t);
}

int force_sig_mceerr(int code, void __user *addr, short lsb)
{
	struct kernel_siginfo info;

	WARN_ON((code != BUS_MCEERR_AO) && (code != BUS_MCEERR_AR));
	clear_siginfo(&info);
	info.si_signo = SIGBUS;
	info.si_errno = 0;
	info.si_code = code;
	info.si_addr = addr;
	info.si_addr_lsb = lsb;
	return force_sig_info(&info);
}

int send_sig_mceerr(int code, void __user *addr, short lsb, struct task_struct *t)
{
	struct kernel_siginfo info;

	WARN_ON((code != BUS_MCEERR_AO) && (code != BUS_MCEERR_AR));
	clear_siginfo(&info);
	info.si_signo = SIGBUS;
	info.si_errno = 0;
	info.si_code = code;
	info.si_addr = addr;
	info.si_addr_lsb = lsb;
	return send_sig_info(info.si_signo, &info, t);
}
EXPORT_SYMBOL(send_sig_mceerr);

int force_sig_bnderr(void __user *addr, void __user *lower, void __user *upper)
{
	struct kernel_siginfo info;

	clear_siginfo(&info);
	info.si_signo = SIGSEGV;
	info.si_errno = 0;
	info.si_code  = SEGV_BNDERR;
	info.si_addr  = addr;
	info.si_lower = lower;
	info.si_upper = upper;
	return force_sig_info(&info);
}

#ifdef SEGV_PKUERR
int force_sig_pkuerr(void __user *addr, u32 pkey)
{
	struct kernel_siginfo info;

	clear_siginfo(&info);
	info.si_signo = SIGSEGV;
	info.si_errno = 0;
	info.si_code  = SEGV_PKUERR;
	info.si_addr  = addr;
	info.si_pkey  = pkey;
	return force_sig_info(&info);
}
#endif

int force_sig_perf(void __user *addr, u32 type, u64 sig_data)
{
	struct kernel_siginfo info;

	clear_siginfo(&info);
	info.si_signo     = SIGTRAP;
	info.si_errno     = 0;
	info.si_code      = TRAP_PERF;
	info.si_addr      = addr;
	info.si_perf_data = sig_data;
	info.si_perf_type = type;

	return force_sig_info(&info);
}

/* For the crazy architectures that include trap information in
 * the errno field, instead of an actual errno value.
 */
int force_sig_ptrace_errno_trap(int errno, void __user *addr)
{
	struct kernel_siginfo info;

	clear_siginfo(&info);
	info.si_signo = SIGTRAP;
	info.si_errno = errno;
	info.si_code  = TRAP_HWBKPT;
	info.si_addr  = addr;
	return force_sig_info(&info);
}

int kill_pgrp(struct pid *pid, int sig, int priv)
{
	int ret;

	read_lock(&tasklist_lock);
	ret = __kill_pgrp_info(sig, __si_special(priv), pid);
	read_unlock(&tasklist_lock);

	return ret;
}
EXPORT_SYMBOL(kill_pgrp);

int kill_pid(struct pid *pid, int sig, int priv)
{
	return kill_pid_info(sig, __si_special(priv), pid);
}
EXPORT_SYMBOL(kill_pid);

/*
 * These functions support sending signals using preallocated sigqueue
 * structures.  This is needed "because realtime applications cannot
 * afford to lose notifications of asynchronous events, like timer
 * expirations or I/O completions".  In the case of POSIX Timers
 * we allocate the sigqueue structure from the timer_create.  If this
 * allocation fails we are able to report the failure to the application
 * with an EAGAIN error.
 */
struct sigqueue *sigqueue_alloc(void)
{
	return __sigqueue_alloc(-1, current, GFP_KERNEL, 0, SIGQUEUE_PREALLOC);
}

void sigqueue_free(struct sigqueue *q)
{
	unsigned long flags;
	spinlock_t *lock = &current->sighand->siglock;

	BUG_ON(!(q->flags & SIGQUEUE_PREALLOC));
	/*
	 * We must hold ->siglock while testing q->list
	 * to serialize with collect_signal() or with
	 * __exit_signal()->flush_sigqueue().
	 */
	spin_lock_irqsave(lock, flags);
	q->flags &= ~SIGQUEUE_PREALLOC;
	/*
	 * If it is queued it will be freed when dequeued,
	 * like the "regular" sigqueue.
	 */
	if (!list_empty(&q->list))
		q = NULL;
	spin_unlock_irqrestore(lock, flags);

	if (q)
		__sigqueue_free(q);
}

int send_sigqueue(struct sigqueue *q, struct pid *pid, enum pid_type type)
{
	int sig = q->info.si_signo;
	struct sigpending *pending;
	struct task_struct *t;
	unsigned long flags;
	int ret, result;

	BUG_ON(!(q->flags & SIGQUEUE_PREALLOC));

	ret = -1;
	rcu_read_lock();
	t = pid_task(pid, type);
	if (!t || !likely(lock_task_sighand(t, &flags)))
		goto ret;

	ret = 1; /* the signal is ignored */
	result = TRACE_SIGNAL_IGNORED;
	if (!prepare_signal(sig, t, false))
		goto out;

	ret = 0;
	if (unlikely(!list_empty(&q->list))) {
		/*
		 * If an SI_TIMER entry is already queue just increment
		 * the overrun count.
		 */
		BUG_ON(q->info.si_code != SI_TIMER);
		q->info.si_overrun++;
		result = TRACE_SIGNAL_ALREADY_PENDING;
		goto out;
	}
	q->info.si_overrun = 0;

	signalfd_notify(t, sig);
	pending = (type != PIDTYPE_PID) ? &t->signal->shared_pending : &t->pending;
	list_add_tail(&q->list, &pending->list);
	sigaddset(&pending->signal, sig);
	complete_signal(sig, t, type);
	result = TRACE_SIGNAL_DELIVERED;
out:
	trace_signal_generate(sig, &q->info, t, type != PIDTYPE_PID, result);
	unlock_task_sighand(t, &flags);
ret:
	rcu_read_unlock();
	return ret;
}

static void do_notify_pidfd(struct task_struct *task)
{
	struct pid *pid;

	WARN_ON(task->exit_state == 0);
	pid = task_pid(task);
	wake_up_all(&pid->wait_pidfd);
}

/*
 * Let a parent know about the death of a child.
 * For a stopped/continued status change, use do_notify_parent_cldstop instead.
 *
 * Returns true if our parent ignored us and so we've switched to
 * self-reaping.
 */
bool do_notify_parent(struct task_struct *tsk, int sig)
{
	struct kernel_siginfo info;
	unsigned long flags;
	struct sighand_struct *psig;
	bool autoreap = false;
	u64 utime, stime;

	BUG_ON(sig == -1);

 	/* do_notify_parent_cldstop should have been called instead.  */
 	BUG_ON(task_is_stopped_or_traced(tsk));

	BUG_ON(!tsk->ptrace &&
	       (tsk->group_leader != tsk || !thread_group_empty(tsk)));

	/* Wake up all pidfd waiters */
	do_notify_pidfd(tsk);

	if (sig != SIGCHLD) {
		/*
		 * This is only possible if parent == real_parent.
		 * Check if it has changed security domain.
		 */
		if (tsk->parent_exec_id != READ_ONCE(tsk->parent->self_exec_id))
			sig = SIGCHLD;
	}

	clear_siginfo(&info);
	info.si_signo = sig;
	info.si_errno = 0;
	/*
	 * We are under tasklist_lock here so our parent is tied to
	 * us and cannot change.
	 *
	 * task_active_pid_ns will always return the same pid namespace
	 * until a task passes through release_task.
	 *
	 * write_lock() currently calls preempt_disable() which is the
	 * same as rcu_read_lock(), but according to Oleg, this is not
	 * correct to rely on this
	 */
	rcu_read_lock();
	info.si_pid = task_pid_nr_ns(tsk, task_active_pid_ns(tsk->parent));
	info.si_uid = from_kuid_munged(task_cred_xxx(tsk->parent, user_ns),
				       task_uid(tsk));
	rcu_read_unlock();

	task_cputime(tsk, &utime, &stime);
	info.si_utime = nsec_to_clock_t(utime + tsk->signal->utime);
	info.si_stime = nsec_to_clock_t(stime + tsk->signal->stime);

	info.si_status = tsk->exit_code & 0x7f;
	if (tsk->exit_code & 0x80)
		info.si_code = CLD_DUMPED;
	else if (tsk->exit_code & 0x7f)
		info.si_code = CLD_KILLED;
	else {
		info.si_code = CLD_EXITED;
		info.si_status = tsk->exit_code >> 8;
	}

	psig = tsk->parent->sighand;
	spin_lock_irqsave(&psig->siglock, flags);
	if (!tsk->ptrace && sig == SIGCHLD &&
	    (psig->action[SIGCHLD-1].sa.sa_handler == SIG_IGN ||
	     (psig->action[SIGCHLD-1].sa.sa_flags & SA_NOCLDWAIT))) {
		/*
		 * We are exiting and our parent doesn't care.  POSIX.1
		 * defines special semantics for setting SIGCHLD to SIG_IGN
		 * or setting the SA_NOCLDWAIT flag: we should be reaped
		 * automatically and not left for our parent's wait4 call.
		 * Rather than having the parent do it as a magic kind of
		 * signal handler, we just set this to tell do_exit that we
		 * can be cleaned up without becoming a zombie.  Note that
		 * we still call __wake_up_parent in this case, because a
		 * blocked sys_wait4 might now return -ECHILD.
		 *
		 * Whether we send SIGCHLD or not for SA_NOCLDWAIT
		 * is implementation-defined: we do (if you don't want
		 * it, just use SIG_IGN instead).
		 */
		autoreap = true;
		if (psig->action[SIGCHLD-1].sa.sa_handler == SIG_IGN)
			sig = 0;
	}
	/*
	 * Send with __send_signal as si_pid and si_uid are in the
	 * parent's namespaces.
	 */
	if (valid_signal(sig) && sig)
		__send_signal(sig, &info, tsk->parent, PIDTYPE_TGID, false);
	__wake_up_parent(tsk, tsk->parent);
	spin_unlock_irqrestore(&psig->siglock, flags);

	return autoreap;
}

/**
 * do_notify_parent_cldstop - notify parent of stopped/continued state change
 * @tsk: task reporting the state change
 * @for_ptracer: the notification is for ptracer
 * @why: CLD_{CONTINUED|STOPPED|TRAPPED} to report
 *
 * Notify @tsk's parent that the stopped/continued state has changed.  If
 * @for_ptracer is %false, @tsk's group leader notifies to its real parent.
 * If %true, @tsk reports to @tsk->parent which should be the ptracer.
 *
 * CONTEXT:
 * Must be called with tasklist_lock at least read locked.
 */
static void do_notify_parent_cldstop(struct task_struct *tsk,
				     bool for_ptracer, int why)
{
	struct kernel_siginfo info;
	unsigned long flags;
	struct task_struct *parent;
	struct sighand_struct *sighand;
	u64 utime, stime;

	if (for_ptracer) {
		parent = tsk->parent;
	} else {
		tsk = tsk->group_leader;
		parent = tsk->real_parent;
	}

	clear_siginfo(&info);
	info.si_signo = SIGCHLD;
	info.si_errno = 0;
	/*
	 * see comment in do_notify_parent() about the following 4 lines
	 */
	rcu_read_lock();
	info.si_pid = task_pid_nr_ns(tsk, task_active_pid_ns(parent));
	info.si_uid = from_kuid_munged(task_cred_xxx(parent, user_ns), task_uid(tsk));
	rcu_read_unlock();

	task_cputime(tsk, &utime, &stime);
	info.si_utime = nsec_to_clock_t(utime);
	info.si_stime = nsec_to_clock_t(stime);

 	info.si_code = why;
 	switch (why) {
 	case CLD_CONTINUED:
 		info.si_status = SIGCONT;
 		break;
 	case CLD_STOPPED:
 		info.si_status = tsk->signal->group_exit_code & 0x7f;
 		break;
 	case CLD_TRAPPED:
 		info.si_status = tsk->exit_code & 0x7f;
 		break;
 	default:
 		BUG();
 	}

	sighand = parent->sighand;
	spin_lock_irqsave(&sighand->siglock, flags);
	if (sighand->action[SIGCHLD-1].sa.sa_handler != SIG_IGN &&
	    !(sighand->action[SIGCHLD-1].sa.sa_flags & SA_NOCLDSTOP))
		__group_send_sig_info(SIGCHLD, &info, parent);
	/*
	 * Even if SIGCHLD is not generated, we must wake up wait4 calls.
	 */
	__wake_up_parent(tsk, parent);
	spin_unlock_irqrestore(&sighand->siglock, flags);
}

static inline bool may_ptrace_stop(void)
{
	if (!likely(current->ptrace))
		return false;
	/*
	 * Are we in the middle of do_coredump?
	 * If so and our tracer is also part of the coredump stopping
	 * is a deadlock situation, and pointless because our tracer
	 * is dead so don't allow us to stop.
	 * If SIGKILL was already sent before the caller unlocked
	 * ->siglock we must see ->core_state != NULL. Otherwise it
	 * is safe to enter schedule().
	 *
	 * This is almost outdated, a task with the pending SIGKILL can't
	 * block in TASK_TRACED. But PTRACE_EVENT_EXIT can be reported
	 * after SIGKILL was already dequeued.
	 */
	if (unlikely(current->mm->core_state) &&
	    unlikely(current->mm == current->parent->mm))
		return false;

	return true;
}

/*
 * Return non-zero if there is a SIGKILL that should be waking us up.
 * Called with the siglock held.
 */
static bool sigkill_pending(struct task_struct *tsk)
{
	return sigismember(&tsk->pending.signal, SIGKILL) ||
	       sigismember(&tsk->signal->shared_pending.signal, SIGKILL);
}

/*
 * This must be called with current->sighand->siglock held.
 *
 * This should be the path for all ptrace stops.
 * We always set current->last_siginfo while stopped here.
 * That makes it a way to test a stopped process for
 * being ptrace-stopped vs being job-control-stopped.
 *
 * If we actually decide not to stop at all because the tracer
 * is gone, we keep current->exit_code unless clear_code.
 */
static void ptrace_stop(int exit_code, int why, int clear_code, kernel_siginfo_t *info)
	__releases(&current->sighand->siglock)
	__acquires(&current->sighand->siglock)
{
	bool gstop_done = false;

	if (arch_ptrace_stop_needed(exit_code, info)) {
		/*
		 * The arch code has something special to do before a
		 * ptrace stop.  This is allowed to block, e.g. for faults
		 * on user stack pages.  We can't keep the siglock while
		 * calling arch_ptrace_stop, so we must release it now.
		 * To preserve proper semantics, we must do this before
		 * any signal bookkeeping like checking group_stop_count.
		 * Meanwhile, a SIGKILL could come in before we retake the
		 * siglock.  That must prevent us from sleeping in TASK_TRACED.
		 * So after regaining the lock, we must check for SIGKILL.
		 */
		spin_unlock_irq(&current->sighand->siglock);
		arch_ptrace_stop(exit_code, info);
		spin_lock_irq(&current->sighand->siglock);
		if (sigkill_pending(current))
			return;
	}

	set_special_state(TASK_TRACED);

	/*
	 * We're committing to trapping.  TRACED should be visible before
	 * TRAPPING is cleared; otherwise, the tracer might fail do_wait().
	 * Also, transition to TRACED and updates to ->jobctl should be
	 * atomic with respect to siglock and should be done after the arch
	 * hook as siglock is released and regrabbed across it.
	 *
	 *     TRACER				    TRACEE
	 *
	 *     ptrace_attach()
	 * [L]   wait_on_bit(JOBCTL_TRAPPING)	[S] set_special_state(TRACED)
	 *     do_wait()
	 *       set_current_state()                smp_wmb();
	 *       ptrace_do_wait()
	 *         wait_task_stopped()
	 *           task_stopped_code()
	 * [L]         task_is_traced()		[S] task_clear_jobctl_trapping();
	 */
	smp_wmb();

	current->last_siginfo = info;
	current->exit_code = exit_code;

	/*
	 * If @why is CLD_STOPPED, we're trapping to participate in a group
	 * stop.  Do the bookkeeping.  Note that if SIGCONT was delievered
	 * across siglock relocks since INTERRUPT was scheduled, PENDING
	 * could be clear now.  We act as if SIGCONT is received after
	 * TASK_TRACED is entered - ignore it.
	 */
	if (why == CLD_STOPPED && (current->jobctl & JOBCTL_STOP_PENDING))
		gstop_done = task_participate_group_stop(current);

	/* any trap clears pending STOP trap, STOP trap clears NOTIFY */
	task_clear_jobctl_pending(current, JOBCTL_TRAP_STOP);
	if (info && info->si_code >> 8 == PTRACE_EVENT_STOP)
		task_clear_jobctl_pending(current, JOBCTL_TRAP_NOTIFY);

	/* entering a trap, clear TRAPPING */
	task_clear_jobctl_trapping(current);

	spin_unlock_irq(&current->sighand->siglock);
	read_lock(&tasklist_lock);
	if (may_ptrace_stop()) {
		/*
		 * Notify parents of the stop.
		 *
		 * While ptraced, there are two parents - the ptracer and
		 * the real_parent of the group_leader.  The ptracer should
		 * know about every stop while the real parent is only
		 * interested in the completion of group stop.  The states
		 * for the two don't interact with each other.  Notify
		 * separately unless they're gonna be duplicates.
		 */
		do_notify_parent_cldstop(current, true, why);
		if (gstop_done && ptrace_reparented(current))
			do_notify_parent_cldstop(current, false, why);

		/*
		 * Don't want to allow preemption here, because
		 * sys_ptrace() needs this task to be inactive.
		 *
		 * XXX: implement read_unlock_no_resched().
		 */
		preempt_disable();
		read_unlock(&tasklist_lock);
		cgroup_enter_frozen();
		preempt_enable_no_resched();
		freezable_schedule();
		cgroup_leave_frozen(true);
	} else {
		/*
		 * By the time we got the lock, our tracer went away.
		 * Don't drop the lock yet, another tracer may come.
		 *
		 * If @gstop_done, the ptracer went away between group stop
		 * completion and here.  During detach, it would have set
		 * JOBCTL_STOP_PENDING on us and we'll re-enter
		 * TASK_STOPPED in do_signal_stop() on return, so notifying
		 * the real parent of the group stop completion is enough.
		 */
		if (gstop_done)
			do_notify_parent_cldstop(current, false, why);

		/* tasklist protects us from ptrace_freeze_traced() */
		__set_current_state(TASK_RUNNING);
		if (clear_code)
			current->exit_code = 0;
		read_unlock(&tasklist_lock);
	}

	/*
	 * We are back.  Now reacquire the siglock before touching
	 * last_siginfo, so that we are sure to have synchronized with
	 * any signal-sending on another CPU that wants to examine it.
	 */
	spin_lock_irq(&current->sighand->siglock);
	current->last_siginfo = NULL;

	/* LISTENING can be set only during STOP traps, clear it */
	current->jobctl &= ~JOBCTL_LISTENING;

	/*
	 * Queued signals ignored us while we were stopped for tracing.
	 * So check for any that we should take before resuming user mode.
	 * This sets TIF_SIGPENDING, but never clears it.
	 */
	recalc_sigpending_tsk(current);
}

static void ptrace_do_notify(int signr, int exit_code, int why)
{
	kernel_siginfo_t info;

	clear_siginfo(&info);
	info.si_signo = signr;
	info.si_code = exit_code;
	info.si_pid = task_pid_vnr(current);
	info.si_uid = from_kuid_munged(current_user_ns(), current_uid());

	/* Let the debugger run.  */
	ptrace_stop(exit_code, why, 1, &info);
}

void ptrace_notify(int exit_code)
{
	BUG_ON((exit_code & (0x7f | ~0xffff)) != SIGTRAP);
	if (unlikely(current->task_works))
		task_work_run();

	spin_lock_irq(&current->sighand->siglock);
	ptrace_do_notify(SIGTRAP, exit_code, CLD_TRAPPED);
	spin_unlock_irq(&current->sighand->siglock);
}

/**
 * do_signal_stop - handle group stop for SIGSTOP and other stop signals
 * @signr: signr causing group stop if initiating
 *
 * If %JOBCTL_STOP_PENDING is not set yet, initiate group stop with @signr
 * and participate in it.  If already set, participate in the existing
 * group stop.  If participated in a group stop (and thus slept), %true is
 * returned with siglock released.
 *
 * If ptraced, this function doesn't handle stop itself.  Instead,
 * %JOBCTL_TRAP_STOP is scheduled and %false is returned with siglock
 * untouched.  The caller must ensure that INTERRUPT trap handling takes
 * places afterwards.
 *
 * CONTEXT:
 * Must be called with @current->sighand->siglock held, which is released
 * on %true return.
 *
 * RETURNS:
 * %false if group stop is already cancelled or ptrace trap is scheduled.
 * %true if participated in group stop.
 */
static bool do_signal_stop(int signr)
	__releases(&current->sighand->siglock)
{
	struct signal_struct *sig = current->signal;

	if (!(current->jobctl & JOBCTL_STOP_PENDING)) {
		unsigned long gstop = JOBCTL_STOP_PENDING | JOBCTL_STOP_CONSUME;
		struct task_struct *t;

		/* signr will be recorded in task->jobctl for retries */
		WARN_ON_ONCE(signr & ~JOBCTL_STOP_SIGMASK);

		if (!likely(current->jobctl & JOBCTL_STOP_DEQUEUED) ||
		    unlikely(signal_group_exit(sig)))
			return false;
		/*
		 * There is no group stop already in progress.  We must
		 * initiate one now.
		 *
		 * While ptraced, a task may be resumed while group stop is
		 * still in effect and then receive a stop signal and
		 * initiate another group stop.  This deviates from the
		 * usual behavior as two consecutive stop signals can't
		 * cause two group stops when !ptraced.  That is why we
		 * also check !task_is_stopped(t) below.
		 *
		 * The condition can be distinguished by testing whether
		 * SIGNAL_STOP_STOPPED is already set.  Don't generate
		 * group_exit_code in such case.
		 *
		 * This is not necessary for SIGNAL_STOP_CONTINUED because
		 * an intervening stop signal is required to cause two
		 * continued events regardless of ptrace.
		 */
		if (!(sig->flags & SIGNAL_STOP_STOPPED))
			sig->group_exit_code = signr;

		sig->group_stop_count = 0;

		if (task_set_jobctl_pending(current, signr | gstop))
			sig->group_stop_count++;

		t = current;
		while_each_thread(current, t) {
			/*
			 * Setting state to TASK_STOPPED for a group
			 * stop is always done with the siglock held,
			 * so this check has no races.
			 */
			if (!task_is_stopped(t) &&
			    task_set_jobctl_pending(t, signr | gstop)) {
				sig->group_stop_count++;
				if (likely(!(t->ptrace & PT_SEIZED)))
					signal_wake_up(t, 0);
				else
					ptrace_trap_notify(t);
			}
		}
	}

	if (likely(!current->ptrace)) {
		int notify = 0;

		/*
		 * If there are no other threads in the group, or if there
		 * is a group stop in progress and we are the last to stop,
		 * report to the parent.
		 */
		if (task_participate_group_stop(current))
			notify = CLD_STOPPED;

		set_special_state(TASK_STOPPED);
		spin_unlock_irq(&current->sighand->siglock);

		/*
		 * Notify the parent of the group stop completion.  Because
		 * we're not holding either the siglock or tasklist_lock
		 * here, ptracer may attach inbetween; however, this is for
		 * group stop and should always be delivered to the real
		 * parent of the group leader.  The new ptracer will get
		 * its notification when this task transitions into
		 * TASK_TRACED.
		 */
		if (notify) {
			read_lock(&tasklist_lock);
			do_notify_parent_cldstop(current, false, notify);
			read_unlock(&tasklist_lock);
		}

		/* Now we don't run again until woken by SIGCONT or SIGKILL */
		cgroup_enter_frozen();
		freezable_schedule();
		return true;
	} else {
		/*
		 * While ptraced, group stop is handled by STOP trap.
		 * Schedule it and let the caller deal with it.
		 */
		task_set_jobctl_pending(current, JOBCTL_TRAP_STOP);
		return false;
	}
}

/**
 * do_jobctl_trap - take care of ptrace jobctl traps
 *
 * When PT_SEIZED, it's used for both group stop and explicit
 * SEIZE/INTERRUPT traps.  Both generate PTRACE_EVENT_STOP trap with
 * accompanying siginfo.  If stopped, lower eight bits of exit_code contain
 * the stop signal; otherwise, %SIGTRAP.
 *
 * When !PT_SEIZED, it's used only for group stop trap with stop signal
 * number as exit_code and no siginfo.
 *
 * CONTEXT:
 * Must be called with @current->sighand->siglock held, which may be
 * released and re-acquired before returning with intervening sleep.
 */
static void do_jobctl_trap(void)
{
	struct signal_struct *signal = current->signal;
	int signr = current->jobctl & JOBCTL_STOP_SIGMASK;

	if (current->ptrace & PT_SEIZED) {
		if (!signal->group_stop_count &&
		    !(signal->flags & SIGNAL_STOP_STOPPED))
			signr = SIGTRAP;
		WARN_ON_ONCE(!signr);
		ptrace_do_notify(signr, signr | (PTRACE_EVENT_STOP << 8),
				 CLD_STOPPED);
	} else {
		WARN_ON_ONCE(!signr);
		ptrace_stop(signr, CLD_STOPPED, 0, NULL);
		current->exit_code = 0;
	}
}

/**
 * do_freezer_trap - handle the freezer jobctl trap
 *
 * Puts the task into frozen state, if only the task is not about to quit.
 * In this case it drops JOBCTL_TRAP_FREEZE.
 *
 * CONTEXT:
 * Must be called with @current->sighand->siglock held,
 * which is always released before returning.
 */
static void do_freezer_trap(void)
	__releases(&current->sighand->siglock)
{
	/*
	 * If there are other trap bits pending except JOBCTL_TRAP_FREEZE,
	 * let's make another loop to give it a chance to be handled.
	 * In any case, we'll return back.
	 */
	if ((current->jobctl & (JOBCTL_PENDING_MASK | JOBCTL_TRAP_FREEZE)) !=
	     JOBCTL_TRAP_FREEZE) {
		spin_unlock_irq(&current->sighand->siglock);
		return;
	}

	/*
	 * Now we're sure that there is no pending fatal signal and no
	 * pending traps. Clear TIF_SIGPENDING to not get out of schedule()
	 * immediately (if there is a non-fatal signal pending), and
	 * put the task into sleep.
	 */
	__set_current_state(TASK_INTERRUPTIBLE);
	clear_thread_flag(TIF_SIGPENDING);
	spin_unlock_irq(&current->sighand->siglock);
	cgroup_enter_frozen();
	freezable_schedule();
}

static int ptrace_signal(int signr, kernel_siginfo_t *info)
{
	/*
	 * We do not check sig_kernel_stop(signr) but set this marker
	 * unconditionally because we do not know whether debugger will
	 * change signr. This flag has no meaning unless we are going
	 * to stop after return from ptrace_stop(). In this case it will
	 * be checked in do_signal_stop(), we should only stop if it was
	 * not cleared by SIGCONT while we were sleeping. See also the
	 * comment in dequeue_signal().
	 */
	current->jobctl |= JOBCTL_STOP_DEQUEUED;
	ptrace_stop(signr, CLD_TRAPPED, 0, info);

	/* We're back.  Did the debugger cancel the sig?  */
	signr = current->exit_code;
	if (signr == 0)
		return signr;

	current->exit_code = 0;

	/*
	 * Update the siginfo structure if the signal has
	 * changed.  If the debugger wanted something
	 * specific in the siginfo structure then it should
	 * have updated *info via PTRACE_SETSIGINFO.
	 */
	if (signr != info->si_signo) {
		clear_siginfo(info);
		info->si_signo = signr;
		info->si_errno = 0;
		info->si_code = SI_USER;
		rcu_read_lock();
		info->si_pid = task_pid_vnr(current->parent);
		info->si_uid = from_kuid_munged(current_user_ns(),
						task_uid(current->parent));
		rcu_read_unlock();
	}

	/* If the (new) signal is now blocked, requeue it.  */
	if (sigismember(&current->blocked, signr)) {
		send_signal(signr, info, current, PIDTYPE_PID);
		signr = 0;
	}

	return signr;
}

static void hide_si_addr_tag_bits(struct ksignal *ksig)
{
	switch (siginfo_layout(ksig->sig, ksig->info.si_code)) {
	case SIL_FAULT:
	case SIL_FAULT_TRAPNO:
	case SIL_FAULT_MCEERR:
	case SIL_FAULT_BNDERR:
	case SIL_FAULT_PKUERR:
	case SIL_PERF_EVENT:
		ksig->info.si_addr = arch_untagged_si_addr(
			ksig->info.si_addr, ksig->sig, ksig->info.si_code);
		break;
	case SIL_KILL:
	case SIL_TIMER:
	case SIL_POLL:
	case SIL_CHLD:
	case SIL_RT:
	case SIL_SYS:
		break;
	}
}

bool get_signal(struct ksignal *ksig)
{
	struct sighand_struct *sighand = current->sighand;
	struct signal_struct *signal = current->signal;
	int signr;

	if (unlikely(current->task_works))
		task_work_run();

	/*
	 * For non-generic architectures, check for TIF_NOTIFY_SIGNAL so
	 * that the arch handlers don't all have to do it. If we get here
	 * without TIF_SIGPENDING, just exit after running signal work.
	 */
	if (!IS_ENABLED(CONFIG_GENERIC_ENTRY)) {
		if (test_thread_flag(TIF_NOTIFY_SIGNAL))
			tracehook_notify_signal();
		if (!task_sigpending(current))
			return false;
	}

	if (unlikely(uprobe_deny_signal()))
		return false;

	/*
	 * Do this once, we can't return to user-mode if freezing() == T.
	 * do_signal_stop() and ptrace_stop() do freezable_schedule() and
	 * thus do not need another check after return.
	 */
	try_to_freeze();

relock:
	spin_lock_irq(&sighand->siglock);

	/*
	 * Every stopped thread goes here after wakeup. Check to see if
	 * we should notify the parent, prepare_signal(SIGCONT) encodes
	 * the CLD_ si_code into SIGNAL_CLD_MASK bits.
	 */
	if (unlikely(signal->flags & SIGNAL_CLD_MASK)) {
		int why;

		if (signal->flags & SIGNAL_CLD_CONTINUED)
			why = CLD_CONTINUED;
		else
			why = CLD_STOPPED;

		signal->flags &= ~SIGNAL_CLD_MASK;

		spin_unlock_irq(&sighand->siglock);

		/*
		 * Notify the parent that we're continuing.  This event is
		 * always per-process and doesn't make whole lot of sense
		 * for ptracers, who shouldn't consume the state via
		 * wait(2) either, but, for backward compatibility, notify
		 * the ptracer of the group leader too unless it's gonna be
		 * a duplicate.
		 */
		read_lock(&tasklist_lock);
		do_notify_parent_cldstop(current, false, why);

		if (ptrace_reparented(current->group_leader))
			do_notify_parent_cldstop(current->group_leader,
						true, why);
		read_unlock(&tasklist_lock);

		goto relock;
	}

	/* Has this task already been marked for death? */
	if (signal_group_exit(signal)) {
		ksig->info.si_signo = signr = SIGKILL;
		sigdelset(&current->pending.signal, SIGKILL);
		trace_signal_deliver(SIGKILL, SEND_SIG_NOINFO,
				&sighand->action[SIGKILL - 1]);
		recalc_sigpending();
		goto fatal;
	}

	for (;;) {
		struct k_sigaction *ka;

		if (unlikely(current->jobctl & JOBCTL_STOP_PENDING) &&
		    do_signal_stop(0))
			goto relock;

		if (unlikely(current->jobctl &
			     (JOBCTL_TRAP_MASK | JOBCTL_TRAP_FREEZE))) {
			if (current->jobctl & JOBCTL_TRAP_MASK) {
				do_jobctl_trap();
				spin_unlock_irq(&sighand->siglock);
			} else if (current->jobctl & JOBCTL_TRAP_FREEZE)
				do_freezer_trap();

			goto relock;
		}

		/*
		 * If the task is leaving the frozen state, let's update
		 * cgroup counters and reset the frozen bit.
		 */
		if (unlikely(cgroup_task_frozen(current))) {
			spin_unlock_irq(&sighand->siglock);
			cgroup_leave_frozen(false);
			goto relock;
		}

		/*
		 * Signals generated by the execution of an instruction
		 * need to be delivered before any other pending signals
		 * so that the instruction pointer in the signal stack
		 * frame points to the faulting instruction.
		 */
		signr = dequeue_synchronous_signal(&ksig->info);
		if (!signr)
			signr = dequeue_signal(current, &current->blocked, &ksig->info);

		if (!signr)
			break; /* will return 0 */

		if (unlikely(current->ptrace) && signr != SIGKILL) {
			signr = ptrace_signal(signr, &ksig->info);
			if (!signr)
				continue;
		}

		ka = &sighand->action[signr-1];

		/* Trace actually delivered signals. */
		trace_signal_deliver(signr, &ksig->info, ka);

		if (ka->sa.sa_handler == SIG_IGN) /* Do nothing.  */
			continue;
		if (ka->sa.sa_handler != SIG_DFL) {
			/* Run the handler.  */
			ksig->ka = *ka;

			if (ka->sa.sa_flags & SA_ONESHOT)
				ka->sa.sa_handler = SIG_DFL;

			break; /* will return non-zero "signr" value */
		}

		/*
		 * Now we are doing the default action for this signal.
		 */
		if (sig_kernel_ignore(signr)) /* Default is nothing. */
			continue;

		/*
		 * Global init gets no signals it doesn't want.
		 * Container-init gets no signals it doesn't want from same
		 * container.
		 *
		 * Note that if global/container-init sees a sig_kernel_only()
		 * signal here, the signal must have been generated internally
		 * or must have come from an ancestor namespace. In either
		 * case, the signal cannot be dropped.
		 */
		if (unlikely(signal->flags & SIGNAL_UNKILLABLE) &&
				!sig_kernel_only(signr))
			continue;

		if (sig_kernel_stop(signr)) {
			/*
			 * The default action is to stop all threads in
			 * the thread group.  The job control signals
			 * do nothing in an orphaned pgrp, but SIGSTOP
			 * always works.  Note that siglock needs to be
			 * dropped during the call to is_orphaned_pgrp()
			 * because of lock ordering with tasklist_lock.
			 * This allows an intervening SIGCONT to be posted.
			 * We need to check for that and bail out if necessary.
			 */
			if (signr != SIGSTOP) {
				spin_unlock_irq(&sighand->siglock);

				/* signals can be posted during this window */

				if (is_current_pgrp_orphaned())
					goto relock;

				spin_lock_irq(&sighand->siglock);
			}

			if (likely(do_signal_stop(ksig->info.si_signo))) {
				/* It released the siglock.  */
				goto relock;
			}

			/*
			 * We didn't actually stop, due to a race
			 * with SIGCONT or something like that.
			 */
			continue;
		}

	fatal:
		spin_unlock_irq(&sighand->siglock);
		if (unlikely(cgroup_task_frozen(current)))
			cgroup_leave_frozen(true);

		/*
		 * Anything else is fatal, maybe with a core dump.
		 */
		current->flags |= PF_SIGNALED;

		if (sig_kernel_coredump(signr)) {
			if (print_fatal_signals)
				print_fatal_signal(ksig->info.si_signo);
			proc_coredump_connector(current);
			/*
			 * If it was able to dump core, this kills all
			 * other threads in the group and synchronizes with
			 * their demise.  If we lost the race with another
			 * thread getting here, it set group_exit_code
			 * first and our do_group_exit call below will use
			 * that value and ignore the one we pass it.
			 */
			do_coredump(&ksig->info);
		}

		/*
		 * PF_IO_WORKER threads will catch and exit on fatal signals
		 * themselves. They have cleanup that must be performed, so
		 * we cannot call do_exit() on their behalf.
		 */
		if (current->flags & PF_IO_WORKER)
			goto out;

		/*
		 * Death signals, no core dump.
		 */
		do_group_exit(ksig->info.si_signo);
		/* NOTREACHED */
	}
	spin_unlock_irq(&sighand->siglock);
out:
	ksig->sig = signr;

	if (!(ksig->ka.sa.sa_flags & SA_EXPOSE_TAGBITS))
		hide_si_addr_tag_bits(ksig);

	return ksig->sig > 0;
}

/**
 * signal_delivered - 
 * @ksig:		kernel signal struct
 * @stepping:		nonzero if debugger single-step or block-step in use
 *
 * This function should be called when a signal has successfully been
 * delivered. It updates the blocked signals accordingly (@ksig->ka.sa.sa_mask
 * is always blocked, and the signal itself is blocked unless %SA_NODEFER
 * is set in @ksig->ka.sa.sa_flags.  Tracing is notified.
 */
static void signal_delivered(struct ksignal *ksig, int stepping)
{
	sigset_t blocked;

	/* A signal was successfully delivered, and the
	   saved sigmask was stored on the signal frame,
	   and will be restored by sigreturn.  So we can
	   simply clear the restore sigmask flag.  */
	clear_restore_sigmask();

	sigorsets(&blocked, &current->blocked, &ksig->ka.sa.sa_mask);
	if (!(ksig->ka.sa.sa_flags & SA_NODEFER))
		sigaddset(&blocked, ksig->sig);
	set_current_blocked(&blocked);
	tracehook_signal_handler(stepping);
}

void signal_setup_done(int failed, struct ksignal *ksig, int stepping)
{
	if (failed)
		force_sigsegv(ksig->sig);
	else
		signal_delivered(ksig, stepping);
}

/*
 * It could be that complete_signal() picked us to notify about the
 * group-wide signal. Other threads should be notified now to take
 * the shared signals in @which since we will not.
 */
static void retarget_shared_pending(struct task_struct *tsk, sigset_t *which)
{
	sigset_t retarget;
	struct task_struct *t;

	sigandsets(&retarget, &tsk->signal->shared_pending.signal, which);
	if (sigisemptyset(&retarget))
		return;

	t = tsk;
	while_each_thread(tsk, t) {
		if (t->flags & PF_EXITING)
			continue;

		if (!has_pending_signals(&retarget, &t->blocked))
			continue;
		/* Remove the signals this thread can handle. */
		sigandsets(&retarget, &retarget, &t->blocked);

		if (!task_sigpending(t))
			signal_wake_up(t, 0);

		if (sigisemptyset(&retarget))
			break;
	}
}

void exit_signals(struct task_struct *tsk)
{
	int group_stop = 0;
	sigset_t unblocked;

	/*
	 * @tsk is about to have PF_EXITING set - lock out users which
	 * expect stable threadgroup.
	 */
	cgroup_threadgroup_change_begin(tsk);

	if (thread_group_empty(tsk) || signal_group_exit(tsk->signal)) {
		tsk->flags |= PF_EXITING;
		cgroup_threadgroup_change_end(tsk);
		return;
	}

	spin_lock_irq(&tsk->sighand->siglock);
	/*
	 * From now this task is not visible for group-wide signals,
	 * see wants_signal(), do_signal_stop().
	 */
	tsk->flags |= PF_EXITING;

	cgroup_threadgroup_change_end(tsk);

	if (!task_sigpending(tsk))
		goto out;

	unblocked = tsk->blocked;
	signotset(&unblocked);
	retarget_shared_pending(tsk, &unblocked);

	if (unlikely(tsk->jobctl & JOBCTL_STOP_PENDING) &&
	    task_participate_group_stop(tsk))
		group_stop = CLD_STOPPED;
out:
	spin_unlock_irq(&tsk->sighand->siglock);

	/*
	 * If group stop has completed, deliver the notification.  This
	 * should always go to the real parent of the group leader.
	 */
	if (unlikely(group_stop)) {
		read_lock(&tasklist_lock);
		do_notify_parent_cldstop(tsk, false, group_stop);
		read_unlock(&tasklist_lock);
	}
}

/*
 * System call entry points.
 */

/**
 *  sys_restart_syscall - restart a system call
 */
SYSCALL_DEFINE0(restart_syscall)
{
	struct restart_block *restart = &current->restart_block;
	return restart->fn(restart);
}

long do_no_restart_syscall(struct restart_block *param)
{
	return -EINTR;
}

static void __set_task_blocked(struct task_struct *tsk, const sigset_t *newset)
{
	if (task_sigpending(tsk) && !thread_group_empty(tsk)) {
		sigset_t newblocked;
		/* A set of now blocked but previously unblocked signals. */
		sigandnsets(&newblocked, newset, &current->blocked);
		retarget_shared_pending(tsk, &newblocked);
	}
	tsk->blocked = *newset;
	recalc_sigpending();
}

/**
 * set_current_blocked - change current->blocked mask
 * @newset: new mask
 *
 * It is wrong to change ->blocked directly, this helper should be used
 * to ensure the process can't miss a shared signal we are going to block.
 */
void set_current_blocked(sigset_t *newset)
{
	sigdelsetmask(newset, sigmask(SIGKILL) | sigmask(SIGSTOP));
	__set_current_blocked(newset);
}

void __set_current_blocked(const sigset_t *newset)
{
	struct task_struct *tsk = current;

	/*
	 * In case the signal mask hasn't changed, there is nothing we need
	 * to do. The current->blocked shouldn't be modified by other task.
	 */
	if (sigequalsets(&tsk->blocked, newset))
		return;

	spin_lock_irq(&tsk->sighand->siglock);
	__set_task_blocked(tsk, newset);
	spin_unlock_irq(&tsk->sighand->siglock);
}

/*
 * This is also useful for kernel threads that want to temporarily
 * (or permanently) block certain signals.
 *
 * NOTE! Unlike the user-mode sys_sigprocmask(), the kernel
 * interface happily blocks "unblockable" signals like SIGKILL
 * and friends.
 */
int sigprocmask(int how, sigset_t *set, sigset_t *oldset)
{
	struct task_struct *tsk = current;
	sigset_t newset;

	/* Lockless, only current can change ->blocked, never from irq */
	if (oldset)
		*oldset = tsk->blocked;

	switch (how) {
	case SIG_BLOCK:
		sigorsets(&newset, &tsk->blocked, set);
		break;
	case SIG_UNBLOCK:
		sigandnsets(&newset, &tsk->blocked, set);
		break;
	case SIG_SETMASK:
		newset = *set;
		break;
	default:
		return -EINVAL;
	}

	__set_current_blocked(&newset);
	return 0;
}
EXPORT_SYMBOL(sigprocmask);

/*
 * The api helps set app-provided sigmasks.
 *
 * This is useful for syscalls such as ppoll, pselect, io_pgetevents and
 * epoll_pwait where a new sigmask is passed from userland for the syscalls.
 *
 * Note that it does set_restore_sigmask() in advance, so it must be always
 * paired with restore_saved_sigmask_unless() before return from syscall.
 */
int set_user_sigmask(const sigset_t __user *umask, size_t sigsetsize)
{
	sigset_t kmask;

	if (!umask)
		return 0;
	if (sigsetsize != sizeof(sigset_t))
		return -EINVAL;
	if (copy_from_user(&kmask, umask, sizeof(sigset_t)))
		return -EFAULT;

	set_restore_sigmask();
	current->saved_sigmask = current->blocked;
	set_current_blocked(&kmask);

	return 0;
}

#ifdef CONFIG_COMPAT
int set_compat_user_sigmask(const compat_sigset_t __user *umask,
			    size_t sigsetsize)
{
	sigset_t kmask;

	if (!umask)
		return 0;
	if (sigsetsize != sizeof(compat_sigset_t))
		return -EINVAL;
	if (get_compat_sigset(&kmask, umask))
		return -EFAULT;

	set_restore_sigmask();
	current->saved_sigmask = current->blocked;
	set_current_blocked(&kmask);

	return 0;
}
#endif

/**
 *  sys_rt_sigprocmask - change the list of currently blocked signals
 *  @how: whether to add, remove, or set signals
 *  @nset: stores pending signals
 *  @oset: previous value of signal mask if non-null
 *  @sigsetsize: size of sigset_t type
 */
SYSCALL_DEFINE4(rt_sigprocmask, int, how, sigset_t __user *, nset,
		sigset_t __user *, oset, size_t, sigsetsize)
{
	sigset_t old_set, new_set;
	int error;

	/* XXX: Don't preclude handling different sized sigset_t's.  */
	if (sigsetsize != sizeof(sigset_t))
		return -EINVAL;

	old_set = current->blocked;

	if (nset) {
		if (copy_from_user(&new_set, nset, sizeof(sigset_t)))
			return -EFAULT;
		sigdelsetmask(&new_set, sigmask(SIGKILL)|sigmask(SIGSTOP));

		error = sigprocmask(how, &new_set, NULL);
		if (error)
			return error;
	}

	if (oset) {
		if (copy_to_user(oset, &old_set, sizeof(sigset_t)))
			return -EFAULT;
	}

	return 0;
}

#ifdef CONFIG_COMPAT
COMPAT_SYSCALL_DEFINE4(rt_sigprocmask, int, how, compat_sigset_t __user *, nset,
		compat_sigset_t __user *, oset, compat_size_t, sigsetsize)
{
	sigset_t old_set = current->blocked;

	/* XXX: Don't preclude handling different sized sigset_t's.  */
	if (sigsetsize != sizeof(sigset_t))
		return -EINVAL;

	if (nset) {
		sigset_t new_set;
		int error;
		if (get_compat_sigset(&new_set, nset))
			return -EFAULT;
		sigdelsetmask(&new_set, sigmask(SIGKILL)|sigmask(SIGSTOP));

		error = sigprocmask(how, &new_set, NULL);
		if (error)
			return error;
	}
	return oset ? put_compat_sigset(oset, &old_set, sizeof(*oset)) : 0;
}
#endif

static void do_sigpending(sigset_t *set)
{
	spin_lock_irq(&current->sighand->siglock);
	sigorsets(set, &current->pending.signal,
		  &current->signal->shared_pending.signal);
	spin_unlock_irq(&current->sighand->siglock);

	/* Outside the lock because only this thread touches it.  */
	sigandsets(set, &current->blocked, set);
}

/**
 *  sys_rt_sigpending - examine a pending signal that has been raised
 *			while blocked
 *  @uset: stores pending signals
 *  @sigsetsize: size of sigset_t type or larger
 */
SYSCALL_DEFINE2(rt_sigpending, sigset_t __user *, uset, size_t, sigsetsize)
{
	sigset_t set;

	if (sigsetsize > sizeof(*uset))
		return -EINVAL;

	do_sigpending(&set);

	if (copy_to_user(uset, &set, sigsetsize))
		return -EFAULT;

	return 0;
}

#ifdef CONFIG_COMPAT
COMPAT_SYSCALL_DEFINE2(rt_sigpending, compat_sigset_t __user *, uset,
		compat_size_t, sigsetsize)
{
	sigset_t set;

	if (sigsetsize > sizeof(*uset))
		return -EINVAL;

	do_sigpending(&set);

	return put_compat_sigset(uset, &set, sigsetsize);
}
#endif

static const struct {
	unsigned char limit, layout;
} sig_sicodes[] = {
	[SIGILL]  = { NSIGILL,  SIL_FAULT },
	[SIGFPE]  = { NSIGFPE,  SIL_FAULT },
	[SIGSEGV] = { NSIGSEGV, SIL_FAULT },
	[SIGBUS]  = { NSIGBUS,  SIL_FAULT },
	[SIGTRAP] = { NSIGTRAP, SIL_FAULT },
#if defined(SIGEMT)
	[SIGEMT]  = { NSIGEMT,  SIL_FAULT },
#endif
	[SIGCHLD] = { NSIGCHLD, SIL_CHLD },
	[SIGPOLL] = { NSIGPOLL, SIL_POLL },
	[SIGSYS]  = { NSIGSYS,  SIL_SYS },
};

static bool known_siginfo_layout(unsigned sig, int si_code)
{
	if (si_code == SI_KERNEL)
		return true;
	else if ((si_code > SI_USER)) {
		if (sig_specific_sicodes(sig)) {
			if (si_code <= sig_sicodes[sig].limit)
				return true;
		}
		else if (si_code <= NSIGPOLL)
			return true;
	}
	else if (si_code >= SI_DETHREAD)
		return true;
	else if (si_code == SI_ASYNCNL)
		return true;
	return false;
}

enum siginfo_layout siginfo_layout(unsigned sig, int si_code)
{
	enum siginfo_layout layout = SIL_KILL;
	if ((si_code > SI_USER) && (si_code < SI_KERNEL)) {
		if ((sig < ARRAY_SIZE(sig_sicodes)) &&
		    (si_code <= sig_sicodes[sig].limit)) {
			layout = sig_sicodes[sig].layout;
			/* Handle the exceptions */
			if ((sig == SIGBUS) &&
			    (si_code >= BUS_MCEERR_AR) && (si_code <= BUS_MCEERR_AO))
				layout = SIL_FAULT_MCEERR;
			else if ((sig == SIGSEGV) && (si_code == SEGV_BNDERR))
				layout = SIL_FAULT_BNDERR;
#ifdef SEGV_PKUERR
			else if ((sig == SIGSEGV) && (si_code == SEGV_PKUERR))
				layout = SIL_FAULT_PKUERR;
#endif
			else if ((sig == SIGTRAP) && (si_code == TRAP_PERF))
				layout = SIL_PERF_EVENT;
#ifdef __ARCH_SI_TRAPNO
			else if (layout == SIL_FAULT)
				layout = SIL_FAULT_TRAPNO;
#endif
		}
		else if (si_code <= NSIGPOLL)
			layout = SIL_POLL;
	} else {
		if (si_code == SI_TIMER)
			layout = SIL_TIMER;
		else if (si_code == SI_SIGIO)
			layout = SIL_POLL;
		else if (si_code < 0)
			layout = SIL_RT;
	}
	return layout;
}

static inline char __user *si_expansion(const siginfo_t __user *info)
{
	return ((char __user *)info) + sizeof(struct kernel_siginfo);
}

int copy_siginfo_to_user(siginfo_t __user *to, const kernel_siginfo_t *from)
{
	char __user *expansion = si_expansion(to);
	if (copy_to_user(to, from , sizeof(struct kernel_siginfo)))
		return -EFAULT;
	if (clear_user(expansion, SI_EXPANSION_SIZE))
		return -EFAULT;
	return 0;
}

static int post_copy_siginfo_from_user(kernel_siginfo_t *info,
				       const siginfo_t __user *from)
{
	if (unlikely(!known_siginfo_layout(info->si_signo, info->si_code))) {
		char __user *expansion = si_expansion(from);
		char buf[SI_EXPANSION_SIZE];
		int i;
		/*
		 * An unknown si_code might need more than
		 * sizeof(struct kernel_siginfo) bytes.  Verify all of the
		 * extra bytes are 0.  This guarantees copy_siginfo_to_user
		 * will return this data to userspace exactly.
		 */
		if (copy_from_user(&buf, expansion, SI_EXPANSION_SIZE))
			return -EFAULT;
		for (i = 0; i < SI_EXPANSION_SIZE; i++) {
			if (buf[i] != 0)
				return -E2BIG;
		}
	}
	return 0;
}

static int __copy_siginfo_from_user(int signo, kernel_siginfo_t *to,
				    const siginfo_t __user *from)
{
	if (copy_from_user(to, from, sizeof(struct kernel_siginfo)))
		return -EFAULT;
	to->si_signo = signo;
	return post_copy_siginfo_from_user(to, from);
}

int copy_siginfo_from_user(kernel_siginfo_t *to, const siginfo_t __user *from)
{
	if (copy_from_user(to, from, sizeof(struct kernel_siginfo)))
		return -EFAULT;
	return post_copy_siginfo_from_user(to, from);
}

#ifdef CONFIG_COMPAT
/**
 * copy_siginfo_to_external32 - copy a kernel siginfo into a compat user siginfo
 * @to: compat siginfo destination
 * @from: kernel siginfo source
 *
 * Note: This function does not work properly for the SIGCHLD on x32, but
 * fortunately it doesn't have to.  The only valid callers for this function are
 * copy_siginfo_to_user32, which is overriden for x32 and the coredump code.
 * The latter does not care because SIGCHLD will never cause a coredump.
 */
void copy_siginfo_to_external32(struct compat_siginfo *to,
		const struct kernel_siginfo *from)
{
	memset(to, 0, sizeof(*to));

	to->si_signo = from->si_signo;
	to->si_errno = from->si_errno;
	to->si_code  = from->si_code;
	switch(siginfo_layout(from->si_signo, from->si_code)) {
	case SIL_KILL:
		to->si_pid = from->si_pid;
		to->si_uid = from->si_uid;
		break;
	case SIL_TIMER:
		to->si_tid     = from->si_tid;
		to->si_overrun = from->si_overrun;
		to->si_int     = from->si_int;
		break;
	case SIL_POLL:
		to->si_band = from->si_band;
		to->si_fd   = from->si_fd;
		break;
	case SIL_FAULT:
		to->si_addr = ptr_to_compat(from->si_addr);
		break;
	case SIL_FAULT_TRAPNO:
		to->si_addr = ptr_to_compat(from->si_addr);
		to->si_trapno = from->si_trapno;
		break;
	case SIL_FAULT_MCEERR:
		to->si_addr = ptr_to_compat(from->si_addr);
		to->si_addr_lsb = from->si_addr_lsb;
		break;
	case SIL_FAULT_BNDERR:
		to->si_addr = ptr_to_compat(from->si_addr);
		to->si_lower = ptr_to_compat(from->si_lower);
		to->si_upper = ptr_to_compat(from->si_upper);
		break;
	case SIL_FAULT_PKUERR:
		to->si_addr = ptr_to_compat(from->si_addr);
		to->si_pkey = from->si_pkey;
		break;
	case SIL_PERF_EVENT:
		to->si_addr = ptr_to_compat(from->si_addr);
		to->si_perf_data = from->si_perf_data;
		to->si_perf_type = from->si_perf_type;
		break;
	case SIL_CHLD:
		to->si_pid = from->si_pid;
		to->si_uid = from->si_uid;
		to->si_status = from->si_status;
		to->si_utime = from->si_utime;
		to->si_stime = from->si_stime;
		break;
	case SIL_RT:
		to->si_pid = from->si_pid;
		to->si_uid = from->si_uid;
		to->si_int = from->si_int;
		break;
	case SIL_SYS:
		to->si_call_addr = ptr_to_compat(from->si_call_addr);
		to->si_syscall   = from->si_syscall;
		to->si_arch      = from->si_arch;
		break;
	}
}

int __copy_siginfo_to_user32(struct compat_siginfo __user *to,
			   const struct kernel_siginfo *from)
{
	struct compat_siginfo new;

	copy_siginfo_to_external32(&new, from);
	if (copy_to_user(to, &new, sizeof(struct compat_siginfo)))
		return -EFAULT;
	return 0;
}

static int post_copy_siginfo_from_user32(kernel_siginfo_t *to,
					 const struct compat_siginfo *from)
{
	clear_siginfo(to);
	to->si_signo = from->si_signo;
	to->si_errno = from->si_errno;
	to->si_code  = from->si_code;
	switch(siginfo_layout(from->si_signo, from->si_code)) {
	case SIL_KILL:
		to->si_pid = from->si_pid;
		to->si_uid = from->si_uid;
		break;
	case SIL_TIMER:
		to->si_tid     = from->si_tid;
		to->si_overrun = from->si_overrun;
		to->si_int     = from->si_int;
		break;
	case SIL_POLL:
		to->si_band = from->si_band;
		to->si_fd   = from->si_fd;
		break;
	case SIL_FAULT:
		to->si_addr = compat_ptr(from->si_addr);
		break;
	case SIL_FAULT_TRAPNO:
		to->si_addr = compat_ptr(from->si_addr);
		to->si_trapno = from->si_trapno;
		break;
	case SIL_FAULT_MCEERR:
		to->si_addr = compat_ptr(from->si_addr);
		to->si_addr_lsb = from->si_addr_lsb;
		break;
	case SIL_FAULT_BNDERR:
		to->si_addr = compat_ptr(from->si_addr);
		to->si_lower = compat_ptr(from->si_lower);
		to->si_upper = compat_ptr(from->si_upper);
		break;
	case SIL_FAULT_PKUERR:
		to->si_addr = compat_ptr(from->si_addr);
		to->si_pkey = from->si_pkey;
		break;
	case SIL_PERF_EVENT:
		to->si_addr = compat_ptr(from->si_addr);
		to->si_perf_data = from->si_perf_data;
		to->si_perf_type = from->si_perf_type;
		break;
	case SIL_CHLD:
		to->si_pid    = from->si_pid;
		to->si_uid    = from->si_uid;
		to->si_status = from->si_status;
#ifdef CONFIG_X86_X32_ABI
		if (in_x32_syscall()) {
			to->si_utime = from->_sifields._sigchld_x32._utime;
			to->si_stime = from->_sifields._sigchld_x32._stime;
		} else
#endif
		{
			to->si_utime = from->si_utime;
			to->si_stime = from->si_stime;
		}
		break;
	case SIL_RT:
		to->si_pid = from->si_pid;
		to->si_uid = from->si_uid;
		to->si_int = from->si_int;
		break;
	case SIL_SYS:
		to->si_call_addr = compat_ptr(from->si_call_addr);
		to->si_syscall   = from->si_syscall;
		to->si_arch      = from->si_arch;
		break;
	}
	return 0;
}

static int __copy_siginfo_from_user32(int signo, struct kernel_siginfo *to,
				      const struct compat_siginfo __user *ufrom)
{
	struct compat_siginfo from;

	if (copy_from_user(&from, ufrom, sizeof(struct compat_siginfo)))
		return -EFAULT;

	from.si_signo = signo;
	return post_copy_siginfo_from_user32(to, &from);
}

int copy_siginfo_from_user32(struct kernel_siginfo *to,
			     const struct compat_siginfo __user *ufrom)
{
	struct compat_siginfo from;

	if (copy_from_user(&from, ufrom, sizeof(struct compat_siginfo)))
		return -EFAULT;

	return post_copy_siginfo_from_user32(to, &from);
}
#endif /* CONFIG_COMPAT */

/**
 *  do_sigtimedwait - wait for queued signals specified in @which
 *  @which: queued signals to wait for
 *  @info: if non-null, the signal's siginfo is returned here
 *  @ts: upper bound on process time suspension
 */
static int do_sigtimedwait(const sigset_t *which, kernel_siginfo_t *info,
		    const struct timespec64 *ts)
{
	ktime_t *to = NULL, timeout = KTIME_MAX;
	struct task_struct *tsk = current;
	sigset_t mask = *which;
	int sig, ret = 0;

	if (ts) {
		if (!timespec64_valid(ts))
			return -EINVAL;
		timeout = timespec64_to_ktime(*ts);
		to = &timeout;
	}

	/*
	 * Invert the set of allowed signals to get those we want to block.
	 */
	sigdelsetmask(&mask, sigmask(SIGKILL) | sigmask(SIGSTOP));
	signotset(&mask);

	spin_lock_irq(&tsk->sighand->siglock);
	sig = dequeue_signal(tsk, &mask, info);
	if (!sig && timeout) {
		/*
		 * None ready, temporarily unblock those we're interested
		 * while we are sleeping in so that we'll be awakened when
		 * they arrive. Unblocking is always fine, we can avoid
		 * set_current_blocked().
		 */
		tsk->real_blocked = tsk->blocked;
		sigandsets(&tsk->blocked, &tsk->blocked, &mask);
		recalc_sigpending();
		spin_unlock_irq(&tsk->sighand->siglock);

		__set_current_state(TASK_INTERRUPTIBLE);
		ret = freezable_schedule_hrtimeout_range(to, tsk->timer_slack_ns,
							 HRTIMER_MODE_REL);
		spin_lock_irq(&tsk->sighand->siglock);
		__set_task_blocked(tsk, &tsk->real_blocked);
		sigemptyset(&tsk->real_blocked);
		sig = dequeue_signal(tsk, &mask, info);
	}
	spin_unlock_irq(&tsk->sighand->siglock);

	if (sig)
		return sig;
	return ret ? -EINTR : -EAGAIN;
}

/**
 *  sys_rt_sigtimedwait - synchronously wait for queued signals specified
 *			in @uthese
 *  @uthese: queued signals to wait for
 *  @uinfo: if non-null, the signal's siginfo is returned here
 *  @uts: upper bound on process time suspension
 *  @sigsetsize: size of sigset_t type
 */
SYSCALL_DEFINE4(rt_sigtimedwait, const sigset_t __user *, uthese,
		siginfo_t __user *, uinfo,
		const struct __kernel_timespec __user *, uts,
		size_t, sigsetsize)
{
	sigset_t these;
	struct timespec64 ts;
	kernel_siginfo_t info;
	int ret;

	/* XXX: Don't preclude handling different sized sigset_t's.  */
	if (sigsetsize != sizeof(sigset_t))
		return -EINVAL;

	if (copy_from_user(&these, uthese, sizeof(these)))
		return -EFAULT;

	if (uts) {
		if (get_timespec64(&ts, uts))
			return -EFAULT;
	}

	ret = do_sigtimedwait(&these, &info, uts ? &ts : NULL);

	if (ret > 0 && uinfo) {
		if (copy_siginfo_to_user(uinfo, &info))
			ret = -EFAULT;
	}

	return ret;
}

#ifdef CONFIG_COMPAT_32BIT_TIME
SYSCALL_DEFINE4(rt_sigtimedwait_time32, const sigset_t __user *, uthese,
		siginfo_t __user *, uinfo,
		const struct old_timespec32 __user *, uts,
		size_t, sigsetsize)
{
	sigset_t these;
	struct timespec64 ts;
	kernel_siginfo_t info;
	int ret;

	if (sigsetsize != sizeof(sigset_t))
		return -EINVAL;

	if (copy_from_user(&these, uthese, sizeof(these)))
		return -EFAULT;

	if (uts) {
		if (get_old_timespec32(&ts, uts))
			return -EFAULT;
	}

	ret = do_sigtimedwait(&these, &info, uts ? &ts : NULL);

	if (ret > 0 && uinfo) {
		if (copy_siginfo_to_user(uinfo, &info))
			ret = -EFAULT;
	}

	return ret;
}
#endif

#ifdef CONFIG_COMPAT
COMPAT_SYSCALL_DEFINE4(rt_sigtimedwait_time64, compat_sigset_t __user *, uthese,
		struct compat_siginfo __user *, uinfo,
		struct __kernel_timespec __user *, uts, compat_size_t, sigsetsize)
{
	sigset_t s;
	struct timespec64 t;
	kernel_siginfo_t info;
	long ret;

	if (sigsetsize != sizeof(sigset_t))
		return -EINVAL;

	if (get_compat_sigset(&s, uthese))
		return -EFAULT;

	if (uts) {
		if (get_timespec64(&t, uts))
			return -EFAULT;
	}

	ret = do_sigtimedwait(&s, &info, uts ? &t : NULL);

	if (ret > 0 && uinfo) {
		if (copy_siginfo_to_user32(uinfo, &info))
			ret = -EFAULT;
	}

	return ret;
}

#ifdef CONFIG_COMPAT_32BIT_TIME
COMPAT_SYSCALL_DEFINE4(rt_sigtimedwait_time32, compat_sigset_t __user *, uthese,
		struct compat_siginfo __user *, uinfo,
		struct old_timespec32 __user *, uts, compat_size_t, sigsetsize)
{
	sigset_t s;
	struct timespec64 t;
	kernel_siginfo_t info;
	long ret;

	if (sigsetsize != sizeof(sigset_t))
		return -EINVAL;

	if (get_compat_sigset(&s, uthese))
		return -EFAULT;

	if (uts) {
		if (get_old_timespec32(&t, uts))
			return -EFAULT;
	}

	ret = do_sigtimedwait(&s, &info, uts ? &t : NULL);

	if (ret > 0 && uinfo) {
		if (copy_siginfo_to_user32(uinfo, &info))
			ret = -EFAULT;
	}

	return ret;
}
#endif
#endif

static inline void prepare_kill_siginfo(int sig, struct kernel_siginfo *info)
{
	clear_siginfo(info);
	info->si_signo = sig;
	info->si_errno = 0;
	info->si_code = SI_USER;
	info->si_pid = task_tgid_vnr(current);
	info->si_uid = from_kuid_munged(current_user_ns(), current_uid());
}

/**
 *  sys_kill - send a signal to a process
 *  @pid: the PID of the process
 *  @sig: signal to be sent
 */
SYSCALL_DEFINE2(kill, pid_t, pid, int, sig)
{
	struct kernel_siginfo info;

	prepare_kill_siginfo(sig, &info);

	return kill_something_info(sig, &info, pid);
}

/*
 * Verify that the signaler and signalee either are in the same pid namespace
 * or that the signaler's pid namespace is an ancestor of the signalee's pid
 * namespace.
 */
static bool access_pidfd_pidns(struct pid *pid)
{
	struct pid_namespace *active = task_active_pid_ns(current);
	struct pid_namespace *p = ns_of_pid(pid);

	for (;;) {
		if (!p)
			return false;
		if (p == active)
			break;
		p = p->parent;
	}

	return true;
}

static int copy_siginfo_from_user_any(kernel_siginfo_t *kinfo,
		siginfo_t __user *info)
{
#ifdef CONFIG_COMPAT
	/*
	 * Avoid hooking up compat syscalls and instead handle necessary
	 * conversions here. Note, this is a stop-gap measure and should not be
	 * considered a generic solution.
	 */
	if (in_compat_syscall())
		return copy_siginfo_from_user32(
			kinfo, (struct compat_siginfo __user *)info);
#endif
	return copy_siginfo_from_user(kinfo, info);
}

static struct pid *pidfd_to_pid(const struct file *file)
{
	struct pid *pid;

	pid = pidfd_pid(file);
	if (!IS_ERR(pid))
		return pid;

	return tgid_pidfd_to_pid(file);
}

/**
 * sys_pidfd_send_signal - Signal a process through a pidfd
 * @pidfd:  file descriptor of the process
 * @sig:    signal to send
 * @info:   signal info
 * @flags:  future flags
 *
 * The syscall currently only signals via PIDTYPE_PID which covers
 * kill(<positive-pid>, <signal>. It does not signal threads or process
 * groups.
 * In order to extend the syscall to threads and process groups the @flags
 * argument should be used. In essence, the @flags argument will determine
 * what is signaled and not the file descriptor itself. Put in other words,
 * grouping is a property of the flags argument not a property of the file
 * descriptor.
 *
 * Return: 0 on success, negative errno on failure
 */
SYSCALL_DEFINE4(pidfd_send_signal, int, pidfd, int, sig,
		siginfo_t __user *, info, unsigned int, flags)
{
	int ret;
	struct fd f;
	struct pid *pid;
	kernel_siginfo_t kinfo;

	/* Enforce flags be set to 0 until we add an extension. */
	if (flags)
		return -EINVAL;

	f = fdget(pidfd);
	if (!f.file)
		return -EBADF;

	/* Is this a pidfd? */
	pid = pidfd_to_pid(f.file);
	if (IS_ERR(pid)) {
		ret = PTR_ERR(pid);
		goto err;
	}

	ret = -EINVAL;
	if (!access_pidfd_pidns(pid))
		goto err;

	if (info) {
		ret = copy_siginfo_from_user_any(&kinfo, info);
		if (unlikely(ret))
			goto err;

		ret = -EINVAL;
		if (unlikely(sig != kinfo.si_signo))
			goto err;

		/* Only allow sending arbitrary signals to yourself. */
		ret = -EPERM;
		if ((task_pid(current) != pid) &&
		    (kinfo.si_code >= 0 || kinfo.si_code == SI_TKILL))
			goto err;
	} else {
		prepare_kill_siginfo(sig, &kinfo);
	}

	ret = kill_pid_info(sig, &kinfo, pid);

err:
	fdput(f);
	return ret;
}

static int
do_send_specific(pid_t tgid, pid_t pid, int sig, struct kernel_siginfo *info)
{
	struct task_struct *p;
	int error = -ESRCH;

	rcu_read_lock();
	p = find_task_by_vpid(pid);
	if (p && (tgid <= 0 || task_tgid_vnr(p) == tgid)) {
		error = check_kill_permission(sig, info, p);
		/*
		 * The null signal is a permissions and process existence
		 * probe.  No signal is actually delivered.
		 */
		if (!error && sig) {
			error = do_send_sig_info(sig, info, p, PIDTYPE_PID);
			/*
			 * If lock_task_sighand() failed we pretend the task
			 * dies after receiving the signal. The window is tiny,
			 * and the signal is private anyway.
			 */
			if (unlikely(error == -ESRCH))
				error = 0;
		}
	}
	rcu_read_unlock();

	return error;
}

static int do_tkill(pid_t tgid, pid_t pid, int sig)
{
	struct kernel_siginfo info;

	clear_siginfo(&info);
	info.si_signo = sig;
	info.si_errno = 0;
	info.si_code = SI_TKILL;
	info.si_pid = task_tgid_vnr(current);
	info.si_uid = from_kuid_munged(current_user_ns(), current_uid());

	return do_send_specific(tgid, pid, sig, &info);
}

/**
 *  sys_tgkill - send signal to one specific thread
 *  @tgid: the thread group ID of the thread
 *  @pid: the PID of the thread
 *  @sig: signal to be sent
 *
 *  This syscall also checks the @tgid and returns -ESRCH even if the PID
 *  exists but it's not belonging to the target process anymore. This
 *  method solves the problem of threads exiting and PIDs getting reused.
 */
SYSCALL_DEFINE3(tgkill, pid_t, tgid, pid_t, pid, int, sig)
{
	/* This is only valid for single tasks */
	if (pid <= 0 || tgid <= 0)
		return -EINVAL;

	return do_tkill(tgid, pid, sig);
}

/**
 *  sys_tkill - send signal to one specific task
 *  @pid: the PID of the task
 *  @sig: signal to be sent
 *
 *  Send a signal to only one task, even if it's a CLONE_THREAD task.
 */
SYSCALL_DEFINE2(tkill, pid_t, pid, int, sig)
{
	/* This is only valid for single tasks */
	if (pid <= 0)
		return -EINVAL;

	return do_tkill(0, pid, sig);
}

static int do_rt_sigqueueinfo(pid_t pid, int sig, kernel_siginfo_t *info)
{
	/* Not even root can pretend to send signals from the kernel.
	 * Nor can they impersonate a kill()/tgkill(), which adds source info.
	 */
	if ((info->si_code >= 0 || info->si_code == SI_TKILL) &&
	    (task_pid_vnr(current) != pid))
		return -EPERM;

	/* POSIX.1b doesn't mention process groups.  */
	return kill_proc_info(sig, info, pid);
}

/**
 *  sys_rt_sigqueueinfo - send signal information to a signal
 *  @pid: the PID of the thread
 *  @sig: signal to be sent
 *  @uinfo: signal info to be sent
 */
SYSCALL_DEFINE3(rt_sigqueueinfo, pid_t, pid, int, sig,
		siginfo_t __user *, uinfo)
{
	kernel_siginfo_t info;
	int ret = __copy_siginfo_from_user(sig, &info, uinfo);
	if (unlikely(ret))
		return ret;
	return do_rt_sigqueueinfo(pid, sig, &info);
}

#ifdef CONFIG_COMPAT
COMPAT_SYSCALL_DEFINE3(rt_sigqueueinfo,
			compat_pid_t, pid,
			int, sig,
			struct compat_siginfo __user *, uinfo)
{
	kernel_siginfo_t info;
	int ret = __copy_siginfo_from_user32(sig, &info, uinfo);
	if (unlikely(ret))
		return ret;
	return do_rt_sigqueueinfo(pid, sig, &info);
}
#endif

static int do_rt_tgsigqueueinfo(pid_t tgid, pid_t pid, int sig, kernel_siginfo_t *info)
{
	/* This is only valid for single tasks */
	if (pid <= 0 || tgid <= 0)
		return -EINVAL;

	/* Not even root can pretend to send signals from the kernel.
	 * Nor can they impersonate a kill()/tgkill(), which adds source info.
	 */
	if ((info->si_code >= 0 || info->si_code == SI_TKILL) &&
	    (task_pid_vnr(current) != pid))
		return -EPERM;

	return do_send_specific(tgid, pid, sig, info);
}

SYSCALL_DEFINE4(rt_tgsigqueueinfo, pid_t, tgid, pid_t, pid, int, sig,
		siginfo_t __user *, uinfo)
{
	kernel_siginfo_t info;
	int ret = __copy_siginfo_from_user(sig, &info, uinfo);
	if (unlikely(ret))
		return ret;
	return do_rt_tgsigqueueinfo(tgid, pid, sig, &info);
}

#ifdef CONFIG_COMPAT
COMPAT_SYSCALL_DEFINE4(rt_tgsigqueueinfo,
			compat_pid_t, tgid,
			compat_pid_t, pid,
			int, sig,
			struct compat_siginfo __user *, uinfo)
{
	kernel_siginfo_t info;
	int ret = __copy_siginfo_from_user32(sig, &info, uinfo);
	if (unlikely(ret))
		return ret;
	return do_rt_tgsigqueueinfo(tgid, pid, sig, &info);
}
#endif

/*
 * For kthreads only, must not be used if cloned with CLONE_SIGHAND
 */
void kernel_sigaction(int sig, __sighandler_t action)
{
	spin_lock_irq(&current->sighand->siglock);
	current->sighand->action[sig - 1].sa.sa_handler = action;
	if (action == SIG_IGN) {
		sigset_t mask;

		sigemptyset(&mask);
		sigaddset(&mask, sig);

		flush_sigqueue_mask(&mask, &current->signal->shared_pending);
		flush_sigqueue_mask(&mask, &current->pending);
		recalc_sigpending();
	}
	spin_unlock_irq(&current->sighand->siglock);
}
EXPORT_SYMBOL(kernel_sigaction);

void __weak sigaction_compat_abi(struct k_sigaction *act,
		struct k_sigaction *oact)
{
}

int do_sigaction(int sig, struct k_sigaction *act, struct k_sigaction *oact)
{
	struct task_struct *p = current, *t;
	struct k_sigaction *k;
	sigset_t mask;

	if (!valid_signal(sig) || sig < 1 || (act && sig_kernel_only(sig)))
		return -EINVAL;

	k = &p->sighand->action[sig-1];

	spin_lock_irq(&p->sighand->siglock);
	if (oact)
		*oact = *k;

	/*
	 * Make sure that we never accidentally claim to support SA_UNSUPPORTED,
	 * e.g. by having an architecture use the bit in their uapi.
	 */
	BUILD_BUG_ON(UAPI_SA_FLAGS & SA_UNSUPPORTED);

	/*
	 * Clear unknown flag bits in order to allow userspace to detect missing
	 * support for flag bits and to allow the kernel to use non-uapi bits
	 * internally.
	 */
	if (act)
		act->sa.sa_flags &= UAPI_SA_FLAGS;
	if (oact)
		oact->sa.sa_flags &= UAPI_SA_FLAGS;

	sigaction_compat_abi(act, oact);

	if (act) {
		sigdelsetmask(&act->sa.sa_mask,
			      sigmask(SIGKILL) | sigmask(SIGSTOP));
		*k = *act;
		/*
		 * POSIX 3.3.1.3:
		 *  "Setting a signal action to SIG_IGN for a signal that is
		 *   pending shall cause the pending signal to be discarded,
		 *   whether or not it is blocked."
		 *
		 *  "Setting a signal action to SIG_DFL for a signal that is
		 *   pending and whose default action is to ignore the signal
		 *   (for example, SIGCHLD), shall cause the pending signal to
		 *   be discarded, whether or not it is blocked"
		 */
		if (sig_handler_ignored(sig_handler(p, sig), sig)) {
			sigemptyset(&mask);
			sigaddset(&mask, sig);
			flush_sigqueue_mask(&mask, &p->signal->shared_pending);
			for_each_thread(p, t)
				flush_sigqueue_mask(&mask, &t->pending);
		}
	}

	spin_unlock_irq(&p->sighand->siglock);
	return 0;
}

static int
do_sigaltstack (const stack_t *ss, stack_t *oss, unsigned long sp,
		size_t min_ss_size)
{
	struct task_struct *t = current;

	if (oss) {
		memset(oss, 0, sizeof(stack_t));
		oss->ss_sp = (void __user *) t->sas_ss_sp;
		oss->ss_size = t->sas_ss_size;
		oss->ss_flags = sas_ss_flags(sp) |
			(current->sas_ss_flags & SS_FLAG_BITS);
	}

	if (ss) {
		void __user *ss_sp = ss->ss_sp;
		size_t ss_size = ss->ss_size;
		unsigned ss_flags = ss->ss_flags;
		int ss_mode;

		if (unlikely(on_sig_stack(sp)))
			return -EPERM;

		ss_mode = ss_flags & ~SS_FLAG_BITS;
		if (unlikely(ss_mode != SS_DISABLE && ss_mode != SS_ONSTACK &&
				ss_mode != 0))
			return -EINVAL;

		if (ss_mode == SS_DISABLE) {
			ss_size = 0;
			ss_sp = NULL;
		} else {
			if (unlikely(ss_size < min_ss_size))
				return -ENOMEM;
		}

		t->sas_ss_sp = (unsigned long) ss_sp;
		t->sas_ss_size = ss_size;
		t->sas_ss_flags = ss_flags;
	}
	return 0;
}

SYSCALL_DEFINE2(sigaltstack,const stack_t __user *,uss, stack_t __user *,uoss)
{
	stack_t new, old;
	int err;
	if (uss && copy_from_user(&new, uss, sizeof(stack_t)))
		return -EFAULT;
	err = do_sigaltstack(uss ? &new : NULL, uoss ? &old : NULL,
			      current_user_stack_pointer(),
			      MINSIGSTKSZ);
	if (!err && uoss && copy_to_user(uoss, &old, sizeof(stack_t)))
		err = -EFAULT;
	return err;
}

int restore_altstack(const stack_t __user *uss)
{
	stack_t new;
	if (copy_from_user(&new, uss, sizeof(stack_t)))
		return -EFAULT;
	(void)do_sigaltstack(&new, NULL, current_user_stack_pointer(),
			     MINSIGSTKSZ);
	/* squash all but EFAULT for now */
	return 0;
}

int __save_altstack(stack_t __user *uss, unsigned long sp)
{
	struct task_struct *t = current;
	int err = __put_user((void __user *)t->sas_ss_sp, &uss->ss_sp) |
		__put_user(t->sas_ss_flags, &uss->ss_flags) |
		__put_user(t->sas_ss_size, &uss->ss_size);
	if (err)
		return err;
	if (t->sas_ss_flags & SS_AUTODISARM)
		sas_ss_reset(t);
	return 0;
}

#ifdef CONFIG_COMPAT
static int do_compat_sigaltstack(const compat_stack_t __user *uss_ptr,
				 compat_stack_t __user *uoss_ptr)
{
	stack_t uss, uoss;
	int ret;

	if (uss_ptr) {
		compat_stack_t uss32;
		if (copy_from_user(&uss32, uss_ptr, sizeof(compat_stack_t)))
			return -EFAULT;
		uss.ss_sp = compat_ptr(uss32.ss_sp);
		uss.ss_flags = uss32.ss_flags;
		uss.ss_size = uss32.ss_size;
	}
	ret = do_sigaltstack(uss_ptr ? &uss : NULL, &uoss,
			     compat_user_stack_pointer(),
			     COMPAT_MINSIGSTKSZ);
	if (ret >= 0 && uoss_ptr)  {
		compat_stack_t old;
		memset(&old, 0, sizeof(old));
		old.ss_sp = ptr_to_compat(uoss.ss_sp);
		old.ss_flags = uoss.ss_flags;
		old.ss_size = uoss.ss_size;
		if (copy_to_user(uoss_ptr, &old, sizeof(compat_stack_t)))
			ret = -EFAULT;
	}
	return ret;
}

COMPAT_SYSCALL_DEFINE2(sigaltstack,
			const compat_stack_t __user *, uss_ptr,
			compat_stack_t __user *, uoss_ptr)
{
	return do_compat_sigaltstack(uss_ptr, uoss_ptr);
}

int compat_restore_altstack(const compat_stack_t __user *uss)
{
	int err = do_compat_sigaltstack(uss, NULL);
	/* squash all but -EFAULT for now */
	return err == -EFAULT ? err : 0;
}

int __compat_save_altstack(compat_stack_t __user *uss, unsigned long sp)
{
	int err;
	struct task_struct *t = current;
	err = __put_user(ptr_to_compat((void __user *)t->sas_ss_sp),
			 &uss->ss_sp) |
		__put_user(t->sas_ss_flags, &uss->ss_flags) |
		__put_user(t->sas_ss_size, &uss->ss_size);
	if (err)
		return err;
	if (t->sas_ss_flags & SS_AUTODISARM)
		sas_ss_reset(t);
	return 0;
}
#endif

#ifdef __ARCH_WANT_SYS_SIGPENDING

/**
 *  sys_sigpending - examine pending signals
 *  @uset: where mask of pending signal is returned
 */
SYSCALL_DEFINE1(sigpending, old_sigset_t __user *, uset)
{
	sigset_t set;

	if (sizeof(old_sigset_t) > sizeof(*uset))
		return -EINVAL;

	do_sigpending(&set);

	if (copy_to_user(uset, &set, sizeof(old_sigset_t)))
		return -EFAULT;

	return 0;
}

#ifdef CONFIG_COMPAT
COMPAT_SYSCALL_DEFINE1(sigpending, compat_old_sigset_t __user *, set32)
{
	sigset_t set;

	do_sigpending(&set);

	return put_user(set.sig[0], set32);
}
#endif

#endif

#ifdef __ARCH_WANT_SYS_SIGPROCMASK
/**
 *  sys_sigprocmask - examine and change blocked signals
 *  @how: whether to add, remove, or set signals
 *  @nset: signals to add or remove (if non-null)
 *  @oset: previous value of signal mask if non-null
 *
 * Some platforms have their own version with special arguments;
 * others support only sys_rt_sigprocmask.
 */

SYSCALL_DEFINE3(sigprocmask, int, how, old_sigset_t __user *, nset,
		old_sigset_t __user *, oset)
{
	old_sigset_t old_set, new_set;
	sigset_t new_blocked;

	old_set = current->blocked.sig[0];

	if (nset) {
		if (copy_from_user(&new_set, nset, sizeof(*nset)))
			return -EFAULT;

		new_blocked = current->blocked;

		switch (how) {
		case SIG_BLOCK:
			sigaddsetmask(&new_blocked, new_set);
			break;
		case SIG_UNBLOCK:
			sigdelsetmask(&new_blocked, new_set);
			break;
		case SIG_SETMASK:
			new_blocked.sig[0] = new_set;
			break;
		default:
			return -EINVAL;
		}

		set_current_blocked(&new_blocked);
	}

	if (oset) {
		if (copy_to_user(oset, &old_set, sizeof(*oset)))
			return -EFAULT;
	}

	return 0;
}
#endif /* __ARCH_WANT_SYS_SIGPROCMASK */

#ifndef CONFIG_ODD_RT_SIGACTION
/**
 *  sys_rt_sigaction - alter an action taken by a process
 *  @sig: signal to be sent
 *  @act: new sigaction
 *  @oact: used to save the previous sigaction
 *  @sigsetsize: size of sigset_t type
 */
SYSCALL_DEFINE4(rt_sigaction, int, sig,
		const struct sigaction __user *, act,
		struct sigaction __user *, oact,
		size_t, sigsetsize)
{
	struct k_sigaction new_sa, old_sa;
	int ret;

	/* XXX: Don't preclude handling different sized sigset_t's.  */
	if (sigsetsize != sizeof(sigset_t))
		return -EINVAL;

	if (act && copy_from_user(&new_sa.sa, act, sizeof(new_sa.sa)))
		return -EFAULT;

	ret = do_sigaction(sig, act ? &new_sa : NULL, oact ? &old_sa : NULL);
	if (ret)
		return ret;

	if (oact && copy_to_user(oact, &old_sa.sa, sizeof(old_sa.sa)))
		return -EFAULT;

	return 0;
}
#ifdef CONFIG_COMPAT
COMPAT_SYSCALL_DEFINE4(rt_sigaction, int, sig,
		const struct compat_sigaction __user *, act,
		struct compat_sigaction __user *, oact,
		compat_size_t, sigsetsize)
{
	struct k_sigaction new_ka, old_ka;
#ifdef __ARCH_HAS_SA_RESTORER
	compat_uptr_t restorer;
#endif
	int ret;

	/* XXX: Don't preclude handling different sized sigset_t's.  */
	if (sigsetsize != sizeof(compat_sigset_t))
		return -EINVAL;

	if (act) {
		compat_uptr_t handler;
		ret = get_user(handler, &act->sa_handler);
		new_ka.sa.sa_handler = compat_ptr(handler);
#ifdef __ARCH_HAS_SA_RESTORER
		ret |= get_user(restorer, &act->sa_restorer);
		new_ka.sa.sa_restorer = compat_ptr(restorer);
#endif
		ret |= get_compat_sigset(&new_ka.sa.sa_mask, &act->sa_mask);
		ret |= get_user(new_ka.sa.sa_flags, &act->sa_flags);
		if (ret)
			return -EFAULT;
	}

	ret = do_sigaction(sig, act ? &new_ka : NULL, oact ? &old_ka : NULL);
	if (!ret && oact) {
		ret = put_user(ptr_to_compat(old_ka.sa.sa_handler), 
			       &oact->sa_handler);
		ret |= put_compat_sigset(&oact->sa_mask, &old_ka.sa.sa_mask,
					 sizeof(oact->sa_mask));
		ret |= put_user(old_ka.sa.sa_flags, &oact->sa_flags);
#ifdef __ARCH_HAS_SA_RESTORER
		ret |= put_user(ptr_to_compat(old_ka.sa.sa_restorer),
				&oact->sa_restorer);
#endif
	}
	return ret;
}
#endif
#endif /* !CONFIG_ODD_RT_SIGACTION */

#ifdef CONFIG_OLD_SIGACTION
SYSCALL_DEFINE3(sigaction, int, sig,
		const struct old_sigaction __user *, act,
	        struct old_sigaction __user *, oact)
{
	struct k_sigaction new_ka, old_ka;
	int ret;

	if (act) {
		old_sigset_t mask;
		if (!access_ok(act, sizeof(*act)) ||
		    __get_user(new_ka.sa.sa_handler, &act->sa_handler) ||
		    __get_user(new_ka.sa.sa_restorer, &act->sa_restorer) ||
		    __get_user(new_ka.sa.sa_flags, &act->sa_flags) ||
		    __get_user(mask, &act->sa_mask))
			return -EFAULT;
#ifdef __ARCH_HAS_KA_RESTORER
		new_ka.ka_restorer = NULL;
#endif
		siginitset(&new_ka.sa.sa_mask, mask);
	}

	ret = do_sigaction(sig, act ? &new_ka : NULL, oact ? &old_ka : NULL);

	if (!ret && oact) {
		if (!access_ok(oact, sizeof(*oact)) ||
		    __put_user(old_ka.sa.sa_handler, &oact->sa_handler) ||
		    __put_user(old_ka.sa.sa_restorer, &oact->sa_restorer) ||
		    __put_user(old_ka.sa.sa_flags, &oact->sa_flags) ||
		    __put_user(old_ka.sa.sa_mask.sig[0], &oact->sa_mask))
			return -EFAULT;
	}

	return ret;
}
#endif
#ifdef CONFIG_COMPAT_OLD_SIGACTION
COMPAT_SYSCALL_DEFINE3(sigaction, int, sig,
		const struct compat_old_sigaction __user *, act,
	        struct compat_old_sigaction __user *, oact)
{
	struct k_sigaction new_ka, old_ka;
	int ret;
	compat_old_sigset_t mask;
	compat_uptr_t handler, restorer;

	if (act) {
		if (!access_ok(act, sizeof(*act)) ||
		    __get_user(handler, &act->sa_handler) ||
		    __get_user(restorer, &act->sa_restorer) ||
		    __get_user(new_ka.sa.sa_flags, &act->sa_flags) ||
		    __get_user(mask, &act->sa_mask))
			return -EFAULT;

#ifdef __ARCH_HAS_KA_RESTORER
		new_ka.ka_restorer = NULL;
#endif
		new_ka.sa.sa_handler = compat_ptr(handler);
		new_ka.sa.sa_restorer = compat_ptr(restorer);
		siginitset(&new_ka.sa.sa_mask, mask);
	}

	ret = do_sigaction(sig, act ? &new_ka : NULL, oact ? &old_ka : NULL);

	if (!ret && oact) {
		if (!access_ok(oact, sizeof(*oact)) ||
		    __put_user(ptr_to_compat(old_ka.sa.sa_handler),
			       &oact->sa_handler) ||
		    __put_user(ptr_to_compat(old_ka.sa.sa_restorer),
			       &oact->sa_restorer) ||
		    __put_user(old_ka.sa.sa_flags, &oact->sa_flags) ||
		    __put_user(old_ka.sa.sa_mask.sig[0], &oact->sa_mask))
			return -EFAULT;
	}
	return ret;
}
#endif

#ifdef CONFIG_SGETMASK_SYSCALL

/*
 * For backwards compatibility.  Functionality superseded by sigprocmask.
 */
SYSCALL_DEFINE0(sgetmask)
{
	/* SMP safe */
	return current->blocked.sig[0];
}

SYSCALL_DEFINE1(ssetmask, int, newmask)
{
	int old = current->blocked.sig[0];
	sigset_t newset;

	siginitset(&newset, newmask);
	set_current_blocked(&newset);

	return old;
}
#endif /* CONFIG_SGETMASK_SYSCALL */

#ifdef __ARCH_WANT_SYS_SIGNAL
/*
 * For backwards compatibility.  Functionality superseded by sigaction.
 */
SYSCALL_DEFINE2(signal, int, sig, __sighandler_t, handler)
{
	struct k_sigaction new_sa, old_sa;
	int ret;

	new_sa.sa.sa_handler = handler;
	new_sa.sa.sa_flags = SA_ONESHOT | SA_NOMASK;
	sigemptyset(&new_sa.sa.sa_mask);

	ret = do_sigaction(sig, &new_sa, &old_sa);

	return ret ? ret : (unsigned long)old_sa.sa.sa_handler;
}
#endif /* __ARCH_WANT_SYS_SIGNAL */

#ifdef __ARCH_WANT_SYS_PAUSE

SYSCALL_DEFINE0(pause)
{
	while (!signal_pending(current)) {
		__set_current_state(TASK_INTERRUPTIBLE);
		schedule();
	}
	return -ERESTARTNOHAND;
}

#endif

static int sigsuspend(sigset_t *set)
{
	current->saved_sigmask = current->blocked;
	set_current_blocked(set);

	while (!signal_pending(current)) {
		__set_current_state(TASK_INTERRUPTIBLE);
		schedule();
	}
	set_restore_sigmask();
	return -ERESTARTNOHAND;
}

/**
 *  sys_rt_sigsuspend - replace the signal mask for a value with the
 *	@unewset value until a signal is received
 *  @unewset: new signal mask value
 *  @sigsetsize: size of sigset_t type
 */
SYSCALL_DEFINE2(rt_sigsuspend, sigset_t __user *, unewset, size_t, sigsetsize)
{
	sigset_t newset;

	/* XXX: Don't preclude handling different sized sigset_t's.  */
	if (sigsetsize != sizeof(sigset_t))
		return -EINVAL;

	if (copy_from_user(&newset, unewset, sizeof(newset)))
		return -EFAULT;
	return sigsuspend(&newset);
}
 
#ifdef CONFIG_COMPAT
COMPAT_SYSCALL_DEFINE2(rt_sigsuspend, compat_sigset_t __user *, unewset, compat_size_t, sigsetsize)
{
	sigset_t newset;

	/* XXX: Don't preclude handling different sized sigset_t's.  */
	if (sigsetsize != sizeof(sigset_t))
		return -EINVAL;

	if (get_compat_sigset(&newset, unewset))
		return -EFAULT;
	return sigsuspend(&newset);
}
#endif

#ifdef CONFIG_OLD_SIGSUSPEND
SYSCALL_DEFINE1(sigsuspend, old_sigset_t, mask)
{
	sigset_t blocked;
	siginitset(&blocked, mask);
	return sigsuspend(&blocked);
}
#endif
#ifdef CONFIG_OLD_SIGSUSPEND3
SYSCALL_DEFINE3(sigsuspend, int, unused1, int, unused2, old_sigset_t, mask)
{
	sigset_t blocked;
	siginitset(&blocked, mask);
	return sigsuspend(&blocked);
}
#endif

__weak const char *arch_vma_name(struct vm_area_struct *vma)
{
	return NULL;
}

static inline void siginfo_buildtime_checks(void)
{
	BUILD_BUG_ON(sizeof(struct siginfo) != SI_MAX_SIZE);

	/* Verify the offsets in the two siginfos match */
#define CHECK_OFFSET(field) \
	BUILD_BUG_ON(offsetof(siginfo_t, field) != offsetof(kernel_siginfo_t, field))

	/* kill */
	CHECK_OFFSET(si_pid);
	CHECK_OFFSET(si_uid);

	/* timer */
	CHECK_OFFSET(si_tid);
	CHECK_OFFSET(si_overrun);
	CHECK_OFFSET(si_value);

	/* rt */
	CHECK_OFFSET(si_pid);
	CHECK_OFFSET(si_uid);
	CHECK_OFFSET(si_value);

	/* sigchld */
	CHECK_OFFSET(si_pid);
	CHECK_OFFSET(si_uid);
	CHECK_OFFSET(si_status);
	CHECK_OFFSET(si_utime);
	CHECK_OFFSET(si_stime);

	/* sigfault */
	CHECK_OFFSET(si_addr);
	CHECK_OFFSET(si_trapno);
	CHECK_OFFSET(si_addr_lsb);
	CHECK_OFFSET(si_lower);
	CHECK_OFFSET(si_upper);
	CHECK_OFFSET(si_pkey);
	CHECK_OFFSET(si_perf_data);
	CHECK_OFFSET(si_perf_type);

	/* sigpoll */
	CHECK_OFFSET(si_band);
	CHECK_OFFSET(si_fd);

	/* sigsys */
	CHECK_OFFSET(si_call_addr);
	CHECK_OFFSET(si_syscall);
	CHECK_OFFSET(si_arch);
#undef CHECK_OFFSET

	/* usb asyncio */
	BUILD_BUG_ON(offsetof(struct siginfo, si_pid) !=
		     offsetof(struct siginfo, si_addr));
	if (sizeof(int) == sizeof(void __user *)) {
		BUILD_BUG_ON(sizeof_field(struct siginfo, si_pid) !=
			     sizeof(void __user *));
	} else {
		BUILD_BUG_ON((sizeof_field(struct siginfo, si_pid) +
			      sizeof_field(struct siginfo, si_uid)) !=
			     sizeof(void __user *));
		BUILD_BUG_ON(offsetofend(struct siginfo, si_pid) !=
			     offsetof(struct siginfo, si_uid));
	}
#ifdef CONFIG_COMPAT
	BUILD_BUG_ON(offsetof(struct compat_siginfo, si_pid) !=
		     offsetof(struct compat_siginfo, si_addr));
	BUILD_BUG_ON(sizeof_field(struct compat_siginfo, si_pid) !=
		     sizeof(compat_uptr_t));
	BUILD_BUG_ON(sizeof_field(struct compat_siginfo, si_pid) !=
		     sizeof_field(struct siginfo, si_pid));
#endif
}

void __init signals_init(void)
{
	siginfo_buildtime_checks();

	sigqueue_cachep = KMEM_CACHE(sigqueue, SLAB_PANIC);
}

#ifdef CONFIG_KGDB_KDB
#include <linux/kdb.h>
/*
 * kdb_send_sig - Allows kdb to send signals without exposing
 * signal internals.  This function checks if the required locks are
 * available before calling the main signal code, to avoid kdb
 * deadlocks.
 */
void kdb_send_sig(struct task_struct *t, int sig)
{
	static struct task_struct *kdb_prev_t;
	int new_t, ret;
	if (!spin_trylock(&t->sighand->siglock)) {
		kdb_printf("Can't do kill command now.\n"
			   "The sigmask lock is held somewhere else in "
			   "kernel, try again later\n");
		return;
	}
	new_t = kdb_prev_t != t;
	kdb_prev_t = t;
	if (t->state != TASK_RUNNING && new_t) {
		spin_unlock(&t->sighand->siglock);
		kdb_printf("Process is not RUNNING, sending a signal from "
			   "kdb risks deadlock\n"
			   "on the run queue locks. "
			   "The signal has _not_ been sent.\n"
			   "Reissue the kill command if you want to risk "
			   "the deadlock.\n");
		return;
	}
	ret = send_signal(sig, SEND_SIG_PRIV, t, PIDTYPE_PID);
	spin_unlock(&t->sighand->siglock);
	if (ret)
		kdb_printf("Fail to deliver Signal %d to process %d.\n",
			   sig, t->pid);
	else
		kdb_printf("Signal %d is sent to process %d.\n", sig, t->pid);
}
#endif	/* CONFIG_KGDB_KDB */<|MERGE_RESOLUTION|>--- conflicted
+++ resolved
@@ -431,26 +431,7 @@
 	rcu_read_unlock();
 
 	if (override_rlimit || likely(sigpending <= task_rlimit(t, RLIMIT_SIGPENDING))) {
-<<<<<<< HEAD
-		/*
-		 * Preallocation does not hold sighand::siglock so it can't
-		 * use the cache. The lockless caching requires that only
-		 * one consumer and only one producer run at a time.
-		 *
-		 * For the regular allocation case it is sufficient to
-		 * check @q for NULL because this code can only be called
-		 * if the target task @t has not been reaped yet; which
-		 * means this code can never observe the error pointer which is
-		 * written to @t->sigqueue_cache in exit_task_sigqueue_cache().
-		 */
-		q = READ_ONCE(t->sigqueue_cache);
-		if (!q || sigqueue_flags)
-			q = kmem_cache_alloc(sigqueue_cachep, gfp_flags);
-		else
-			WRITE_ONCE(t->sigqueue_cache, NULL);
-=======
 		q = kmem_cache_alloc(sigqueue_cachep, gfp_flags);
->>>>>>> 62fb9874
 	} else {
 		print_dropped_signal(sig);
 	}
@@ -467,49 +448,6 @@
 	return q;
 }
 
-<<<<<<< HEAD
-void exit_task_sigqueue_cache(struct task_struct *tsk)
-{
-	/* Race free because @tsk is mopped up */
-	struct sigqueue *q = tsk->sigqueue_cache;
-
-	if (q) {
-		/*
-		 * Hand it back to the cache as the task might
-		 * be self reaping which would leak the object.
-		 */
-		 kmem_cache_free(sigqueue_cachep, q);
-	}
-
-	/*
-	 * Set an error pointer to ensure that @tsk will not cache a
-	 * sigqueue when it is reaping it's child tasks
-	 */
-	tsk->sigqueue_cache = ERR_PTR(-1);
-}
-
-static void sigqueue_cache_or_free(struct sigqueue *q)
-{
-	/*
-	 * Cache one sigqueue per task. This pairs with the consumer side
-	 * in __sigqueue_alloc() and needs READ/WRITE_ONCE() to prevent the
-	 * compiler from store tearing and to tell KCSAN that the data race
-	 * is intentional when run without holding current->sighand->siglock,
-	 * which is fine as current obviously cannot run __sigqueue_free()
-	 * concurrently.
-	 *
-	 * The NULL check is safe even if current has been reaped already,
-	 * in which case exit_task_sigqueue_cache() wrote an error pointer
-	 * into current->sigqueue_cache.
-	 */
-	if (!READ_ONCE(current->sigqueue_cache))
-		WRITE_ONCE(current->sigqueue_cache, q);
-	else
-		kmem_cache_free(sigqueue_cachep, q);
-}
-
-=======
->>>>>>> 62fb9874
 static void __sigqueue_free(struct sigqueue *q)
 {
 	if (q->flags & SIGQUEUE_PREALLOC)
