--- conflicted
+++ resolved
@@ -1679,8 +1679,6 @@
 	force_sig_info_to_task(&info, current, HANDLER_SIG_DFL);
 }
 
-<<<<<<< HEAD
-=======
 void force_exit_sig(int sig)
 {
 	struct kernel_siginfo info;
@@ -1694,7 +1692,6 @@
 	force_sig_info_to_task(&info, current, HANDLER_EXIT);
 }
 
->>>>>>> eb3cdb58
 /*
  * When things go south during signal handling, we
  * will force a SIGSEGV. And if the signal that caused
@@ -1842,10 +1839,7 @@
  * force_sig_seccomp - signals the task to allow in-process syscall emulation
  * @syscall: syscall number to send to userland
  * @reason: filter-supplied reason code to send to userland (via si_errno)
-<<<<<<< HEAD
-=======
  * @force_coredump: true to trigger a coredump
->>>>>>> eb3cdb58
  *
  * Forces a SIGSYS with a code of SYS_SECCOMP and related sigsys info.
  */
@@ -1895,8 +1889,6 @@
 	return force_sig_info(&info);
 }
 
-<<<<<<< HEAD
-=======
 /* For the rare architectures that include trap information using
  * si_trapno.
  */
@@ -1914,7 +1906,6 @@
 	return send_sig_info(info.si_signo, &info, t);
 }
 
->>>>>>> eb3cdb58
 int kill_pgrp(struct pid *pid, int sig, int priv)
 {
 	int ret;
@@ -2221,34 +2212,6 @@
 	spin_unlock_irqrestore(&sighand->siglock, flags);
 }
 
-<<<<<<< HEAD
-static inline bool may_ptrace_stop(void)
-{
-	if (!likely(current->ptrace))
-		return false;
-	/*
-	 * Are we in the middle of do_coredump?
-	 * If so and our tracer is also part of the coredump stopping
-	 * is a deadlock situation, and pointless because our tracer
-	 * is dead so don't allow us to stop.
-	 * If SIGKILL was already sent before the caller unlocked
-	 * ->siglock we must see ->core_state != NULL. Otherwise it
-	 * is safe to enter schedule().
-	 *
-	 * This is almost outdated, a task with the pending SIGKILL can't
-	 * block in TASK_TRACED. But PTRACE_EVENT_EXIT can be reported
-	 * after SIGKILL was already dequeued.
-	 */
-	if (unlikely(current->mm->core_state) &&
-	    unlikely(current->mm == current->parent->mm))
-		return false;
-
-	return true;
-}
-
-
-=======
->>>>>>> eb3cdb58
 /*
  * This must be called with current->sighand->siglock held.
  *
@@ -2283,11 +2246,6 @@
 	}
 
 	/*
-<<<<<<< HEAD
-	 * schedule() will not sleep if there is a pending signal that
-	 * can awaken the task.
-	 */
-=======
 	 * After this point ptrace_signal_wake_up or signal_wake_up
 	 * will clear TASK_TRACED if ptrace_unlink happens or a fatal
 	 * signal comes in.  Handle previous ptrace_unlinks and fatal
@@ -2296,7 +2254,6 @@
 	if (!current->ptrace || __fatal_signal_pending(current))
 		return exit_code;
 
->>>>>>> eb3cdb58
 	set_special_state(TASK_TRACED);
 	current->jobctl |= JOBCTL_TRACED;
 
@@ -2694,10 +2651,7 @@
 	struct signal_struct *signal = current->signal;
 	int signr;
 
-<<<<<<< HEAD
-=======
 	clear_notify_signal();
->>>>>>> eb3cdb58
 	if (unlikely(task_work_pending(current)))
 		task_work_run();
 
@@ -2811,11 +2765,7 @@
 
 		if (unlikely(current->ptrace) && (signr != SIGKILL) &&
 		    !(sighand->action[signr -1].sa.sa_flags & SA_IMMUTABLE)) {
-<<<<<<< HEAD
-			signr = ptrace_signal(signr, &ksig->info);
-=======
 			signr = ptrace_signal(signr, &ksig->info, type);
->>>>>>> eb3cdb58
 			if (!signr)
 				continue;
 		}
@@ -3367,14 +3317,6 @@
 				layout = SIL_FAULT_PKUERR;
 #endif
 			else if ((sig == SIGTRAP) && (si_code == TRAP_PERF))
-<<<<<<< HEAD
-				layout = SIL_PERF_EVENT;
-			else if (IS_ENABLED(CONFIG_SPARC) &&
-				 (sig == SIGILL) && (si_code == ILL_ILLTRP))
-				layout = SIL_FAULT_TRAPNO;
-#ifdef __ARCH_SI_TRAPNO
-			else if (layout == SIL_FAULT)
-=======
 				layout = SIL_FAULT_PERF_EVENT;
 			else if (IS_ENABLED(CONFIG_SPARC) &&
 				 (sig == SIGILL) && (si_code == ILL_ILLTRP))
@@ -3382,7 +3324,6 @@
 			else if (IS_ENABLED(CONFIG_ALPHA) &&
 				 ((sig == SIGFPE) ||
 				  ((sig == SIGTRAP) && (si_code == TRAP_UNK))))
->>>>>>> eb3cdb58
 				layout = SIL_FAULT_TRAPNO;
 		}
 		else if (si_code <= NSIGPOLL)
