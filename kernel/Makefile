--- conflicted
+++ resolved
@@ -163,11 +163,7 @@
 $(obj)/kheaders.o: $(obj)/kheaders_data.tar.xz
 
 quiet_cmd_kheaders_data = GEN     $@
-<<<<<<< HEAD
-      cmd_kheaders_data = "$<" "$@" "$(obj)/kheaders-srclist" "$(obj)/kheaders-objlist"
-=======
       cmd_kheaders_data = "$<" "$@" "$(obj)/kheaders-srclist" "$(obj)/kheaders-objlist" "$(KBUILD_BUILD_TIMESTAMP)"
->>>>>>> 3476aa7d
       cmd_kheaders_data_dep = cat $(depfile) >> $(dot-target).cmd; rm -f $(depfile)
 
 define rule_kheaders_data
