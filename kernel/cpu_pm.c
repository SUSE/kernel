--- conflicted
+++ resolved
@@ -30,22 +30,9 @@
 {
 	int ret;
 
-<<<<<<< HEAD
-	/*
-	 * This introduces a RCU read critical section, which could be
-	 * disfunctional in cpu idle. Copy RCU_NONIDLE code to let RCU know
-	 * this.
-	 */
-	rcu_irq_enter_irqson();
 	rcu_read_lock();
 	ret = raw_notifier_call_chain(&cpu_pm_notifier.chain, event, NULL);
 	rcu_read_unlock();
-	rcu_irq_exit_irqson();
-=======
-	rcu_read_lock();
-	ret = raw_notifier_call_chain(&cpu_pm_notifier.chain, event, NULL);
-	rcu_read_unlock();
->>>>>>> eb3cdb58
 
 	return notifier_to_errno(ret);
 }
@@ -55,17 +42,9 @@
 	unsigned long flags;
 	int ret;
 
-<<<<<<< HEAD
-	rcu_irq_enter_irqson();
 	raw_spin_lock_irqsave(&cpu_pm_notifier.lock, flags);
 	ret = raw_notifier_call_chain_robust(&cpu_pm_notifier.chain, event_up, event_down, NULL);
 	raw_spin_unlock_irqrestore(&cpu_pm_notifier.lock, flags);
-	rcu_irq_exit_irqson();
-=======
-	raw_spin_lock_irqsave(&cpu_pm_notifier.lock, flags);
-	ret = raw_notifier_call_chain_robust(&cpu_pm_notifier.chain, event_up, event_down, NULL);
-	raw_spin_unlock_irqrestore(&cpu_pm_notifier.lock, flags);
->>>>>>> eb3cdb58
 
 	return notifier_to_errno(ret);
 }
