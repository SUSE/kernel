--- conflicted
+++ resolved
@@ -23,9 +23,6 @@
 void init_hash_table(struct io_hash_table *table, unsigned size);
 
 int io_sync_cancel(struct io_ring_ctx *ctx, void __user *arg);
-<<<<<<< HEAD
-bool io_cancel_req_match(struct io_kiocb *req, struct io_cancel_data *cd);
-=======
 bool io_cancel_req_match(struct io_kiocb *req, struct io_cancel_data *cd);
 
 static inline bool io_cancel_match_sequence(struct io_kiocb *req, int sequence)
@@ -38,5 +35,4 @@
 	return false;
 }
 
-#endif
->>>>>>> 2d5404ca
+#endif