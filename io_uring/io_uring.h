#ifndef IOU_CORE_H
#define IOU_CORE_H

#include <linux/errno.h>
#include <linux/lockdep.h>
#include <linux/io_uring_types.h>
#include <uapi/linux/eventpoll.h>
#include "io-wq.h"
#include "slist.h"
#include "filetable.h"

#ifndef CREATE_TRACE_POINTS
#include <trace/events/io_uring.h>
#endif

enum {
	IOU_OK			= 0,
	IOU_ISSUE_SKIP_COMPLETE	= -EIOCBQUEUED,

	/*
	 * Intended only when both IO_URING_F_MULTISHOT is passed
	 * to indicate to the poll runner that multishot should be
	 * removed and the result is set on req->cqe.res.
	 */
	IOU_STOP_MULTISHOT	= -ECANCELED,
};

struct io_uring_cqe *__io_get_cqe(struct io_ring_ctx *ctx, bool overflow);
bool io_req_cqe_overflow(struct io_kiocb *req);
int io_run_task_work_sig(struct io_ring_ctx *ctx);
int __io_run_local_work(struct io_ring_ctx *ctx, bool *locked);
int io_run_local_work(struct io_ring_ctx *ctx);
<<<<<<< HEAD
void io_req_complete_failed(struct io_kiocb *req, s32 res);
void __io_req_complete(struct io_kiocb *req, unsigned issue_flags);
void io_req_complete_post(struct io_kiocb *req);
bool io_post_aux_cqe(struct io_ring_ctx *ctx, u64 user_data, s32 res, u32 cflags,
		     bool allow_overflow);
bool io_fill_cqe_aux(struct io_ring_ctx *ctx, u64 user_data, s32 res, u32 cflags,
		     bool allow_overflow);
=======
void io_req_defer_failed(struct io_kiocb *req, s32 res);
void io_req_complete_post(struct io_kiocb *req, unsigned issue_flags);
bool io_post_aux_cqe(struct io_ring_ctx *ctx, u64 user_data, s32 res, u32 cflags);
bool io_aux_cqe(struct io_ring_ctx *ctx, bool defer, u64 user_data, s32 res, u32 cflags,
		bool allow_overflow);
>>>>>>> f8ca29b3
void __io_commit_cqring_flush(struct io_ring_ctx *ctx);

struct page **io_pin_pages(unsigned long ubuf, unsigned long len, int *npages);

struct file *io_file_get_normal(struct io_kiocb *req, int fd);
struct file *io_file_get_fixed(struct io_kiocb *req, int fd,
			       unsigned issue_flags);

static inline bool io_req_ffs_set(struct io_kiocb *req)
{
	return req->flags & REQ_F_FIXED_FILE;
}

void __io_req_task_work_add(struct io_kiocb *req, bool allow_local);
bool io_is_uring_fops(struct file *file);
bool io_alloc_async_data(struct io_kiocb *req);
void io_req_task_queue(struct io_kiocb *req);
void io_queue_iowq(struct io_kiocb *req, bool *dont_use);
void io_req_task_complete(struct io_kiocb *req, bool *locked);
void io_req_task_queue_fail(struct io_kiocb *req, int ret);
void io_req_task_submit(struct io_kiocb *req, bool *locked);
void tctx_task_work(struct callback_head *cb);
__cold void io_uring_cancel_generic(bool cancel_all, struct io_sq_data *sqd);
int io_uring_alloc_task_context(struct task_struct *task,
				struct io_ring_ctx *ctx);

int io_poll_issue(struct io_kiocb *req, bool *locked);
int io_submit_sqes(struct io_ring_ctx *ctx, unsigned int nr);
int io_do_iopoll(struct io_ring_ctx *ctx, bool force_nonspin);
void io_free_batch_list(struct io_ring_ctx *ctx, struct io_wq_work_node *node);
int io_req_prep_async(struct io_kiocb *req);

struct io_wq_work *io_wq_free_work(struct io_wq_work *work);
void io_wq_submit_work(struct io_wq_work *work);

void io_free_req(struct io_kiocb *req);
void io_queue_next(struct io_kiocb *req);
void __io_put_task(struct task_struct *task, int nr);
void io_task_refs_refill(struct io_uring_task *tctx);
bool __io_alloc_req_refill(struct io_ring_ctx *ctx);

bool io_match_task_safe(struct io_kiocb *head, struct task_struct *task,
			bool cancel_all);

<<<<<<< HEAD
static inline void io_req_task_work_add(struct io_kiocb *req)
{
	__io_req_task_work_add(req, true);
}

#define io_for_each_link(pos, head) \
	for (pos = (head); pos; pos = pos->link)

static inline void io_cq_lock(struct io_ring_ctx *ctx)
	__acquires(ctx->completion_lock)
=======
#define io_lockdep_assert_cq_locked(ctx)				\
	do {								\
		if (ctx->flags & IORING_SETUP_IOPOLL) {			\
			lockdep_assert_held(&ctx->uring_lock);		\
		} else if (!ctx->task_complete) {			\
			lockdep_assert_held(&ctx->completion_lock);	\
		} else if (ctx->submitter_task->flags & PF_EXITING) {	\
			lockdep_assert(current_work());			\
		} else {						\
			lockdep_assert(current == ctx->submitter_task);	\
		}							\
	} while (0)

static inline void io_req_task_work_add(struct io_kiocb *req)
>>>>>>> f8ca29b3
{
	__io_req_task_work_add(req, true);
}

#define io_for_each_link(pos, head) \
	for (pos = (head); pos; pos = pos->link)

void io_cq_unlock_post(struct io_ring_ctx *ctx);

static inline struct io_uring_cqe *io_get_cqe_overflow(struct io_ring_ctx *ctx,
						       bool overflow)
{
	io_lockdep_assert_cq_locked(ctx);

	if (likely(ctx->cqe_cached < ctx->cqe_sentinel)) {
		struct io_uring_cqe *cqe = ctx->cqe_cached;

		ctx->cached_cq_tail++;
		ctx->cqe_cached++;
		if (ctx->flags & IORING_SETUP_CQE32)
			ctx->cqe_cached++;
		return cqe;
	}

	return __io_get_cqe(ctx, overflow);
}

static inline struct io_uring_cqe *io_get_cqe(struct io_ring_ctx *ctx)
{
	return io_get_cqe_overflow(ctx, false);
}

static inline bool __io_fill_cqe_req(struct io_ring_ctx *ctx,
				     struct io_kiocb *req)
{
	struct io_uring_cqe *cqe;

	/*
	 * If we can't get a cq entry, userspace overflowed the
	 * submission (by quite a lot). Increment the overflow count in
	 * the ring.
	 */
	cqe = io_get_cqe(ctx);
	if (unlikely(!cqe))
		return false;

	trace_io_uring_complete(req->ctx, req, req->cqe.user_data,
				req->cqe.res, req->cqe.flags,
				(req->flags & REQ_F_CQE32_INIT) ? req->extra1 : 0,
				(req->flags & REQ_F_CQE32_INIT) ? req->extra2 : 0);

	memcpy(cqe, &req->cqe, sizeof(*cqe));

	if (ctx->flags & IORING_SETUP_CQE32) {
		u64 extra1 = 0, extra2 = 0;

		if (req->flags & REQ_F_CQE32_INIT) {
			extra1 = req->extra1;
			extra2 = req->extra2;
		}

		WRITE_ONCE(cqe->big_cqe[0], extra1);
		WRITE_ONCE(cqe->big_cqe[1], extra2);
	}
	return true;
}

static inline bool io_fill_cqe_req(struct io_ring_ctx *ctx,
				   struct io_kiocb *req)
{
	if (likely(__io_fill_cqe_req(ctx, req)))
		return true;
	return io_req_cqe_overflow(req);
}

static inline void req_set_fail(struct io_kiocb *req)
{
	req->flags |= REQ_F_FAIL;
	if (req->flags & REQ_F_CQE_SKIP) {
		req->flags &= ~REQ_F_CQE_SKIP;
		req->flags |= REQ_F_SKIP_LINK_CQES;
	}
}

static inline void io_req_set_res(struct io_kiocb *req, s32 res, u32 cflags)
{
	req->cqe.res = res;
	req->cqe.flags = cflags;
}

static inline bool req_has_async_data(struct io_kiocb *req)
{
	return req->flags & REQ_F_ASYNC_DATA;
}

static inline void io_put_file(struct file *file)
{
	if (file)
		fput(file);
}

static inline void io_ring_submit_unlock(struct io_ring_ctx *ctx,
					 unsigned issue_flags)
{
	lockdep_assert_held(&ctx->uring_lock);
	if (issue_flags & IO_URING_F_UNLOCKED)
		mutex_unlock(&ctx->uring_lock);
}

static inline void io_ring_submit_lock(struct io_ring_ctx *ctx,
				       unsigned issue_flags)
{
	/*
	 * "Normal" inline submissions always hold the uring_lock, since we
	 * grab it from the system call. Same is true for the SQPOLL offload.
	 * The only exception is when we've detached the request and issue it
	 * from an async worker thread, grab the lock for that case.
	 */
	if (issue_flags & IO_URING_F_UNLOCKED)
		mutex_lock(&ctx->uring_lock);
	lockdep_assert_held(&ctx->uring_lock);
}

static inline void io_commit_cqring(struct io_ring_ctx *ctx)
{
	/* order cqe stores with ring update */
	smp_store_release(&ctx->rings->cq.tail, ctx->cached_cq_tail);
}

/* requires smb_mb() prior, see wq_has_sleeper() */
static inline void __io_cqring_wake(struct io_ring_ctx *ctx)
{
	/*
	 * Trigger waitqueue handler on all waiters on our waitqueue. This
	 * won't necessarily wake up all the tasks, io_should_wake() will make
	 * that decision.
	 *
	 * Pass in EPOLLIN|EPOLL_URING_WAKE as the poll wakeup key. The latter
	 * set in the mask so that if we recurse back into our own poll
	 * waitqueue handlers, we know we have a dependency between eventfd or
	 * epoll and should terminate multishot poll at that point.
	 */
	if (waitqueue_active(&ctx->cq_wait))
		__wake_up(&ctx->cq_wait, TASK_NORMAL, 0,
				poll_to_key(EPOLL_URING_WAKE | EPOLLIN));
}

static inline void io_cqring_wake(struct io_ring_ctx *ctx)
{
	smp_mb();
	__io_cqring_wake(ctx);
}

static inline bool io_sqring_full(struct io_ring_ctx *ctx)
{
	struct io_rings *r = ctx->rings;

	return READ_ONCE(r->sq.tail) - ctx->cached_sq_head == ctx->sq_entries;
}

static inline unsigned int io_sqring_entries(struct io_ring_ctx *ctx)
{
	struct io_rings *rings = ctx->rings;

	/* make sure SQ entry isn't read before tail */
	return smp_load_acquire(&rings->sq.tail) - ctx->cached_sq_head;
}

static inline int io_run_task_work(void)
{
	/*
	 * Always check-and-clear the task_work notification signal. With how
	 * signaling works for task_work, we can find it set with nothing to
	 * run. We need to clear it for that case, like get_signal() does.
	 */
	if (test_thread_flag(TIF_NOTIFY_SIGNAL))
		clear_notify_signal();
	if (task_work_pending(current)) {
		__set_current_state(TASK_RUNNING);
		task_work_run();
		return 1;
	}

	return 0;
}

static inline bool io_task_work_pending(struct io_ring_ctx *ctx)
{
	return task_work_pending(current) || !wq_list_empty(&ctx->work_llist);
}

static inline int io_run_task_work_ctx(struct io_ring_ctx *ctx)
{
	int ret = 0;
	int ret2;

	if (ctx->flags & IORING_SETUP_DEFER_TASKRUN)
		ret = io_run_local_work(ctx);

	/* want to run this after in case more is added */
	ret2 = io_run_task_work();

	/* Try propagate error in favour of if tasks were run,
	 * but still make sure to run them if requested
	 */
	if (ret >= 0)
		ret += ret2;

	return ret;
}

static inline int io_run_local_work_locked(struct io_ring_ctx *ctx)
{
	bool locked;
	int ret;

	if (llist_empty(&ctx->work_llist))
		return 0;

	locked = true;
	ret = __io_run_local_work(ctx, &locked);
	/* shouldn't happen! */
	if (WARN_ON_ONCE(!locked))
		mutex_lock(&ctx->uring_lock);
	return ret;
}

static inline void io_tw_lock(struct io_ring_ctx *ctx, bool *locked)
{
	if (!*locked) {
		mutex_lock(&ctx->uring_lock);
		*locked = true;
	}
}

/*
 * Don't complete immediately but use deferred completion infrastructure.
 * Protected by ->uring_lock and can only be used either with
 * IO_URING_F_COMPLETE_DEFER or inside a tw handler holding the mutex.
 */
static inline void io_req_complete_defer(struct io_kiocb *req)
	__must_hold(&req->ctx->uring_lock)
{
	struct io_submit_state *state = &req->ctx->submit_state;

	lockdep_assert_held(&req->ctx->uring_lock);

	wq_list_add_tail(&req->comp_list, &state->compl_reqs);
}

static inline void io_commit_cqring_flush(struct io_ring_ctx *ctx)
{
	if (unlikely(ctx->off_timeout_used || ctx->drain_active || ctx->has_evfd))
		__io_commit_cqring_flush(ctx);
}

/* must to be called somewhat shortly after putting a request */
static inline void io_put_task(struct task_struct *task, int nr)
{
	if (likely(task == current))
		task->io_uring->cached_refs += nr;
	else
		__io_put_task(task, nr);
}

static inline void io_get_task_refs(int nr)
{
	struct io_uring_task *tctx = current->io_uring;

	tctx->cached_refs -= nr;
	if (unlikely(tctx->cached_refs < 0))
		io_task_refs_refill(tctx);
}

static inline bool io_req_cache_empty(struct io_ring_ctx *ctx)
{
	return !ctx->submit_state.free_list.next;
}

static inline bool io_alloc_req_refill(struct io_ring_ctx *ctx)
{
	if (unlikely(io_req_cache_empty(ctx)))
		return __io_alloc_req_refill(ctx);
	return true;
}

static inline struct io_kiocb *io_alloc_req(struct io_ring_ctx *ctx)
{
	struct io_wq_work_node *node;

	node = wq_stack_extract(&ctx->submit_state.free_list);
	return container_of(node, struct io_kiocb, comp_list);
}

static inline bool io_allowed_run_tw(struct io_ring_ctx *ctx)
{
	return likely(!(ctx->flags & IORING_SETUP_DEFER_TASKRUN) ||
		      ctx->submitter_task == current);
}

static inline void io_req_queue_tw_complete(struct io_kiocb *req, s32 res)
{
	io_req_set_res(req, res, 0);
	req->io_task_work.func = io_req_task_complete;
	io_req_task_work_add(req);
}

#endif<|MERGE_RESOLUTION|>--- conflicted
+++ resolved
@@ -30,21 +30,11 @@
 int io_run_task_work_sig(struct io_ring_ctx *ctx);
 int __io_run_local_work(struct io_ring_ctx *ctx, bool *locked);
 int io_run_local_work(struct io_ring_ctx *ctx);
-<<<<<<< HEAD
-void io_req_complete_failed(struct io_kiocb *req, s32 res);
-void __io_req_complete(struct io_kiocb *req, unsigned issue_flags);
-void io_req_complete_post(struct io_kiocb *req);
-bool io_post_aux_cqe(struct io_ring_ctx *ctx, u64 user_data, s32 res, u32 cflags,
-		     bool allow_overflow);
-bool io_fill_cqe_aux(struct io_ring_ctx *ctx, u64 user_data, s32 res, u32 cflags,
-		     bool allow_overflow);
-=======
 void io_req_defer_failed(struct io_kiocb *req, s32 res);
 void io_req_complete_post(struct io_kiocb *req, unsigned issue_flags);
 bool io_post_aux_cqe(struct io_ring_ctx *ctx, u64 user_data, s32 res, u32 cflags);
 bool io_aux_cqe(struct io_ring_ctx *ctx, bool defer, u64 user_data, s32 res, u32 cflags,
 		bool allow_overflow);
->>>>>>> f8ca29b3
 void __io_commit_cqring_flush(struct io_ring_ctx *ctx);
 
 struct page **io_pin_pages(unsigned long ubuf, unsigned long len, int *npages);
@@ -89,18 +79,6 @@
 bool io_match_task_safe(struct io_kiocb *head, struct task_struct *task,
 			bool cancel_all);
 
-<<<<<<< HEAD
-static inline void io_req_task_work_add(struct io_kiocb *req)
-{
-	__io_req_task_work_add(req, true);
-}
-
-#define io_for_each_link(pos, head) \
-	for (pos = (head); pos; pos = pos->link)
-
-static inline void io_cq_lock(struct io_ring_ctx *ctx)
-	__acquires(ctx->completion_lock)
-=======
 #define io_lockdep_assert_cq_locked(ctx)				\
 	do {								\
 		if (ctx->flags & IORING_SETUP_IOPOLL) {			\
@@ -115,7 +93,6 @@
 	} while (0)
 
 static inline void io_req_task_work_add(struct io_kiocb *req)
->>>>>>> f8ca29b3
 {
 	__io_req_task_work_add(req, true);
 }
