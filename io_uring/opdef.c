--- conflicted
+++ resolved
@@ -67,12 +67,8 @@
 		.iopoll			= 1,
 		.iopoll_queue		= 1,
 		.vectored		= 1,
-<<<<<<< HEAD
-		.prep			= io_prep_rwv,
-=======
 		.async_size		= sizeof(struct io_async_rw),
 		.prep			= io_prep_readv,
->>>>>>> 2d5404ca
 		.issue			= io_read,
 	},
 	[IORING_OP_WRITEV] = {
@@ -86,12 +82,8 @@
 		.iopoll			= 1,
 		.iopoll_queue		= 1,
 		.vectored		= 1,
-<<<<<<< HEAD
-		.prep			= io_prep_rwv,
-=======
 		.async_size		= sizeof(struct io_async_rw),
 		.prep			= io_prep_writev,
->>>>>>> 2d5404ca
 		.issue			= io_write,
 	},
 	[IORING_OP_FSYNC] = {
@@ -109,12 +101,8 @@
 		.ioprio			= 1,
 		.iopoll			= 1,
 		.iopoll_queue		= 1,
-<<<<<<< HEAD
-		.prep			= io_prep_rw_fixed,
-=======
 		.async_size		= sizeof(struct io_async_rw),
 		.prep			= io_prep_read_fixed,
->>>>>>> 2d5404ca
 		.issue			= io_read,
 	},
 	[IORING_OP_WRITE_FIXED] = {
@@ -127,12 +115,8 @@
 		.ioprio			= 1,
 		.iopoll			= 1,
 		.iopoll_queue		= 1,
-<<<<<<< HEAD
-		.prep			= io_prep_rw_fixed,
-=======
 		.async_size		= sizeof(struct io_async_rw),
 		.prep			= io_prep_write_fixed,
->>>>>>> 2d5404ca
 		.issue			= io_write,
 	},
 	[IORING_OP_POLL_ADD] = {
@@ -467,11 +451,6 @@
 		.pollin			= 1,
 		.buffer_select		= 1,
 		.audit_skip		= 1,
-<<<<<<< HEAD
-		.prep			= io_read_mshot_prep,
-		.issue			= io_read_mshot,
-	},
-=======
 		.async_size		= sizeof(struct io_async_rw),
 		.prep			= io_read_mshot_prep,
 		.issue			= io_read_mshot,
@@ -536,7 +515,6 @@
 		.prep			= io_eopnotsupp_prep,
 #endif
 	},
->>>>>>> 2d5404ca
 };
 
 const struct io_cold_def io_cold_defs[] = {
@@ -738,8 +716,6 @@
 	},
 	[IORING_OP_READ_MULTISHOT] = {
 		.name			= "READ_MULTISHOT",
-<<<<<<< HEAD
-=======
 		.cleanup		= io_readv_writev_cleanup,
 	},
 	[IORING_OP_WAITID] = {
@@ -765,7 +741,6 @@
 	},
 	[IORING_OP_LISTEN] = {
 		.name			= "LISTEN",
->>>>>>> 2d5404ca
 	},
 };
 
