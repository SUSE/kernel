// SPDX-License-Identifier: GPL-2.0
#include <linux/kernel.h>
#include <linux/errno.h>
#include <linux/fs.h>
#include <linux/file.h>
#include <linux/blk-mq.h>
#include <linux/mm.h>
#include <linux/slab.h>
#include <linux/fsnotify.h>
#include <linux/poll.h>
#include <linux/nospec.h>
#include <linux/compat.h>
#include <linux/io_uring/cmd.h>
#include <linux/indirect_call_wrapper.h>

#include <uapi/linux/io_uring.h>

#include "io_uring.h"
#include "opdef.h"
#include "kbuf.h"
#include "alloc_cache.h"
#include "rsrc.h"
#include "poll.h"
#include "rw.h"

struct io_rw {
	/* NOTE: kiocb has the file as the first member, so don't do it here */
	struct kiocb			kiocb;
	u64				addr;
	u32				len;
	rwf_t				flags;
};

static bool io_file_supports_nowait(struct io_kiocb *req, __poll_t mask)
{
	/* If FMODE_NOWAIT is set for a file, we're golden */
	if (req->flags & REQ_F_SUPPORT_NOWAIT)
		return true;
	/* No FMODE_NOWAIT, if we can poll, check the status */
	if (io_file_can_poll(req)) {
		struct poll_table_struct pt = { ._key = mask };

		return vfs_poll(req->file, &pt) & mask;
	}
	/* No FMODE_NOWAIT support, and file isn't pollable. Tough luck. */
	return false;
}

#ifdef CONFIG_COMPAT
static int io_iov_compat_buffer_select_prep(struct io_rw *rw)
{
	struct compat_iovec __user *uiov;
	compat_ssize_t clen;

	uiov = u64_to_user_ptr(rw->addr);
	if (!access_ok(uiov, sizeof(*uiov)))
		return -EFAULT;
	if (__get_user(clen, &uiov->iov_len))
		return -EFAULT;
	if (clen < 0)
		return -EINVAL;

	rw->len = clen;
	return 0;
}
#endif

static int io_iov_buffer_select_prep(struct io_kiocb *req)
{
	struct iovec __user *uiov;
	struct iovec iov;
	struct io_rw *rw = io_kiocb_to_cmd(req, struct io_rw);

	if (rw->len != 1)
		return -EINVAL;

#ifdef CONFIG_COMPAT
	if (req->ctx->compat)
		return io_iov_compat_buffer_select_prep(rw);
#endif

	uiov = u64_to_user_ptr(rw->addr);
	if (copy_from_user(&iov, uiov, sizeof(*uiov)))
		return -EFAULT;
	rw->len = iov.iov_len;
	return 0;
}

static int __io_import_iovec(int ddir, struct io_kiocb *req,
			     struct io_async_rw *io,
			     unsigned int issue_flags)
{
	const struct io_issue_def *def = &io_issue_defs[req->opcode];
	struct io_rw *rw = io_kiocb_to_cmd(req, struct io_rw);
	struct iovec *iov;
	void __user *buf;
	int nr_segs, ret;
	size_t sqe_len;

	buf = u64_to_user_ptr(rw->addr);
	sqe_len = rw->len;

	if (!def->vectored || req->flags & REQ_F_BUFFER_SELECT) {
		if (io_do_buffer_select(req)) {
			buf = io_buffer_select(req, &sqe_len, issue_flags);
			if (!buf)
				return -ENOBUFS;
			rw->addr = (unsigned long) buf;
			rw->len = sqe_len;
		}

		return import_ubuf(ddir, buf, sqe_len, &io->iter);
	}

	if (io->free_iovec) {
		nr_segs = io->free_iov_nr;
		iov = io->free_iovec;
	} else {
		iov = &io->fast_iov;
		nr_segs = 1;
	}
	ret = __import_iovec(ddir, buf, sqe_len, nr_segs, &iov, &io->iter,
				req->ctx->compat);
	if (unlikely(ret < 0))
		return ret;
	if (iov) {
		req->flags |= REQ_F_NEED_CLEANUP;
		io->free_iov_nr = io->iter.nr_segs;
		kfree(io->free_iovec);
		io->free_iovec = iov;
	}
	return 0;
}

static inline int io_import_iovec(int rw, struct io_kiocb *req,
				  struct io_async_rw *io,
				  unsigned int issue_flags)
{
	int ret;

	ret = __io_import_iovec(rw, req, io, issue_flags);
	if (unlikely(ret < 0))
		return ret;

	iov_iter_save_state(&io->iter, &io->iter_state);
	return 0;
}

static void io_rw_iovec_free(struct io_async_rw *rw)
{
	if (rw->free_iovec) {
		kfree(rw->free_iovec);
		rw->free_iov_nr = 0;
		rw->free_iovec = NULL;
	}
}

static void io_rw_recycle(struct io_kiocb *req, unsigned int issue_flags)
{
	struct io_async_rw *rw = req->async_data;
	struct iovec *iov;

	if (unlikely(issue_flags & IO_URING_F_UNLOCKED)) {
		io_rw_iovec_free(rw);
		return;
	}
	iov = rw->free_iovec;
	if (io_alloc_cache_put(&req->ctx->rw_cache, rw)) {
		if (iov)
			kasan_mempool_poison_object(iov);
		req->async_data = NULL;
		req->flags &= ~REQ_F_ASYNC_DATA;
	}
}

static void io_req_rw_cleanup(struct io_kiocb *req, unsigned int issue_flags)
{
	/*
	 * Disable quick recycling for anything that's gone through io-wq.
	 * In theory, this should be fine to cleanup. However, some read or
	 * write iter handling touches the iovec AFTER having called into the
	 * handler, eg to reexpand or revert. This means we can have:
	 *
	 * task			io-wq
	 *   issue
	 *     punt to io-wq
	 *			issue
	 *			  blkdev_write_iter()
	 *			    ->ki_complete()
	 *			      io_complete_rw()
	 *			        queue tw complete
	 *  run tw
	 *    req_rw_cleanup
	 *			iov_iter_count() <- look at iov_iter again
	 *
	 * which can lead to a UAF. This is only possible for io-wq offload
	 * as the cleanup can run in parallel. As io-wq is not the fast path,
	 * just leave cleanup to the end.
	 *
	 * This is really a bug in the core code that does this, any issue
	 * path should assume that a successful (or -EIOCBQUEUED) return can
	 * mean that the underlying data can be gone at any time. But that
	 * should be fixed seperately, and then this check could be killed.
	 */
	if (!(req->flags & REQ_F_REFCOUNT)) {
		req->flags &= ~REQ_F_NEED_CLEANUP;
		io_rw_recycle(req, issue_flags);
	}
}

static int io_rw_alloc_async(struct io_kiocb *req)
{
	struct io_ring_ctx *ctx = req->ctx;
	struct io_async_rw *rw;

	rw = io_alloc_cache_get(&ctx->rw_cache);
	if (rw) {
		if (rw->free_iovec) {
			kasan_mempool_unpoison_object(rw->free_iovec,
				rw->free_iov_nr * sizeof(struct iovec));
			req->flags |= REQ_F_NEED_CLEANUP;
		}
		req->flags |= REQ_F_ASYNC_DATA;
		req->async_data = rw;
		goto done;
	}

	if (!io_alloc_async_data(req)) {
		rw = req->async_data;
		rw->free_iovec = NULL;
		rw->free_iov_nr = 0;
done:
		rw->bytes_done = 0;
		return 0;
	}

	return -ENOMEM;
}

static int io_prep_rw_setup(struct io_kiocb *req, int ddir, bool do_import)
{
	struct io_async_rw *rw;
	int ret;

	if (io_rw_alloc_async(req))
		return -ENOMEM;

	if (!do_import || io_do_buffer_select(req))
		return 0;

	rw = req->async_data;
	ret = io_import_iovec(ddir, req, rw, 0);
	if (unlikely(ret < 0))
		return ret;

	iov_iter_save_state(&rw->iter, &rw->iter_state);
	return 0;
}

static int io_prep_rw(struct io_kiocb *req, const struct io_uring_sqe *sqe,
		      int ddir, bool do_import)
{
	struct io_rw *rw = io_kiocb_to_cmd(req, struct io_rw);
	unsigned ioprio;
	int ret;

	rw->kiocb.ki_pos = READ_ONCE(sqe->off);
	/* used for fixed read/write too - just read unconditionally */
	req->buf_index = READ_ONCE(sqe->buf_index);

	ioprio = READ_ONCE(sqe->ioprio);
	if (ioprio) {
		ret = ioprio_check_cap(ioprio);
		if (ret)
			return ret;

		rw->kiocb.ki_ioprio = ioprio;
	} else {
		rw->kiocb.ki_ioprio = get_current_ioprio();
	}
	rw->kiocb.dio_complete = NULL;

	rw->addr = READ_ONCE(sqe->addr);
	rw->len = READ_ONCE(sqe->len);
	rw->flags = READ_ONCE(sqe->rw_flags);
<<<<<<< HEAD
	return 0;
}

int io_prep_rwv(struct io_kiocb *req, const struct io_uring_sqe *sqe)
{
	int ret;

	ret = io_prep_rw(req, sqe);
	if (unlikely(ret))
		return ret;

=======
	return io_prep_rw_setup(req, ddir, do_import);
}

int io_prep_read(struct io_kiocb *req, const struct io_uring_sqe *sqe)
{
	return io_prep_rw(req, sqe, ITER_DEST, true);
}

int io_prep_write(struct io_kiocb *req, const struct io_uring_sqe *sqe)
{
	return io_prep_rw(req, sqe, ITER_SOURCE, true);
}

static int io_prep_rwv(struct io_kiocb *req, const struct io_uring_sqe *sqe,
		       int ddir)
{
	const bool do_import = !(req->flags & REQ_F_BUFFER_SELECT);
	int ret;

	ret = io_prep_rw(req, sqe, ddir, do_import);
	if (unlikely(ret))
		return ret;
	if (do_import)
		return 0;

>>>>>>> 2d5404ca
	/*
	 * Have to do this validation here, as this is in io_read() rw->len
	 * might have chanaged due to buffer selection
	 */
<<<<<<< HEAD
	if (req->flags & REQ_F_BUFFER_SELECT)
		return io_iov_buffer_select_prep(req);

	return 0;
}

int io_prep_rw_fixed(struct io_kiocb *req, const struct io_uring_sqe *sqe)
{
	struct io_ring_ctx *ctx = req->ctx;
	u16 index;
	int ret;

	ret = io_prep_rw(req, sqe);
	if (unlikely(ret))
		return ret;

	if (unlikely(req->buf_index >= ctx->nr_user_bufs))
		return -EFAULT;
	index = array_index_nospec(req->buf_index, ctx->nr_user_bufs);
	req->imu = ctx->user_bufs[index];
	io_req_set_rsrc_node(req, ctx, 0);
	return 0;
}

/*
 * Multishot read is prepared just like a normal read/write request, only
 * difference is that we set the MULTISHOT flag.
 */
int io_read_mshot_prep(struct io_kiocb *req, const struct io_uring_sqe *sqe)
{
	struct io_rw *rw = io_kiocb_to_cmd(req, struct io_rw);
	int ret;

	/* must be used with provided buffers */
	if (!(req->flags & REQ_F_BUFFER_SELECT))
		return -EINVAL;

	ret = io_prep_rw(req, sqe);
	if (unlikely(ret))
		return ret;

	if (rw->addr || rw->len)
		return -EINVAL;

	req->flags |= REQ_F_APOLL_MULTISHOT;
	return 0;
=======
	return io_iov_buffer_select_prep(req);
}

int io_prep_readv(struct io_kiocb *req, const struct io_uring_sqe *sqe)
{
	return io_prep_rwv(req, sqe, ITER_DEST);
>>>>>>> 2d5404ca
}

int io_prep_writev(struct io_kiocb *req, const struct io_uring_sqe *sqe)
{
	return io_prep_rwv(req, sqe, ITER_SOURCE);
}

static int io_prep_rw_fixed(struct io_kiocb *req, const struct io_uring_sqe *sqe,
			    int ddir)
{
	struct io_rw *rw = io_kiocb_to_cmd(req, struct io_rw);
	struct io_ring_ctx *ctx = req->ctx;
	struct io_async_rw *io;
	u16 index;
	int ret;

	ret = io_prep_rw(req, sqe, ddir, false);
	if (unlikely(ret))
		return ret;

	if (unlikely(req->buf_index >= ctx->nr_user_bufs))
		return -EFAULT;
	index = array_index_nospec(req->buf_index, ctx->nr_user_bufs);
	req->imu = ctx->user_bufs[index];
	io_req_set_rsrc_node(req, ctx, 0);

	io = req->async_data;
	ret = io_import_fixed(ddir, &io->iter, req->imu, rw->addr, rw->len);
	iov_iter_save_state(&io->iter, &io->iter_state);
	return ret;
}

int io_prep_read_fixed(struct io_kiocb *req, const struct io_uring_sqe *sqe)
{
	return io_prep_rw_fixed(req, sqe, ITER_DEST);
}

int io_prep_write_fixed(struct io_kiocb *req, const struct io_uring_sqe *sqe)
{
	return io_prep_rw_fixed(req, sqe, ITER_SOURCE);
}

/*
 * Multishot read is prepared just like a normal read/write request, only
 * difference is that we set the MULTISHOT flag.
 */
int io_read_mshot_prep(struct io_kiocb *req, const struct io_uring_sqe *sqe)
{
	struct io_rw *rw = io_kiocb_to_cmd(req, struct io_rw);
	int ret;

	/* must be used with provided buffers */
	if (!(req->flags & REQ_F_BUFFER_SELECT))
		return -EINVAL;

	ret = io_prep_rw(req, sqe, ITER_DEST, false);
	if (unlikely(ret))
		return ret;

	if (rw->addr || rw->len)
		return -EINVAL;

	req->flags |= REQ_F_APOLL_MULTISHOT;
	return 0;
}

void io_readv_writev_cleanup(struct io_kiocb *req)
{
	io_rw_iovec_free(req->async_data);
}

static inline loff_t *io_kiocb_update_pos(struct io_kiocb *req)
{
	struct io_rw *rw = io_kiocb_to_cmd(req, struct io_rw);

	if (rw->kiocb.ki_pos != -1)
		return &rw->kiocb.ki_pos;

	if (!(req->file->f_mode & FMODE_STREAM)) {
		req->flags |= REQ_F_CUR_POS;
		rw->kiocb.ki_pos = req->file->f_pos;
		return &rw->kiocb.ki_pos;
	}

	rw->kiocb.ki_pos = 0;
	return NULL;
}

#ifdef CONFIG_BLOCK
static void io_resubmit_prep(struct io_kiocb *req)
{
	struct io_async_rw *io = req->async_data;

	iov_iter_restore(&io->iter, &io->iter_state);
}

static bool io_rw_should_reissue(struct io_kiocb *req)
{
	umode_t mode = file_inode(req->file)->i_mode;
	struct io_ring_ctx *ctx = req->ctx;

	if (!S_ISBLK(mode) && !S_ISREG(mode))
		return false;
	if ((req->flags & REQ_F_NOWAIT) || (io_wq_current_is_worker() &&
	    !(ctx->flags & IORING_SETUP_IOPOLL)))
		return false;
	/*
	 * If ref is dying, we might be running poll reap from the exit work.
	 * Don't attempt to reissue from that path, just let it fail with
	 * -EAGAIN.
	 */
	if (percpu_ref_is_dying(&ctx->refs))
		return false;
	/*
	 * Play it safe and assume not safe to re-import and reissue if we're
	 * not in the original thread group (or in task context).
	 */
	if (!same_thread_group(req->task, current) || !in_task())
		return false;
	return true;
}
#else
static void io_resubmit_prep(struct io_kiocb *req)
{
}
static bool io_rw_should_reissue(struct io_kiocb *req)
{
	return false;
}
#endif

static void io_req_end_write(struct io_kiocb *req)
{
	if (req->flags & REQ_F_ISREG) {
		struct io_rw *rw = io_kiocb_to_cmd(req, struct io_rw);

		kiocb_end_write(&rw->kiocb);
	}
}

/*
 * Trigger the notifications after having done some IO, and finish the write
 * accounting, if any.
 */
static void io_req_io_end(struct io_kiocb *req)
{
	struct io_rw *rw = io_kiocb_to_cmd(req, struct io_rw);

	if (rw->kiocb.ki_flags & IOCB_WRITE) {
		io_req_end_write(req);
		fsnotify_modify(req->file);
	} else {
		fsnotify_access(req->file);
	}
}

static bool __io_complete_rw_common(struct io_kiocb *req, long res)
{
	if (unlikely(res != req->cqe.res)) {
		if (res == -EAGAIN && io_rw_should_reissue(req)) {
			/*
			 * Reissue will start accounting again, finish the
			 * current cycle.
			 */
			io_req_io_end(req);
			req->flags |= REQ_F_REISSUE | REQ_F_BL_NO_RECYCLE;
			return true;
		}
		req_set_fail(req);
		req->cqe.res = res;
	}
	return false;
}

static inline int io_fixup_rw_res(struct io_kiocb *req, long res)
{
	struct io_async_rw *io = req->async_data;

	/* add previously done IO, if any */
	if (req_has_async_data(req) && io->bytes_done > 0) {
		if (res < 0)
			res = io->bytes_done;
		else
			res += io->bytes_done;
	}
	return res;
}

void io_req_rw_complete(struct io_kiocb *req, struct io_tw_state *ts)
{
	struct io_rw *rw = io_kiocb_to_cmd(req, struct io_rw);
	struct kiocb *kiocb = &rw->kiocb;
<<<<<<< HEAD

	if ((kiocb->ki_flags & IOCB_DIO_CALLER_COMP) && kiocb->dio_complete) {
		long res = kiocb->dio_complete(rw->kiocb.private);

		io_req_set_res(req, io_fixup_rw_res(req, res), 0);
	}

	io_req_io_end(req);
=======
>>>>>>> 2d5404ca

	if ((kiocb->ki_flags & IOCB_DIO_CALLER_COMP) && kiocb->dio_complete) {
		long res = kiocb->dio_complete(rw->kiocb.private);

		io_req_set_res(req, io_fixup_rw_res(req, res), 0);
	}

	io_req_io_end(req);

	if (req->flags & (REQ_F_BUFFER_SELECTED|REQ_F_BUFFER_RING))
		req->cqe.flags |= io_put_kbuf(req, req->cqe.res, 0);

	io_req_rw_cleanup(req, 0);
	io_req_task_complete(req, ts);
}

static void io_complete_rw(struct kiocb *kiocb, long res)
{
	struct io_rw *rw = container_of(kiocb, struct io_rw, kiocb);
	struct io_kiocb *req = cmd_to_io_kiocb(rw);

	if (!kiocb->dio_complete || !(kiocb->ki_flags & IOCB_DIO_CALLER_COMP)) {
		if (__io_complete_rw_common(req, res))
			return;
		io_req_set_res(req, io_fixup_rw_res(req, res), 0);
	}
	req->io_task_work.func = io_req_rw_complete;
	__io_req_task_work_add(req, IOU_F_TWQ_LAZY_WAKE);
}

static void io_complete_rw_iopoll(struct kiocb *kiocb, long res)
{
	struct io_rw *rw = container_of(kiocb, struct io_rw, kiocb);
	struct io_kiocb *req = cmd_to_io_kiocb(rw);

	if (kiocb->ki_flags & IOCB_WRITE)
		io_req_end_write(req);
	if (unlikely(res != req->cqe.res)) {
		if (res == -EAGAIN && io_rw_should_reissue(req)) {
			req->flags |= REQ_F_REISSUE | REQ_F_BL_NO_RECYCLE;
			return;
		}
		req->cqe.res = res;
	}

	/* order with io_iopoll_complete() checking ->iopoll_completed */
	smp_store_release(&req->iopoll_completed, 1);
}

static inline void io_rw_done(struct kiocb *kiocb, ssize_t ret)
{
	/* IO was queued async, completion will happen later */
	if (ret == -EIOCBQUEUED)
		return;

	/* transform internal restart error codes */
	if (unlikely(ret < 0)) {
		switch (ret) {
		case -ERESTARTSYS:
		case -ERESTARTNOINTR:
		case -ERESTARTNOHAND:
		case -ERESTART_RESTARTBLOCK:
			/*
			 * We can't just restart the syscall, since previously
			 * submitted sqes may already be in progress. Just fail
			 * this IO with EINTR.
			 */
			ret = -EINTR;
			break;
		}
	}

	INDIRECT_CALL_2(kiocb->ki_complete, io_complete_rw_iopoll,
			io_complete_rw, kiocb, ret);
}

static int kiocb_done(struct io_kiocb *req, ssize_t ret,
		       unsigned int issue_flags)
{
	struct io_rw *rw = io_kiocb_to_cmd(req, struct io_rw);
	unsigned final_ret = io_fixup_rw_res(req, ret);

	if (ret >= 0 && req->flags & REQ_F_CUR_POS)
		req->file->f_pos = rw->kiocb.ki_pos;
	if (ret >= 0 && (rw->kiocb.ki_complete == io_complete_rw)) {
		if (!__io_complete_rw_common(req, ret)) {
			/*
			 * Safe to call io_end from here as we're inline
			 * from the submission path.
			 */
			io_req_io_end(req);
			io_req_set_res(req, final_ret,
				       io_put_kbuf(req, ret, issue_flags));
			io_req_rw_cleanup(req, issue_flags);
			return IOU_OK;
		}
	} else {
		io_rw_done(&rw->kiocb, ret);
	}

	if (req->flags & REQ_F_REISSUE) {
		req->flags &= ~REQ_F_REISSUE;
		io_resubmit_prep(req);
		return -EAGAIN;
	}
	return IOU_ISSUE_SKIP_COMPLETE;
}

<<<<<<< HEAD
static struct iovec *__io_import_iovec(int ddir, struct io_kiocb *req,
				       struct io_rw_state *s,
				       unsigned int issue_flags)
{
	struct io_rw *rw = io_kiocb_to_cmd(req, struct io_rw);
	struct iov_iter *iter = &s->iter;
	u8 opcode = req->opcode;
	struct iovec *iovec;
	void __user *buf;
	size_t sqe_len;
	ssize_t ret;

	if (opcode == IORING_OP_READ_FIXED || opcode == IORING_OP_WRITE_FIXED) {
		ret = io_import_fixed(ddir, iter, req->imu, rw->addr, rw->len);
		if (ret)
			return ERR_PTR(ret);
		return NULL;
	}

	buf = u64_to_user_ptr(rw->addr);
	sqe_len = rw->len;

	if (!io_issue_defs[opcode].vectored || req->flags & REQ_F_BUFFER_SELECT) {
		if (io_do_buffer_select(req)) {
			buf = io_buffer_select(req, &sqe_len, issue_flags);
			if (!buf)
				return ERR_PTR(-ENOBUFS);
			rw->addr = (unsigned long) buf;
			rw->len = sqe_len;
		}

		ret = import_ubuf(ddir, buf, sqe_len, iter);
		if (ret)
			return ERR_PTR(ret);
		return NULL;
	}

	iovec = s->fast_iov;
	ret = __import_iovec(ddir, buf, sqe_len, UIO_FASTIOV, &iovec, iter,
			      req->ctx->compat);
	if (unlikely(ret < 0))
		return ERR_PTR(ret);
	return iovec;
}

static inline int io_import_iovec(int rw, struct io_kiocb *req,
				  struct iovec **iovec, struct io_rw_state *s,
				  unsigned int issue_flags)
{
	*iovec = __io_import_iovec(rw, req, s, issue_flags);
	if (IS_ERR(*iovec))
		return PTR_ERR(*iovec);

	iov_iter_save_state(&s->iter, &s->iter_state);
	return 0;
}

=======
>>>>>>> 2d5404ca
static inline loff_t *io_kiocb_ppos(struct kiocb *kiocb)
{
	return (kiocb->ki_filp->f_mode & FMODE_STREAM) ? NULL : &kiocb->ki_pos;
}

/*
 * For files that don't have ->read_iter() and ->write_iter(), handle them
 * by looping over ->read() or ->write() manually.
 */
static ssize_t loop_rw_iter(int ddir, struct io_rw *rw, struct iov_iter *iter)
{
	struct kiocb *kiocb = &rw->kiocb;
	struct file *file = kiocb->ki_filp;
	ssize_t ret = 0;
	loff_t *ppos;

	/*
	 * Don't support polled IO through this interface, and we can't
	 * support non-blocking either. For the latter, this just causes
	 * the kiocb to be handled from an async context.
	 */
	if (kiocb->ki_flags & IOCB_HIPRI)
		return -EOPNOTSUPP;
	if ((kiocb->ki_flags & IOCB_NOWAIT) &&
	    !(kiocb->ki_filp->f_flags & O_NONBLOCK))
		return -EAGAIN;

	ppos = io_kiocb_ppos(kiocb);

	while (iov_iter_count(iter)) {
		void __user *addr;
		size_t len;
		ssize_t nr;

		if (iter_is_ubuf(iter)) {
			addr = iter->ubuf + iter->iov_offset;
			len = iov_iter_count(iter);
		} else if (!iov_iter_is_bvec(iter)) {
			addr = iter_iov_addr(iter);
			len = iter_iov_len(iter);
		} else {
			addr = u64_to_user_ptr(rw->addr);
			len = rw->len;
		}

		if (ddir == READ)
			nr = file->f_op->read(file, addr, len, ppos);
		else
			nr = file->f_op->write(file, addr, len, ppos);

		if (nr < 0) {
			if (!ret)
				ret = nr;
			break;
		}
		ret += nr;
		if (!iov_iter_is_bvec(iter)) {
			iov_iter_advance(iter, nr);
		} else {
			rw->addr += nr;
			rw->len -= nr;
			if (!rw->len)
				break;
		}
		if (nr != len)
			break;
	}

	return ret;
}

<<<<<<< HEAD
static void io_req_map_rw(struct io_kiocb *req, const struct iovec *iovec,
			  const struct iovec *fast_iov, struct iov_iter *iter)
{
	struct io_async_rw *io = req->async_data;

	memcpy(&io->s.iter, iter, sizeof(*iter));
	io->free_iovec = iovec;
	io->bytes_done = 0;
	/* can only be fixed buffers, no need to do anything */
	if (iov_iter_is_bvec(iter) || iter_is_ubuf(iter))
		return;
	if (!iovec) {
		unsigned iov_off = 0;

		io->s.iter.__iov = io->s.fast_iov;
		if (iter->__iov != fast_iov) {
			iov_off = iter_iov(iter) - fast_iov;
			io->s.iter.__iov += iov_off;
		}
		if (io->s.fast_iov != fast_iov)
			memcpy(io->s.fast_iov + iov_off, fast_iov + iov_off,
			       sizeof(struct iovec) * iter->nr_segs);
	} else {
		req->flags |= REQ_F_NEED_CLEANUP;
	}
}

static int io_setup_async_rw(struct io_kiocb *req, const struct iovec *iovec,
			     struct io_rw_state *s, bool force)
{
	if (!force && !io_cold_defs[req->opcode].prep_async)
		return 0;
	/* opcode type doesn't need async data */
	if (!io_cold_defs[req->opcode].async_size)
		return 0;
	if (!req_has_async_data(req)) {
		struct io_async_rw *iorw;

		if (io_alloc_async_data(req)) {
			kfree(iovec);
			return -ENOMEM;
		}

		io_req_map_rw(req, iovec, s->fast_iov, &s->iter);
		iorw = req->async_data;
		/* we've copied and mapped the iter, ensure state is saved */
		iov_iter_save_state(&iorw->s.iter, &iorw->s.iter_state);
	}
	return 0;
}

static inline int io_rw_prep_async(struct io_kiocb *req, int rw)
{
	struct io_async_rw *iorw = req->async_data;
	struct iovec *iov;
	int ret;

	iorw->bytes_done = 0;
	iorw->free_iovec = NULL;

	/* submission path, ->uring_lock should already be taken */
	ret = io_import_iovec(rw, req, &iov, &iorw->s, 0);
	if (unlikely(ret < 0))
		return ret;

	if (iov) {
		iorw->free_iovec = iov;
		req->flags |= REQ_F_NEED_CLEANUP;
	}

	return 0;
}

int io_readv_prep_async(struct io_kiocb *req)
{
	return io_rw_prep_async(req, ITER_DEST);
}

int io_writev_prep_async(struct io_kiocb *req)
{
	return io_rw_prep_async(req, ITER_SOURCE);
}

=======
>>>>>>> 2d5404ca
/*
 * This is our waitqueue callback handler, registered through __folio_lock_async()
 * when we initially tried to do the IO with the iocb armed our waitqueue.
 * This gets called when the page is unlocked, and we generally expect that to
 * happen when the page IO is completed and the page is now uptodate. This will
 * queue a task_work based retry of the operation, attempting to copy the data
 * again. If the latter fails because the page was NOT uptodate, then we will
 * do a thread based blocking retry of the operation. That's the unexpected
 * slow path.
 */
static int io_async_buf_func(struct wait_queue_entry *wait, unsigned mode,
			     int sync, void *arg)
{
	struct wait_page_queue *wpq;
	struct io_kiocb *req = wait->private;
	struct io_rw *rw = io_kiocb_to_cmd(req, struct io_rw);
	struct wait_page_key *key = arg;

	wpq = container_of(wait, struct wait_page_queue, wait);

	if (!wake_page_match(wpq, key))
		return 0;

	rw->kiocb.ki_flags &= ~IOCB_WAITQ;
	list_del_init(&wait->entry);
	io_req_task_queue(req);
	return 1;
}

/*
 * This controls whether a given IO request should be armed for async page
 * based retry. If we return false here, the request is handed to the async
 * worker threads for retry. If we're doing buffered reads on a regular file,
 * we prepare a private wait_page_queue entry and retry the operation. This
 * will either succeed because the page is now uptodate and unlocked, or it
 * will register a callback when the page is unlocked at IO completion. Through
 * that callback, io_uring uses task_work to setup a retry of the operation.
 * That retry will attempt the buffered read again. The retry will generally
 * succeed, or in rare cases where it fails, we then fall back to using the
 * async worker threads for a blocking retry.
 */
static bool io_rw_should_retry(struct io_kiocb *req)
{
	struct io_async_rw *io = req->async_data;
	struct wait_page_queue *wait = &io->wpq;
	struct io_rw *rw = io_kiocb_to_cmd(req, struct io_rw);
	struct kiocb *kiocb = &rw->kiocb;

	/* never retry for NOWAIT, we just complete with -EAGAIN */
	if (req->flags & REQ_F_NOWAIT)
		return false;

	/* Only for buffered IO */
	if (kiocb->ki_flags & (IOCB_DIRECT | IOCB_HIPRI))
		return false;

	/*
	 * just use poll if we can, and don't attempt if the fs doesn't
	 * support callback based unlocks
	 */
<<<<<<< HEAD
	if ((req->file && file_can_poll(req->file)) || !(req->file->f_mode & FMODE_BUF_RASYNC))
=======
	if (io_file_can_poll(req) ||
	    !(req->file->f_op->fop_flags & FOP_BUFFER_RASYNC))
>>>>>>> 2d5404ca
		return false;

	wait->wait.func = io_async_buf_func;
	wait->wait.private = req;
	wait->wait.flags = 0;
	INIT_LIST_HEAD(&wait->wait.entry);
	kiocb->ki_flags |= IOCB_WAITQ;
	kiocb->ki_flags &= ~IOCB_NOWAIT;
	kiocb->ki_waitq = wait;
	return true;
}

static inline int io_iter_do_read(struct io_rw *rw, struct iov_iter *iter)
{
	struct file *file = rw->kiocb.ki_filp;

	if (likely(file->f_op->read_iter))
		return file->f_op->read_iter(&rw->kiocb, iter);
	else if (file->f_op->read)
		return loop_rw_iter(READ, rw, iter);
	else
		return -EINVAL;
}

static bool need_complete_io(struct io_kiocb *req)
{
	return req->flags & REQ_F_ISREG ||
		S_ISBLK(file_inode(req->file)->i_mode);
}

static int io_rw_init_file(struct io_kiocb *req, fmode_t mode, int rw_type)
{
	struct io_rw *rw = io_kiocb_to_cmd(req, struct io_rw);
	struct kiocb *kiocb = &rw->kiocb;
	struct io_ring_ctx *ctx = req->ctx;
	struct file *file = req->file;
	int ret;

	if (unlikely(!(file->f_mode & mode)))
		return -EBADF;

	if (!(req->flags & REQ_F_FIXED_FILE))
		req->flags |= io_file_get_flags(file);

	kiocb->ki_flags = file->f_iocb_flags;
	ret = kiocb_set_rw_flags(kiocb, rw->flags, rw_type);
	if (unlikely(ret))
		return ret;
	kiocb->ki_flags |= IOCB_ALLOC_CACHE;

	/*
	 * If the file is marked O_NONBLOCK, still allow retry for it if it
	 * supports async. Otherwise it's impossible to use O_NONBLOCK files
	 * reliably. If not, or it IOCB_NOWAIT is set, don't retry.
	 */
	if (kiocb->ki_flags & IOCB_NOWAIT ||
	    ((file->f_flags & O_NONBLOCK && !(req->flags & REQ_F_SUPPORT_NOWAIT))))
		req->flags |= REQ_F_NOWAIT;

	if (ctx->flags & IORING_SETUP_IOPOLL) {
		if (!(kiocb->ki_flags & IOCB_DIRECT) || !file->f_op->iopoll)
			return -EOPNOTSUPP;

		kiocb->private = NULL;
		kiocb->ki_flags |= IOCB_HIPRI;
		kiocb->ki_complete = io_complete_rw_iopoll;
		req->iopoll_completed = 0;
	} else {
		if (kiocb->ki_flags & IOCB_HIPRI)
			return -EINVAL;
		kiocb->ki_complete = io_complete_rw;
	}

	return 0;
}

static int __io_read(struct io_kiocb *req, unsigned int issue_flags)
{
	bool force_nonblock = issue_flags & IO_URING_F_NONBLOCK;
	struct io_rw *rw = io_kiocb_to_cmd(req, struct io_rw);
	struct io_async_rw *io = req->async_data;
	struct kiocb *kiocb = &rw->kiocb;
	ssize_t ret;
	loff_t *ppos;

	if (io_do_buffer_select(req)) {
		ret = io_import_iovec(ITER_DEST, req, io, issue_flags);
		if (unlikely(ret < 0))
			return ret;
	}
	ret = io_rw_init_file(req, FMODE_READ, READ);
	if (unlikely(ret))
		return ret;
	req->cqe.res = iov_iter_count(&io->iter);

	if (force_nonblock) {
		/* If the file doesn't support async, just async punt */
		if (unlikely(!io_file_supports_nowait(req, EPOLLIN)))
			return -EAGAIN;
		kiocb->ki_flags |= IOCB_NOWAIT;
	} else {
		/* Ensure we clear previously set non-block flag */
		kiocb->ki_flags &= ~IOCB_NOWAIT;
	}

	ppos = io_kiocb_update_pos(req);

	ret = rw_verify_area(READ, req->file, ppos, req->cqe.res);
	if (unlikely(ret))
		return ret;

	ret = io_iter_do_read(rw, &io->iter);

	/*
	 * Some file systems like to return -EOPNOTSUPP for an IOCB_NOWAIT
	 * issue, even though they should be returning -EAGAIN. To be safe,
	 * retry from blocking context for either.
	 */
	if (ret == -EOPNOTSUPP && force_nonblock)
		ret = -EAGAIN;

	/*
	 * Some file systems like to return -EOPNOTSUPP for an IOCB_NOWAIT
	 * issue, even though they should be returning -EAGAIN. To be safe,
	 * retry from blocking context for either.
	 */
	if (ret == -EOPNOTSUPP && force_nonblock)
		ret = -EAGAIN;

	if (ret == -EAGAIN || (req->flags & REQ_F_REISSUE)) {
		req->flags &= ~REQ_F_REISSUE;
<<<<<<< HEAD
		/*
		 * If we can poll, just do that. For a vectored read, we'll
		 * need to copy state first.
		 */
		if (req->file && file_can_poll(req->file) && !io_issue_defs[req->opcode].vectored)
=======
		/* If we can poll, just do that. */
		if (io_file_can_poll(req))
>>>>>>> 2d5404ca
			return -EAGAIN;
		/* IOPOLL retry should happen for io-wq threads */
		if (!force_nonblock && !(req->ctx->flags & IORING_SETUP_IOPOLL))
			goto done;
		/* no retry on NONBLOCK nor RWF_NOWAIT */
		if (req->flags & REQ_F_NOWAIT)
			goto done;
		ret = 0;
	} else if (ret == -EIOCBQUEUED) {
		return IOU_ISSUE_SKIP_COMPLETE;
	} else if (ret == req->cqe.res || ret <= 0 || !force_nonblock ||
		   (req->flags & REQ_F_NOWAIT) || !need_complete_io(req)) {
		/* read all, failed, already did sync or don't want to retry */
		goto done;
	}

	/*
	 * Don't depend on the iter state matching what was consumed, or being
	 * untouched in case of error. Restore it and we'll advance it
	 * manually if we need to.
	 */
	iov_iter_restore(&io->iter, &io->iter_state);

	do {
		/*
		 * We end up here because of a partial read, either from
		 * above or inside this loop. Advance the iter by the bytes
		 * that were consumed.
		 */
		iov_iter_advance(&io->iter, ret);
		if (!iov_iter_count(&io->iter))
			break;
		io->bytes_done += ret;
		iov_iter_save_state(&io->iter, &io->iter_state);

		/* if we can retry, do so with the callbacks armed */
		if (!io_rw_should_retry(req)) {
			kiocb->ki_flags &= ~IOCB_WAITQ;
			return -EAGAIN;
		}

		req->cqe.res = iov_iter_count(&io->iter);
		/*
		 * Now retry read with the IOCB_WAITQ parts set in the iocb. If
		 * we get -EIOCBQUEUED, then we'll get a notification when the
		 * desired page gets unlocked. We can also get a partial read
		 * here, and if we do, then just retry at the new offset.
		 */
		ret = io_iter_do_read(rw, &io->iter);
		if (ret == -EIOCBQUEUED)
			return IOU_ISSUE_SKIP_COMPLETE;
		/* we got some bytes, but not all. retry. */
		kiocb->ki_flags &= ~IOCB_WAITQ;
		iov_iter_restore(&io->iter, &io->iter_state);
	} while (ret > 0);
done:
	/* it's faster to check here then delegate to kfree */
<<<<<<< HEAD
	if (iovec)
		kfree(iovec);
=======
>>>>>>> 2d5404ca
	return ret;
}

int io_read(struct io_kiocb *req, unsigned int issue_flags)
{
	int ret;

	ret = __io_read(req, issue_flags);
	if (ret >= 0)
		return kiocb_done(req, ret, issue_flags);

	return ret;
}

int io_read_mshot(struct io_kiocb *req, unsigned int issue_flags)
{
	struct io_rw *rw = io_kiocb_to_cmd(req, struct io_rw);
	unsigned int cflags = 0;
	int ret;

	/*
	 * Multishot MUST be used on a pollable file
	 */
<<<<<<< HEAD
	if (!req->file || !file_can_poll(req->file))
		return -EBADFD;
	if (issue_flags & IO_URING_F_IOWQ)
		return -EAGAIN;
=======
	if (!io_file_can_poll(req))
		return -EBADFD;
>>>>>>> 2d5404ca

	ret = __io_read(req, issue_flags);

	/*
<<<<<<< HEAD
	 * If the file doesn't support proper NOWAIT, then disable multishot
	 * and stay in single shot mode.
	 */
	if (!io_file_supports_nowait(req))
		req->flags &= ~REQ_F_APOLL_MULTISHOT;

	/*
=======
>>>>>>> 2d5404ca
	 * If we get -EAGAIN, recycle our buffer and just let normal poll
	 * handling arm it.
	 */
	if (ret == -EAGAIN) {
		/*
		 * Reset rw->len to 0 again to avoid clamping future mshot
		 * reads, in case the buffer size varies.
		 */
		if (io_kbuf_recycle(req, issue_flags))
			rw->len = 0;
		if (issue_flags & IO_URING_F_MULTISHOT)
			return IOU_ISSUE_SKIP_COMPLETE;
		return -EAGAIN;
<<<<<<< HEAD

=======
>>>>>>> 2d5404ca
	} else if (ret <= 0) {
		io_kbuf_recycle(req, issue_flags);
		if (ret < 0)
			req_set_fail(req);
	} else {
		/*
<<<<<<< HEAD
		 * Put our buffer and post a CQE. If we fail to post a CQE, then
		 * jump to the termination path. This request is then done.
		 */
		cflags = io_put_kbuf(req, issue_flags);
		if (!(req->flags & REQ_F_APOLL_MULTISHOT))
			goto done;

		rw->len = 0; /* similarly to above, reset len to 0 */

		if (io_fill_cqe_req_aux(req,
					issue_flags & IO_URING_F_COMPLETE_DEFER,
					ret, cflags | IORING_CQE_F_MORE)) {
=======
		 * Any successful return value will keep the multishot read
		 * armed, if it's still set. Put our buffer and post a CQE. If
		 * we fail to post a CQE, or multishot is no longer set, then
		 * jump to the termination path. This request is then done.
		 */
		cflags = io_put_kbuf(req, ret, issue_flags);
		rw->len = 0; /* similarly to above, reset len to 0 */

		if (io_req_post_cqe(req, ret, cflags | IORING_CQE_F_MORE)) {
>>>>>>> 2d5404ca
			if (issue_flags & IO_URING_F_MULTISHOT) {
				/*
				 * Force retry, as we might have more data to
				 * be read and otherwise it won't get retried
				 * until (if ever) another poll is triggered.
				 */
				io_poll_multishot_retry(req);
				return IOU_ISSUE_SKIP_COMPLETE;
			}
			return -EAGAIN;
		}
	}

	/*
	 * Either an error, or we've hit overflow posting the CQE. For any
	 * multishot request, hitting overflow will terminate it.
	 */
<<<<<<< HEAD
done:
	io_req_set_res(req, ret, cflags);
=======
	io_req_set_res(req, ret, cflags);
	io_req_rw_cleanup(req, issue_flags);
>>>>>>> 2d5404ca
	if (issue_flags & IO_URING_F_MULTISHOT)
		return IOU_STOP_MULTISHOT;
	return IOU_OK;
}

static bool io_kiocb_start_write(struct io_kiocb *req, struct kiocb *kiocb)
{
	struct inode *inode;
	bool ret;

	if (!(req->flags & REQ_F_ISREG))
		return true;
	if (!(kiocb->ki_flags & IOCB_NOWAIT)) {
		kiocb_start_write(kiocb);
		return true;
	}

	inode = file_inode(kiocb->ki_filp);
	ret = sb_start_write_trylock(inode->i_sb);
	if (ret)
		__sb_writers_release(inode->i_sb, SB_FREEZE_WRITE);
	return ret;
}

int io_write(struct io_kiocb *req, unsigned int issue_flags)
{
	bool force_nonblock = issue_flags & IO_URING_F_NONBLOCK;
	struct io_rw *rw = io_kiocb_to_cmd(req, struct io_rw);
	struct io_async_rw *io = req->async_data;
	struct kiocb *kiocb = &rw->kiocb;
	ssize_t ret, ret2;
	loff_t *ppos;

	ret = io_rw_init_file(req, FMODE_WRITE, WRITE);
	if (unlikely(ret))
		return ret;
	req->cqe.res = iov_iter_count(&io->iter);

	if (force_nonblock) {
		/* If the file doesn't support async, just async punt */
		if (unlikely(!io_file_supports_nowait(req, EPOLLOUT)))
			goto ret_eagain;

		/* Check if we can support NOWAIT. */
		if (!(kiocb->ki_flags & IOCB_DIRECT) &&
		    !(req->file->f_op->fop_flags & FOP_BUFFER_WASYNC) &&
		    (req->flags & REQ_F_ISREG))
			goto ret_eagain;

		kiocb->ki_flags |= IOCB_NOWAIT;
	} else {
		/* Ensure we clear previously set non-block flag */
		kiocb->ki_flags &= ~IOCB_NOWAIT;
	}

	ppos = io_kiocb_update_pos(req);

	ret = rw_verify_area(WRITE, req->file, ppos, req->cqe.res);
	if (unlikely(ret))
		return ret;

	if (unlikely(!io_kiocb_start_write(req, kiocb)))
		return -EAGAIN;
	kiocb->ki_flags |= IOCB_WRITE;

	if (likely(req->file->f_op->write_iter))
		ret2 = req->file->f_op->write_iter(kiocb, &io->iter);
	else if (req->file->f_op->write)
		ret2 = loop_rw_iter(WRITE, rw, &io->iter);
	else
		ret2 = -EINVAL;

	if (req->flags & REQ_F_REISSUE) {
		req->flags &= ~REQ_F_REISSUE;
		ret2 = -EAGAIN;
	}

	/*
	 * Raw bdev writes will return -EOPNOTSUPP for IOCB_NOWAIT. Just
	 * retry them without IOCB_NOWAIT.
	 */
	if (ret2 == -EOPNOTSUPP && (kiocb->ki_flags & IOCB_NOWAIT))
		ret2 = -EAGAIN;
	/* no retry on NONBLOCK nor RWF_NOWAIT */
	if (ret2 == -EAGAIN && (req->flags & REQ_F_NOWAIT))
		goto done;
	if (!force_nonblock || ret2 != -EAGAIN) {
		/* IOPOLL retry should happen for io-wq threads */
		if (ret2 == -EAGAIN && (req->ctx->flags & IORING_SETUP_IOPOLL))
			goto ret_eagain;

		if (ret2 != req->cqe.res && ret2 >= 0 && need_complete_io(req)) {
			trace_io_uring_short_write(req->ctx, kiocb->ki_pos - ret2,
						req->cqe.res, ret2);

			/* This is a partial write. The file pos has already been
			 * updated, setup the async struct to complete the request
			 * in the worker. Also update bytes_done to account for
			 * the bytes already written.
			 */
			iov_iter_save_state(&io->iter, &io->iter_state);
			io->bytes_done += ret2;

			if (kiocb->ki_flags & IOCB_WRITE)
				io_req_end_write(req);
<<<<<<< HEAD
			return ret ? ret : -EAGAIN;
=======
			return -EAGAIN;
>>>>>>> 2d5404ca
		}
done:
		return kiocb_done(req, ret2, issue_flags);
	} else {
<<<<<<< HEAD
copy_iov:
		iov_iter_restore(&s->iter, &s->iter_state);
		ret = io_setup_async_rw(req, iovec, s, false);
		if (!ret) {
			if (kiocb->ki_flags & IOCB_WRITE)
				io_req_end_write(req);
			return -EAGAIN;
		}
		return ret;
	}
	/* it's reportedly faster than delegating the null check to kfree() */
	if (iovec)
		kfree(iovec);
	return ret;
=======
ret_eagain:
		iov_iter_restore(&io->iter, &io->iter_state);
		if (kiocb->ki_flags & IOCB_WRITE)
			io_req_end_write(req);
		return -EAGAIN;
	}
>>>>>>> 2d5404ca
}

void io_rw_fail(struct io_kiocb *req)
{
	int res;

	res = io_fixup_rw_res(req, req->cqe.res);
	io_req_set_res(req, res, req->cqe.flags);
}

int io_do_iopoll(struct io_ring_ctx *ctx, bool force_nonspin)
{
	struct io_wq_work_node *pos, *start, *prev;
	unsigned int poll_flags = 0;
	DEFINE_IO_COMP_BATCH(iob);
	int nr_events = 0;

	/*
	 * Only spin for completions if we don't have multiple devices hanging
	 * off our complete list.
	 */
	if (ctx->poll_multi_queue || force_nonspin)
		poll_flags |= BLK_POLL_ONESHOT;

	wq_list_for_each(pos, start, &ctx->iopoll_list) {
		struct io_kiocb *req = container_of(pos, struct io_kiocb, comp_list);
		struct file *file = req->file;
		int ret;

		/*
		 * Move completed and retryable entries to our local lists.
		 * If we find a request that requires polling, break out
		 * and complete those lists first, if we have entries there.
		 */
		if (READ_ONCE(req->iopoll_completed))
			break;

		if (req->opcode == IORING_OP_URING_CMD) {
			struct io_uring_cmd *ioucmd;

			ioucmd = io_kiocb_to_cmd(req, struct io_uring_cmd);
			ret = file->f_op->uring_cmd_iopoll(ioucmd, &iob,
								poll_flags);
		} else {
			struct io_rw *rw = io_kiocb_to_cmd(req, struct io_rw);

			ret = file->f_op->iopoll(&rw->kiocb, &iob, poll_flags);
		}
		if (unlikely(ret < 0))
			return ret;
		else if (ret)
			poll_flags |= BLK_POLL_ONESHOT;

		/* iopoll may have completed current req */
		if (!rq_list_empty(iob.req_list) ||
		    READ_ONCE(req->iopoll_completed))
			break;
	}

	if (!rq_list_empty(iob.req_list))
		iob.complete(&iob);
	else if (!pos)
		return 0;

	prev = start;
	wq_list_for_each_resume(pos, prev) {
		struct io_kiocb *req = container_of(pos, struct io_kiocb, comp_list);

		/* order with io_complete_rw_iopoll(), e.g. ->result updates */
		if (!smp_load_acquire(&req->iopoll_completed))
			break;
		nr_events++;
<<<<<<< HEAD
		req->cqe.flags = io_put_kbuf(req, 0);
=======
		req->cqe.flags = io_put_kbuf(req, req->cqe.res, 0);
		if (req->opcode != IORING_OP_URING_CMD)
			io_req_rw_cleanup(req, 0);
>>>>>>> 2d5404ca
	}
	if (unlikely(!nr_events))
		return 0;

	pos = start ? start->next : ctx->iopoll_list.first;
	wq_list_cut(&ctx->iopoll_list, prev, start);

	if (WARN_ON_ONCE(!wq_list_empty(&ctx->submit_state.compl_reqs)))
		return 0;
	ctx->submit_state.compl_reqs.first = pos;
	__io_submit_flush_completions(ctx);
	return nr_events;
}

void io_rw_cache_free(const void *entry)
{
	struct io_async_rw *rw = (struct io_async_rw *) entry;

	if (rw->free_iovec) {
		kasan_mempool_unpoison_object(rw->free_iovec,
				rw->free_iov_nr * sizeof(struct iovec));
		io_rw_iovec_free(rw);
	}
	kfree(rw);
}<|MERGE_RESOLUTION|>--- conflicted
+++ resolved
@@ -283,19 +283,6 @@
 	rw->addr = READ_ONCE(sqe->addr);
 	rw->len = READ_ONCE(sqe->len);
 	rw->flags = READ_ONCE(sqe->rw_flags);
-<<<<<<< HEAD
-	return 0;
-}
-
-int io_prep_rwv(struct io_kiocb *req, const struct io_uring_sqe *sqe)
-{
-	int ret;
-
-	ret = io_prep_rw(req, sqe);
-	if (unlikely(ret))
-		return ret;
-
-=======
 	return io_prep_rw_setup(req, ddir, do_import);
 }
 
@@ -321,66 +308,16 @@
 	if (do_import)
 		return 0;
 
->>>>>>> 2d5404ca
 	/*
 	 * Have to do this validation here, as this is in io_read() rw->len
 	 * might have chanaged due to buffer selection
 	 */
-<<<<<<< HEAD
-	if (req->flags & REQ_F_BUFFER_SELECT)
-		return io_iov_buffer_select_prep(req);
-
-	return 0;
-}
-
-int io_prep_rw_fixed(struct io_kiocb *req, const struct io_uring_sqe *sqe)
-{
-	struct io_ring_ctx *ctx = req->ctx;
-	u16 index;
-	int ret;
-
-	ret = io_prep_rw(req, sqe);
-	if (unlikely(ret))
-		return ret;
-
-	if (unlikely(req->buf_index >= ctx->nr_user_bufs))
-		return -EFAULT;
-	index = array_index_nospec(req->buf_index, ctx->nr_user_bufs);
-	req->imu = ctx->user_bufs[index];
-	io_req_set_rsrc_node(req, ctx, 0);
-	return 0;
-}
-
-/*
- * Multishot read is prepared just like a normal read/write request, only
- * difference is that we set the MULTISHOT flag.
- */
-int io_read_mshot_prep(struct io_kiocb *req, const struct io_uring_sqe *sqe)
-{
-	struct io_rw *rw = io_kiocb_to_cmd(req, struct io_rw);
-	int ret;
-
-	/* must be used with provided buffers */
-	if (!(req->flags & REQ_F_BUFFER_SELECT))
-		return -EINVAL;
-
-	ret = io_prep_rw(req, sqe);
-	if (unlikely(ret))
-		return ret;
-
-	if (rw->addr || rw->len)
-		return -EINVAL;
-
-	req->flags |= REQ_F_APOLL_MULTISHOT;
-	return 0;
-=======
 	return io_iov_buffer_select_prep(req);
 }
 
 int io_prep_readv(struct io_kiocb *req, const struct io_uring_sqe *sqe)
 {
 	return io_prep_rwv(req, sqe, ITER_DEST);
->>>>>>> 2d5404ca
 }
 
 int io_prep_writev(struct io_kiocb *req, const struct io_uring_sqe *sqe)
@@ -573,17 +510,6 @@
 {
 	struct io_rw *rw = io_kiocb_to_cmd(req, struct io_rw);
 	struct kiocb *kiocb = &rw->kiocb;
-<<<<<<< HEAD
-
-	if ((kiocb->ki_flags & IOCB_DIO_CALLER_COMP) && kiocb->dio_complete) {
-		long res = kiocb->dio_complete(rw->kiocb.private);
-
-		io_req_set_res(req, io_fixup_rw_res(req, res), 0);
-	}
-
-	io_req_io_end(req);
-=======
->>>>>>> 2d5404ca
 
 	if ((kiocb->ki_flags & IOCB_DIO_CALLER_COMP) && kiocb->dio_complete) {
 		long res = kiocb->dio_complete(rw->kiocb.private);
@@ -692,66 +618,6 @@
 	return IOU_ISSUE_SKIP_COMPLETE;
 }
 
-<<<<<<< HEAD
-static struct iovec *__io_import_iovec(int ddir, struct io_kiocb *req,
-				       struct io_rw_state *s,
-				       unsigned int issue_flags)
-{
-	struct io_rw *rw = io_kiocb_to_cmd(req, struct io_rw);
-	struct iov_iter *iter = &s->iter;
-	u8 opcode = req->opcode;
-	struct iovec *iovec;
-	void __user *buf;
-	size_t sqe_len;
-	ssize_t ret;
-
-	if (opcode == IORING_OP_READ_FIXED || opcode == IORING_OP_WRITE_FIXED) {
-		ret = io_import_fixed(ddir, iter, req->imu, rw->addr, rw->len);
-		if (ret)
-			return ERR_PTR(ret);
-		return NULL;
-	}
-
-	buf = u64_to_user_ptr(rw->addr);
-	sqe_len = rw->len;
-
-	if (!io_issue_defs[opcode].vectored || req->flags & REQ_F_BUFFER_SELECT) {
-		if (io_do_buffer_select(req)) {
-			buf = io_buffer_select(req, &sqe_len, issue_flags);
-			if (!buf)
-				return ERR_PTR(-ENOBUFS);
-			rw->addr = (unsigned long) buf;
-			rw->len = sqe_len;
-		}
-
-		ret = import_ubuf(ddir, buf, sqe_len, iter);
-		if (ret)
-			return ERR_PTR(ret);
-		return NULL;
-	}
-
-	iovec = s->fast_iov;
-	ret = __import_iovec(ddir, buf, sqe_len, UIO_FASTIOV, &iovec, iter,
-			      req->ctx->compat);
-	if (unlikely(ret < 0))
-		return ERR_PTR(ret);
-	return iovec;
-}
-
-static inline int io_import_iovec(int rw, struct io_kiocb *req,
-				  struct iovec **iovec, struct io_rw_state *s,
-				  unsigned int issue_flags)
-{
-	*iovec = __io_import_iovec(rw, req, s, issue_flags);
-	if (IS_ERR(*iovec))
-		return PTR_ERR(*iovec);
-
-	iov_iter_save_state(&s->iter, &s->iter_state);
-	return 0;
-}
-
-=======
->>>>>>> 2d5404ca
 static inline loff_t *io_kiocb_ppos(struct kiocb *kiocb)
 {
 	return (kiocb->ki_filp->f_mode & FMODE_STREAM) ? NULL : &kiocb->ki_pos;
@@ -823,92 +689,6 @@
 	return ret;
 }
 
-<<<<<<< HEAD
-static void io_req_map_rw(struct io_kiocb *req, const struct iovec *iovec,
-			  const struct iovec *fast_iov, struct iov_iter *iter)
-{
-	struct io_async_rw *io = req->async_data;
-
-	memcpy(&io->s.iter, iter, sizeof(*iter));
-	io->free_iovec = iovec;
-	io->bytes_done = 0;
-	/* can only be fixed buffers, no need to do anything */
-	if (iov_iter_is_bvec(iter) || iter_is_ubuf(iter))
-		return;
-	if (!iovec) {
-		unsigned iov_off = 0;
-
-		io->s.iter.__iov = io->s.fast_iov;
-		if (iter->__iov != fast_iov) {
-			iov_off = iter_iov(iter) - fast_iov;
-			io->s.iter.__iov += iov_off;
-		}
-		if (io->s.fast_iov != fast_iov)
-			memcpy(io->s.fast_iov + iov_off, fast_iov + iov_off,
-			       sizeof(struct iovec) * iter->nr_segs);
-	} else {
-		req->flags |= REQ_F_NEED_CLEANUP;
-	}
-}
-
-static int io_setup_async_rw(struct io_kiocb *req, const struct iovec *iovec,
-			     struct io_rw_state *s, bool force)
-{
-	if (!force && !io_cold_defs[req->opcode].prep_async)
-		return 0;
-	/* opcode type doesn't need async data */
-	if (!io_cold_defs[req->opcode].async_size)
-		return 0;
-	if (!req_has_async_data(req)) {
-		struct io_async_rw *iorw;
-
-		if (io_alloc_async_data(req)) {
-			kfree(iovec);
-			return -ENOMEM;
-		}
-
-		io_req_map_rw(req, iovec, s->fast_iov, &s->iter);
-		iorw = req->async_data;
-		/* we've copied and mapped the iter, ensure state is saved */
-		iov_iter_save_state(&iorw->s.iter, &iorw->s.iter_state);
-	}
-	return 0;
-}
-
-static inline int io_rw_prep_async(struct io_kiocb *req, int rw)
-{
-	struct io_async_rw *iorw = req->async_data;
-	struct iovec *iov;
-	int ret;
-
-	iorw->bytes_done = 0;
-	iorw->free_iovec = NULL;
-
-	/* submission path, ->uring_lock should already be taken */
-	ret = io_import_iovec(rw, req, &iov, &iorw->s, 0);
-	if (unlikely(ret < 0))
-		return ret;
-
-	if (iov) {
-		iorw->free_iovec = iov;
-		req->flags |= REQ_F_NEED_CLEANUP;
-	}
-
-	return 0;
-}
-
-int io_readv_prep_async(struct io_kiocb *req)
-{
-	return io_rw_prep_async(req, ITER_DEST);
-}
-
-int io_writev_prep_async(struct io_kiocb *req)
-{
-	return io_rw_prep_async(req, ITER_SOURCE);
-}
-
-=======
->>>>>>> 2d5404ca
 /*
  * This is our waitqueue callback handler, registered through __folio_lock_async()
  * when we initially tried to do the IO with the iocb armed our waitqueue.
@@ -969,12 +749,8 @@
 	 * just use poll if we can, and don't attempt if the fs doesn't
 	 * support callback based unlocks
 	 */
-<<<<<<< HEAD
-	if ((req->file && file_can_poll(req->file)) || !(req->file->f_mode & FMODE_BUF_RASYNC))
-=======
 	if (io_file_can_poll(req) ||
 	    !(req->file->f_op->fop_flags & FOP_BUFFER_RASYNC))
->>>>>>> 2d5404ca
 		return false;
 
 	wait->wait.func = io_async_buf_func;
@@ -1096,26 +872,10 @@
 	if (ret == -EOPNOTSUPP && force_nonblock)
 		ret = -EAGAIN;
 
-	/*
-	 * Some file systems like to return -EOPNOTSUPP for an IOCB_NOWAIT
-	 * issue, even though they should be returning -EAGAIN. To be safe,
-	 * retry from blocking context for either.
-	 */
-	if (ret == -EOPNOTSUPP && force_nonblock)
-		ret = -EAGAIN;
-
 	if (ret == -EAGAIN || (req->flags & REQ_F_REISSUE)) {
 		req->flags &= ~REQ_F_REISSUE;
-<<<<<<< HEAD
-		/*
-		 * If we can poll, just do that. For a vectored read, we'll
-		 * need to copy state first.
-		 */
-		if (req->file && file_can_poll(req->file) && !io_issue_defs[req->opcode].vectored)
-=======
 		/* If we can poll, just do that. */
 		if (io_file_can_poll(req))
->>>>>>> 2d5404ca
 			return -EAGAIN;
 		/* IOPOLL retry should happen for io-wq threads */
 		if (!force_nonblock && !(req->ctx->flags & IORING_SETUP_IOPOLL))
@@ -1173,11 +933,6 @@
 	} while (ret > 0);
 done:
 	/* it's faster to check here then delegate to kfree */
-<<<<<<< HEAD
-	if (iovec)
-		kfree(iovec);
-=======
->>>>>>> 2d5404ca
 	return ret;
 }
 
@@ -1201,29 +956,12 @@
 	/*
 	 * Multishot MUST be used on a pollable file
 	 */
-<<<<<<< HEAD
-	if (!req->file || !file_can_poll(req->file))
-		return -EBADFD;
-	if (issue_flags & IO_URING_F_IOWQ)
-		return -EAGAIN;
-=======
 	if (!io_file_can_poll(req))
 		return -EBADFD;
->>>>>>> 2d5404ca
 
 	ret = __io_read(req, issue_flags);
 
 	/*
-<<<<<<< HEAD
-	 * If the file doesn't support proper NOWAIT, then disable multishot
-	 * and stay in single shot mode.
-	 */
-	if (!io_file_supports_nowait(req))
-		req->flags &= ~REQ_F_APOLL_MULTISHOT;
-
-	/*
-=======
->>>>>>> 2d5404ca
 	 * If we get -EAGAIN, recycle our buffer and just let normal poll
 	 * handling arm it.
 	 */
@@ -1237,30 +975,12 @@
 		if (issue_flags & IO_URING_F_MULTISHOT)
 			return IOU_ISSUE_SKIP_COMPLETE;
 		return -EAGAIN;
-<<<<<<< HEAD
-
-=======
->>>>>>> 2d5404ca
 	} else if (ret <= 0) {
 		io_kbuf_recycle(req, issue_flags);
 		if (ret < 0)
 			req_set_fail(req);
 	} else {
 		/*
-<<<<<<< HEAD
-		 * Put our buffer and post a CQE. If we fail to post a CQE, then
-		 * jump to the termination path. This request is then done.
-		 */
-		cflags = io_put_kbuf(req, issue_flags);
-		if (!(req->flags & REQ_F_APOLL_MULTISHOT))
-			goto done;
-
-		rw->len = 0; /* similarly to above, reset len to 0 */
-
-		if (io_fill_cqe_req_aux(req,
-					issue_flags & IO_URING_F_COMPLETE_DEFER,
-					ret, cflags | IORING_CQE_F_MORE)) {
-=======
 		 * Any successful return value will keep the multishot read
 		 * armed, if it's still set. Put our buffer and post a CQE. If
 		 * we fail to post a CQE, or multishot is no longer set, then
@@ -1270,7 +990,6 @@
 		rw->len = 0; /* similarly to above, reset len to 0 */
 
 		if (io_req_post_cqe(req, ret, cflags | IORING_CQE_F_MORE)) {
->>>>>>> 2d5404ca
 			if (issue_flags & IO_URING_F_MULTISHOT) {
 				/*
 				 * Force retry, as we might have more data to
@@ -1288,13 +1007,8 @@
 	 * Either an error, or we've hit overflow posting the CQE. For any
 	 * multishot request, hitting overflow will terminate it.
 	 */
-<<<<<<< HEAD
-done:
-	io_req_set_res(req, ret, cflags);
-=======
 	io_req_set_res(req, ret, cflags);
 	io_req_rw_cleanup(req, issue_flags);
->>>>>>> 2d5404ca
 	if (issue_flags & IO_URING_F_MULTISHOT)
 		return IOU_STOP_MULTISHOT;
 	return IOU_OK;
@@ -1400,38 +1114,17 @@
 
 			if (kiocb->ki_flags & IOCB_WRITE)
 				io_req_end_write(req);
-<<<<<<< HEAD
-			return ret ? ret : -EAGAIN;
-=======
 			return -EAGAIN;
->>>>>>> 2d5404ca
 		}
 done:
 		return kiocb_done(req, ret2, issue_flags);
 	} else {
-<<<<<<< HEAD
-copy_iov:
-		iov_iter_restore(&s->iter, &s->iter_state);
-		ret = io_setup_async_rw(req, iovec, s, false);
-		if (!ret) {
-			if (kiocb->ki_flags & IOCB_WRITE)
-				io_req_end_write(req);
-			return -EAGAIN;
-		}
-		return ret;
-	}
-	/* it's reportedly faster than delegating the null check to kfree() */
-	if (iovec)
-		kfree(iovec);
-	return ret;
-=======
 ret_eagain:
 		iov_iter_restore(&io->iter, &io->iter_state);
 		if (kiocb->ki_flags & IOCB_WRITE)
 			io_req_end_write(req);
 		return -EAGAIN;
 	}
->>>>>>> 2d5404ca
 }
 
 void io_rw_fail(struct io_kiocb *req)
@@ -1504,13 +1197,9 @@
 		if (!smp_load_acquire(&req->iopoll_completed))
 			break;
 		nr_events++;
-<<<<<<< HEAD
-		req->cqe.flags = io_put_kbuf(req, 0);
-=======
 		req->cqe.flags = io_put_kbuf(req, req->cqe.res, 0);
 		if (req->opcode != IORING_OP_URING_CMD)
 			io_req_rw_cleanup(req, 0);
->>>>>>> 2d5404ca
 	}
 	if (unlikely(!nr_events))
 		return 0;
