--- conflicted
+++ resolved
@@ -986,14 +986,7 @@
 		 * we fail to post a CQE, or multishot is no longer set, then
 		 * jump to the termination path. This request is then done.
 		 */
-<<<<<<< HEAD
-		cflags = io_put_kbuf(req, issue_flags);
-		if (!(req->flags & REQ_F_APOLL_MULTISHOT))
-			goto done;
-
-=======
 		cflags = io_put_kbuf(req, ret, issue_flags);
->>>>>>> f87ebcb6
 		rw->len = 0; /* similarly to above, reset len to 0 */
 
 		if (io_req_post_cqe(req, ret, cflags | IORING_CQE_F_MORE)) {
@@ -1014,7 +1007,6 @@
 	 * Either an error, or we've hit overflow posting the CQE. For any
 	 * multishot request, hitting overflow will terminate it.
 	 */
-done:
 	io_req_set_res(req, ret, cflags);
 	io_req_rw_cleanup(req, issue_flags);
 	if (issue_flags & IO_URING_F_MULTISHOT)
