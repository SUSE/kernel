--- conflicted
+++ resolved
@@ -58,11 +58,7 @@
 		return false;
 	if (cd->flags & IORING_ASYNC_CANCEL_ALL) {
 check_seq:
-<<<<<<< HEAD
-		if (cd->seq == req->work.cancel_seq)
-=======
 		if (io_cancel_match_sequence(req, cd->seq))
->>>>>>> 2d5404ca
 			return false;
 	}
 
