// SPDX-License-Identifier: GPL-2.0
#ifndef IOU_KBUF_H
#define IOU_KBUF_H

#include <uapi/linux/io_uring.h>

enum {
	/* ring mapped provided buffers */
	IOBL_BUF_RING	= 1,
	/* ring mapped provided buffers, but mmap'ed by application */
	IOBL_MMAP	= 2,
	/* buffers are consumed incrementally rather than always fully */
	IOBL_INC	= 4,

};

struct io_buffer_list {
	/*
	 * If ->buf_nr_pages is set, then buf_pages/buf_ring are used. If not,
	 * then these are classic provided buffers and ->buf_list is used.
	 */
	union {
		struct list_head buf_list;
		struct {
			struct page **buf_pages;
			struct io_uring_buf_ring *buf_ring;
		};
		struct rcu_head rcu;
	};
	__u16 bgid;

	/* below is for ring provided buffers */
	__u16 buf_nr_pages;
	__u16 nr_entries;
	__u16 head;
	__u16 mask;

<<<<<<< HEAD
	/* ring mapped provided buffers */
#ifdef __GENKSYMS__
	__u8 is_mapped;
#else
	__u8 is_buf_ring;
#endif

	/* ring mapped provided buffers, but mmap'ed by application */
	__u8 is_mmap;

	/*
	 * kABI: ->is_ready is unsused, but preserved for kABI purposes.
	 * ->refs uses that space plus the 3-byte of the rest of the
	 * word.
	 */
#ifdef __GENKSYMS__
	__u8 is_ready;
#else
	atomic_t refs;
#endif
=======
	__u16 flags;

	atomic_t refs;
>>>>>>> 2d5404ca
};

struct io_buffer {
	struct list_head list;
	__u64 addr;
	__u32 len;
	__u16 bid;
	__u16 bgid;
};

enum {
	/* can alloc a bigger vec */
	KBUF_MODE_EXPAND	= 1,
	/* if bigger vec allocated, free old one */
	KBUF_MODE_FREE		= 2,
};

struct buf_sel_arg {
	struct iovec *iovs;
	size_t out_len;
	size_t max_len;
	unsigned short nr_iovs;
	unsigned short mode;
};

void __user *io_buffer_select(struct io_kiocb *req, size_t *len,
			      unsigned int issue_flags);
int io_buffers_select(struct io_kiocb *req, struct buf_sel_arg *arg,
		      unsigned int issue_flags);
int io_buffers_peek(struct io_kiocb *req, struct buf_sel_arg *arg);
void io_destroy_buffers(struct io_ring_ctx *ctx);

int io_remove_buffers_prep(struct io_kiocb *req, const struct io_uring_sqe *sqe);
int io_remove_buffers(struct io_kiocb *req, unsigned int issue_flags);

int io_provide_buffers_prep(struct io_kiocb *req, const struct io_uring_sqe *sqe);
int io_provide_buffers(struct io_kiocb *req, unsigned int issue_flags);

int io_register_pbuf_ring(struct io_ring_ctx *ctx, void __user *arg);
int io_unregister_pbuf_ring(struct io_ring_ctx *ctx, void __user *arg);
int io_register_pbuf_status(struct io_ring_ctx *ctx, void __user *arg);

<<<<<<< HEAD
void io_kbuf_mmap_list_free(struct io_ring_ctx *ctx);

unsigned int __io_put_kbuf(struct io_kiocb *req, unsigned issue_flags);
=======
void __io_put_kbuf(struct io_kiocb *req, int len, unsigned issue_flags);
>>>>>>> 2d5404ca

bool io_kbuf_recycle_legacy(struct io_kiocb *req, unsigned issue_flags);

void io_put_bl(struct io_ring_ctx *ctx, struct io_buffer_list *bl);
struct io_buffer_list *io_pbuf_get_bl(struct io_ring_ctx *ctx,
				      unsigned long bgid);
<<<<<<< HEAD
=======
int io_pbuf_mmap(struct file *file, struct vm_area_struct *vma);
>>>>>>> 2d5404ca

static inline bool io_kbuf_recycle_ring(struct io_kiocb *req)
{
	/*
	 * We don't need to recycle for REQ_F_BUFFER_RING, we can just clear
	 * the flag and hence ensure that bl->head doesn't get incremented.
	 * If the tail has already been incremented, hang on to it.
	 * The exception is partial io, that case we should increment bl->head
	 * to monopolize the buffer.
	 */
	if (req->buf_list) {
<<<<<<< HEAD
		if (req->flags & REQ_F_PARTIAL_IO) {
			/*
			 * If we end up here, then the io_uring_lock has
			 * been kept held since we retrieved the buffer.
			 * For the io-wq case, we already cleared
			 * req->buf_list when the buffer was retrieved,
			 * hence it cannot be set here for that case.
			 */
			req->buf_list->head++;
			req->buf_list = NULL;
		} else {
			req->buf_index = req->buf_list->bgid;
			req->flags &= ~REQ_F_BUFFER_RING;
			return true;
		}
=======
		req->buf_index = req->buf_list->bgid;
		req->flags &= ~(REQ_F_BUFFER_RING|REQ_F_BUFFERS_COMMIT);
		return true;
>>>>>>> 2d5404ca
	}
	return false;
}

static inline bool io_do_buffer_select(struct io_kiocb *req)
{
	if (!(req->flags & REQ_F_BUFFER_SELECT))
		return false;
	return !(req->flags & (REQ_F_BUFFER_SELECTED|REQ_F_BUFFER_RING));
}

static inline bool io_kbuf_recycle(struct io_kiocb *req, unsigned issue_flags)
{
	if (req->flags & REQ_F_BL_NO_RECYCLE)
		return false;
	if (req->flags & REQ_F_BUFFER_SELECTED)
		return io_kbuf_recycle_legacy(req, issue_flags);
	if (req->flags & REQ_F_BUFFER_RING)
		return io_kbuf_recycle_ring(req);
	return false;
}

/* Mapped buffer ring, return io_uring_buf from head */
#define io_ring_head_to_buf(br, head, mask)	&(br)->bufs[(head) & (mask)]

static inline bool io_kbuf_commit(struct io_kiocb *req,
				  struct io_buffer_list *bl, int len, int nr)
{
	if (unlikely(!(req->flags & REQ_F_BUFFERS_COMMIT)))
		return true;

	req->flags &= ~REQ_F_BUFFERS_COMMIT;

	if (unlikely(len < 0))
		return true;

	if (bl->flags & IOBL_INC) {
		struct io_uring_buf *buf;

		buf = io_ring_head_to_buf(bl->buf_ring, bl->head, bl->mask);
		if (WARN_ON_ONCE(len > buf->len))
			len = buf->len;
		buf->len -= len;
		if (buf->len) {
			buf->addr += len;
			return false;
		}
	}

	bl->head += nr;
	return true;
}

static inline bool __io_put_kbuf_ring(struct io_kiocb *req, int len, int nr)
{
	struct io_buffer_list *bl = req->buf_list;
	bool ret = true;

	if (bl) {
		ret = io_kbuf_commit(req, bl, len, nr);
		req->buf_index = bl->bgid;
	}
	req->flags &= ~REQ_F_BUFFER_RING;
	return ret;
}

static inline void __io_put_kbuf_list(struct io_kiocb *req, int len,
				      struct list_head *list)
{
	if (req->flags & REQ_F_BUFFER_RING) {
		__io_put_kbuf_ring(req, len, 1);
	} else {
		req->buf_index = req->kbuf->bgid;
		list_add(&req->kbuf->list, list);
		req->flags &= ~REQ_F_BUFFER_SELECTED;
	}
}

static inline void io_kbuf_drop(struct io_kiocb *req)
{
	lockdep_assert_held(&req->ctx->completion_lock);

	if (!(req->flags & (REQ_F_BUFFER_SELECTED|REQ_F_BUFFER_RING)))
		return;

	/* len == 0 is fine here, non-ring will always drop all of it */
	__io_put_kbuf_list(req, 0, &req->ctx->io_buffers_comp);
}

static inline unsigned int __io_put_kbufs(struct io_kiocb *req, int len,
					  int nbufs, unsigned issue_flags)
{
	unsigned int ret;

	if (!(req->flags & (REQ_F_BUFFER_RING | REQ_F_BUFFER_SELECTED)))
		return 0;

	ret = IORING_CQE_F_BUFFER | (req->buf_index << IORING_CQE_BUFFER_SHIFT);
	if (req->flags & REQ_F_BUFFER_RING) {
		if (!__io_put_kbuf_ring(req, len, nbufs))
			ret |= IORING_CQE_F_BUF_MORE;
	} else {
		__io_put_kbuf(req, len, issue_flags);
	}
	return ret;
}

static inline unsigned int io_put_kbuf(struct io_kiocb *req, int len,
				       unsigned issue_flags)
{
	return __io_put_kbufs(req, len, 1, issue_flags);
}

static inline unsigned int io_put_kbufs(struct io_kiocb *req, int len,
					int nbufs, unsigned issue_flags)
{
	return __io_put_kbufs(req, len, nbufs, issue_flags);
}
#endif<|MERGE_RESOLUTION|>--- conflicted
+++ resolved
@@ -35,32 +35,9 @@
 	__u16 head;
 	__u16 mask;
 
-<<<<<<< HEAD
-	/* ring mapped provided buffers */
-#ifdef __GENKSYMS__
-	__u8 is_mapped;
-#else
-	__u8 is_buf_ring;
-#endif
-
-	/* ring mapped provided buffers, but mmap'ed by application */
-	__u8 is_mmap;
-
-	/*
-	 * kABI: ->is_ready is unsused, but preserved for kABI purposes.
-	 * ->refs uses that space plus the 3-byte of the rest of the
-	 * word.
-	 */
-#ifdef __GENKSYMS__
-	__u8 is_ready;
-#else
+	__u16 flags;
+
 	atomic_t refs;
-#endif
-=======
-	__u16 flags;
-
-	atomic_t refs;
->>>>>>> 2d5404ca
 };
 
 struct io_buffer {
@@ -103,23 +80,14 @@
 int io_unregister_pbuf_ring(struct io_ring_ctx *ctx, void __user *arg);
 int io_register_pbuf_status(struct io_ring_ctx *ctx, void __user *arg);
 
-<<<<<<< HEAD
-void io_kbuf_mmap_list_free(struct io_ring_ctx *ctx);
-
-unsigned int __io_put_kbuf(struct io_kiocb *req, unsigned issue_flags);
-=======
 void __io_put_kbuf(struct io_kiocb *req, int len, unsigned issue_flags);
->>>>>>> 2d5404ca
 
 bool io_kbuf_recycle_legacy(struct io_kiocb *req, unsigned issue_flags);
 
 void io_put_bl(struct io_ring_ctx *ctx, struct io_buffer_list *bl);
 struct io_buffer_list *io_pbuf_get_bl(struct io_ring_ctx *ctx,
 				      unsigned long bgid);
-<<<<<<< HEAD
-=======
 int io_pbuf_mmap(struct file *file, struct vm_area_struct *vma);
->>>>>>> 2d5404ca
 
 static inline bool io_kbuf_recycle_ring(struct io_kiocb *req)
 {
@@ -131,27 +99,9 @@
 	 * to monopolize the buffer.
 	 */
 	if (req->buf_list) {
-<<<<<<< HEAD
-		if (req->flags & REQ_F_PARTIAL_IO) {
-			/*
-			 * If we end up here, then the io_uring_lock has
-			 * been kept held since we retrieved the buffer.
-			 * For the io-wq case, we already cleared
-			 * req->buf_list when the buffer was retrieved,
-			 * hence it cannot be set here for that case.
-			 */
-			req->buf_list->head++;
-			req->buf_list = NULL;
-		} else {
-			req->buf_index = req->buf_list->bgid;
-			req->flags &= ~REQ_F_BUFFER_RING;
-			return true;
-		}
-=======
 		req->buf_index = req->buf_list->bgid;
 		req->flags &= ~(REQ_F_BUFFER_RING|REQ_F_BUFFERS_COMMIT);
 		return true;
->>>>>>> 2d5404ca
 	}
 	return false;
 }
