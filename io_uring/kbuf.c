--- conflicted
+++ resolved
@@ -163,11 +163,7 @@
 	__u16 tail, head = bl->head;
 	struct io_br_sel sel = { };
 	struct io_uring_buf *buf;
-<<<<<<< HEAD
-	void __user *ret;
 	u32 buf_len;
-=======
->>>>>>> ef9f603f
 
 	tail = smp_load_acquire(&br->tail);
 	if (unlikely(tail == head))
