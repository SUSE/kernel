--- conflicted
+++ resolved
@@ -606,11 +606,7 @@
 		io_destroy_bl(ctx, bl);
 	}
 
-<<<<<<< HEAD
-	free_bl = bl = kzalloc(sizeof(*bl), GFP_KERNEL_ACCOUNT);
-=======
 	bl = kzalloc(sizeof(*bl), GFP_KERNEL_ACCOUNT);
->>>>>>> 3f4ee458
 	if (!bl)
 		return -ENOMEM;
 
