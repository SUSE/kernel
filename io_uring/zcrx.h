// SPDX-License-Identifier: GPL-2.0
#ifndef IOU_ZC_RX_H
#define IOU_ZC_RX_H

#include <linux/io_uring_types.h>
#include <linux/dma-buf.h>
#include <linux/socket.h>
#include <net/page_pool/types.h>
#include <net/net_trackers.h>

struct io_zcrx_mem {
	unsigned long			size;
	bool				is_dmabuf;

	struct page			**pages;
	unsigned long			nr_folios;
<<<<<<< HEAD
=======
	struct sg_table			page_sg_table;
>>>>>>> 3476aa7d
	unsigned long			account_pages;

	struct dma_buf_attachment	*attach;
	struct dma_buf			*dmabuf;
	struct sg_table			*sgt;
	unsigned long			dmabuf_offset;
};

struct io_zcrx_area {
	struct net_iov_area	nia;
	struct io_zcrx_ifq	*ifq;
	atomic_t		*user_refs;

	bool			is_mapped;
	u16			area_id;

	/* freelist */
	spinlock_t		freelist_lock ____cacheline_aligned_in_smp;
	u32			free_count;
	u32			*freelist;

	struct io_zcrx_mem	mem;
};

struct io_zcrx_ifq {
	struct io_ring_ctx		*ctx;
	struct io_zcrx_area		*area;

	spinlock_t			rq_lock ____cacheline_aligned_in_smp;
	struct io_uring			*rq_ring;
	struct io_uring_zcrx_rqe	*rqes;
	u32				cached_rq_head;
	u32				rq_entries;

	u32				if_rxq;
	struct device			*dev;
	struct net_device		*netdev;
	netdevice_tracker		netdev_tracker;
	spinlock_t			lock;
	struct mutex			dma_lock;
	struct io_mapped_region		region;
};

#if defined(CONFIG_IO_URING_ZCRX)
int io_register_zcrx_ifq(struct io_ring_ctx *ctx,
			 struct io_uring_zcrx_ifq_reg __user *arg);
void io_unregister_zcrx_ifqs(struct io_ring_ctx *ctx);
void io_shutdown_zcrx_ifqs(struct io_ring_ctx *ctx);
int io_zcrx_recv(struct io_kiocb *req, struct io_zcrx_ifq *ifq,
		 struct socket *sock, unsigned int flags,
		 unsigned issue_flags, unsigned int *len);
struct io_mapped_region *io_zcrx_get_region(struct io_ring_ctx *ctx,
					    unsigned int id);
#else
static inline int io_register_zcrx_ifq(struct io_ring_ctx *ctx,
					struct io_uring_zcrx_ifq_reg __user *arg)
{
	return -EOPNOTSUPP;
}
static inline void io_unregister_zcrx_ifqs(struct io_ring_ctx *ctx)
{
}
static inline void io_shutdown_zcrx_ifqs(struct io_ring_ctx *ctx)
{
}
static inline int io_zcrx_recv(struct io_kiocb *req, struct io_zcrx_ifq *ifq,
			       struct socket *sock, unsigned int flags,
			       unsigned issue_flags, unsigned int *len)
{
	return -EOPNOTSUPP;
}
static inline struct io_mapped_region *io_zcrx_get_region(struct io_ring_ctx *ctx,
							  unsigned int id)
{
	return NULL;
}
#endif

int io_recvzc(struct io_kiocb *req, unsigned int issue_flags);
int io_recvzc_prep(struct io_kiocb *req, const struct io_uring_sqe *sqe);

#endif<|MERGE_RESOLUTION|>--- conflicted
+++ resolved
@@ -14,10 +14,7 @@
 
 	struct page			**pages;
 	unsigned long			nr_folios;
-<<<<<<< HEAD
-=======
 	struct sg_table			page_sg_table;
->>>>>>> 3476aa7d
 	unsigned long			account_pages;
 
 	struct dma_buf_attachment	*attach;
