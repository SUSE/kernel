--- conflicted
+++ resolved
@@ -323,12 +323,7 @@
 			__poll_t mask = mangle_poll(req->cqe.res &
 						    req->apoll_events);
 
-<<<<<<< HEAD
-			if (!io_fill_cqe_req_aux(req, ts->locked, mask,
-						 IORING_CQE_F_MORE)) {
-=======
 			if (!io_req_post_cqe(req, mask, IORING_CQE_F_MORE)) {
->>>>>>> 2d5404ca
 				io_req_set_res(req, mask, 0);
 				return IOU_POLL_REMOVE_POLL_USE_RES;
 			}
@@ -362,17 +357,10 @@
 
 	ret = io_poll_check_events(req, ts);
 	if (ret == IOU_POLL_NO_ACTION) {
-<<<<<<< HEAD
 		return;
 	} else if (ret == IOU_POLL_REQUEUE) {
 		__io_poll_execute(req, 0);
 		return;
-=======
-		return;
-	} else if (ret == IOU_POLL_REQUEUE) {
-		__io_poll_execute(req, 0);
-		return;
->>>>>>> 2d5404ca
 	}
 	io_poll_remove_entries(req);
 	io_poll_tw_hash_eject(req, ts);
@@ -740,11 +728,7 @@
 
 	if (!def->pollin && !def->pollout)
 		return IO_APOLL_ABORTED;
-<<<<<<< HEAD
-	if (!req->file || !file_can_poll(req->file))
-=======
 	if (!io_file_can_poll(req))
->>>>>>> 2d5404ca
 		return IO_APOLL_ABORTED;
 	if (!(req->flags & REQ_F_APOLL_MULTISHOT))
 		mask |= EPOLLONESHOT;
