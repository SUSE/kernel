--- conflicted
+++ resolved
@@ -1226,11 +1226,7 @@
 
 	/* SQPOLL doesn't need the task_work added, it'll run it itself */
 	if (ctx->flags & IORING_SETUP_SQPOLL) {
-<<<<<<< HEAD
-		__set_notify_signal(req->task);
-=======
 		__set_notify_signal(tctx->task);
->>>>>>> b5de2a2a
 		return;
 	}
 
