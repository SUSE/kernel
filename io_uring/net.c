--- conflicted
+++ resolved
@@ -489,6 +489,15 @@
 	return nbufs;
 }
 
+static int io_net_kbuf_recyle(struct io_kiocb *req,
+			      struct io_async_msghdr *kmsg, int len)
+{
+	req->flags |= REQ_F_BL_NO_RECYCLE;
+	if (req->flags & REQ_F_BUFFERS_COMMIT)
+		io_kbuf_commit(req, req->buf_list, len, io_bundle_nbufs(kmsg, len));
+	return -EAGAIN;
+}
+
 static inline bool io_send_finish(struct io_kiocb *req, int *ret,
 				  struct io_async_msghdr *kmsg,
 				  unsigned issue_flags)
@@ -523,13 +532,6 @@
 	return true;
 }
 
-static void io_net_kbuf_recyle(struct io_kiocb *req)
-{
-	req->flags |= REQ_F_PARTIAL_IO;
-	if (req->flags & REQ_F_BUFFER_RING)
-		io_kbuf_recycle_ring(req);
-}
-
 int io_sendmsg(struct io_kiocb *req, unsigned int issue_flags)
 {
 	struct io_sr_msg *sr = io_kiocb_to_cmd(req, struct io_sr_msg);
@@ -564,13 +566,7 @@
 			kmsg->msg.msg_controllen = 0;
 			kmsg->msg.msg_control = NULL;
 			sr->done_io += ret;
-<<<<<<< HEAD
-			req->flags |= REQ_F_BL_NO_RECYCLE;
-			return -EAGAIN;
-=======
-			io_net_kbuf_recyle(req);
-			return io_setup_async_msg(req, kmsg, issue_flags);
->>>>>>> b6456a40
+			return io_net_kbuf_recyle(req, kmsg, ret);
 		}
 		if (ret == -ERESTARTSYS)
 			ret = -EINTR;
@@ -667,13 +663,7 @@
 			sr->len -= ret;
 			sr->buf += ret;
 			sr->done_io += ret;
-<<<<<<< HEAD
-			req->flags |= REQ_F_BL_NO_RECYCLE;
-			return -EAGAIN;
-=======
-			io_net_kbuf_recyle(req);
-			return io_setup_async_addr(req, &__address, issue_flags);
->>>>>>> b6456a40
+			return io_net_kbuf_recyle(req, kmsg, ret);
 		}
 		if (ret == -ERESTARTSYS)
 			ret = -EINTR;
@@ -1056,13 +1046,7 @@
 		}
 		if (ret > 0 && io_net_retry(sock, flags)) {
 			sr->done_io += ret;
-<<<<<<< HEAD
-			req->flags |= REQ_F_BL_NO_RECYCLE;
-			return -EAGAIN;
-=======
-			io_net_kbuf_recyle(req);
-			return io_setup_async_msg(req, kmsg, issue_flags);
->>>>>>> b6456a40
+			return io_net_kbuf_recyle(req, kmsg, ret);
 		}
 		if (ret == -ERESTARTSYS)
 			ret = -EINTR;
@@ -1201,12 +1185,7 @@
 			sr->len -= ret;
 			sr->buf += ret;
 			sr->done_io += ret;
-<<<<<<< HEAD
-			req->flags |= REQ_F_BL_NO_RECYCLE;
-=======
-			io_net_kbuf_recyle(req);
->>>>>>> b6456a40
-			return -EAGAIN;
+			return io_net_kbuf_recyle(req, kmsg, ret);
 		}
 		if (ret == -ERESTARTSYS)
 			ret = -EINTR;
@@ -1442,13 +1421,7 @@
 			zc->len -= ret;
 			zc->buf += ret;
 			zc->done_io += ret;
-<<<<<<< HEAD
-			req->flags |= REQ_F_BL_NO_RECYCLE;
-			return -EAGAIN;
-=======
-			io_net_kbuf_recyle(req);
-			return io_setup_async_addr(req, &__address, issue_flags);
->>>>>>> b6456a40
+			return io_net_kbuf_recyle(req, kmsg, ret);
 		}
 		if (ret == -ERESTARTSYS)
 			ret = -EINTR;
@@ -1507,13 +1480,7 @@
 
 		if (ret > 0 && io_net_retry(sock, flags)) {
 			sr->done_io += ret;
-<<<<<<< HEAD
-			req->flags |= REQ_F_BL_NO_RECYCLE;
-			return -EAGAIN;
-=======
-			io_net_kbuf_recyle(req);
-			return io_setup_async_msg(req, kmsg, issue_flags);
->>>>>>> b6456a40
+			return io_net_kbuf_recyle(req, kmsg, ret);
 		}
 		if (ret == -ERESTARTSYS)
 			ret = -EINTR;
