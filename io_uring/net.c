// SPDX-License-Identifier: GPL-2.0
#include <linux/kernel.h>
#include <linux/errno.h>
#include <linux/file.h>
#include <linux/slab.h>
#include <linux/net.h>
#include <linux/compat.h>
#include <net/compat.h>
#include <linux/io_uring.h>

#include <uapi/linux/io_uring.h>

#include "io_uring.h"
#include "kbuf.h"
#include "alloc_cache.h"
#include "net.h"
#include "notif.h"
#include "rsrc.h"

#if defined(CONFIG_NET)
struct io_shutdown {
	struct file			*file;
	int				how;
};

struct io_accept {
	struct file			*file;
	struct sockaddr __user		*addr;
	int __user			*addr_len;
	int				flags;
	int				iou_flags;
	u32				file_slot;
	unsigned long			nofile;
};

struct io_socket {
	struct file			*file;
	int				domain;
	int				type;
	int				protocol;
	int				flags;
	u32				file_slot;
	unsigned long			nofile;
};

struct io_connect {
	struct file			*file;
	struct sockaddr __user		*addr;
	int				addr_len;
	bool				in_progress;
	bool				seen_econnaborted;
};

struct io_bind {
	struct file			*file;
	int				addr_len;
};

struct io_listen {
	struct file			*file;
	int				backlog;
};

struct io_sr_msg {
	struct file			*file;
	union {
		struct compat_msghdr __user	*umsg_compat;
		struct user_msghdr __user	*umsg;
		void __user			*buf;
	};
	int				len;
	unsigned			done_io;
	unsigned			msg_flags;
	unsigned			nr_multishot_loops;
	u16				flags;
	/* initialised and used only by !msg send variants */
	u16				addr_len;
	u16				buf_group;
	void __user			*addr;
	void __user			*msg_control;
	/* used only for send zerocopy */
	struct io_kiocb 		*notif;
};

/*
 * Number of times we'll try and do receives if there's more data. If we
 * exceed this limit, then add us to the back of the queue and retry from
 * there. This helps fairness between flooding clients.
 */
#define MULTISHOT_MAX_RETRY	32
<<<<<<< HEAD

static inline bool io_check_multishot(struct io_kiocb *req,
				      unsigned int issue_flags)
{
	/*
	 * When ->locked_cq is set we only allow to post CQEs from the original
	 * task context. Usual request completions will be handled in other
	 * generic paths but multipoll may decide to post extra cqes.
	 */
	return !(issue_flags & IO_URING_F_IOWQ) ||
		!(req->flags & REQ_F_APOLL_MULTISHOT) ||
		!req->ctx->task_complete;
}
=======
>>>>>>> 2d5404ca

int io_shutdown_prep(struct io_kiocb *req, const struct io_uring_sqe *sqe)
{
	struct io_shutdown *shutdown = io_kiocb_to_cmd(req, struct io_shutdown);

	if (unlikely(sqe->off || sqe->addr || sqe->rw_flags ||
		     sqe->buf_index || sqe->splice_fd_in))
		return -EINVAL;

	shutdown->how = READ_ONCE(sqe->len);
	req->flags |= REQ_F_FORCE_ASYNC;
	return 0;
}

int io_shutdown(struct io_kiocb *req, unsigned int issue_flags)
{
	struct io_shutdown *shutdown = io_kiocb_to_cmd(req, struct io_shutdown);
	struct socket *sock;
	int ret;

	WARN_ON_ONCE(issue_flags & IO_URING_F_NONBLOCK);

	sock = sock_from_file(req->file);
	if (unlikely(!sock))
		return -ENOTSOCK;

	ret = __sys_shutdown_sock(sock, shutdown->how);
	io_req_set_res(req, ret, 0);
	return IOU_OK;
}

static bool io_net_retry(struct socket *sock, int flags)
{
	if (!(flags & MSG_WAITALL))
		return false;
	return sock->type == SOCK_STREAM || sock->type == SOCK_SEQPACKET;
}

static void io_netmsg_iovec_free(struct io_async_msghdr *kmsg)
{
	if (kmsg->free_iov) {
		kfree(kmsg->free_iov);
		kmsg->free_iov_nr = 0;
		kmsg->free_iov = NULL;
	}
}

static void io_netmsg_recycle(struct io_kiocb *req, unsigned int issue_flags)
{
	struct io_async_msghdr *hdr = req->async_data;
	struct iovec *iov;

	/* can't recycle, ensure we free the iovec if we have one */
	if (unlikely(issue_flags & IO_URING_F_UNLOCKED)) {
		io_netmsg_iovec_free(hdr);
		return;
	}

	/* Let normal cleanup path reap it if we fail adding to the cache */
	iov = hdr->free_iov;
	if (io_alloc_cache_put(&req->ctx->netmsg_cache, hdr)) {
		if (iov)
			kasan_mempool_poison_object(iov);
		req->async_data = NULL;
		req->flags &= ~REQ_F_ASYNC_DATA;
	}
}

static struct io_async_msghdr *io_msg_alloc_async(struct io_kiocb *req)
{
	struct io_ring_ctx *ctx = req->ctx;
	struct io_async_msghdr *hdr;

	hdr = io_alloc_cache_get(&ctx->netmsg_cache);
	if (hdr) {
		if (hdr->free_iov) {
			kasan_mempool_unpoison_object(hdr->free_iov,
				hdr->free_iov_nr * sizeof(struct iovec));
			req->flags |= REQ_F_NEED_CLEANUP;
		}
		req->flags |= REQ_F_ASYNC_DATA;
		req->async_data = hdr;
		return hdr;
	}

	if (!io_alloc_async_data(req)) {
		hdr = req->async_data;
		hdr->free_iov_nr = 0;
		hdr->free_iov = NULL;
		return hdr;
	}
	return NULL;
}

/* assign new iovec to kmsg, if we need to */
static int io_net_vec_assign(struct io_kiocb *req, struct io_async_msghdr *kmsg,
			     struct iovec *iov)
{
	if (iov) {
		req->flags |= REQ_F_NEED_CLEANUP;
		kmsg->free_iov_nr = kmsg->msg.msg_iter.nr_segs;
		if (kmsg->free_iov)
			kfree(kmsg->free_iov);
		kmsg->free_iov = iov;
	}
	return 0;
}

static inline void io_mshot_prep_retry(struct io_kiocb *req,
				       struct io_async_msghdr *kmsg)
{
	struct io_sr_msg *sr = io_kiocb_to_cmd(req, struct io_sr_msg);

	req->flags &= ~REQ_F_BL_EMPTY;
	sr->done_io = 0;
	sr->len = 0; /* get from the provided buffer */
	req->buf_index = sr->buf_group;
}

#ifdef CONFIG_COMPAT
static int io_compat_msg_copy_hdr(struct io_kiocb *req,
				  struct io_async_msghdr *iomsg,
				  struct compat_msghdr *msg, int ddir)
{
	struct io_sr_msg *sr = io_kiocb_to_cmd(req, struct io_sr_msg);
	struct compat_iovec __user *uiov;
	struct iovec *iov;
	int ret, nr_segs;

	if (iomsg->free_iov) {
		nr_segs = iomsg->free_iov_nr;
		iov = iomsg->free_iov;
	} else {
		iov = &iomsg->fast_iov;
		nr_segs = 1;
	}
<<<<<<< HEAD
	req->flags |= REQ_F_NEED_CLEANUP;
	memcpy(async_msg, kmsg, sizeof(*kmsg));
	if (async_msg->msg.msg_name)
		async_msg->msg.msg_name = &async_msg->addr;

	if ((req->flags & REQ_F_BUFFER_SELECT) && !async_msg->msg.msg_iter.nr_segs)
		return -EAGAIN;

	/* if were using fast_iov, set it to the new one */
	if (iter_is_iovec(&kmsg->msg.msg_iter) && !kmsg->free_iov) {
		size_t fast_idx = iter_iov(&kmsg->msg.msg_iter) - kmsg->fast_iov;
		async_msg->msg.msg_iter.__iov = &async_msg->fast_iov[fast_idx];
=======

	if (copy_from_user(msg, sr->umsg_compat, sizeof(*msg)))
		return -EFAULT;

	uiov = compat_ptr(msg->msg_iov);
	if (req->flags & REQ_F_BUFFER_SELECT) {
		compat_ssize_t clen;

		if (msg->msg_iovlen == 0) {
			sr->len = iov->iov_len = 0;
			iov->iov_base = NULL;
		} else if (msg->msg_iovlen > 1) {
			return -EINVAL;
		} else {
			if (!access_ok(uiov, sizeof(*uiov)))
				return -EFAULT;
			if (__get_user(clen, &uiov->iov_len))
				return -EFAULT;
			if (clen < 0)
				return -EINVAL;
			sr->len = clen;
		}

		return 0;
>>>>>>> 2d5404ca
	}

	ret = __import_iovec(ddir, (struct iovec __user *)uiov, msg->msg_iovlen,
				nr_segs, &iov, &iomsg->msg.msg_iter, true);
	if (unlikely(ret < 0))
		return ret;

	return io_net_vec_assign(req, iomsg, iov);
}
#endif

static int io_msg_copy_hdr(struct io_kiocb *req, struct io_async_msghdr *iomsg,
			   struct user_msghdr *msg, int ddir)
{
	struct io_sr_msg *sr = io_kiocb_to_cmd(req, struct io_sr_msg);
	struct iovec *iov;
	int ret, nr_segs;

	if (iomsg->free_iov) {
		nr_segs = iomsg->free_iov_nr;
		iov = iomsg->free_iov;
	} else {
		iov = &iomsg->fast_iov;
		nr_segs = 1;
	}

	if (!user_access_begin(sr->umsg, sizeof(*sr->umsg)))
		return -EFAULT;

	ret = -EFAULT;
	unsafe_get_user(msg->msg_name, &sr->umsg->msg_name, ua_end);
	unsafe_get_user(msg->msg_namelen, &sr->umsg->msg_namelen, ua_end);
	unsafe_get_user(msg->msg_iov, &sr->umsg->msg_iov, ua_end);
	unsafe_get_user(msg->msg_iovlen, &sr->umsg->msg_iovlen, ua_end);
	unsafe_get_user(msg->msg_control, &sr->umsg->msg_control, ua_end);
	unsafe_get_user(msg->msg_controllen, &sr->umsg->msg_controllen, ua_end);
	msg->msg_flags = 0;

	if (req->flags & REQ_F_BUFFER_SELECT) {
		if (msg->msg_iovlen == 0) {
			sr->len = iov->iov_len = 0;
			iov->iov_base = NULL;
		} else if (msg->msg_iovlen > 1) {
			ret = -EINVAL;
			goto ua_end;
		} else {
			/* we only need the length for provided buffers */
			if (!access_ok(&msg->msg_iov[0].iov_len, sizeof(__kernel_size_t)))
				goto ua_end;
			unsafe_get_user(iov->iov_len, &msg->msg_iov[0].iov_len,
					ua_end);
			sr->len = iov->iov_len;
		}
		ret = 0;
ua_end:
		user_access_end();
		return ret;
	}

	user_access_end();
	ret = __import_iovec(ddir, msg->msg_iov, msg->msg_iovlen, nr_segs,
				&iov, &iomsg->msg.msg_iter, false);
	if (unlikely(ret < 0))
		return ret;

	return io_net_vec_assign(req, iomsg, iov);
}

#ifdef CONFIG_COMPAT
static int io_compat_msg_copy_hdr(struct io_kiocb *req,
				  struct io_async_msghdr *iomsg,
				  struct compat_msghdr *msg, int ddir)
{
	struct io_sr_msg *sr = io_kiocb_to_cmd(req, struct io_sr_msg);
	struct compat_iovec __user *uiov;
	int ret;

	if (copy_from_user(msg, sr->umsg_compat, sizeof(*msg)))
		return -EFAULT;

	uiov = compat_ptr(msg->msg_iov);
	if (req->flags & REQ_F_BUFFER_SELECT) {
		compat_ssize_t clen;

		iomsg->free_iov = NULL;
		if (msg->msg_iovlen == 0) {
			sr->len = 0;
		} else if (msg->msg_iovlen > 1) {
			return -EINVAL;
		} else {
			if (!access_ok(uiov, sizeof(*uiov)))
				return -EFAULT;
			if (__get_user(clen, &uiov->iov_len))
				return -EFAULT;
			if (clen < 0)
				return -EINVAL;
			sr->len = clen;
		}

		return 0;
	}

	iomsg->free_iov = iomsg->fast_iov;
	ret = __import_iovec(ddir, (struct iovec __user *)uiov, msg->msg_iovlen,
				UIO_FASTIOV, &iomsg->free_iov,
				&iomsg->msg.msg_iter, true);
	if (unlikely(ret < 0))
		return ret;

	return 0;
}
#endif

static int io_msg_copy_hdr(struct io_kiocb *req, struct io_async_msghdr *iomsg,
			   struct user_msghdr *msg, int ddir)
{
	struct io_sr_msg *sr = io_kiocb_to_cmd(req, struct io_sr_msg);
	int ret;

	if (copy_from_user(msg, sr->umsg, sizeof(*sr->umsg)))
		return -EFAULT;

	if (req->flags & REQ_F_BUFFER_SELECT) {
		if (msg->msg_iovlen == 0) {
			sr->len = iomsg->fast_iov[0].iov_len = 0;
			iomsg->fast_iov[0].iov_base = NULL;
			iomsg->free_iov = NULL;
		} else if (msg->msg_iovlen > 1) {
			return -EINVAL;
		} else {
			if (copy_from_user(iomsg->fast_iov, msg->msg_iov,
					   sizeof(*msg->msg_iov)))
				return -EFAULT;
			sr->len = iomsg->fast_iov[0].iov_len;
			iomsg->free_iov = NULL;
		}

		return 0;
	}

	iomsg->free_iov = iomsg->fast_iov;
	ret = __import_iovec(ddir, msg->msg_iov, msg->msg_iovlen, UIO_FASTIOV,
				&iomsg->free_iov, &iomsg->msg.msg_iter, false);
	if (unlikely(ret < 0))
		return ret;

	return 0;
}

static int io_sendmsg_copy_hdr(struct io_kiocb *req,
			       struct io_async_msghdr *iomsg)
{
	struct io_sr_msg *sr = io_kiocb_to_cmd(req, struct io_sr_msg);
	struct user_msghdr msg;
	int ret;

	iomsg->msg.msg_name = &iomsg->addr;
	iomsg->msg.msg_iter.nr_segs = 0;

#ifdef CONFIG_COMPAT
	if (unlikely(req->ctx->compat)) {
		struct compat_msghdr cmsg;

		ret = io_compat_msg_copy_hdr(req, iomsg, &cmsg, ITER_SOURCE);
		if (unlikely(ret))
			return ret;

		return __get_compat_msghdr(&iomsg->msg, &cmsg, NULL);
	}
#endif

	ret = io_msg_copy_hdr(req, iomsg, &msg, ITER_SOURCE);
	if (unlikely(ret))
		return ret;

	ret = __copy_msghdr(&iomsg->msg, &msg, NULL);

	/* save msg_control as sys_sendmsg() overwrites it */
	sr->msg_control = iomsg->msg.msg_control_user;
	return ret;
}

void io_sendmsg_recvmsg_cleanup(struct io_kiocb *req)
{
	struct io_async_msghdr *io = req->async_data;

	io_netmsg_iovec_free(io);
}

static int io_send_setup(struct io_kiocb *req)
{
	struct io_sr_msg *sr = io_kiocb_to_cmd(req, struct io_sr_msg);
	struct io_async_msghdr *kmsg = req->async_data;
	int ret;

	kmsg->msg.msg_name = NULL;
	kmsg->msg.msg_namelen = 0;
	kmsg->msg.msg_control = NULL;
	kmsg->msg.msg_controllen = 0;
	kmsg->msg.msg_ubuf = NULL;

	if (sr->addr) {
		ret = move_addr_to_kernel(sr->addr, sr->addr_len, &kmsg->addr);
		if (unlikely(ret < 0))
			return ret;
		kmsg->msg.msg_name = &kmsg->addr;
		kmsg->msg.msg_namelen = sr->addr_len;
	}
	if (!io_do_buffer_select(req)) {
		ret = import_ubuf(ITER_SOURCE, sr->buf, sr->len,
				  &kmsg->msg.msg_iter);
		if (unlikely(ret < 0))
			return ret;
	}
	return 0;
}

static int io_sendmsg_prep_setup(struct io_kiocb *req, int is_msg)
{
	struct io_async_msghdr *kmsg;
	int ret;

	kmsg = io_msg_alloc_async(req);
	if (unlikely(!kmsg))
		return -ENOMEM;
	if (!is_msg)
		return io_send_setup(req);
	ret = io_sendmsg_copy_hdr(req, kmsg);
	if (!ret)
		req->flags |= REQ_F_NEED_CLEANUP;
	return ret;
}

#define SENDMSG_FLAGS (IORING_RECVSEND_POLL_FIRST | IORING_RECVSEND_BUNDLE)

int io_sendmsg_prep(struct io_kiocb *req, const struct io_uring_sqe *sqe)
{
	struct io_sr_msg *sr = io_kiocb_to_cmd(req, struct io_sr_msg);

	sr->done_io = 0;

	if (req->opcode == IORING_OP_SEND) {
		if (READ_ONCE(sqe->__pad3[0]))
			return -EINVAL;
		sr->addr = u64_to_user_ptr(READ_ONCE(sqe->addr2));
		sr->addr_len = READ_ONCE(sqe->addr_len);
	} else if (sqe->addr2 || sqe->file_index) {
		return -EINVAL;
	}

	sr->umsg = u64_to_user_ptr(READ_ONCE(sqe->addr));
	sr->len = READ_ONCE(sqe->len);
	sr->flags = READ_ONCE(sqe->ioprio);
	if (sr->flags & ~SENDMSG_FLAGS)
		return -EINVAL;
	sr->msg_flags = READ_ONCE(sqe->msg_flags) | MSG_NOSIGNAL;
	if (sr->msg_flags & MSG_DONTWAIT)
		req->flags |= REQ_F_NOWAIT;
	if (sr->flags & IORING_RECVSEND_BUNDLE) {
		if (req->opcode == IORING_OP_SENDMSG)
			return -EINVAL;
		if (!(req->flags & REQ_F_BUFFER_SELECT))
			return -EINVAL;
		sr->msg_flags |= MSG_WAITALL;
		sr->buf_group = req->buf_index;
		req->buf_list = NULL;
	}

#ifdef CONFIG_COMPAT
	if (req->ctx->compat)
		sr->msg_flags |= MSG_CMSG_COMPAT;
#endif
	return io_sendmsg_prep_setup(req, req->opcode == IORING_OP_SENDMSG);
}

static void io_req_msg_cleanup(struct io_kiocb *req,
			       unsigned int issue_flags)
{
	req->flags &= ~REQ_F_NEED_CLEANUP;
	io_netmsg_recycle(req, issue_flags);
}

/*
 * For bundle completions, we need to figure out how many segments we consumed.
 * A bundle could be using a single ITER_UBUF if that's all we mapped, or it
 * could be using an ITER_IOVEC. If the latter, then if we consumed all of
 * the segments, then it's a trivial questiont o answer. If we have residual
 * data in the iter, then loop the segments to figure out how much we
 * transferred.
 */
static int io_bundle_nbufs(struct io_async_msghdr *kmsg, int ret)
{
	struct iovec *iov;
	int nbufs;

	/* no data is always zero segments, and a ubuf is always 1 segment */
	if (ret <= 0)
		return 0;
	if (iter_is_ubuf(&kmsg->msg.msg_iter))
		return 1;

	iov = kmsg->free_iov;
	if (!iov)
		iov = &kmsg->fast_iov;

	/* if all data was transferred, it's basic pointer math */
	if (!iov_iter_count(&kmsg->msg.msg_iter))
		return iter_iov(&kmsg->msg.msg_iter) - iov;

	/* short transfer, count segments */
	nbufs = 0;
	do {
		int this_len = min_t(int, iov[nbufs].iov_len, ret);

		nbufs++;
		ret -= this_len;
	} while (ret);

	return nbufs;
}

static inline bool io_send_finish(struct io_kiocb *req, int *ret,
				  struct io_async_msghdr *kmsg,
				  unsigned issue_flags)
{
	struct io_sr_msg *sr = io_kiocb_to_cmd(req, struct io_sr_msg);
	bool bundle_finished = *ret <= 0;
	unsigned int cflags;

	if (!(sr->flags & IORING_RECVSEND_BUNDLE)) {
		cflags = io_put_kbuf(req, *ret, issue_flags);
		goto finish;
	}

	cflags = io_put_kbufs(req, *ret, io_bundle_nbufs(kmsg, *ret), issue_flags);

	if (bundle_finished || req->flags & REQ_F_BL_EMPTY)
		goto finish;

	/*
	 * Fill CQE for this receive and see if we should keep trying to
	 * receive from this socket.
	 */
	if (io_req_post_cqe(req, *ret, cflags | IORING_CQE_F_MORE)) {
		io_mshot_prep_retry(req, kmsg);
		return false;
	}

	/* Otherwise stop bundle and use the current result. */
finish:
	io_req_set_res(req, *ret, cflags);
	*ret = IOU_OK;
	return true;
}

int io_sendmsg(struct io_kiocb *req, unsigned int issue_flags)
{
	struct io_sr_msg *sr = io_kiocb_to_cmd(req, struct io_sr_msg);
	struct io_async_msghdr *kmsg = req->async_data;
	struct socket *sock;
	unsigned flags;
	int min_ret = 0;
	int ret;

	sock = sock_from_file(req->file);
	if (unlikely(!sock))
		return -ENOTSOCK;

	if (!(req->flags & REQ_F_POLLED) &&
	    (sr->flags & IORING_RECVSEND_POLL_FIRST))
		return -EAGAIN;

	flags = sr->msg_flags;
	if (issue_flags & IO_URING_F_NONBLOCK)
		flags |= MSG_DONTWAIT;
	if (flags & MSG_WAITALL)
		min_ret = iov_iter_count(&kmsg->msg.msg_iter);

	kmsg->msg.msg_control_user = sr->msg_control;

	ret = __sys_sendmsg_sock(sock, &kmsg->msg, flags);

	if (ret < min_ret) {
		if (ret == -EAGAIN && (issue_flags & IO_URING_F_NONBLOCK))
			return -EAGAIN;
		if (ret > 0 && io_net_retry(sock, flags)) {
			kmsg->msg.msg_controllen = 0;
			kmsg->msg.msg_control = NULL;
			sr->done_io += ret;
			req->flags |= REQ_F_BL_NO_RECYCLE;
			return -EAGAIN;
		}
		if (ret == -ERESTARTSYS)
			ret = -EINTR;
		req_set_fail(req);
	}
	io_req_msg_cleanup(req, issue_flags);
	if (ret >= 0)
		ret += sr->done_io;
	else if (sr->done_io)
		ret = sr->done_io;
	io_req_set_res(req, ret, 0);
	return IOU_OK;
}

int io_send(struct io_kiocb *req, unsigned int issue_flags)
{
	struct io_sr_msg *sr = io_kiocb_to_cmd(req, struct io_sr_msg);
	struct io_async_msghdr *kmsg = req->async_data;
	struct socket *sock;
	unsigned flags;
	int min_ret = 0;
	int ret;

	sock = sock_from_file(req->file);
	if (unlikely(!sock))
		return -ENOTSOCK;

	if (!(req->flags & REQ_F_POLLED) &&
	    (sr->flags & IORING_RECVSEND_POLL_FIRST))
		return -EAGAIN;

	flags = sr->msg_flags;
	if (issue_flags & IO_URING_F_NONBLOCK)
		flags |= MSG_DONTWAIT;

<<<<<<< HEAD
	flags &= ~MSG_INTERNAL_SENDMSG_FLAGS;
	msg.msg_flags = flags;
	ret = sock_sendmsg(sock, &msg);
=======
retry_bundle:
	if (io_do_buffer_select(req)) {
		struct buf_sel_arg arg = {
			.iovs = &kmsg->fast_iov,
			.max_len = min_not_zero(sr->len, INT_MAX),
			.nr_iovs = 1,
		};

		if (kmsg->free_iov) {
			arg.nr_iovs = kmsg->free_iov_nr;
			arg.iovs = kmsg->free_iov;
			arg.mode = KBUF_MODE_FREE;
		}

		if (!(sr->flags & IORING_RECVSEND_BUNDLE))
			arg.nr_iovs = 1;
		else
			arg.mode |= KBUF_MODE_EXPAND;

		ret = io_buffers_select(req, &arg, issue_flags);
		if (unlikely(ret < 0))
			return ret;

		if (arg.iovs != &kmsg->fast_iov && arg.iovs != kmsg->free_iov) {
			kmsg->free_iov_nr = ret;
			kmsg->free_iov = arg.iovs;
			req->flags |= REQ_F_NEED_CLEANUP;
		}
		sr->len = arg.out_len;

		if (ret == 1) {
			sr->buf = arg.iovs[0].iov_base;
			ret = import_ubuf(ITER_SOURCE, sr->buf, sr->len,
						&kmsg->msg.msg_iter);
			if (unlikely(ret))
				return ret;
		} else {
			iov_iter_init(&kmsg->msg.msg_iter, ITER_SOURCE,
					arg.iovs, ret, arg.out_len);
		}
	}

	/*
	 * If MSG_WAITALL is set, or this is a bundle send, then we need
	 * the full amount. If just bundle is set, if we do a short send
	 * then we complete the bundle sequence rather than continue on.
	 */
	if (flags & MSG_WAITALL || sr->flags & IORING_RECVSEND_BUNDLE)
		min_ret = iov_iter_count(&kmsg->msg.msg_iter);

	flags &= ~MSG_INTERNAL_SENDMSG_FLAGS;
	kmsg->msg.msg_flags = flags;
	ret = sock_sendmsg(sock, &kmsg->msg);
>>>>>>> 2d5404ca
	if (ret < min_ret) {
		if (ret == -EAGAIN && (issue_flags & IO_URING_F_NONBLOCK))
			return -EAGAIN;

		if (ret > 0 && io_net_retry(sock, flags)) {
			sr->len -= ret;
			sr->buf += ret;
			sr->done_io += ret;
			req->flags |= REQ_F_BL_NO_RECYCLE;
			return -EAGAIN;
		}
		if (ret == -ERESTARTSYS)
			ret = -EINTR;
		req_set_fail(req);
	}
	if (ret >= 0)
		ret += sr->done_io;
	else if (sr->done_io)
		ret = sr->done_io;

<<<<<<< HEAD
static int io_recvmsg_mshot_prep(struct io_kiocb *req,
				 struct io_async_msghdr *iomsg,
				 int namelen, size_t controllen)
{
	if ((req->flags & (REQ_F_APOLL_MULTISHOT|REQ_F_BUFFER_SELECT)) ==
			  (REQ_F_APOLL_MULTISHOT|REQ_F_BUFFER_SELECT)) {
		int hdr;

		if (unlikely(namelen < 0))
			return -EOVERFLOW;
		if (check_add_overflow(sizeof(struct io_uring_recvmsg_out),
					namelen, &hdr))
			return -EOVERFLOW;
		if (check_add_overflow(hdr, controllen, &hdr))
			return -EOVERFLOW;

		iomsg->namelen = namelen;
		iomsg->controllen = controllen;
		return 0;
	}

	return 0;
}

static int io_recvmsg_copy_hdr(struct io_kiocb *req,
			       struct io_async_msghdr *iomsg)
{
	struct user_msghdr msg;
	int ret;

	iomsg->msg.msg_name = &iomsg->addr;
	iomsg->msg.msg_iter.nr_segs = 0;

=======
	if (!io_send_finish(req, &ret, kmsg, issue_flags))
		goto retry_bundle;

	io_req_msg_cleanup(req, issue_flags);
	return ret;
}

static int io_recvmsg_mshot_prep(struct io_kiocb *req,
				 struct io_async_msghdr *iomsg,
				 int namelen, size_t controllen)
{
	if ((req->flags & (REQ_F_APOLL_MULTISHOT|REQ_F_BUFFER_SELECT)) ==
			  (REQ_F_APOLL_MULTISHOT|REQ_F_BUFFER_SELECT)) {
		int hdr;

		if (unlikely(namelen < 0))
			return -EOVERFLOW;
		if (check_add_overflow(sizeof(struct io_uring_recvmsg_out),
					namelen, &hdr))
			return -EOVERFLOW;
		if (check_add_overflow(hdr, controllen, &hdr))
			return -EOVERFLOW;

		iomsg->namelen = namelen;
		iomsg->controllen = controllen;
		return 0;
	}

	return 0;
}

static int io_recvmsg_copy_hdr(struct io_kiocb *req,
			       struct io_async_msghdr *iomsg)
{
	struct user_msghdr msg;
	int ret;

	iomsg->msg.msg_name = &iomsg->addr;
	iomsg->msg.msg_iter.nr_segs = 0;

>>>>>>> 2d5404ca
#ifdef CONFIG_COMPAT
	if (unlikely(req->ctx->compat)) {
		struct compat_msghdr cmsg;

		ret = io_compat_msg_copy_hdr(req, iomsg, &cmsg, ITER_DEST);
		if (unlikely(ret))
			return ret;

		ret = __get_compat_msghdr(&iomsg->msg, &cmsg, &iomsg->uaddr);
		if (unlikely(ret))
			return ret;

		return io_recvmsg_mshot_prep(req, iomsg, cmsg.msg_namelen,
						cmsg.msg_controllen);
	}
#endif

	ret = io_msg_copy_hdr(req, iomsg, &msg, ITER_DEST);
	if (unlikely(ret))
		return ret;

	ret = __copy_msghdr(&iomsg->msg, &msg, &iomsg->uaddr);
	if (unlikely(ret))
		return ret;

	return io_recvmsg_mshot_prep(req, iomsg, msg.msg_namelen,
					msg.msg_controllen);
}

static int io_recvmsg_prep_setup(struct io_kiocb *req)
{
<<<<<<< HEAD
	struct io_async_msghdr *iomsg;
=======
	struct io_sr_msg *sr = io_kiocb_to_cmd(req, struct io_sr_msg);
	struct io_async_msghdr *kmsg;
>>>>>>> 2d5404ca
	int ret;

	kmsg = io_msg_alloc_async(req);
	if (unlikely(!kmsg))
		return -ENOMEM;
<<<<<<< HEAD
	iomsg = req->async_data;
	ret = io_recvmsg_copy_hdr(req, iomsg);
=======

	if (req->opcode == IORING_OP_RECV) {
		kmsg->msg.msg_name = NULL;
		kmsg->msg.msg_namelen = 0;
		kmsg->msg.msg_control = NULL;
		kmsg->msg.msg_get_inq = 1;
		kmsg->msg.msg_controllen = 0;
		kmsg->msg.msg_iocb = NULL;
		kmsg->msg.msg_ubuf = NULL;

		if (!io_do_buffer_select(req)) {
			ret = import_ubuf(ITER_DEST, sr->buf, sr->len,
					  &kmsg->msg.msg_iter);
			if (unlikely(ret))
				return ret;
		}
		return 0;
	}

	ret = io_recvmsg_copy_hdr(req, kmsg);
>>>>>>> 2d5404ca
	if (!ret)
		req->flags |= REQ_F_NEED_CLEANUP;
	return ret;
}

#define RECVMSG_FLAGS (IORING_RECVSEND_POLL_FIRST | IORING_RECV_MULTISHOT | \
			IORING_RECVSEND_BUNDLE)

int io_recvmsg_prep(struct io_kiocb *req, const struct io_uring_sqe *sqe)
{
	struct io_sr_msg *sr = io_kiocb_to_cmd(req, struct io_sr_msg);

	sr->done_io = 0;

	if (unlikely(sqe->file_index || sqe->addr2))
		return -EINVAL;

	sr->umsg = u64_to_user_ptr(READ_ONCE(sqe->addr));
	sr->len = READ_ONCE(sqe->len);
	sr->flags = READ_ONCE(sqe->ioprio);
	if (sr->flags & ~RECVMSG_FLAGS)
		return -EINVAL;
	sr->msg_flags = READ_ONCE(sqe->msg_flags);
	if (sr->msg_flags & MSG_DONTWAIT)
		req->flags |= REQ_F_NOWAIT;
	if (sr->msg_flags & MSG_ERRQUEUE)
		req->flags |= REQ_F_CLEAR_POLLIN;
	if (req->flags & REQ_F_BUFFER_SELECT) {
		/*
		 * Store the buffer group for this multishot receive separately,
		 * as if we end up doing an io-wq based issue that selects a
		 * buffer, it has to be committed immediately and that will
		 * clear ->buf_list. This means we lose the link to the buffer
		 * list, and the eventual buffer put on completion then cannot
		 * restore it.
		 */
		sr->buf_group = req->buf_index;
		req->buf_list = NULL;
	}
	if (sr->flags & IORING_RECV_MULTISHOT) {
		if (!(req->flags & REQ_F_BUFFER_SELECT))
			return -EINVAL;
		if (sr->msg_flags & MSG_WAITALL)
			return -EINVAL;
		if (req->opcode == IORING_OP_RECV && sr->len)
			return -EINVAL;
		req->flags |= REQ_F_APOLL_MULTISHOT;
	}
	if (sr->flags & IORING_RECVSEND_BUNDLE) {
		if (req->opcode == IORING_OP_RECVMSG)
			return -EINVAL;
	}

#ifdef CONFIG_COMPAT
	if (req->ctx->compat)
		sr->msg_flags |= MSG_CMSG_COMPAT;
#endif
<<<<<<< HEAD
	sr->done_io = 0;
	sr->nr_multishot_loops = 0;
	return 0;
}

static inline void io_recv_prep_retry(struct io_kiocb *req)
{
	struct io_sr_msg *sr = io_kiocb_to_cmd(req, struct io_sr_msg);

	sr->done_io = 0;
	sr->len = 0; /* get from the provided buffer */
	req->buf_index = sr->buf_group;
=======
	sr->nr_multishot_loops = 0;
	return io_recvmsg_prep_setup(req);
>>>>>>> 2d5404ca
}

/*
 * Finishes io_recv and io_recvmsg.
 *
 * Returns true if it is actually finished, or false if it should run
 * again (for multishot).
 */
static inline bool io_recv_finish(struct io_kiocb *req, int *ret,
<<<<<<< HEAD
				  struct msghdr *msg, bool mshot_finished,
				  unsigned issue_flags)
{
	unsigned int cflags;

	cflags = io_put_kbuf(req, issue_flags);
	if (msg->msg_inq && msg->msg_inq != -1)
		cflags |= IORING_CQE_F_SOCK_NONEMPTY;

	if (!(req->flags & REQ_F_APOLL_MULTISHOT)) {
		io_req_set_res(req, *ret, cflags);
		*ret = IOU_OK;
		return true;
	}

	if (mshot_finished)
		goto finish;

=======
				  struct io_async_msghdr *kmsg,
				  bool mshot_finished, unsigned issue_flags)
{
	struct io_sr_msg *sr = io_kiocb_to_cmd(req, struct io_sr_msg);
	unsigned int cflags = 0;

	if (kmsg->msg.msg_inq > 0)
		cflags |= IORING_CQE_F_SOCK_NONEMPTY;

	if (sr->flags & IORING_RECVSEND_BUNDLE) {
		cflags |= io_put_kbufs(req, *ret, io_bundle_nbufs(kmsg, *ret),
				      issue_flags);
		/* bundle with no more immediate buffers, we're done */
		if (req->flags & REQ_F_BL_EMPTY)
			goto finish;
	} else {
		cflags |= io_put_kbuf(req, *ret, issue_flags);
	}

>>>>>>> 2d5404ca
	/*
	 * Fill CQE for this receive and see if we should keep trying to
	 * receive from this socket.
	 */
<<<<<<< HEAD
	if (io_fill_cqe_req_aux(req, issue_flags & IO_URING_F_COMPLETE_DEFER,
				*ret, cflags | IORING_CQE_F_MORE)) {
		struct io_sr_msg *sr = io_kiocb_to_cmd(req, struct io_sr_msg);
		int mshot_retry_ret = IOU_ISSUE_SKIP_COMPLETE;

		io_recv_prep_retry(req);
		/* Known not-empty or unknown state, retry */
		if (cflags & IORING_CQE_F_SOCK_NONEMPTY || msg->msg_inq == -1) {
=======
	if ((req->flags & REQ_F_APOLL_MULTISHOT) && !mshot_finished &&
	    io_req_post_cqe(req, *ret, cflags | IORING_CQE_F_MORE)) {
		int mshot_retry_ret = IOU_ISSUE_SKIP_COMPLETE;

		io_mshot_prep_retry(req, kmsg);
		/* Known not-empty or unknown state, retry */
		if (cflags & IORING_CQE_F_SOCK_NONEMPTY || kmsg->msg.msg_inq < 0) {
>>>>>>> 2d5404ca
			if (sr->nr_multishot_loops++ < MULTISHOT_MAX_RETRY)
				return false;
			/* mshot retries exceeded, force a requeue */
			sr->nr_multishot_loops = 0;
			mshot_retry_ret = IOU_REQUEUE;
		}
		if (issue_flags & IO_URING_F_MULTISHOT)
			*ret = mshot_retry_ret;
		else
			*ret = -EAGAIN;
		return true;
	}
<<<<<<< HEAD
	/* Otherwise stop multishot but use the current result. */
=======

	/* Finish the request / stop multishot. */
>>>>>>> 2d5404ca
finish:
	io_req_set_res(req, *ret, cflags);

	if (issue_flags & IO_URING_F_MULTISHOT)
		*ret = IOU_STOP_MULTISHOT;
	else
		*ret = IOU_OK;
	io_req_msg_cleanup(req, issue_flags);
	return true;
}

static int io_recvmsg_prep_multishot(struct io_async_msghdr *kmsg,
				     struct io_sr_msg *sr, void __user **buf,
				     size_t *len)
{
	unsigned long ubuf = (unsigned long) *buf;
	unsigned long hdr;

	hdr = sizeof(struct io_uring_recvmsg_out) + kmsg->namelen +
		kmsg->controllen;
	if (*len < hdr)
		return -EFAULT;

	if (kmsg->controllen) {
		unsigned long control = ubuf + hdr - kmsg->controllen;

		kmsg->msg.msg_control_user = (void __user *) control;
		kmsg->msg.msg_controllen = kmsg->controllen;
	}

	sr->buf = *buf; /* stash for later copy */
	*buf = (void __user *) (ubuf + hdr);
	kmsg->payloadlen = *len = *len - hdr;
	return 0;
}

struct io_recvmsg_multishot_hdr {
	struct io_uring_recvmsg_out msg;
	struct sockaddr_storage addr;
};

static int io_recvmsg_multishot(struct socket *sock, struct io_sr_msg *io,
				struct io_async_msghdr *kmsg,
				unsigned int flags, bool *finished)
{
	int err;
	int copy_len;
	struct io_recvmsg_multishot_hdr hdr;

	if (kmsg->namelen)
		kmsg->msg.msg_name = &hdr.addr;
	kmsg->msg.msg_flags = flags & (MSG_CMSG_CLOEXEC|MSG_CMSG_COMPAT);
	kmsg->msg.msg_namelen = 0;

	if (sock->file->f_flags & O_NONBLOCK)
		flags |= MSG_DONTWAIT;

	err = sock_recvmsg(sock, &kmsg->msg, flags);
	*finished = err <= 0;
	if (err < 0)
		return err;

	hdr.msg = (struct io_uring_recvmsg_out) {
		.controllen = kmsg->controllen - kmsg->msg.msg_controllen,
		.flags = kmsg->msg.msg_flags & ~MSG_CMSG_COMPAT
	};

	hdr.msg.payloadlen = err;
	if (err > kmsg->payloadlen)
		err = kmsg->payloadlen;

	copy_len = sizeof(struct io_uring_recvmsg_out);
	if (kmsg->msg.msg_namelen > kmsg->namelen)
		copy_len += kmsg->namelen;
	else
		copy_len += kmsg->msg.msg_namelen;

	/*
	 *      "fromlen shall refer to the value before truncation.."
	 *                      1003.1g
	 */
	hdr.msg.namelen = kmsg->msg.msg_namelen;

	/* ensure that there is no gap between hdr and sockaddr_storage */
	BUILD_BUG_ON(offsetof(struct io_recvmsg_multishot_hdr, addr) !=
		     sizeof(struct io_uring_recvmsg_out));
	if (copy_to_user(io->buf, &hdr, copy_len)) {
		*finished = true;
		return -EFAULT;
	}

	return sizeof(struct io_uring_recvmsg_out) + kmsg->namelen +
			kmsg->controllen + err;
}

int io_recvmsg(struct io_kiocb *req, unsigned int issue_flags)
{
	struct io_sr_msg *sr = io_kiocb_to_cmd(req, struct io_sr_msg);
	struct io_async_msghdr *kmsg = req->async_data;
	struct socket *sock;
	unsigned flags;
	int ret, min_ret = 0;
	bool force_nonblock = issue_flags & IO_URING_F_NONBLOCK;
	bool mshot_finished = true;

	sock = sock_from_file(req->file);
	if (unlikely(!sock))
		return -ENOTSOCK;

	if (!(req->flags & REQ_F_POLLED) &&
	    (sr->flags & IORING_RECVSEND_POLL_FIRST))
		return -EAGAIN;

	flags = sr->msg_flags;
	if (force_nonblock)
		flags |= MSG_DONTWAIT;

retry_multishot:
	if (io_do_buffer_select(req)) {
		void __user *buf;
		size_t len = sr->len;

		buf = io_buffer_select(req, &len, issue_flags);
		if (!buf)
			return -ENOBUFS;

		if (req->flags & REQ_F_APOLL_MULTISHOT) {
			ret = io_recvmsg_prep_multishot(kmsg, sr, &buf, &len);
			if (ret) {
				io_kbuf_recycle(req, issue_flags);
				return ret;
			}
		}

		iov_iter_ubuf(&kmsg->msg.msg_iter, ITER_DEST, buf, len);
	}

	kmsg->msg.msg_get_inq = 1;
	kmsg->msg.msg_inq = -1;
	if (req->flags & REQ_F_APOLL_MULTISHOT) {
		ret = io_recvmsg_multishot(sock, sr, kmsg, flags,
					   &mshot_finished);
	} else {
		/* disable partial retry for recvmsg with cmsg attached */
		if (flags & MSG_WAITALL && !kmsg->msg.msg_controllen)
			min_ret = iov_iter_count(&kmsg->msg.msg_iter);

		ret = __sys_recvmsg_sock(sock, &kmsg->msg, sr->umsg,
					 kmsg->uaddr, flags);
	}

	if (ret < min_ret) {
		if (ret == -EAGAIN && force_nonblock) {
			if (issue_flags & IO_URING_F_MULTISHOT) {
				io_kbuf_recycle(req, issue_flags);
				return IOU_ISSUE_SKIP_COMPLETE;
			}
			return -EAGAIN;
		}
		if (ret > 0 && io_net_retry(sock, flags)) {
			sr->done_io += ret;
			req->flags |= REQ_F_BL_NO_RECYCLE;
			return -EAGAIN;
		}
		if (ret == -ERESTARTSYS)
			ret = -EINTR;
		req_set_fail(req);
	} else if ((flags & MSG_WAITALL) && (kmsg->msg.msg_flags & (MSG_TRUNC | MSG_CTRUNC))) {
		req_set_fail(req);
	}

	if (ret > 0)
		ret += sr->done_io;
	else if (sr->done_io)
		ret = sr->done_io;
	else
		io_kbuf_recycle(req, issue_flags);

<<<<<<< HEAD
	if (!io_recv_finish(req, &ret, &kmsg->msg, mshot_finished, issue_flags))
		goto retry_multishot;

	if (mshot_finished) {
		/* fast path, check for non-NULL to avoid function call */
		if (kmsg->free_iov)
			kfree(kmsg->free_iov);
		io_netmsg_recycle(req, issue_flags);
		req->flags &= ~REQ_F_NEED_CLEANUP;
	} else if (ret == -EAGAIN)
		return io_setup_async_msg(req, kmsg, issue_flags);
=======
	if (!io_recv_finish(req, &ret, kmsg, mshot_finished, issue_flags))
		goto retry_multishot;

	return ret;
}

static int io_recv_buf_select(struct io_kiocb *req, struct io_async_msghdr *kmsg,
			      size_t *len, unsigned int issue_flags)
{
	struct io_sr_msg *sr = io_kiocb_to_cmd(req, struct io_sr_msg);
	int ret;

	/*
	 * If the ring isn't locked, then don't use the peek interface
	 * to grab multiple buffers as we will lock/unlock between
	 * this selection and posting the buffers.
	 */
	if (!(issue_flags & IO_URING_F_UNLOCKED) &&
	    sr->flags & IORING_RECVSEND_BUNDLE) {
		struct buf_sel_arg arg = {
			.iovs = &kmsg->fast_iov,
			.nr_iovs = 1,
			.mode = KBUF_MODE_EXPAND,
		};

		if (kmsg->free_iov) {
			arg.nr_iovs = kmsg->free_iov_nr;
			arg.iovs = kmsg->free_iov;
			arg.mode |= KBUF_MODE_FREE;
		}

		if (kmsg->msg.msg_inq > 0)
			arg.max_len = min_not_zero(sr->len, kmsg->msg.msg_inq);

		ret = io_buffers_peek(req, &arg);
		if (unlikely(ret < 0))
			return ret;

		/* special case 1 vec, can be a fast path */
		if (ret == 1) {
			sr->buf = arg.iovs[0].iov_base;
			sr->len = arg.iovs[0].iov_len;
			goto map_ubuf;
		}
		iov_iter_init(&kmsg->msg.msg_iter, ITER_DEST, arg.iovs, ret,
				arg.out_len);
		if (arg.iovs != &kmsg->fast_iov && arg.iovs != kmsg->free_iov) {
			kmsg->free_iov_nr = ret;
			kmsg->free_iov = arg.iovs;
			req->flags |= REQ_F_NEED_CLEANUP;
		}
	} else {
		void __user *buf;

		*len = sr->len;
		buf = io_buffer_select(req, len, issue_flags);
		if (!buf)
			return -ENOBUFS;
		sr->buf = buf;
		sr->len = *len;
map_ubuf:
		ret = import_ubuf(ITER_DEST, sr->buf, sr->len,
				  &kmsg->msg.msg_iter);
		if (unlikely(ret))
			return ret;
	}
>>>>>>> 2d5404ca

	return 0;
}

int io_recv(struct io_kiocb *req, unsigned int issue_flags)
{
	struct io_sr_msg *sr = io_kiocb_to_cmd(req, struct io_sr_msg);
	struct io_async_msghdr *kmsg = req->async_data;
	struct socket *sock;
	unsigned flags;
	int ret, min_ret = 0;
	bool force_nonblock = issue_flags & IO_URING_F_NONBLOCK;
	size_t len = sr->len;
	bool mshot_finished;

	if (!(req->flags & REQ_F_POLLED) &&
	    (sr->flags & IORING_RECVSEND_POLL_FIRST))
		return -EAGAIN;

	sock = sock_from_file(req->file);
	if (unlikely(!sock))
		return -ENOTSOCK;

<<<<<<< HEAD
	msg.msg_name = NULL;
	msg.msg_namelen = 0;
	msg.msg_control = NULL;
	msg.msg_get_inq = 1;
	msg.msg_controllen = 0;
	msg.msg_iocb = NULL;
	msg.msg_ubuf = NULL;

retry_multishot:
	if (io_do_buffer_select(req)) {
		void __user *buf;

		buf = io_buffer_select(req, &len, issue_flags);
		if (!buf)
			return -ENOBUFS;
		sr->buf = buf;
		sr->len = len;
	}

	ret = import_ubuf(ITER_DEST, sr->buf, len, &msg.msg_iter);
	if (unlikely(ret))
		goto out_free;

	msg.msg_inq = -1;
	msg.msg_flags = 0;
=======
	flags = sr->msg_flags;
	if (force_nonblock)
		flags |= MSG_DONTWAIT;

retry_multishot:
	if (io_do_buffer_select(req)) {
		ret = io_recv_buf_select(req, kmsg, &len, issue_flags);
		if (unlikely(ret)) {
			kmsg->msg.msg_inq = -1;
			goto out_free;
		}
		sr->buf = NULL;
	}

	kmsg->msg.msg_flags = 0;
	kmsg->msg.msg_inq = -1;
>>>>>>> 2d5404ca

	if (flags & MSG_WAITALL)
		min_ret = iov_iter_count(&kmsg->msg.msg_iter);

	ret = sock_recvmsg(sock, &kmsg->msg, flags);
	if (ret < min_ret) {
		if (ret == -EAGAIN && force_nonblock) {
			if (issue_flags & IO_URING_F_MULTISHOT) {
				io_kbuf_recycle(req, issue_flags);
				return IOU_ISSUE_SKIP_COMPLETE;
			}

			return -EAGAIN;
		}
		if (ret > 0 && io_net_retry(sock, flags)) {
			sr->len -= ret;
			sr->buf += ret;
			sr->done_io += ret;
			req->flags |= REQ_F_BL_NO_RECYCLE;
			return -EAGAIN;
		}
		if (ret == -ERESTARTSYS)
			ret = -EINTR;
		req_set_fail(req);
	} else if ((flags & MSG_WAITALL) && (kmsg->msg.msg_flags & (MSG_TRUNC | MSG_CTRUNC))) {
out_free:
		req_set_fail(req);
	}

	mshot_finished = ret <= 0;
	if (ret > 0)
		ret += sr->done_io;
	else if (sr->done_io)
		ret = sr->done_io;
	else
		io_kbuf_recycle(req, issue_flags);

<<<<<<< HEAD
	if (!io_recv_finish(req, &ret, &msg, mshot_finished, issue_flags))
=======
	if (!io_recv_finish(req, &ret, kmsg, mshot_finished, issue_flags))
>>>>>>> 2d5404ca
		goto retry_multishot;

	return ret;
}

void io_send_zc_cleanup(struct io_kiocb *req)
{
	struct io_sr_msg *zc = io_kiocb_to_cmd(req, struct io_sr_msg);
	struct io_async_msghdr *io = req->async_data;

	if (req_has_async_data(req))
		io_netmsg_iovec_free(io);
	if (zc->notif) {
		io_notif_flush(zc->notif);
		zc->notif = NULL;
	}
}

#define IO_ZC_FLAGS_COMMON (IORING_RECVSEND_POLL_FIRST | IORING_RECVSEND_FIXED_BUF)
#define IO_ZC_FLAGS_VALID  (IO_ZC_FLAGS_COMMON | IORING_SEND_ZC_REPORT_USAGE)

int io_send_zc_prep(struct io_kiocb *req, const struct io_uring_sqe *sqe)
{
	struct io_sr_msg *zc = io_kiocb_to_cmd(req, struct io_sr_msg);
	struct io_ring_ctx *ctx = req->ctx;
	struct io_kiocb *notif;

	zc->done_io = 0;
	req->flags |= REQ_F_POLL_NO_LAZY;

	if (unlikely(READ_ONCE(sqe->__pad2[0]) || READ_ONCE(sqe->addr3)))
		return -EINVAL;
	/* we don't support IOSQE_CQE_SKIP_SUCCESS just yet */
	if (req->flags & REQ_F_CQE_SKIP)
		return -EINVAL;

	notif = zc->notif = io_alloc_notif(ctx);
	if (!notif)
		return -ENOMEM;
	notif->cqe.user_data = req->cqe.user_data;
	notif->cqe.res = 0;
	notif->cqe.flags = IORING_CQE_F_NOTIF;
	req->flags |= REQ_F_NEED_CLEANUP;

	zc->flags = READ_ONCE(sqe->ioprio);
	if (unlikely(zc->flags & ~IO_ZC_FLAGS_COMMON)) {
		if (zc->flags & ~IO_ZC_FLAGS_VALID)
			return -EINVAL;
		if (zc->flags & IORING_SEND_ZC_REPORT_USAGE) {
			struct io_notif_data *nd = io_notif_to_data(notif);

			nd->zc_report = true;
			nd->zc_used = false;
			nd->zc_copied = false;
		}
	}

	if (zc->flags & IORING_RECVSEND_FIXED_BUF) {
		unsigned idx = READ_ONCE(sqe->buf_index);

		if (unlikely(idx >= ctx->nr_user_bufs))
			return -EFAULT;
		idx = array_index_nospec(idx, ctx->nr_user_bufs);
		req->imu = READ_ONCE(ctx->user_bufs[idx]);
		io_req_set_rsrc_node(notif, ctx, 0);
	}

	if (req->opcode == IORING_OP_SEND_ZC) {
		if (READ_ONCE(sqe->__pad3[0]))
			return -EINVAL;
		zc->addr = u64_to_user_ptr(READ_ONCE(sqe->addr2));
		zc->addr_len = READ_ONCE(sqe->addr_len);
	} else {
		if (unlikely(sqe->addr2 || sqe->file_index))
			return -EINVAL;
		if (unlikely(zc->flags & IORING_RECVSEND_FIXED_BUF))
			return -EINVAL;
	}

	zc->buf = u64_to_user_ptr(READ_ONCE(sqe->addr));
	zc->len = READ_ONCE(sqe->len);
	zc->msg_flags = READ_ONCE(sqe->msg_flags) | MSG_NOSIGNAL | MSG_ZEROCOPY;
	if (zc->msg_flags & MSG_DONTWAIT)
		req->flags |= REQ_F_NOWAIT;

<<<<<<< HEAD
	zc->done_io = 0;
	req->flags |= REQ_F_POLL_NO_LAZY;

=======
>>>>>>> 2d5404ca
#ifdef CONFIG_COMPAT
	if (req->ctx->compat)
		zc->msg_flags |= MSG_CMSG_COMPAT;
#endif
	return io_sendmsg_prep_setup(req, req->opcode == IORING_OP_SENDMSG_ZC);
}

static int io_sg_from_iter_iovec(struct sk_buff *skb,
				 struct iov_iter *from, size_t length)
{
	skb_zcopy_downgrade_managed(skb);
	return zerocopy_fill_skb_from_iter(skb, from, length);
}

static int io_sg_from_iter(struct sk_buff *skb,
			   struct iov_iter *from, size_t length)
{
	struct skb_shared_info *shinfo = skb_shinfo(skb);
	int frag = shinfo->nr_frags;
	int ret = 0;
	struct bvec_iter bi;
	ssize_t copied = 0;
	unsigned long truesize = 0;

	if (!frag)
		shinfo->flags |= SKBFL_MANAGED_FRAG_REFS;
	else if (unlikely(!skb_zcopy_managed(skb)))
		return zerocopy_fill_skb_from_iter(skb, from, length);

	bi.bi_size = min(from->count, length);
	bi.bi_bvec_done = from->iov_offset;
	bi.bi_idx = 0;

	while (bi.bi_size && frag < MAX_SKB_FRAGS) {
		struct bio_vec v = mp_bvec_iter_bvec(from->bvec, bi);

		copied += v.bv_len;
		truesize += PAGE_ALIGN(v.bv_len + v.bv_offset);
		__skb_fill_page_desc_noacc(shinfo, frag++, v.bv_page,
					   v.bv_offset, v.bv_len);
		bvec_iter_advance_single(from->bvec, &bi, v.bv_len);
	}
	if (bi.bi_size)
		ret = -EMSGSIZE;

	shinfo->nr_frags = frag;
	from->bvec += bi.bi_idx;
	from->nr_segs -= bi.bi_idx;
	from->count -= copied;
	from->iov_offset = bi.bi_bvec_done;

	skb->data_len += copied;
	skb->len += copied;
	skb->truesize += truesize;
	return ret;
}

static int io_send_zc_import(struct io_kiocb *req, struct io_async_msghdr *kmsg)
{
	struct io_sr_msg *sr = io_kiocb_to_cmd(req, struct io_sr_msg);
	int ret;

	if (sr->flags & IORING_RECVSEND_FIXED_BUF) {
		ret = io_import_fixed(ITER_SOURCE, &kmsg->msg.msg_iter, req->imu,
					(u64)(uintptr_t)sr->buf, sr->len);
		if (unlikely(ret))
			return ret;
		kmsg->msg.sg_from_iter = io_sg_from_iter;
	} else {
		ret = import_ubuf(ITER_SOURCE, sr->buf, sr->len, &kmsg->msg.msg_iter);
		if (unlikely(ret))
			return ret;
		ret = io_notif_account_mem(sr->notif, sr->len);
		if (unlikely(ret))
			return ret;
		kmsg->msg.sg_from_iter = io_sg_from_iter_iovec;
	}

	return ret;
}

int io_send_zc(struct io_kiocb *req, unsigned int issue_flags)
{
	struct io_sr_msg *zc = io_kiocb_to_cmd(req, struct io_sr_msg);
	struct io_async_msghdr *kmsg = req->async_data;
	struct socket *sock;
	unsigned msg_flags;
	int ret, min_ret = 0;

	sock = sock_from_file(req->file);
	if (unlikely(!sock))
		return -ENOTSOCK;
	if (!test_bit(SOCK_SUPPORT_ZC, &sock->flags))
		return -EOPNOTSUPP;

	if (!(req->flags & REQ_F_POLLED) &&
	    (zc->flags & IORING_RECVSEND_POLL_FIRST))
		return -EAGAIN;

	if (!zc->done_io) {
		ret = io_send_zc_import(req, kmsg);
		if (unlikely(ret))
			return ret;
	}

	msg_flags = zc->msg_flags;
	if (issue_flags & IO_URING_F_NONBLOCK)
		msg_flags |= MSG_DONTWAIT;
	if (msg_flags & MSG_WAITALL)
<<<<<<< HEAD
		min_ret = iov_iter_count(&msg.msg_iter);
=======
		min_ret = iov_iter_count(&kmsg->msg.msg_iter);
>>>>>>> 2d5404ca
	msg_flags &= ~MSG_INTERNAL_SENDMSG_FLAGS;

	kmsg->msg.msg_flags = msg_flags;
	kmsg->msg.msg_ubuf = &io_notif_to_data(zc->notif)->uarg;
	ret = sock_sendmsg(sock, &kmsg->msg);

	if (unlikely(ret < min_ret)) {
		if (ret == -EAGAIN && (issue_flags & IO_URING_F_NONBLOCK))
			return -EAGAIN;

		if (ret > 0 && io_net_retry(sock, kmsg->msg.msg_flags)) {
			zc->len -= ret;
			zc->buf += ret;
			zc->done_io += ret;
			req->flags |= REQ_F_BL_NO_RECYCLE;
			return -EAGAIN;
		}
		if (ret == -ERESTARTSYS)
			ret = -EINTR;
		req_set_fail(req);
	}

	if (ret >= 0)
		ret += zc->done_io;
	else if (zc->done_io)
		ret = zc->done_io;

	/*
	 * If we're in io-wq we can't rely on tw ordering guarantees, defer
	 * flushing notif to io_send_zc_cleanup()
	 */
	if (!(issue_flags & IO_URING_F_UNLOCKED)) {
		io_notif_flush(zc->notif);
		io_req_msg_cleanup(req, 0);
	}
	io_req_set_res(req, ret, IORING_CQE_F_MORE);
	return IOU_OK;
}

int io_sendmsg_zc(struct io_kiocb *req, unsigned int issue_flags)
{
	struct io_sr_msg *sr = io_kiocb_to_cmd(req, struct io_sr_msg);
	struct io_async_msghdr *kmsg = req->async_data;
	struct socket *sock;
	unsigned flags;
	int ret, min_ret = 0;

	sock = sock_from_file(req->file);
	if (unlikely(!sock))
		return -ENOTSOCK;
	if (!test_bit(SOCK_SUPPORT_ZC, &sock->flags))
		return -EOPNOTSUPP;

<<<<<<< HEAD
	if (req_has_async_data(req)) {
		kmsg = req->async_data;
		kmsg->msg.msg_control_user = sr->msg_control;
	} else {
		ret = io_sendmsg_copy_hdr(req, &iomsg);
		if (ret)
			return ret;
		kmsg = &iomsg;
	}

=======
>>>>>>> 2d5404ca
	if (!(req->flags & REQ_F_POLLED) &&
	    (sr->flags & IORING_RECVSEND_POLL_FIRST))
		return -EAGAIN;

	flags = sr->msg_flags;
	if (issue_flags & IO_URING_F_NONBLOCK)
		flags |= MSG_DONTWAIT;
	if (flags & MSG_WAITALL)
		min_ret = iov_iter_count(&kmsg->msg.msg_iter);

	kmsg->msg.msg_control_user = sr->msg_control;
	kmsg->msg.msg_ubuf = &io_notif_to_data(sr->notif)->uarg;
	kmsg->msg.sg_from_iter = io_sg_from_iter_iovec;
	ret = __sys_sendmsg_sock(sock, &kmsg->msg, flags);

	if (unlikely(ret < min_ret)) {
		if (ret == -EAGAIN && (issue_flags & IO_URING_F_NONBLOCK))
			return -EAGAIN;

		if (ret > 0 && io_net_retry(sock, flags)) {
			sr->done_io += ret;
			req->flags |= REQ_F_BL_NO_RECYCLE;
			return -EAGAIN;
		}
		if (ret == -ERESTARTSYS)
			ret = -EINTR;
		req_set_fail(req);
	}

	if (ret >= 0)
		ret += sr->done_io;
	else if (sr->done_io)
		ret = sr->done_io;

	/*
	 * If we're in io-wq we can't rely on tw ordering guarantees, defer
	 * flushing notif to io_send_zc_cleanup()
	 */
	if (!(issue_flags & IO_URING_F_UNLOCKED)) {
		io_notif_flush(sr->notif);
		io_req_msg_cleanup(req, 0);
	}
	io_req_set_res(req, ret, IORING_CQE_F_MORE);
	return IOU_OK;
}

void io_sendrecv_fail(struct io_kiocb *req)
{
	struct io_sr_msg *sr = io_kiocb_to_cmd(req, struct io_sr_msg);

	if (sr->done_io)
		req->cqe.res = sr->done_io;

	if ((req->flags & REQ_F_NEED_CLEANUP) &&
	    (req->opcode == IORING_OP_SEND_ZC || req->opcode == IORING_OP_SENDMSG_ZC))
		req->cqe.flags |= IORING_CQE_F_MORE;
}

#define ACCEPT_FLAGS	(IORING_ACCEPT_MULTISHOT | IORING_ACCEPT_DONTWAIT | \
			 IORING_ACCEPT_POLL_FIRST)

int io_accept_prep(struct io_kiocb *req, const struct io_uring_sqe *sqe)
{
	struct io_accept *accept = io_kiocb_to_cmd(req, struct io_accept);

	if (sqe->len || sqe->buf_index)
		return -EINVAL;

	accept->addr = u64_to_user_ptr(READ_ONCE(sqe->addr));
	accept->addr_len = u64_to_user_ptr(READ_ONCE(sqe->addr2));
	accept->flags = READ_ONCE(sqe->accept_flags);
	accept->nofile = rlimit(RLIMIT_NOFILE);
	accept->iou_flags = READ_ONCE(sqe->ioprio);
	if (accept->iou_flags & ~ACCEPT_FLAGS)
		return -EINVAL;

	accept->file_slot = READ_ONCE(sqe->file_index);
	if (accept->file_slot) {
		if (accept->flags & SOCK_CLOEXEC)
			return -EINVAL;
		if (accept->iou_flags & IORING_ACCEPT_MULTISHOT &&
		    accept->file_slot != IORING_FILE_INDEX_ALLOC)
			return -EINVAL;
	}
	if (accept->flags & ~(SOCK_CLOEXEC | SOCK_NONBLOCK))
		return -EINVAL;
	if (SOCK_NONBLOCK != O_NONBLOCK && (accept->flags & SOCK_NONBLOCK))
		accept->flags = (accept->flags & ~SOCK_NONBLOCK) | O_NONBLOCK;
	if (accept->iou_flags & IORING_ACCEPT_MULTISHOT)
		req->flags |= REQ_F_APOLL_MULTISHOT;
	if (accept->iou_flags & IORING_ACCEPT_DONTWAIT)
		req->flags |= REQ_F_NOWAIT;
	return 0;
}

int io_accept(struct io_kiocb *req, unsigned int issue_flags)
{
	struct io_accept *accept = io_kiocb_to_cmd(req, struct io_accept);
	bool force_nonblock = issue_flags & IO_URING_F_NONBLOCK;
	bool fixed = !!accept->file_slot;
	struct proto_accept_arg arg = {
		.flags = force_nonblock ? O_NONBLOCK : 0,
	};
	struct file *file;
	unsigned cflags;
	int ret, fd;

	if (!(req->flags & REQ_F_POLLED) &&
	    accept->iou_flags & IORING_ACCEPT_POLL_FIRST)
		return -EAGAIN;

retry:
	if (!fixed) {
		fd = __get_unused_fd_flags(accept->flags, accept->nofile);
		if (unlikely(fd < 0))
			return fd;
	}
	arg.err = 0;
	arg.is_empty = -1;
	file = do_accept(req->file, &arg, accept->addr, accept->addr_len,
			 accept->flags);
	if (IS_ERR(file)) {
		if (!fixed)
			put_unused_fd(fd);
		ret = PTR_ERR(file);
		if (ret == -EAGAIN && force_nonblock &&
		    !(accept->iou_flags & IORING_ACCEPT_DONTWAIT)) {
			/*
			 * if it's multishot and polled, we don't need to
			 * return EAGAIN to arm the poll infra since it
			 * has already been done
			 */
			if (issue_flags & IO_URING_F_MULTISHOT)
				return IOU_ISSUE_SKIP_COMPLETE;
			return ret;
		}
		if (ret == -ERESTARTSYS)
			ret = -EINTR;
		req_set_fail(req);
	} else if (!fixed) {
		fd_install(fd, file);
		ret = fd;
	} else {
		ret = io_fixed_fd_install(req, issue_flags, file,
						accept->file_slot);
	}

	cflags = 0;
	if (!arg.is_empty)
		cflags |= IORING_CQE_F_SOCK_NONEMPTY;

	if (!(req->flags & REQ_F_APOLL_MULTISHOT)) {
		io_req_set_res(req, ret, cflags);
		return IOU_OK;
	}

	if (ret < 0)
		return ret;
<<<<<<< HEAD
	if (io_fill_cqe_req_aux(req, issue_flags & IO_URING_F_COMPLETE_DEFER,
				ret, IORING_CQE_F_MORE))
		goto retry;

	io_req_set_res(req, ret, 0);
=======
	if (io_req_post_cqe(req, ret, cflags | IORING_CQE_F_MORE)) {
		if (cflags & IORING_CQE_F_SOCK_NONEMPTY || arg.is_empty == -1)
			goto retry;
		if (issue_flags & IO_URING_F_MULTISHOT)
			return IOU_ISSUE_SKIP_COMPLETE;
		return -EAGAIN;
	}

	io_req_set_res(req, ret, cflags);
>>>>>>> 2d5404ca
	return IOU_STOP_MULTISHOT;
}

int io_socket_prep(struct io_kiocb *req, const struct io_uring_sqe *sqe)
{
	struct io_socket *sock = io_kiocb_to_cmd(req, struct io_socket);

	if (sqe->addr || sqe->rw_flags || sqe->buf_index)
		return -EINVAL;

	sock->domain = READ_ONCE(sqe->fd);
	sock->type = READ_ONCE(sqe->off);
	sock->protocol = READ_ONCE(sqe->len);
	sock->file_slot = READ_ONCE(sqe->file_index);
	sock->nofile = rlimit(RLIMIT_NOFILE);

	sock->flags = sock->type & ~SOCK_TYPE_MASK;
	if (sock->file_slot && (sock->flags & SOCK_CLOEXEC))
		return -EINVAL;
	if (sock->flags & ~(SOCK_CLOEXEC | SOCK_NONBLOCK))
		return -EINVAL;
	return 0;
}

int io_socket(struct io_kiocb *req, unsigned int issue_flags)
{
	struct io_socket *sock = io_kiocb_to_cmd(req, struct io_socket);
	bool fixed = !!sock->file_slot;
	struct file *file;
	int ret, fd;

	if (!fixed) {
		fd = __get_unused_fd_flags(sock->flags, sock->nofile);
		if (unlikely(fd < 0))
			return fd;
	}
	file = __sys_socket_file(sock->domain, sock->type, sock->protocol);
	if (IS_ERR(file)) {
		if (!fixed)
			put_unused_fd(fd);
		ret = PTR_ERR(file);
		if (ret == -EAGAIN && (issue_flags & IO_URING_F_NONBLOCK))
			return -EAGAIN;
		if (ret == -ERESTARTSYS)
			ret = -EINTR;
		req_set_fail(req);
	} else if (!fixed) {
		fd_install(fd, file);
		ret = fd;
	} else {
		ret = io_fixed_fd_install(req, issue_flags, file,
					    sock->file_slot);
	}
	io_req_set_res(req, ret, 0);
	return IOU_OK;
}

int io_connect_prep(struct io_kiocb *req, const struct io_uring_sqe *sqe)
{
	struct io_connect *conn = io_kiocb_to_cmd(req, struct io_connect);
	struct io_async_msghdr *io;

	if (sqe->len || sqe->buf_index || sqe->rw_flags || sqe->splice_fd_in)
		return -EINVAL;

	conn->addr = u64_to_user_ptr(READ_ONCE(sqe->addr));
	conn->addr_len =  READ_ONCE(sqe->addr2);
	conn->in_progress = conn->seen_econnaborted = false;

	io = io_msg_alloc_async(req);
	if (unlikely(!io))
		return -ENOMEM;

	return move_addr_to_kernel(conn->addr, conn->addr_len, &io->addr);
}

int io_connect(struct io_kiocb *req, unsigned int issue_flags)
{
	struct io_connect *connect = io_kiocb_to_cmd(req, struct io_connect);
	struct io_async_msghdr *io = req->async_data;
	unsigned file_flags;
	int ret;
	bool force_nonblock = issue_flags & IO_URING_F_NONBLOCK;

<<<<<<< HEAD
	if (req_has_async_data(req)) {
		io = req->async_data;
	} else {
		ret = move_addr_to_kernel(connect->addr,
						connect->addr_len,
						&__io.address);
		if (ret)
			goto out;
		io = &__io;
	}

=======
>>>>>>> 2d5404ca
	file_flags = force_nonblock ? O_NONBLOCK : 0;

	ret = __sys_connect_file(req->file, &io->addr, connect->addr_len,
				 file_flags);
	if ((ret == -EAGAIN || ret == -EINPROGRESS || ret == -ECONNABORTED)
	    && force_nonblock) {
		if (ret == -EINPROGRESS) {
			connect->in_progress = true;
		} else if (ret == -ECONNABORTED) {
			if (connect->seen_econnaborted)
				goto out;
			connect->seen_econnaborted = true;
		}
		return -EAGAIN;
	}
	if (connect->in_progress) {
		/*
		 * At least bluetooth will return -EBADFD on a re-connect
		 * attempt, and it's (supposedly) also valid to get -EISCONN
		 * which means the previous result is good. For both of these,
		 * grab the sock_error() and use that for the completion.
		 */
		if (ret == -EBADFD || ret == -EISCONN)
			ret = sock_error(sock_from_file(req->file)->sk);
	}
	if (ret == -ERESTARTSYS)
		ret = -EINTR;
out:
	if (ret < 0)
		req_set_fail(req);
	io_req_msg_cleanup(req, issue_flags);
	io_req_set_res(req, ret, 0);
	return IOU_OK;
}

int io_bind_prep(struct io_kiocb *req, const struct io_uring_sqe *sqe)
{
	struct io_bind *bind = io_kiocb_to_cmd(req, struct io_bind);
	struct sockaddr __user *uaddr;
	struct io_async_msghdr *io;

	if (sqe->len || sqe->buf_index || sqe->rw_flags || sqe->splice_fd_in)
		return -EINVAL;

	uaddr = u64_to_user_ptr(READ_ONCE(sqe->addr));
	bind->addr_len =  READ_ONCE(sqe->addr2);

	io = io_msg_alloc_async(req);
	if (unlikely(!io))
		return -ENOMEM;
	return move_addr_to_kernel(uaddr, bind->addr_len, &io->addr);
}

int io_bind(struct io_kiocb *req, unsigned int issue_flags)
{
	struct io_bind *bind = io_kiocb_to_cmd(req, struct io_bind);
	struct io_async_msghdr *io = req->async_data;
	struct socket *sock;
	int ret;

	sock = sock_from_file(req->file);
	if (unlikely(!sock))
		return -ENOTSOCK;

	ret = __sys_bind_socket(sock, &io->addr, bind->addr_len);
	if (ret < 0)
		req_set_fail(req);
	io_req_set_res(req, ret, 0);
	return 0;
}

int io_listen_prep(struct io_kiocb *req, const struct io_uring_sqe *sqe)
{
	struct io_listen *listen = io_kiocb_to_cmd(req, struct io_listen);

	if (sqe->addr || sqe->buf_index || sqe->rw_flags || sqe->splice_fd_in || sqe->addr2)
		return -EINVAL;

	listen->backlog = READ_ONCE(sqe->len);
	return 0;
}

int io_listen(struct io_kiocb *req, unsigned int issue_flags)
{
	struct io_listen *listen = io_kiocb_to_cmd(req, struct io_listen);
	struct socket *sock;
	int ret;

	sock = sock_from_file(req->file);
	if (unlikely(!sock))
		return -ENOTSOCK;

	ret = __sys_listen_socket(sock, listen->backlog);
	if (ret < 0)
		req_set_fail(req);
	io_req_set_res(req, ret, 0);
	return 0;
}

void io_netmsg_cache_free(const void *entry)
{
	struct io_async_msghdr *kmsg = (struct io_async_msghdr *) entry;

	if (kmsg->free_iov) {
		kasan_mempool_unpoison_object(kmsg->free_iov,
				kmsg->free_iov_nr * sizeof(struct iovec));
		io_netmsg_iovec_free(kmsg);
	}
	kfree(kmsg);
}
#endif<|MERGE_RESOLUTION|>--- conflicted
+++ resolved
@@ -88,22 +88,6 @@
  * there. This helps fairness between flooding clients.
  */
 #define MULTISHOT_MAX_RETRY	32
-<<<<<<< HEAD
-
-static inline bool io_check_multishot(struct io_kiocb *req,
-				      unsigned int issue_flags)
-{
-	/*
-	 * When ->locked_cq is set we only allow to post CQEs from the original
-	 * task context. Usual request completions will be handled in other
-	 * generic paths but multipoll may decide to post extra cqes.
-	 */
-	return !(issue_flags & IO_URING_F_IOWQ) ||
-		!(req->flags & REQ_F_APOLL_MULTISHOT) ||
-		!req->ctx->task_complete;
-}
-=======
->>>>>>> 2d5404ca
 
 int io_shutdown_prep(struct io_kiocb *req, const struct io_uring_sqe *sqe)
 {
@@ -240,20 +224,6 @@
 		iov = &iomsg->fast_iov;
 		nr_segs = 1;
 	}
-<<<<<<< HEAD
-	req->flags |= REQ_F_NEED_CLEANUP;
-	memcpy(async_msg, kmsg, sizeof(*kmsg));
-	if (async_msg->msg.msg_name)
-		async_msg->msg.msg_name = &async_msg->addr;
-
-	if ((req->flags & REQ_F_BUFFER_SELECT) && !async_msg->msg.msg_iter.nr_segs)
-		return -EAGAIN;
-
-	/* if were using fast_iov, set it to the new one */
-	if (iter_is_iovec(&kmsg->msg.msg_iter) && !kmsg->free_iov) {
-		size_t fast_idx = iter_iov(&kmsg->msg.msg_iter) - kmsg->fast_iov;
-		async_msg->msg.msg_iter.__iov = &async_msg->fast_iov[fast_idx];
-=======
 
 	if (copy_from_user(msg, sr->umsg_compat, sizeof(*msg)))
 		return -EFAULT;
@@ -278,7 +248,6 @@
 		}
 
 		return 0;
->>>>>>> 2d5404ca
 	}
 
 	ret = __import_iovec(ddir, (struct iovec __user *)uiov, msg->msg_iovlen,
@@ -345,87 +314,6 @@
 		return ret;
 
 	return io_net_vec_assign(req, iomsg, iov);
-}
-
-#ifdef CONFIG_COMPAT
-static int io_compat_msg_copy_hdr(struct io_kiocb *req,
-				  struct io_async_msghdr *iomsg,
-				  struct compat_msghdr *msg, int ddir)
-{
-	struct io_sr_msg *sr = io_kiocb_to_cmd(req, struct io_sr_msg);
-	struct compat_iovec __user *uiov;
-	int ret;
-
-	if (copy_from_user(msg, sr->umsg_compat, sizeof(*msg)))
-		return -EFAULT;
-
-	uiov = compat_ptr(msg->msg_iov);
-	if (req->flags & REQ_F_BUFFER_SELECT) {
-		compat_ssize_t clen;
-
-		iomsg->free_iov = NULL;
-		if (msg->msg_iovlen == 0) {
-			sr->len = 0;
-		} else if (msg->msg_iovlen > 1) {
-			return -EINVAL;
-		} else {
-			if (!access_ok(uiov, sizeof(*uiov)))
-				return -EFAULT;
-			if (__get_user(clen, &uiov->iov_len))
-				return -EFAULT;
-			if (clen < 0)
-				return -EINVAL;
-			sr->len = clen;
-		}
-
-		return 0;
-	}
-
-	iomsg->free_iov = iomsg->fast_iov;
-	ret = __import_iovec(ddir, (struct iovec __user *)uiov, msg->msg_iovlen,
-				UIO_FASTIOV, &iomsg->free_iov,
-				&iomsg->msg.msg_iter, true);
-	if (unlikely(ret < 0))
-		return ret;
-
-	return 0;
-}
-#endif
-
-static int io_msg_copy_hdr(struct io_kiocb *req, struct io_async_msghdr *iomsg,
-			   struct user_msghdr *msg, int ddir)
-{
-	struct io_sr_msg *sr = io_kiocb_to_cmd(req, struct io_sr_msg);
-	int ret;
-
-	if (copy_from_user(msg, sr->umsg, sizeof(*sr->umsg)))
-		return -EFAULT;
-
-	if (req->flags & REQ_F_BUFFER_SELECT) {
-		if (msg->msg_iovlen == 0) {
-			sr->len = iomsg->fast_iov[0].iov_len = 0;
-			iomsg->fast_iov[0].iov_base = NULL;
-			iomsg->free_iov = NULL;
-		} else if (msg->msg_iovlen > 1) {
-			return -EINVAL;
-		} else {
-			if (copy_from_user(iomsg->fast_iov, msg->msg_iov,
-					   sizeof(*msg->msg_iov)))
-				return -EFAULT;
-			sr->len = iomsg->fast_iov[0].iov_len;
-			iomsg->free_iov = NULL;
-		}
-
-		return 0;
-	}
-
-	iomsg->free_iov = iomsg->fast_iov;
-	ret = __import_iovec(ddir, msg->msg_iov, msg->msg_iovlen, UIO_FASTIOV,
-				&iomsg->free_iov, &iomsg->msg.msg_iter, false);
-	if (unlikely(ret < 0))
-		return ret;
-
-	return 0;
 }
 
 static int io_sendmsg_copy_hdr(struct io_kiocb *req,
@@ -705,11 +593,6 @@
 	if (issue_flags & IO_URING_F_NONBLOCK)
 		flags |= MSG_DONTWAIT;
 
-<<<<<<< HEAD
-	flags &= ~MSG_INTERNAL_SENDMSG_FLAGS;
-	msg.msg_flags = flags;
-	ret = sock_sendmsg(sock, &msg);
-=======
 retry_bundle:
 	if (io_do_buffer_select(req)) {
 		struct buf_sel_arg arg = {
@@ -763,7 +646,6 @@
 	flags &= ~MSG_INTERNAL_SENDMSG_FLAGS;
 	kmsg->msg.msg_flags = flags;
 	ret = sock_sendmsg(sock, &kmsg->msg);
->>>>>>> 2d5404ca
 	if (ret < min_ret) {
 		if (ret == -EAGAIN && (issue_flags & IO_URING_F_NONBLOCK))
 			return -EAGAIN;
@@ -784,7 +666,13 @@
 	else if (sr->done_io)
 		ret = sr->done_io;
 
-<<<<<<< HEAD
+	if (!io_send_finish(req, &ret, kmsg, issue_flags))
+		goto retry_bundle;
+
+	io_req_msg_cleanup(req, issue_flags);
+	return ret;
+}
+
 static int io_recvmsg_mshot_prep(struct io_kiocb *req,
 				 struct io_async_msghdr *iomsg,
 				 int namelen, size_t controllen)
@@ -818,48 +706,6 @@
 	iomsg->msg.msg_name = &iomsg->addr;
 	iomsg->msg.msg_iter.nr_segs = 0;
 
-=======
-	if (!io_send_finish(req, &ret, kmsg, issue_flags))
-		goto retry_bundle;
-
-	io_req_msg_cleanup(req, issue_flags);
-	return ret;
-}
-
-static int io_recvmsg_mshot_prep(struct io_kiocb *req,
-				 struct io_async_msghdr *iomsg,
-				 int namelen, size_t controllen)
-{
-	if ((req->flags & (REQ_F_APOLL_MULTISHOT|REQ_F_BUFFER_SELECT)) ==
-			  (REQ_F_APOLL_MULTISHOT|REQ_F_BUFFER_SELECT)) {
-		int hdr;
-
-		if (unlikely(namelen < 0))
-			return -EOVERFLOW;
-		if (check_add_overflow(sizeof(struct io_uring_recvmsg_out),
-					namelen, &hdr))
-			return -EOVERFLOW;
-		if (check_add_overflow(hdr, controllen, &hdr))
-			return -EOVERFLOW;
-
-		iomsg->namelen = namelen;
-		iomsg->controllen = controllen;
-		return 0;
-	}
-
-	return 0;
-}
-
-static int io_recvmsg_copy_hdr(struct io_kiocb *req,
-			       struct io_async_msghdr *iomsg)
-{
-	struct user_msghdr msg;
-	int ret;
-
-	iomsg->msg.msg_name = &iomsg->addr;
-	iomsg->msg.msg_iter.nr_segs = 0;
-
->>>>>>> 2d5404ca
 #ifdef CONFIG_COMPAT
 	if (unlikely(req->ctx->compat)) {
 		struct compat_msghdr cmsg;
@@ -891,21 +737,13 @@
 
 static int io_recvmsg_prep_setup(struct io_kiocb *req)
 {
-<<<<<<< HEAD
-	struct io_async_msghdr *iomsg;
-=======
 	struct io_sr_msg *sr = io_kiocb_to_cmd(req, struct io_sr_msg);
 	struct io_async_msghdr *kmsg;
->>>>>>> 2d5404ca
 	int ret;
 
 	kmsg = io_msg_alloc_async(req);
 	if (unlikely(!kmsg))
 		return -ENOMEM;
-<<<<<<< HEAD
-	iomsg = req->async_data;
-	ret = io_recvmsg_copy_hdr(req, iomsg);
-=======
 
 	if (req->opcode == IORING_OP_RECV) {
 		kmsg->msg.msg_name = NULL;
@@ -926,7 +764,6 @@
 	}
 
 	ret = io_recvmsg_copy_hdr(req, kmsg);
->>>>>>> 2d5404ca
 	if (!ret)
 		req->flags |= REQ_F_NEED_CLEANUP;
 	return ret;
@@ -984,23 +821,8 @@
 	if (req->ctx->compat)
 		sr->msg_flags |= MSG_CMSG_COMPAT;
 #endif
-<<<<<<< HEAD
-	sr->done_io = 0;
-	sr->nr_multishot_loops = 0;
-	return 0;
-}
-
-static inline void io_recv_prep_retry(struct io_kiocb *req)
-{
-	struct io_sr_msg *sr = io_kiocb_to_cmd(req, struct io_sr_msg);
-
-	sr->done_io = 0;
-	sr->len = 0; /* get from the provided buffer */
-	req->buf_index = sr->buf_group;
-=======
 	sr->nr_multishot_loops = 0;
 	return io_recvmsg_prep_setup(req);
->>>>>>> 2d5404ca
 }
 
 /*
@@ -1010,26 +832,6 @@
  * again (for multishot).
  */
 static inline bool io_recv_finish(struct io_kiocb *req, int *ret,
-<<<<<<< HEAD
-				  struct msghdr *msg, bool mshot_finished,
-				  unsigned issue_flags)
-{
-	unsigned int cflags;
-
-	cflags = io_put_kbuf(req, issue_flags);
-	if (msg->msg_inq && msg->msg_inq != -1)
-		cflags |= IORING_CQE_F_SOCK_NONEMPTY;
-
-	if (!(req->flags & REQ_F_APOLL_MULTISHOT)) {
-		io_req_set_res(req, *ret, cflags);
-		*ret = IOU_OK;
-		return true;
-	}
-
-	if (mshot_finished)
-		goto finish;
-
-=======
 				  struct io_async_msghdr *kmsg,
 				  bool mshot_finished, unsigned issue_flags)
 {
@@ -1049,21 +851,10 @@
 		cflags |= io_put_kbuf(req, *ret, issue_flags);
 	}
 
->>>>>>> 2d5404ca
 	/*
 	 * Fill CQE for this receive and see if we should keep trying to
 	 * receive from this socket.
 	 */
-<<<<<<< HEAD
-	if (io_fill_cqe_req_aux(req, issue_flags & IO_URING_F_COMPLETE_DEFER,
-				*ret, cflags | IORING_CQE_F_MORE)) {
-		struct io_sr_msg *sr = io_kiocb_to_cmd(req, struct io_sr_msg);
-		int mshot_retry_ret = IOU_ISSUE_SKIP_COMPLETE;
-
-		io_recv_prep_retry(req);
-		/* Known not-empty or unknown state, retry */
-		if (cflags & IORING_CQE_F_SOCK_NONEMPTY || msg->msg_inq == -1) {
-=======
 	if ((req->flags & REQ_F_APOLL_MULTISHOT) && !mshot_finished &&
 	    io_req_post_cqe(req, *ret, cflags | IORING_CQE_F_MORE)) {
 		int mshot_retry_ret = IOU_ISSUE_SKIP_COMPLETE;
@@ -1071,7 +862,6 @@
 		io_mshot_prep_retry(req, kmsg);
 		/* Known not-empty or unknown state, retry */
 		if (cflags & IORING_CQE_F_SOCK_NONEMPTY || kmsg->msg.msg_inq < 0) {
->>>>>>> 2d5404ca
 			if (sr->nr_multishot_loops++ < MULTISHOT_MAX_RETRY)
 				return false;
 			/* mshot retries exceeded, force a requeue */
@@ -1084,12 +874,8 @@
 			*ret = -EAGAIN;
 		return true;
 	}
-<<<<<<< HEAD
-	/* Otherwise stop multishot but use the current result. */
-=======
 
 	/* Finish the request / stop multishot. */
->>>>>>> 2d5404ca
 finish:
 	io_req_set_res(req, *ret, cflags);
 
@@ -1268,19 +1054,6 @@
 	else
 		io_kbuf_recycle(req, issue_flags);
 
-<<<<<<< HEAD
-	if (!io_recv_finish(req, &ret, &kmsg->msg, mshot_finished, issue_flags))
-		goto retry_multishot;
-
-	if (mshot_finished) {
-		/* fast path, check for non-NULL to avoid function call */
-		if (kmsg->free_iov)
-			kfree(kmsg->free_iov);
-		io_netmsg_recycle(req, issue_flags);
-		req->flags &= ~REQ_F_NEED_CLEANUP;
-	} else if (ret == -EAGAIN)
-		return io_setup_async_msg(req, kmsg, issue_flags);
-=======
 	if (!io_recv_finish(req, &ret, kmsg, mshot_finished, issue_flags))
 		goto retry_multishot;
 
@@ -1347,7 +1120,6 @@
 		if (unlikely(ret))
 			return ret;
 	}
->>>>>>> 2d5404ca
 
 	return 0;
 }
@@ -1371,33 +1143,6 @@
 	if (unlikely(!sock))
 		return -ENOTSOCK;
 
-<<<<<<< HEAD
-	msg.msg_name = NULL;
-	msg.msg_namelen = 0;
-	msg.msg_control = NULL;
-	msg.msg_get_inq = 1;
-	msg.msg_controllen = 0;
-	msg.msg_iocb = NULL;
-	msg.msg_ubuf = NULL;
-
-retry_multishot:
-	if (io_do_buffer_select(req)) {
-		void __user *buf;
-
-		buf = io_buffer_select(req, &len, issue_flags);
-		if (!buf)
-			return -ENOBUFS;
-		sr->buf = buf;
-		sr->len = len;
-	}
-
-	ret = import_ubuf(ITER_DEST, sr->buf, len, &msg.msg_iter);
-	if (unlikely(ret))
-		goto out_free;
-
-	msg.msg_inq = -1;
-	msg.msg_flags = 0;
-=======
 	flags = sr->msg_flags;
 	if (force_nonblock)
 		flags |= MSG_DONTWAIT;
@@ -1414,7 +1159,6 @@
 
 	kmsg->msg.msg_flags = 0;
 	kmsg->msg.msg_inq = -1;
->>>>>>> 2d5404ca
 
 	if (flags & MSG_WAITALL)
 		min_ret = iov_iter_count(&kmsg->msg.msg_iter);
@@ -1452,11 +1196,7 @@
 	else
 		io_kbuf_recycle(req, issue_flags);
 
-<<<<<<< HEAD
-	if (!io_recv_finish(req, &ret, &msg, mshot_finished, issue_flags))
-=======
 	if (!io_recv_finish(req, &ret, kmsg, mshot_finished, issue_flags))
->>>>>>> 2d5404ca
 		goto retry_multishot;
 
 	return ret;
@@ -1542,12 +1282,6 @@
 	if (zc->msg_flags & MSG_DONTWAIT)
 		req->flags |= REQ_F_NOWAIT;
 
-<<<<<<< HEAD
-	zc->done_io = 0;
-	req->flags |= REQ_F_POLL_NO_LAZY;
-
-=======
->>>>>>> 2d5404ca
 #ifdef CONFIG_COMPAT
 	if (req->ctx->compat)
 		zc->msg_flags |= MSG_CMSG_COMPAT;
@@ -1657,11 +1391,7 @@
 	if (issue_flags & IO_URING_F_NONBLOCK)
 		msg_flags |= MSG_DONTWAIT;
 	if (msg_flags & MSG_WAITALL)
-<<<<<<< HEAD
-		min_ret = iov_iter_count(&msg.msg_iter);
-=======
 		min_ret = iov_iter_count(&kmsg->msg.msg_iter);
->>>>>>> 2d5404ca
 	msg_flags &= ~MSG_INTERNAL_SENDMSG_FLAGS;
 
 	kmsg->msg.msg_flags = msg_flags;
@@ -1715,19 +1445,6 @@
 	if (!test_bit(SOCK_SUPPORT_ZC, &sock->flags))
 		return -EOPNOTSUPP;
 
-<<<<<<< HEAD
-	if (req_has_async_data(req)) {
-		kmsg = req->async_data;
-		kmsg->msg.msg_control_user = sr->msg_control;
-	} else {
-		ret = io_sendmsg_copy_hdr(req, &iomsg);
-		if (ret)
-			return ret;
-		kmsg = &iomsg;
-	}
-
-=======
->>>>>>> 2d5404ca
 	if (!(req->flags & REQ_F_POLLED) &&
 	    (sr->flags & IORING_RECVSEND_POLL_FIRST))
 		return -EAGAIN;
@@ -1886,13 +1603,6 @@
 
 	if (ret < 0)
 		return ret;
-<<<<<<< HEAD
-	if (io_fill_cqe_req_aux(req, issue_flags & IO_URING_F_COMPLETE_DEFER,
-				ret, IORING_CQE_F_MORE))
-		goto retry;
-
-	io_req_set_res(req, ret, 0);
-=======
 	if (io_req_post_cqe(req, ret, cflags | IORING_CQE_F_MORE)) {
 		if (cflags & IORING_CQE_F_SOCK_NONEMPTY || arg.is_empty == -1)
 			goto retry;
@@ -1902,7 +1612,6 @@
 	}
 
 	io_req_set_res(req, ret, cflags);
->>>>>>> 2d5404ca
 	return IOU_STOP_MULTISHOT;
 }
 
@@ -1987,20 +1696,6 @@
 	int ret;
 	bool force_nonblock = issue_flags & IO_URING_F_NONBLOCK;
 
-<<<<<<< HEAD
-	if (req_has_async_data(req)) {
-		io = req->async_data;
-	} else {
-		ret = move_addr_to_kernel(connect->addr,
-						connect->addr_len,
-						&__io.address);
-		if (ret)
-			goto out;
-		io = &__io;
-	}
-
-=======
->>>>>>> 2d5404ca
 	file_flags = force_nonblock ? O_NONBLOCK : 0;
 
 	ret = __sys_connect_file(req->file, &io->addr, connect->addr_len,
