// SPDX-License-Identifier: GPL-2.0
#include <linux/kernel.h>
#include <linux/errno.h>
#include <linux/file.h>
#include <linux/slab.h>
#include <linux/net.h>
#include <linux/compat.h>
#include <net/compat.h>
#include <linux/io_uring.h>

#include <uapi/linux/io_uring.h>

#include "io_uring.h"
#include "kbuf.h"
#include "alloc_cache.h"
#include "net.h"
#include "notif.h"
#include "rsrc.h"

#if defined(CONFIG_NET)
struct io_shutdown {
	struct file			*file;
	int				how;
};

struct io_accept {
	struct file			*file;
	struct sockaddr __user		*addr;
	int __user			*addr_len;
	int				flags;
	u32				file_slot;
	unsigned long			nofile;
};

struct io_socket {
	struct file			*file;
	int				domain;
	int				type;
	int				protocol;
	int				flags;
	u32				file_slot;
	unsigned long			nofile;
};

struct io_connect {
	struct file			*file;
	struct sockaddr __user		*addr;
	int				addr_len;
	bool				in_progress;
	bool				seen_econnaborted;
};

struct io_sr_msg {
	struct file			*file;
	union {
		struct compat_msghdr __user	*umsg_compat;
		struct user_msghdr __user	*umsg;
		void __user			*buf;
	};
	unsigned			len;
	unsigned			done_io;
	unsigned			msg_flags;
	u16				flags;
	/* initialised and used only by !msg send variants */
	u16				addr_len;
	u16				buf_group;
	void __user			*addr;
	void __user			*msg_control;
	/* used only for send zerocopy */
	struct io_kiocb 		*notif;
};

static inline bool io_check_multishot(struct io_kiocb *req,
				      unsigned int issue_flags)
{
	/*
	 * When ->locked_cq is set we only allow to post CQEs from the original
	 * task context. Usual request completions will be handled in other
	 * generic paths but multipoll may decide to post extra cqes.
	 */
	return !(issue_flags & IO_URING_F_IOWQ) ||
		!(issue_flags & IO_URING_F_MULTISHOT) ||
		!req->ctx->task_complete;
}

int io_shutdown_prep(struct io_kiocb *req, const struct io_uring_sqe *sqe)
{
	struct io_shutdown *shutdown = io_kiocb_to_cmd(req, struct io_shutdown);

	if (unlikely(sqe->off || sqe->addr || sqe->rw_flags ||
		     sqe->buf_index || sqe->splice_fd_in))
		return -EINVAL;

	shutdown->how = READ_ONCE(sqe->len);
	req->flags |= REQ_F_FORCE_ASYNC;
	return 0;
}

int io_shutdown(struct io_kiocb *req, unsigned int issue_flags)
{
	struct io_shutdown *shutdown = io_kiocb_to_cmd(req, struct io_shutdown);
	struct socket *sock;
	int ret;

	WARN_ON_ONCE(issue_flags & IO_URING_F_NONBLOCK);

	sock = sock_from_file(req->file);
	if (unlikely(!sock))
		return -ENOTSOCK;

	ret = __sys_shutdown_sock(sock, shutdown->how);
	io_req_set_res(req, ret, 0);
	return IOU_OK;
}

static bool io_net_retry(struct socket *sock, int flags)
{
	if (!(flags & MSG_WAITALL))
		return false;
	return sock->type == SOCK_STREAM || sock->type == SOCK_SEQPACKET;
}

static void io_netmsg_recycle(struct io_kiocb *req, unsigned int issue_flags)
{
	struct io_async_msghdr *hdr = req->async_data;

	if (!req_has_async_data(req) || issue_flags & IO_URING_F_UNLOCKED)
		return;

	/* Let normal cleanup path reap it if we fail adding to the cache */
	if (io_alloc_cache_put(&req->ctx->netmsg_cache, &hdr->cache)) {
		req->async_data = NULL;
		req->flags &= ~REQ_F_ASYNC_DATA;
	}
}

static struct io_async_msghdr *io_msg_alloc_async(struct io_kiocb *req,
						  unsigned int issue_flags)
{
	struct io_ring_ctx *ctx = req->ctx;
	struct io_cache_entry *entry;
	struct io_async_msghdr *hdr;

	if (!(issue_flags & IO_URING_F_UNLOCKED)) {
		entry = io_alloc_cache_get(&ctx->netmsg_cache);
		if (entry) {
			hdr = container_of(entry, struct io_async_msghdr, cache);
			hdr->free_iov = NULL;
			req->flags |= REQ_F_ASYNC_DATA;
			req->async_data = hdr;
			return hdr;
		}
	}

	if (!io_alloc_async_data(req)) {
		hdr = req->async_data;
		hdr->free_iov = NULL;
		return hdr;
	}
	return NULL;
}

static inline struct io_async_msghdr *io_msg_alloc_async_prep(struct io_kiocb *req)
{
	/* ->prep_async is always called from the submission context */
	return io_msg_alloc_async(req, 0);
}

static int io_setup_async_msg(struct io_kiocb *req,
			      struct io_async_msghdr *kmsg,
			      unsigned int issue_flags)
{
	struct io_async_msghdr *async_msg;

	if (req_has_async_data(req))
		return -EAGAIN;
	async_msg = io_msg_alloc_async(req, issue_flags);
	if (!async_msg) {
		kfree(kmsg->free_iov);
		return -ENOMEM;
	}
	req->flags |= REQ_F_NEED_CLEANUP;
	memcpy(async_msg, kmsg, sizeof(*kmsg));
	if (async_msg->msg.msg_name)
		async_msg->msg.msg_name = &async_msg->addr;
	/* if were using fast_iov, set it to the new one */
	if (iter_is_iovec(&kmsg->msg.msg_iter) && !kmsg->free_iov) {
		size_t fast_idx = iter_iov(&kmsg->msg.msg_iter) - kmsg->fast_iov;
		async_msg->msg.msg_iter.__iov = &async_msg->fast_iov[fast_idx];
	}

	return -EAGAIN;
}

static int io_sendmsg_copy_hdr(struct io_kiocb *req,
			       struct io_async_msghdr *iomsg)
{
	struct io_sr_msg *sr = io_kiocb_to_cmd(req, struct io_sr_msg);
	int ret;

	iomsg->msg.msg_name = &iomsg->addr;
	iomsg->free_iov = iomsg->fast_iov;
	ret = sendmsg_copy_msghdr(&iomsg->msg, sr->umsg, sr->msg_flags,
					&iomsg->free_iov);
	/* save msg_control as sys_sendmsg() overwrites it */
<<<<<<< HEAD
	sr->msg_control = iomsg->msg.msg_control;
=======
	sr->msg_control = iomsg->msg.msg_control_user;
>>>>>>> 939f5ad6
	return ret;
}

int io_send_prep_async(struct io_kiocb *req)
{
	struct io_sr_msg *zc = io_kiocb_to_cmd(req, struct io_sr_msg);
	struct io_async_msghdr *io;
	int ret;

	if (!zc->addr || req_has_async_data(req))
		return 0;
	io = io_msg_alloc_async_prep(req);
	if (!io)
		return -ENOMEM;
	ret = move_addr_to_kernel(zc->addr, zc->addr_len, &io->addr);
	return ret;
}

static int io_setup_async_addr(struct io_kiocb *req,
			      struct sockaddr_storage *addr_storage,
			      unsigned int issue_flags)
{
	struct io_sr_msg *sr = io_kiocb_to_cmd(req, struct io_sr_msg);
	struct io_async_msghdr *io;

	if (!sr->addr || req_has_async_data(req))
		return -EAGAIN;
	io = io_msg_alloc_async(req, issue_flags);
	if (!io)
		return -ENOMEM;
	memcpy(&io->addr, addr_storage, sizeof(io->addr));
	return -EAGAIN;
}

int io_sendmsg_prep_async(struct io_kiocb *req)
{
	int ret;

	if (!io_msg_alloc_async_prep(req))
		return -ENOMEM;
	ret = io_sendmsg_copy_hdr(req, req->async_data);
	if (!ret)
		req->flags |= REQ_F_NEED_CLEANUP;
	return ret;
}

void io_sendmsg_recvmsg_cleanup(struct io_kiocb *req)
{
	struct io_async_msghdr *io = req->async_data;

	kfree(io->free_iov);
}

int io_sendmsg_prep(struct io_kiocb *req, const struct io_uring_sqe *sqe)
{
	struct io_sr_msg *sr = io_kiocb_to_cmd(req, struct io_sr_msg);

	if (req->opcode == IORING_OP_SEND) {
		if (READ_ONCE(sqe->__pad3[0]))
			return -EINVAL;
		sr->addr = u64_to_user_ptr(READ_ONCE(sqe->addr2));
		sr->addr_len = READ_ONCE(sqe->addr_len);
	} else if (sqe->addr2 || sqe->file_index) {
		return -EINVAL;
	}

	sr->umsg = u64_to_user_ptr(READ_ONCE(sqe->addr));
	sr->len = READ_ONCE(sqe->len);
	sr->flags = READ_ONCE(sqe->ioprio);
	if (sr->flags & ~IORING_RECVSEND_POLL_FIRST)
		return -EINVAL;
	sr->msg_flags = READ_ONCE(sqe->msg_flags) | MSG_NOSIGNAL;
	if (sr->msg_flags & MSG_DONTWAIT)
		req->flags |= REQ_F_NOWAIT;

#ifdef CONFIG_COMPAT
	if (req->ctx->compat)
		sr->msg_flags |= MSG_CMSG_COMPAT;
#endif
	sr->done_io = 0;
	return 0;
}

int io_sendmsg(struct io_kiocb *req, unsigned int issue_flags)
{
	struct io_sr_msg *sr = io_kiocb_to_cmd(req, struct io_sr_msg);
	struct io_async_msghdr iomsg, *kmsg;
	struct socket *sock;
	unsigned flags;
	int min_ret = 0;
	int ret;

	sock = sock_from_file(req->file);
	if (unlikely(!sock))
		return -ENOTSOCK;

	if (req_has_async_data(req)) {
		kmsg = req->async_data;
<<<<<<< HEAD
		kmsg->msg.msg_control = sr->msg_control;
=======
		kmsg->msg.msg_control_user = sr->msg_control;
>>>>>>> 939f5ad6
	} else {
		ret = io_sendmsg_copy_hdr(req, &iomsg);
		if (ret)
			return ret;
		kmsg = &iomsg;
	}

	if (!(req->flags & REQ_F_POLLED) &&
	    (sr->flags & IORING_RECVSEND_POLL_FIRST))
		return io_setup_async_msg(req, kmsg, issue_flags);

	flags = sr->msg_flags;
	if (issue_flags & IO_URING_F_NONBLOCK)
		flags |= MSG_DONTWAIT;
	if (flags & MSG_WAITALL)
		min_ret = iov_iter_count(&kmsg->msg.msg_iter);

	ret = __sys_sendmsg_sock(sock, &kmsg->msg, flags);

	if (ret < min_ret) {
		if (ret == -EAGAIN && (issue_flags & IO_URING_F_NONBLOCK))
			return io_setup_async_msg(req, kmsg, issue_flags);
		if (ret > 0 && io_net_retry(sock, flags)) {
			kmsg->msg.msg_controllen = 0;
			kmsg->msg.msg_control = NULL;
			sr->done_io += ret;
			req->flags |= REQ_F_PARTIAL_IO;
			return io_setup_async_msg(req, kmsg, issue_flags);
		}
		if (ret == -ERESTARTSYS)
			ret = -EINTR;
		req_set_fail(req);
	}
	/* fast path, check for non-NULL to avoid function call */
	if (kmsg->free_iov)
		kfree(kmsg->free_iov);
	req->flags &= ~REQ_F_NEED_CLEANUP;
	io_netmsg_recycle(req, issue_flags);
	if (ret >= 0)
		ret += sr->done_io;
	else if (sr->done_io)
		ret = sr->done_io;
	io_req_set_res(req, ret, 0);
	return IOU_OK;
}

int io_send(struct io_kiocb *req, unsigned int issue_flags)
{
	struct sockaddr_storage __address;
	struct io_sr_msg *sr = io_kiocb_to_cmd(req, struct io_sr_msg);
	struct msghdr msg;
	struct socket *sock;
	unsigned flags;
	int min_ret = 0;
	int ret;

	msg.msg_name = NULL;
	msg.msg_control = NULL;
	msg.msg_controllen = 0;
	msg.msg_namelen = 0;
	msg.msg_ubuf = NULL;

	if (sr->addr) {
		if (req_has_async_data(req)) {
			struct io_async_msghdr *io = req->async_data;

			msg.msg_name = &io->addr;
		} else {
			ret = move_addr_to_kernel(sr->addr, sr->addr_len, &__address);
			if (unlikely(ret < 0))
				return ret;
			msg.msg_name = (struct sockaddr *)&__address;
		}
		msg.msg_namelen = sr->addr_len;
	}

	if (!(req->flags & REQ_F_POLLED) &&
	    (sr->flags & IORING_RECVSEND_POLL_FIRST))
		return io_setup_async_addr(req, &__address, issue_flags);

	sock = sock_from_file(req->file);
	if (unlikely(!sock))
		return -ENOTSOCK;

	ret = import_ubuf(ITER_SOURCE, sr->buf, sr->len, &msg.msg_iter);
	if (unlikely(ret))
		return ret;

	flags = sr->msg_flags;
	if (issue_flags & IO_URING_F_NONBLOCK)
		flags |= MSG_DONTWAIT;
	if (flags & MSG_WAITALL)
		min_ret = iov_iter_count(&msg.msg_iter);

	msg.msg_flags = flags;
	ret = sock_sendmsg(sock, &msg);
	if (ret < min_ret) {
		if (ret == -EAGAIN && (issue_flags & IO_URING_F_NONBLOCK))
			return io_setup_async_addr(req, &__address, issue_flags);

		if (ret > 0 && io_net_retry(sock, flags)) {
			sr->len -= ret;
			sr->buf += ret;
			sr->done_io += ret;
			req->flags |= REQ_F_PARTIAL_IO;
			return io_setup_async_addr(req, &__address, issue_flags);
		}
		if (ret == -ERESTARTSYS)
			ret = -EINTR;
		req_set_fail(req);
	}
	if (ret >= 0)
		ret += sr->done_io;
	else if (sr->done_io)
		ret = sr->done_io;
	io_req_set_res(req, ret, 0);
	return IOU_OK;
}

static bool io_recvmsg_multishot_overflow(struct io_async_msghdr *iomsg)
{
	int hdr;

	if (iomsg->namelen < 0)
		return true;
	if (check_add_overflow((int)sizeof(struct io_uring_recvmsg_out),
			       iomsg->namelen, &hdr))
		return true;
	if (check_add_overflow(hdr, (int)iomsg->controllen, &hdr))
		return true;

	return false;
}

static int __io_recvmsg_copy_hdr(struct io_kiocb *req,
				 struct io_async_msghdr *iomsg)
{
	struct io_sr_msg *sr = io_kiocb_to_cmd(req, struct io_sr_msg);
	struct user_msghdr msg;
	int ret;

	if (copy_from_user(&msg, sr->umsg, sizeof(*sr->umsg)))
		return -EFAULT;

	ret = __copy_msghdr(&iomsg->msg, &msg, &iomsg->uaddr);
	if (ret)
		return ret;

	if (req->flags & REQ_F_BUFFER_SELECT) {
		if (msg.msg_iovlen == 0) {
			sr->len = iomsg->fast_iov[0].iov_len = 0;
			iomsg->fast_iov[0].iov_base = NULL;
			iomsg->free_iov = NULL;
		} else if (msg.msg_iovlen > 1) {
			return -EINVAL;
		} else {
			if (copy_from_user(iomsg->fast_iov, msg.msg_iov, sizeof(*msg.msg_iov)))
				return -EFAULT;
			sr->len = iomsg->fast_iov[0].iov_len;
			iomsg->free_iov = NULL;
		}

		if (req->flags & REQ_F_APOLL_MULTISHOT) {
			iomsg->namelen = msg.msg_namelen;
			iomsg->controllen = msg.msg_controllen;
			if (io_recvmsg_multishot_overflow(iomsg))
				return -EOVERFLOW;
		}
	} else {
		iomsg->free_iov = iomsg->fast_iov;
		ret = __import_iovec(ITER_DEST, msg.msg_iov, msg.msg_iovlen, UIO_FASTIOV,
				     &iomsg->free_iov, &iomsg->msg.msg_iter,
				     false);
		if (ret > 0)
			ret = 0;
	}

	return ret;
}

#ifdef CONFIG_COMPAT
static int __io_compat_recvmsg_copy_hdr(struct io_kiocb *req,
					struct io_async_msghdr *iomsg)
{
	struct io_sr_msg *sr = io_kiocb_to_cmd(req, struct io_sr_msg);
	struct compat_msghdr msg;
	struct compat_iovec __user *uiov;
	int ret;

	if (copy_from_user(&msg, sr->umsg_compat, sizeof(msg)))
		return -EFAULT;

	ret = __get_compat_msghdr(&iomsg->msg, &msg, &iomsg->uaddr);
	if (ret)
		return ret;

	uiov = compat_ptr(msg.msg_iov);
	if (req->flags & REQ_F_BUFFER_SELECT) {
		compat_ssize_t clen;

		iomsg->free_iov = NULL;
		if (msg.msg_iovlen == 0) {
			sr->len = 0;
		} else if (msg.msg_iovlen > 1) {
			return -EINVAL;
		} else {
			if (!access_ok(uiov, sizeof(*uiov)))
				return -EFAULT;
			if (__get_user(clen, &uiov->iov_len))
				return -EFAULT;
			if (clen < 0)
				return -EINVAL;
			sr->len = clen;
		}

		if (req->flags & REQ_F_APOLL_MULTISHOT) {
			iomsg->namelen = msg.msg_namelen;
			iomsg->controllen = msg.msg_controllen;
			if (io_recvmsg_multishot_overflow(iomsg))
				return -EOVERFLOW;
		}
	} else {
		iomsg->free_iov = iomsg->fast_iov;
		ret = __import_iovec(ITER_DEST, (struct iovec __user *)uiov, msg.msg_iovlen,
				   UIO_FASTIOV, &iomsg->free_iov,
				   &iomsg->msg.msg_iter, true);
		if (ret < 0)
			return ret;
	}

	return 0;
}
#endif

static int io_recvmsg_copy_hdr(struct io_kiocb *req,
			       struct io_async_msghdr *iomsg)
{
	iomsg->msg.msg_name = &iomsg->addr;

#ifdef CONFIG_COMPAT
	if (req->ctx->compat)
		return __io_compat_recvmsg_copy_hdr(req, iomsg);
#endif

	return __io_recvmsg_copy_hdr(req, iomsg);
}

int io_recvmsg_prep_async(struct io_kiocb *req)
{
	int ret;

	if (!io_msg_alloc_async_prep(req))
		return -ENOMEM;
	ret = io_recvmsg_copy_hdr(req, req->async_data);
	if (!ret)
		req->flags |= REQ_F_NEED_CLEANUP;
	return ret;
}

#define RECVMSG_FLAGS (IORING_RECVSEND_POLL_FIRST | IORING_RECV_MULTISHOT)

int io_recvmsg_prep(struct io_kiocb *req, const struct io_uring_sqe *sqe)
{
	struct io_sr_msg *sr = io_kiocb_to_cmd(req, struct io_sr_msg);

	if (unlikely(sqe->file_index || sqe->addr2))
		return -EINVAL;

	sr->umsg = u64_to_user_ptr(READ_ONCE(sqe->addr));
	sr->len = READ_ONCE(sqe->len);
	sr->flags = READ_ONCE(sqe->ioprio);
	if (sr->flags & ~(RECVMSG_FLAGS))
		return -EINVAL;
	sr->msg_flags = READ_ONCE(sqe->msg_flags);
	if (sr->msg_flags & MSG_DONTWAIT)
		req->flags |= REQ_F_NOWAIT;
	if (sr->msg_flags & MSG_ERRQUEUE)
		req->flags |= REQ_F_CLEAR_POLLIN;
	if (sr->flags & IORING_RECV_MULTISHOT) {
		if (!(req->flags & REQ_F_BUFFER_SELECT))
			return -EINVAL;
		if (sr->msg_flags & MSG_WAITALL)
			return -EINVAL;
		if (req->opcode == IORING_OP_RECV && sr->len)
			return -EINVAL;
		req->flags |= REQ_F_APOLL_MULTISHOT;
		/*
		 * Store the buffer group for this multishot receive separately,
		 * as if we end up doing an io-wq based issue that selects a
		 * buffer, it has to be committed immediately and that will
		 * clear ->buf_list. This means we lose the link to the buffer
		 * list, and the eventual buffer put on completion then cannot
		 * restore it.
		 */
		sr->buf_group = req->buf_index;
	}

#ifdef CONFIG_COMPAT
	if (req->ctx->compat)
		sr->msg_flags |= MSG_CMSG_COMPAT;
#endif
	sr->done_io = 0;
	return 0;
}

static inline void io_recv_prep_retry(struct io_kiocb *req)
{
	struct io_sr_msg *sr = io_kiocb_to_cmd(req, struct io_sr_msg);

	sr->done_io = 0;
	sr->len = 0; /* get from the provided buffer */
	req->buf_index = sr->buf_group;
}

/*
 * Finishes io_recv and io_recvmsg.
 *
 * Returns true if it is actually finished, or false if it should run
 * again (for multishot).
 */
static inline bool io_recv_finish(struct io_kiocb *req, int *ret,
				  unsigned int cflags, bool mshot_finished,
				  unsigned issue_flags)
{
	if (!(req->flags & REQ_F_APOLL_MULTISHOT)) {
		io_req_set_res(req, *ret, cflags);
		*ret = IOU_OK;
		return true;
	}

	if (!mshot_finished) {
		if (io_aux_cqe(req->ctx, issue_flags & IO_URING_F_COMPLETE_DEFER,
			       req->cqe.user_data, *ret, cflags | IORING_CQE_F_MORE, true)) {
			io_recv_prep_retry(req);
			return false;
		}
		/* Otherwise stop multishot but use the current result. */
	}

	io_req_set_res(req, *ret, cflags);

	if (issue_flags & IO_URING_F_MULTISHOT)
		*ret = IOU_STOP_MULTISHOT;
	else
		*ret = IOU_OK;
	return true;
}

static int io_recvmsg_prep_multishot(struct io_async_msghdr *kmsg,
				     struct io_sr_msg *sr, void __user **buf,
				     size_t *len)
{
	unsigned long ubuf = (unsigned long) *buf;
	unsigned long hdr;

	hdr = sizeof(struct io_uring_recvmsg_out) + kmsg->namelen +
		kmsg->controllen;
	if (*len < hdr)
		return -EFAULT;

	if (kmsg->controllen) {
		unsigned long control = ubuf + hdr - kmsg->controllen;

		kmsg->msg.msg_control_user = (void __user *) control;
		kmsg->msg.msg_controllen = kmsg->controllen;
	}

	sr->buf = *buf; /* stash for later copy */
	*buf = (void __user *) (ubuf + hdr);
	kmsg->payloadlen = *len = *len - hdr;
	return 0;
}

struct io_recvmsg_multishot_hdr {
	struct io_uring_recvmsg_out msg;
	struct sockaddr_storage addr;
};

static int io_recvmsg_multishot(struct socket *sock, struct io_sr_msg *io,
				struct io_async_msghdr *kmsg,
				unsigned int flags, bool *finished)
{
	int err;
	int copy_len;
	struct io_recvmsg_multishot_hdr hdr;

	if (kmsg->namelen)
		kmsg->msg.msg_name = &hdr.addr;
	kmsg->msg.msg_flags = flags & (MSG_CMSG_CLOEXEC|MSG_CMSG_COMPAT);
	kmsg->msg.msg_namelen = 0;

	if (sock->file->f_flags & O_NONBLOCK)
		flags |= MSG_DONTWAIT;

	err = sock_recvmsg(sock, &kmsg->msg, flags);
	*finished = err <= 0;
	if (err < 0)
		return err;

	hdr.msg = (struct io_uring_recvmsg_out) {
		.controllen = kmsg->controllen - kmsg->msg.msg_controllen,
		.flags = kmsg->msg.msg_flags & ~MSG_CMSG_COMPAT
	};

	hdr.msg.payloadlen = err;
	if (err > kmsg->payloadlen)
		err = kmsg->payloadlen;

	copy_len = sizeof(struct io_uring_recvmsg_out);
	if (kmsg->msg.msg_namelen > kmsg->namelen)
		copy_len += kmsg->namelen;
	else
		copy_len += kmsg->msg.msg_namelen;

	/*
	 *      "fromlen shall refer to the value before truncation.."
	 *                      1003.1g
	 */
	hdr.msg.namelen = kmsg->msg.msg_namelen;

	/* ensure that there is no gap between hdr and sockaddr_storage */
	BUILD_BUG_ON(offsetof(struct io_recvmsg_multishot_hdr, addr) !=
		     sizeof(struct io_uring_recvmsg_out));
	if (copy_to_user(io->buf, &hdr, copy_len)) {
		*finished = true;
		return -EFAULT;
	}

	return sizeof(struct io_uring_recvmsg_out) + kmsg->namelen +
			kmsg->controllen + err;
}

int io_recvmsg(struct io_kiocb *req, unsigned int issue_flags)
{
	struct io_sr_msg *sr = io_kiocb_to_cmd(req, struct io_sr_msg);
	struct io_async_msghdr iomsg, *kmsg;
	struct socket *sock;
	unsigned int cflags;
	unsigned flags;
	int ret, min_ret = 0;
	bool force_nonblock = issue_flags & IO_URING_F_NONBLOCK;
	bool mshot_finished = true;

	sock = sock_from_file(req->file);
	if (unlikely(!sock))
		return -ENOTSOCK;

	if (req_has_async_data(req)) {
		kmsg = req->async_data;
	} else {
		ret = io_recvmsg_copy_hdr(req, &iomsg);
		if (ret)
			return ret;
		kmsg = &iomsg;
	}

	if (!(req->flags & REQ_F_POLLED) &&
	    (sr->flags & IORING_RECVSEND_POLL_FIRST))
		return io_setup_async_msg(req, kmsg, issue_flags);

	if (!io_check_multishot(req, issue_flags))
		return io_setup_async_msg(req, kmsg, issue_flags);

retry_multishot:
	if (io_do_buffer_select(req)) {
		void __user *buf;
		size_t len = sr->len;

		buf = io_buffer_select(req, &len, issue_flags);
		if (!buf)
			return -ENOBUFS;

		if (req->flags & REQ_F_APOLL_MULTISHOT) {
			ret = io_recvmsg_prep_multishot(kmsg, sr, &buf, &len);
			if (ret) {
				io_kbuf_recycle(req, issue_flags);
				return ret;
			}
		}

		iov_iter_ubuf(&kmsg->msg.msg_iter, ITER_DEST, buf, len);
	}

	flags = sr->msg_flags;
	if (force_nonblock)
		flags |= MSG_DONTWAIT;

	kmsg->msg.msg_get_inq = 1;
	if (req->flags & REQ_F_APOLL_MULTISHOT) {
		ret = io_recvmsg_multishot(sock, sr, kmsg, flags,
					   &mshot_finished);
	} else {
		/* disable partial retry for recvmsg with cmsg attached */
		if (flags & MSG_WAITALL && !kmsg->msg.msg_controllen)
			min_ret = iov_iter_count(&kmsg->msg.msg_iter);

		ret = __sys_recvmsg_sock(sock, &kmsg->msg, sr->umsg,
					 kmsg->uaddr, flags);
	}

	if (ret < min_ret) {
		if (ret == -EAGAIN && force_nonblock) {
			ret = io_setup_async_msg(req, kmsg, issue_flags);
			if (ret == -EAGAIN && (issue_flags & IO_URING_F_MULTISHOT)) {
				io_kbuf_recycle(req, issue_flags);
				return IOU_ISSUE_SKIP_COMPLETE;
			}
			return ret;
		}
		if (ret > 0 && io_net_retry(sock, flags)) {
			sr->done_io += ret;
			req->flags |= REQ_F_PARTIAL_IO;
			return io_setup_async_msg(req, kmsg, issue_flags);
		}
		if (ret == -ERESTARTSYS)
			ret = -EINTR;
		req_set_fail(req);
	} else if ((flags & MSG_WAITALL) && (kmsg->msg.msg_flags & (MSG_TRUNC | MSG_CTRUNC))) {
		req_set_fail(req);
	}

	if (ret > 0)
		ret += sr->done_io;
	else if (sr->done_io)
		ret = sr->done_io;
	else
		io_kbuf_recycle(req, issue_flags);

	cflags = io_put_kbuf(req, issue_flags);
	if (kmsg->msg.msg_inq)
		cflags |= IORING_CQE_F_SOCK_NONEMPTY;

	if (!io_recv_finish(req, &ret, cflags, mshot_finished, issue_flags))
		goto retry_multishot;

	if (mshot_finished) {
		/* fast path, check for non-NULL to avoid function call */
		if (kmsg->free_iov)
			kfree(kmsg->free_iov);
		io_netmsg_recycle(req, issue_flags);
		req->flags &= ~REQ_F_NEED_CLEANUP;
	}

	return ret;
}

int io_recv(struct io_kiocb *req, unsigned int issue_flags)
{
	struct io_sr_msg *sr = io_kiocb_to_cmd(req, struct io_sr_msg);
	struct msghdr msg;
	struct socket *sock;
	unsigned int cflags;
	unsigned flags;
	int ret, min_ret = 0;
	bool force_nonblock = issue_flags & IO_URING_F_NONBLOCK;
	size_t len = sr->len;

	if (!(req->flags & REQ_F_POLLED) &&
	    (sr->flags & IORING_RECVSEND_POLL_FIRST))
		return -EAGAIN;

	if (!io_check_multishot(req, issue_flags))
		return -EAGAIN;

	sock = sock_from_file(req->file);
	if (unlikely(!sock))
		return -ENOTSOCK;

retry_multishot:
	if (io_do_buffer_select(req)) {
		void __user *buf;

		buf = io_buffer_select(req, &len, issue_flags);
		if (!buf)
			return -ENOBUFS;
		sr->buf = buf;
	}

	ret = import_ubuf(ITER_DEST, sr->buf, len, &msg.msg_iter);
	if (unlikely(ret))
		goto out_free;

	msg.msg_name = NULL;
	msg.msg_namelen = 0;
	msg.msg_control = NULL;
	msg.msg_get_inq = 1;
	msg.msg_flags = 0;
	msg.msg_controllen = 0;
	msg.msg_iocb = NULL;
	msg.msg_ubuf = NULL;

	flags = sr->msg_flags;
	if (force_nonblock)
		flags |= MSG_DONTWAIT;
	if (flags & MSG_WAITALL)
		min_ret = iov_iter_count(&msg.msg_iter);

	ret = sock_recvmsg(sock, &msg, flags);
	if (ret < min_ret) {
		if (ret == -EAGAIN && force_nonblock) {
			if (issue_flags & IO_URING_F_MULTISHOT) {
				io_kbuf_recycle(req, issue_flags);
				return IOU_ISSUE_SKIP_COMPLETE;
			}

			return -EAGAIN;
		}
		if (ret > 0 && io_net_retry(sock, flags)) {
			sr->len -= ret;
			sr->buf += ret;
			sr->done_io += ret;
			req->flags |= REQ_F_PARTIAL_IO;
			return -EAGAIN;
		}
		if (ret == -ERESTARTSYS)
			ret = -EINTR;
		req_set_fail(req);
	} else if ((flags & MSG_WAITALL) && (msg.msg_flags & (MSG_TRUNC | MSG_CTRUNC))) {
out_free:
		req_set_fail(req);
	}

	if (ret > 0)
		ret += sr->done_io;
	else if (sr->done_io)
		ret = sr->done_io;
	else
		io_kbuf_recycle(req, issue_flags);

	cflags = io_put_kbuf(req, issue_flags);
	if (msg.msg_inq)
		cflags |= IORING_CQE_F_SOCK_NONEMPTY;

	if (!io_recv_finish(req, &ret, cflags, ret <= 0, issue_flags))
		goto retry_multishot;

	return ret;
}

void io_send_zc_cleanup(struct io_kiocb *req)
{
	struct io_sr_msg *zc = io_kiocb_to_cmd(req, struct io_sr_msg);
	struct io_async_msghdr *io;

	if (req_has_async_data(req)) {
		io = req->async_data;
		/* might be ->fast_iov if *msg_copy_hdr failed */
		if (io->free_iov != io->fast_iov)
			kfree(io->free_iov);
	}
	if (zc->notif) {
		io_notif_flush(zc->notif);
		zc->notif = NULL;
	}
}

#define IO_ZC_FLAGS_COMMON (IORING_RECVSEND_POLL_FIRST | IORING_RECVSEND_FIXED_BUF)
#define IO_ZC_FLAGS_VALID  (IO_ZC_FLAGS_COMMON | IORING_SEND_ZC_REPORT_USAGE)

int io_send_zc_prep(struct io_kiocb *req, const struct io_uring_sqe *sqe)
{
	struct io_sr_msg *zc = io_kiocb_to_cmd(req, struct io_sr_msg);
	struct io_ring_ctx *ctx = req->ctx;
	struct io_kiocb *notif;

	if (unlikely(READ_ONCE(sqe->__pad2[0]) || READ_ONCE(sqe->addr3)))
		return -EINVAL;
	/* we don't support IOSQE_CQE_SKIP_SUCCESS just yet */
	if (req->flags & REQ_F_CQE_SKIP)
		return -EINVAL;

	notif = zc->notif = io_alloc_notif(ctx);
	if (!notif)
		return -ENOMEM;
	notif->cqe.user_data = req->cqe.user_data;
	notif->cqe.res = 0;
	notif->cqe.flags = IORING_CQE_F_NOTIF;
	req->flags |= REQ_F_NEED_CLEANUP;

	zc->flags = READ_ONCE(sqe->ioprio);
	if (unlikely(zc->flags & ~IO_ZC_FLAGS_COMMON)) {
		if (zc->flags & ~IO_ZC_FLAGS_VALID)
			return -EINVAL;
		if (zc->flags & IORING_SEND_ZC_REPORT_USAGE) {
			io_notif_set_extended(notif);
			io_notif_to_data(notif)->zc_report = true;
		}
	}

	if (zc->flags & IORING_RECVSEND_FIXED_BUF) {
		unsigned idx = READ_ONCE(sqe->buf_index);

		if (unlikely(idx >= ctx->nr_user_bufs))
			return -EFAULT;
		idx = array_index_nospec(idx, ctx->nr_user_bufs);
		req->imu = READ_ONCE(ctx->user_bufs[idx]);
		io_req_set_rsrc_node(notif, ctx, 0);
	}

	if (req->opcode == IORING_OP_SEND_ZC) {
		if (READ_ONCE(sqe->__pad3[0]))
			return -EINVAL;
		zc->addr = u64_to_user_ptr(READ_ONCE(sqe->addr2));
		zc->addr_len = READ_ONCE(sqe->addr_len);
	} else {
		if (unlikely(sqe->addr2 || sqe->file_index))
			return -EINVAL;
		if (unlikely(zc->flags & IORING_RECVSEND_FIXED_BUF))
			return -EINVAL;
	}

	zc->buf = u64_to_user_ptr(READ_ONCE(sqe->addr));
	zc->len = READ_ONCE(sqe->len);
	zc->msg_flags = READ_ONCE(sqe->msg_flags) | MSG_NOSIGNAL;
	if (zc->msg_flags & MSG_DONTWAIT)
		req->flags |= REQ_F_NOWAIT;

	zc->done_io = 0;

#ifdef CONFIG_COMPAT
	if (req->ctx->compat)
		zc->msg_flags |= MSG_CMSG_COMPAT;
#endif
	return 0;
}

static int io_sg_from_iter_iovec(struct sock *sk, struct sk_buff *skb,
				 struct iov_iter *from, size_t length)
{
	skb_zcopy_downgrade_managed(skb);
	return __zerocopy_sg_from_iter(NULL, sk, skb, from, length);
}

static int io_sg_from_iter(struct sock *sk, struct sk_buff *skb,
			   struct iov_iter *from, size_t length)
{
	struct skb_shared_info *shinfo = skb_shinfo(skb);
	int frag = shinfo->nr_frags;
	int ret = 0;
	struct bvec_iter bi;
	ssize_t copied = 0;
	unsigned long truesize = 0;

	if (!frag)
		shinfo->flags |= SKBFL_MANAGED_FRAG_REFS;
	else if (unlikely(!skb_zcopy_managed(skb)))
		return __zerocopy_sg_from_iter(NULL, sk, skb, from, length);

	bi.bi_size = min(from->count, length);
	bi.bi_bvec_done = from->iov_offset;
	bi.bi_idx = 0;

	while (bi.bi_size && frag < MAX_SKB_FRAGS) {
		struct bio_vec v = mp_bvec_iter_bvec(from->bvec, bi);

		copied += v.bv_len;
		truesize += PAGE_ALIGN(v.bv_len + v.bv_offset);
		__skb_fill_page_desc_noacc(shinfo, frag++, v.bv_page,
					   v.bv_offset, v.bv_len);
		bvec_iter_advance_single(from->bvec, &bi, v.bv_len);
	}
	if (bi.bi_size)
		ret = -EMSGSIZE;

	shinfo->nr_frags = frag;
	from->bvec += bi.bi_idx;
	from->nr_segs -= bi.bi_idx;
	from->count -= copied;
	from->iov_offset = bi.bi_bvec_done;

	skb->data_len += copied;
	skb->len += copied;
	skb->truesize += truesize;

	if (sk && sk->sk_type == SOCK_STREAM) {
		sk_wmem_queued_add(sk, truesize);
		if (!skb_zcopy_pure(skb))
			sk_mem_charge(sk, truesize);
	} else {
		refcount_add(truesize, &skb->sk->sk_wmem_alloc);
	}
	return ret;
}

int io_send_zc(struct io_kiocb *req, unsigned int issue_flags)
{
	struct sockaddr_storage __address;
	struct io_sr_msg *zc = io_kiocb_to_cmd(req, struct io_sr_msg);
	struct msghdr msg;
	struct socket *sock;
	unsigned msg_flags;
	int ret, min_ret = 0;

	sock = sock_from_file(req->file);
	if (unlikely(!sock))
		return -ENOTSOCK;
	if (!test_bit(SOCK_SUPPORT_ZC, &sock->flags))
		return -EOPNOTSUPP;

	msg.msg_name = NULL;
	msg.msg_control = NULL;
	msg.msg_controllen = 0;
	msg.msg_namelen = 0;

	if (zc->addr) {
		if (req_has_async_data(req)) {
			struct io_async_msghdr *io = req->async_data;

			msg.msg_name = &io->addr;
		} else {
			ret = move_addr_to_kernel(zc->addr, zc->addr_len, &__address);
			if (unlikely(ret < 0))
				return ret;
			msg.msg_name = (struct sockaddr *)&__address;
		}
		msg.msg_namelen = zc->addr_len;
	}

	if (!(req->flags & REQ_F_POLLED) &&
	    (zc->flags & IORING_RECVSEND_POLL_FIRST))
		return io_setup_async_addr(req, &__address, issue_flags);

	if (zc->flags & IORING_RECVSEND_FIXED_BUF) {
		ret = io_import_fixed(ITER_SOURCE, &msg.msg_iter, req->imu,
					(u64)(uintptr_t)zc->buf, zc->len);
		if (unlikely(ret))
			return ret;
		msg.sg_from_iter = io_sg_from_iter;
	} else {
		io_notif_set_extended(zc->notif);
		ret = import_ubuf(ITER_SOURCE, zc->buf, zc->len, &msg.msg_iter);
		if (unlikely(ret))
			return ret;
		ret = io_notif_account_mem(zc->notif, zc->len);
		if (unlikely(ret))
			return ret;
		msg.sg_from_iter = io_sg_from_iter_iovec;
	}

	msg_flags = zc->msg_flags | MSG_ZEROCOPY;
	if (issue_flags & IO_URING_F_NONBLOCK)
		msg_flags |= MSG_DONTWAIT;
	if (msg_flags & MSG_WAITALL)
		min_ret = iov_iter_count(&msg.msg_iter);

	msg.msg_flags = msg_flags;
	msg.msg_ubuf = &io_notif_to_data(zc->notif)->uarg;
	ret = sock_sendmsg(sock, &msg);

	if (unlikely(ret < min_ret)) {
		if (ret == -EAGAIN && (issue_flags & IO_URING_F_NONBLOCK))
			return io_setup_async_addr(req, &__address, issue_flags);

		if (ret > 0 && io_net_retry(sock, msg.msg_flags)) {
			zc->len -= ret;
			zc->buf += ret;
			zc->done_io += ret;
			req->flags |= REQ_F_PARTIAL_IO;
			return io_setup_async_addr(req, &__address, issue_flags);
		}
		if (ret == -ERESTARTSYS)
			ret = -EINTR;
		req_set_fail(req);
	}

	if (ret >= 0)
		ret += zc->done_io;
	else if (zc->done_io)
		ret = zc->done_io;

	/*
	 * If we're in io-wq we can't rely on tw ordering guarantees, defer
	 * flushing notif to io_send_zc_cleanup()
	 */
	if (!(issue_flags & IO_URING_F_UNLOCKED)) {
		io_notif_flush(zc->notif);
		req->flags &= ~REQ_F_NEED_CLEANUP;
	}
	io_req_set_res(req, ret, IORING_CQE_F_MORE);
	return IOU_OK;
}

int io_sendmsg_zc(struct io_kiocb *req, unsigned int issue_flags)
{
	struct io_sr_msg *sr = io_kiocb_to_cmd(req, struct io_sr_msg);
	struct io_async_msghdr iomsg, *kmsg;
	struct socket *sock;
	unsigned flags;
	int ret, min_ret = 0;

	io_notif_set_extended(sr->notif);

	sock = sock_from_file(req->file);
	if (unlikely(!sock))
		return -ENOTSOCK;
	if (!test_bit(SOCK_SUPPORT_ZC, &sock->flags))
		return -EOPNOTSUPP;

	if (req_has_async_data(req)) {
		kmsg = req->async_data;
	} else {
		ret = io_sendmsg_copy_hdr(req, &iomsg);
		if (ret)
			return ret;
		kmsg = &iomsg;
	}

	if (!(req->flags & REQ_F_POLLED) &&
	    (sr->flags & IORING_RECVSEND_POLL_FIRST))
		return io_setup_async_msg(req, kmsg, issue_flags);

	flags = sr->msg_flags | MSG_ZEROCOPY;
	if (issue_flags & IO_URING_F_NONBLOCK)
		flags |= MSG_DONTWAIT;
	if (flags & MSG_WAITALL)
		min_ret = iov_iter_count(&kmsg->msg.msg_iter);

	kmsg->msg.msg_ubuf = &io_notif_to_data(sr->notif)->uarg;
	kmsg->msg.sg_from_iter = io_sg_from_iter_iovec;
	ret = __sys_sendmsg_sock(sock, &kmsg->msg, flags);

	if (unlikely(ret < min_ret)) {
		if (ret == -EAGAIN && (issue_flags & IO_URING_F_NONBLOCK))
			return io_setup_async_msg(req, kmsg, issue_flags);

		if (ret > 0 && io_net_retry(sock, flags)) {
			sr->done_io += ret;
			req->flags |= REQ_F_PARTIAL_IO;
			return io_setup_async_msg(req, kmsg, issue_flags);
		}
		if (ret == -ERESTARTSYS)
			ret = -EINTR;
		req_set_fail(req);
	}
	/* fast path, check for non-NULL to avoid function call */
	if (kmsg->free_iov) {
		kfree(kmsg->free_iov);
		kmsg->free_iov = NULL;
	}

	io_netmsg_recycle(req, issue_flags);
	if (ret >= 0)
		ret += sr->done_io;
	else if (sr->done_io)
		ret = sr->done_io;

	/*
	 * If we're in io-wq we can't rely on tw ordering guarantees, defer
	 * flushing notif to io_send_zc_cleanup()
	 */
	if (!(issue_flags & IO_URING_F_UNLOCKED)) {
		io_notif_flush(sr->notif);
		req->flags &= ~REQ_F_NEED_CLEANUP;
	}
	io_req_set_res(req, ret, IORING_CQE_F_MORE);
	return IOU_OK;
}

void io_sendrecv_fail(struct io_kiocb *req)
{
	struct io_sr_msg *sr = io_kiocb_to_cmd(req, struct io_sr_msg);

	if (req->flags & REQ_F_PARTIAL_IO)
		req->cqe.res = sr->done_io;

	if ((req->flags & REQ_F_NEED_CLEANUP) &&
	    (req->opcode == IORING_OP_SEND_ZC || req->opcode == IORING_OP_SENDMSG_ZC))
		req->cqe.flags |= IORING_CQE_F_MORE;
}

int io_accept_prep(struct io_kiocb *req, const struct io_uring_sqe *sqe)
{
	struct io_accept *accept = io_kiocb_to_cmd(req, struct io_accept);
	unsigned flags;

	if (sqe->len || sqe->buf_index)
		return -EINVAL;

	accept->addr = u64_to_user_ptr(READ_ONCE(sqe->addr));
	accept->addr_len = u64_to_user_ptr(READ_ONCE(sqe->addr2));
	accept->flags = READ_ONCE(sqe->accept_flags);
	accept->nofile = rlimit(RLIMIT_NOFILE);
	flags = READ_ONCE(sqe->ioprio);
	if (flags & ~IORING_ACCEPT_MULTISHOT)
		return -EINVAL;

	accept->file_slot = READ_ONCE(sqe->file_index);
	if (accept->file_slot) {
		if (accept->flags & SOCK_CLOEXEC)
			return -EINVAL;
		if (flags & IORING_ACCEPT_MULTISHOT &&
		    accept->file_slot != IORING_FILE_INDEX_ALLOC)
			return -EINVAL;
	}
	if (accept->flags & ~(SOCK_CLOEXEC | SOCK_NONBLOCK))
		return -EINVAL;
	if (SOCK_NONBLOCK != O_NONBLOCK && (accept->flags & SOCK_NONBLOCK))
		accept->flags = (accept->flags & ~SOCK_NONBLOCK) | O_NONBLOCK;
	if (flags & IORING_ACCEPT_MULTISHOT)
		req->flags |= REQ_F_APOLL_MULTISHOT;
	return 0;
}

int io_accept(struct io_kiocb *req, unsigned int issue_flags)
{
	struct io_ring_ctx *ctx = req->ctx;
	struct io_accept *accept = io_kiocb_to_cmd(req, struct io_accept);
	bool force_nonblock = issue_flags & IO_URING_F_NONBLOCK;
	unsigned int file_flags = force_nonblock ? O_NONBLOCK : 0;
	bool fixed = !!accept->file_slot;
	struct file *file;
	int ret, fd;

	if (!io_check_multishot(req, issue_flags))
		return -EAGAIN;
retry:
	if (!fixed) {
		fd = __get_unused_fd_flags(accept->flags, accept->nofile);
		if (unlikely(fd < 0))
			return fd;
	}
	file = do_accept(req->file, file_flags, accept->addr, accept->addr_len,
			 accept->flags);
	if (IS_ERR(file)) {
		if (!fixed)
			put_unused_fd(fd);
		ret = PTR_ERR(file);
		if (ret == -EAGAIN && force_nonblock) {
			/*
			 * if it's multishot and polled, we don't need to
			 * return EAGAIN to arm the poll infra since it
			 * has already been done
			 */
			if (issue_flags & IO_URING_F_MULTISHOT)
				ret = IOU_ISSUE_SKIP_COMPLETE;
			return ret;
		}
		if (ret == -ERESTARTSYS)
			ret = -EINTR;
		req_set_fail(req);
	} else if (!fixed) {
		fd_install(fd, file);
		ret = fd;
	} else {
		ret = io_fixed_fd_install(req, issue_flags, file,
						accept->file_slot);
	}

	if (!(req->flags & REQ_F_APOLL_MULTISHOT)) {
		io_req_set_res(req, ret, 0);
		return IOU_OK;
	}

	if (ret < 0)
		return ret;
	if (io_aux_cqe(ctx, issue_flags & IO_URING_F_COMPLETE_DEFER,
		       req->cqe.user_data, ret, IORING_CQE_F_MORE, true))
		goto retry;

	return -ECANCELED;
}

int io_socket_prep(struct io_kiocb *req, const struct io_uring_sqe *sqe)
{
	struct io_socket *sock = io_kiocb_to_cmd(req, struct io_socket);

	if (sqe->addr || sqe->rw_flags || sqe->buf_index)
		return -EINVAL;

	sock->domain = READ_ONCE(sqe->fd);
	sock->type = READ_ONCE(sqe->off);
	sock->protocol = READ_ONCE(sqe->len);
	sock->file_slot = READ_ONCE(sqe->file_index);
	sock->nofile = rlimit(RLIMIT_NOFILE);

	sock->flags = sock->type & ~SOCK_TYPE_MASK;
	if (sock->file_slot && (sock->flags & SOCK_CLOEXEC))
		return -EINVAL;
	if (sock->flags & ~(SOCK_CLOEXEC | SOCK_NONBLOCK))
		return -EINVAL;
	return 0;
}

int io_socket(struct io_kiocb *req, unsigned int issue_flags)
{
	struct io_socket *sock = io_kiocb_to_cmd(req, struct io_socket);
	bool fixed = !!sock->file_slot;
	struct file *file;
	int ret, fd;

	if (!fixed) {
		fd = __get_unused_fd_flags(sock->flags, sock->nofile);
		if (unlikely(fd < 0))
			return fd;
	}
	file = __sys_socket_file(sock->domain, sock->type, sock->protocol);
	if (IS_ERR(file)) {
		if (!fixed)
			put_unused_fd(fd);
		ret = PTR_ERR(file);
		if (ret == -EAGAIN && (issue_flags & IO_URING_F_NONBLOCK))
			return -EAGAIN;
		if (ret == -ERESTARTSYS)
			ret = -EINTR;
		req_set_fail(req);
	} else if (!fixed) {
		fd_install(fd, file);
		ret = fd;
	} else {
		ret = io_fixed_fd_install(req, issue_flags, file,
					    sock->file_slot);
	}
	io_req_set_res(req, ret, 0);
	return IOU_OK;
}

int io_connect_prep_async(struct io_kiocb *req)
{
	struct io_async_connect *io = req->async_data;
	struct io_connect *conn = io_kiocb_to_cmd(req, struct io_connect);

	return move_addr_to_kernel(conn->addr, conn->addr_len, &io->address);
}

int io_connect_prep(struct io_kiocb *req, const struct io_uring_sqe *sqe)
{
	struct io_connect *conn = io_kiocb_to_cmd(req, struct io_connect);

	if (sqe->len || sqe->buf_index || sqe->rw_flags || sqe->splice_fd_in)
		return -EINVAL;

	conn->addr = u64_to_user_ptr(READ_ONCE(sqe->addr));
	conn->addr_len =  READ_ONCE(sqe->addr2);
	conn->in_progress = conn->seen_econnaborted = false;
	return 0;
}

int io_connect(struct io_kiocb *req, unsigned int issue_flags)
{
	struct io_connect *connect = io_kiocb_to_cmd(req, struct io_connect);
	struct io_async_connect __io, *io;
	unsigned file_flags;
	int ret;
	bool force_nonblock = issue_flags & IO_URING_F_NONBLOCK;

	if (connect->in_progress) {
		struct socket *socket;

		ret = -ENOTSOCK;
		socket = sock_from_file(req->file);
		if (socket)
			ret = sock_error(socket->sk);
		goto out;
	}

	if (req_has_async_data(req)) {
		io = req->async_data;
	} else {
		ret = move_addr_to_kernel(connect->addr,
						connect->addr_len,
						&__io.address);
		if (ret)
			goto out;
		io = &__io;
	}

	file_flags = force_nonblock ? O_NONBLOCK : 0;

	ret = __sys_connect_file(req->file, &io->address,
					connect->addr_len, file_flags);
	if ((ret == -EAGAIN || ret == -EINPROGRESS || ret == -ECONNABORTED)
	    && force_nonblock) {
		if (ret == -EINPROGRESS) {
			connect->in_progress = true;
			return -EAGAIN;
		}
		if (ret == -ECONNABORTED) {
			if (connect->seen_econnaborted)
				goto out;
			connect->seen_econnaborted = true;
		}
		if (req_has_async_data(req))
			return -EAGAIN;
		if (io_alloc_async_data(req)) {
			ret = -ENOMEM;
			goto out;
		}
		memcpy(req->async_data, &__io, sizeof(__io));
		return -EAGAIN;
	}
	if (ret == -ERESTARTSYS)
		ret = -EINTR;
out:
	if (ret < 0)
		req_set_fail(req);
	io_req_set_res(req, ret, 0);
	return IOU_OK;
}

void io_netmsg_cache_free(struct io_cache_entry *entry)
{
	kfree(container_of(entry, struct io_async_msghdr, cache));
}
#endif<|MERGE_RESOLUTION|>--- conflicted
+++ resolved
@@ -203,11 +203,7 @@
 	ret = sendmsg_copy_msghdr(&iomsg->msg, sr->umsg, sr->msg_flags,
 					&iomsg->free_iov);
 	/* save msg_control as sys_sendmsg() overwrites it */
-<<<<<<< HEAD
-	sr->msg_control = iomsg->msg.msg_control;
-=======
 	sr->msg_control = iomsg->msg.msg_control_user;
->>>>>>> 939f5ad6
 	return ret;
 }
 
@@ -306,11 +302,7 @@
 
 	if (req_has_async_data(req)) {
 		kmsg = req->async_data;
-<<<<<<< HEAD
-		kmsg->msg.msg_control = sr->msg_control;
-=======
 		kmsg->msg.msg_control_user = sr->msg_control;
->>>>>>> 939f5ad6
 	} else {
 		ret = io_sendmsg_copy_hdr(req, &iomsg);
 		if (ret)
