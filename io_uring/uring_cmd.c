// SPDX-License-Identifier: GPL-2.0
#include <linux/kernel.h>
#include <linux/errno.h>
#include <linux/file.h>
#include <linux/io_uring/cmd.h>
#include <linux/io_uring/net.h>
#include <linux/security.h>
#include <linux/nospec.h>
#include <net/sock.h>

#include <uapi/linux/io_uring.h>
#include <asm/ioctls.h>

#include "io_uring.h"
#include "alloc_cache.h"
#include "rsrc.h"
#include "uring_cmd.h"

<<<<<<< HEAD
=======
static struct uring_cache *io_uring_async_get(struct io_kiocb *req)
{
	struct io_ring_ctx *ctx = req->ctx;
	struct uring_cache *cache;

	cache = io_alloc_cache_get(&ctx->uring_cache);
	if (cache) {
		req->flags |= REQ_F_ASYNC_DATA;
		req->async_data = cache;
		return cache;
	}
	if (!io_alloc_async_data(req))
		return req->async_data;
	return NULL;
}

static void io_req_uring_cleanup(struct io_kiocb *req, unsigned int issue_flags)
{
	struct io_uring_cmd *ioucmd = io_kiocb_to_cmd(req, struct io_uring_cmd);
	struct uring_cache *cache = req->async_data;

	if (issue_flags & IO_URING_F_UNLOCKED)
		return;
	if (io_alloc_cache_put(&req->ctx->uring_cache, cache)) {
		ioucmd->sqe = NULL;
		req->async_data = NULL;
		req->flags &= ~REQ_F_ASYNC_DATA;
	}
}

bool io_uring_try_cancel_uring_cmd(struct io_ring_ctx *ctx,
				   struct task_struct *task, bool cancel_all)
{
	struct hlist_node *tmp;
	struct io_kiocb *req;
	bool ret = false;

	lockdep_assert_held(&ctx->uring_lock);

	hlist_for_each_entry_safe(req, tmp, &ctx->cancelable_uring_cmd,
			hash_node) {
		struct io_uring_cmd *cmd = io_kiocb_to_cmd(req,
				struct io_uring_cmd);
		struct file *file = req->file;

		if (!cancel_all && req->task != task)
			continue;

		if (cmd->flags & IORING_URING_CMD_CANCELABLE) {
			/* ->sqe isn't available if no async data */
			if (!req_has_async_data(req))
				cmd->sqe = NULL;
			file->f_op->uring_cmd(cmd, IO_URING_F_CANCEL |
						   IO_URING_F_COMPLETE_DEFER);
			ret = true;
		}
	}
	io_submit_flush_completions(ctx);
	return ret;
}

>>>>>>> 2d5404ca
static void io_uring_cmd_del_cancelable(struct io_uring_cmd *cmd,
		unsigned int issue_flags)
{
	struct io_kiocb *req = cmd_to_io_kiocb(cmd);
	struct io_ring_ctx *ctx = req->ctx;

	if (!(cmd->flags & IORING_URING_CMD_CANCELABLE))
		return;

	cmd->flags &= ~IORING_URING_CMD_CANCELABLE;
	io_ring_submit_lock(ctx, issue_flags);
	hlist_del(&req->hash_node);
	io_ring_submit_unlock(ctx, issue_flags);
}

/*
 * Mark this command as concelable, then io_uring_try_cancel_uring_cmd()
 * will try to cancel this issued command by sending ->uring_cmd() with
 * issue_flags of IO_URING_F_CANCEL.
 *
 * The command is guaranteed to not be done when calling ->uring_cmd()
 * with IO_URING_F_CANCEL, but it is driver's responsibility to deal
 * with race between io_uring canceling and normal completion.
 */
void io_uring_cmd_mark_cancelable(struct io_uring_cmd *cmd,
		unsigned int issue_flags)
{
	struct io_kiocb *req = cmd_to_io_kiocb(cmd);
	struct io_ring_ctx *ctx = req->ctx;

	if (!(cmd->flags & IORING_URING_CMD_CANCELABLE)) {
		cmd->flags |= IORING_URING_CMD_CANCELABLE;
		io_ring_submit_lock(ctx, issue_flags);
		hlist_add_head(&req->hash_node, &ctx->cancelable_uring_cmd);
		io_ring_submit_unlock(ctx, issue_flags);
	}
}
EXPORT_SYMBOL_GPL(io_uring_cmd_mark_cancelable);

<<<<<<< HEAD
struct task_struct *io_uring_cmd_get_task(struct io_uring_cmd *cmd)
{
	return cmd_to_io_kiocb(cmd)->task;
}
EXPORT_SYMBOL_GPL(io_uring_cmd_get_task);

=======
>>>>>>> 2d5404ca
static void io_uring_cmd_work(struct io_kiocb *req, struct io_tw_state *ts)
{
	struct io_uring_cmd *ioucmd = io_kiocb_to_cmd(req, struct io_uring_cmd);

	/* task_work executor checks the deffered list completion */
	ioucmd->task_work_cb(ioucmd, IO_URING_F_COMPLETE_DEFER);
}

void __io_uring_cmd_do_in_task(struct io_uring_cmd *ioucmd,
			void (*task_work_cb)(struct io_uring_cmd *, unsigned),
			unsigned flags)
{
	struct io_kiocb *req = cmd_to_io_kiocb(ioucmd);

	ioucmd->task_work_cb = task_work_cb;
	req->io_task_work.func = io_uring_cmd_work;
	__io_req_task_work_add(req, flags);
}
EXPORT_SYMBOL_GPL(__io_uring_cmd_do_in_task);
<<<<<<< HEAD

void io_uring_cmd_do_in_task_lazy(struct io_uring_cmd *ioucmd,
			void (*task_work_cb)(struct io_uring_cmd *, unsigned))
{
	__io_uring_cmd_do_in_task(ioucmd, task_work_cb, IOU_F_TWQ_LAZY_WAKE);
}
EXPORT_SYMBOL_GPL(io_uring_cmd_do_in_task_lazy);
=======
>>>>>>> 2d5404ca

static inline void io_req_set_cqe32_extra(struct io_kiocb *req,
					  u64 extra1, u64 extra2)
{
	req->big_cqe.extra1 = extra1;
	req->big_cqe.extra2 = extra2;
}

/*
 * Called by consumers of io_uring_cmd, if they originally returned
 * -EIOCBQUEUED upon receiving the command.
 */
void io_uring_cmd_done(struct io_uring_cmd *ioucmd, ssize_t ret, ssize_t res2,
		       unsigned issue_flags)
{
	struct io_kiocb *req = cmd_to_io_kiocb(ioucmd);

	io_uring_cmd_del_cancelable(ioucmd, issue_flags);

	if (ret < 0)
		req_set_fail(req);

	io_req_set_res(req, ret, 0);
	if (req->ctx->flags & IORING_SETUP_CQE32)
		io_req_set_cqe32_extra(req, res2, 0);
	io_req_uring_cleanup(req, issue_flags);
	if (req->ctx->flags & IORING_SETUP_IOPOLL) {
		/* order with io_iopoll_req_issued() checking ->iopoll_complete */
		smp_store_release(&req->iopoll_completed, 1);
	} else if (issue_flags & IO_URING_F_COMPLETE_DEFER) {
		if (WARN_ON_ONCE(issue_flags & IO_URING_F_UNLOCKED))
			return;
		io_req_complete_defer(req);
	} else {
		req->io_task_work.func = io_req_task_complete;
		io_req_task_work_add(req);
	}
}
EXPORT_SYMBOL_GPL(io_uring_cmd_done);

static int io_uring_cmd_prep_setup(struct io_kiocb *req,
				   const struct io_uring_sqe *sqe)
{
	struct io_uring_cmd *ioucmd = io_kiocb_to_cmd(req, struct io_uring_cmd);
	struct uring_cache *cache;

	cache = io_uring_async_get(req);
	if (unlikely(!cache))
		return -ENOMEM;

	if (!(req->flags & REQ_F_FORCE_ASYNC)) {
		/* defer memcpy until we need it */
		ioucmd->sqe = sqe;
		return 0;
	}

	memcpy(req->async_data, sqe, uring_sqe_size(req->ctx));
	ioucmd->sqe = req->async_data;
	return 0;
}

int io_uring_cmd_prep(struct io_kiocb *req, const struct io_uring_sqe *sqe)
{
	struct io_uring_cmd *ioucmd = io_kiocb_to_cmd(req, struct io_uring_cmd);

	if (sqe->__pad1)
		return -EINVAL;

	ioucmd->flags = READ_ONCE(sqe->uring_cmd_flags);
	if (ioucmd->flags & ~IORING_URING_CMD_MASK)
		return -EINVAL;

	if (ioucmd->flags & IORING_URING_CMD_FIXED) {
		struct io_ring_ctx *ctx = req->ctx;
		u16 index;

		req->buf_index = READ_ONCE(sqe->buf_index);
		if (unlikely(req->buf_index >= ctx->nr_user_bufs))
			return -EFAULT;
		index = array_index_nospec(req->buf_index, ctx->nr_user_bufs);
		req->imu = ctx->user_bufs[index];
		io_req_set_rsrc_node(req, ctx, 0);
	}
	ioucmd->cmd_op = READ_ONCE(sqe->cmd_op);

	return io_uring_cmd_prep_setup(req, sqe);
}

int io_uring_cmd(struct io_kiocb *req, unsigned int issue_flags)
{
	struct io_uring_cmd *ioucmd = io_kiocb_to_cmd(req, struct io_uring_cmd);
	struct io_ring_ctx *ctx = req->ctx;
	struct file *file = req->file;
	int ret;

	if (!file->f_op->uring_cmd)
		return -EOPNOTSUPP;

	ret = security_uring_cmd(ioucmd);
	if (ret)
		return ret;

	if (ctx->flags & IORING_SETUP_SQE128)
		issue_flags |= IO_URING_F_SQE128;
	if (ctx->flags & IORING_SETUP_CQE32)
		issue_flags |= IO_URING_F_CQE32;
	if (ctx->compat)
		issue_flags |= IO_URING_F_COMPAT;
	if (ctx->flags & IORING_SETUP_IOPOLL) {
		if (!file->f_op->uring_cmd_iopoll)
			return -EOPNOTSUPP;
		issue_flags |= IO_URING_F_IOPOLL;
		req->iopoll_completed = 0;
	}

	ret = file->f_op->uring_cmd(ioucmd, issue_flags);
	if (ret == -EAGAIN) {
		struct uring_cache *cache = req->async_data;

		if (ioucmd->sqe != (void *) cache)
			memcpy(cache, ioucmd->sqe, uring_sqe_size(req->ctx));
		return -EAGAIN;
	} else if (ret == -EIOCBQUEUED) {
		return -EIOCBQUEUED;
	}

	if (ret < 0)
		req_set_fail(req);
	io_req_uring_cleanup(req, issue_flags);
	io_req_set_res(req, ret, 0);
	return IOU_OK;
}

int io_uring_cmd_import_fixed(u64 ubuf, unsigned long len, int rw,
			      struct iov_iter *iter, void *ioucmd)
{
	struct io_kiocb *req = cmd_to_io_kiocb(ioucmd);

	return io_import_fixed(rw, iter, req->imu, ubuf, len);
}
EXPORT_SYMBOL_GPL(io_uring_cmd_import_fixed);

void io_uring_cmd_issue_blocking(struct io_uring_cmd *ioucmd)
{
	struct io_kiocb *req = cmd_to_io_kiocb(ioucmd);

	io_req_queue_iowq(req);
}

static inline int io_uring_cmd_getsockopt(struct socket *sock,
					  struct io_uring_cmd *cmd,
					  unsigned int issue_flags)
{
	bool compat = !!(issue_flags & IO_URING_F_COMPAT);
	int optlen, optname, level, err;
	void __user *optval;

	level = READ_ONCE(cmd->sqe->level);
	if (level != SOL_SOCKET)
		return -EOPNOTSUPP;

	optval = u64_to_user_ptr(READ_ONCE(cmd->sqe->optval));
	optname = READ_ONCE(cmd->sqe->optname);
	optlen = READ_ONCE(cmd->sqe->optlen);

	err = do_sock_getsockopt(sock, compat, level, optname,
				 USER_SOCKPTR(optval),
				 KERNEL_SOCKPTR(&optlen));
	if (err)
		return err;

	/* On success, return optlen */
	return optlen;
}

static inline int io_uring_cmd_setsockopt(struct socket *sock,
					  struct io_uring_cmd *cmd,
					  unsigned int issue_flags)
{
	bool compat = !!(issue_flags & IO_URING_F_COMPAT);
	int optname, optlen, level;
	void __user *optval;
	sockptr_t optval_s;

	optval = u64_to_user_ptr(READ_ONCE(cmd->sqe->optval));
	optname = READ_ONCE(cmd->sqe->optname);
	optlen = READ_ONCE(cmd->sqe->optlen);
	level = READ_ONCE(cmd->sqe->level);
	optval_s = USER_SOCKPTR(optval);

	return do_sock_setsockopt(sock, compat, level, optname, optval_s,
				  optlen);
}

#if defined(CONFIG_NET)
int io_uring_cmd_sock(struct io_uring_cmd *cmd, unsigned int issue_flags)
{
	struct socket *sock = cmd->file->private_data;
	struct sock *sk = sock->sk;
	struct proto *prot = READ_ONCE(sk->sk_prot);
	int ret, arg = 0;

	if (!prot || !prot->ioctl)
		return -EOPNOTSUPP;

	switch (cmd->sqe->cmd_op) {
	case SOCKET_URING_OP_SIOCINQ:
		ret = prot->ioctl(sk, SIOCINQ, &arg);
		if (ret)
			return ret;
		return arg;
	case SOCKET_URING_OP_SIOCOUTQ:
		ret = prot->ioctl(sk, SIOCOUTQ, &arg);
		if (ret)
			return ret;
		return arg;
	case SOCKET_URING_OP_GETSOCKOPT:
		return io_uring_cmd_getsockopt(sock, cmd, issue_flags);
	case SOCKET_URING_OP_SETSOCKOPT:
		return io_uring_cmd_setsockopt(sock, cmd, issue_flags);
	default:
		return -EOPNOTSUPP;
	}
}
EXPORT_SYMBOL_GPL(io_uring_cmd_sock);
#endif<|MERGE_RESOLUTION|>--- conflicted
+++ resolved
@@ -16,8 +16,6 @@
 #include "rsrc.h"
 #include "uring_cmd.h"
 
-<<<<<<< HEAD
-=======
 static struct uring_cache *io_uring_async_get(struct io_kiocb *req)
 {
 	struct io_ring_ctx *ctx = req->ctx;
@@ -79,7 +77,6 @@
 	return ret;
 }
 
->>>>>>> 2d5404ca
 static void io_uring_cmd_del_cancelable(struct io_uring_cmd *cmd,
 		unsigned int issue_flags)
 {
@@ -119,15 +116,6 @@
 }
 EXPORT_SYMBOL_GPL(io_uring_cmd_mark_cancelable);
 
-<<<<<<< HEAD
-struct task_struct *io_uring_cmd_get_task(struct io_uring_cmd *cmd)
-{
-	return cmd_to_io_kiocb(cmd)->task;
-}
-EXPORT_SYMBOL_GPL(io_uring_cmd_get_task);
-
-=======
->>>>>>> 2d5404ca
 static void io_uring_cmd_work(struct io_kiocb *req, struct io_tw_state *ts)
 {
 	struct io_uring_cmd *ioucmd = io_kiocb_to_cmd(req, struct io_uring_cmd);
@@ -147,16 +135,6 @@
 	__io_req_task_work_add(req, flags);
 }
 EXPORT_SYMBOL_GPL(__io_uring_cmd_do_in_task);
-<<<<<<< HEAD
-
-void io_uring_cmd_do_in_task_lazy(struct io_uring_cmd *ioucmd,
-			void (*task_work_cb)(struct io_uring_cmd *, unsigned))
-{
-	__io_uring_cmd_do_in_task(ioucmd, task_work_cb, IOU_F_TWQ_LAZY_WAKE);
-}
-EXPORT_SYMBOL_GPL(io_uring_cmd_do_in_task_lazy);
-=======
->>>>>>> 2d5404ca
 
 static inline void io_req_set_cqe32_extra(struct io_kiocb *req,
 					  u64 extra1, u64 extra2)
