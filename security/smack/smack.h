--- conflicted
+++ resolved
@@ -360,8 +360,6 @@
 	return sock->sk_security + smack_blob_sizes.lbs_sock;
 }
 
-<<<<<<< HEAD
-=======
 #ifdef CONFIG_KEYS
 static inline struct smack_known **smack_key(const struct key *key)
 {
@@ -369,7 +367,6 @@
 }
 #endif /* CONFIG_KEYS */
 
->>>>>>> f87ebcb6
 /*
  * Is the directory transmuting?
  */
