// SPDX-License-Identifier: GPL-2.0-only
/*
 * AppArmor security module
 *
 * This file contains AppArmor functions for unpacking policy loaded from
 * userspace.
 *
 * Copyright (C) 1998-2008 Novell/SUSE
 * Copyright 2009-2010 Canonical Ltd.
 *
 * AppArmor uses a serialized binary format for loading policy. To find
 * policy format documentation see Documentation/admin-guide/LSM/apparmor.rst
 * All policy is validated before it is used.
 */

#include <asm/unaligned.h>
#include <kunit/visibility.h>
#include <linux/ctype.h>
#include <linux/errno.h>
#include <linux/zstd.h>

#include "include/apparmor.h"
#include "include/audit.h"
#include "include/cred.h"
#include "include/crypto.h"
#include "include/file.h"
#include "include/match.h"
#include "include/path.h"
#include "include/policy.h"
#include "include/policy_unpack.h"
#include "include/policy_compat.h"

/* audit callback for unpack fields */
static void audit_cb(struct audit_buffer *ab, void *va)
{
	struct common_audit_data *sa = va;

	if (aad(sa)->iface.ns) {
		audit_log_format(ab, " ns=");
		audit_log_untrustedstring(ab, aad(sa)->iface.ns);
	}
	if (aad(sa)->name) {
		audit_log_format(ab, " name=");
		audit_log_untrustedstring(ab, aad(sa)->name);
	}
	if (aad(sa)->iface.pos)
		audit_log_format(ab, " offset=%ld", aad(sa)->iface.pos);
}

/**
 * audit_iface - do audit message for policy unpacking/load/replace/remove
 * @new: profile if it has been allocated (MAYBE NULL)
 * @ns_name: name of the ns the profile is to be loaded to (MAY BE NULL)
 * @name: name of the profile being manipulated (MAYBE NULL)
 * @info: any extra info about the failure (MAYBE NULL)
 * @e: buffer position info
 * @error: error code
 *
 * Returns: %0 or error
 */
static int audit_iface(struct aa_profile *new, const char *ns_name,
		       const char *name, const char *info, struct aa_ext *e,
		       int error)
{
	struct aa_profile *profile = labels_profile(aa_current_raw_label());
	DEFINE_AUDIT_DATA(sa, LSM_AUDIT_DATA_NONE, AA_CLASS_NONE, NULL);
	if (e)
		aad(&sa)->iface.pos = e->pos - e->start;
	aad(&sa)->iface.ns = ns_name;
	if (new)
		aad(&sa)->name = new->base.hname;
	else
		aad(&sa)->name = name;
	aad(&sa)->info = info;
	aad(&sa)->error = error;

	return aa_audit(AUDIT_APPARMOR_STATUS, profile, &sa, audit_cb);
}

void __aa_loaddata_update(struct aa_loaddata *data, long revision)
{
	AA_BUG(!data);
	AA_BUG(!data->ns);
	AA_BUG(!mutex_is_locked(&data->ns->lock));
	AA_BUG(data->revision > revision);

	data->revision = revision;
	if ((data->dents[AAFS_LOADDATA_REVISION])) {
		d_inode(data->dents[AAFS_LOADDATA_DIR])->i_mtime =
			current_time(d_inode(data->dents[AAFS_LOADDATA_DIR]));
		d_inode(data->dents[AAFS_LOADDATA_REVISION])->i_mtime =
			current_time(d_inode(data->dents[AAFS_LOADDATA_REVISION]));
	}
}

bool aa_rawdata_eq(struct aa_loaddata *l, struct aa_loaddata *r)
{
	if (l->size != r->size)
		return false;
	if (l->compressed_size != r->compressed_size)
		return false;
	if (aa_g_hash_policy && memcmp(l->hash, r->hash, aa_hash_size()) != 0)
		return false;
	return memcmp(l->data, r->data, r->compressed_size ?: r->size) == 0;
}

/*
 * need to take the ns mutex lock which is NOT safe most places that
 * put_loaddata is called, so we have to delay freeing it
 */
static void do_loaddata_free(struct work_struct *work)
{
	struct aa_loaddata *d = container_of(work, struct aa_loaddata, work);
	struct aa_ns *ns = aa_get_ns(d->ns);

	if (ns) {
		mutex_lock_nested(&ns->lock, ns->level);
		__aa_fs_remove_rawdata(d);
		mutex_unlock(&ns->lock);
		aa_put_ns(ns);
	}

	kfree_sensitive(d->hash);
	kfree_sensitive(d->name);
	kvfree(d->data);
	kfree_sensitive(d);
}

void aa_loaddata_kref(struct kref *kref)
{
	struct aa_loaddata *d = container_of(kref, struct aa_loaddata, count);

	if (d) {
		INIT_WORK(&d->work, do_loaddata_free);
		schedule_work(&d->work);
	}
}

struct aa_loaddata *aa_loaddata_alloc(size_t size)
{
	struct aa_loaddata *d;

	d = kzalloc(sizeof(*d), GFP_KERNEL);
	if (d == NULL)
		return ERR_PTR(-ENOMEM);
	d->data = kvzalloc(size, GFP_KERNEL);
	if (!d->data) {
		kfree(d);
		return ERR_PTR(-ENOMEM);
	}
	kref_init(&d->count);
	INIT_LIST_HEAD(&d->list);

	return d;
}

/* test if read will be in packed data bounds */
VISIBLE_IF_KUNIT bool aa_inbounds(struct aa_ext *e, size_t size)
{
	return (size <= e->end - e->pos);
}
EXPORT_SYMBOL_IF_KUNIT(aa_inbounds);

static void *kvmemdup(const void *src, size_t len)
{
	void *p = kvmalloc(len, GFP_KERNEL);

	if (p)
		memcpy(p, src, len);
	return p;
}

/**
 * aa_unpack_u16_chunk - test and do bounds checking for a u16 size based chunk
 * @e: serialized data read head (NOT NULL)
 * @chunk: start address for chunk of data (NOT NULL)
 *
 * Returns: the size of chunk found with the read head at the end of the chunk.
 */
VISIBLE_IF_KUNIT size_t aa_unpack_u16_chunk(struct aa_ext *e, char **chunk)
{
	size_t size = 0;
	void *pos = e->pos;

	if (!aa_inbounds(e, sizeof(u16)))
		goto fail;
	size = le16_to_cpu(get_unaligned((__le16 *) e->pos));
	e->pos += sizeof(__le16);
	if (!aa_inbounds(e, size))
		goto fail;
	*chunk = e->pos;
	e->pos += size;
	return size;

fail:
	e->pos = pos;
	return 0;
}
EXPORT_SYMBOL_IF_KUNIT(aa_unpack_u16_chunk);

/* unpack control byte */
VISIBLE_IF_KUNIT bool aa_unpack_X(struct aa_ext *e, enum aa_code code)
{
	if (!aa_inbounds(e, 1))
		return false;
	if (*(u8 *) e->pos != code)
		return false;
	e->pos++;
	return true;
}
EXPORT_SYMBOL_IF_KUNIT(aa_unpack_X);

/**
 * aa_unpack_nameX - check is the next element is of type X with a name of @name
 * @e: serialized data extent information  (NOT NULL)
 * @code: type code
 * @name: name to match to the serialized element.  (MAYBE NULL)
 *
 * check that the next serialized data element is of type X and has a tag
 * name @name.  If @name is specified then there must be a matching
 * name element in the stream.  If @name is NULL any name element will be
 * skipped and only the typecode will be tested.
 *
 * Returns true on success (both type code and name tests match) and the read
 * head is advanced past the headers
 *
 * Returns: false if either match fails, the read head does not move
 */
VISIBLE_IF_KUNIT bool aa_unpack_nameX(struct aa_ext *e, enum aa_code code, const char *name)
{
	/*
	 * May need to reset pos if name or type doesn't match
	 */
	void *pos = e->pos;
	/*
	 * Check for presence of a tagname, and if present name size
	 * AA_NAME tag value is a u16.
	 */
	if (aa_unpack_X(e, AA_NAME)) {
		char *tag = NULL;
		size_t size = aa_unpack_u16_chunk(e, &tag);
		/* if a name is specified it must match. otherwise skip tag */
		if (name && (!size || tag[size-1] != '\0' || strcmp(name, tag)))
			goto fail;
	} else if (name) {
		/* if a name is specified and there is no name tag fail */
		goto fail;
	}

	/* now check if type code matches */
	if (aa_unpack_X(e, code))
		return true;

fail:
	e->pos = pos;
	return false;
}
EXPORT_SYMBOL_IF_KUNIT(aa_unpack_nameX);

static bool unpack_u8(struct aa_ext *e, u8 *data, const char *name)
{
	void *pos = e->pos;

	if (aa_unpack_nameX(e, AA_U8, name)) {
		if (!aa_inbounds(e, sizeof(u8)))
			goto fail;
		if (data)
			*data = *((u8 *)e->pos);
		e->pos += sizeof(u8);
		return true;
	}

fail:
	e->pos = pos;
	return false;
}

VISIBLE_IF_KUNIT bool aa_unpack_u32(struct aa_ext *e, u32 *data, const char *name)
{
	void *pos = e->pos;

	if (aa_unpack_nameX(e, AA_U32, name)) {
		if (!aa_inbounds(e, sizeof(u32)))
			goto fail;
		if (data)
			*data = le32_to_cpu(get_unaligned((__le32 *) e->pos));
		e->pos += sizeof(u32);
		return true;
	}

fail:
	e->pos = pos;
	return false;
}
EXPORT_SYMBOL_IF_KUNIT(aa_unpack_u32);

VISIBLE_IF_KUNIT bool aa_unpack_u64(struct aa_ext *e, u64 *data, const char *name)
{
	void *pos = e->pos;

	if (aa_unpack_nameX(e, AA_U64, name)) {
		if (!aa_inbounds(e, sizeof(u64)))
			goto fail;
		if (data)
			*data = le64_to_cpu(get_unaligned((__le64 *) e->pos));
		e->pos += sizeof(u64);
		return true;
	}

fail:
	e->pos = pos;
	return false;
}
EXPORT_SYMBOL_IF_KUNIT(aa_unpack_u64);

VISIBLE_IF_KUNIT bool aa_unpack_array(struct aa_ext *e, const char *name, u16 *size)
{
	void *pos = e->pos;

	if (aa_unpack_nameX(e, AA_ARRAY, name)) {
		if (!aa_inbounds(e, sizeof(u16)))
			goto fail;
		*size = le16_to_cpu(get_unaligned((__le16 *) e->pos));
		e->pos += sizeof(u16);
		return true;
	}

fail:
	e->pos = pos;
	return false;
}
EXPORT_SYMBOL_IF_KUNIT(aa_unpack_array);

VISIBLE_IF_KUNIT size_t aa_unpack_blob(struct aa_ext *e, char **blob, const char *name)
{
	void *pos = e->pos;

	if (aa_unpack_nameX(e, AA_BLOB, name)) {
		u32 size;
		if (!aa_inbounds(e, sizeof(u32)))
			goto fail;
		size = le32_to_cpu(get_unaligned((__le32 *) e->pos));
		e->pos += sizeof(u32);
		if (aa_inbounds(e, (size_t) size)) {
			*blob = e->pos;
			e->pos += size;
			return size;
		}
	}

fail:
	e->pos = pos;
	return 0;
}
EXPORT_SYMBOL_IF_KUNIT(aa_unpack_blob);

VISIBLE_IF_KUNIT int aa_unpack_str(struct aa_ext *e, const char **string, const char *name)
{
	char *src_str;
	size_t size = 0;
	void *pos = e->pos;
	*string = NULL;
	if (aa_unpack_nameX(e, AA_STRING, name)) {
		size = aa_unpack_u16_chunk(e, &src_str);
		if (size) {
			/* strings are null terminated, length is size - 1 */
			if (src_str[size - 1] != 0)
				goto fail;
			*string = src_str;

			return size;
		}
	}

fail:
	e->pos = pos;
	return 0;
}
EXPORT_SYMBOL_IF_KUNIT(aa_unpack_str);

VISIBLE_IF_KUNIT int aa_unpack_strdup(struct aa_ext *e, char **string, const char *name)
{
	const char *tmp;
	void *pos = e->pos;
	int res = aa_unpack_str(e, &tmp, name);
	*string = NULL;

	if (!res)
		return 0;

	*string = kmemdup(tmp, res, GFP_KERNEL);
	if (!*string) {
		e->pos = pos;
		return 0;
	}

	return res;
}
EXPORT_SYMBOL_IF_KUNIT(aa_unpack_strdup);


/**
 * unpack_dfa - unpack a file rule dfa
 * @e: serialized data extent information (NOT NULL)
 * @flags: dfa flags to check
 *
 * returns dfa or ERR_PTR or NULL if no dfa
 */
static struct aa_dfa *unpack_dfa(struct aa_ext *e, int flags)
{
	char *blob = NULL;
	size_t size;
	struct aa_dfa *dfa = NULL;

	size = aa_unpack_blob(e, &blob, "aadfa");
	if (size) {
		/*
		 * The dfa is aligned with in the blob to 8 bytes
		 * from the beginning of the stream.
		 * alignment adjust needed by dfa unpack
		 */
		size_t sz = blob - (char *) e->start -
			((e->pos - e->start) & 7);
		size_t pad = ALIGN(sz, 8) - sz;
		if (aa_g_paranoid_load)
			flags |= DFA_FLAG_VERIFY_STATES;
		dfa = aa_dfa_unpack(blob + pad, size - pad, flags);

		if (IS_ERR(dfa))
			return dfa;

	}

	return dfa;
}

/**
 * unpack_trans_table - unpack a profile transition table
 * @e: serialized data extent information  (NOT NULL)
 * @table: str table to unpack to (NOT NULL)
 *
 * Returns: true if table successfully unpacked or not present
 */
static bool unpack_trans_table(struct aa_ext *e, struct aa_str_table *strs)
{
	void *saved_pos = e->pos;
	char **table = NULL;

	/* exec table is optional */
	if (aa_unpack_nameX(e, AA_STRUCT, "xtable")) {
		u16 size;
		int i;

		if (!aa_unpack_array(e, NULL, &size))
			/*
			 * Note: index into trans table array is a max
			 * of 2^24, but unpack array can only unpack
			 * an array of 2^16 in size atm so no need
			 * for size check here
			 */
			goto fail;
		table = kcalloc(size, sizeof(char *), GFP_KERNEL);
		if (!table)
			goto fail;

		for (i = 0; i < size; i++) {
			char *str;
			int c, j, pos, size2 = aa_unpack_strdup(e, &str, NULL);
			/* aa_unpack_strdup verifies that the last character is
			 * null termination byte.
			 */
			if (!size2)
				goto fail;
			table[i] = str;
			/* verify that name doesn't start with space */
			if (isspace(*str))
				goto fail;

			/* count internal #  of internal \0 */
			for (c = j = 0; j < size2 - 1; j++) {
				if (!str[j]) {
					pos = j;
					c++;
				}
			}
			if (*str == ':') {
				/* first character after : must be valid */
				if (!str[1])
					goto fail;
				/* beginning with : requires an embedded \0,
				 * verify that exactly 1 internal \0 exists
				 * trailing \0 already verified by aa_unpack_strdup
				 *
				 * convert \0 back to : for label_parse
				 */
				if (c == 1)
					str[pos] = ':';
				else if (c > 1)
					goto fail;
			} else if (c)
				/* fail - all other cases with embedded \0 */
				goto fail;
		}
		if (!aa_unpack_nameX(e, AA_ARRAYEND, NULL))
			goto fail;
		if (!aa_unpack_nameX(e, AA_STRUCTEND, NULL))
			goto fail;

		strs->table = table;
		strs->size = size;
	}
	return true;

fail:
	kfree_sensitive(table);
	e->pos = saved_pos;
	return false;
}

static bool unpack_xattrs(struct aa_ext *e, struct aa_profile *profile)
{
	void *pos = e->pos;

	if (aa_unpack_nameX(e, AA_STRUCT, "xattrs")) {
		u16 size;
		int i;

		if (!aa_unpack_array(e, NULL, &size))
			goto fail;
		profile->attach.xattr_count = size;
		profile->attach.xattrs = kcalloc(size, sizeof(char *), GFP_KERNEL);
		if (!profile->attach.xattrs)
			goto fail;
		for (i = 0; i < size; i++) {
			if (!aa_unpack_strdup(e, &profile->attach.xattrs[i], NULL))
				goto fail;
		}
		if (!aa_unpack_nameX(e, AA_ARRAYEND, NULL))
			goto fail;
		if (!aa_unpack_nameX(e, AA_STRUCTEND, NULL))
			goto fail;
	}

	return true;

fail:
	e->pos = pos;
	return false;
}

static bool unpack_secmark(struct aa_ext *e, struct aa_ruleset *rules)
{
	void *pos = e->pos;
	u16 size;
	int i;

	if (aa_unpack_nameX(e, AA_STRUCT, "secmark")) {
		if (!aa_unpack_array(e, NULL, &size))
			goto fail;

		rules->secmark = kcalloc(size, sizeof(struct aa_secmark),
					   GFP_KERNEL);
		if (!rules->secmark)
			goto fail;

		rules->secmark_count = size;

		for (i = 0; i < size; i++) {
			if (!unpack_u8(e, &rules->secmark[i].audit, NULL))
				goto fail;
			if (!unpack_u8(e, &rules->secmark[i].deny, NULL))
				goto fail;
			if (!aa_unpack_strdup(e, &rules->secmark[i].label, NULL))
				goto fail;
		}
		if (!aa_unpack_nameX(e, AA_ARRAYEND, NULL))
			goto fail;
		if (!aa_unpack_nameX(e, AA_STRUCTEND, NULL))
			goto fail;
	}

	return true;

fail:
	if (rules->secmark) {
		for (i = 0; i < size; i++)
			kfree(rules->secmark[i].label);
		kfree(rules->secmark);
		rules->secmark_count = 0;
		rules->secmark = NULL;
	}

	e->pos = pos;
	return false;
}

static bool unpack_rlimits(struct aa_ext *e, struct aa_ruleset *rules)
{
	void *pos = e->pos;

	/* rlimits are optional */
	if (aa_unpack_nameX(e, AA_STRUCT, "rlimits")) {
		u16 size;
		int i;
		u32 tmp = 0;
		if (!aa_unpack_u32(e, &tmp, NULL))
			goto fail;
		rules->rlimits.mask = tmp;

		if (!aa_unpack_array(e, NULL, &size) ||
		    size > RLIM_NLIMITS)
			goto fail;
		for (i = 0; i < size; i++) {
			u64 tmp2 = 0;
			int a = aa_map_resource(i);
			if (!aa_unpack_u64(e, &tmp2, NULL))
				goto fail;
			rules->rlimits.limits[a].rlim_max = tmp2;
		}
		if (!aa_unpack_nameX(e, AA_ARRAYEND, NULL))
			goto fail;
		if (!aa_unpack_nameX(e, AA_STRUCTEND, NULL))
			goto fail;
	}
	return true;

fail:
	e->pos = pos;
	return false;
}

static bool unpack_perm(struct aa_ext *e, u32 version, struct aa_perms *perm)
{
	if (version != 1)
		return false;

	return	aa_unpack_u32(e, &perm->allow, NULL) &&
		aa_unpack_u32(e, &perm->allow, NULL) &&
		aa_unpack_u32(e, &perm->deny, NULL) &&
		aa_unpack_u32(e, &perm->subtree, NULL) &&
		aa_unpack_u32(e, &perm->cond, NULL) &&
		aa_unpack_u32(e, &perm->kill, NULL) &&
		aa_unpack_u32(e, &perm->complain, NULL) &&
		aa_unpack_u32(e, &perm->prompt, NULL) &&
		aa_unpack_u32(e, &perm->audit, NULL) &&
		aa_unpack_u32(e, &perm->quiet, NULL) &&
		aa_unpack_u32(e, &perm->hide, NULL) &&
		aa_unpack_u32(e, &perm->xindex, NULL) &&
		aa_unpack_u32(e, &perm->tag, NULL) &&
		aa_unpack_u32(e, &perm->label, NULL);
}

static ssize_t unpack_perms_table(struct aa_ext *e, struct aa_perms **perms)
{
	void *pos = e->pos;
	u16 size = 0;

	AA_BUG(!perms);
	/*
	 * policy perms are optional, in which case perms are embedded
	 * in the dfa accept table
	 */
	if (aa_unpack_nameX(e, AA_STRUCT, "perms")) {
		int i;
		u32 version;

		if (!aa_unpack_u32(e, &version, "version"))
			goto fail_reset;
		if (!aa_unpack_array(e, NULL, &size))
			goto fail_reset;
		*perms = kcalloc(size, sizeof(struct aa_perms), GFP_KERNEL);
		if (!*perms)
			goto fail_reset;
		for (i = 0; i < size; i++) {
			if (!unpack_perm(e, version, &(*perms)[i]))
				goto fail;
		}
		if (!aa_unpack_nameX(e, AA_ARRAYEND, NULL))
			goto fail;
		if (!aa_unpack_nameX(e, AA_STRUCTEND, NULL))
			goto fail;
	} else
		*perms = NULL;

	return size;

fail:
	kfree(*perms);
fail_reset:
	e->pos = pos;
	return -EPROTO;
}

static int unpack_pdb(struct aa_ext *e, struct aa_policydb *policy,
		      bool required_dfa, bool required_trans,
		      const char **info)
{
	void *pos = e->pos;
	int i, flags, error = -EPROTO;
	ssize_t size;

	size = unpack_perms_table(e, &policy->perms);
	if (size < 0) {
		error = size;
		policy->perms = NULL;
		*info = "failed to unpack - perms";
		goto fail;
	}
	policy->size = size;

	if (policy->perms) {
		/* perms table present accept is index */
		flags = TO_ACCEPT1_FLAG(YYTD_DATA32);
	} else {
		/* packed perms in accept1 and accept2 */
		flags = TO_ACCEPT1_FLAG(YYTD_DATA32) |
			TO_ACCEPT2_FLAG(YYTD_DATA32);
	}

	policy->dfa = unpack_dfa(e, flags);
	if (IS_ERR(policy->dfa)) {
		error = PTR_ERR(policy->dfa);
		policy->dfa = NULL;
		*info = "failed to unpack - dfa";
		goto fail;
	} else if (!policy->dfa) {
		if (required_dfa) {
			*info = "missing required dfa";
			goto fail;
		}
		goto out;
	}

	/*
	 * only unpack the following if a dfa is present
	 *
	 * sadly start was given different names for file and policydb
	 * but since it is optional we can try both
	 */
	if (!aa_unpack_u32(e, &policy->start[0], "start"))
		/* default start state */
		policy->start[0] = DFA_START;
	if (!aa_unpack_u32(e, &policy->start[AA_CLASS_FILE], "dfa_start")) {
		/* default start state for xmatch and file dfa */
		policy->start[AA_CLASS_FILE] = DFA_START;
	}	/* setup class index */
	for (i = AA_CLASS_FILE + 1; i <= AA_CLASS_LAST; i++) {
		policy->start[i] = aa_dfa_next(policy->dfa, policy->start[0],
					       i);
	}
	if (!unpack_trans_table(e, &policy->trans) && required_trans) {
		*info = "failed to unpack profile transition table";
		goto fail;
	}

	/* TODO: move compat mapping here, requires dfa merging first */
	/* TODO: move verify here, it has to be done after compat mappings */
out:
	return 0;

fail:
	e->pos = pos;
	return error;
}

static u32 strhash(const void *data, u32 len, u32 seed)
{
	const char * const *key = data;

	return jhash(*key, strlen(*key), seed);
}

static int datacmp(struct rhashtable_compare_arg *arg, const void *obj)
{
	const struct aa_data *data = obj;
	const char * const *key = arg->key;

	return strcmp(data->key, *key);
}

/**
 * unpack_profile - unpack a serialized profile
 * @e: serialized data extent information (NOT NULL)
 * @ns_name: pointer of newly allocated copy of %NULL in case of error
 *
 * NOTE: unpack profile sets audit struct if there is a failure
 */
static struct aa_profile *unpack_profile(struct aa_ext *e, char **ns_name)
{
	struct aa_ruleset *rules;
	struct aa_profile *profile = NULL;
	const char *tmpname, *tmpns = NULL, *name = NULL;
	const char *info = "failed to unpack profile";
	size_t ns_len;
	struct rhashtable_params params = { 0 };
	char *key = NULL;
	struct aa_data *data;
	int error = -EPROTO;
	kernel_cap_t tmpcap;
	u32 tmp;

	*ns_name = NULL;

	/* check that we have the right struct being passed */
	if (!aa_unpack_nameX(e, AA_STRUCT, "profile"))
		goto fail;
	if (!aa_unpack_str(e, &name, NULL))
		goto fail;
	if (*name == '\0')
		goto fail;

	tmpname = aa_splitn_fqname(name, strlen(name), &tmpns, &ns_len);
	if (tmpns) {
		*ns_name = kstrndup(tmpns, ns_len, GFP_KERNEL);
		if (!*ns_name) {
			info = "out of memory";
			error = -ENOMEM;
			goto fail;
		}
		name = tmpname;
	}

	profile = aa_alloc_profile(name, NULL, GFP_KERNEL);
	if (!profile) {
		info = "out of memory";
		error = -ENOMEM;
		goto fail;
	}
	rules = list_first_entry(&profile->rules, typeof(*rules), list);

	/* profile renaming is optional */
	(void) aa_unpack_str(e, &profile->rename, "rename");

	/* attachment string is optional */
	(void) aa_unpack_str(e, &profile->attach.xmatch_str, "attach");

	/* xmatch is optional and may be NULL */
	error = unpack_pdb(e, &profile->attach.xmatch, false, false, &info);
	if (error) {
		info = "bad xmatch";
		goto fail;
	}

	/* neither xmatch_len not xmatch_perms are optional if xmatch is set */
	if (profile->attach.xmatch.dfa) {
		if (!aa_unpack_u32(e, &tmp, NULL)) {
			info = "missing xmatch len";
			goto fail;
		}
		profile->attach.xmatch_len = tmp;
		profile->attach.xmatch.start[AA_CLASS_XMATCH] = DFA_START;
		error = aa_compat_map_xmatch(&profile->attach.xmatch);
		if (error) {
			info = "failed to convert xmatch permission table";
			goto fail;
		}
	}

	/* disconnected attachment string is optional */
	(void) aa_unpack_str(e, &profile->disconnected, "disconnected");

	/* per profile debug flags (complain, audit) */
	if (!aa_unpack_nameX(e, AA_STRUCT, "flags")) {
		info = "profile missing flags";
		goto fail;
	}
	info = "failed to unpack profile flags";
	if (!aa_unpack_u32(e, &tmp, NULL))
		goto fail;
	if (tmp & PACKED_FLAG_HAT)
		profile->label.flags |= FLAG_HAT;
	if (tmp & PACKED_FLAG_DEBUG1)
		profile->label.flags |= FLAG_DEBUG1;
	if (tmp & PACKED_FLAG_DEBUG2)
		profile->label.flags |= FLAG_DEBUG2;
	if (!aa_unpack_u32(e, &tmp, NULL))
		goto fail;
	if (tmp == PACKED_MODE_COMPLAIN || (e->version & FORCE_COMPLAIN_FLAG)) {
		profile->mode = APPARMOR_COMPLAIN;
	} else if (tmp == PACKED_MODE_ENFORCE) {
		profile->mode = APPARMOR_ENFORCE;
	} else if (tmp == PACKED_MODE_KILL) {
		profile->mode = APPARMOR_KILL;
	} else if (tmp == PACKED_MODE_UNCONFINED) {
		profile->mode = APPARMOR_UNCONFINED;
		profile->label.flags |= FLAG_UNCONFINED;
	} else if (tmp == PACKED_MODE_USER) {
		profile->mode = APPARMOR_USER;
	} else {
		goto fail;
	}
	if (!aa_unpack_u32(e, &tmp, NULL))
		goto fail;
	if (tmp)
		profile->audit = AUDIT_ALL;

	if (!aa_unpack_nameX(e, AA_STRUCTEND, NULL))
		goto fail;

	/* path_flags is optional */
	if (aa_unpack_u32(e, &profile->path_flags, "path_flags"))
		profile->path_flags |= profile->label.flags &
			PATH_MEDIATE_DELETED;
	else
		/* set a default value if path_flags field is not present */
		profile->path_flags = PATH_MEDIATE_DELETED;

	info = "failed to unpack profile capabilities";
	if (!aa_unpack_u32(e, &(rules->caps.allow.cap[0]), NULL))
		goto fail;
	if (!aa_unpack_u32(e, &(rules->caps.audit.cap[0]), NULL))
		goto fail;
	if (!aa_unpack_u32(e, &(rules->caps.quiet.cap[0]), NULL))
		goto fail;
	if (!aa_unpack_u32(e, &tmpcap.cap[0], NULL))
		goto fail;

	info = "failed to unpack upper profile capabilities";
	if (aa_unpack_nameX(e, AA_STRUCT, "caps64")) {
		/* optional upper half of 64 bit caps */
		if (!aa_unpack_u32(e, &(rules->caps.allow.cap[1]), NULL))
			goto fail;
		if (!aa_unpack_u32(e, &(rules->caps.audit.cap[1]), NULL))
			goto fail;
		if (!aa_unpack_u32(e, &(rules->caps.quiet.cap[1]), NULL))
			goto fail;
		if (!aa_unpack_u32(e, &(tmpcap.cap[1]), NULL))
			goto fail;
		if (!aa_unpack_nameX(e, AA_STRUCTEND, NULL))
			goto fail;
	}

	info = "failed to unpack extended profile capabilities";
	if (aa_unpack_nameX(e, AA_STRUCT, "capsx")) {
		/* optional extended caps mediation mask */
		if (!aa_unpack_u32(e, &(rules->caps.extended.cap[0]), NULL))
			goto fail;
		if (!aa_unpack_u32(e, &(rules->caps.extended.cap[1]), NULL))
			goto fail;
		if (!aa_unpack_nameX(e, AA_STRUCTEND, NULL))
			goto fail;
	}

	if (!unpack_xattrs(e, profile)) {
		info = "failed to unpack profile xattrs";
		goto fail;
	}

	if (!unpack_rlimits(e, rules)) {
		info = "failed to unpack profile rlimits";
		goto fail;
	}

	if (!unpack_secmark(e, rules)) {
		info = "failed to unpack profile secmark rules";
		goto fail;
	}

	if (aa_unpack_nameX(e, AA_STRUCT, "policydb")) {
		/* generic policy dfa - optional and may be NULL */
		info = "failed to unpack policydb";
		error = unpack_pdb(e, &rules->policy, true, false,
				   &info);
		if (error)
			goto fail;
		/* Fixup: drop when we get rid of start array */
		if (aa_dfa_next(rules->policy.dfa, rules->policy.start[0],
				AA_CLASS_FILE))
			rules->policy.start[AA_CLASS_FILE] =
			  aa_dfa_next(rules->policy.dfa,
				      rules->policy.start[0],
				      AA_CLASS_FILE);
		if (!aa_unpack_nameX(e, AA_STRUCTEND, NULL))
			goto fail;
		error = aa_compat_map_policy(&rules->policy, e->version);
		if (error) {
			info = "failed to remap policydb permission table";
			goto fail;
		}
	} else
		rules->policy.dfa = aa_get_dfa(nulldfa);

	/* get file rules */
	error = unpack_pdb(e, &rules->file, false, true, &info);
	if (error) {
		goto fail;
	} else if (rules->file.dfa) {
		error = aa_compat_map_file(&rules->file);
		if (error) {
			info = "failed to remap file permission table";
			goto fail;
		}
	} else if (rules->policy.dfa &&
		   rules->policy.start[AA_CLASS_FILE]) {
		rules->file.dfa = aa_get_dfa(rules->policy.dfa);
		rules->file.start[AA_CLASS_FILE] = rules->policy.start[AA_CLASS_FILE];
	} else
		rules->file.dfa = aa_get_dfa(nulldfa);

	error = -EPROTO;
	if (aa_unpack_nameX(e, AA_STRUCT, "data")) {
		info = "out of memory";
		profile->data = kzalloc(sizeof(*profile->data), GFP_KERNEL);
		if (!profile->data) {
			error = -ENOMEM;
			goto fail;
		}
		params.nelem_hint = 3;
		params.key_len = sizeof(void *);
		params.key_offset = offsetof(struct aa_data, key);
		params.head_offset = offsetof(struct aa_data, head);
		params.hashfn = strhash;
		params.obj_cmpfn = datacmp;

		if (rhashtable_init(profile->data, &params)) {
			info = "failed to init key, value hash table";
			goto fail;
		}

		while (aa_unpack_strdup(e, &key, NULL)) {
			data = kzalloc(sizeof(*data), GFP_KERNEL);
			if (!data) {
				kfree_sensitive(key);
				error = -ENOMEM;
				goto fail;
			}

			data->key = key;
			data->size = aa_unpack_blob(e, &data->data, NULL);
			data->data = kvmemdup(data->data, data->size);
			if (data->size && !data->data) {
				kfree_sensitive(data->key);
				kfree_sensitive(data);
				error = -ENOMEM;
				goto fail;
			}

			rhashtable_insert_fast(profile->data, &data->head,
					       profile->data->p);
		}

		if (!aa_unpack_nameX(e, AA_STRUCTEND, NULL)) {
			info = "failed to unpack end of key, value data table";
			goto fail;
		}
	}

	if (!aa_unpack_nameX(e, AA_STRUCTEND, NULL)) {
		info = "failed to unpack end of profile";
		goto fail;
	}

	return profile;

fail:
	if (error == 0)
		/* default error covers most cases */
		error = -EPROTO;
	if (*ns_name) {
		kfree(*ns_name);
		*ns_name = NULL;
	}
	if (profile)
		name = NULL;
	else if (!name)
		name = "unknown";
	audit_iface(profile, NULL, name, info, e, error);
	aa_free_profile(profile);

	return ERR_PTR(error);
}

/**
 * verify_header - unpack serialized stream header
 * @e: serialized data read head (NOT NULL)
 * @required: whether the header is required or optional
 * @ns: Returns - namespace if one is specified else NULL (NOT NULL)
 *
 * Returns: error or 0 if header is good
 */
static int verify_header(struct aa_ext *e, int required, const char **ns)
{
	int error = -EPROTONOSUPPORT;
	const char *name = NULL;
	*ns = NULL;

	/* get the interface version */
	if (!aa_unpack_u32(e, &e->version, "version")) {
		if (required) {
			audit_iface(NULL, NULL, NULL, "invalid profile format",
				    e, error);
			return error;
		}
	}

	/* Check that the interface version is currently supported.
	 * if not specified use previous version
	 * Mask off everything that is not kernel abi version
	 */
<<<<<<< HEAD
	if (VERSION_LT(e->version, v5) || VERSION_GT(e->version, v8)) {
=======
	if (VERSION_LT(e->version, v5) || VERSION_GT(e->version, v9)) {
>>>>>>> f8ca29b3
		audit_iface(NULL, NULL, NULL, "unsupported interface version",
			    e, error);
		return error;
	}

	/* read the namespace if present */
	if (aa_unpack_str(e, &name, "namespace")) {
		if (*name == '\0') {
			audit_iface(NULL, NULL, NULL, "invalid namespace name",
				    e, error);
			return error;
		}
		if (*ns && strcmp(*ns, name)) {
			audit_iface(NULL, NULL, NULL, "invalid ns change", e,
				    error);
		} else if (!*ns) {
			*ns = kstrdup(name, GFP_KERNEL);
			if (!*ns)
				return -ENOMEM;
		}
	}

	return 0;
}

static bool verify_xindex(int xindex, int table_size)
{
	int index, xtype;
	xtype = xindex & AA_X_TYPE_MASK;
	index = xindex & AA_X_INDEX_MASK;
	if (xtype == AA_X_TABLE && index >= table_size)
		return false;
	return true;
}

/* verify dfa xindexes are in range of transition tables */
static bool verify_dfa_xindex(struct aa_dfa *dfa, int table_size)
{
	int i;
	for (i = 0; i < dfa->tables[YYTD_ID_ACCEPT]->td_lolen; i++) {
		if (!verify_xindex(ACCEPT_TABLE(dfa)[i], table_size))
			return false;
	}
	return true;
}

static bool verify_perm(struct aa_perms *perm)
{
	/* TODO: allow option to just force the perms into a valid state */
	if (perm->allow & perm->deny)
		return false;
	if (perm->subtree & ~perm->allow)
		return false;
	if (perm->cond & (perm->allow | perm->deny))
		return false;
	if (perm->kill & perm->allow)
		return false;
	if (perm->complain & (perm->allow | perm->deny))
		return false;
	if (perm->prompt & (perm->allow | perm->deny))
		return false;
	if (perm->complain & perm->prompt)
		return false;
	if (perm->hide & perm->allow)
		return false;

	return true;
}

static bool verify_perms(struct aa_policydb *pdb)
{
	int i;

	for (i = 0; i < pdb->size; i++) {
		if (!verify_perm(&pdb->perms[i]))
			return false;
		/* verify indexes into str table */
		if (pdb->perms[i].xindex >= pdb->trans.size)
			return false;
		if (pdb->perms[i].tag >= pdb->trans.size)
			return false;
		if (pdb->perms[i].label >= pdb->trans.size)
			return false;
	}

	return true;
}

/**
 * verify_profile - Do post unpack analysis to verify profile consistency
 * @profile: profile to verify (NOT NULL)
 *
 * Returns: 0 if passes verification else error
 *
 * This verification is post any unpack mapping or changes
 */
static int verify_profile(struct aa_profile *profile)
{
	struct aa_ruleset *rules = list_first_entry(&profile->rules,
						    typeof(*rules), list);
	if (!rules)
		return 0;

	if ((rules->file.dfa && !verify_dfa_xindex(rules->file.dfa,
						  rules->file.trans.size)) ||
	    (rules->policy.dfa &&
	     !verify_dfa_xindex(rules->policy.dfa, rules->policy.trans.size))) {
		audit_iface(profile, NULL, NULL,
			    "Unpack: Invalid named transition", NULL, -EPROTO);
		return -EPROTO;
	}

	if (!verify_perms(&rules->file)) {
		audit_iface(profile, NULL, NULL,
			    "Unpack: Invalid perm index", NULL, -EPROTO);
		return -EPROTO;
	}
	if (!verify_perms(&rules->policy)) {
		audit_iface(profile, NULL, NULL,
			    "Unpack: Invalid perm index", NULL, -EPROTO);
		return -EPROTO;
	}
	if (!verify_perms(&profile->attach.xmatch)) {
		audit_iface(profile, NULL, NULL,
			    "Unpack: Invalid perm index", NULL, -EPROTO);
		return -EPROTO;
	}

	return 0;
}

void aa_load_ent_free(struct aa_load_ent *ent)
{
	if (ent) {
		aa_put_profile(ent->rename);
		aa_put_profile(ent->old);
		aa_put_profile(ent->new);
		kfree(ent->ns_name);
		kfree_sensitive(ent);
	}
}

struct aa_load_ent *aa_load_ent_alloc(void)
{
	struct aa_load_ent *ent = kzalloc(sizeof(*ent), GFP_KERNEL);
	if (ent)
		INIT_LIST_HEAD(&ent->list);
	return ent;
}

static int compress_zstd(const char *src, size_t slen, char **dst, size_t *dlen)
{
#ifdef CONFIG_SECURITY_APPARMOR_EXPORT_BINARY
	const zstd_parameters params =
		zstd_get_params(aa_g_rawdata_compression_level, slen);
	const size_t wksp_len = zstd_cctx_workspace_bound(&params.cParams);
	void *wksp = NULL;
	zstd_cctx *ctx = NULL;
	size_t out_len = zstd_compress_bound(slen);
	void *out = NULL;
	int ret = 0;

	out = kvzalloc(out_len, GFP_KERNEL);
	if (!out) {
		ret = -ENOMEM;
		goto cleanup;
	}

	wksp = kvzalloc(wksp_len, GFP_KERNEL);
	if (!wksp) {
		ret = -ENOMEM;
		goto cleanup;
	}

	ctx = zstd_init_cctx(wksp, wksp_len);
	if (!ctx) {
		ret = -EINVAL;
		goto cleanup;
	}

	out_len = zstd_compress_cctx(ctx, out, out_len, src, slen, &params);
	if (zstd_is_error(out_len) || out_len >= slen) {
		ret = -EINVAL;
		goto cleanup;
	}

	if (is_vmalloc_addr(out)) {
		*dst = kvzalloc(out_len, GFP_KERNEL);
		if (*dst) {
			memcpy(*dst, out, out_len);
			kvfree(out);
			out = NULL;
		}
	} else {
		/*
		 * If the staging buffer was kmalloc'd, then using krealloc is
		 * probably going to be faster. The destination buffer will
		 * always be smaller, so it's just shrunk, avoiding a memcpy
		 */
		*dst = krealloc(out, out_len, GFP_KERNEL);
	}

	if (!*dst) {
		ret = -ENOMEM;
		goto cleanup;
	}

	*dlen = out_len;

cleanup:
	if (ret) {
		kvfree(out);
		*dst = NULL;
	}

	kvfree(wksp);
	return ret;
#else
	*dlen = slen;
	return 0;
#endif
}

static int compress_loaddata(struct aa_loaddata *data)
{
	AA_BUG(data->compressed_size > 0);

	/*
	 * Shortcut the no compression case, else we increase the amount of
	 * storage required by a small amount
	 */
	if (aa_g_rawdata_compression_level != 0) {
		void *udata = data->data;
		int error = compress_zstd(udata, data->size, &data->data,
					  &data->compressed_size);
		if (error) {
			data->compressed_size = data->size;
			return error;
		}
		if (udata != data->data)
			kvfree(udata);
	} else
		data->compressed_size = data->size;

	return 0;
}

/**
 * aa_unpack - unpack packed binary profile(s) data loaded from user space
 * @udata: user data copied to kmem  (NOT NULL)
 * @lh: list to place unpacked profiles in a aa_repl_ws
 * @ns: Returns namespace profile is in if specified else NULL (NOT NULL)
 *
 * Unpack user data and return refcounted allocated profile(s) stored in
 * @lh in order of discovery, with the list chain stored in base.list
 * or error
 *
 * Returns: profile(s) on @lh else error pointer if fails to unpack
 */
int aa_unpack(struct aa_loaddata *udata, struct list_head *lh,
	      const char **ns)
{
	struct aa_load_ent *tmp, *ent;
	struct aa_profile *profile = NULL;
	char *ns_name = NULL;
	int error;
	struct aa_ext e = {
		.start = udata->data,
		.end = udata->data + udata->size,
		.pos = udata->data,
	};

	*ns = NULL;
	while (e.pos < e.end) {
		void *start;
		error = verify_header(&e, e.pos == e.start, ns);
		if (error)
			goto fail;

		start = e.pos;
		profile = unpack_profile(&e, &ns_name);
		if (IS_ERR(profile)) {
			error = PTR_ERR(profile);
			goto fail;
		}

		error = verify_profile(profile);
		if (error)
			goto fail_profile;

		if (aa_g_hash_policy)
			error = aa_calc_profile_hash(profile, e.version, start,
						     e.pos - start);
		if (error)
			goto fail_profile;

		ent = aa_load_ent_alloc();
		if (!ent) {
			error = -ENOMEM;
			goto fail_profile;
		}

		ent->new = profile;
		ent->ns_name = ns_name;
		ns_name = NULL;
		list_add_tail(&ent->list, lh);
	}
	udata->abi = e.version & K_ABI_MASK;
	if (aa_g_hash_policy) {
		udata->hash = aa_calc_hash(udata->data, udata->size);
		if (IS_ERR(udata->hash)) {
			error = PTR_ERR(udata->hash);
			udata->hash = NULL;
			goto fail;
		}
	}

	if (aa_g_export_binary) {
		error = compress_loaddata(udata);
		if (error)
			goto fail;
	}
	return 0;

fail_profile:
	kfree(ns_name);
	aa_put_profile(profile);

fail:
	list_for_each_entry_safe(ent, tmp, lh, list) {
		list_del_init(&ent->list);
		aa_load_ent_free(ent);
	}

	return error;
}<|MERGE_RESOLUTION|>--- conflicted
+++ resolved
@@ -1097,11 +1097,7 @@
 	 * if not specified use previous version
 	 * Mask off everything that is not kernel abi version
 	 */
-<<<<<<< HEAD
-	if (VERSION_LT(e->version, v5) || VERSION_GT(e->version, v8)) {
-=======
 	if (VERSION_LT(e->version, v5) || VERSION_GT(e->version, v9)) {
->>>>>>> f8ca29b3
 		audit_iface(NULL, NULL, NULL, "unsupported interface version",
 			    e, error);
 		return error;
