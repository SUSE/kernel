// SPDX-License-Identifier: GPL-2.0-only
/*
 * AppArmor security module
 *
 * This file contains AppArmor capability mediation functions
 *
 * Copyright (C) 1998-2008 Novell/SUSE
 * Copyright 2009-2010 Canonical Ltd.
 */

#include <linux/capability.h>
#include <linux/errno.h>
#include <linux/gfp.h>
#include <linux/security.h>

#include "include/apparmor.h"
#include "include/capability.h"
#include "include/cred.h"
#include "include/policy.h"
#include "include/audit.h"

/*
 * Table of capability names: we generate it from capabilities.h.
 */
#include "capability_names.h"

struct aa_sfs_entry aa_sfs_entry_caps[] = {
	AA_SFS_FILE_STRING("mask", AA_SFS_CAPS_MASK),
	{ }
};

struct audit_cache {
	struct aa_profile *profile;
	kernel_cap_t caps;
};

static DEFINE_PER_CPU(struct audit_cache, audit_cache);

/**
 * audit_cb - call back for capability components of audit struct
 * @ab: audit buffer   (NOT NULL)
 * @va: audit struct to audit data from  (NOT NULL)
 */
static void audit_cb(struct audit_buffer *ab, void *va)
{
	struct common_audit_data *sa = va;

	audit_log_format(ab, " capname=");
	audit_log_untrustedstring(ab, capability_names[sa->u.cap]);
}

/**
 * audit_caps - audit a capability
<<<<<<< HEAD
 * @as: audit data
=======
 * @ad: audit data
>>>>>>> 05b5b70f
 * @profile: profile being tested for confinement (NOT NULL)
 * @cap: capability tested
 * @error: error code returned by test
 *
 * Do auditing of capability and handle, audit/complain/kill modes switching
 * and duplicate message elimination.
 *
 * Returns: 0 or ad->error on success,  error code on failure
 */
static int audit_caps(struct apparmor_audit_data *ad, struct aa_profile *profile,
		      int cap, int error)
{
	struct aa_ruleset *rules = list_first_entry(&profile->rules,
						    typeof(*rules), list);
	struct audit_cache *ent;
	int type = AUDIT_APPARMOR_AUTO;

	ad->error = error;

	if (likely(!error)) {
		/* test if auditing is being forced */
		if (likely((AUDIT_MODE(profile) != AUDIT_ALL) &&
			   !cap_raised(rules->caps.audit, cap)))
			return 0;
		type = AUDIT_APPARMOR_AUDIT;
	} else if (KILL_MODE(profile) ||
		   cap_raised(rules->caps.kill, cap)) {
		type = AUDIT_APPARMOR_KILL;
	} else if (cap_raised(rules->caps.quiet, cap) &&
		   AUDIT_MODE(profile) != AUDIT_NOQUIET &&
		   AUDIT_MODE(profile) != AUDIT_ALL) {
		/* quiet auditing */
		return error;
	}

	/* Do simple duplicate message elimination */
	ent = &get_cpu_var(audit_cache);
	if (profile == ent->profile && cap_raised(ent->caps, cap)) {
		put_cpu_var(audit_cache);
		if (COMPLAIN_MODE(profile))
			return complain_error(error);
		return error;
	} else {
		aa_put_profile(ent->profile);
		ent->profile = aa_get_profile(profile);
		cap_raise(ent->caps, cap);
	}
	put_cpu_var(audit_cache);

	return aa_audit(type, profile, ad, audit_cb);
}

/**
 * profile_capable - test if profile allows use of capability @cap
 * @profile: profile being enforced    (NOT NULL, NOT unconfined)
 * @cap: capability to test if allowed
 * @opts: CAP_OPT_NOAUDIT bit determines whether audit record is generated
 * @ad: audit data (MAY BE NULL indicating no auditing)
 *
 * Returns: 0 if allowed else -EPERM
 */
static int profile_capable(struct aa_profile *profile, int cap,
			   unsigned int opts, struct apparmor_audit_data *ad)
{
	struct aa_ruleset *rules = list_first_entry(&profile->rules,
						    typeof(*rules), list);
	int error;

	if (cap_raised(rules->caps.allow, cap) &&
	    !cap_raised(rules->caps.denied, cap))
		error = 0;
	else
		error = -EPERM;

	if (opts & CAP_OPT_NOAUDIT) {
		if (!COMPLAIN_MODE(profile))
			return error;
		/* audit the cap request in complain mode but note that it
		 * should be optional.
		 */
		ad->info = "optional: no audit";
	}

	return audit_caps(ad, profile, cap, error);
}

/**
 * aa_capable - test permission to use capability
<<<<<<< HEAD
 * @subj_cread: cred we are testing capability against
=======
 * @subj_cred: cred we are testing capability against
>>>>>>> 05b5b70f
 * @label: label being tested for capability (NOT NULL)
 * @cap: capability to be tested
 * @opts: CAP_OPT_NOAUDIT bit determines whether audit record is generated
 *
 * Look up capability in profile capability set.
 *
 * Returns: 0 on success, or else an error code.
 */
int aa_capable(const struct cred *subj_cred, struct aa_label *label,
	       int cap, unsigned int opts)
{
	struct aa_profile *profile;
	int error = 0;
	DEFINE_AUDIT_DATA(ad, LSM_AUDIT_DATA_CAP, AA_CLASS_CAP, OP_CAPABLE);

	ad.subj_cred = subj_cred;
	ad.common.u.cap = cap;
	error = fn_for_each_confined(label, profile,
			profile_capable(profile, cap, opts, &ad));

	return error;
}<|MERGE_RESOLUTION|>--- conflicted
+++ resolved
@@ -51,11 +51,7 @@
 
 /**
  * audit_caps - audit a capability
-<<<<<<< HEAD
- * @as: audit data
-=======
  * @ad: audit data
->>>>>>> 05b5b70f
  * @profile: profile being tested for confinement (NOT NULL)
  * @cap: capability tested
  * @error: error code returned by test
@@ -144,11 +140,7 @@
 
 /**
  * aa_capable - test permission to use capability
-<<<<<<< HEAD
- * @subj_cread: cred we are testing capability against
-=======
  * @subj_cred: cred we are testing capability against
->>>>>>> 05b5b70f
  * @label: label being tested for capability (NOT NULL)
  * @cap: capability to be tested
  * @opts: CAP_OPT_NOAUDIT bit determines whether audit record is generated
