--- conflicted
+++ resolved
@@ -80,30 +80,17 @@
 	return aa_hidden_ns_name;
 }
 
-<<<<<<< HEAD
-struct aa_profile *alloc_unconfined(const char *name)
+static struct aa_profile *alloc_unconfined(const char *name)
 {
 	struct aa_profile *profile;
 
-	profile = aa_alloc_profile(name, NULL, GFP_KERNEL);
-=======
-static struct aa_profile *alloc_unconfined(const char *name)
-{
-	struct aa_profile *profile;
-
 	profile = aa_alloc_null(NULL, name, GFP_KERNEL);
->>>>>>> eb3cdb58
 	if (!profile)
 		return NULL;
 
 	profile->label.flags |= FLAG_IX_ON_NAME_ERROR |
 		FLAG_IMMUTIBLE | FLAG_NS_COUNT | FLAG_UNCONFINED;
 	profile->mode = APPARMOR_UNCONFINED;
-<<<<<<< HEAD
-	profile->file.dfa = aa_get_dfa(nulldfa);
-	profile->policy.dfa = aa_get_dfa(nulldfa);
-=======
->>>>>>> eb3cdb58
 
 	return profile;
 }
