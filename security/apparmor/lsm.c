// SPDX-License-Identifier: GPL-2.0-only
/*
 * AppArmor security module
 *
 * This file contains AppArmor LSM hooks.
 *
 * Copyright (C) 1998-2008 Novell/SUSE
 * Copyright 2009-2010 Canonical Ltd.
 */

#include <linux/lsm_hooks.h>
#include <linux/moduleparam.h>
#include <linux/mm.h>
#include <linux/mman.h>
#include <linux/mount.h>
#include <linux/namei.h>
#include <linux/ptrace.h>
#include <linux/ctype.h>
#include <linux/sysctl.h>
#include <linux/audit.h>
#include <linux/user_namespace.h>
#include <linux/netfilter_ipv4.h>
#include <linux/netfilter_ipv6.h>
#include <net/sock.h>
#include <uapi/linux/mount.h>

#include "include/apparmor.h"
#include "include/apparmorfs.h"
#include "include/audit.h"
#include "include/capability.h"
#include "include/cred.h"
#include "include/file.h"
#include "include/ipc.h"
#include "include/net.h"
#include "include/path.h"
#include "include/label.h"
#include "include/policy.h"
#include "include/policy_ns.h"
#include "include/procattr.h"
#include "include/mount.h"
#include "include/secid.h"

/* Flag indicating whether initialization completed */
int apparmor_initialized;

<<<<<<< HEAD
DEFINE_PER_CPU(struct aa_buffers, aa_buffers);
DEFINE_LOCAL_IRQ_LOCK(aa_buffers_lock);
=======
union aa_buffer {
	struct list_head list;
	char buffer[1];
};

#define RESERVE_COUNT 2
static int reserve_count = RESERVE_COUNT;
static int buffer_count;

static LIST_HEAD(aa_global_buffers);
static DEFINE_SPINLOCK(aa_buffers_lock);
>>>>>>> 9e9b68c6

/*
 * LSM hook functions
 */

/*
 * put the associated labels
 */
static void apparmor_cred_free(struct cred *cred)
{
	aa_put_label(cred_label(cred));
	set_cred_label(cred, NULL);
}

/*
 * allocate the apparmor part of blank credentials
 */
static int apparmor_cred_alloc_blank(struct cred *cred, gfp_t gfp)
{
	set_cred_label(cred, NULL);
	return 0;
}

/*
 * prepare new cred label for modification by prepare_cred block
 */
static int apparmor_cred_prepare(struct cred *new, const struct cred *old,
				 gfp_t gfp)
{
	set_cred_label(new, aa_get_newest_label(cred_label(old)));
	return 0;
}

/*
 * transfer the apparmor data to a blank set of creds
 */
static void apparmor_cred_transfer(struct cred *new, const struct cred *old)
{
	set_cred_label(new, aa_get_newest_label(cred_label(old)));
}

static void apparmor_task_free(struct task_struct *task)
{

	aa_free_task_ctx(task_ctx(task));
}

static int apparmor_task_alloc(struct task_struct *task,
			       unsigned long clone_flags)
{
	struct aa_task_ctx *new = task_ctx(task);

	aa_dup_task_ctx(new, task_ctx(current));

	return 0;
}

static int apparmor_ptrace_access_check(struct task_struct *child,
					unsigned int mode)
{
	struct aa_label *tracer, *tracee;
	int error;

	tracer = __begin_current_label_crit_section();
	tracee = aa_get_task_label(child);
	error = aa_may_ptrace(tracer, tracee,
			(mode & PTRACE_MODE_READ) ? AA_PTRACE_READ
						  : AA_PTRACE_TRACE);
	aa_put_label(tracee);
	__end_current_label_crit_section(tracer);

	return error;
}

static int apparmor_ptrace_traceme(struct task_struct *parent)
{
	struct aa_label *tracer, *tracee;
	int error;

	tracee = __begin_current_label_crit_section();
	tracer = aa_get_task_label(parent);
	error = aa_may_ptrace(tracer, tracee, AA_PTRACE_TRACE);
	aa_put_label(tracer);
	__end_current_label_crit_section(tracee);

	return error;
}

/* Derived from security/commoncap.c:cap_capget */
static int apparmor_capget(struct task_struct *target, kernel_cap_t *effective,
			   kernel_cap_t *inheritable, kernel_cap_t *permitted)
{
	struct aa_label *label;
	const struct cred *cred;

	rcu_read_lock();
	cred = __task_cred(target);
	label = aa_get_newest_cred_label(cred);

	/*
	 * cap_capget is stacked ahead of this and will
	 * initialize effective and permitted.
	 */
	if (!unconfined(label)) {
		struct aa_profile *profile;
		struct label_it i;

		label_for_each_confined(i, label, profile) {
			if (COMPLAIN_MODE(profile))
				continue;
			*effective = cap_intersect(*effective,
						   profile->caps.allow);
			*permitted = cap_intersect(*permitted,
						   profile->caps.allow);
		}
	}
	rcu_read_unlock();
	aa_put_label(label);

	return 0;
}

static int apparmor_capable(const struct cred *cred, struct user_namespace *ns,
			    int cap, unsigned int opts)
{
	struct aa_label *label;
	int error = 0;

	label = aa_get_newest_cred_label(cred);
	if (!unconfined(label))
		error = aa_capable(label, cap, opts);
	aa_put_label(label);

	return error;
}

/**
 * common_perm - basic common permission check wrapper fn for paths
 * @op: operation being checked
 * @path: path to check permission of  (NOT NULL)
 * @mask: requested permissions mask
 * @cond: conditional info for the permission request  (NOT NULL)
 *
 * Returns: %0 else error code if error or permission denied
 */
static int common_perm(const char *op, const struct path *path, u32 mask,
		       struct path_cond *cond)
{
	struct aa_label *label;
	int error = 0;

	label = __begin_current_label_crit_section();
	if (!unconfined(label))
		error = aa_path_perm(op, label, path, 0, mask, cond);
	__end_current_label_crit_section(label);

	return error;
}

/**
 * common_perm_cond - common permission wrapper around inode cond
 * @op: operation being checked
 * @path: location to check (NOT NULL)
 * @mask: requested permissions mask
 *
 * Returns: %0 else error code if error or permission denied
 */
static int common_perm_cond(const char *op, const struct path *path, u32 mask)
{
	struct path_cond cond = { d_backing_inode(path->dentry)->i_uid,
				  d_backing_inode(path->dentry)->i_mode
	};

	if (!path_mediated_fs(path->dentry))
		return 0;

	return common_perm(op, path, mask, &cond);
}

/**
 * common_perm_dir_dentry - common permission wrapper when path is dir, dentry
 * @op: operation being checked
 * @dir: directory of the dentry  (NOT NULL)
 * @dentry: dentry to check  (NOT NULL)
 * @mask: requested permissions mask
 * @cond: conditional info for the permission request  (NOT NULL)
 *
 * Returns: %0 else error code if error or permission denied
 */
static int common_perm_dir_dentry(const char *op, const struct path *dir,
				  struct dentry *dentry, u32 mask,
				  struct path_cond *cond)
{
	struct path path = { .mnt = dir->mnt, .dentry = dentry };

	return common_perm(op, &path, mask, cond);
}

/**
 * common_perm_rm - common permission wrapper for operations doing rm
 * @op: operation being checked
 * @dir: directory that the dentry is in  (NOT NULL)
 * @dentry: dentry being rm'd  (NOT NULL)
 * @mask: requested permission mask
 *
 * Returns: %0 else error code if error or permission denied
 */
static int common_perm_rm(const char *op, const struct path *dir,
			  struct dentry *dentry, u32 mask)
{
	struct inode *inode = d_backing_inode(dentry);
	struct path_cond cond = { };

	if (!inode || !path_mediated_fs(dentry))
		return 0;

	cond.uid = inode->i_uid;
	cond.mode = inode->i_mode;

	return common_perm_dir_dentry(op, dir, dentry, mask, &cond);
}

/**
 * common_perm_create - common permission wrapper for operations doing create
 * @op: operation being checked
 * @dir: directory that dentry will be created in  (NOT NULL)
 * @dentry: dentry to create   (NOT NULL)
 * @mask: request permission mask
 * @mode: created file mode
 *
 * Returns: %0 else error code if error or permission denied
 */
static int common_perm_create(const char *op, const struct path *dir,
			      struct dentry *dentry, u32 mask, umode_t mode)
{
	struct path_cond cond = { current_fsuid(), mode };

	if (!path_mediated_fs(dir->dentry))
		return 0;

	return common_perm_dir_dentry(op, dir, dentry, mask, &cond);
}

static int apparmor_path_unlink(const struct path *dir, struct dentry *dentry)
{
	return common_perm_rm(OP_UNLINK, dir, dentry, AA_MAY_DELETE);
}

static int apparmor_path_mkdir(const struct path *dir, struct dentry *dentry,
			       umode_t mode)
{
	return common_perm_create(OP_MKDIR, dir, dentry, AA_MAY_CREATE,
				  S_IFDIR);
}

static int apparmor_path_rmdir(const struct path *dir, struct dentry *dentry)
{
	return common_perm_rm(OP_RMDIR, dir, dentry, AA_MAY_DELETE);
}

static int apparmor_path_mknod(const struct path *dir, struct dentry *dentry,
			       umode_t mode, unsigned int dev)
{
	return common_perm_create(OP_MKNOD, dir, dentry, AA_MAY_CREATE, mode);
}

static int apparmor_path_truncate(const struct path *path)
{
	return common_perm_cond(OP_TRUNC, path, MAY_WRITE | AA_MAY_SETATTR);
}

static int apparmor_path_symlink(const struct path *dir, struct dentry *dentry,
				 const char *old_name)
{
	return common_perm_create(OP_SYMLINK, dir, dentry, AA_MAY_CREATE,
				  S_IFLNK);
}

static int apparmor_path_link(struct dentry *old_dentry, const struct path *new_dir,
			      struct dentry *new_dentry)
{
	struct aa_label *label;
	int error = 0;

	if (!path_mediated_fs(old_dentry))
		return 0;

	label = begin_current_label_crit_section();
	if (!unconfined(label))
		error = aa_path_link(label, old_dentry, new_dir, new_dentry);
	end_current_label_crit_section(label);

	return error;
}

static int apparmor_path_rename(const struct path *old_dir, struct dentry *old_dentry,
				const struct path *new_dir, struct dentry *new_dentry)
{
	struct aa_label *label;
	int error = 0;

	if (!path_mediated_fs(old_dentry))
		return 0;

	label = begin_current_label_crit_section();
	if (!unconfined(label)) {
		struct path old_path = { .mnt = old_dir->mnt,
					 .dentry = old_dentry };
		struct path new_path = { .mnt = new_dir->mnt,
					 .dentry = new_dentry };
		struct path_cond cond = { d_backing_inode(old_dentry)->i_uid,
					  d_backing_inode(old_dentry)->i_mode
		};

		error = aa_path_perm(OP_RENAME_SRC, label, &old_path, 0,
				     MAY_READ | AA_MAY_GETATTR | MAY_WRITE |
				     AA_MAY_SETATTR | AA_MAY_DELETE,
				     &cond);
		if (!error)
			error = aa_path_perm(OP_RENAME_DEST, label, &new_path,
					     0, MAY_WRITE | AA_MAY_SETATTR |
					     AA_MAY_CREATE, &cond);

	}
	end_current_label_crit_section(label);

	return error;
}

static int apparmor_path_chmod(const struct path *path, umode_t mode)
{
	return common_perm_cond(OP_CHMOD, path, AA_MAY_CHMOD);
}

static int apparmor_path_chown(const struct path *path, kuid_t uid, kgid_t gid)
{
	return common_perm_cond(OP_CHOWN, path, AA_MAY_CHOWN);
}

static int apparmor_inode_getattr(const struct path *path)
{
	return common_perm_cond(OP_GETATTR, path, AA_MAY_GETATTR);
}

static int apparmor_file_open(struct file *file)
{
	struct aa_file_ctx *fctx = file_ctx(file);
	struct aa_label *label;
	int error = 0;

	if (!path_mediated_fs(file->f_path.dentry))
		return 0;

	/* If in exec, permission is handled by bprm hooks.
	 * Cache permissions granted by the previous exec check, with
	 * implicit read and executable mmap which are required to
	 * actually execute the image.
	 */
	if (current->in_execve) {
		fctx->allow = MAY_EXEC | MAY_READ | AA_EXEC_MMAP;
		return 0;
	}

	label = aa_get_newest_cred_label(file->f_cred);
	if (!unconfined(label)) {
		struct inode *inode = file_inode(file);
		struct path_cond cond = { inode->i_uid, inode->i_mode };

		error = aa_path_perm(OP_OPEN, label, &file->f_path, 0,
				     aa_map_file_to_perms(file), &cond);
		/* todo cache full allowed permissions set and state */
		fctx->allow = aa_map_file_to_perms(file);
	}
	aa_put_label(label);

	return error;
}

static int apparmor_file_alloc_security(struct file *file)
{
	struct aa_file_ctx *ctx = file_ctx(file);
	struct aa_label *label = begin_current_label_crit_section();

	spin_lock_init(&ctx->lock);
	rcu_assign_pointer(ctx->label, aa_get_label(label));
	end_current_label_crit_section(label);
	return 0;
}

static void apparmor_file_free_security(struct file *file)
{
	struct aa_file_ctx *ctx = file_ctx(file);

	if (ctx)
		aa_put_label(rcu_access_pointer(ctx->label));
}

static int common_file_perm(const char *op, struct file *file, u32 mask,
			    bool in_atomic)
{
	struct aa_label *label;
	int error = 0;

	/* don't reaudit files closed during inheritance */
	if (file->f_path.dentry == aa_null.dentry)
		return -EACCES;

	label = __begin_current_label_crit_section();
	error = aa_file_perm(op, label, file, mask, in_atomic);
	__end_current_label_crit_section(label);

	return error;
}

static int apparmor_file_receive(struct file *file)
{
	return common_file_perm(OP_FRECEIVE, file, aa_map_file_to_perms(file),
				false);
}

static int apparmor_file_permission(struct file *file, int mask)
{
	return common_file_perm(OP_FPERM, file, mask, false);
}

static int apparmor_file_lock(struct file *file, unsigned int cmd)
{
	u32 mask = AA_MAY_LOCK;

	if (cmd == F_WRLCK)
		mask |= MAY_WRITE;

	return common_file_perm(OP_FLOCK, file, mask, false);
}

static int common_mmap(const char *op, struct file *file, unsigned long prot,
		       unsigned long flags, bool in_atomic)
{
	int mask = 0;

	if (!file || !file_ctx(file))
		return 0;

	if (prot & PROT_READ)
		mask |= MAY_READ;
	/*
	 * Private mappings don't require write perms since they don't
	 * write back to the files
	 */
	if ((prot & PROT_WRITE) && !(flags & MAP_PRIVATE))
		mask |= MAY_WRITE;
	if (prot & PROT_EXEC)
		mask |= AA_EXEC_MMAP;

	return common_file_perm(op, file, mask, in_atomic);
}

static int apparmor_mmap_file(struct file *file, unsigned long reqprot,
			      unsigned long prot, unsigned long flags)
{
	return common_mmap(OP_FMMAP, file, prot, flags, GFP_ATOMIC);
}

static int apparmor_file_mprotect(struct vm_area_struct *vma,
				  unsigned long reqprot, unsigned long prot)
{
	return common_mmap(OP_FMPROT, vma->vm_file, prot,
			   !(vma->vm_flags & VM_SHARED) ? MAP_PRIVATE : 0,
			   false);
}

static int apparmor_sb_mount(const char *dev_name, const struct path *path,
			     const char *type, unsigned long flags, void *data)
{
	struct aa_label *label;
	int error = 0;

	/* Discard magic */
	if ((flags & MS_MGC_MSK) == MS_MGC_VAL)
		flags &= ~MS_MGC_MSK;

	flags &= ~AA_MS_IGNORE_MASK;

	label = __begin_current_label_crit_section();
	if (!unconfined(label)) {
		if (flags & MS_REMOUNT)
			error = aa_remount(label, path, flags, data);
		else if (flags & MS_BIND)
			error = aa_bind_mount(label, path, dev_name, flags);
		else if (flags & (MS_SHARED | MS_PRIVATE | MS_SLAVE |
				  MS_UNBINDABLE))
			error = aa_mount_change_type(label, path, flags);
		else if (flags & MS_MOVE)
			error = aa_move_mount(label, path, dev_name);
		else
			error = aa_new_mount(label, dev_name, path, type,
					     flags, data);
	}
	__end_current_label_crit_section(label);

	return error;
}

static int apparmor_sb_umount(struct vfsmount *mnt, int flags)
{
	struct aa_label *label;
	int error = 0;

	label = __begin_current_label_crit_section();
	if (!unconfined(label))
		error = aa_umount(label, mnt, flags);
	__end_current_label_crit_section(label);

	return error;
}

static int apparmor_sb_pivotroot(const struct path *old_path,
				 const struct path *new_path)
{
	struct aa_label *label;
	int error = 0;

	label = aa_get_current_label();
	if (!unconfined(label))
		error = aa_pivotroot(label, old_path, new_path);
	aa_put_label(label);

	return error;
}

static int apparmor_getprocattr(struct task_struct *task, char *name,
				char **value)
{
	int error = -ENOENT;
	/* released below */
	const struct cred *cred = get_task_cred(task);
	struct aa_task_ctx *ctx = task_ctx(current);
	struct aa_label *label = NULL;

	if (strcmp(name, "current") == 0)
		label = aa_get_newest_label(cred_label(cred));
	else if (strcmp(name, "prev") == 0  && ctx->previous)
		label = aa_get_newest_label(ctx->previous);
	else if (strcmp(name, "exec") == 0 && ctx->onexec)
		label = aa_get_newest_label(ctx->onexec);
	else
		error = -EINVAL;

	if (label)
		error = aa_getprocattr(label, value);

	aa_put_label(label);
	put_cred(cred);

	return error;
}

static int apparmor_setprocattr(const char *name, void *value,
				size_t size)
{
	char *command, *largs = NULL, *args = value;
	size_t arg_size;
	int error;
	DEFINE_AUDIT_DATA(sa, LSM_AUDIT_DATA_NONE, OP_SETPROCATTR);

	if (size == 0)
		return -EINVAL;

	/* AppArmor requires that the buffer must be null terminated atm */
	if (args[size - 1] != '\0') {
		/* null terminate */
		largs = args = kmalloc(size + 1, GFP_KERNEL);
		if (!args)
			return -ENOMEM;
		memcpy(args, value, size);
		args[size] = '\0';
	}

	error = -EINVAL;
	args = strim(args);
	command = strsep(&args, " ");
	if (!args)
		goto out;
	args = skip_spaces(args);
	if (!*args)
		goto out;

	arg_size = size - (args - (largs ? largs : (char *) value));
	if (strcmp(name, "current") == 0) {
		if (strcmp(command, "changehat") == 0) {
			error = aa_setprocattr_changehat(args, arg_size,
							 AA_CHANGE_NOFLAGS);
		} else if (strcmp(command, "permhat") == 0) {
			error = aa_setprocattr_changehat(args, arg_size,
							 AA_CHANGE_TEST);
		} else if (strcmp(command, "changeprofile") == 0) {
			error = aa_change_profile(args, AA_CHANGE_NOFLAGS);
		} else if (strcmp(command, "permprofile") == 0) {
			error = aa_change_profile(args, AA_CHANGE_TEST);
		} else if (strcmp(command, "stack") == 0) {
			error = aa_change_profile(args, AA_CHANGE_STACK);
		} else
			goto fail;
	} else if (strcmp(name, "exec") == 0) {
		if (strcmp(command, "exec") == 0)
			error = aa_change_profile(args, AA_CHANGE_ONEXEC);
		else if (strcmp(command, "stack") == 0)
			error = aa_change_profile(args, (AA_CHANGE_ONEXEC |
							 AA_CHANGE_STACK));
		else
			goto fail;
	} else
		/* only support the "current" and "exec" process attributes */
		goto fail;

	if (!error)
		error = size;
out:
	kfree(largs);
	return error;

fail:
	aad(&sa)->label = begin_current_label_crit_section();
	aad(&sa)->info = name;
	aad(&sa)->error = error = -EINVAL;
	aa_audit_msg(AUDIT_APPARMOR_DENIED, &sa, NULL);
	end_current_label_crit_section(aad(&sa)->label);
	goto out;
}

/**
 * apparmor_bprm_committing_creds - do task cleanup on committing new creds
 * @bprm: binprm for the exec  (NOT NULL)
 */
static void apparmor_bprm_committing_creds(struct linux_binprm *bprm)
{
	struct aa_label *label = aa_current_raw_label();
	struct aa_label *new_label = cred_label(bprm->cred);

	/* bail out if unconfined or not changing profile */
	if ((new_label->proxy == label->proxy) ||
	    (unconfined(new_label)))
		return;

	aa_inherit_files(bprm->cred, current->files);

	current->pdeath_signal = 0;

	/* reset soft limits and set hard limits for the new label */
	__aa_transition_rlimits(label, new_label);
}

/**
 * apparmor_bprm_committed_cred - do cleanup after new creds committed
 * @bprm: binprm for the exec  (NOT NULL)
 */
static void apparmor_bprm_committed_creds(struct linux_binprm *bprm)
{
	/* clear out temporary/transitional state from the context */
	aa_clear_task_ctx_trans(task_ctx(current));

	return;
}

static void apparmor_task_getsecid(struct task_struct *p, u32 *secid)
{
	struct aa_label *label = aa_get_task_label(p);
	*secid = label->secid;
	aa_put_label(label);
}

static int apparmor_task_setrlimit(struct task_struct *task,
		unsigned int resource, struct rlimit *new_rlim)
{
	struct aa_label *label = __begin_current_label_crit_section();
	int error = 0;

	if (!unconfined(label))
		error = aa_task_setrlimit(label, task, resource, new_rlim);
	__end_current_label_crit_section(label);

	return error;
}

static int apparmor_task_kill(struct task_struct *target, struct kernel_siginfo *info,
			      int sig, const struct cred *cred)
{
	struct aa_label *cl, *tl;
	int error;

	if (cred) {
		/*
		 * Dealing with USB IO specific behavior
		 */
		cl = aa_get_newest_cred_label(cred);
		tl = aa_get_task_label(target);
		error = aa_may_signal(cl, tl, sig);
		aa_put_label(cl);
		aa_put_label(tl);
		return error;
	}

	cl = __begin_current_label_crit_section();
	tl = aa_get_task_label(target);
	error = aa_may_signal(cl, tl, sig);
	aa_put_label(tl);
	__end_current_label_crit_section(cl);

	return error;
}

/**
 * apparmor_sk_alloc_security - allocate and attach the sk_security field
 */
static int apparmor_sk_alloc_security(struct sock *sk, int family, gfp_t flags)
{
	struct aa_sk_ctx *ctx;

	ctx = kzalloc(sizeof(*ctx), flags);
	if (!ctx)
		return -ENOMEM;

	SK_CTX(sk) = ctx;

	return 0;
}

/**
 * apparmor_sk_free_security - free the sk_security field
 */
static void apparmor_sk_free_security(struct sock *sk)
{
	struct aa_sk_ctx *ctx = SK_CTX(sk);

	SK_CTX(sk) = NULL;
	aa_put_label(ctx->label);
	aa_put_label(ctx->peer);
	kfree(ctx);
}

/**
 * apparmor_clone_security - clone the sk_security field
 */
static void apparmor_sk_clone_security(const struct sock *sk,
				       struct sock *newsk)
{
	struct aa_sk_ctx *ctx = SK_CTX(sk);
	struct aa_sk_ctx *new = SK_CTX(newsk);

	new->label = aa_get_label(ctx->label);
	new->peer = aa_get_label(ctx->peer);
}

/**
 * apparmor_socket_create - check perms before creating a new socket
 */
static int apparmor_socket_create(int family, int type, int protocol, int kern)
{
	struct aa_label *label;
	int error = 0;

	AA_BUG(in_interrupt());

	label = begin_current_label_crit_section();
	if (!(kern || unconfined(label)))
		error = af_select(family,
				  create_perm(label, family, type, protocol),
				  aa_af_perm(label, OP_CREATE, AA_MAY_CREATE,
					     family, type, protocol));
	end_current_label_crit_section(label);

	return error;
}

/**
 * apparmor_socket_post_create - setup the per-socket security struct
 *
 * Note:
 * -   kernel sockets currently labeled unconfined but we may want to
 *     move to a special kernel label
 * -   socket may not have sk here if created with sock_create_lite or
 *     sock_alloc. These should be accept cases which will be handled in
 *     sock_graft.
 */
static int apparmor_socket_post_create(struct socket *sock, int family,
				       int type, int protocol, int kern)
{
	struct aa_label *label;

	if (kern) {
		struct aa_ns *ns = aa_get_current_ns();

		label = aa_get_label(ns_unconfined(ns));
		aa_put_ns(ns);
	} else
		label = aa_get_current_label();

	if (sock->sk) {
		struct aa_sk_ctx *ctx = SK_CTX(sock->sk);

		aa_put_label(ctx->label);
		ctx->label = aa_get_label(label);
	}
	aa_put_label(label);

	return 0;
}

/**
 * apparmor_socket_bind - check perms before bind addr to socket
 */
static int apparmor_socket_bind(struct socket *sock,
				struct sockaddr *address, int addrlen)
{
	AA_BUG(!sock);
	AA_BUG(!sock->sk);
	AA_BUG(!address);
	AA_BUG(in_interrupt());

	return af_select(sock->sk->sk_family,
			 bind_perm(sock, address, addrlen),
			 aa_sk_perm(OP_BIND, AA_MAY_BIND, sock->sk));
}

/**
 * apparmor_socket_connect - check perms before connecting @sock to @address
 */
static int apparmor_socket_connect(struct socket *sock,
				   struct sockaddr *address, int addrlen)
{
	AA_BUG(!sock);
	AA_BUG(!sock->sk);
	AA_BUG(!address);
	AA_BUG(in_interrupt());

	return af_select(sock->sk->sk_family,
			 connect_perm(sock, address, addrlen),
			 aa_sk_perm(OP_CONNECT, AA_MAY_CONNECT, sock->sk));
}

/**
 * apparmor_socket_list - check perms before allowing listen
 */
static int apparmor_socket_listen(struct socket *sock, int backlog)
{
	AA_BUG(!sock);
	AA_BUG(!sock->sk);
	AA_BUG(in_interrupt());

	return af_select(sock->sk->sk_family,
			 listen_perm(sock, backlog),
			 aa_sk_perm(OP_LISTEN, AA_MAY_LISTEN, sock->sk));
}

/**
 * apparmor_socket_accept - check perms before accepting a new connection.
 *
 * Note: while @newsock is created and has some information, the accept
 *       has not been done.
 */
static int apparmor_socket_accept(struct socket *sock, struct socket *newsock)
{
	AA_BUG(!sock);
	AA_BUG(!sock->sk);
	AA_BUG(!newsock);
	AA_BUG(in_interrupt());

	return af_select(sock->sk->sk_family,
			 accept_perm(sock, newsock),
			 aa_sk_perm(OP_ACCEPT, AA_MAY_ACCEPT, sock->sk));
}

static int aa_sock_msg_perm(const char *op, u32 request, struct socket *sock,
			    struct msghdr *msg, int size)
{
	AA_BUG(!sock);
	AA_BUG(!sock->sk);
	AA_BUG(!msg);
	AA_BUG(in_interrupt());

	return af_select(sock->sk->sk_family,
			 msg_perm(op, request, sock, msg, size),
			 aa_sk_perm(op, request, sock->sk));
}

/**
 * apparmor_socket_sendmsg - check perms before sending msg to another socket
 */
static int apparmor_socket_sendmsg(struct socket *sock,
				   struct msghdr *msg, int size)
{
	return aa_sock_msg_perm(OP_SENDMSG, AA_MAY_SEND, sock, msg, size);
}

/**
 * apparmor_socket_recvmsg - check perms before receiving a message
 */
static int apparmor_socket_recvmsg(struct socket *sock,
				   struct msghdr *msg, int size, int flags)
{
	return aa_sock_msg_perm(OP_RECVMSG, AA_MAY_RECEIVE, sock, msg, size);
}

/* revaliation, get/set attr, shutdown */
static int aa_sock_perm(const char *op, u32 request, struct socket *sock)
{
	AA_BUG(!sock);
	AA_BUG(!sock->sk);
	AA_BUG(in_interrupt());

	return af_select(sock->sk->sk_family,
			 sock_perm(op, request, sock),
			 aa_sk_perm(op, request, sock->sk));
}

/**
 * apparmor_socket_getsockname - check perms before getting the local address
 */
static int apparmor_socket_getsockname(struct socket *sock)
{
	return aa_sock_perm(OP_GETSOCKNAME, AA_MAY_GETATTR, sock);
}

/**
 * apparmor_socket_getpeername - check perms before getting remote address
 */
static int apparmor_socket_getpeername(struct socket *sock)
{
	return aa_sock_perm(OP_GETPEERNAME, AA_MAY_GETATTR, sock);
}

/* revaliation, get/set attr, opt */
static int aa_sock_opt_perm(const char *op, u32 request, struct socket *sock,
			    int level, int optname)
{
	AA_BUG(!sock);
	AA_BUG(!sock->sk);
	AA_BUG(in_interrupt());

	return af_select(sock->sk->sk_family,
			 opt_perm(op, request, sock, level, optname),
			 aa_sk_perm(op, request, sock->sk));
}

/**
 * apparmor_getsockopt - check perms before getting socket options
 */
static int apparmor_socket_getsockopt(struct socket *sock, int level,
				      int optname)
{
	return aa_sock_opt_perm(OP_GETSOCKOPT, AA_MAY_GETOPT, sock,
				level, optname);
}

/**
 * apparmor_setsockopt - check perms before setting socket options
 */
static int apparmor_socket_setsockopt(struct socket *sock, int level,
				      int optname)
{
	return aa_sock_opt_perm(OP_SETSOCKOPT, AA_MAY_SETOPT, sock,
				level, optname);
}

/**
 * apparmor_socket_shutdown - check perms before shutting down @sock conn
 */
static int apparmor_socket_shutdown(struct socket *sock, int how)
{
	return aa_sock_perm(OP_SHUTDOWN, AA_MAY_SHUTDOWN, sock);
}

#ifdef CONFIG_NETWORK_SECMARK
/**
 * apparmor_socket_sock_recv_skb - check perms before associating skb to sk
 *
 * Note: can not sleep may be called with locks held
 *
 * dont want protocol specific in __skb_recv_datagram()
 * to deny an incoming connection  socket_sock_rcv_skb()
 */
static int apparmor_socket_sock_rcv_skb(struct sock *sk, struct sk_buff *skb)
{
	struct aa_sk_ctx *ctx = SK_CTX(sk);

	if (!skb->secmark)
		return 0;

	return apparmor_secmark_check(ctx->label, OP_RECVMSG, AA_MAY_RECEIVE,
				      skb->secmark, sk);
}
#endif


static struct aa_label *sk_peer_label(struct sock *sk)
{
	struct aa_sk_ctx *ctx = SK_CTX(sk);

	if (ctx->peer)
		return ctx->peer;

	return ERR_PTR(-ENOPROTOOPT);
}

/**
 * apparmor_socket_getpeersec_stream - get security context of peer
 *
 * Note: for tcp only valid if using ipsec or cipso on lan
 */
static int apparmor_socket_getpeersec_stream(struct socket *sock,
					     char __user *optval,
					     int __user *optlen,
					     unsigned int len)
{
	char *name;
	int slen, error = 0;
	struct aa_label *label;
	struct aa_label *peer;

	label = begin_current_label_crit_section();
	peer = sk_peer_label(sock->sk);
	if (IS_ERR(peer)) {
		error = PTR_ERR(peer);
		goto done;
	}
	slen = aa_label_asxprint(&name, labels_ns(label), peer,
				 FLAG_SHOW_MODE | FLAG_VIEW_SUBNS |
				 FLAG_HIDDEN_UNCONFINED, GFP_KERNEL);
	/* don't include terminating \0 in slen, it breaks some apps */
	if (slen < 0) {
		error = -ENOMEM;
	} else {
		if (slen > len) {
			error = -ERANGE;
		} else if (copy_to_user(optval, name, slen)) {
			error = -EFAULT;
			goto out;
		}
		if (put_user(slen, optlen))
			error = -EFAULT;
out:
		kfree(name);

	}

done:
	end_current_label_crit_section(label);

	return error;
}

/**
 * apparmor_socket_getpeersec_dgram - get security label of packet
 * @sock: the peer socket
 * @skb: packet data
 * @secid: pointer to where to put the secid of the packet
 *
 * Sets the netlabel socket state on sk from parent
 */
static int apparmor_socket_getpeersec_dgram(struct socket *sock,
					    struct sk_buff *skb, u32 *secid)

{
	/* TODO: requires secid support */
	return -ENOPROTOOPT;
}

/**
 * apparmor_sock_graft - Initialize newly created socket
 * @sk: child sock
 * @parent: parent socket
 *
 * Note: could set off of SOCK_CTX(parent) but need to track inode and we can
 *       just set sk security information off of current creating process label
 *       Labeling of sk for accept case - probably should be sock based
 *       instead of task, because of the case where an implicitly labeled
 *       socket is shared by different tasks.
 */
static void apparmor_sock_graft(struct sock *sk, struct socket *parent)
{
	struct aa_sk_ctx *ctx = SK_CTX(sk);

	if (!ctx->label)
		ctx->label = aa_get_current_label();
}

#ifdef CONFIG_NETWORK_SECMARK
static int apparmor_inet_conn_request(struct sock *sk, struct sk_buff *skb,
				      struct request_sock *req)
{
	struct aa_sk_ctx *ctx = SK_CTX(sk);

	if (!skb->secmark)
		return 0;

	return apparmor_secmark_check(ctx->label, OP_CONNECT, AA_MAY_CONNECT,
				      skb->secmark, sk);
}
#endif

/*
 * The cred blob is a pointer to, not an instance of, an aa_task_ctx.
 */
struct lsm_blob_sizes apparmor_blob_sizes __lsm_ro_after_init = {
	.lbs_cred = sizeof(struct aa_task_ctx *),
	.lbs_file = sizeof(struct aa_file_ctx),
	.lbs_task = sizeof(struct aa_task_ctx),
};

static struct security_hook_list apparmor_hooks[] __lsm_ro_after_init = {
	LSM_HOOK_INIT(ptrace_access_check, apparmor_ptrace_access_check),
	LSM_HOOK_INIT(ptrace_traceme, apparmor_ptrace_traceme),
	LSM_HOOK_INIT(capget, apparmor_capget),
	LSM_HOOK_INIT(capable, apparmor_capable),

	LSM_HOOK_INIT(sb_mount, apparmor_sb_mount),
	LSM_HOOK_INIT(sb_umount, apparmor_sb_umount),
	LSM_HOOK_INIT(sb_pivotroot, apparmor_sb_pivotroot),

	LSM_HOOK_INIT(path_link, apparmor_path_link),
	LSM_HOOK_INIT(path_unlink, apparmor_path_unlink),
	LSM_HOOK_INIT(path_symlink, apparmor_path_symlink),
	LSM_HOOK_INIT(path_mkdir, apparmor_path_mkdir),
	LSM_HOOK_INIT(path_rmdir, apparmor_path_rmdir),
	LSM_HOOK_INIT(path_mknod, apparmor_path_mknod),
	LSM_HOOK_INIT(path_rename, apparmor_path_rename),
	LSM_HOOK_INIT(path_chmod, apparmor_path_chmod),
	LSM_HOOK_INIT(path_chown, apparmor_path_chown),
	LSM_HOOK_INIT(path_truncate, apparmor_path_truncate),
	LSM_HOOK_INIT(inode_getattr, apparmor_inode_getattr),

	LSM_HOOK_INIT(file_open, apparmor_file_open),
	LSM_HOOK_INIT(file_receive, apparmor_file_receive),
	LSM_HOOK_INIT(file_permission, apparmor_file_permission),
	LSM_HOOK_INIT(file_alloc_security, apparmor_file_alloc_security),
	LSM_HOOK_INIT(file_free_security, apparmor_file_free_security),
	LSM_HOOK_INIT(mmap_file, apparmor_mmap_file),
	LSM_HOOK_INIT(file_mprotect, apparmor_file_mprotect),
	LSM_HOOK_INIT(file_lock, apparmor_file_lock),

	LSM_HOOK_INIT(getprocattr, apparmor_getprocattr),
	LSM_HOOK_INIT(setprocattr, apparmor_setprocattr),

	LSM_HOOK_INIT(sk_alloc_security, apparmor_sk_alloc_security),
	LSM_HOOK_INIT(sk_free_security, apparmor_sk_free_security),
	LSM_HOOK_INIT(sk_clone_security, apparmor_sk_clone_security),

	LSM_HOOK_INIT(socket_create, apparmor_socket_create),
	LSM_HOOK_INIT(socket_post_create, apparmor_socket_post_create),
	LSM_HOOK_INIT(socket_bind, apparmor_socket_bind),
	LSM_HOOK_INIT(socket_connect, apparmor_socket_connect),
	LSM_HOOK_INIT(socket_listen, apparmor_socket_listen),
	LSM_HOOK_INIT(socket_accept, apparmor_socket_accept),
	LSM_HOOK_INIT(socket_sendmsg, apparmor_socket_sendmsg),
	LSM_HOOK_INIT(socket_recvmsg, apparmor_socket_recvmsg),
	LSM_HOOK_INIT(socket_getsockname, apparmor_socket_getsockname),
	LSM_HOOK_INIT(socket_getpeername, apparmor_socket_getpeername),
	LSM_HOOK_INIT(socket_getsockopt, apparmor_socket_getsockopt),
	LSM_HOOK_INIT(socket_setsockopt, apparmor_socket_setsockopt),
	LSM_HOOK_INIT(socket_shutdown, apparmor_socket_shutdown),
#ifdef CONFIG_NETWORK_SECMARK
	LSM_HOOK_INIT(socket_sock_rcv_skb, apparmor_socket_sock_rcv_skb),
#endif
	LSM_HOOK_INIT(socket_getpeersec_stream,
		      apparmor_socket_getpeersec_stream),
	LSM_HOOK_INIT(socket_getpeersec_dgram,
		      apparmor_socket_getpeersec_dgram),
	LSM_HOOK_INIT(sock_graft, apparmor_sock_graft),
#ifdef CONFIG_NETWORK_SECMARK
	LSM_HOOK_INIT(inet_conn_request, apparmor_inet_conn_request),
#endif

	LSM_HOOK_INIT(cred_alloc_blank, apparmor_cred_alloc_blank),
	LSM_HOOK_INIT(cred_free, apparmor_cred_free),
	LSM_HOOK_INIT(cred_prepare, apparmor_cred_prepare),
	LSM_HOOK_INIT(cred_transfer, apparmor_cred_transfer),

	LSM_HOOK_INIT(bprm_set_creds, apparmor_bprm_set_creds),
	LSM_HOOK_INIT(bprm_committing_creds, apparmor_bprm_committing_creds),
	LSM_HOOK_INIT(bprm_committed_creds, apparmor_bprm_committed_creds),

	LSM_HOOK_INIT(task_free, apparmor_task_free),
	LSM_HOOK_INIT(task_alloc, apparmor_task_alloc),
	LSM_HOOK_INIT(task_getsecid, apparmor_task_getsecid),
	LSM_HOOK_INIT(task_setrlimit, apparmor_task_setrlimit),
	LSM_HOOK_INIT(task_kill, apparmor_task_kill),

#ifdef CONFIG_AUDIT
	LSM_HOOK_INIT(audit_rule_init, aa_audit_rule_init),
	LSM_HOOK_INIT(audit_rule_known, aa_audit_rule_known),
	LSM_HOOK_INIT(audit_rule_match, aa_audit_rule_match),
	LSM_HOOK_INIT(audit_rule_free, aa_audit_rule_free),
#endif

	LSM_HOOK_INIT(secid_to_secctx, apparmor_secid_to_secctx),
	LSM_HOOK_INIT(secctx_to_secid, apparmor_secctx_to_secid),
	LSM_HOOK_INIT(release_secctx, apparmor_release_secctx),
};

/*
 * AppArmor sysfs module parameters
 */

static int param_set_aabool(const char *val, const struct kernel_param *kp);
static int param_get_aabool(char *buffer, const struct kernel_param *kp);
#define param_check_aabool param_check_bool
static const struct kernel_param_ops param_ops_aabool = {
	.flags = KERNEL_PARAM_OPS_FL_NOARG,
	.set = param_set_aabool,
	.get = param_get_aabool
};

static int param_set_aauint(const char *val, const struct kernel_param *kp);
static int param_get_aauint(char *buffer, const struct kernel_param *kp);
#define param_check_aauint param_check_uint
static const struct kernel_param_ops param_ops_aauint = {
	.set = param_set_aauint,
	.get = param_get_aauint
};

static int param_set_aalockpolicy(const char *val, const struct kernel_param *kp);
static int param_get_aalockpolicy(char *buffer, const struct kernel_param *kp);
#define param_check_aalockpolicy param_check_bool
static const struct kernel_param_ops param_ops_aalockpolicy = {
	.flags = KERNEL_PARAM_OPS_FL_NOARG,
	.set = param_set_aalockpolicy,
	.get = param_get_aalockpolicy
};

static int param_set_audit(const char *val, const struct kernel_param *kp);
static int param_get_audit(char *buffer, const struct kernel_param *kp);

static int param_set_mode(const char *val, const struct kernel_param *kp);
static int param_get_mode(char *buffer, const struct kernel_param *kp);

/* Flag values, also controllable via /sys/module/apparmor/parameters
 * We define special types as we want to do additional mediation.
 */

/* AppArmor global enforcement switch - complain, enforce, kill */
enum profile_mode aa_g_profile_mode = APPARMOR_ENFORCE;
module_param_call(mode, param_set_mode, param_get_mode,
		  &aa_g_profile_mode, S_IRUSR | S_IWUSR);

/* whether policy verification hashing is enabled */
bool aa_g_hash_policy = IS_ENABLED(CONFIG_SECURITY_APPARMOR_HASH_DEFAULT);
#ifdef CONFIG_SECURITY_APPARMOR_HASH
module_param_named(hash_policy, aa_g_hash_policy, aabool, S_IRUSR | S_IWUSR);
#endif

/* Debug mode */
bool aa_g_debug = IS_ENABLED(CONFIG_SECURITY_APPARMOR_DEBUG_MESSAGES);
module_param_named(debug, aa_g_debug, aabool, S_IRUSR | S_IWUSR);

/* Audit mode */
enum audit_mode aa_g_audit;
module_param_call(audit, param_set_audit, param_get_audit,
		  &aa_g_audit, S_IRUSR | S_IWUSR);

/* Determines if audit header is included in audited messages.  This
 * provides more context if the audit daemon is not running
 */
bool aa_g_audit_header = true;
module_param_named(audit_header, aa_g_audit_header, aabool,
		   S_IRUSR | S_IWUSR);

/* lock out loading/removal of policy
 * TODO: add in at boot loading of policy, which is the only way to
 *       load policy, if lock_policy is set
 */
bool aa_g_lock_policy;
module_param_named(lock_policy, aa_g_lock_policy, aalockpolicy,
		   S_IRUSR | S_IWUSR);

/* Syscall logging mode */
bool aa_g_logsyscall;
module_param_named(logsyscall, aa_g_logsyscall, aabool, S_IRUSR | S_IWUSR);

/* Maximum pathname length before accesses will start getting rejected */
unsigned int aa_g_path_max = 2 * PATH_MAX;
module_param_named(path_max, aa_g_path_max, aauint, S_IRUSR);

/* Determines how paranoid loading of policy is and how much verification
 * on the loaded policy is done.
 * DEPRECATED: read only as strict checking of load is always done now
 * that none root users (user namespaces) can load policy.
 */
bool aa_g_paranoid_load = true;
module_param_named(paranoid_load, aa_g_paranoid_load, aabool, S_IRUGO);

static int param_get_aaintbool(char *buffer, const struct kernel_param *kp);
static int param_set_aaintbool(const char *val, const struct kernel_param *kp);
#define param_check_aaintbool param_check_int
static const struct kernel_param_ops param_ops_aaintbool = {
	.set = param_set_aaintbool,
	.get = param_get_aaintbool
};
/* Boot time disable flag */
static int apparmor_enabled __lsm_ro_after_init = 1;
module_param_named(enabled, apparmor_enabled, aaintbool, 0444);

static int __init apparmor_enabled_setup(char *str)
{
	unsigned long enabled;
	int error = kstrtoul(str, 0, &enabled);
	if (!error)
		apparmor_enabled = enabled ? 1 : 0;
	return 1;
}

__setup("apparmor=", apparmor_enabled_setup);

/* set global flag turning off the ability to load policy */
static int param_set_aalockpolicy(const char *val, const struct kernel_param *kp)
{
	if (!apparmor_enabled)
		return -EINVAL;
	if (apparmor_initialized && !policy_admin_capable(NULL))
		return -EPERM;
	return param_set_bool(val, kp);
}

static int param_get_aalockpolicy(char *buffer, const struct kernel_param *kp)
{
	if (!apparmor_enabled)
		return -EINVAL;
	if (apparmor_initialized && !policy_view_capable(NULL))
		return -EPERM;
	return param_get_bool(buffer, kp);
}

static int param_set_aabool(const char *val, const struct kernel_param *kp)
{
	if (!apparmor_enabled)
		return -EINVAL;
	if (apparmor_initialized && !policy_admin_capable(NULL))
		return -EPERM;
	return param_set_bool(val, kp);
}

static int param_get_aabool(char *buffer, const struct kernel_param *kp)
{
	if (!apparmor_enabled)
		return -EINVAL;
	if (apparmor_initialized && !policy_view_capable(NULL))
		return -EPERM;
	return param_get_bool(buffer, kp);
}

static int param_set_aauint(const char *val, const struct kernel_param *kp)
{
	int error;

	if (!apparmor_enabled)
		return -EINVAL;
	/* file is ro but enforce 2nd line check */
	if (apparmor_initialized)
		return -EPERM;

	error = param_set_uint(val, kp);
	aa_g_path_max = max_t(uint32_t, aa_g_path_max, sizeof(union aa_buffer));
	pr_info("AppArmor: buffer size set to %d bytes\n", aa_g_path_max);

	return error;
}

static int param_get_aauint(char *buffer, const struct kernel_param *kp)
{
	if (!apparmor_enabled)
		return -EINVAL;
	if (apparmor_initialized && !policy_view_capable(NULL))
		return -EPERM;
	return param_get_uint(buffer, kp);
}

/* Can only be set before AppArmor is initialized (i.e. on boot cmdline). */
static int param_set_aaintbool(const char *val, const struct kernel_param *kp)
{
	struct kernel_param kp_local;
	bool value;
	int error;

	if (apparmor_initialized)
		return -EPERM;

	/* Create local copy, with arg pointing to bool type. */
	value = !!*((int *)kp->arg);
	memcpy(&kp_local, kp, sizeof(kp_local));
	kp_local.arg = &value;

	error = param_set_bool(val, &kp_local);
	if (!error)
		*((int *)kp->arg) = *((bool *)kp_local.arg);
	return error;
}

/*
 * To avoid changing /sys/module/apparmor/parameters/enabled from Y/N to
 * 1/0, this converts the "int that is actually bool" back to bool for
 * display in the /sys filesystem, while keeping it "int" for the LSM
 * infrastructure.
 */
static int param_get_aaintbool(char *buffer, const struct kernel_param *kp)
{
	struct kernel_param kp_local;
	bool value;

	/* Create local copy, with arg pointing to bool type. */
	value = !!*((int *)kp->arg);
	memcpy(&kp_local, kp, sizeof(kp_local));
	kp_local.arg = &value;

	return param_get_bool(buffer, &kp_local);
}

static int param_get_audit(char *buffer, const struct kernel_param *kp)
{
	if (!apparmor_enabled)
		return -EINVAL;
	if (apparmor_initialized && !policy_view_capable(NULL))
		return -EPERM;
	return sprintf(buffer, "%s", audit_mode_names[aa_g_audit]);
}

static int param_set_audit(const char *val, const struct kernel_param *kp)
{
	int i;

	if (!apparmor_enabled)
		return -EINVAL;
	if (!val)
		return -EINVAL;
	if (apparmor_initialized && !policy_admin_capable(NULL))
		return -EPERM;

	i = match_string(audit_mode_names, AUDIT_MAX_INDEX, val);
	if (i < 0)
		return -EINVAL;

	aa_g_audit = i;
	return 0;
}

static int param_get_mode(char *buffer, const struct kernel_param *kp)
{
	if (!apparmor_enabled)
		return -EINVAL;
	if (apparmor_initialized && !policy_view_capable(NULL))
		return -EPERM;

	return sprintf(buffer, "%s", aa_profile_mode_names[aa_g_profile_mode]);
}

static int param_set_mode(const char *val, const struct kernel_param *kp)
{
	int i;

	if (!apparmor_enabled)
		return -EINVAL;
	if (!val)
		return -EINVAL;
	if (apparmor_initialized && !policy_admin_capable(NULL))
		return -EPERM;

	i = match_string(aa_profile_mode_names, APPARMOR_MODE_NAMES_MAX_INDEX,
			 val);
	if (i < 0)
		return -EINVAL;

	aa_g_profile_mode = i;
	return 0;
}

char *aa_get_buffer(bool in_atomic)
{
	union aa_buffer *aa_buf;
	bool try_again = true;
	gfp_t flags = (GFP_KERNEL | __GFP_RETRY_MAYFAIL | __GFP_NOWARN);

retry:
	spin_lock(&aa_buffers_lock);
	if (buffer_count > reserve_count ||
	    (in_atomic && !list_empty(&aa_global_buffers))) {
		aa_buf = list_first_entry(&aa_global_buffers, union aa_buffer,
					  list);
		list_del(&aa_buf->list);
		buffer_count--;
		spin_unlock(&aa_buffers_lock);
		return &aa_buf->buffer[0];
	}
	if (in_atomic) {
		/*
		 * out of reserve buffers and in atomic context so increase
		 * how many buffers to keep in reserve
		 */
		reserve_count++;
		flags = GFP_ATOMIC;
	}
	spin_unlock(&aa_buffers_lock);

	if (!in_atomic)
		might_sleep();
	aa_buf = kmalloc(aa_g_path_max, flags);
	if (!aa_buf) {
		if (try_again) {
			try_again = false;
			goto retry;
		}
		pr_warn_once("AppArmor: Failed to allocate a memory buffer.\n");
		return NULL;
	}
	return &aa_buf->buffer[0];
}

void aa_put_buffer(char *buf)
{
	union aa_buffer *aa_buf;

	if (!buf)
		return;
	aa_buf = container_of(buf, union aa_buffer, buffer[0]);

	spin_lock(&aa_buffers_lock);
	list_add(&aa_buf->list, &aa_global_buffers);
	buffer_count++;
	spin_unlock(&aa_buffers_lock);
}

/*
 * AppArmor init functions
 */

/**
 * set_init_ctx - set a task context and profile on the first task.
 *
 * TODO: allow setting an alternate profile than unconfined
 */
static int __init set_init_ctx(void)
{
	struct cred *cred = (struct cred *)current->real_cred;

	set_cred_label(cred, aa_get_label(ns_unconfined(root_ns)));

	return 0;
}

static void destroy_buffers(void)
{
	union aa_buffer *aa_buf;

	spin_lock(&aa_buffers_lock);
	while (!list_empty(&aa_global_buffers)) {
		aa_buf = list_first_entry(&aa_global_buffers, union aa_buffer,
					 list);
		list_del(&aa_buf->list);
		spin_unlock(&aa_buffers_lock);
		kfree(aa_buf);
		spin_lock(&aa_buffers_lock);
	}
	spin_unlock(&aa_buffers_lock);
}

static int __init alloc_buffers(void)
{
	union aa_buffer *aa_buf;
	int i, num;

	/*
	 * A function may require two buffers at once. Usually the buffers are
	 * used for a short period of time and are shared. On UP kernel buffers
	 * two should be enough, with more CPUs it is possible that more
	 * buffers will be used simultaneously. The preallocated pool may grow.
	 * This preallocation has also the side-effect that AppArmor will be
	 * disabled early at boot if aa_g_path_max is extremly high.
	 */
	if (num_online_cpus() > 1)
		num = 4 + RESERVE_COUNT;
	else
		num = 2 + RESERVE_COUNT;

	for (i = 0; i < num; i++) {

		aa_buf = kmalloc(aa_g_path_max, GFP_KERNEL |
				 __GFP_RETRY_MAYFAIL | __GFP_NOWARN);
		if (!aa_buf) {
			destroy_buffers();
			return -ENOMEM;
		}
		aa_put_buffer(&aa_buf->buffer[0]);
	}
	return 0;
}

#ifdef CONFIG_SYSCTL
static int apparmor_dointvec(struct ctl_table *table, int write,
			     void __user *buffer, size_t *lenp, loff_t *ppos)
{
	if (!policy_admin_capable(NULL))
		return -EPERM;
	if (!apparmor_enabled)
		return -EINVAL;

	return proc_dointvec(table, write, buffer, lenp, ppos);
}

static struct ctl_path apparmor_sysctl_path[] = {
	{ .procname = "kernel", },
	{ }
};

static struct ctl_table apparmor_sysctl_table[] = {
	{
		.procname       = "unprivileged_userns_apparmor_policy",
		.data           = &unprivileged_userns_apparmor_policy,
		.maxlen         = sizeof(int),
		.mode           = 0600,
		.proc_handler   = apparmor_dointvec,
	},
	{ }
};

static int __init apparmor_init_sysctl(void)
{
	return register_sysctl_paths(apparmor_sysctl_path,
				     apparmor_sysctl_table) ? 0 : -ENOMEM;
}
#else
static inline int apparmor_init_sysctl(void)
{
	return 0;
}
#endif /* CONFIG_SYSCTL */

#if defined(CONFIG_NETFILTER) && defined(CONFIG_NETWORK_SECMARK)
static unsigned int apparmor_ip_postroute(void *priv,
					  struct sk_buff *skb,
					  const struct nf_hook_state *state)
{
	struct aa_sk_ctx *ctx;
	struct sock *sk;

	if (!skb->secmark)
		return NF_ACCEPT;

	sk = skb_to_full_sk(skb);
	if (sk == NULL)
		return NF_ACCEPT;

	ctx = SK_CTX(sk);
	if (!apparmor_secmark_check(ctx->label, OP_SENDMSG, AA_MAY_SEND,
				    skb->secmark, sk))
		return NF_ACCEPT;

	return NF_DROP_ERR(-ECONNREFUSED);

}

static unsigned int apparmor_ipv4_postroute(void *priv,
					    struct sk_buff *skb,
					    const struct nf_hook_state *state)
{
	return apparmor_ip_postroute(priv, skb, state);
}

#if IS_ENABLED(CONFIG_IPV6)
static unsigned int apparmor_ipv6_postroute(void *priv,
					    struct sk_buff *skb,
					    const struct nf_hook_state *state)
{
	return apparmor_ip_postroute(priv, skb, state);
}
#endif

static const struct nf_hook_ops apparmor_nf_ops[] = {
	{
		.hook =         apparmor_ipv4_postroute,
		.pf =           NFPROTO_IPV4,
		.hooknum =      NF_INET_POST_ROUTING,
		.priority =     NF_IP_PRI_SELINUX_FIRST,
	},
#if IS_ENABLED(CONFIG_IPV6)
	{
		.hook =         apparmor_ipv6_postroute,
		.pf =           NFPROTO_IPV6,
		.hooknum =      NF_INET_POST_ROUTING,
		.priority =     NF_IP6_PRI_SELINUX_FIRST,
	},
#endif
};

static int __net_init apparmor_nf_register(struct net *net)
{
	int ret;

	ret = nf_register_net_hooks(net, apparmor_nf_ops,
				    ARRAY_SIZE(apparmor_nf_ops));
	return ret;
}

static void __net_exit apparmor_nf_unregister(struct net *net)
{
	nf_unregister_net_hooks(net, apparmor_nf_ops,
				ARRAY_SIZE(apparmor_nf_ops));
}

static struct pernet_operations apparmor_net_ops = {
	.init = apparmor_nf_register,
	.exit = apparmor_nf_unregister,
};

static int __init apparmor_nf_ip_init(void)
{
	int err;

	if (!apparmor_enabled)
		return 0;

	err = register_pernet_subsys(&apparmor_net_ops);
	if (err)
		panic("Apparmor: register_pernet_subsys: error %d\n", err);

	return 0;
}
__initcall(apparmor_nf_ip_init);
#endif

static int __init apparmor_init(void)
{
	int error;

	aa_secids_init();

	error = aa_setup_dfa_engine();
	if (error) {
		AA_ERROR("Unable to setup dfa engine\n");
		goto alloc_out;
	}

	error = aa_alloc_root_ns();
	if (error) {
		AA_ERROR("Unable to allocate default profile namespace\n");
		goto alloc_out;
	}

	error = apparmor_init_sysctl();
	if (error) {
		AA_ERROR("Unable to register sysctls\n");
		goto alloc_out;

	}

	error = alloc_buffers();
	if (error) {
		AA_ERROR("Unable to allocate work buffers\n");
		goto alloc_out;
	}

	error = set_init_ctx();
	if (error) {
		AA_ERROR("Failed to set context on init task\n");
		aa_free_root_ns();
		goto buffers_out;
	}
	security_add_hooks(apparmor_hooks, ARRAY_SIZE(apparmor_hooks),
				"apparmor");

	/* Report that AppArmor successfully initialized */
	apparmor_initialized = 1;
	if (aa_g_profile_mode == APPARMOR_COMPLAIN)
		aa_info_message("AppArmor initialized: complain mode enabled");
	else if (aa_g_profile_mode == APPARMOR_KILL)
		aa_info_message("AppArmor initialized: kill mode enabled");
	else
		aa_info_message("AppArmor initialized");

	return error;

buffers_out:
	destroy_buffers();
alloc_out:
	aa_destroy_aafs();
	aa_teardown_dfa_engine();

	apparmor_enabled = false;
	return error;
}

DEFINE_LSM(apparmor) = {
	.name = "apparmor",
	.flags = LSM_FLAG_LEGACY_MAJOR | LSM_FLAG_EXCLUSIVE,
	.enabled = &apparmor_enabled,
	.blobs = &apparmor_blob_sizes,
	.init = apparmor_init,
};<|MERGE_RESOLUTION|>--- conflicted
+++ resolved
@@ -43,10 +43,6 @@
 /* Flag indicating whether initialization completed */
 int apparmor_initialized;
 
-<<<<<<< HEAD
-DEFINE_PER_CPU(struct aa_buffers, aa_buffers);
-DEFINE_LOCAL_IRQ_LOCK(aa_buffers_lock);
-=======
 union aa_buffer {
 	struct list_head list;
 	char buffer[1];
@@ -58,7 +54,6 @@
 
 static LIST_HEAD(aa_global_buffers);
 static DEFINE_SPINLOCK(aa_buffers_lock);
->>>>>>> 9e9b68c6
 
 /*
  * LSM hook functions
