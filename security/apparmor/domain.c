// SPDX-License-Identifier: GPL-2.0-only
/*
 * AppArmor security module
 *
 * This file contains AppArmor policy attachment and domain transitions
 *
 * Copyright (C) 2002-2008 Novell/SUSE
 * Copyright 2009-2010 Canonical Ltd.
 */

#include <linux/errno.h>
#include <linux/fdtable.h>
#include <linux/fs.h>
#include <linux/file.h>
#include <linux/mount.h>
#include <linux/syscalls.h>
#include <linux/personality.h>
#include <linux/xattr.h>
#include <linux/user_namespace.h>

#include "include/audit.h"
#include "include/apparmorfs.h"
#include "include/cred.h"
#include "include/domain.h"
#include "include/file.h"
#include "include/ipc.h"
#include "include/match.h"
#include "include/path.h"
#include "include/policy.h"
#include "include/policy_ns.h"

/**
 * may_change_ptraced_domain - check if can change profile on ptraced task
 * @to_label: profile to change to  (NOT NULL)
 * @info: message if there is an error
 *
 * Check if current is ptraced and if so if the tracing task is allowed
 * to trace the new domain
 *
 * Returns: %0 or error if change not allowed
 */
static int may_change_ptraced_domain(struct aa_label *to_label,
				     const char **info)
{
	struct task_struct *tracer;
	struct aa_label *tracerl = NULL;
	int error = 0;

	rcu_read_lock();
	tracer = ptrace_parent(current);
	if (tracer)
		/* released below */
		tracerl = aa_get_task_label(tracer);

	/* not ptraced */
	if (!tracer || unconfined(tracerl))
		goto out;

	error = aa_may_ptrace(tracerl, to_label, PTRACE_MODE_ATTACH);

out:
	rcu_read_unlock();
	aa_put_label(tracerl);

	if (error)
		*info = "ptrace prevents transition";
	return error;
}

/**** TODO: dedup to aa_label_match - needs perm and dfa, merging
 * specifically this is an exact copy of aa_label_match except
 * aa_compute_perms is replaced with aa_compute_fperms
 * and policy.dfa with file.dfa
 ****/
/* match a profile and its associated ns component if needed
 * Assumes visibility test has already been done.
 * If a subns profile is not to be matched should be prescreened with
 * visibility test.
 */
static inline aa_state_t match_component(struct aa_profile *profile,
					 struct aa_profile *tp,
					 bool stack, aa_state_t state)
{
	struct aa_ruleset *rules = list_first_entry(&profile->rules,
						    typeof(*rules), list);
	const char *ns_name;

	if (stack)
		state = aa_dfa_match(rules->file.dfa, state, "&");
	if (profile->ns == tp->ns)
		return aa_dfa_match(rules->file.dfa, state, tp->base.hname);

	/* try matching with namespace name and then profile */
	ns_name = aa_ns_name(profile->ns, tp->ns, true);
	state = aa_dfa_match_len(rules->file.dfa, state, ":", 1);
	state = aa_dfa_match(rules->file.dfa, state, ns_name);
	state = aa_dfa_match_len(rules->file.dfa, state, ":", 1);
	return aa_dfa_match(rules->file.dfa, state, tp->base.hname);
}

/**
 * label_compound_match - find perms for full compound label
 * @profile: profile to find perms for
 * @label: label to check access permissions for
 * @stack: whether this is a stacking request
 * @state: state to start match in
 * @subns: whether to do permission checks on components in a subns
 * @request: permissions to request
 * @perms: perms struct to set
 *
 * Returns: 0 on success else ERROR
 *
 * For the label A//&B//&C this does the perm match for A//&B//&C
 * @perms should be preinitialized with allperms OR a previous permission
 *        check to be stacked.
 */
static int label_compound_match(struct aa_profile *profile,
				struct aa_label *label, bool stack,
				aa_state_t state, bool subns, u32 request,
				struct aa_perms *perms)
{
	struct aa_ruleset *rules = list_first_entry(&profile->rules,
						    typeof(*rules), list);
	struct aa_profile *tp;
	struct label_it i;
	struct path_cond cond = { };

	/* find first subcomponent that is visible */
	label_for_each(i, label, tp) {
		if (!aa_ns_visible(profile->ns, tp->ns, subns))
			continue;
		state = match_component(profile, tp, stack, state);
		if (!state)
			goto fail;
		goto next;
	}

	/* no component visible */
	*perms = allperms;
	return 0;

next:
	label_for_each_cont(i, label, tp) {
		if (!aa_ns_visible(profile->ns, tp->ns, subns))
			continue;
		state = aa_dfa_match(rules->file.dfa, state, "//&");
		state = match_component(profile, tp, false, state);
		if (!state)
			goto fail;
	}
	*perms = *(aa_lookup_fperms(&(rules->file), state, &cond));
	aa_apply_modes_to_perms(profile, perms);
	if ((perms->allow & request) != request)
		return -EACCES;

	return 0;

fail:
	*perms = nullperms;
	return -EACCES;
}

/**
 * label_components_match - find perms for all subcomponents of a label
 * @profile: profile to find perms for
 * @label: label to check access permissions for
 * @stack: whether this is a stacking request
 * @start: state to start match in
 * @subns: whether to do permission checks on components in a subns
 * @request: permissions to request
 * @perms: an initialized perms struct to add accumulation to
 *
 * Returns: 0 on success else ERROR
 *
 * For the label A//&B//&C this does the perm match for each of A and B and C
 * @perms should be preinitialized with allperms OR a previous permission
 *        check to be stacked.
 */
static int label_components_match(struct aa_profile *profile,
				  struct aa_label *label, bool stack,
				  aa_state_t start, bool subns, u32 request,
				  struct aa_perms *perms)
{
	struct aa_ruleset *rules = list_first_entry(&profile->rules,
						    typeof(*rules), list);
	struct aa_profile *tp;
	struct label_it i;
	struct aa_perms tmp;
	struct path_cond cond = { };
	aa_state_t state = 0;

	/* find first subcomponent to test */
	label_for_each(i, label, tp) {
		if (!aa_ns_visible(profile->ns, tp->ns, subns))
			continue;
		state = match_component(profile, tp, stack, start);
		if (!state)
			goto fail;
		goto next;
	}

	/* no subcomponents visible - no change in perms */
	return 0;

next:
	tmp = *(aa_lookup_fperms(&(rules->file), state, &cond));
	aa_apply_modes_to_perms(profile, &tmp);
	aa_perms_accum(perms, &tmp);
	label_for_each_cont(i, label, tp) {
		if (!aa_ns_visible(profile->ns, tp->ns, subns))
			continue;
		state = match_component(profile, tp, stack, start);
		if (!state)
			goto fail;
		tmp = *(aa_lookup_fperms(&(rules->file), state, &cond));
		aa_apply_modes_to_perms(profile, &tmp);
		aa_perms_accum(perms, &tmp);
	}

	if ((perms->allow & request) != request)
		return -EACCES;

	return 0;

fail:
	*perms = nullperms;
	return -EACCES;
}

/**
 * label_match - do a multi-component label match
 * @profile: profile to match against (NOT NULL)
 * @label: label to match (NOT NULL)
 * @stack: whether this is a stacking request
 * @state: state to start in
 * @subns: whether to match subns components
 * @request: permission request
 * @perms: Returns computed perms (NOT NULL)
 *
 * Returns: the state the match finished in, may be the none matching state
 */
static int label_match(struct aa_profile *profile, struct aa_label *label,
		       bool stack, aa_state_t state, bool subns, u32 request,
		       struct aa_perms *perms)
{
	int error;

	*perms = nullperms;
	error = label_compound_match(profile, label, stack, state, subns,
				     request, perms);
	if (!error)
		return error;

	*perms = allperms;
	return label_components_match(profile, label, stack, state, subns,
				      request, perms);
}

/******* end TODO: dedup *****/

/**
 * change_profile_perms - find permissions for change_profile
 * @profile: the current profile  (NOT NULL)
 * @target: label to transition to (NOT NULL)
 * @stack: whether this is a stacking request
 * @request: requested perms
 * @start: state to start matching in
 *
 *
 * Returns: permission set
 *
 * currently only matches full label A//&B//&C or individual components A, B, C
 * not arbitrary combinations. Eg. A//&B, C
 */
static int change_profile_perms(struct aa_profile *profile,
				struct aa_label *target, bool stack,
				u32 request, aa_state_t start,
				struct aa_perms *perms)
{
	if (profile_unconfined(profile)) {
		perms->allow = AA_MAY_CHANGE_PROFILE | AA_MAY_ONEXEC;
		perms->audit = perms->quiet = perms->kill = 0;
		return 0;
	}

	/* TODO: add profile in ns screening */
	return label_match(profile, target, stack, start, true, request, perms);
}

/**
 * aa_xattrs_match - check whether a file matches the xattrs defined in profile
 * @bprm: binprm struct for the process to validate
 * @profile: profile to match against (NOT NULL)
 * @state: state to start match in
 *
 * Returns: number of extended attributes that matched, or < 0 on error
 */
static int aa_xattrs_match(const struct linux_binprm *bprm,
			   struct aa_profile *profile, aa_state_t state)
{
	int i;
	struct dentry *d;
	char *value = NULL;
	struct aa_attachment *attach = &profile->attach;
	int size, value_size = 0, ret = attach->xattr_count;

	if (!bprm || !attach->xattr_count)
		return 0;
	might_sleep();

	/* transition from exec match to xattr set */
	state = aa_dfa_outofband_transition(attach->xmatch.dfa, state);
	d = bprm->file->f_path.dentry;

	for (i = 0; i < attach->xattr_count; i++) {
		size = vfs_getxattr_alloc(&nop_mnt_idmap, d, attach->xattrs[i],
					  &value, value_size, GFP_KERNEL);
		if (size >= 0) {
			u32 index, perm;

			/*
			 * Check the xattr presence before value. This ensure
			 * that not present xattr can be distinguished from a 0
			 * length value or rule that matches any value
			 */
			state = aa_dfa_null_transition(attach->xmatch.dfa,
						       state);
			/* Check xattr value */
			state = aa_dfa_match_len(attach->xmatch.dfa, state,
						 value, size);
			index = ACCEPT_TABLE(attach->xmatch.dfa)[state];
			perm = attach->xmatch.perms[index].allow;
			if (!(perm & MAY_EXEC)) {
				ret = -EINVAL;
				goto out;
			}
		}
		/* transition to next element */
		state = aa_dfa_outofband_transition(attach->xmatch.dfa, state);
		if (size < 0) {
			/*
			 * No xattr match, so verify if transition to
			 * next element was valid. IFF so the xattr
			 * was optional.
			 */
			if (!state) {
				ret = -EINVAL;
				goto out;
			}
			/* don't count missing optional xattr as matched */
			ret--;
		}
	}

out:
	kfree(value);
	return ret;
}

/**
 * find_attach - do attachment search for unconfined processes
 * @bprm - binprm structure of transitioning task
 * @ns: the current namespace  (NOT NULL)
 * @head - profile list to walk  (NOT NULL)
 * @name - to match against  (NOT NULL)
 * @info - info message if there was an error (NOT NULL)
 *
 * Do a linear search on the profiles in the list.  There is a matching
 * preference where an exact match is preferred over a name which uses
 * expressions to match, and matching expressions with the greatest
 * xmatch_len are preferred.
 *
 * Requires: @head not be shared or have appropriate locks held
 *
 * Returns: label or NULL if no match found
 */
static struct aa_label *find_attach(const struct linux_binprm *bprm,
				    struct aa_ns *ns, struct list_head *head,
				    const char *name, const char **info)
{
	int candidate_len = 0, candidate_xattrs = 0;
	bool conflict = false;
	struct aa_profile *profile, *candidate = NULL;

	AA_BUG(!name);
	AA_BUG(!head);

	rcu_read_lock();
restart:
	list_for_each_entry_rcu(profile, head, base.list) {
		struct aa_attachment *attach = &profile->attach;

		if (profile->label.flags & FLAG_NULL &&
		    &profile->label == ns_unconfined(profile->ns))
			continue;

		/* Find the "best" matching profile. Profiles must
		 * match the path and extended attributes (if any)
		 * associated with the file. A more specific path
		 * match will be preferred over a less specific one,
		 * and a match with more matching extended attributes
		 * will be preferred over one with fewer. If the best
		 * match has both the same level of path specificity
		 * and the same number of matching extended attributes
		 * as another profile, signal a conflict and refuse to
		 * match.
		 */
		if (attach->xmatch.dfa) {
			unsigned int count;
			aa_state_t state;
			u32 index, perm;

			state = aa_dfa_leftmatch(attach->xmatch.dfa,
					attach->xmatch.start[AA_CLASS_XMATCH],
					name, &count);
			index = ACCEPT_TABLE(attach->xmatch.dfa)[state];
			perm = attach->xmatch.perms[index].allow;
			/* any accepting state means a valid match. */
			if (perm & MAY_EXEC) {
				int ret = 0;

				if (count < candidate_len)
					continue;

				if (bprm && attach->xattr_count) {
					long rev = READ_ONCE(ns->revision);

					if (!aa_get_profile_not0(profile))
						goto restart;
					rcu_read_unlock();
					ret = aa_xattrs_match(bprm, profile,
							      state);
					rcu_read_lock();
					aa_put_profile(profile);
					if (rev !=
					    READ_ONCE(ns->revision))
						/* policy changed */
						goto restart;
					/*
					 * Fail matching if the xattrs don't
					 * match
					 */
					if (ret < 0)
						continue;
				}
				/*
				 * TODO: allow for more flexible best match
				 *
				 * The new match isn't more specific
				 * than the current best match
				 */
				if (count == candidate_len &&
				    ret <= candidate_xattrs) {
					/* Match is equivalent, so conflict */
					if (ret == candidate_xattrs)
						conflict = true;
					continue;
				}

				/* Either the same length with more matching
				 * xattrs, or a longer match
				 */
				candidate = profile;
<<<<<<< HEAD
				candidate_len = max(count, profile->xmatch_len);
=======
				candidate_len = max(count, attach->xmatch_len);
>>>>>>> eb3cdb58
				candidate_xattrs = ret;
				conflict = false;
			}
		} else if (!strcmp(profile->base.name, name)) {
			/*
			 * old exact non-re match, without conditionals such
			 * as xattrs. no more searching required
			 */
			candidate = profile;
			goto out;
		}
	}

	if (!candidate || conflict) {
		if (conflict)
			*info = "conflicting profile attachments";
		rcu_read_unlock();
		return NULL;
	}

out:
	candidate = aa_get_newest_profile(candidate);
	rcu_read_unlock();

	return &candidate->label;
}

static const char *next_name(int xtype, const char *name)
{
	return NULL;
}

/**
 * x_table_lookup - lookup an x transition name via transition table
 * @profile: current profile (NOT NULL)
 * @xindex: index into x transition table
 * @name: returns: name tested to find label (NOT NULL)
 *
 * Returns: refcounted label, or NULL on failure (MAYBE NULL)
 */
struct aa_label *x_table_lookup(struct aa_profile *profile, u32 xindex,
				const char **name)
{
	struct aa_ruleset *rules = list_first_entry(&profile->rules,
						    typeof(*rules), list);
	struct aa_label *label = NULL;
	u32 xtype = xindex & AA_X_TYPE_MASK;
	int index = xindex & AA_X_INDEX_MASK;

	AA_BUG(!name);

	/* index is guaranteed to be in range, validated at load time */
	/* TODO: move lookup parsing to unpack time so this is a straight
	 *       index into the resultant label
	 */
	for (*name = rules->file.trans.table[index]; !label && *name;
	     *name = next_name(xtype, *name)) {
		if (xindex & AA_X_CHILD) {
			struct aa_profile *new_profile;
			/* release by caller */
			new_profile = aa_find_child(profile, *name);
			if (new_profile)
				label = &new_profile->label;
			continue;
		}
		label = aa_label_parse(&profile->label, *name, GFP_KERNEL,
				       true, false);
		if (IS_ERR(label))
			label = NULL;
	}

	/* released by caller */

	return label;
}

/**
 * x_to_label - get target label for a given xindex
 * @profile: current profile  (NOT NULL)
 * @bprm: binprm structure of transitioning task
 * @name: name to lookup (NOT NULL)
 * @xindex: index into x transition table
 * @lookupname: returns: name used in lookup if one was specified (NOT NULL)
 *
 * find label for a transition index
 *
 * Returns: refcounted label or NULL if not found available
 */
static struct aa_label *x_to_label(struct aa_profile *profile,
				   const struct linux_binprm *bprm,
				   const char *name, u32 xindex,
				   const char **lookupname,
				   const char **info)
{
	struct aa_ruleset *rules = list_first_entry(&profile->rules,
						    typeof(*rules), list);
	struct aa_label *new = NULL;
	struct aa_ns *ns = profile->ns;
	u32 xtype = xindex & AA_X_TYPE_MASK;
	const char *stack = NULL;

	switch (xtype) {
	case AA_X_NONE:
		/* fail exec unless ix || ux fallback - handled by caller */
		*lookupname = NULL;
		break;
	case AA_X_TABLE:
		/* TODO: fix when perm mapping done at unload */
		stack = rules->file.trans.table[xindex & AA_X_INDEX_MASK];
		if (*stack != '&') {
			/* released by caller */
			new = x_table_lookup(profile, xindex, lookupname);
			stack = NULL;
			break;
		}
		fallthrough;	/* to X_NAME */
	case AA_X_NAME:
		if (xindex & AA_X_CHILD)
			/* released by caller */
			new = find_attach(bprm, ns, &profile->base.profiles,
					  name, info);
		else
			/* released by caller */
			new = find_attach(bprm, ns, &ns->base.profiles,
					  name, info);
		*lookupname = name;
		break;
	}

	if (!new) {
		if (xindex & AA_X_INHERIT) {
			/* (p|c|n)ix - don't change profile but do
			 * use the newest version
			 */
			*info = "ix fallback";
			/* no profile && no error */
			new = aa_get_newest_label(&profile->label);
		} else if (xindex & AA_X_UNCONFINED) {
			new = aa_get_newest_label(ns_unconfined(profile->ns));
			*info = "ux fallback";
		}
	}

	if (new && stack) {
		/* base the stack on post domain transition */
		struct aa_label *base = new;

		new = aa_label_parse(base, stack, GFP_KERNEL, true, false);
		if (IS_ERR(new))
			new = NULL;
		aa_put_label(base);
	}

	/* released by caller */
	return new;
}

static struct aa_label *profile_transition(struct aa_profile *profile,
					   const struct linux_binprm *bprm,
					   char *buffer, struct path_cond *cond,
					   bool *secure_exec)
{
	struct aa_ruleset *rules = list_first_entry(&profile->rules,
						    typeof(*rules), list);
	struct aa_label *new = NULL;
	const char *info = NULL, *name = NULL, *target = NULL;
	aa_state_t state = rules->file.start[AA_CLASS_FILE];
	struct aa_perms perms = {};
	bool nonewprivs = false;
	int error = 0;

	AA_BUG(!profile);
	AA_BUG(!bprm);
	AA_BUG(!buffer);

	error = aa_path_name(&bprm->file->f_path, profile->path_flags, buffer,
			     &name, &info, profile->disconnected);
	if (error) {
		if (profile_unconfined(profile) ||
		    (profile->label.flags & FLAG_IX_ON_NAME_ERROR)) {
			AA_DEBUG("name lookup ix on error");
			error = 0;
			new = aa_get_newest_label(&profile->label);
		}
		name = bprm->filename;
		goto audit;
	}

	if (profile_unconfined(profile)) {
		new = find_attach(bprm, profile->ns,
				  &profile->ns->base.profiles, name, &info);
		if (new) {
			AA_DEBUG("unconfined attached to new label");
			return new;
		}
		AA_DEBUG("unconfined exec no attachment");
		return aa_get_newest_label(&profile->label);
	}

	/* find exec permissions for name */
	state = aa_str_perms(&(rules->file), state, name, cond, &perms);
	if (perms.allow & MAY_EXEC) {
		/* exec permission determine how to transition */
		new = x_to_label(profile, bprm, name, perms.xindex, &target,
				 &info);
		if (new && new->proxy == profile->label.proxy && info) {
			/* hack ix fallback - improve how this is detected */
			goto audit;
		} else if (!new) {
			error = -EACCES;
			info = "profile transition not found";
			/* remove MAY_EXEC to audit as failure */
			perms.allow &= ~MAY_EXEC;
		}
	} else if (COMPLAIN_MODE(profile)) {
		/* no exec permission - learning mode */
		struct aa_profile *new_profile = NULL;

		new_profile = aa_new_learning_profile(profile, false, name,
						      GFP_KERNEL);
		if (!new_profile) {
			error = -ENOMEM;
			info = "could not create null profile";
		} else {
			error = -EACCES;
			new = &new_profile->label;
		}
		perms.xindex |= AA_X_UNSAFE;
	} else
		/* fail exec */
		error = -EACCES;

	if (!new)
		goto audit;


	if (!(perms.xindex & AA_X_UNSAFE)) {
		if (DEBUG_ON) {
			dbg_printk("apparmor: scrubbing environment variables"
				   " for %s profile=", name);
			aa_label_printk(new, GFP_KERNEL);
			dbg_printk("\n");
		}
		*secure_exec = true;
	}

audit:
	aa_audit_file(profile, &perms, OP_EXEC, MAY_EXEC, name, target, new,
		      cond->uid, info, error);
	if (!new || nonewprivs) {
		aa_put_label(new);
		return ERR_PTR(error);
	}

	return new;
}

static int profile_onexec(struct aa_profile *profile, struct aa_label *onexec,
			  bool stack, const struct linux_binprm *bprm,
			  char *buffer, struct path_cond *cond,
			  bool *secure_exec)
{
	struct aa_ruleset *rules = list_first_entry(&profile->rules,
						    typeof(*rules), list);
	aa_state_t state = rules->file.start[AA_CLASS_FILE];
	struct aa_perms perms = {};
	const char *xname = NULL, *info = "change_profile onexec";
	int error = -EACCES;

	AA_BUG(!profile);
	AA_BUG(!onexec);
	AA_BUG(!bprm);
	AA_BUG(!buffer);

	if (profile_unconfined(profile)) {
		/* change_profile on exec already granted */
		/*
		 * NOTE: Domain transitions from unconfined are allowed
		 * even when no_new_privs is set because this aways results
		 * in a further reduction of permissions.
		 */
		return 0;
	}

	error = aa_path_name(&bprm->file->f_path, profile->path_flags, buffer,
			     &xname, &info, profile->disconnected);
	if (error) {
		if (profile_unconfined(profile) ||
		    (profile->label.flags & FLAG_IX_ON_NAME_ERROR)) {
			AA_DEBUG("name lookup ix on error");
			error = 0;
		}
		xname = bprm->filename;
		goto audit;
	}

	/* find exec permissions for name */
	state = aa_str_perms(&(rules->file), state, xname, cond, &perms);
	if (!(perms.allow & AA_MAY_ONEXEC)) {
		info = "no change_onexec valid for executable";
		goto audit;
	}
	/* test if this exec can be paired with change_profile onexec.
	 * onexec permission is linked to exec with a standard pairing
	 * exec\0change_profile
	 */
	state = aa_dfa_null_transition(rules->file.dfa, state);
	error = change_profile_perms(profile, onexec, stack, AA_MAY_ONEXEC,
				     state, &perms);
	if (error) {
		perms.allow &= ~AA_MAY_ONEXEC;
		goto audit;
	}

	if (!(perms.xindex & AA_X_UNSAFE)) {
		if (DEBUG_ON) {
			dbg_printk("apparmor: scrubbing environment "
				   "variables for %s label=", xname);
			aa_label_printk(onexec, GFP_KERNEL);
			dbg_printk("\n");
		}
		*secure_exec = true;
	}

audit:
	return aa_audit_file(profile, &perms, OP_EXEC, AA_MAY_ONEXEC, xname,
			     NULL, onexec, cond->uid, info, error);
}

/* ensure none ns domain transitions are correctly applied with onexec */

static struct aa_label *handle_onexec(struct aa_label *label,
				      struct aa_label *onexec, bool stack,
				      const struct linux_binprm *bprm,
				      char *buffer, struct path_cond *cond,
				      bool *unsafe)
{
	struct aa_profile *profile;
	struct aa_label *new;
	int error;

	AA_BUG(!label);
	AA_BUG(!onexec);
	AA_BUG(!bprm);
	AA_BUG(!buffer);

	if (!stack) {
		error = fn_for_each_in_ns(label, profile,
				profile_onexec(profile, onexec, stack,
					       bprm, buffer, cond, unsafe));
		if (error)
			return ERR_PTR(error);
		new = fn_label_build_in_ns(label, profile, GFP_KERNEL,
				aa_get_newest_label(onexec),
				profile_transition(profile, bprm, buffer,
						   cond, unsafe));

	} else {
		/* TODO: determine how much we want to loosen this */
		error = fn_for_each_in_ns(label, profile,
				profile_onexec(profile, onexec, stack, bprm,
					       buffer, cond, unsafe));
		if (error)
			return ERR_PTR(error);
		new = fn_label_build_in_ns(label, profile, GFP_KERNEL,
				aa_label_merge(&profile->label, onexec,
					       GFP_KERNEL),
				profile_transition(profile, bprm, buffer,
						   cond, unsafe));
	}

	if (new)
		return new;

	/* TODO: get rid of GLOBAL_ROOT_UID */
	error = fn_for_each_in_ns(label, profile,
			aa_audit_file(profile, &nullperms, OP_CHANGE_ONEXEC,
				      AA_MAY_ONEXEC, bprm->filename, NULL,
				      onexec, GLOBAL_ROOT_UID,
				      "failed to build target label", -ENOMEM));
	return ERR_PTR(error);
}

/**
 * apparmor_bprm_creds_for_exec - Update the new creds on the bprm struct
 * @bprm: binprm for the exec  (NOT NULL)
 *
 * Returns: %0 or error on failure
 *
 * TODO: once the other paths are done see if we can't refactor into a fn
 */
int apparmor_bprm_creds_for_exec(struct linux_binprm *bprm)
{
	struct aa_task_ctx *ctx;
	struct aa_label *label, *new = NULL;
	struct aa_profile *profile;
	char *buffer = NULL;
	const char *info = NULL;
	int error = 0;
	bool unsafe = false;
	vfsuid_t vfsuid = i_uid_into_vfsuid(file_mnt_idmap(bprm->file),
					    file_inode(bprm->file));
	struct path_cond cond = {
		vfsuid_into_kuid(vfsuid),
		file_inode(bprm->file)->i_mode
	};

	ctx = task_ctx(current);
	AA_BUG(!cred_label(bprm->cred));
	AA_BUG(!ctx);

	label = aa_get_newest_label(cred_label(bprm->cred));

	/*
	 * Detect no new privs being set, and store the label it
	 * occurred under. Ideally this would happen when nnp
	 * is set but there isn't a good way to do that yet.
	 *
	 * Testing for unconfined must be done before the subset test
	 */
	if ((bprm->unsafe & LSM_UNSAFE_NO_NEW_PRIVS) && !unconfined(label) &&
	    !ctx->nnp)
		ctx->nnp = aa_get_label(label);

	/* buffer freed below, name is pointer into buffer */
	buffer = aa_get_buffer(false);
	if (!buffer) {
		error = -ENOMEM;
		goto done;
	}

	/* Test for onexec first as onexec override other x transitions. */
	if (ctx->onexec)
		new = handle_onexec(label, ctx->onexec, ctx->token,
				    bprm, buffer, &cond, &unsafe);
	else
		new = fn_label_build(label, profile, GFP_KERNEL,
				profile_transition(profile, bprm, buffer,
						   &cond, &unsafe));

	AA_BUG(!new);
	if (IS_ERR(new)) {
		error = PTR_ERR(new);
		goto done;
	} else if (!new) {
		error = -ENOMEM;
		goto done;
	}

	/* Policy has specified a domain transitions. If no_new_privs and
	 * confined ensure the transition is to confinement that is subset
	 * of the confinement when the task entered no new privs.
	 *
	 * NOTE: Domain transitions from unconfined and to stacked
	 * subsets are allowed even when no_new_privs is set because this
	 * aways results in a further reduction of permissions.
	 */
	if ((bprm->unsafe & LSM_UNSAFE_NO_NEW_PRIVS) &&
	    !unconfined(label) &&
	    !aa_label_is_unconfined_subset(new, ctx->nnp)) {
		error = -EPERM;
		info = "no new privs";
		goto audit;
	}

	if (bprm->unsafe & LSM_UNSAFE_SHARE) {
		/* FIXME: currently don't mediate shared state */
		;
	}

	if (bprm->unsafe & (LSM_UNSAFE_PTRACE)) {
		/* TODO: test needs to be profile of label to new */
		error = may_change_ptraced_domain(new, &info);
		if (error)
			goto audit;
	}

	if (unsafe) {
		if (DEBUG_ON) {
			dbg_printk("scrubbing environment variables for %s "
				   "label=", bprm->filename);
			aa_label_printk(new, GFP_KERNEL);
			dbg_printk("\n");
		}
		bprm->secureexec = 1;
	}

	if (label->proxy != new->proxy) {
		/* when transitioning clear unsafe personality bits */
		if (DEBUG_ON) {
			dbg_printk("apparmor: clearing unsafe personality "
				   "bits. %s label=", bprm->filename);
			aa_label_printk(new, GFP_KERNEL);
			dbg_printk("\n");
		}
		bprm->per_clear |= PER_CLEAR_ON_SETID;
	}
	aa_put_label(cred_label(bprm->cred));
	/* transfer reference, released when cred is freed */
	set_cred_label(bprm->cred, new);

done:
	aa_put_label(label);
	aa_put_buffer(buffer);

	return error;

audit:
	error = fn_for_each(label, profile,
			aa_audit_file(profile, &nullperms, OP_EXEC, MAY_EXEC,
				      bprm->filename, NULL, new,
				      vfsuid_into_kuid(vfsuid), info, error));
	aa_put_label(new);
	goto done;
}

/*
 * Functions for self directed profile change
 */


/* helper fn for change_hat
 *
 * Returns: label for hat transition OR ERR_PTR.  Does NOT return NULL
 */
static struct aa_label *build_change_hat(struct aa_profile *profile,
					 const char *name, bool sibling)
{
	struct aa_profile *root, *hat = NULL;
	const char *info = NULL;
	int error = 0;

	if (sibling && PROFILE_IS_HAT(profile)) {
		root = aa_get_profile_rcu(&profile->parent);
	} else if (!sibling && !PROFILE_IS_HAT(profile)) {
		root = aa_get_profile(profile);
	} else {
		info = "conflicting target types";
		error = -EPERM;
		goto audit;
	}

	hat = aa_find_child(root, name);
	if (!hat) {
		error = -ENOENT;
		if (COMPLAIN_MODE(profile)) {
			hat = aa_new_learning_profile(profile, true, name,
						      GFP_KERNEL);
			if (!hat) {
				info = "failed null profile create";
				error = -ENOMEM;
			}
		}
	}
	aa_put_profile(root);

audit:
	aa_audit_file(profile, &nullperms, OP_CHANGE_HAT, AA_MAY_CHANGEHAT,
		      name, hat ? hat->base.hname : NULL,
		      hat ? &hat->label : NULL, GLOBAL_ROOT_UID, info,
		      error);
	if (!hat || (error && error != -ENOENT))
		return ERR_PTR(error);
	/* if hat && error - complain mode, already audited and we adjust for
	 * complain mode allow by returning hat->label
	 */
	return &hat->label;
}

/* helper fn for changing into a hat
 *
 * Returns: label for hat transition or ERR_PTR. Does not return NULL
 */
static struct aa_label *change_hat(struct aa_label *label, const char *hats[],
				   int count, int flags)
{
	struct aa_profile *profile, *root, *hat = NULL;
	struct aa_label *new;
	struct label_it it;
	bool sibling = false;
	const char *name, *info = NULL;
	int i, error;

	AA_BUG(!label);
	AA_BUG(!hats);
	AA_BUG(count < 1);

	if (PROFILE_IS_HAT(labels_profile(label)))
		sibling = true;

	/*find first matching hat */
	for (i = 0; i < count && !hat; i++) {
		name = hats[i];
		label_for_each_in_ns(it, labels_ns(label), label, profile) {
			if (sibling && PROFILE_IS_HAT(profile)) {
				root = aa_get_profile_rcu(&profile->parent);
			} else if (!sibling && !PROFILE_IS_HAT(profile)) {
				root = aa_get_profile(profile);
			} else {	/* conflicting change type */
				info = "conflicting targets types";
				error = -EPERM;
				goto fail;
			}
			hat = aa_find_child(root, name);
			aa_put_profile(root);
			if (!hat) {
				if (!COMPLAIN_MODE(profile))
					goto outer_continue;
				/* complain mode succeed as if hat */
			} else if (!PROFILE_IS_HAT(hat)) {
				info = "target not hat";
				error = -EPERM;
				aa_put_profile(hat);
				goto fail;
			}
			aa_put_profile(hat);
		}
		/* found a hat for all profiles in ns */
		goto build;
outer_continue:
	;
	}
	/* no hats that match, find appropriate error
	 *
	 * In complain mode audit of the failure is based off of the first
	 * hat supplied.  This is done due how userspace interacts with
	 * change_hat.
	 */
	name = NULL;
	label_for_each_in_ns(it, labels_ns(label), label, profile) {
		if (!list_empty(&profile->base.profiles)) {
			info = "hat not found";
			error = -ENOENT;
			goto fail;
		}
	}
	info = "no hats defined";
	error = -ECHILD;

fail:
	label_for_each_in_ns(it, labels_ns(label), label, profile) {
		/*
		 * no target as it has failed to be found or built
		 *
		 * change_hat uses probing and should not log failures
		 * related to missing hats
		 */
		/* TODO: get rid of GLOBAL_ROOT_UID */
		if (count > 1 || COMPLAIN_MODE(profile)) {
			aa_audit_file(profile, &nullperms, OP_CHANGE_HAT,
				      AA_MAY_CHANGEHAT, name, NULL, NULL,
				      GLOBAL_ROOT_UID, info, error);
		}
	}
	return ERR_PTR(error);

build:
	new = fn_label_build_in_ns(label, profile, GFP_KERNEL,
				   build_change_hat(profile, name, sibling),
				   aa_get_label(&profile->label));
	if (!new) {
		info = "label build failed";
		error = -ENOMEM;
		goto fail;
	} /* else if (IS_ERR) build_change_hat has logged error so return new */

	return new;
}

/**
 * aa_change_hat - change hat to/from subprofile
 * @hats: vector of hat names to try changing into (MAYBE NULL if @count == 0)
 * @count: number of hat names in @hats
 * @token: magic value to validate the hat change
 * @flags: flags affecting behavior of the change
 *
 * Returns %0 on success, error otherwise.
 *
 * Change to the first profile specified in @hats that exists, and store
 * the @hat_magic in the current task context.  If the count == 0 and the
 * @token matches that stored in the current task context, return to the
 * top level profile.
 *
 * change_hat only applies to profiles in the current ns, and each profile
 * in the ns must make the same transition otherwise change_hat will fail.
 */
int aa_change_hat(const char *hats[], int count, u64 token, int flags)
{
	const struct cred *cred;
	struct aa_task_ctx *ctx = task_ctx(current);
	struct aa_label *label, *previous, *new = NULL, *target = NULL;
	struct aa_profile *profile;
	struct aa_perms perms = {};
	const char *info = NULL;
	int error = 0;

	/* released below */
	cred = get_current_cred();
	label = aa_get_newest_cred_label(cred);
	previous = aa_get_newest_label(ctx->previous);

	/*
	 * Detect no new privs being set, and store the label it
	 * occurred under. Ideally this would happen when nnp
	 * is set but there isn't a good way to do that yet.
	 *
	 * Testing for unconfined must be done before the subset test
	 */
	if (task_no_new_privs(current) && !unconfined(label) && !ctx->nnp)
		ctx->nnp = aa_get_label(label);

	if (unconfined(label)) {
		info = "unconfined can not change_hat";
		error = -EPERM;
		goto fail;
	}

	if (count) {
		new = change_hat(label, hats, count, flags);
		AA_BUG(!new);
		if (IS_ERR(new)) {
			error = PTR_ERR(new);
			new = NULL;
			/* already audited */
			goto out;
		}

		error = may_change_ptraced_domain(new, &info);
		if (error)
			goto fail;

		/*
		 * no new privs prevents domain transitions that would
		 * reduce restrictions.
		 */
		if (task_no_new_privs(current) && !unconfined(label) &&
		    !aa_label_is_unconfined_subset(new, ctx->nnp)) {
			/* not an apparmor denial per se, so don't log it */
			AA_DEBUG("no_new_privs - change_hat denied");
			error = -EPERM;
			goto out;
		}

		if (flags & AA_CHANGE_TEST)
			goto out;

		target = new;
		error = aa_set_current_hat(new, token);
		if (error == -EACCES)
			/* kill task in case of brute force attacks */
			goto kill;
	} else if (previous && !(flags & AA_CHANGE_TEST)) {
		/*
		 * no new privs prevents domain transitions that would
		 * reduce restrictions.
		 */
		if (task_no_new_privs(current) && !unconfined(label) &&
		    !aa_label_is_unconfined_subset(previous, ctx->nnp)) {
			/* not an apparmor denial per se, so don't log it */
			AA_DEBUG("no_new_privs - change_hat denied");
			error = -EPERM;
			goto out;
		}

		/* Return to saved label.  Kill task if restore fails
		 * to avoid brute force attacks
		 */
		target = previous;
		error = aa_restore_previous_label(token);
		if (error) {
			if (error == -EACCES)
				goto kill;
			goto fail;
		}
	} /* else ignore @flags && restores when there is no saved profile */

out:
	aa_put_label(new);
	aa_put_label(previous);
	aa_put_label(label);
	put_cred(cred);

	return error;

kill:
	info = "failed token match";
	perms.kill = AA_MAY_CHANGEHAT;

fail:
	fn_for_each_in_ns(label, profile,
		aa_audit_file(profile, &perms, OP_CHANGE_HAT,
			      AA_MAY_CHANGEHAT, NULL, NULL, target,
			      GLOBAL_ROOT_UID, info, error));

	goto out;
}


static int change_profile_perms_wrapper(const char *op, const char *name,
					struct aa_profile *profile,
					struct aa_label *target, bool stack,
					u32 request, struct aa_perms *perms)
{
	struct aa_ruleset *rules = list_first_entry(&profile->rules,
						    typeof(*rules), list);
	const char *info = NULL;
	int error = 0;

	if (!error)
		error = change_profile_perms(profile, target, stack, request,
					     rules->file.start[AA_CLASS_FILE],
					     perms);
	if (error)
		error = aa_audit_file(profile, perms, op, request, name,
				      NULL, target, GLOBAL_ROOT_UID, info,
				      error);

	return error;
}

/**
 * aa_change_profile - perform a one-way profile transition
 * @fqname: name of profile may include namespace (NOT NULL)
 * @flags: flags affecting change behavior
 *
 * Change to new profile @name.  Unlike with hats, there is no way
 * to change back.  If @name isn't specified the current profile name is
 * used.
 * If @onexec then the transition is delayed until
 * the next exec.
 *
 * Returns %0 on success, error otherwise.
 */
int aa_change_profile(const char *fqname, int flags)
{
	struct aa_label *label, *new = NULL, *target = NULL;
	struct aa_profile *profile;
	struct aa_perms perms = {};
	const char *info = NULL;
	const char *auditname = fqname;		/* retain leading & if stack */
	bool stack = flags & AA_CHANGE_STACK;
	struct aa_task_ctx *ctx = task_ctx(current);
	int error = 0;
	char *op;
	u32 request;

	label = aa_get_current_label();

	/*
	 * Detect no new privs being set, and store the label it
	 * occurred under. Ideally this would happen when nnp
	 * is set but there isn't a good way to do that yet.
	 *
	 * Testing for unconfined must be done before the subset test
	 */
	if (task_no_new_privs(current) && !unconfined(label) && !ctx->nnp)
		ctx->nnp = aa_get_label(label);

	if (!fqname || !*fqname) {
		aa_put_label(label);
		AA_DEBUG("no profile name");
		return -EINVAL;
	}

	if (flags & AA_CHANGE_ONEXEC) {
		request = AA_MAY_ONEXEC;
		if (stack)
			op = OP_STACK_ONEXEC;
		else
			op = OP_CHANGE_ONEXEC;
	} else {
		request = AA_MAY_CHANGE_PROFILE;
		if (stack)
			op = OP_STACK;
		else
			op = OP_CHANGE_PROFILE;
	}

	if (*fqname == '&') {
		stack = true;
		/* don't have label_parse() do stacking */
		fqname++;
	}
	target = aa_label_parse(label, fqname, GFP_KERNEL, true, false);
	if (IS_ERR(target)) {
		struct aa_profile *tprofile;

		info = "label not found";
		error = PTR_ERR(target);
		target = NULL;
		/*
		 * TODO: fixme using labels_profile is not right - do profile
		 * per complain profile
		 */
		if ((flags & AA_CHANGE_TEST) ||
		    !COMPLAIN_MODE(labels_profile(label)))
			goto audit;
		/* released below */
		tprofile = aa_new_learning_profile(labels_profile(label), false,
						   fqname, GFP_KERNEL);
		if (!tprofile) {
			info = "failed null profile create";
			error = -ENOMEM;
			goto audit;
		}
		target = &tprofile->label;
		goto check;
	}

	/*
	 * self directed transitions only apply to current policy ns
	 * TODO: currently requiring perms for stacking and straight change
	 *       stacking doesn't strictly need this. Determine how much
	 *       we want to loosen this restriction for stacking
	 *
	 * if (!stack) {
	 */
	error = fn_for_each_in_ns(label, profile,
			change_profile_perms_wrapper(op, auditname,
						     profile, target, stack,
						     request, &perms));
	if (error)
		/* auditing done in change_profile_perms_wrapper */
		goto out;

	/* } */

check:
	/* check if tracing task is allowed to trace target domain */
	error = may_change_ptraced_domain(target, &info);
	if (error && !fn_for_each_in_ns(label, profile,
					COMPLAIN_MODE(profile)))
		goto audit;

	/* TODO: add permission check to allow this
	 * if ((flags & AA_CHANGE_ONEXEC) && !current_is_single_threaded()) {
	 *      info = "not a single threaded task";
	 *      error = -EACCES;
	 *      goto audit;
	 * }
	 */
	if (flags & AA_CHANGE_TEST)
		goto out;

	/* stacking is always a subset, so only check the nonstack case */
	if (!stack) {
		new = fn_label_build_in_ns(label, profile, GFP_KERNEL,
					   aa_get_label(target),
					   aa_get_label(&profile->label));
		/*
		 * no new privs prevents domain transitions that would
		 * reduce restrictions.
		 */
		if (task_no_new_privs(current) && !unconfined(label) &&
		    !aa_label_is_unconfined_subset(new, ctx->nnp)) {
			/* not an apparmor denial per se, so don't log it */
			AA_DEBUG("no_new_privs - change_hat denied");
			error = -EPERM;
			goto out;
		}
	}

	if (!(flags & AA_CHANGE_ONEXEC)) {
		/* only transition profiles in the current ns */
		if (stack)
			new = aa_label_merge(label, target, GFP_KERNEL);
		if (IS_ERR_OR_NULL(new)) {
			info = "failed to build target label";
			if (!new)
				error = -ENOMEM;
			else
				error = PTR_ERR(new);
			new = NULL;
			perms.allow = 0;
			goto audit;
		}
		error = aa_replace_current_label(new);
	} else {
		if (new) {
			aa_put_label(new);
			new = NULL;
		}

		/* full transition will be built in exec path */
		error = aa_set_current_onexec(target, stack);
	}

audit:
	error = fn_for_each_in_ns(label, profile,
			aa_audit_file(profile, &perms, op, request, auditname,
				      NULL, new ? new : target,
				      GLOBAL_ROOT_UID, info, error));

out:
	aa_put_label(new);
	aa_put_label(target);
	aa_put_label(label);

	return error;
}<|MERGE_RESOLUTION|>--- conflicted
+++ resolved
@@ -461,11 +461,7 @@
 				 * xattrs, or a longer match
 				 */
 				candidate = profile;
-<<<<<<< HEAD
-				candidate_len = max(count, profile->xmatch_len);
-=======
 				candidate_len = max(count, attach->xmatch_len);
->>>>>>> eb3cdb58
 				candidate_xattrs = ret;
 				conflict = false;
 			}
