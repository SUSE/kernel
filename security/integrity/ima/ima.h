/* SPDX-License-Identifier: GPL-2.0-only */
/*
 * Copyright (C) 2005,2006,2007,2008 IBM Corporation
 *
 * Authors:
 * Reiner Sailer <sailer@watson.ibm.com>
 * Mimi Zohar <zohar@us.ibm.com>
 *
 * File: ima.h
 *	internal Integrity Measurement Architecture (IMA) definitions
 */

#ifndef __LINUX_IMA_H
#define __LINUX_IMA_H

#include <linux/types.h>
#include <linux/crypto.h>
#include <linux/fs.h>
#include <linux/security.h>
#include <linux/hash.h>
#include <linux/tpm.h>
#include <linux/audit.h>
#include <crypto/hash_info.h>

#include "../integrity.h"

enum ima_show_type { IMA_SHOW_BINARY, IMA_SHOW_BINARY_NO_FIELD_LEN,
		     IMA_SHOW_BINARY_OLD_STRING_FMT, IMA_SHOW_ASCII };
enum tpm_pcrs { TPM_PCR0 = 0, TPM_PCR8 = 8, TPM_PCR10 = 10 };

/* digest size for IMA, fits SHA1 or MD5 */
#define IMA_DIGEST_SIZE		SHA1_DIGEST_SIZE
#define IMA_EVENT_NAME_LEN_MAX	255

#define IMA_HASH_BITS 10
#define IMA_MEASURE_HTABLE_SIZE (1 << IMA_HASH_BITS)

#define IMA_TEMPLATE_FIELD_ID_MAX_LEN	16
#define IMA_TEMPLATE_NUM_FIELDS_MAX	15

#define IMA_TEMPLATE_IMA_NAME "ima"
#define IMA_TEMPLATE_IMA_FMT "d|n"

#define NR_BANKS(chip) ((chip != NULL) ? chip->nr_allocated_banks : 0)

/* current content of the policy */
extern int ima_policy_flag;

/* set during initialization */
extern int ima_hash_algo;
extern int ima_sha1_idx __ro_after_init;
extern int ima_hash_algo_idx __ro_after_init;
extern int ima_extra_slots __ro_after_init;
extern int ima_appraise;
extern struct tpm_chip *ima_tpm_chip;
extern const char boot_aggregate_name[];

/* IMA event related data */
struct ima_event_data {
	struct integrity_iint_cache *iint;
	struct file *file;
	const unsigned char *filename;
	struct evm_ima_xattr_data *xattr_value;
	int xattr_len;
	const struct modsig *modsig;
	const char *violation;
	const void *buf;
	int buf_len;
};

/* IMA template field data definition */
struct ima_field_data {
	u8 *data;
	u32 len;
};

/* IMA template field definition */
struct ima_template_field {
	const char field_id[IMA_TEMPLATE_FIELD_ID_MAX_LEN];
	int (*field_init)(struct ima_event_data *event_data,
			  struct ima_field_data *field_data);
	void (*field_show)(struct seq_file *m, enum ima_show_type show,
			   struct ima_field_data *field_data);
};

/* IMA template descriptor definition */
struct ima_template_desc {
	struct list_head list;
	char *name;
	char *fmt;
	int num_fields;
	const struct ima_template_field **fields;
};

struct ima_template_entry {
	int pcr;
	struct tpm_digest *digests;
	struct ima_template_desc *template_desc; /* template descriptor */
	u32 template_data_len;
	struct ima_field_data template_data[];	/* template related data */
};

struct ima_queue_entry {
	struct hlist_node hnext;	/* place in hash collision list */
	struct list_head later;		/* place in ima_measurements list */
	struct ima_template_entry *entry;
};
extern struct list_head ima_measurements;	/* list of all measurements */

/* Some details preceding the binary serialized measurement list */
struct ima_kexec_hdr {
	u16 version;
	u16 _reserved0;
	u32 _reserved1;
	u64 buffer_size;
	u64 count;
};

extern const int read_idmap[];

#ifdef CONFIG_HAVE_IMA_KEXEC
void ima_load_kexec_buffer(void);
#else
static inline void ima_load_kexec_buffer(void) {}
#endif /* CONFIG_HAVE_IMA_KEXEC */

/*
 * The default binary_runtime_measurements list format is defined as the
 * platform native format.  The canonical format is defined as little-endian.
 */
extern bool ima_canonical_fmt;

/* Internal IMA function definitions */
int ima_init(void);
int ima_fs_init(void);
int ima_add_template_entry(struct ima_template_entry *entry, int violation,
			   const char *op, struct inode *inode,
			   const unsigned char *filename);
int ima_calc_file_hash(struct file *file, struct ima_digest_data *hash);
int ima_calc_buffer_hash(const void *buf, loff_t len,
			 struct ima_digest_data *hash);
int ima_calc_field_array_hash(struct ima_field_data *field_data,
			      struct ima_template_entry *entry);
int ima_calc_boot_aggregate(struct ima_digest_data *hash);
void ima_add_violation(struct file *file, const unsigned char *filename,
		       struct integrity_iint_cache *iint,
		       const char *op, const char *cause);
int ima_init_crypto(void);
void ima_putc(struct seq_file *m, void *data, int datalen);
void ima_print_digest(struct seq_file *m, u8 *digest, u32 size);
int template_desc_init_fields(const char *template_fmt,
			      const struct ima_template_field ***fields,
			      int *num_fields);
struct ima_template_desc *ima_template_desc_current(void);
struct ima_template_desc *ima_template_desc_buf(void);
struct ima_template_desc *lookup_template_desc(const char *name);
bool ima_template_has_modsig(const struct ima_template_desc *ima_template);
int ima_restore_measurement_entry(struct ima_template_entry *entry);
int ima_restore_measurement_list(loff_t bufsize, void *buf);
int ima_measurements_show(struct seq_file *m, void *v);
unsigned long ima_get_binary_runtime_size(void);
int ima_init_template(void);
void ima_init_template_list(void);
int __init ima_init_digests(void);
int ima_lsm_policy_change(struct notifier_block *nb, unsigned long event,
			  void *lsm_data);

/*
 * used to protect h_table and sha_table
 */
extern spinlock_t ima_queue_lock;

struct ima_h_table {
	atomic_long_t len;	/* number of stored measurements in the list */
	atomic_long_t violations;
	struct hlist_head queue[IMA_MEASURE_HTABLE_SIZE];
};
extern struct ima_h_table ima_htable;

static inline unsigned int ima_hash_key(u8 *digest)
{
	/* there is no point in taking a hash of part of a digest */
	return (digest[0] | digest[1] << 8) % IMA_MEASURE_HTABLE_SIZE;
}

<<<<<<< HEAD
#define __ima_hooks(hook)		\
	hook(NONE)			\
	hook(FILE_CHECK)		\
	hook(MMAP_CHECK)		\
	hook(BPRM_CHECK)		\
	hook(CREDS_CHECK)		\
	hook(POST_SETATTR)		\
	hook(MODULE_CHECK)		\
	hook(FIRMWARE_CHECK)		\
	hook(KEXEC_KERNEL_CHECK)	\
	hook(KEXEC_INITRAMFS_CHECK)	\
	hook(POLICY_CHECK)		\
	hook(KEXEC_CMDLINE)		\
	hook(KEY_CHECK)			\
	hook(MAX_CHECK)
#define __ima_hook_enumify(ENUM)	ENUM,
=======
#define __ima_hooks(hook)				\
	hook(NONE, none)				\
	hook(FILE_CHECK, file)				\
	hook(MMAP_CHECK, mmap)				\
	hook(BPRM_CHECK, bprm)				\
	hook(CREDS_CHECK, creds)			\
	hook(POST_SETATTR, post_setattr)		\
	hook(MODULE_CHECK, module)			\
	hook(FIRMWARE_CHECK, firmware)			\
	hook(KEXEC_KERNEL_CHECK, kexec_kernel)		\
	hook(KEXEC_INITRAMFS_CHECK, kexec_initramfs)	\
	hook(POLICY_CHECK, policy)			\
	hook(KEXEC_CMDLINE, kexec_cmdline)		\
	hook(KEY_CHECK, key)				\
	hook(CRITICAL_DATA, critical_data)		\
	hook(MAX_CHECK, none)

#define __ima_hook_enumify(ENUM, str)	ENUM,
#define __ima_stringify(arg) (#arg)
#define __ima_hook_measuring_stringify(ENUM, str) \
		(__ima_stringify(measuring_ ##str)),
>>>>>>> 7d2a07b7

enum ima_hooks {
	__ima_hooks(__ima_hook_enumify)
};

<<<<<<< HEAD
=======
static const char * const ima_hooks_measure_str[] = {
	__ima_hooks(__ima_hook_measuring_stringify)
};

static inline const char *func_measure_str(enum ima_hooks func)
{
	if (func >= MAX_CHECK)
		return ima_hooks_measure_str[NONE];

	return ima_hooks_measure_str[func];
}

>>>>>>> 7d2a07b7
extern const char *const func_tokens[];

struct modsig;

<<<<<<< HEAD
/* LIM API function definitions */
int ima_get_action(struct inode *inode, const struct cred *cred, u32 secid,
		   int mask, enum ima_hooks func, int *pcr,
		   struct ima_template_desc **template_desc,
		   const char *keyring);
=======
#ifdef CONFIG_IMA_QUEUE_EARLY_BOOT_KEYS
/*
 * To track keys that need to be measured.
 */
struct ima_key_entry {
	struct list_head list;
	void *payload;
	size_t payload_len;
	char *keyring_name;
};
void ima_init_key_queue(void);
bool ima_should_queue_key(void);
bool ima_queue_key(struct key *keyring, const void *payload,
		   size_t payload_len);
void ima_process_queued_keys(void);
#else
static inline void ima_init_key_queue(void) {}
static inline bool ima_should_queue_key(void) { return false; }
static inline bool ima_queue_key(struct key *keyring,
				 const void *payload,
				 size_t payload_len) { return false; }
static inline void ima_process_queued_keys(void) {}
#endif /* CONFIG_IMA_QUEUE_EARLY_BOOT_KEYS */

/* LIM API function definitions */
int ima_get_action(struct user_namespace *mnt_userns, struct inode *inode,
		   const struct cred *cred, u32 secid, int mask,
		   enum ima_hooks func, int *pcr,
		   struct ima_template_desc **template_desc,
		   const char *func_data);
>>>>>>> 7d2a07b7
int ima_must_measure(struct inode *inode, int mask, enum ima_hooks func);
int ima_collect_measurement(struct integrity_iint_cache *iint,
			    struct file *file, void *buf, loff_t size,
			    enum hash_algo algo, struct modsig *modsig);
void ima_store_measurement(struct integrity_iint_cache *iint, struct file *file,
			   const unsigned char *filename,
			   struct evm_ima_xattr_data *xattr_value,
			   int xattr_len, const struct modsig *modsig, int pcr,
			   struct ima_template_desc *template_desc);
<<<<<<< HEAD
void process_buffer_measurement(const void *buf, int size,
				const char *eventname, enum ima_hooks func,
				int pcr, const char *keyring);
=======
void process_buffer_measurement(struct user_namespace *mnt_userns,
				struct inode *inode, const void *buf, int size,
				const char *eventname, enum ima_hooks func,
				int pcr, const char *func_data,
				bool buf_hash);
>>>>>>> 7d2a07b7
void ima_audit_measurement(struct integrity_iint_cache *iint,
			   const unsigned char *filename);
int ima_alloc_init_template(struct ima_event_data *event_data,
			    struct ima_template_entry **entry,
			    struct ima_template_desc *template_desc);
int ima_store_template(struct ima_template_entry *entry, int violation,
		       struct inode *inode,
		       const unsigned char *filename, int pcr);
void ima_free_template_entry(struct ima_template_entry *entry);
const char *ima_d_path(const struct path *path, char **pathbuf, char *filename);

/* IMA policy related functions */
<<<<<<< HEAD
int ima_match_policy(struct inode *inode, const struct cred *cred, u32 secid,
		     enum ima_hooks func, int mask, int flags, int *pcr,
		     struct ima_template_desc **template_desc,
		     const char *keyring);
=======
int ima_match_policy(struct user_namespace *mnt_userns, struct inode *inode,
		     const struct cred *cred, u32 secid, enum ima_hooks func,
		     int mask, int flags, int *pcr,
		     struct ima_template_desc **template_desc,
		     const char *func_data);
>>>>>>> 7d2a07b7
void ima_init_policy(void);
void ima_update_policy(void);
void ima_update_policy_flag(void);
ssize_t ima_parse_add_rule(char *);
void ima_delete_rules(void);
int ima_check_policy(void);
void *ima_policy_start(struct seq_file *m, loff_t *pos);
void *ima_policy_next(struct seq_file *m, void *v, loff_t *pos);
void ima_policy_stop(struct seq_file *m, void *v);
int ima_policy_show(struct seq_file *m, void *v);

/* Appraise integrity measurements */
#define IMA_APPRAISE_ENFORCE	0x01
#define IMA_APPRAISE_FIX	0x02
#define IMA_APPRAISE_LOG	0x04
#define IMA_APPRAISE_MODULES	0x08
#define IMA_APPRAISE_FIRMWARE	0x10
#define IMA_APPRAISE_POLICY	0x20
#define IMA_APPRAISE_KEXEC	0x40

#ifdef CONFIG_IMA_APPRAISE
int ima_check_blacklist(struct integrity_iint_cache *iint,
			const struct modsig *modsig, int pcr);
int ima_appraise_measurement(enum ima_hooks func,
			     struct integrity_iint_cache *iint,
			     struct file *file, const unsigned char *filename,
			     struct evm_ima_xattr_data *xattr_value,
			     int xattr_len, const struct modsig *modsig);
<<<<<<< HEAD
int ima_must_appraise(struct inode *inode, int mask, enum ima_hooks func);
=======
int ima_must_appraise(struct user_namespace *mnt_userns, struct inode *inode,
		      int mask, enum ima_hooks func);
>>>>>>> 7d2a07b7
void ima_update_xattr(struct integrity_iint_cache *iint, struct file *file);
enum integrity_status ima_get_cache_status(struct integrity_iint_cache *iint,
					   enum ima_hooks func);
enum hash_algo ima_get_hash_algo(struct evm_ima_xattr_data *xattr_value,
				 int xattr_len);
int ima_read_xattr(struct dentry *dentry,
		   struct evm_ima_xattr_data **xattr_value);

#else
static inline int ima_check_blacklist(struct integrity_iint_cache *iint,
				      const struct modsig *modsig, int pcr)
{
	return 0;
}

static inline int ima_appraise_measurement(enum ima_hooks func,
					   struct integrity_iint_cache *iint,
					   struct file *file,
					   const unsigned char *filename,
					   struct evm_ima_xattr_data *xattr_value,
					   int xattr_len,
					   const struct modsig *modsig)
{
	return INTEGRITY_UNKNOWN;
}

static inline int ima_must_appraise(struct user_namespace *mnt_userns,
				    struct inode *inode, int mask,
				    enum ima_hooks func)
{
	return 0;
}

static inline void ima_update_xattr(struct integrity_iint_cache *iint,
				    struct file *file)
{
}

static inline enum integrity_status ima_get_cache_status(struct integrity_iint_cache
							 *iint,
							 enum ima_hooks func)
{
	return INTEGRITY_UNKNOWN;
}

static inline enum hash_algo
ima_get_hash_algo(struct evm_ima_xattr_data *xattr_value, int xattr_len)
{
	return ima_hash_algo;
}

static inline int ima_read_xattr(struct dentry *dentry,
				 struct evm_ima_xattr_data **xattr_value)
{
	return 0;
}

#endif /* CONFIG_IMA_APPRAISE */

#ifdef CONFIG_IMA_APPRAISE_MODSIG
int ima_read_modsig(enum ima_hooks func, const void *buf, loff_t buf_len,
		    struct modsig **modsig);
void ima_collect_modsig(struct modsig *modsig, const void *buf, loff_t size);
int ima_get_modsig_digest(const struct modsig *modsig, enum hash_algo *algo,
			  const u8 **digest, u32 *digest_size);
int ima_get_raw_modsig(const struct modsig *modsig, const void **data,
		       u32 *data_len);
void ima_free_modsig(struct modsig *modsig);
#else
static inline int ima_read_modsig(enum ima_hooks func, const void *buf,
				  loff_t buf_len, struct modsig **modsig)
{
	return -EOPNOTSUPP;
}

static inline void ima_collect_modsig(struct modsig *modsig, const void *buf,
				      loff_t size)
{
}

static inline int ima_get_modsig_digest(const struct modsig *modsig,
					enum hash_algo *algo, const u8 **digest,
					u32 *digest_size)
{
	return -EOPNOTSUPP;
}

static inline int ima_get_raw_modsig(const struct modsig *modsig,
				     const void **data, u32 *data_len)
{
	return -EOPNOTSUPP;
}

static inline void ima_free_modsig(struct modsig *modsig)
{
}
#endif /* CONFIG_IMA_APPRAISE_MODSIG */

/* LSM based policy rules require audit */
#ifdef CONFIG_IMA_LSM_RULES

#define ima_filter_rule_init security_audit_rule_init
#define ima_filter_rule_free security_audit_rule_free
#define ima_filter_rule_match security_audit_rule_match

#else

static inline int ima_filter_rule_init(u32 field, u32 op, char *rulestr,
				       void **lsmrule)
{
	return -EINVAL;
}

static inline void ima_filter_rule_free(void *lsmrule)
{
}

static inline int ima_filter_rule_match(u32 secid, u32 field, u32 op,
					void *lsmrule)
{
	return -EINVAL;
}
#endif /* CONFIG_IMA_LSM_RULES */

#ifdef	CONFIG_IMA_READ_POLICY
#define	POLICY_FILE_FLAGS	(S_IWUSR | S_IRUSR)
#else
#define	POLICY_FILE_FLAGS	S_IWUSR
#endif /* CONFIG_IMA_READ_POLICY */

#endif /* __LINUX_IMA_H */<|MERGE_RESOLUTION|>--- conflicted
+++ resolved
@@ -183,24 +183,6 @@
 	return (digest[0] | digest[1] << 8) % IMA_MEASURE_HTABLE_SIZE;
 }
 
-<<<<<<< HEAD
-#define __ima_hooks(hook)		\
-	hook(NONE)			\
-	hook(FILE_CHECK)		\
-	hook(MMAP_CHECK)		\
-	hook(BPRM_CHECK)		\
-	hook(CREDS_CHECK)		\
-	hook(POST_SETATTR)		\
-	hook(MODULE_CHECK)		\
-	hook(FIRMWARE_CHECK)		\
-	hook(KEXEC_KERNEL_CHECK)	\
-	hook(KEXEC_INITRAMFS_CHECK)	\
-	hook(POLICY_CHECK)		\
-	hook(KEXEC_CMDLINE)		\
-	hook(KEY_CHECK)			\
-	hook(MAX_CHECK)
-#define __ima_hook_enumify(ENUM)	ENUM,
-=======
 #define __ima_hooks(hook)				\
 	hook(NONE, none)				\
 	hook(FILE_CHECK, file)				\
@@ -222,14 +204,11 @@
 #define __ima_stringify(arg) (#arg)
 #define __ima_hook_measuring_stringify(ENUM, str) \
 		(__ima_stringify(measuring_ ##str)),
->>>>>>> 7d2a07b7
 
 enum ima_hooks {
 	__ima_hooks(__ima_hook_enumify)
 };
 
-<<<<<<< HEAD
-=======
 static const char * const ima_hooks_measure_str[] = {
 	__ima_hooks(__ima_hook_measuring_stringify)
 };
@@ -242,18 +221,10 @@
 	return ima_hooks_measure_str[func];
 }
 
->>>>>>> 7d2a07b7
 extern const char *const func_tokens[];
 
 struct modsig;
 
-<<<<<<< HEAD
-/* LIM API function definitions */
-int ima_get_action(struct inode *inode, const struct cred *cred, u32 secid,
-		   int mask, enum ima_hooks func, int *pcr,
-		   struct ima_template_desc **template_desc,
-		   const char *keyring);
-=======
 #ifdef CONFIG_IMA_QUEUE_EARLY_BOOT_KEYS
 /*
  * To track keys that need to be measured.
@@ -284,7 +255,6 @@
 		   enum ima_hooks func, int *pcr,
 		   struct ima_template_desc **template_desc,
 		   const char *func_data);
->>>>>>> 7d2a07b7
 int ima_must_measure(struct inode *inode, int mask, enum ima_hooks func);
 int ima_collect_measurement(struct integrity_iint_cache *iint,
 			    struct file *file, void *buf, loff_t size,
@@ -294,17 +264,11 @@
 			   struct evm_ima_xattr_data *xattr_value,
 			   int xattr_len, const struct modsig *modsig, int pcr,
 			   struct ima_template_desc *template_desc);
-<<<<<<< HEAD
-void process_buffer_measurement(const void *buf, int size,
-				const char *eventname, enum ima_hooks func,
-				int pcr, const char *keyring);
-=======
 void process_buffer_measurement(struct user_namespace *mnt_userns,
 				struct inode *inode, const void *buf, int size,
 				const char *eventname, enum ima_hooks func,
 				int pcr, const char *func_data,
 				bool buf_hash);
->>>>>>> 7d2a07b7
 void ima_audit_measurement(struct integrity_iint_cache *iint,
 			   const unsigned char *filename);
 int ima_alloc_init_template(struct ima_event_data *event_data,
@@ -317,18 +281,11 @@
 const char *ima_d_path(const struct path *path, char **pathbuf, char *filename);
 
 /* IMA policy related functions */
-<<<<<<< HEAD
-int ima_match_policy(struct inode *inode, const struct cred *cred, u32 secid,
-		     enum ima_hooks func, int mask, int flags, int *pcr,
-		     struct ima_template_desc **template_desc,
-		     const char *keyring);
-=======
 int ima_match_policy(struct user_namespace *mnt_userns, struct inode *inode,
 		     const struct cred *cred, u32 secid, enum ima_hooks func,
 		     int mask, int flags, int *pcr,
 		     struct ima_template_desc **template_desc,
 		     const char *func_data);
->>>>>>> 7d2a07b7
 void ima_init_policy(void);
 void ima_update_policy(void);
 void ima_update_policy_flag(void);
@@ -357,12 +314,8 @@
 			     struct file *file, const unsigned char *filename,
 			     struct evm_ima_xattr_data *xattr_value,
 			     int xattr_len, const struct modsig *modsig);
-<<<<<<< HEAD
-int ima_must_appraise(struct inode *inode, int mask, enum ima_hooks func);
-=======
 int ima_must_appraise(struct user_namespace *mnt_userns, struct inode *inode,
 		      int mask, enum ima_hooks func);
->>>>>>> 7d2a07b7
 void ima_update_xattr(struct integrity_iint_cache *iint, struct file *file);
 enum integrity_status ima_get_cache_status(struct integrity_iint_cache *iint,
 					   enum ima_hooks func);
