--- conflicted
+++ resolved
@@ -561,11 +561,6 @@
 		cred->egid != cred->gid);
 }
 
-<<<<<<< HEAD
-int cap_inode_setxattr(struct dentry *dentry, struct vfsmount *mnt,
-		       const char *name, const void *value, size_t size,
-		       int flags, struct file *file)
-=======
 /**
  * cap_inode_setxattr - Determine whether an xattr may be altered
  * @dentry: The inode/dentry being altered
@@ -582,7 +577,6 @@
  */
 int cap_inode_setxattr(struct dentry *dentry, const char *name,
 		       const void *value, size_t size, int flags)
->>>>>>> 18e352e4
 {
 	if (!strcmp(name, XATTR_NAME_CAPS)) {
 		if (!capable(CAP_SETFCAP))
@@ -597,10 +591,6 @@
 	return 0;
 }
 
-<<<<<<< HEAD
-int cap_inode_removexattr(struct dentry *dentry, struct vfsmount *mnt,
-			  const char *name, struct file *file)
-=======
 /**
  * cap_inode_removexattr - Determine whether an xattr may be removed
  * @dentry: The inode/dentry being altered
@@ -613,7 +603,6 @@
  * aren't privileged to remove them.
  */
 int cap_inode_removexattr(struct dentry *dentry, const char *name)
->>>>>>> 18e352e4
 {
 	if (!strcmp(name, XATTR_NAME_CAPS)) {
 		if (!capable(CAP_SETFCAP))
