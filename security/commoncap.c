/* Common capabilities, needed by capability.o and root_plug.o
 *
 *	This program is free software; you can redistribute it and/or modify
 *	it under the terms of the GNU General Public License as published by
 *	the Free Software Foundation; either version 2 of the License, or
 *	(at your option) any later version.
 *
 */

#include <linux/capability.h>
#include <linux/module.h>
#include <linux/init.h>
#include <linux/kernel.h>
#include <linux/security.h>
#include <linux/file.h>
#include <linux/mm.h>
#include <linux/mman.h>
#include <linux/pagemap.h>
#include <linux/swap.h>
#include <linux/skbuff.h>
#include <linux/netlink.h>
#include <linux/ptrace.h>
#include <linux/xattr.h>
#include <linux/hugetlb.h>
#include <linux/mount.h>
#include <linux/sched.h>
#include <linux/prctl.h>
#include <linux/securebits.h>

int cap_netlink_send(struct sock *sk, struct sk_buff *skb)
{
	NETLINK_CB(skb).eff_cap = current->cap_effective;
	return 0;
}

int cap_netlink_recv(struct sk_buff *skb, int cap)
{
	if (!cap_raised(NETLINK_CB(skb).eff_cap, cap))
		return -EPERM;
	return 0;
}

EXPORT_SYMBOL(cap_netlink_recv);

/*
 * NOTE WELL: cap_capable() cannot be used like the kernel's capable()
 * function.  That is, it has the reverse semantics: cap_capable()
 * returns 0 when a task has a capability, but the kernel's capable()
 * returns 1 for this case.
 */
int cap_capable (struct task_struct *tsk, int cap)
{
	/* Derived from include/linux/sched.h:capable. */
	if (cap_raised(tsk->cap_effective, cap))
		return 0;
	return -EPERM;
}

int cap_settime(struct timespec *ts, struct timezone *tz)
{
	if (!capable(CAP_SYS_TIME))
		return -EPERM;
	return 0;
}

int cap_ptrace (struct task_struct *parent, struct task_struct *child)
{
	/* Derived from arch/i386/kernel/ptrace.c:sys_ptrace. */
	if (!cap_issubset(child->cap_permitted, parent->cap_permitted) &&
	    !__capable(parent, CAP_SYS_PTRACE))
		return -EPERM;
	return 0;
}

int cap_capget (struct task_struct *target, kernel_cap_t *effective,
		kernel_cap_t *inheritable, kernel_cap_t *permitted)
{
	/* Derived from kernel/capability.c:sys_capget. */
	*effective = target->cap_effective;
	*inheritable = target->cap_inheritable;
	*permitted = target->cap_permitted;
	return 0;
}

#ifdef CONFIG_SECURITY_FILE_CAPABILITIES

static inline int cap_block_setpcap(struct task_struct *target)
{
	/*
	 * No support for remote process capability manipulation with
	 * filesystem capability support.
	 */
	return (target != current);
}

static inline int cap_inh_is_capped(void)
{
	/*
	 * Return 1 if changes to the inheritable set are limited
	 * to the old permitted set. That is, if the current task
	 * does *not* possess the CAP_SETPCAP capability.
	 */
	return (cap_capable(current, CAP_SETPCAP) != 0);
}

#else /* ie., ndef CONFIG_SECURITY_FILE_CAPABILITIES */

static inline int cap_block_setpcap(struct task_struct *t) { return 0; }
static inline int cap_inh_is_capped(void) { return 1; }

#endif /* def CONFIG_SECURITY_FILE_CAPABILITIES */

int cap_capset_check (struct task_struct *target, kernel_cap_t *effective,
		      kernel_cap_t *inheritable, kernel_cap_t *permitted)
{
	if (cap_block_setpcap(target)) {
		return -EPERM;
	}
	if (cap_inh_is_capped()
	    && !cap_issubset(*inheritable,
			     cap_combine(target->cap_inheritable,
					 current->cap_permitted))) {
		/* incapable of using this inheritable set */
		return -EPERM;
	}
	if (!cap_issubset(*inheritable,
			   cap_combine(target->cap_inheritable,
				       current->cap_bset))) {
		/* no new pI capabilities outside bounding set */
		return -EPERM;
	}

	/* verify restrictions on target's new Permitted set */
	if (!cap_issubset (*permitted,
			   cap_combine (target->cap_permitted,
					current->cap_permitted))) {
		return -EPERM;
	}

	/* verify the _new_Effective_ is a subset of the _new_Permitted_ */
	if (!cap_issubset (*effective, *permitted)) {
		return -EPERM;
	}

	return 0;
}

void cap_capset_set (struct task_struct *target, kernel_cap_t *effective,
		     kernel_cap_t *inheritable, kernel_cap_t *permitted)
{
	target->cap_effective = *effective;
	target->cap_inheritable = *inheritable;
	target->cap_permitted = *permitted;
}

static inline void bprm_clear_caps(struct linux_binprm *bprm)
{
	cap_clear(bprm->cap_inheritable);
	cap_clear(bprm->cap_permitted);
	bprm->cap_effective = false;
}

#ifdef CONFIG_SECURITY_FILE_CAPABILITIES

int cap_inode_need_killpriv(struct dentry *dentry)
{
	struct inode *inode = dentry->d_inode;
	int error;

	if (!inode->i_op || !inode->i_op->getxattr)
	       return 0;

	error = inode->i_op->getxattr(dentry, XATTR_NAME_CAPS, NULL, 0);
	if (error <= 0)
		return 0;
	return 1;
}

int cap_inode_killpriv(struct dentry *dentry)
{
	struct inode *inode = dentry->d_inode;

	if (!inode->i_op || !inode->i_op->removexattr)
	       return 0;

	return inode->i_op->removexattr(dentry, XATTR_NAME_CAPS);
}

static inline int cap_from_disk(struct vfs_cap_data *caps,
				struct linux_binprm *bprm, unsigned size)
{
	__u32 magic_etc;
	unsigned tocopy, i;

	if (size < sizeof(magic_etc))
		return -EINVAL;

	magic_etc = le32_to_cpu(caps->magic_etc);

	switch ((magic_etc & VFS_CAP_REVISION_MASK)) {
	case VFS_CAP_REVISION_1:
		if (size != XATTR_CAPS_SZ_1)
			return -EINVAL;
		tocopy = VFS_CAP_U32_1;
		break;
	case VFS_CAP_REVISION_2:
		if (size != XATTR_CAPS_SZ_2)
			return -EINVAL;
		tocopy = VFS_CAP_U32_2;
		break;
	default:
		return -EINVAL;
	}

	if (magic_etc & VFS_CAP_FLAGS_EFFECTIVE) {
		bprm->cap_effective = true;
	} else {
		bprm->cap_effective = false;
	}

	for (i = 0; i < tocopy; ++i) {
		bprm->cap_permitted.cap[i] =
			le32_to_cpu(caps->data[i].permitted);
		bprm->cap_inheritable.cap[i] =
			le32_to_cpu(caps->data[i].inheritable);
	}
	while (i < VFS_CAP_U32) {
		bprm->cap_permitted.cap[i] = 0;
		bprm->cap_inheritable.cap[i] = 0;
		i++;
	}

	return 0;
}

/* Locate any VFS capabilities: */
static int get_file_caps(struct linux_binprm *bprm)
{
	struct dentry *dentry;
	int rc = 0;
	struct vfs_cap_data vcaps;
	struct inode *inode;

	if (bprm->file->f_vfsmnt->mnt_flags & MNT_NOSUID) {
		bprm_clear_caps(bprm);
		return 0;
	}

	dentry = dget(bprm->file->f_dentry);
	inode = dentry->d_inode;
	if (!inode->i_op || !inode->i_op->getxattr)
		goto out;

	rc = inode->i_op->getxattr(dentry, XATTR_NAME_CAPS, &vcaps,
				   XATTR_CAPS_SZ);
	if (rc == -ENODATA || rc == -EOPNOTSUPP) {
		/* no data, that's ok */
		rc = 0;
		goto out;
	}
	if (rc < 0)
		goto out;

	rc = cap_from_disk(&vcaps, bprm, rc);
	if (rc)
		printk(KERN_NOTICE "%s: cap_from_disk returned %d for %s\n",
			__func__, rc, bprm->filename);

out:
	dput(dentry);
	if (rc)
		bprm_clear_caps(bprm);

	return rc;
}

#else
int cap_inode_need_killpriv(struct dentry *dentry)
{
	return 0;
}

int cap_inode_killpriv(struct dentry *dentry)
{
	return 0;
}

static inline int get_file_caps(struct linux_binprm *bprm)
{
	bprm_clear_caps(bprm);
	return 0;
}
#endif

int cap_bprm_set_security (struct linux_binprm *bprm)
{
	int ret;

	ret = get_file_caps(bprm);
	if (ret)
		printk(KERN_NOTICE "%s: get_file_caps returned %d for %s\n",
			__func__, ret, bprm->filename);

	/*  To support inheritance of root-permissions and suid-root
	 *  executables under compatibility mode, we raise all three
	 *  capability sets for the file.
	 *
	 *  If only the real uid is 0, we only raise the inheritable
	 *  and permitted sets of the executable file.
	 */

	if (!issecure (SECURE_NOROOT)) {
		if (bprm->e_uid == 0 || current->uid == 0) {
			cap_set_full (bprm->cap_inheritable);
			cap_set_full (bprm->cap_permitted);
		}
		if (bprm->e_uid == 0)
			bprm->cap_effective = true;
	}

	return ret;
}

void cap_bprm_apply_creds (struct linux_binprm *bprm, int unsafe)
{
	/* Derived from fs/exec.c:compute_creds. */
	kernel_cap_t new_permitted, working;

	new_permitted = cap_intersect(bprm->cap_permitted,
				 current->cap_bset);
	working = cap_intersect(bprm->cap_inheritable,
				 current->cap_inheritable);
	new_permitted = cap_combine(new_permitted, working);

	if (bprm->e_uid != current->uid || bprm->e_gid != current->gid ||
	    !cap_issubset (new_permitted, current->cap_permitted)) {
		set_dumpable(current->mm, suid_dumpable);
		current->pdeath_signal = 0;

		if (unsafe & ~LSM_UNSAFE_PTRACE_CAP) {
			if (!capable(CAP_SETUID)) {
				bprm->e_uid = current->uid;
				bprm->e_gid = current->gid;
			}
			if (!capable (CAP_SETPCAP)) {
				new_permitted = cap_intersect (new_permitted,
							current->cap_permitted);
			}
		}
	}

	current->suid = current->euid = current->fsuid = bprm->e_uid;
	current->sgid = current->egid = current->fsgid = bprm->e_gid;

	/* For init, we want to retain the capabilities set
	 * in the init_task struct. Thus we skip the usual
	 * capability rules */
	if (!is_global_init(current)) {
		current->cap_permitted = new_permitted;
		if (bprm->cap_effective)
			current->cap_effective = new_permitted;
		else
			cap_clear(current->cap_effective);
	}

	/* AUD: Audit candidate if current->cap_effective is set */

	current->securebits &= ~issecure_mask(SECURE_KEEP_CAPS);
}

int cap_bprm_secureexec (struct linux_binprm *bprm)
{
	if (current->uid != 0) {
		if (bprm->cap_effective)
			return 1;
		if (!cap_isclear(bprm->cap_permitted))
			return 1;
		if (!cap_isclear(bprm->cap_inheritable))
			return 1;
	}

	return (current->euid != current->uid ||
		current->egid != current->gid);
}

<<<<<<< HEAD
int cap_inode_setxattr(struct dentry *dentry, struct vfsmount *mnt, char *name,
		       void *value, size_t size, int flags, struct file *file)
=======
int cap_inode_setxattr(struct dentry *dentry, const char *name,
		       const void *value, size_t size, int flags)
>>>>>>> 28ffb5d3
{
	if (!strcmp(name, XATTR_NAME_CAPS)) {
		if (!capable(CAP_SETFCAP))
			return -EPERM;
		return 0;
	} else if (!strncmp(name, XATTR_SECURITY_PREFIX,
		     sizeof(XATTR_SECURITY_PREFIX) - 1)  &&
	    !capable(CAP_SYS_ADMIN))
		return -EPERM;
	return 0;
}

<<<<<<< HEAD
int cap_inode_removexattr(struct dentry *dentry, struct vfsmount *mnt,
			  char *name, struct file *file)
=======
int cap_inode_removexattr(struct dentry *dentry, const char *name)
>>>>>>> 28ffb5d3
{
	if (!strcmp(name, XATTR_NAME_CAPS)) {
		if (!capable(CAP_SETFCAP))
			return -EPERM;
		return 0;
	} else if (!strncmp(name, XATTR_SECURITY_PREFIX,
		     sizeof(XATTR_SECURITY_PREFIX) - 1)  &&
	    !capable(CAP_SYS_ADMIN))
		return -EPERM;
	return 0;
}

/* moved from kernel/sys.c. */
/* 
 * cap_emulate_setxuid() fixes the effective / permitted capabilities of
 * a process after a call to setuid, setreuid, or setresuid.
 *
 *  1) When set*uiding _from_ one of {r,e,s}uid == 0 _to_ all of
 *  {r,e,s}uid != 0, the permitted and effective capabilities are
 *  cleared.
 *
 *  2) When set*uiding _from_ euid == 0 _to_ euid != 0, the effective
 *  capabilities of the process are cleared.
 *
 *  3) When set*uiding _from_ euid != 0 _to_ euid == 0, the effective
 *  capabilities are set to the permitted capabilities.
 *
 *  fsuid is handled elsewhere. fsuid == 0 and {r,e,s}uid!= 0 should 
 *  never happen.
 *
 *  -astor 
 *
 * cevans - New behaviour, Oct '99
 * A process may, via prctl(), elect to keep its capabilities when it
 * calls setuid() and switches away from uid==0. Both permitted and
 * effective sets will be retained.
 * Without this change, it was impossible for a daemon to drop only some
 * of its privilege. The call to setuid(!=0) would drop all privileges!
 * Keeping uid 0 is not an option because uid 0 owns too many vital
 * files..
 * Thanks to Olaf Kirch and Peter Benie for spotting this.
 */
static inline void cap_emulate_setxuid (int old_ruid, int old_euid,
					int old_suid)
{
	if ((old_ruid == 0 || old_euid == 0 || old_suid == 0) &&
	    (current->uid != 0 && current->euid != 0 && current->suid != 0) &&
	    !issecure(SECURE_KEEP_CAPS)) {
		cap_clear (current->cap_permitted);
		cap_clear (current->cap_effective);
	}
	if (old_euid == 0 && current->euid != 0) {
		cap_clear (current->cap_effective);
	}
	if (old_euid != 0 && current->euid == 0) {
		current->cap_effective = current->cap_permitted;
	}
}

int cap_task_post_setuid (uid_t old_ruid, uid_t old_euid, uid_t old_suid,
			  int flags)
{
	switch (flags) {
	case LSM_SETID_RE:
	case LSM_SETID_ID:
	case LSM_SETID_RES:
		/* Copied from kernel/sys.c:setreuid/setuid/setresuid. */
		if (!issecure (SECURE_NO_SETUID_FIXUP)) {
			cap_emulate_setxuid (old_ruid, old_euid, old_suid);
		}
		break;
	case LSM_SETID_FS:
		{
			uid_t old_fsuid = old_ruid;

			/* Copied from kernel/sys.c:setfsuid. */

			/*
			 * FIXME - is fsuser used for all CAP_FS_MASK capabilities?
			 *          if not, we might be a bit too harsh here.
			 */

			if (!issecure (SECURE_NO_SETUID_FIXUP)) {
				if (old_fsuid == 0 && current->fsuid != 0) {
					current->cap_effective =
						cap_drop_fs_set(
						    current->cap_effective);
				}
				if (old_fsuid != 0 && current->fsuid == 0) {
					current->cap_effective =
						cap_raise_fs_set(
						    current->cap_effective,
						    current->cap_permitted);
				}
			}
			break;
		}
	default:
		return -EINVAL;
	}

	return 0;
}

#ifdef CONFIG_SECURITY_FILE_CAPABILITIES
/*
 * Rationale: code calling task_setscheduler, task_setioprio, and
 * task_setnice, assumes that
 *   . if capable(cap_sys_nice), then those actions should be allowed
 *   . if not capable(cap_sys_nice), but acting on your own processes,
 *   	then those actions should be allowed
 * This is insufficient now since you can call code without suid, but
 * yet with increased caps.
 * So we check for increased caps on the target process.
 */
static inline int cap_safe_nice(struct task_struct *p)
{
	if (!cap_issubset(p->cap_permitted, current->cap_permitted) &&
	    !__capable(current, CAP_SYS_NICE))
		return -EPERM;
	return 0;
}

int cap_task_setscheduler (struct task_struct *p, int policy,
			   struct sched_param *lp)
{
	return cap_safe_nice(p);
}

int cap_task_setioprio (struct task_struct *p, int ioprio)
{
	return cap_safe_nice(p);
}

int cap_task_setnice (struct task_struct *p, int nice)
{
	return cap_safe_nice(p);
}

/*
 * called from kernel/sys.c for prctl(PR_CABSET_DROP)
 * done without task_capability_lock() because it introduces
 * no new races - i.e. only another task doing capget() on
 * this task could get inconsistent info.  There can be no
 * racing writer bc a task can only change its own caps.
 */
static long cap_prctl_drop(unsigned long cap)
{
	if (!capable(CAP_SETPCAP))
		return -EPERM;
	if (!cap_valid(cap))
		return -EINVAL;
	cap_lower(current->cap_bset, cap);
	return 0;
}

#else
int cap_task_setscheduler (struct task_struct *p, int policy,
			   struct sched_param *lp)
{
	return 0;
}
int cap_task_setioprio (struct task_struct *p, int ioprio)
{
	return 0;
}
int cap_task_setnice (struct task_struct *p, int nice)
{
	return 0;
}
#endif

int cap_task_prctl(int option, unsigned long arg2, unsigned long arg3,
		   unsigned long arg4, unsigned long arg5, long *rc_p)
{
	long error = 0;

	switch (option) {
	case PR_CAPBSET_READ:
		if (!cap_valid(arg2))
			error = -EINVAL;
		else
			error = !!cap_raised(current->cap_bset, arg2);
		break;
#ifdef CONFIG_SECURITY_FILE_CAPABILITIES
	case PR_CAPBSET_DROP:
		error = cap_prctl_drop(arg2);
		break;

	/*
	 * The next four prctl's remain to assist with transitioning a
	 * system from legacy UID=0 based privilege (when filesystem
	 * capabilities are not in use) to a system using filesystem
	 * capabilities only - as the POSIX.1e draft intended.
	 *
	 * Note:
	 *
	 *  PR_SET_SECUREBITS =
	 *      issecure_mask(SECURE_KEEP_CAPS_LOCKED)
	 *    | issecure_mask(SECURE_NOROOT)
	 *    | issecure_mask(SECURE_NOROOT_LOCKED)
	 *    | issecure_mask(SECURE_NO_SETUID_FIXUP)
	 *    | issecure_mask(SECURE_NO_SETUID_FIXUP_LOCKED)
	 *
	 * will ensure that the current process and all of its
	 * children will be locked into a pure
	 * capability-based-privilege environment.
	 */
	case PR_SET_SECUREBITS:
		if ((((current->securebits & SECURE_ALL_LOCKS) >> 1)
		     & (current->securebits ^ arg2))                  /*[1]*/
		    || ((current->securebits & SECURE_ALL_LOCKS
			 & ~arg2))                                    /*[2]*/
		    || (arg2 & ~(SECURE_ALL_LOCKS | SECURE_ALL_BITS)) /*[3]*/
		    || (cap_capable(current, CAP_SETPCAP) != 0)) {    /*[4]*/
			/*
			 * [1] no changing of bits that are locked
			 * [2] no unlocking of locks
			 * [3] no setting of unsupported bits
			 * [4] doing anything requires privilege (go read about
			 *     the "sendmail capabilities bug")
			 */
			error = -EPERM;  /* cannot change a locked bit */
		} else {
			current->securebits = arg2;
		}
		break;
	case PR_GET_SECUREBITS:
		error = current->securebits;
		break;

#endif /* def CONFIG_SECURITY_FILE_CAPABILITIES */

	case PR_GET_KEEPCAPS:
		if (issecure(SECURE_KEEP_CAPS))
			error = 1;
		break;
	case PR_SET_KEEPCAPS:
		if (arg2 > 1) /* Note, we rely on arg2 being unsigned here */
			error = -EINVAL;
		else if (issecure(SECURE_KEEP_CAPS_LOCKED))
			error = -EPERM;
		else if (arg2)
			current->securebits |= issecure_mask(SECURE_KEEP_CAPS);
		else
			current->securebits &=
				~issecure_mask(SECURE_KEEP_CAPS);
		break;

	default:
		/* No functionality available - continue with default */
		return 0;
	}

	/* Functionality provided */
	*rc_p = error;
	return 1;
}

void cap_task_reparent_to_init (struct task_struct *p)
{
	cap_set_init_eff(p->cap_effective);
	cap_clear(p->cap_inheritable);
	cap_set_full(p->cap_permitted);
	p->securebits = SECUREBITS_DEFAULT;
	return;
}

int cap_syslog (int type)
{
	if ((type != 3 && type != 10) && !capable(CAP_SYS_ADMIN))
		return -EPERM;
	return 0;
}

int cap_vm_enough_memory(struct mm_struct *mm, long pages)
{
	int cap_sys_admin = 0;

	if (cap_capable(current, CAP_SYS_ADMIN) == 0)
		cap_sys_admin = 1;
	return __vm_enough_memory(mm, pages, cap_sys_admin);
}
<|MERGE_RESOLUTION|>--- conflicted
+++ resolved
@@ -383,13 +383,9 @@
 		current->egid != current->gid);
 }
 
-<<<<<<< HEAD
-int cap_inode_setxattr(struct dentry *dentry, struct vfsmount *mnt, char *name,
-		       void *value, size_t size, int flags, struct file *file)
-=======
-int cap_inode_setxattr(struct dentry *dentry, const char *name,
-		       const void *value, size_t size, int flags)
->>>>>>> 28ffb5d3
+int cap_inode_setxattr(struct dentry *dentry, struct vfsmount *mnt,
+		       const char *name, const void *value, size_t size,
+		       int flags, struct file *file)
 {
 	if (!strcmp(name, XATTR_NAME_CAPS)) {
 		if (!capable(CAP_SETFCAP))
@@ -402,12 +398,8 @@
 	return 0;
 }
 
-<<<<<<< HEAD
 int cap_inode_removexattr(struct dentry *dentry, struct vfsmount *mnt,
-			  char *name, struct file *file)
-=======
-int cap_inode_removexattr(struct dentry *dentry, const char *name)
->>>>>>> 28ffb5d3
+			  const char *name, struct file *file)
 {
 	if (!strcmp(name, XATTR_NAME_CAPS)) {
 		if (!capable(CAP_SETFCAP))
