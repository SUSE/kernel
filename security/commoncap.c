/* Common capabilities, needed by capability.o.
 *
 *	This program is free software; you can redistribute it and/or modify
 *	it under the terms of the GNU General Public License as published by
 *	the Free Software Foundation; either version 2 of the License, or
 *	(at your option) any later version.
 *
 */

#include <linux/capability.h>
#include <linux/audit.h>
#include <linux/module.h>
#include <linux/init.h>
#include <linux/kernel.h>
#include <linux/security.h>
#include <linux/file.h>
#include <linux/mm.h>
#include <linux/mman.h>
#include <linux/pagemap.h>
#include <linux/swap.h>
#include <linux/skbuff.h>
#include <linux/netlink.h>
#include <linux/ptrace.h>
#include <linux/xattr.h>
#include <linux/hugetlb.h>
#include <linux/mount.h>
#include <linux/sched.h>
#include <linux/prctl.h>
#include <linux/securebits.h>

/*
 * If a non-root user executes a setuid-root binary in
 * !secure(SECURE_NOROOT) mode, then we raise capabilities.
 * However if fE is also set, then the intent is for only
 * the file capabilities to be applied, and the setuid-root
 * bit is left on either to change the uid (plausible) or
 * to get full privilege on a kernel without file capabilities
 * support.  So in that case we do not raise capabilities.
 *
 * Warn if that happens, once per boot.
 */
static void warn_setuid_and_fcaps_mixed(const char *fname)
{
	static int warned;
	if (!warned) {
		printk(KERN_INFO "warning: `%s' has both setuid-root and"
			" effective capabilities. Therefore not raising all"
			" capabilities.\n", fname);
		warned = 1;
	}
}

int cap_netlink_send(struct sock *sk, struct sk_buff *skb)
{
	NETLINK_CB(skb).eff_cap = current_cap();
	return 0;
}

int cap_netlink_recv(struct sk_buff *skb, int cap)
{
	if (!cap_raised(NETLINK_CB(skb).eff_cap, cap))
		return -EPERM;
	return 0;
}
EXPORT_SYMBOL(cap_netlink_recv);

/**
 * cap_capable - Determine whether a task has a particular effective capability
 * @tsk: The task to query
 * @cred: The credentials to use
 * @cap: The capability to check for
 * @audit: Whether to write an audit message or not
 *
 * Determine whether the nominated task has the specified capability amongst
 * its effective set, returning 0 if it does, -ve if it does not.
 *
 * NOTE WELL: cap_has_capability() cannot be used like the kernel's capable()
 * and has_capability() functions.  That is, it has the reverse semantics:
 * cap_has_capability() returns 0 when a task has a capability, but the
 * kernel's capable() and has_capability() returns 1 for this case.
 */
int cap_capable(struct task_struct *tsk, const struct cred *cred, int cap,
		int audit)
{
	return cap_raised(cred->cap_effective, cap) ? 0 : -EPERM;
}

/**
 * cap_settime - Determine whether the current process may set the system clock
 * @ts: The time to set
 * @tz: The timezone to set
 *
 * Determine whether the current process may set the system clock and timezone
 * information, returning 0 if permission granted, -ve if denied.
 */
int cap_settime(struct timespec *ts, struct timezone *tz)
{
	if (!capable(CAP_SYS_TIME))
		return -EPERM;
	return 0;
}

/**
 * cap_ptrace_access_check - Determine whether the current process may access
 *			   another
 * @child: The process to be accessed
 * @mode: The mode of attachment.
 *
 * Determine whether a process may access another, returning 0 if permission
 * granted, -ve if denied.
 */
int cap_ptrace_access_check(struct task_struct *child, unsigned int mode)
{
	int ret = 0;

	rcu_read_lock();
	if (!cap_issubset(__task_cred(child)->cap_permitted,
			  current_cred()->cap_permitted) &&
	    !capable(CAP_SYS_PTRACE))
		ret = -EPERM;
	rcu_read_unlock();
	return ret;
}

/**
 * cap_ptrace_traceme - Determine whether another process may trace the current
 * @parent: The task proposed to be the tracer
 *
 * Determine whether the nominated task is permitted to trace the current
 * process, returning 0 if permission is granted, -ve if denied.
 */
int cap_ptrace_traceme(struct task_struct *parent)
{
	int ret = 0;

	rcu_read_lock();
	if (!cap_issubset(current_cred()->cap_permitted,
			  __task_cred(parent)->cap_permitted) &&
	    !has_capability(parent, CAP_SYS_PTRACE))
		ret = -EPERM;
	rcu_read_unlock();
	return ret;
}

/**
 * cap_capget - Retrieve a task's capability sets
 * @target: The task from which to retrieve the capability sets
 * @effective: The place to record the effective set
 * @inheritable: The place to record the inheritable set
 * @permitted: The place to record the permitted set
 *
 * This function retrieves the capabilities of the nominated task and returns
 * them to the caller.
 */
int cap_capget(struct task_struct *target, kernel_cap_t *effective,
	       kernel_cap_t *inheritable, kernel_cap_t *permitted)
{
	const struct cred *cred;

	/* Derived from kernel/capability.c:sys_capget. */
	rcu_read_lock();
	cred = __task_cred(target);
	*effective   = cred->cap_effective;
	*inheritable = cred->cap_inheritable;
	*permitted   = cred->cap_permitted;
	rcu_read_unlock();
	return 0;
}

/*
 * Determine whether the inheritable capabilities are limited to the old
 * permitted set.  Returns 1 if they are limited, 0 if they are not.
 */
static inline int cap_inh_is_capped(void)
{

	/* they are so limited unless the current task has the CAP_SETPCAP
	 * capability
	 */
	if (cap_capable(current, current_cred(), CAP_SETPCAP,
			SECURITY_CAP_AUDIT) == 0)
		return 0;
	return 1;
}

/**
 * cap_capset - Validate and apply proposed changes to current's capabilities
 * @new: The proposed new credentials; alterations should be made here
 * @old: The current task's current credentials
 * @effective: A pointer to the proposed new effective capabilities set
 * @inheritable: A pointer to the proposed new inheritable capabilities set
 * @permitted: A pointer to the proposed new permitted capabilities set
 *
 * This function validates and applies a proposed mass change to the current
 * process's capability sets.  The changes are made to the proposed new
 * credentials, and assuming no error, will be committed by the caller of LSM.
 */
int cap_capset(struct cred *new,
	       const struct cred *old,
	       const kernel_cap_t *effective,
	       const kernel_cap_t *inheritable,
	       const kernel_cap_t *permitted)
{
	if (cap_inh_is_capped() &&
	    !cap_issubset(*inheritable,
			  cap_combine(old->cap_inheritable,
				      old->cap_permitted)))
		/* incapable of using this inheritable set */
		return -EPERM;

	if (!cap_issubset(*inheritable,
			  cap_combine(old->cap_inheritable,
				      old->cap_bset)))
		/* no new pI capabilities outside bounding set */
		return -EPERM;

	/* verify restrictions on target's new Permitted set */
	if (!cap_issubset(*permitted, old->cap_permitted))
		return -EPERM;

	/* verify the _new_Effective_ is a subset of the _new_Permitted_ */
	if (!cap_issubset(*effective, *permitted))
		return -EPERM;

	new->cap_effective   = *effective;
	new->cap_inheritable = *inheritable;
	new->cap_permitted   = *permitted;
	return 0;
}

/*
 * Clear proposed capability sets for execve().
 */
static inline void bprm_clear_caps(struct linux_binprm *bprm)
{
	cap_clear(bprm->cred->cap_permitted);
	bprm->cap_effective = false;
}

/**
 * cap_inode_need_killpriv - Determine if inode change affects privileges
 * @dentry: The inode/dentry in being changed with change marked ATTR_KILL_PRIV
 *
 * Determine if an inode having a change applied that's marked ATTR_KILL_PRIV
 * affects the security markings on that inode, and if it is, should
 * inode_killpriv() be invoked or the change rejected?
 *
 * Returns 0 if granted; +ve if granted, but inode_killpriv() is required; and
 * -ve to deny the change.
 */
int cap_inode_need_killpriv(struct dentry *dentry)
{
	struct inode *inode = dentry->d_inode;
	int error;

	if (!inode->i_op->getxattr)
	       return 0;

	error = inode->i_op->getxattr(dentry, XATTR_NAME_CAPS, NULL, 0);
	if (error <= 0)
		return 0;
	return 1;
}

/**
 * cap_inode_killpriv - Erase the security markings on an inode
 * @dentry: The inode/dentry to alter
 *
 * Erase the privilege-enhancing security markings on an inode.
 *
 * Returns 0 if successful, -ve on error.
 */
int cap_inode_killpriv(struct dentry *dentry)
{
	struct inode *inode = dentry->d_inode;

	if (!inode->i_op->removexattr)
	       return 0;

	return inode->i_op->removexattr(dentry, XATTR_NAME_CAPS);
}

/*
 * Calculate the new process capability sets from the capability sets attached
 * to a file.
 */
static inline int bprm_caps_from_vfs_caps(struct cpu_vfs_cap_data *caps,
					  struct linux_binprm *bprm,
					  bool *effective)
{
	struct cred *new = bprm->cred;
	unsigned i;
	int ret = 0;

	if (caps->magic_etc & VFS_CAP_FLAGS_EFFECTIVE)
		*effective = true;

	CAP_FOR_EACH_U32(i) {
		__u32 permitted = caps->permitted.cap[i];
		__u32 inheritable = caps->inheritable.cap[i];

		/*
		 * pP' = (X & fP) | (pI & fI)
		 */
		new->cap_permitted.cap[i] =
			(new->cap_bset.cap[i] & permitted) |
			(new->cap_inheritable.cap[i] & inheritable);

		if (permitted & ~new->cap_permitted.cap[i])
			/* insufficient to execute correctly */
			ret = -EPERM;
	}

	/*
	 * For legacy apps, with no internal support for recognizing they
	 * do not have enough capabilities, we return an error if they are
	 * missing some "forced" (aka file-permitted) capabilities.
	 */
	return *effective ? ret : 0;
}

/*
 * Extract the on-exec-apply capability sets for an executable file.
 */
int get_vfs_caps_from_disk(const struct dentry *dentry, struct cpu_vfs_cap_data *cpu_caps)
{
	struct inode *inode = dentry->d_inode;
	__u32 magic_etc;
	unsigned tocopy, i;
	int size;
	struct vfs_cap_data caps;

	memset(cpu_caps, 0, sizeof(struct cpu_vfs_cap_data));

	if (!inode || !inode->i_op->getxattr)
		return -ENODATA;

	size = inode->i_op->getxattr((struct dentry *)dentry, XATTR_NAME_CAPS, &caps,
				   XATTR_CAPS_SZ);
	if (size == -ENODATA || size == -EOPNOTSUPP)
		/* no data, that's ok */
		return -ENODATA;
	if (size < 0)
		return size;

	if (size < sizeof(magic_etc))
		return -EINVAL;

	cpu_caps->magic_etc = magic_etc = le32_to_cpu(caps.magic_etc);

	switch (magic_etc & VFS_CAP_REVISION_MASK) {
	case VFS_CAP_REVISION_1:
		if (size != XATTR_CAPS_SZ_1)
			return -EINVAL;
		tocopy = VFS_CAP_U32_1;
		break;
	case VFS_CAP_REVISION_2:
		if (size != XATTR_CAPS_SZ_2)
			return -EINVAL;
		tocopy = VFS_CAP_U32_2;
		break;
	default:
		return -EINVAL;
	}

	CAP_FOR_EACH_U32(i) {
		if (i >= tocopy)
			break;
		cpu_caps->permitted.cap[i] = le32_to_cpu(caps.data[i].permitted);
		cpu_caps->inheritable.cap[i] = le32_to_cpu(caps.data[i].inheritable);
	}

	return 0;
}

/*
 * Attempt to get the on-exec apply capability sets for an executable file from
 * its xattrs and, if present, apply them to the proposed credentials being
 * constructed by execve().
 */
static int get_file_caps(struct linux_binprm *bprm, bool *effective)
{
	struct dentry *dentry;
	int rc = 0;
	struct cpu_vfs_cap_data vcaps;

	bprm_clear_caps(bprm);

	if (!file_caps_enabled)
		return 0;

	if (bprm->file->f_vfsmnt->mnt_flags & MNT_NOSUID)
		return 0;

	dentry = dget(bprm->file->f_dentry);

	rc = get_vfs_caps_from_disk(dentry, &vcaps);
	if (rc < 0) {
		if (rc == -EINVAL)
			printk(KERN_NOTICE "%s: get_vfs_caps_from_disk returned %d for %s\n",
				__func__, rc, bprm->filename);
		else if (rc == -ENODATA)
			rc = 0;
		goto out;
	}

	rc = bprm_caps_from_vfs_caps(&vcaps, bprm, effective);
	if (rc == -EINVAL)
		printk(KERN_NOTICE "%s: cap_from_disk returned %d for %s\n",
		       __func__, rc, bprm->filename);

out:
	dput(dentry);
	if (rc)
		bprm_clear_caps(bprm);

	return rc;
}

/**
 * cap_bprm_set_creds - Set up the proposed credentials for execve().
 * @bprm: The execution parameters, including the proposed creds
 *
 * Set up the proposed credentials for a new execution context being
 * constructed by execve().  The proposed creds in @bprm->cred is altered,
 * which won't take effect immediately.  Returns 0 if successful, -ve on error.
 */
int cap_bprm_set_creds(struct linux_binprm *bprm)
{
	const struct cred *old = current_cred();
	struct cred *new = bprm->cred;
	bool effective;
	int ret;

	effective = false;
	ret = get_file_caps(bprm, &effective);
	if (ret < 0)
		return ret;

	if (!issecure(SECURE_NOROOT)) {
		/*
		 * If the legacy file capability is set, then don't set privs
		 * for a setuid root binary run by a non-root user.  Do set it
		 * for a root user just to cause least surprise to an admin.
		 */
		if (effective && new->uid != 0 && new->euid == 0) {
			warn_setuid_and_fcaps_mixed(bprm->filename);
			goto skip;
		}
		/*
		 * To support inheritance of root-permissions and suid-root
		 * executables under compatibility mode, we override the
		 * capability sets for the file.
		 *
		 * If only the real uid is 0, we do not set the effective bit.
		 */
		if (new->euid == 0 || new->uid == 0) {
			/* pP' = (cap_bset & ~0) | (pI & ~0) */
			new->cap_permitted = cap_combine(old->cap_bset,
							 old->cap_inheritable);
		}
		if (new->euid == 0)
			effective = true;
	}
skip:

	/* Don't let someone trace a set[ug]id/setpcap binary with the revised
	 * credentials unless they have the appropriate permit
	 */
	if ((new->euid != old->uid ||
	     new->egid != old->gid ||
	     !cap_issubset(new->cap_permitted, old->cap_permitted)) &&
	    bprm->unsafe & ~LSM_UNSAFE_PTRACE_CAP) {
		/* downgrade; they get no more than they had, and maybe less */
		if (!capable(CAP_SETUID)) {
			new->euid = new->uid;
			new->egid = new->gid;
		}
		new->cap_permitted = cap_intersect(new->cap_permitted,
						   old->cap_permitted);
	}

	new->suid = new->fsuid = new->euid;
	new->sgid = new->fsgid = new->egid;

	/* For init, we want to retain the capabilities set in the initial
	 * task.  Thus we skip the usual capability rules
	 */
	if (!is_global_init(current)) {
		if (effective)
			new->cap_effective = new->cap_permitted;
		else
			cap_clear(new->cap_effective);
	}
	bprm->cap_effective = effective;

	/*
	 * Audit candidate if current->cap_effective is set
	 *
	 * We do not bother to audit if 3 things are true:
	 *   1) cap_effective has all caps
	 *   2) we are root
	 *   3) root is supposed to have all caps (SECURE_NOROOT)
	 * Since this is just a normal root execing a process.
	 *
	 * Number 1 above might fail if you don't have a full bset, but I think
	 * that is interesting information to audit.
	 */
	if (!cap_isclear(new->cap_effective)) {
		if (!cap_issubset(CAP_FULL_SET, new->cap_effective) ||
		    new->euid != 0 || new->uid != 0 ||
		    issecure(SECURE_NOROOT)) {
			ret = audit_log_bprm_fcaps(bprm, new, old);
			if (ret < 0)
				return ret;
		}
	}

	new->securebits &= ~issecure_mask(SECURE_KEEP_CAPS);
	return 0;
}

/**
 * cap_bprm_secureexec - Determine whether a secure execution is required
 * @bprm: The execution parameters
 *
 * Determine whether a secure execution is required, return 1 if it is, and 0
 * if it is not.
 *
 * The credentials have been committed by this point, and so are no longer
 * available through @bprm->cred.
 */
int cap_bprm_secureexec(struct linux_binprm *bprm)
{
	const struct cred *cred = current_cred();

	if (cred->uid != 0) {
		if (bprm->cap_effective)
			return 1;
		if (!cap_isclear(cred->cap_permitted))
			return 1;
	}

	return (cred->euid != cred->uid ||
		cred->egid != cred->gid);
}

/**
 * cap_inode_setxattr - Determine whether an xattr may be altered
 * @dentry: The inode/dentry being altered
 * @name: The name of the xattr to be changed
 * @value: The value that the xattr will be changed to
 * @size: The size of value
 * @flags: The replacement flag
 *
 * Determine whether an xattr may be altered or set on an inode, returning 0 if
 * permission is granted, -ve if denied.
 *
 * This is used to make sure security xattrs don't get updated or set by those
 * who aren't privileged to do so.
 */
int cap_inode_setxattr(struct dentry *dentry, const char *name,
		       const void *value, size_t size, int flags)
{
	if (!strcmp(name, XATTR_NAME_CAPS)) {
		if (!capable(CAP_SETFCAP))
			return -EPERM;
		return 0;
	}

	if (!strncmp(name, XATTR_SECURITY_PREFIX,
		     sizeof(XATTR_SECURITY_PREFIX) - 1) &&
	    !capable(CAP_SYS_ADMIN))
		return -EPERM;
	return 0;
}

/**
 * cap_inode_removexattr - Determine whether an xattr may be removed
 * @dentry: The inode/dentry being altered
 * @name: The name of the xattr to be changed
 *
 * Determine whether an xattr may be removed from an inode, returning 0 if
 * permission is granted, -ve if denied.
 *
 * This is used to make sure security xattrs don't get removed by those who
 * aren't privileged to remove them.
 */
int cap_inode_removexattr(struct dentry *dentry, const char *name)
{
	if (!strcmp(name, XATTR_NAME_CAPS)) {
		if (!capable(CAP_SETFCAP))
			return -EPERM;
		return 0;
	}

	if (!strncmp(name, XATTR_SECURITY_PREFIX,
		     sizeof(XATTR_SECURITY_PREFIX) - 1) &&
	    !capable(CAP_SYS_ADMIN))
		return -EPERM;
	return 0;
}

/*
 * cap_emulate_setxuid() fixes the effective / permitted capabilities of
 * a process after a call to setuid, setreuid, or setresuid.
 *
 *  1) When set*uiding _from_ one of {r,e,s}uid == 0 _to_ all of
 *  {r,e,s}uid != 0, the permitted and effective capabilities are
 *  cleared.
 *
 *  2) When set*uiding _from_ euid == 0 _to_ euid != 0, the effective
 *  capabilities of the process are cleared.
 *
 *  3) When set*uiding _from_ euid != 0 _to_ euid == 0, the effective
 *  capabilities are set to the permitted capabilities.
 *
 *  fsuid is handled elsewhere. fsuid == 0 and {r,e,s}uid!= 0 should
 *  never happen.
 *
 *  -astor
 *
 * cevans - New behaviour, Oct '99
 * A process may, via prctl(), elect to keep its capabilities when it
 * calls setuid() and switches away from uid==0. Both permitted and
 * effective sets will be retained.
 * Without this change, it was impossible for a daemon to drop only some
 * of its privilege. The call to setuid(!=0) would drop all privileges!
 * Keeping uid 0 is not an option because uid 0 owns too many vital
 * files..
 * Thanks to Olaf Kirch and Peter Benie for spotting this.
 */
static inline void cap_emulate_setxuid(struct cred *new, const struct cred *old)
{
	if ((old->uid == 0 || old->euid == 0 || old->suid == 0) &&
	    (new->uid != 0 && new->euid != 0 && new->suid != 0) &&
	    !issecure(SECURE_KEEP_CAPS)) {
		cap_clear(new->cap_permitted);
		cap_clear(new->cap_effective);
	}
	if (old->euid == 0 && new->euid != 0)
		cap_clear(new->cap_effective);
	if (old->euid != 0 && new->euid == 0)
		new->cap_effective = new->cap_permitted;
}

/**
 * cap_task_fix_setuid - Fix up the results of setuid() call
 * @new: The proposed credentials
 * @old: The current task's current credentials
 * @flags: Indications of what has changed
 *
 * Fix up the results of setuid() call before the credential changes are
 * actually applied, returning 0 to grant the changes, -ve to deny them.
 */
int cap_task_fix_setuid(struct cred *new, const struct cred *old, int flags)
{
	switch (flags) {
	case LSM_SETID_RE:
	case LSM_SETID_ID:
	case LSM_SETID_RES:
		/* juggle the capabilities to follow [RES]UID changes unless
		 * otherwise suppressed */
		if (!issecure(SECURE_NO_SETUID_FIXUP))
			cap_emulate_setxuid(new, old);
		break;

	case LSM_SETID_FS:
		/* juggle the capabilties to follow FSUID changes, unless
		 * otherwise suppressed
		 *
		 * FIXME - is fsuser used for all CAP_FS_MASK capabilities?
		 *          if not, we might be a bit too harsh here.
		 */
		if (!issecure(SECURE_NO_SETUID_FIXUP)) {
			if (old->fsuid == 0 && new->fsuid != 0)
				new->cap_effective =
					cap_drop_fs_set(new->cap_effective);

			if (old->fsuid != 0 && new->fsuid == 0)
				new->cap_effective =
					cap_raise_fs_set(new->cap_effective,
							 new->cap_permitted);
		}
		break;

	default:
		return -EINVAL;
	}

	return 0;
}

/*
 * Rationale: code calling task_setscheduler, task_setioprio, and
 * task_setnice, assumes that
 *   . if capable(cap_sys_nice), then those actions should be allowed
 *   . if not capable(cap_sys_nice), but acting on your own processes,
 *   	then those actions should be allowed
 * This is insufficient now since you can call code without suid, but
 * yet with increased caps.
 * So we check for increased caps on the target process.
 */
static int cap_safe_nice(struct task_struct *p)
{
	int is_subset;

	rcu_read_lock();
	is_subset = cap_issubset(__task_cred(p)->cap_permitted,
				 current_cred()->cap_permitted);
	rcu_read_unlock();

	if (!is_subset && !capable(CAP_SYS_NICE))
		return -EPERM;
	return 0;
}

/**
 * cap_task_setscheduler - Detemine if scheduler policy change is permitted
 * @p: The task to affect
 *
 * Detemine if the requested scheduler policy change is permitted for the
 * specified task, returning 0 if permission is granted, -ve if denied.
 */
int cap_task_setscheduler(struct task_struct *p)
{
	return cap_safe_nice(p);
}

/**
 * cap_task_ioprio - Detemine if I/O priority change is permitted
 * @p: The task to affect
 * @ioprio: The I/O priority to set
 *
 * Detemine if the requested I/O priority change is permitted for the specified
 * task, returning 0 if permission is granted, -ve if denied.
 */
int cap_task_setioprio(struct task_struct *p, int ioprio)
{
	return cap_safe_nice(p);
}

/**
 * cap_task_ioprio - Detemine if task priority change is permitted
 * @p: The task to affect
 * @nice: The nice value to set
 *
 * Detemine if the requested task priority change is permitted for the
 * specified task, returning 0 if permission is granted, -ve if denied.
 */
int cap_task_setnice(struct task_struct *p, int nice)
{
	return cap_safe_nice(p);
}

/*
 * Implement PR_CAPBSET_DROP.  Attempt to remove the specified capability from
 * the current task's bounding set.  Returns 0 on success, -ve on error.
 */
static long cap_prctl_drop(struct cred *new, unsigned long cap)
{
	if (!capable(CAP_SETPCAP))
		return -EPERM;
	if (!cap_valid(cap))
		return -EINVAL;

	cap_lower(new->cap_bset, cap);
	return 0;
}

/**
 * cap_task_prctl - Implement process control functions for this security module
 * @option: The process control function requested
 * @arg2, @arg3, @arg4, @arg5: The argument data for this function
 *
 * Allow process control functions (sys_prctl()) to alter capabilities; may
 * also deny access to other functions not otherwise implemented here.
 *
 * Returns 0 or +ve on success, -ENOSYS if this function is not implemented
 * here, other -ve on error.  If -ENOSYS is returned, sys_prctl() and other LSM
 * modules will consider performing the function.
 */
int cap_task_prctl(int option, unsigned long arg2, unsigned long arg3,
		   unsigned long arg4, unsigned long arg5)
{
	struct cred *new;
	long error = 0;

	new = prepare_creds();
	if (!new)
		return -ENOMEM;

	switch (option) {
	case PR_CAPBSET_READ:
		error = -EINVAL;
		if (!cap_valid(arg2))
			goto error;
		error = !!cap_raised(new->cap_bset, arg2);
		goto no_change;

	case PR_CAPBSET_DROP:
		error = cap_prctl_drop(new, arg2);
		if (error < 0)
			goto error;
		goto changed;

	/*
	 * The next four prctl's remain to assist with transitioning a
	 * system from legacy UID=0 based privilege (when filesystem
	 * capabilities are not in use) to a system using filesystem
	 * capabilities only - as the POSIX.1e draft intended.
	 *
	 * Note:
	 *
	 *  PR_SET_SECUREBITS =
	 *      issecure_mask(SECURE_KEEP_CAPS_LOCKED)
	 *    | issecure_mask(SECURE_NOROOT)
	 *    | issecure_mask(SECURE_NOROOT_LOCKED)
	 *    | issecure_mask(SECURE_NO_SETUID_FIXUP)
	 *    | issecure_mask(SECURE_NO_SETUID_FIXUP_LOCKED)
	 *
	 * will ensure that the current process and all of its
	 * children will be locked into a pure
	 * capability-based-privilege environment.
	 */
	case PR_SET_SECUREBITS:
		error = -EPERM;
		if ((((new->securebits & SECURE_ALL_LOCKS) >> 1)
		     & (new->securebits ^ arg2))			/*[1]*/
		    || ((new->securebits & SECURE_ALL_LOCKS & ~arg2))	/*[2]*/
		    || (arg2 & ~(SECURE_ALL_LOCKS | SECURE_ALL_BITS))	/*[3]*/
		    || (cap_capable(current, current_cred(), CAP_SETPCAP,
				    SECURITY_CAP_AUDIT) != 0)		/*[4]*/
			/*
			 * [1] no changing of bits that are locked
			 * [2] no unlocking of locks
			 * [3] no setting of unsupported bits
			 * [4] doing anything requires privilege (go read about
			 *     the "sendmail capabilities bug")
			 */
		    )
			/* cannot change a locked bit */
			goto error;
		new->securebits = arg2;
		goto changed;

	case PR_GET_SECUREBITS:
		error = new->securebits;
		goto no_change;

	case PR_GET_KEEPCAPS:
		if (issecure(SECURE_KEEP_CAPS))
			error = 1;
		goto no_change;

	case PR_SET_KEEPCAPS:
		error = -EINVAL;
		if (arg2 > 1) /* Note, we rely on arg2 being unsigned here */
			goto error;
		error = -EPERM;
		if (issecure(SECURE_KEEP_CAPS_LOCKED))
			goto error;
		if (arg2)
			new->securebits |= issecure_mask(SECURE_KEEP_CAPS);
		else
			new->securebits &= ~issecure_mask(SECURE_KEEP_CAPS);
		goto changed;

	default:
		/* No functionality available - continue with default */
		error = -ENOSYS;
		goto error;
	}

	/* Functionality provided */
changed:
	return commit_creds(new);

no_change:
error:
	abort_creds(new);
	return error;
}

/**
<<<<<<< HEAD
 * cap_syslog - Determine whether syslog function is permitted
 * @type: Function requested
 * @from_file: Whether this request came from an open file (i.e. /proc)
 *
 * Determine whether the current process is permitted to use a particular
 * syslog function, returning 0 if permission is granted, -ve if not.
 */
int cap_syslog(int type, bool from_file)
{
	if (type != SYSLOG_ACTION_OPEN && from_file)
		return 0;
	if (dmesg_restrict && !capable(CAP_SYS_ADMIN))
		return -EPERM;
	if ((type != SYSLOG_ACTION_READ_ALL &&
	     type != SYSLOG_ACTION_SIZE_BUFFER) && !capable(CAP_SYS_ADMIN))
		return -EPERM;
	return 0;
}

/**
=======
>>>>>>> e53beacd
 * cap_vm_enough_memory - Determine whether a new virtual mapping is permitted
 * @mm: The VM space in which the new mapping is to be made
 * @pages: The size of the mapping
 *
 * Determine whether the allocation of a new virtual mapping by the current
 * task is permitted, returning 0 if permission is granted, -ve if not.
 */
int cap_vm_enough_memory(struct mm_struct *mm, long pages)
{
	int cap_sys_admin = 0;

	if (cap_capable(current, current_cred(), CAP_SYS_ADMIN,
			SECURITY_CAP_NOAUDIT) == 0)
		cap_sys_admin = 1;
	return __vm_enough_memory(mm, pages, cap_sys_admin);
}

/*
 * cap_file_mmap - check if able to map given addr
 * @file: unused
 * @reqprot: unused
 * @prot: unused
 * @flags: unused
 * @addr: address attempting to be mapped
 * @addr_only: unused
 *
 * If the process is attempting to map memory below dac_mmap_min_addr they need
 * CAP_SYS_RAWIO.  The other parameters to this function are unused by the
 * capability security module.  Returns 0 if this mapping should be allowed
 * -EPERM if not.
 */
int cap_file_mmap(struct file *file, unsigned long reqprot,
		  unsigned long prot, unsigned long flags,
		  unsigned long addr, unsigned long addr_only)
{
	int ret = 0;

	if (addr < dac_mmap_min_addr) {
		ret = cap_capable(current, current_cred(), CAP_SYS_RAWIO,
				  SECURITY_CAP_AUDIT);
		/* set PF_SUPERPRIV if it turns out we allow the low mmap */
		if (ret == 0)
			current->flags |= PF_SUPERPRIV;
	}
	return ret;
}<|MERGE_RESOLUTION|>--- conflicted
+++ resolved
@@ -883,29 +883,6 @@
 }
 
 /**
-<<<<<<< HEAD
- * cap_syslog - Determine whether syslog function is permitted
- * @type: Function requested
- * @from_file: Whether this request came from an open file (i.e. /proc)
- *
- * Determine whether the current process is permitted to use a particular
- * syslog function, returning 0 if permission is granted, -ve if not.
- */
-int cap_syslog(int type, bool from_file)
-{
-	if (type != SYSLOG_ACTION_OPEN && from_file)
-		return 0;
-	if (dmesg_restrict && !capable(CAP_SYS_ADMIN))
-		return -EPERM;
-	if ((type != SYSLOG_ACTION_READ_ALL &&
-	     type != SYSLOG_ACTION_SIZE_BUFFER) && !capable(CAP_SYS_ADMIN))
-		return -EPERM;
-	return 0;
-}
-
-/**
-=======
->>>>>>> e53beacd
  * cap_vm_enough_memory - Determine whether a new virtual mapping is permitted
  * @mm: The VM space in which the new mapping is to be made
  * @pages: The size of the mapping
