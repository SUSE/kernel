#
# Security configuration
#

menu "Security options"

source security/keys/Kconfig

config SECURITY_DMESG_RESTRICT
	bool "Restrict unprivileged access to the kernel syslog"
	default n
	help
	  This enforces restrictions on unprivileged users reading the kernel
	  syslog via dmesg(8).

	  If this option is not selected, no restrictions will be enforced
	  unless the dmesg_restrict sysctl is explicitly set to (1).

	  If you are unsure how to answer this question, answer N.

config SECURITY
	bool "Enable different security models"
	depends on SYSFS
	depends on MULTIUSER
	help
	  This allows you to choose different security modules to be
	  configured into your kernel.

	  If this option is not selected, the default Linux security
	  model will be used.

	  If you are unsure how to answer this question, answer N.

config SECURITY_WRITABLE_HOOKS
	depends on SECURITY
	bool
	default n

config SECURITYFS
	bool "Enable the securityfs filesystem"
	help
	  This will build the securityfs filesystem.  It is currently used by
	  the TPM bios character driver and IMA, an integrity provider.  It is
	  not used by SELinux or SMACK.

	  If you are unsure how to answer this question, answer N.

config SECURITY_NETWORK
	bool "Socket and Networking Security Hooks"
	depends on SECURITY
	help
	  This enables the socket and networking security hooks.
	  If enabled, a security module can use these hooks to
	  implement socket and networking access controls.
	  If you are unsure how to answer this question, answer N.

config PAGE_TABLE_ISOLATION
	bool "Remove the kernel mapping in user mode"
<<<<<<< HEAD
	depends on X86_64 && !UML
	default y
=======
	default y
	depends on X86_64 && !UML
>>>>>>> 0186f2dc
	help
	  This feature reduces the number of hardware side channels by
	  ensuring that the majority of kernel addresses are not mapped
	  into userspace.

	  See Documentation/x86/pti.txt for more details.

config SECURITY_INFINIBAND
	bool "Infiniband Security Hooks"
	depends on SECURITY && INFINIBAND
	help
	  This enables the Infiniband security hooks.
	  If enabled, a security module can use these hooks to
	  implement Infiniband access controls.
	  If you are unsure how to answer this question, answer N.

config SECURITY_NETWORK_XFRM
	bool "XFRM (IPSec) Networking Security Hooks"
	depends on XFRM && SECURITY_NETWORK
	help
	  This enables the XFRM (IPSec) networking security hooks.
	  If enabled, a security module can use these hooks to
	  implement per-packet access controls based on labels
	  derived from IPSec policy.  Non-IPSec communications are
	  designated as unlabelled, and only sockets authorized
	  to communicate unlabelled data can send without using
	  IPSec.
	  If you are unsure how to answer this question, answer N.

config SECURITY_PATH
	bool "Security hooks for pathname based access control"
	depends on SECURITY
	help
	  This enables the security hooks for pathname based access control.
	  If enabled, a security module can use these hooks to
	  implement pathname based access controls.
	  If you are unsure how to answer this question, answer N.

config INTEL_TXT
	bool "Enable Intel(R) Trusted Execution Technology (Intel(R) TXT)"
	depends on HAVE_INTEL_TXT
	help
	  This option enables support for booting the kernel with the
	  Trusted Boot (tboot) module. This will utilize
	  Intel(R) Trusted Execution Technology to perform a measured launch
	  of the kernel. If the system does not support Intel(R) TXT, this
	  will have no effect.

	  Intel TXT will provide higher assurance of system configuration and
	  initial state as well as data reset protection.  This is used to
	  create a robust initial kernel measurement and verification, which
	  helps to ensure that kernel security mechanisms are functioning
	  correctly. This level of protection requires a root of trust outside
	  of the kernel itself.

	  Intel TXT also helps solve real end user concerns about having
	  confidence that their hardware is running the VMM or kernel that
	  it was configured with, especially since they may be responsible for
	  providing such assurances to VMs and services running on it.

	  See <http://www.intel.com/technology/security/> for more information
	  about Intel(R) TXT.
	  See <http://tboot.sourceforge.net> for more information about tboot.
	  See Documentation/intel_txt.txt for a description of how to enable
	  Intel TXT support in a kernel boot.

	  If you are unsure as to whether this is required, answer N.

config LSM_MMAP_MIN_ADDR
	int "Low address space for LSM to protect from user allocation"
	depends on SECURITY && SECURITY_SELINUX
	default 32768 if ARM || (ARM64 && COMPAT)
	default 65536
	help
	  This is the portion of low virtual memory which should be protected
	  from userspace allocation.  Keeping a user from writing to low pages
	  can help reduce the impact of kernel NULL pointer bugs.

	  For most ia64, ppc64 and x86 users with lots of address space
	  a value of 65536 is reasonable and should cause no problems.
	  On arm and other archs it should not be higher than 32768.
	  Programs which use vm86 functionality or have some need to map
	  this low address space will need the permission specific to the
	  systems running LSM.

config HAVE_HARDENED_USERCOPY_ALLOCATOR
	bool
	help
	  The heap allocator implements __check_heap_object() for
	  validating memory ranges against heap object sizes in
	  support of CONFIG_HARDENED_USERCOPY.

config HARDENED_USERCOPY
	bool "Harden memory copies between kernel and userspace"
	depends on HAVE_HARDENED_USERCOPY_ALLOCATOR
	select BUG
	help
	  This option checks for obviously wrong memory regions when
	  copying memory to/from the kernel (via copy_to_user() and
	  copy_from_user() functions) by rejecting memory ranges that
	  are larger than the specified heap object, span multiple
	  separately allocated pages, are not on the process stack,
	  or are part of the kernel text. This kills entire classes
	  of heap overflow exploits and similar kernel memory exposures.

config HARDENED_USERCOPY_PAGESPAN
	bool "Refuse to copy allocations that span multiple pages"
	depends on HARDENED_USERCOPY
	depends on EXPERT
	help
	  When a multi-page allocation is done without __GFP_COMP,
	  hardened usercopy will reject attempts to copy it. There are,
	  however, several cases of this in the kernel that have not all
	  been removed. This config is intended to be used only while
	  trying to find such users.

config FORTIFY_SOURCE
	bool "Harden common str/mem functions against buffer overflows"
	depends on ARCH_HAS_FORTIFY_SOURCE
	help
	  Detect overflows of buffers in common string and memory functions
	  where the compiler can determine and validate the buffer sizes.

config STATIC_USERMODEHELPER
	bool "Force all usermode helper calls through a single binary"
	help
	  By default, the kernel can call many different userspace
	  binary programs through the "usermode helper" kernel
	  interface.  Some of these binaries are statically defined
	  either in the kernel code itself, or as a kernel configuration
	  option.  However, some of these are dynamically created at
	  runtime, or can be modified after the kernel has started up.
	  To provide an additional layer of security, route all of these
	  calls through a single executable that can not have its name
	  changed.

	  Note, it is up to this single binary to then call the relevant
	  "real" usermode helper binary, based on the first argument
	  passed to it.  If desired, this program can filter and pick
	  and choose what real programs are called.

	  If you wish for all usermode helper programs are to be
	  disabled, choose this option and then set
	  STATIC_USERMODEHELPER_PATH to an empty string.

config STATIC_USERMODEHELPER_PATH
	string "Path to the static usermode helper binary"
	depends on STATIC_USERMODEHELPER
	default "/sbin/usermode-helper"
	help
	  The binary called by the kernel when any usermode helper
	  program is wish to be run.  The "real" application's name will
	  be in the first argument passed to this program on the command
	  line.

	  If you wish for all usermode helper programs to be disabled,
	  specify an empty string here (i.e. "").

source security/selinux/Kconfig
source security/smack/Kconfig
source security/tomoyo/Kconfig
source security/apparmor/Kconfig
source security/loadpin/Kconfig
source security/yama/Kconfig

source security/integrity/Kconfig

choice
	prompt "Default security module"
	default DEFAULT_SECURITY_SELINUX if SECURITY_SELINUX
	default DEFAULT_SECURITY_SMACK if SECURITY_SMACK
	default DEFAULT_SECURITY_TOMOYO if SECURITY_TOMOYO
	default DEFAULT_SECURITY_APPARMOR if SECURITY_APPARMOR
	default DEFAULT_SECURITY_DAC

	help
	  Select the security module that will be used by default if the
	  kernel parameter security= is not specified.

	config DEFAULT_SECURITY_SELINUX
		bool "SELinux" if SECURITY_SELINUX=y

	config DEFAULT_SECURITY_SMACK
		bool "Simplified Mandatory Access Control" if SECURITY_SMACK=y

	config DEFAULT_SECURITY_TOMOYO
		bool "TOMOYO" if SECURITY_TOMOYO=y

	config DEFAULT_SECURITY_APPARMOR
		bool "AppArmor" if SECURITY_APPARMOR=y

	config DEFAULT_SECURITY_DAC
		bool "Unix Discretionary Access Controls"

endchoice

config DEFAULT_SECURITY
	string
	default "selinux" if DEFAULT_SECURITY_SELINUX
	default "smack" if DEFAULT_SECURITY_SMACK
	default "tomoyo" if DEFAULT_SECURITY_TOMOYO
	default "apparmor" if DEFAULT_SECURITY_APPARMOR
	default "" if DEFAULT_SECURITY_DAC

endmenu
<|MERGE_RESOLUTION|>--- conflicted
+++ resolved
@@ -56,13 +56,8 @@
 
 config PAGE_TABLE_ISOLATION
 	bool "Remove the kernel mapping in user mode"
-<<<<<<< HEAD
-	depends on X86_64 && !UML
-	default y
-=======
 	default y
 	depends on X86_64 && !UML
->>>>>>> 0186f2dc
 	help
 	  This feature reduces the number of hardware side channels by
 	  ensuring that the majority of kernel addresses are not mapped
