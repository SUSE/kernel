// SPDX-License-Identifier: GPL-2.0-only
/*
 *  NSA Security-Enhanced Linux (SELinux) security module
 *
 *  This file contains the SELinux hook function implementations.
 *
 *  Authors:  Stephen Smalley, <sds@tycho.nsa.gov>
 *	      Chris Vance, <cvance@nai.com>
 *	      Wayne Salamon, <wsalamon@nai.com>
 *	      James Morris <jmorris@redhat.com>
 *
 *  Copyright (C) 2001,2002 Networks Associates Technology, Inc.
 *  Copyright (C) 2003-2008 Red Hat, Inc., James Morris <jmorris@redhat.com>
 *					   Eric Paris <eparis@redhat.com>
 *  Copyright (C) 2004-2005 Trusted Computer Solutions, Inc.
 *			    <dgoeddel@trustedcs.com>
 *  Copyright (C) 2006, 2007, 2009 Hewlett-Packard Development Company, L.P.
 *	Paul Moore <paul@paul-moore.com>
 *  Copyright (C) 2007 Hitachi Software Engineering Co., Ltd.
 *		       Yuichi Nakamura <ynakam@hitachisoft.jp>
 *  Copyright (C) 2016 Mellanox Technologies
 */

#include <linux/init.h>
#include <linux/kd.h>
#include <linux/kernel.h>
#include <linux/kernel_read_file.h>
#include <linux/errno.h>
#include <linux/sched/signal.h>
#include <linux/sched/task.h>
#include <linux/lsm_hooks.h>
#include <linux/xattr.h>
#include <linux/capability.h>
#include <linux/unistd.h>
#include <linux/mm.h>
#include <linux/mman.h>
#include <linux/slab.h>
#include <linux/pagemap.h>
#include <linux/proc_fs.h>
#include <linux/swap.h>
#include <linux/spinlock.h>
#include <linux/syscalls.h>
#include <linux/dcache.h>
#include <linux/file.h>
#include <linux/fdtable.h>
#include <linux/namei.h>
#include <linux/mount.h>
#include <linux/fs_context.h>
#include <linux/fs_parser.h>
#include <linux/netfilter_ipv4.h>
#include <linux/netfilter_ipv6.h>
#include <linux/tty.h>
#include <net/icmp.h>
#include <net/ip.h>		/* for local_port_range[] */
#include <net/tcp.h>		/* struct or_callable used in sock_rcv_skb */
#include <net/inet_connection_sock.h>
#include <net/net_namespace.h>
#include <net/netlabel.h>
#include <linux/uaccess.h>
#include <asm/ioctls.h>
#include <linux/atomic.h>
#include <linux/bitops.h>
#include <linux/interrupt.h>
#include <linux/netdevice.h>	/* for network interface checks */
#include <net/netlink.h>
#include <linux/tcp.h>
#include <linux/udp.h>
#include <linux/dccp.h>
#include <linux/sctp.h>
#include <net/sctp/structs.h>
#include <linux/quota.h>
#include <linux/un.h>		/* for Unix socket types */
#include <net/af_unix.h>	/* for Unix socket types */
#include <linux/parser.h>
#include <linux/nfs_mount.h>
#include <net/ipv6.h>
#include <linux/hugetlb.h>
#include <linux/personality.h>
#include <linux/audit.h>
#include <linux/string.h>
#include <linux/mutex.h>
#include <linux/posix-timers.h>
#include <linux/syslog.h>
#include <linux/user_namespace.h>
#include <linux/export.h>
#include <linux/msg.h>
#include <linux/shm.h>
#include <linux/bpf.h>
#include <linux/kernfs.h>
#include <linux/stringhash.h>	/* for hashlen_string() */
#include <uapi/linux/mount.h>
#include <linux/fsnotify.h>
#include <linux/fanotify.h>
#include <linux/io_uring.h>

#include "avc.h"
#include "objsec.h"
#include "netif.h"
#include "netnode.h"
#include "netport.h"
#include "ibpkey.h"
#include "xfrm.h"
#include "netlabel.h"
#include "audit.h"
#include "avc_ss.h"

struct selinux_state selinux_state;

/* SECMARK reference count */
static atomic_t selinux_secmark_refcount = ATOMIC_INIT(0);

#ifdef CONFIG_SECURITY_SELINUX_DEVELOP
static int selinux_enforcing_boot __initdata;

static int __init enforcing_setup(char *str)
{
	unsigned long enforcing;
	if (!kstrtoul(str, 0, &enforcing))
		selinux_enforcing_boot = enforcing ? 1 : 0;
	return 1;
}
__setup("enforcing=", enforcing_setup);
#else
#define selinux_enforcing_boot 1
#endif

int selinux_enabled_boot __initdata = 1;
#ifdef CONFIG_SECURITY_SELINUX_BOOTPARAM
static int __init selinux_enabled_setup(char *str)
{
	unsigned long enabled;
	if (!kstrtoul(str, 0, &enabled))
		selinux_enabled_boot = enabled ? 1 : 0;
	return 1;
}
__setup("selinux=", selinux_enabled_setup);
#endif

static int __init checkreqprot_setup(char *str)
{
	unsigned long checkreqprot;

	if (!kstrtoul(str, 0, &checkreqprot)) {
		if (checkreqprot)
			pr_err("SELinux: checkreqprot set to 1 via kernel parameter.  This is no longer supported.\n");
	}
	return 1;
}
__setup("checkreqprot=", checkreqprot_setup);

/**
 * selinux_secmark_enabled - Check to see if SECMARK is currently enabled
 *
 * Description:
 * This function checks the SECMARK reference counter to see if any SECMARK
 * targets are currently configured, if the reference counter is greater than
 * zero SECMARK is considered to be enabled.  Returns true (1) if SECMARK is
 * enabled, false (0) if SECMARK is disabled.  If the always_check_network
 * policy capability is enabled, SECMARK is always considered enabled.
 *
 */
static int selinux_secmark_enabled(void)
{
	return (selinux_policycap_alwaysnetwork() ||
		atomic_read(&selinux_secmark_refcount));
}

/**
 * selinux_peerlbl_enabled - Check to see if peer labeling is currently enabled
 *
 * Description:
 * This function checks if NetLabel or labeled IPSEC is enabled.  Returns true
 * (1) if any are enabled or false (0) if neither are enabled.  If the
 * always_check_network policy capability is enabled, peer labeling
 * is always considered enabled.
 *
 */
static int selinux_peerlbl_enabled(void)
{
	return (selinux_policycap_alwaysnetwork() ||
		netlbl_enabled() || selinux_xfrm_enabled());
}

static int selinux_netcache_avc_callback(u32 event)
{
	if (event == AVC_CALLBACK_RESET) {
		sel_netif_flush();
		sel_netnode_flush();
		sel_netport_flush();
		synchronize_net();
	}
	return 0;
}

static int selinux_lsm_notifier_avc_callback(u32 event)
{
	if (event == AVC_CALLBACK_RESET) {
		sel_ib_pkey_flush();
		call_blocking_lsm_notifier(LSM_POLICY_CHANGE, NULL);
	}

	return 0;
}

/*
 * initialise the security for the init task
 */
static void cred_init_security(void)
{
	struct task_security_struct *tsec;

	tsec = selinux_cred(unrcu_pointer(current->real_cred));
	tsec->osid = tsec->sid = SECINITSID_KERNEL;
}

/*
 * get the security ID of a set of credentials
 */
static inline u32 cred_sid(const struct cred *cred)
{
	const struct task_security_struct *tsec;

	tsec = selinux_cred(cred);
	return tsec->sid;
}

/*
 * get the objective security ID of a task
 */
static inline u32 task_sid_obj(const struct task_struct *task)
{
	u32 sid;

	rcu_read_lock();
	sid = cred_sid(__task_cred(task));
	rcu_read_unlock();
	return sid;
}

static int inode_doinit_with_dentry(struct inode *inode, struct dentry *opt_dentry);

/*
 * Try reloading inode security labels that have been marked as invalid.  The
 * @may_sleep parameter indicates when sleeping and thus reloading labels is
 * allowed; when set to false, returns -ECHILD when the label is
 * invalid.  The @dentry parameter should be set to a dentry of the inode.
 */
static int __inode_security_revalidate(struct inode *inode,
				       struct dentry *dentry,
				       bool may_sleep)
{
	struct inode_security_struct *isec = selinux_inode(inode);

	might_sleep_if(may_sleep);

	if (selinux_initialized() &&
	    isec->initialized != LABEL_INITIALIZED) {
		if (!may_sleep)
			return -ECHILD;

		/*
		 * Try reloading the inode security label.  This will fail if
		 * @opt_dentry is NULL and no dentry for this inode can be
		 * found; in that case, continue using the old label.
		 */
		inode_doinit_with_dentry(inode, dentry);
	}
	return 0;
}

static struct inode_security_struct *inode_security_novalidate(struct inode *inode)
{
	return selinux_inode(inode);
}

static struct inode_security_struct *inode_security_rcu(struct inode *inode, bool rcu)
{
	int error;

	error = __inode_security_revalidate(inode, NULL, !rcu);
	if (error)
		return ERR_PTR(error);
	return selinux_inode(inode);
}

/*
 * Get the security label of an inode.
 */
static struct inode_security_struct *inode_security(struct inode *inode)
{
	__inode_security_revalidate(inode, NULL, true);
	return selinux_inode(inode);
}

static struct inode_security_struct *backing_inode_security_novalidate(struct dentry *dentry)
{
	struct inode *inode = d_backing_inode(dentry);

	return selinux_inode(inode);
}

/*
 * Get the security label of a dentry's backing inode.
 */
static struct inode_security_struct *backing_inode_security(struct dentry *dentry)
{
	struct inode *inode = d_backing_inode(dentry);

	__inode_security_revalidate(inode, dentry, true);
	return selinux_inode(inode);
}

static void inode_free_security(struct inode *inode)
{
	struct inode_security_struct *isec = selinux_inode(inode);
	struct superblock_security_struct *sbsec;

	if (!isec)
		return;
	sbsec = selinux_superblock(inode->i_sb);
	/*
	 * As not all inode security structures are in a list, we check for
	 * empty list outside of the lock to make sure that we won't waste
	 * time taking a lock doing nothing.
	 *
	 * The list_del_init() function can be safely called more than once.
	 * It should not be possible for this function to be called with
	 * concurrent list_add(), but for better safety against future changes
	 * in the code, we use list_empty_careful() here.
	 */
	if (!list_empty_careful(&isec->list)) {
		spin_lock(&sbsec->isec_lock);
		list_del_init(&isec->list);
		spin_unlock(&sbsec->isec_lock);
	}
}

struct selinux_mnt_opts {
	u32 fscontext_sid;
	u32 context_sid;
	u32 rootcontext_sid;
	u32 defcontext_sid;
};

static void selinux_free_mnt_opts(void *mnt_opts)
{
	kfree(mnt_opts);
}

enum {
	Opt_error = -1,
	Opt_context = 0,
	Opt_defcontext = 1,
	Opt_fscontext = 2,
	Opt_rootcontext = 3,
	Opt_seclabel = 4,
};

#define A(s, has_arg) {#s, sizeof(#s) - 1, Opt_##s, has_arg}
static struct {
	const char *name;
	int len;
	int opt;
	bool has_arg;
} tokens[] = {
	A(context, true),
	A(fscontext, true),
	A(defcontext, true),
	A(rootcontext, true),
	A(seclabel, false),
};
#undef A

static int match_opt_prefix(char *s, int l, char **arg)
{
	int i;

	for (i = 0; i < ARRAY_SIZE(tokens); i++) {
		size_t len = tokens[i].len;
		if (len > l || memcmp(s, tokens[i].name, len))
			continue;
		if (tokens[i].has_arg) {
			if (len == l || s[len] != '=')
				continue;
			*arg = s + len + 1;
		} else if (len != l)
			continue;
		return tokens[i].opt;
	}
	return Opt_error;
}

#define SEL_MOUNT_FAIL_MSG "SELinux:  duplicate or incompatible mount options\n"

static int may_context_mount_sb_relabel(u32 sid,
			struct superblock_security_struct *sbsec,
			const struct cred *cred)
{
	const struct task_security_struct *tsec = selinux_cred(cred);
	int rc;

	rc = avc_has_perm(tsec->sid, sbsec->sid, SECCLASS_FILESYSTEM,
			  FILESYSTEM__RELABELFROM, NULL);
	if (rc)
		return rc;

	rc = avc_has_perm(tsec->sid, sid, SECCLASS_FILESYSTEM,
			  FILESYSTEM__RELABELTO, NULL);
	return rc;
}

static int may_context_mount_inode_relabel(u32 sid,
			struct superblock_security_struct *sbsec,
			const struct cred *cred)
{
	const struct task_security_struct *tsec = selinux_cred(cred);
	int rc;
	rc = avc_has_perm(tsec->sid, sbsec->sid, SECCLASS_FILESYSTEM,
			  FILESYSTEM__RELABELFROM, NULL);
	if (rc)
		return rc;

	rc = avc_has_perm(sid, sbsec->sid, SECCLASS_FILESYSTEM,
			  FILESYSTEM__ASSOCIATE, NULL);
	return rc;
}

static int selinux_is_genfs_special_handling(struct super_block *sb)
{
	/* Special handling. Genfs but also in-core setxattr handler */
	return	!strcmp(sb->s_type->name, "sysfs") ||
		!strcmp(sb->s_type->name, "pstore") ||
		!strcmp(sb->s_type->name, "debugfs") ||
		!strcmp(sb->s_type->name, "tracefs") ||
		!strcmp(sb->s_type->name, "rootfs") ||
		(selinux_policycap_cgroupseclabel() &&
		 (!strcmp(sb->s_type->name, "cgroup") ||
		  !strcmp(sb->s_type->name, "cgroup2")));
}

static int selinux_is_sblabel_mnt(struct super_block *sb)
{
	struct superblock_security_struct *sbsec = selinux_superblock(sb);

	/*
	 * IMPORTANT: Double-check logic in this function when adding a new
	 * SECURITY_FS_USE_* definition!
	 */
	BUILD_BUG_ON(SECURITY_FS_USE_MAX != 7);

	switch (sbsec->behavior) {
	case SECURITY_FS_USE_XATTR:
	case SECURITY_FS_USE_TRANS:
	case SECURITY_FS_USE_TASK:
	case SECURITY_FS_USE_NATIVE:
		return 1;

	case SECURITY_FS_USE_GENFS:
		return selinux_is_genfs_special_handling(sb);

	/* Never allow relabeling on context mounts */
	case SECURITY_FS_USE_MNTPOINT:
	case SECURITY_FS_USE_NONE:
	default:
		return 0;
	}
}

static int sb_check_xattr_support(struct super_block *sb)
{
	struct superblock_security_struct *sbsec = selinux_superblock(sb);
	struct dentry *root = sb->s_root;
	struct inode *root_inode = d_backing_inode(root);
	u32 sid;
	int rc;

	/*
	 * Make sure that the xattr handler exists and that no
	 * error other than -ENODATA is returned by getxattr on
	 * the root directory.  -ENODATA is ok, as this may be
	 * the first boot of the SELinux kernel before we have
	 * assigned xattr values to the filesystem.
	 */
	if (!(root_inode->i_opflags & IOP_XATTR)) {
		pr_warn("SELinux: (dev %s, type %s) has no xattr support\n",
			sb->s_id, sb->s_type->name);
		goto fallback;
	}

	rc = __vfs_getxattr(root, root_inode, XATTR_NAME_SELINUX, NULL, 0);
	if (rc < 0 && rc != -ENODATA) {
		if (rc == -EOPNOTSUPP) {
			pr_warn("SELinux: (dev %s, type %s) has no security xattr handler\n",
				sb->s_id, sb->s_type->name);
			goto fallback;
		} else {
			pr_warn("SELinux: (dev %s, type %s) getxattr errno %d\n",
				sb->s_id, sb->s_type->name, -rc);
			return rc;
		}
	}
	return 0;

fallback:
	/* No xattr support - try to fallback to genfs if possible. */
	rc = security_genfs_sid(sb->s_type->name, "/",
				SECCLASS_DIR, &sid);
	if (rc)
		return -EOPNOTSUPP;

	pr_warn("SELinux: (dev %s, type %s) falling back to genfs\n",
		sb->s_id, sb->s_type->name);
	sbsec->behavior = SECURITY_FS_USE_GENFS;
	sbsec->sid = sid;
	return 0;
}

static int sb_finish_set_opts(struct super_block *sb)
{
	struct superblock_security_struct *sbsec = selinux_superblock(sb);
	struct dentry *root = sb->s_root;
	struct inode *root_inode = d_backing_inode(root);
	int rc = 0;

	if (sbsec->behavior == SECURITY_FS_USE_XATTR) {
		rc = sb_check_xattr_support(sb);
		if (rc)
			return rc;
	}

	sbsec->flags |= SE_SBINITIALIZED;

	/*
	 * Explicitly set or clear SBLABEL_MNT.  It's not sufficient to simply
	 * leave the flag untouched because sb_clone_mnt_opts might be handing
	 * us a superblock that needs the flag to be cleared.
	 */
	if (selinux_is_sblabel_mnt(sb))
		sbsec->flags |= SBLABEL_MNT;
	else
		sbsec->flags &= ~SBLABEL_MNT;

	/* Initialize the root inode. */
	rc = inode_doinit_with_dentry(root_inode, root);

	/* Initialize any other inodes associated with the superblock, e.g.
	   inodes created prior to initial policy load or inodes created
	   during get_sb by a pseudo filesystem that directly
	   populates itself. */
	spin_lock(&sbsec->isec_lock);
	while (!list_empty(&sbsec->isec_head)) {
		struct inode_security_struct *isec =
				list_first_entry(&sbsec->isec_head,
					   struct inode_security_struct, list);
		struct inode *inode = isec->inode;
		list_del_init(&isec->list);
		spin_unlock(&sbsec->isec_lock);
		inode = igrab(inode);
		if (inode) {
			if (!IS_PRIVATE(inode))
				inode_doinit_with_dentry(inode, NULL);
			iput(inode);
		}
		spin_lock(&sbsec->isec_lock);
	}
	spin_unlock(&sbsec->isec_lock);
	return rc;
}

static int bad_option(struct superblock_security_struct *sbsec, char flag,
		      u32 old_sid, u32 new_sid)
{
	char mnt_flags = sbsec->flags & SE_MNTMASK;

	/* check if the old mount command had the same options */
	if (sbsec->flags & SE_SBINITIALIZED)
		if (!(sbsec->flags & flag) ||
		    (old_sid != new_sid))
			return 1;

	/* check if we were passed the same options twice,
	 * aka someone passed context=a,context=b
	 */
	if (!(sbsec->flags & SE_SBINITIALIZED))
		if (mnt_flags & flag)
			return 1;
	return 0;
}

<<<<<<< HEAD
static int parse_sid(struct super_block *sb, const char *s, u32 *sid,
		     gfp_t gfp)
{
	int rc = security_context_str_to_sid(&selinux_state, s,
					     sid, gfp);
	if (rc)
		pr_warn("SELinux: security_context_str_to_sid"
		       "(%s) failed for (dev %s, type %s) errno=%d\n",
		       s, sb->s_id, sb->s_type->name, rc);
	return rc;
}

=======
>>>>>>> eb3cdb58
/*
 * Allow filesystems with binary mount data to explicitly set mount point
 * labeling information.
 */
static int selinux_set_mnt_opts(struct super_block *sb,
				void *mnt_opts,
				unsigned long kern_flags,
				unsigned long *set_kern_flags)
{
	const struct cred *cred = current_cred();
	struct superblock_security_struct *sbsec = selinux_superblock(sb);
	struct dentry *root = sb->s_root;
	struct selinux_mnt_opts *opts = mnt_opts;
	struct inode_security_struct *root_isec;
	u32 fscontext_sid = 0, context_sid = 0, rootcontext_sid = 0;
	u32 defcontext_sid = 0;
	int rc = 0;

	mutex_lock(&sbsec->lock);

	if (!selinux_initialized()) {
		if (!opts) {
			/* Defer initialization until selinux_complete_init,
			   after the initial policy is loaded and the security
			   server is ready to handle calls. */
			goto out;
		}
		rc = -EINVAL;
		pr_warn("SELinux: Unable to set superblock options "
			"before the security server is initialized\n");
		goto out;
	}
	if (kern_flags && !set_kern_flags) {
		/* Specifying internal flags without providing a place to
		 * place the results is not allowed */
		rc = -EINVAL;
		goto out;
	}

	/*
	 * Binary mount data FS will come through this function twice.  Once
	 * from an explicit call and once from the generic calls from the vfs.
	 * Since the generic VFS calls will not contain any security mount data
	 * we need to skip the double mount verification.
	 *
	 * This does open a hole in which we will not notice if the first
	 * mount using this sb set explicit options and a second mount using
	 * this sb does not set any security options.  (The first options
	 * will be used for both mounts)
	 */
	if ((sbsec->flags & SE_SBINITIALIZED) && (sb->s_type->fs_flags & FS_BINARY_MOUNTDATA)
	    && !opts)
		goto out;

	root_isec = backing_inode_security_novalidate(root);

	/*
	 * parse the mount options, check if they are valid sids.
	 * also check if someone is trying to mount the same sb more
	 * than once with different security options.
	 */
	if (opts) {
<<<<<<< HEAD
		if (opts->fscontext) {
			rc = parse_sid(sb, opts->fscontext, &fscontext_sid,
					GFP_KERNEL);
			if (rc)
				goto out;
=======
		if (opts->fscontext_sid) {
			fscontext_sid = opts->fscontext_sid;
>>>>>>> eb3cdb58
			if (bad_option(sbsec, FSCONTEXT_MNT, sbsec->sid,
					fscontext_sid))
				goto out_double_mount;
			sbsec->flags |= FSCONTEXT_MNT;
		}
<<<<<<< HEAD
		if (opts->context) {
			rc = parse_sid(sb, opts->context, &context_sid,
					GFP_KERNEL);
			if (rc)
				goto out;
=======
		if (opts->context_sid) {
			context_sid = opts->context_sid;
>>>>>>> eb3cdb58
			if (bad_option(sbsec, CONTEXT_MNT, sbsec->mntpoint_sid,
					context_sid))
				goto out_double_mount;
			sbsec->flags |= CONTEXT_MNT;
		}
<<<<<<< HEAD
		if (opts->rootcontext) {
			rc = parse_sid(sb, opts->rootcontext, &rootcontext_sid,
					GFP_KERNEL);
			if (rc)
				goto out;
=======
		if (opts->rootcontext_sid) {
			rootcontext_sid = opts->rootcontext_sid;
>>>>>>> eb3cdb58
			if (bad_option(sbsec, ROOTCONTEXT_MNT, root_isec->sid,
					rootcontext_sid))
				goto out_double_mount;
			sbsec->flags |= ROOTCONTEXT_MNT;
		}
<<<<<<< HEAD
		if (opts->defcontext) {
			rc = parse_sid(sb, opts->defcontext, &defcontext_sid,
					GFP_KERNEL);
			if (rc)
				goto out;
=======
		if (opts->defcontext_sid) {
			defcontext_sid = opts->defcontext_sid;
>>>>>>> eb3cdb58
			if (bad_option(sbsec, DEFCONTEXT_MNT, sbsec->def_sid,
					defcontext_sid))
				goto out_double_mount;
			sbsec->flags |= DEFCONTEXT_MNT;
		}
	}

	if (sbsec->flags & SE_SBINITIALIZED) {
		/* previously mounted with options, but not on this attempt? */
		if ((sbsec->flags & SE_MNTMASK) && !opts)
			goto out_double_mount;
		rc = 0;
		goto out;
	}

	if (strcmp(sb->s_type->name, "proc") == 0)
		sbsec->flags |= SE_SBPROC | SE_SBGENFS;

	if (!strcmp(sb->s_type->name, "debugfs") ||
	    !strcmp(sb->s_type->name, "tracefs") ||
	    !strcmp(sb->s_type->name, "binder") ||
	    !strcmp(sb->s_type->name, "bpf") ||
	    !strcmp(sb->s_type->name, "pstore") ||
	    !strcmp(sb->s_type->name, "securityfs"))
		sbsec->flags |= SE_SBGENFS;

	if (!strcmp(sb->s_type->name, "sysfs") ||
	    !strcmp(sb->s_type->name, "cgroup") ||
	    !strcmp(sb->s_type->name, "cgroup2"))
		sbsec->flags |= SE_SBGENFS | SE_SBGENFS_XATTR;

	if (!sbsec->behavior) {
		/*
		 * Determine the labeling behavior to use for this
		 * filesystem type.
		 */
		rc = security_fs_use(sb);
		if (rc) {
			pr_warn("%s: security_fs_use(%s) returned %d\n",
					__func__, sb->s_type->name, rc);
			goto out;
		}
	}

	/*
	 * If this is a user namespace mount and the filesystem type is not
	 * explicitly whitelisted, then no contexts are allowed on the command
	 * line and security labels must be ignored.
	 */
	if (sb->s_user_ns != &init_user_ns &&
	    strcmp(sb->s_type->name, "tmpfs") &&
	    strcmp(sb->s_type->name, "ramfs") &&
	    strcmp(sb->s_type->name, "devpts") &&
	    strcmp(sb->s_type->name, "overlay")) {
		if (context_sid || fscontext_sid || rootcontext_sid ||
		    defcontext_sid) {
			rc = -EACCES;
			goto out;
		}
		if (sbsec->behavior == SECURITY_FS_USE_XATTR) {
			sbsec->behavior = SECURITY_FS_USE_MNTPOINT;
			rc = security_transition_sid(current_sid(),
						     current_sid(),
						     SECCLASS_FILE, NULL,
						     &sbsec->mntpoint_sid);
			if (rc)
				goto out;
		}
		goto out_set_opts;
	}

	/* sets the context of the superblock for the fs being mounted. */
	if (fscontext_sid) {
		rc = may_context_mount_sb_relabel(fscontext_sid, sbsec, cred);
		if (rc)
			goto out;

		sbsec->sid = fscontext_sid;
	}

	/*
	 * Switch to using mount point labeling behavior.
	 * sets the label used on all file below the mountpoint, and will set
	 * the superblock context if not already set.
	 */
	if (kern_flags & SECURITY_LSM_NATIVE_LABELS && !context_sid) {
		sbsec->behavior = SECURITY_FS_USE_NATIVE;
		*set_kern_flags |= SECURITY_LSM_NATIVE_LABELS;
	}

	if (context_sid) {
		if (!fscontext_sid) {
			rc = may_context_mount_sb_relabel(context_sid, sbsec,
							  cred);
			if (rc)
				goto out;
			sbsec->sid = context_sid;
		} else {
			rc = may_context_mount_inode_relabel(context_sid, sbsec,
							     cred);
			if (rc)
				goto out;
		}
		if (!rootcontext_sid)
			rootcontext_sid = context_sid;

		sbsec->mntpoint_sid = context_sid;
		sbsec->behavior = SECURITY_FS_USE_MNTPOINT;
	}

	if (rootcontext_sid) {
		rc = may_context_mount_inode_relabel(rootcontext_sid, sbsec,
						     cred);
		if (rc)
			goto out;

		root_isec->sid = rootcontext_sid;
		root_isec->initialized = LABEL_INITIALIZED;
	}

	if (defcontext_sid) {
		if (sbsec->behavior != SECURITY_FS_USE_XATTR &&
			sbsec->behavior != SECURITY_FS_USE_NATIVE) {
			rc = -EINVAL;
			pr_warn("SELinux: defcontext option is "
			       "invalid for this filesystem type\n");
			goto out;
		}

		if (defcontext_sid != sbsec->def_sid) {
			rc = may_context_mount_inode_relabel(defcontext_sid,
							     sbsec, cred);
			if (rc)
				goto out;
		}

		sbsec->def_sid = defcontext_sid;
	}

out_set_opts:
	rc = sb_finish_set_opts(sb);
out:
	mutex_unlock(&sbsec->lock);
	return rc;
out_double_mount:
	rc = -EINVAL;
	pr_warn("SELinux: mount invalid.  Same superblock, different "
	       "security settings for (dev %s, type %s)\n", sb->s_id,
	       sb->s_type->name);
	goto out;
}

static int selinux_cmp_sb_context(const struct super_block *oldsb,
				    const struct super_block *newsb)
{
	struct superblock_security_struct *old = selinux_superblock(oldsb);
	struct superblock_security_struct *new = selinux_superblock(newsb);
	char oldflags = old->flags & SE_MNTMASK;
	char newflags = new->flags & SE_MNTMASK;

	if (oldflags != newflags)
		goto mismatch;
	if ((oldflags & FSCONTEXT_MNT) && old->sid != new->sid)
		goto mismatch;
	if ((oldflags & CONTEXT_MNT) && old->mntpoint_sid != new->mntpoint_sid)
		goto mismatch;
	if ((oldflags & DEFCONTEXT_MNT) && old->def_sid != new->def_sid)
		goto mismatch;
	if (oldflags & ROOTCONTEXT_MNT) {
		struct inode_security_struct *oldroot = backing_inode_security(oldsb->s_root);
		struct inode_security_struct *newroot = backing_inode_security(newsb->s_root);
		if (oldroot->sid != newroot->sid)
			goto mismatch;
	}
	return 0;
mismatch:
	pr_warn("SELinux: mount invalid.  Same superblock, "
			    "different security settings for (dev %s, "
			    "type %s)\n", newsb->s_id, newsb->s_type->name);
	return -EBUSY;
}

static int selinux_sb_clone_mnt_opts(const struct super_block *oldsb,
					struct super_block *newsb,
					unsigned long kern_flags,
					unsigned long *set_kern_flags)
{
	int rc = 0;
	const struct superblock_security_struct *oldsbsec =
						selinux_superblock(oldsb);
	struct superblock_security_struct *newsbsec = selinux_superblock(newsb);

	int set_fscontext =	(oldsbsec->flags & FSCONTEXT_MNT);
	int set_context =	(oldsbsec->flags & CONTEXT_MNT);
	int set_rootcontext =	(oldsbsec->flags & ROOTCONTEXT_MNT);

	/*
	 * if the parent was able to be mounted it clearly had no special lsm
	 * mount options.  thus we can safely deal with this superblock later
	 */
	if (!selinux_initialized())
		return 0;

	/*
	 * Specifying internal flags without providing a place to
	 * place the results is not allowed.
	 */
	if (kern_flags && !set_kern_flags)
		return -EINVAL;

	/* how can we clone if the old one wasn't set up?? */
	BUG_ON(!(oldsbsec->flags & SE_SBINITIALIZED));

	/* if fs is reusing a sb, make sure that the contexts match */
	if (newsbsec->flags & SE_SBINITIALIZED) {
		if ((kern_flags & SECURITY_LSM_NATIVE_LABELS) && !set_context)
			*set_kern_flags |= SECURITY_LSM_NATIVE_LABELS;
		return selinux_cmp_sb_context(oldsb, newsb);
	}

	mutex_lock(&newsbsec->lock);

	newsbsec->flags = oldsbsec->flags;

	newsbsec->sid = oldsbsec->sid;
	newsbsec->def_sid = oldsbsec->def_sid;
	newsbsec->behavior = oldsbsec->behavior;

	if (newsbsec->behavior == SECURITY_FS_USE_NATIVE &&
		!(kern_flags & SECURITY_LSM_NATIVE_LABELS) && !set_context) {
		rc = security_fs_use(newsb);
		if (rc)
			goto out;
	}

	if (kern_flags & SECURITY_LSM_NATIVE_LABELS && !set_context) {
		newsbsec->behavior = SECURITY_FS_USE_NATIVE;
		*set_kern_flags |= SECURITY_LSM_NATIVE_LABELS;
	}

	if (set_context) {
		u32 sid = oldsbsec->mntpoint_sid;

		if (!set_fscontext)
			newsbsec->sid = sid;
		if (!set_rootcontext) {
			struct inode_security_struct *newisec = backing_inode_security(newsb->s_root);
			newisec->sid = sid;
		}
		newsbsec->mntpoint_sid = sid;
	}
	if (set_rootcontext) {
		const struct inode_security_struct *oldisec = backing_inode_security(oldsb->s_root);
		struct inode_security_struct *newisec = backing_inode_security(newsb->s_root);

		newisec->sid = oldisec->sid;
	}

	sb_finish_set_opts(newsb);
out:
	mutex_unlock(&newsbsec->lock);
	return rc;
}

/*
 * NOTE: the caller is resposible for freeing the memory even if on error.
 */
static int selinux_add_opt(int token, const char *s, void **mnt_opts)
{
	struct selinux_mnt_opts *opts = *mnt_opts;
<<<<<<< HEAD
	bool is_alloc_opts = false;
=======
	u32 *dst_sid;
	int rc;
>>>>>>> eb3cdb58

	if (token == Opt_seclabel)
		/* eaten and completely ignored */
		return 0;
	if (!s)
		return -EINVAL;

	if (!selinux_initialized()) {
		pr_warn("SELinux: Unable to set superblock options before the security server is initialized\n");
		return -EINVAL;
	}

	if (!s)
		return -ENOMEM;

	if (!opts) {
		opts = kzalloc(sizeof(*opts), GFP_KERNEL);
		if (!opts)
			return -ENOMEM;
		*mnt_opts = opts;
		is_alloc_opts = true;
	}

	switch (token) {
	case Opt_context:
		if (opts->context_sid || opts->defcontext_sid)
			goto err;
		dst_sid = &opts->context_sid;
		break;
	case Opt_fscontext:
		if (opts->fscontext_sid)
			goto err;
		dst_sid = &opts->fscontext_sid;
		break;
	case Opt_rootcontext:
		if (opts->rootcontext_sid)
			goto err;
		dst_sid = &opts->rootcontext_sid;
		break;
	case Opt_defcontext:
		if (opts->context_sid || opts->defcontext_sid)
			goto err;
		dst_sid = &opts->defcontext_sid;
		break;
<<<<<<< HEAD
	}
	return 0;
Einval:
	if (is_alloc_opts) {
		kfree(opts);
		*mnt_opts = NULL;
	}
	pr_warn(SEL_MOUNT_FAIL_MSG);
	return -EINVAL;
}

static int selinux_add_mnt_opt(const char *option, const char *val, int len,
			       void **mnt_opts)
{
	int token = Opt_error;
	int rc, i;

	for (i = 0; i < ARRAY_SIZE(tokens); i++) {
		if (strcmp(option, tokens[i].name) == 0) {
			token = tokens[i].opt;
			break;
		}
	}

	if (token == Opt_error)
=======
	default:
		WARN_ON(1);
>>>>>>> eb3cdb58
		return -EINVAL;
	}
	rc = security_context_str_to_sid(s, dst_sid, GFP_KERNEL);
	if (rc)
		pr_warn("SELinux: security_context_str_to_sid (%s) failed with errno=%d\n",
			s, rc);
	return rc;

err:
	pr_warn(SEL_MOUNT_FAIL_MSG);
	return -EINVAL;
}

static int show_sid(struct seq_file *m, u32 sid)
{
	char *context = NULL;
	u32 len;
	int rc;

	rc = security_sid_to_context(sid, &context, &len);
	if (!rc) {
		bool has_comma = strchr(context, ',');

		seq_putc(m, '=');
		if (has_comma)
			seq_putc(m, '\"');
		seq_escape(m, context, "\"\n\\");
		if (has_comma)
			seq_putc(m, '\"');
	}
	kfree(context);
	return rc;
}

static int selinux_sb_show_options(struct seq_file *m, struct super_block *sb)
{
	struct superblock_security_struct *sbsec = selinux_superblock(sb);
	int rc;

	if (!(sbsec->flags & SE_SBINITIALIZED))
		return 0;

	if (!selinux_initialized())
		return 0;

	if (sbsec->flags & FSCONTEXT_MNT) {
		seq_putc(m, ',');
		seq_puts(m, FSCONTEXT_STR);
		rc = show_sid(m, sbsec->sid);
		if (rc)
			return rc;
	}
	if (sbsec->flags & CONTEXT_MNT) {
		seq_putc(m, ',');
		seq_puts(m, CONTEXT_STR);
		rc = show_sid(m, sbsec->mntpoint_sid);
		if (rc)
			return rc;
	}
	if (sbsec->flags & DEFCONTEXT_MNT) {
		seq_putc(m, ',');
		seq_puts(m, DEFCONTEXT_STR);
		rc = show_sid(m, sbsec->def_sid);
		if (rc)
			return rc;
	}
	if (sbsec->flags & ROOTCONTEXT_MNT) {
		struct dentry *root = sb->s_root;
		struct inode_security_struct *isec = backing_inode_security(root);
		seq_putc(m, ',');
		seq_puts(m, ROOTCONTEXT_STR);
		rc = show_sid(m, isec->sid);
		if (rc)
			return rc;
	}
	if (sbsec->flags & SBLABEL_MNT) {
		seq_putc(m, ',');
		seq_puts(m, SECLABEL_STR);
	}
	return 0;
}

static inline u16 inode_mode_to_security_class(umode_t mode)
{
	switch (mode & S_IFMT) {
	case S_IFSOCK:
		return SECCLASS_SOCK_FILE;
	case S_IFLNK:
		return SECCLASS_LNK_FILE;
	case S_IFREG:
		return SECCLASS_FILE;
	case S_IFBLK:
		return SECCLASS_BLK_FILE;
	case S_IFDIR:
		return SECCLASS_DIR;
	case S_IFCHR:
		return SECCLASS_CHR_FILE;
	case S_IFIFO:
		return SECCLASS_FIFO_FILE;

	}

	return SECCLASS_FILE;
}

static inline int default_protocol_stream(int protocol)
{
	return (protocol == IPPROTO_IP || protocol == IPPROTO_TCP ||
		protocol == IPPROTO_MPTCP);
}

static inline int default_protocol_dgram(int protocol)
{
	return (protocol == IPPROTO_IP || protocol == IPPROTO_UDP);
}

static inline u16 socket_type_to_security_class(int family, int type, int protocol)
{
	int extsockclass = selinux_policycap_extsockclass();

	switch (family) {
	case PF_UNIX:
		switch (type) {
		case SOCK_STREAM:
		case SOCK_SEQPACKET:
			return SECCLASS_UNIX_STREAM_SOCKET;
		case SOCK_DGRAM:
		case SOCK_RAW:
			return SECCLASS_UNIX_DGRAM_SOCKET;
		}
		break;
	case PF_INET:
	case PF_INET6:
		switch (type) {
		case SOCK_STREAM:
		case SOCK_SEQPACKET:
			if (default_protocol_stream(protocol))
				return SECCLASS_TCP_SOCKET;
			else if (extsockclass && protocol == IPPROTO_SCTP)
				return SECCLASS_SCTP_SOCKET;
			else
				return SECCLASS_RAWIP_SOCKET;
		case SOCK_DGRAM:
			if (default_protocol_dgram(protocol))
				return SECCLASS_UDP_SOCKET;
			else if (extsockclass && (protocol == IPPROTO_ICMP ||
						  protocol == IPPROTO_ICMPV6))
				return SECCLASS_ICMP_SOCKET;
			else
				return SECCLASS_RAWIP_SOCKET;
		case SOCK_DCCP:
			return SECCLASS_DCCP_SOCKET;
		default:
			return SECCLASS_RAWIP_SOCKET;
		}
		break;
	case PF_NETLINK:
		switch (protocol) {
		case NETLINK_ROUTE:
			return SECCLASS_NETLINK_ROUTE_SOCKET;
		case NETLINK_SOCK_DIAG:
			return SECCLASS_NETLINK_TCPDIAG_SOCKET;
		case NETLINK_NFLOG:
			return SECCLASS_NETLINK_NFLOG_SOCKET;
		case NETLINK_XFRM:
			return SECCLASS_NETLINK_XFRM_SOCKET;
		case NETLINK_SELINUX:
			return SECCLASS_NETLINK_SELINUX_SOCKET;
		case NETLINK_ISCSI:
			return SECCLASS_NETLINK_ISCSI_SOCKET;
		case NETLINK_AUDIT:
			return SECCLASS_NETLINK_AUDIT_SOCKET;
		case NETLINK_FIB_LOOKUP:
			return SECCLASS_NETLINK_FIB_LOOKUP_SOCKET;
		case NETLINK_CONNECTOR:
			return SECCLASS_NETLINK_CONNECTOR_SOCKET;
		case NETLINK_NETFILTER:
			return SECCLASS_NETLINK_NETFILTER_SOCKET;
		case NETLINK_DNRTMSG:
			return SECCLASS_NETLINK_DNRT_SOCKET;
		case NETLINK_KOBJECT_UEVENT:
			return SECCLASS_NETLINK_KOBJECT_UEVENT_SOCKET;
		case NETLINK_GENERIC:
			return SECCLASS_NETLINK_GENERIC_SOCKET;
		case NETLINK_SCSITRANSPORT:
			return SECCLASS_NETLINK_SCSITRANSPORT_SOCKET;
		case NETLINK_RDMA:
			return SECCLASS_NETLINK_RDMA_SOCKET;
		case NETLINK_CRYPTO:
			return SECCLASS_NETLINK_CRYPTO_SOCKET;
		default:
			return SECCLASS_NETLINK_SOCKET;
		}
	case PF_PACKET:
		return SECCLASS_PACKET_SOCKET;
	case PF_KEY:
		return SECCLASS_KEY_SOCKET;
	case PF_APPLETALK:
		return SECCLASS_APPLETALK_SOCKET;
	}

	if (extsockclass) {
		switch (family) {
		case PF_AX25:
			return SECCLASS_AX25_SOCKET;
		case PF_IPX:
			return SECCLASS_IPX_SOCKET;
		case PF_NETROM:
			return SECCLASS_NETROM_SOCKET;
		case PF_ATMPVC:
			return SECCLASS_ATMPVC_SOCKET;
		case PF_X25:
			return SECCLASS_X25_SOCKET;
		case PF_ROSE:
			return SECCLASS_ROSE_SOCKET;
		case PF_DECnet:
			return SECCLASS_DECNET_SOCKET;
		case PF_ATMSVC:
			return SECCLASS_ATMSVC_SOCKET;
		case PF_RDS:
			return SECCLASS_RDS_SOCKET;
		case PF_IRDA:
			return SECCLASS_IRDA_SOCKET;
		case PF_PPPOX:
			return SECCLASS_PPPOX_SOCKET;
		case PF_LLC:
			return SECCLASS_LLC_SOCKET;
		case PF_CAN:
			return SECCLASS_CAN_SOCKET;
		case PF_TIPC:
			return SECCLASS_TIPC_SOCKET;
		case PF_BLUETOOTH:
			return SECCLASS_BLUETOOTH_SOCKET;
		case PF_IUCV:
			return SECCLASS_IUCV_SOCKET;
		case PF_RXRPC:
			return SECCLASS_RXRPC_SOCKET;
		case PF_ISDN:
			return SECCLASS_ISDN_SOCKET;
		case PF_PHONET:
			return SECCLASS_PHONET_SOCKET;
		case PF_IEEE802154:
			return SECCLASS_IEEE802154_SOCKET;
		case PF_CAIF:
			return SECCLASS_CAIF_SOCKET;
		case PF_ALG:
			return SECCLASS_ALG_SOCKET;
		case PF_NFC:
			return SECCLASS_NFC_SOCKET;
		case PF_VSOCK:
			return SECCLASS_VSOCK_SOCKET;
		case PF_KCM:
			return SECCLASS_KCM_SOCKET;
		case PF_QIPCRTR:
			return SECCLASS_QIPCRTR_SOCKET;
		case PF_SMC:
			return SECCLASS_SMC_SOCKET;
		case PF_XDP:
			return SECCLASS_XDP_SOCKET;
		case PF_MCTP:
			return SECCLASS_MCTP_SOCKET;
#if PF_MAX > 46
#error New address family defined, please update this function.
#endif
		}
	}

	return SECCLASS_SOCKET;
}

static int selinux_genfs_get_sid(struct dentry *dentry,
				 u16 tclass,
				 u16 flags,
				 u32 *sid)
{
	int rc;
	struct super_block *sb = dentry->d_sb;
	char *buffer, *path;

	buffer = (char *)__get_free_page(GFP_KERNEL);
	if (!buffer)
		return -ENOMEM;

	path = dentry_path_raw(dentry, buffer, PAGE_SIZE);
	if (IS_ERR(path))
		rc = PTR_ERR(path);
	else {
		if (flags & SE_SBPROC) {
			/* each process gets a /proc/PID/ entry. Strip off the
			 * PID part to get a valid selinux labeling.
			 * e.g. /proc/1/net/rpc/nfs -> /net/rpc/nfs */
			while (path[1] >= '0' && path[1] <= '9') {
				path[1] = '/';
				path++;
			}
		}
		rc = security_genfs_sid(sb->s_type->name,
					path, tclass, sid);
		if (rc == -ENOENT) {
			/* No match in policy, mark as unlabeled. */
			*sid = SECINITSID_UNLABELED;
			rc = 0;
		}
	}
	free_page((unsigned long)buffer);
	return rc;
}

static int inode_doinit_use_xattr(struct inode *inode, struct dentry *dentry,
				  u32 def_sid, u32 *sid)
{
#define INITCONTEXTLEN 255
	char *context;
	unsigned int len;
	int rc;

	len = INITCONTEXTLEN;
	context = kmalloc(len + 1, GFP_NOFS);
	if (!context)
		return -ENOMEM;

	context[len] = '\0';
	rc = __vfs_getxattr(dentry, inode, XATTR_NAME_SELINUX, context, len);
	if (rc == -ERANGE) {
		kfree(context);

		/* Need a larger buffer.  Query for the right size. */
		rc = __vfs_getxattr(dentry, inode, XATTR_NAME_SELINUX, NULL, 0);
		if (rc < 0)
			return rc;

		len = rc;
		context = kmalloc(len + 1, GFP_NOFS);
		if (!context)
			return -ENOMEM;

		context[len] = '\0';
		rc = __vfs_getxattr(dentry, inode, XATTR_NAME_SELINUX,
				    context, len);
	}
	if (rc < 0) {
		kfree(context);
		if (rc != -ENODATA) {
			pr_warn("SELinux: %s:  getxattr returned %d for dev=%s ino=%ld\n",
				__func__, -rc, inode->i_sb->s_id, inode->i_ino);
			return rc;
		}
		*sid = def_sid;
		return 0;
	}

	rc = security_context_to_sid_default(context, rc, sid,
					     def_sid, GFP_NOFS);
	if (rc) {
		char *dev = inode->i_sb->s_id;
		unsigned long ino = inode->i_ino;

		if (rc == -EINVAL) {
			pr_notice_ratelimited("SELinux: inode=%lu on dev=%s was found to have an invalid context=%s.  This indicates you may need to relabel the inode or the filesystem in question.\n",
					      ino, dev, context);
		} else {
			pr_warn("SELinux: %s:  context_to_sid(%s) returned %d for dev=%s ino=%ld\n",
				__func__, context, -rc, dev, ino);
		}
	}
	kfree(context);
	return 0;
}

/* The inode's security attributes must be initialized before first use. */
static int inode_doinit_with_dentry(struct inode *inode, struct dentry *opt_dentry)
{
	struct superblock_security_struct *sbsec = NULL;
	struct inode_security_struct *isec = selinux_inode(inode);
	u32 task_sid, sid = 0;
	u16 sclass;
	struct dentry *dentry;
	int rc = 0;

	if (isec->initialized == LABEL_INITIALIZED)
		return 0;

	spin_lock(&isec->lock);
	if (isec->initialized == LABEL_INITIALIZED)
		goto out_unlock;

	if (isec->sclass == SECCLASS_FILE)
		isec->sclass = inode_mode_to_security_class(inode->i_mode);

	sbsec = selinux_superblock(inode->i_sb);
	if (!(sbsec->flags & SE_SBINITIALIZED)) {
		/* Defer initialization until selinux_complete_init,
		   after the initial policy is loaded and the security
		   server is ready to handle calls. */
		spin_lock(&sbsec->isec_lock);
		if (list_empty(&isec->list))
			list_add(&isec->list, &sbsec->isec_head);
		spin_unlock(&sbsec->isec_lock);
		goto out_unlock;
	}

	sclass = isec->sclass;
	task_sid = isec->task_sid;
	sid = isec->sid;
	isec->initialized = LABEL_PENDING;
	spin_unlock(&isec->lock);

	switch (sbsec->behavior) {
	case SECURITY_FS_USE_NATIVE:
		break;
	case SECURITY_FS_USE_XATTR:
		if (!(inode->i_opflags & IOP_XATTR)) {
			sid = sbsec->def_sid;
			break;
		}
		/* Need a dentry, since the xattr API requires one.
		   Life would be simpler if we could just pass the inode. */
		if (opt_dentry) {
			/* Called from d_instantiate or d_splice_alias. */
			dentry = dget(opt_dentry);
		} else {
			/*
			 * Called from selinux_complete_init, try to find a dentry.
			 * Some filesystems really want a connected one, so try
			 * that first.  We could split SECURITY_FS_USE_XATTR in
			 * two, depending upon that...
			 */
			dentry = d_find_alias(inode);
			if (!dentry)
				dentry = d_find_any_alias(inode);
		}
		if (!dentry) {
			/*
			 * this is can be hit on boot when a file is accessed
			 * before the policy is loaded.  When we load policy we
			 * may find inodes that have no dentry on the
			 * sbsec->isec_head list.  No reason to complain as these
			 * will get fixed up the next time we go through
			 * inode_doinit with a dentry, before these inodes could
			 * be used again by userspace.
			 */
			goto out_invalid;
		}

		rc = inode_doinit_use_xattr(inode, dentry, sbsec->def_sid,
					    &sid);
		dput(dentry);
		if (rc)
			goto out;
		break;
	case SECURITY_FS_USE_TASK:
		sid = task_sid;
		break;
	case SECURITY_FS_USE_TRANS:
		/* Default to the fs SID. */
		sid = sbsec->sid;

		/* Try to obtain a transition SID. */
		rc = security_transition_sid(task_sid, sid,
					     sclass, NULL, &sid);
		if (rc)
			goto out;
		break;
	case SECURITY_FS_USE_MNTPOINT:
		sid = sbsec->mntpoint_sid;
		break;
	default:
		/* Default to the fs superblock SID. */
		sid = sbsec->sid;

		if ((sbsec->flags & SE_SBGENFS) &&
		     (!S_ISLNK(inode->i_mode) ||
		      selinux_policycap_genfs_seclabel_symlinks())) {
			/* We must have a dentry to determine the label on
			 * procfs inodes */
			if (opt_dentry) {
				/* Called from d_instantiate or
				 * d_splice_alias. */
				dentry = dget(opt_dentry);
			} else {
				/* Called from selinux_complete_init, try to
				 * find a dentry.  Some filesystems really want
				 * a connected one, so try that first.
				 */
				dentry = d_find_alias(inode);
				if (!dentry)
					dentry = d_find_any_alias(inode);
			}
			/*
			 * This can be hit on boot when a file is accessed
			 * before the policy is loaded.  When we load policy we
			 * may find inodes that have no dentry on the
			 * sbsec->isec_head list.  No reason to complain as
			 * these will get fixed up the next time we go through
			 * inode_doinit() with a dentry, before these inodes
			 * could be used again by userspace.
			 */
			if (!dentry)
				goto out_invalid;
			rc = selinux_genfs_get_sid(dentry, sclass,
						   sbsec->flags, &sid);
			if (rc) {
				dput(dentry);
				goto out;
			}

			if ((sbsec->flags & SE_SBGENFS_XATTR) &&
			    (inode->i_opflags & IOP_XATTR)) {
				rc = inode_doinit_use_xattr(inode, dentry,
							    sid, &sid);
				if (rc) {
					dput(dentry);
					goto out;
				}
			}
			dput(dentry);
		}
		break;
	}

out:
	spin_lock(&isec->lock);
	if (isec->initialized == LABEL_PENDING) {
		if (rc) {
			isec->initialized = LABEL_INVALID;
			goto out_unlock;
		}
		isec->initialized = LABEL_INITIALIZED;
		isec->sid = sid;
	}

out_unlock:
	spin_unlock(&isec->lock);
	return rc;

out_invalid:
	spin_lock(&isec->lock);
	if (isec->initialized == LABEL_PENDING) {
		isec->initialized = LABEL_INVALID;
		isec->sid = sid;
	}
	spin_unlock(&isec->lock);
	return 0;
}

/* Convert a Linux signal to an access vector. */
static inline u32 signal_to_av(int sig)
{
	u32 perm = 0;

	switch (sig) {
	case SIGCHLD:
		/* Commonly granted from child to parent. */
		perm = PROCESS__SIGCHLD;
		break;
	case SIGKILL:
		/* Cannot be caught or ignored */
		perm = PROCESS__SIGKILL;
		break;
	case SIGSTOP:
		/* Cannot be caught or ignored */
		perm = PROCESS__SIGSTOP;
		break;
	default:
		/* All other signals. */
		perm = PROCESS__SIGNAL;
		break;
	}

	return perm;
}

#if CAP_LAST_CAP > 63
#error Fix SELinux to handle capabilities > 63.
#endif

/* Check whether a task is allowed to use a capability. */
static int cred_has_capability(const struct cred *cred,
			       int cap, unsigned int opts, bool initns)
{
	struct common_audit_data ad;
	struct av_decision avd;
	u16 sclass;
	u32 sid = cred_sid(cred);
	u32 av = CAP_TO_MASK(cap);
	int rc;

	ad.type = LSM_AUDIT_DATA_CAP;
	ad.u.cap = cap;

	switch (CAP_TO_INDEX(cap)) {
	case 0:
		sclass = initns ? SECCLASS_CAPABILITY : SECCLASS_CAP_USERNS;
		break;
	case 1:
		sclass = initns ? SECCLASS_CAPABILITY2 : SECCLASS_CAP2_USERNS;
		break;
	default:
		pr_err("SELinux:  out of range capability %d\n", cap);
		BUG();
		return -EINVAL;
	}

	rc = avc_has_perm_noaudit(sid, sid, sclass, av, 0, &avd);
	if (!(opts & CAP_OPT_NOAUDIT)) {
		int rc2 = avc_audit(sid, sid, sclass, av, &avd, rc, &ad);
		if (rc2)
			return rc2;
	}
	return rc;
}

/* Check whether a task has a particular permission to an inode.
   The 'adp' parameter is optional and allows other audit
   data to be passed (e.g. the dentry). */
static int inode_has_perm(const struct cred *cred,
			  struct inode *inode,
			  u32 perms,
			  struct common_audit_data *adp)
{
	struct inode_security_struct *isec;
	u32 sid;

	validate_creds(cred);

	if (unlikely(IS_PRIVATE(inode)))
		return 0;

	sid = cred_sid(cred);
	isec = selinux_inode(inode);

	return avc_has_perm(sid, isec->sid, isec->sclass, perms, adp);
}

/* Same as inode_has_perm, but pass explicit audit data containing
   the dentry to help the auditing code to more easily generate the
   pathname if needed. */
static inline int dentry_has_perm(const struct cred *cred,
				  struct dentry *dentry,
				  u32 av)
{
	struct inode *inode = d_backing_inode(dentry);
	struct common_audit_data ad;

	ad.type = LSM_AUDIT_DATA_DENTRY;
	ad.u.dentry = dentry;
	__inode_security_revalidate(inode, dentry, true);
	return inode_has_perm(cred, inode, av, &ad);
}

/* Same as inode_has_perm, but pass explicit audit data containing
   the path to help the auditing code to more easily generate the
   pathname if needed. */
static inline int path_has_perm(const struct cred *cred,
				const struct path *path,
				u32 av)
{
	struct inode *inode = d_backing_inode(path->dentry);
	struct common_audit_data ad;

	ad.type = LSM_AUDIT_DATA_PATH;
	ad.u.path = *path;
	__inode_security_revalidate(inode, path->dentry, true);
	return inode_has_perm(cred, inode, av, &ad);
}

/* Same as path_has_perm, but uses the inode from the file struct. */
static inline int file_path_has_perm(const struct cred *cred,
				     struct file *file,
				     u32 av)
{
	struct common_audit_data ad;

	ad.type = LSM_AUDIT_DATA_FILE;
	ad.u.file = file;
	return inode_has_perm(cred, file_inode(file), av, &ad);
}

#ifdef CONFIG_BPF_SYSCALL
static int bpf_fd_pass(struct file *file, u32 sid);
#endif

/* Check whether a task can use an open file descriptor to
   access an inode in a given way.  Check access to the
   descriptor itself, and then use dentry_has_perm to
   check a particular permission to the file.
   Access to the descriptor is implicitly granted if it
   has the same SID as the process.  If av is zero, then
   access to the file is not checked, e.g. for cases
   where only the descriptor is affected like seek. */
static int file_has_perm(const struct cred *cred,
			 struct file *file,
			 u32 av)
{
	struct file_security_struct *fsec = selinux_file(file);
	struct inode *inode = file_inode(file);
	struct common_audit_data ad;
	u32 sid = cred_sid(cred);
	int rc;

	ad.type = LSM_AUDIT_DATA_FILE;
	ad.u.file = file;

	if (sid != fsec->sid) {
		rc = avc_has_perm(sid, fsec->sid,
				  SECCLASS_FD,
				  FD__USE,
				  &ad);
		if (rc)
			goto out;
	}

#ifdef CONFIG_BPF_SYSCALL
	rc = bpf_fd_pass(file, cred_sid(cred));
	if (rc)
		return rc;
#endif

	/* av is zero if only checking access to the descriptor. */
	rc = 0;
	if (av)
		rc = inode_has_perm(cred, inode, av, &ad);

out:
	return rc;
}

/*
 * Determine the label for an inode that might be unioned.
 */
static int
selinux_determine_inode_label(const struct task_security_struct *tsec,
				 struct inode *dir,
				 const struct qstr *name, u16 tclass,
				 u32 *_new_isid)
{
	const struct superblock_security_struct *sbsec =
						selinux_superblock(dir->i_sb);

	if ((sbsec->flags & SE_SBINITIALIZED) &&
	    (sbsec->behavior == SECURITY_FS_USE_MNTPOINT)) {
		*_new_isid = sbsec->mntpoint_sid;
	} else if ((sbsec->flags & SBLABEL_MNT) &&
		   tsec->create_sid) {
		*_new_isid = tsec->create_sid;
	} else {
		const struct inode_security_struct *dsec = inode_security(dir);
		return security_transition_sid(tsec->sid,
					       dsec->sid, tclass,
					       name, _new_isid);
	}

	return 0;
}

/* Check whether a task can create a file. */
static int may_create(struct inode *dir,
		      struct dentry *dentry,
		      u16 tclass)
{
	const struct task_security_struct *tsec = selinux_cred(current_cred());
	struct inode_security_struct *dsec;
	struct superblock_security_struct *sbsec;
	u32 sid, newsid;
	struct common_audit_data ad;
	int rc;

	dsec = inode_security(dir);
	sbsec = selinux_superblock(dir->i_sb);

	sid = tsec->sid;

	ad.type = LSM_AUDIT_DATA_DENTRY;
	ad.u.dentry = dentry;

	rc = avc_has_perm(sid, dsec->sid, SECCLASS_DIR,
			  DIR__ADD_NAME | DIR__SEARCH,
			  &ad);
	if (rc)
		return rc;

	rc = selinux_determine_inode_label(tsec, dir, &dentry->d_name, tclass,
					   &newsid);
	if (rc)
		return rc;

	rc = avc_has_perm(sid, newsid, tclass, FILE__CREATE, &ad);
	if (rc)
		return rc;

	return avc_has_perm(newsid, sbsec->sid,
			    SECCLASS_FILESYSTEM,
			    FILESYSTEM__ASSOCIATE, &ad);
}

#define MAY_LINK	0
#define MAY_UNLINK	1
#define MAY_RMDIR	2

/* Check whether a task can link, unlink, or rmdir a file/directory. */
static int may_link(struct inode *dir,
		    struct dentry *dentry,
		    int kind)

{
	struct inode_security_struct *dsec, *isec;
	struct common_audit_data ad;
	u32 sid = current_sid();
	u32 av;
	int rc;

	dsec = inode_security(dir);
	isec = backing_inode_security(dentry);

	ad.type = LSM_AUDIT_DATA_DENTRY;
	ad.u.dentry = dentry;

	av = DIR__SEARCH;
	av |= (kind ? DIR__REMOVE_NAME : DIR__ADD_NAME);
	rc = avc_has_perm(sid, dsec->sid, SECCLASS_DIR, av, &ad);
	if (rc)
		return rc;

	switch (kind) {
	case MAY_LINK:
		av = FILE__LINK;
		break;
	case MAY_UNLINK:
		av = FILE__UNLINK;
		break;
	case MAY_RMDIR:
		av = DIR__RMDIR;
		break;
	default:
		pr_warn("SELinux: %s:  unrecognized kind %d\n",
			__func__, kind);
		return 0;
	}

	rc = avc_has_perm(sid, isec->sid, isec->sclass, av, &ad);
	return rc;
}

static inline int may_rename(struct inode *old_dir,
			     struct dentry *old_dentry,
			     struct inode *new_dir,
			     struct dentry *new_dentry)
{
	struct inode_security_struct *old_dsec, *new_dsec, *old_isec, *new_isec;
	struct common_audit_data ad;
	u32 sid = current_sid();
	u32 av;
	int old_is_dir, new_is_dir;
	int rc;

	old_dsec = inode_security(old_dir);
	old_isec = backing_inode_security(old_dentry);
	old_is_dir = d_is_dir(old_dentry);
	new_dsec = inode_security(new_dir);

	ad.type = LSM_AUDIT_DATA_DENTRY;

	ad.u.dentry = old_dentry;
	rc = avc_has_perm(sid, old_dsec->sid, SECCLASS_DIR,
			  DIR__REMOVE_NAME | DIR__SEARCH, &ad);
	if (rc)
		return rc;
	rc = avc_has_perm(sid, old_isec->sid,
			  old_isec->sclass, FILE__RENAME, &ad);
	if (rc)
		return rc;
	if (old_is_dir && new_dir != old_dir) {
		rc = avc_has_perm(sid, old_isec->sid,
				  old_isec->sclass, DIR__REPARENT, &ad);
		if (rc)
			return rc;
	}

	ad.u.dentry = new_dentry;
	av = DIR__ADD_NAME | DIR__SEARCH;
	if (d_is_positive(new_dentry))
		av |= DIR__REMOVE_NAME;
	rc = avc_has_perm(sid, new_dsec->sid, SECCLASS_DIR, av, &ad);
	if (rc)
		return rc;
	if (d_is_positive(new_dentry)) {
		new_isec = backing_inode_security(new_dentry);
		new_is_dir = d_is_dir(new_dentry);
		rc = avc_has_perm(sid, new_isec->sid,
				  new_isec->sclass,
				  (new_is_dir ? DIR__RMDIR : FILE__UNLINK), &ad);
		if (rc)
			return rc;
	}

	return 0;
}

/* Check whether a task can perform a filesystem operation. */
static int superblock_has_perm(const struct cred *cred,
			       struct super_block *sb,
			       u32 perms,
			       struct common_audit_data *ad)
{
	struct superblock_security_struct *sbsec;
	u32 sid = cred_sid(cred);

	sbsec = selinux_superblock(sb);
	return avc_has_perm(sid, sbsec->sid, SECCLASS_FILESYSTEM, perms, ad);
}

/* Convert a Linux mode and permission mask to an access vector. */
static inline u32 file_mask_to_av(int mode, int mask)
{
	u32 av = 0;

	if (!S_ISDIR(mode)) {
		if (mask & MAY_EXEC)
			av |= FILE__EXECUTE;
		if (mask & MAY_READ)
			av |= FILE__READ;

		if (mask & MAY_APPEND)
			av |= FILE__APPEND;
		else if (mask & MAY_WRITE)
			av |= FILE__WRITE;

	} else {
		if (mask & MAY_EXEC)
			av |= DIR__SEARCH;
		if (mask & MAY_WRITE)
			av |= DIR__WRITE;
		if (mask & MAY_READ)
			av |= DIR__READ;
	}

	return av;
}

/* Convert a Linux file to an access vector. */
static inline u32 file_to_av(struct file *file)
{
	u32 av = 0;

	if (file->f_mode & FMODE_READ)
		av |= FILE__READ;
	if (file->f_mode & FMODE_WRITE) {
		if (file->f_flags & O_APPEND)
			av |= FILE__APPEND;
		else
			av |= FILE__WRITE;
	}
	if (!av) {
		/*
		 * Special file opened with flags 3 for ioctl-only use.
		 */
		av = FILE__IOCTL;
	}

	return av;
}

/*
 * Convert a file to an access vector and include the correct
 * open permission.
 */
static inline u32 open_file_to_av(struct file *file)
{
	u32 av = file_to_av(file);
	struct inode *inode = file_inode(file);

	if (selinux_policycap_openperm() &&
	    inode->i_sb->s_magic != SOCKFS_MAGIC)
		av |= FILE__OPEN;

	return av;
}

/* Hook functions begin here. */

static int selinux_binder_set_context_mgr(const struct cred *mgr)
{
<<<<<<< HEAD
	return avc_has_perm(&selinux_state,
			    current_sid(), cred_sid(mgr), SECCLASS_BINDER,
=======
	return avc_has_perm(current_sid(), cred_sid(mgr), SECCLASS_BINDER,
>>>>>>> eb3cdb58
			    BINDER__SET_CONTEXT_MGR, NULL);
}

static int selinux_binder_transaction(const struct cred *from,
				      const struct cred *to)
{
	u32 mysid = current_sid();
	u32 fromsid = cred_sid(from);
	u32 tosid = cred_sid(to);
	int rc;

	if (mysid != fromsid) {
		rc = avc_has_perm(mysid, fromsid, SECCLASS_BINDER,
				  BINDER__IMPERSONATE, NULL);
		if (rc)
			return rc;
	}

<<<<<<< HEAD
	return avc_has_perm(&selinux_state, fromsid, tosid,
=======
	return avc_has_perm(fromsid, tosid,
>>>>>>> eb3cdb58
			    SECCLASS_BINDER, BINDER__CALL, NULL);
}

static int selinux_binder_transfer_binder(const struct cred *from,
					  const struct cred *to)
{
<<<<<<< HEAD
	return avc_has_perm(&selinux_state,
			    cred_sid(from), cred_sid(to),
=======
	return avc_has_perm(cred_sid(from), cred_sid(to),
>>>>>>> eb3cdb58
			    SECCLASS_BINDER, BINDER__TRANSFER,
			    NULL);
}

static int selinux_binder_transfer_file(const struct cred *from,
					const struct cred *to,
					struct file *file)
{
	u32 sid = cred_sid(to);
	struct file_security_struct *fsec = selinux_file(file);
	struct dentry *dentry = file->f_path.dentry;
	struct inode_security_struct *isec;
	struct common_audit_data ad;
	int rc;

	ad.type = LSM_AUDIT_DATA_PATH;
	ad.u.path = file->f_path;

	if (sid != fsec->sid) {
		rc = avc_has_perm(sid, fsec->sid,
				  SECCLASS_FD,
				  FD__USE,
				  &ad);
		if (rc)
			return rc;
	}

#ifdef CONFIG_BPF_SYSCALL
	rc = bpf_fd_pass(file, sid);
	if (rc)
		return rc;
#endif

	if (unlikely(IS_PRIVATE(d_backing_inode(dentry))))
		return 0;

	isec = backing_inode_security(dentry);
	return avc_has_perm(sid, isec->sid, isec->sclass, file_to_av(file),
			    &ad);
}

static int selinux_ptrace_access_check(struct task_struct *child,
				       unsigned int mode)
{
	u32 sid = current_sid();
	u32 csid = task_sid_obj(child);

	if (mode & PTRACE_MODE_READ)
		return avc_has_perm(sid, csid, SECCLASS_FILE, FILE__READ,
				NULL);

	return avc_has_perm(sid, csid, SECCLASS_PROCESS, PROCESS__PTRACE,
			NULL);
}

static int selinux_ptrace_traceme(struct task_struct *parent)
{
<<<<<<< HEAD
	return avc_has_perm(&selinux_state,
			    task_sid_obj(parent), task_sid_obj(current),
=======
	return avc_has_perm(task_sid_obj(parent), task_sid_obj(current),
>>>>>>> eb3cdb58
			    SECCLASS_PROCESS, PROCESS__PTRACE, NULL);
}

static int selinux_capget(struct task_struct *target, kernel_cap_t *effective,
			  kernel_cap_t *inheritable, kernel_cap_t *permitted)
{
	return avc_has_perm(current_sid(), task_sid_obj(target),
			SECCLASS_PROCESS, PROCESS__GETCAP, NULL);
}

static int selinux_capset(struct cred *new, const struct cred *old,
			  const kernel_cap_t *effective,
			  const kernel_cap_t *inheritable,
			  const kernel_cap_t *permitted)
{
	return avc_has_perm(cred_sid(old), cred_sid(new), SECCLASS_PROCESS,
			    PROCESS__SETCAP, NULL);
}

/*
 * (This comment used to live with the selinux_task_setuid hook,
 * which was removed).
 *
 * Since setuid only affects the current process, and since the SELinux
 * controls are not based on the Linux identity attributes, SELinux does not
 * need to control this operation.  However, SELinux does control the use of
 * the CAP_SETUID and CAP_SETGID capabilities using the capable hook.
 */

static int selinux_capable(const struct cred *cred, struct user_namespace *ns,
			   int cap, unsigned int opts)
{
	return cred_has_capability(cred, cap, opts, ns == &init_user_ns);
}

static int selinux_quotactl(int cmds, int type, int id, struct super_block *sb)
{
	const struct cred *cred = current_cred();
	int rc = 0;

	if (!sb)
		return 0;

	switch (cmds) {
	case Q_SYNC:
	case Q_QUOTAON:
	case Q_QUOTAOFF:
	case Q_SETINFO:
	case Q_SETQUOTA:
	case Q_XQUOTAOFF:
	case Q_XQUOTAON:
	case Q_XSETQLIM:
		rc = superblock_has_perm(cred, sb, FILESYSTEM__QUOTAMOD, NULL);
		break;
	case Q_GETFMT:
	case Q_GETINFO:
	case Q_GETQUOTA:
	case Q_XGETQUOTA:
	case Q_XGETQSTAT:
	case Q_XGETQSTATV:
	case Q_XGETNEXTQUOTA:
		rc = superblock_has_perm(cred, sb, FILESYSTEM__QUOTAGET, NULL);
		break;
	default:
		rc = 0;  /* let the kernel handle invalid cmds */
		break;
	}
	return rc;
}

static int selinux_quota_on(struct dentry *dentry)
{
	const struct cred *cred = current_cred();

	return dentry_has_perm(cred, dentry, FILE__QUOTAON);
}

static int selinux_syslog(int type)
{
	switch (type) {
	case SYSLOG_ACTION_READ_ALL:	/* Read last kernel messages */
	case SYSLOG_ACTION_SIZE_BUFFER:	/* Return size of the log buffer */
		return avc_has_perm(current_sid(), SECINITSID_KERNEL,
				    SECCLASS_SYSTEM, SYSTEM__SYSLOG_READ, NULL);
	case SYSLOG_ACTION_CONSOLE_OFF:	/* Disable logging to console */
	case SYSLOG_ACTION_CONSOLE_ON:	/* Enable logging to console */
	/* Set level of messages printed to console */
	case SYSLOG_ACTION_CONSOLE_LEVEL:
		return avc_has_perm(current_sid(), SECINITSID_KERNEL,
				    SECCLASS_SYSTEM, SYSTEM__SYSLOG_CONSOLE,
				    NULL);
	}
	/* All other syslog types */
	return avc_has_perm(current_sid(), SECINITSID_KERNEL,
			    SECCLASS_SYSTEM, SYSTEM__SYSLOG_MOD, NULL);
}

/*
 * Check that a process has enough memory to allocate a new virtual
 * mapping. 0 means there is enough memory for the allocation to
 * succeed and -ENOMEM implies there is not.
 *
 * Do not audit the selinux permission check, as this is applied to all
 * processes that allocate mappings.
 */
static int selinux_vm_enough_memory(struct mm_struct *mm, long pages)
{
	int rc, cap_sys_admin = 0;

	rc = cred_has_capability(current_cred(), CAP_SYS_ADMIN,
				 CAP_OPT_NOAUDIT, true);
	if (rc == 0)
		cap_sys_admin = 1;

	return cap_sys_admin;
}

/* binprm security operations */

static u32 ptrace_parent_sid(void)
{
	u32 sid = 0;
	struct task_struct *tracer;

	rcu_read_lock();
	tracer = ptrace_parent(current);
	if (tracer)
		sid = task_sid_obj(tracer);
	rcu_read_unlock();

	return sid;
}

static int check_nnp_nosuid(const struct linux_binprm *bprm,
			    const struct task_security_struct *old_tsec,
			    const struct task_security_struct *new_tsec)
{
	int nnp = (bprm->unsafe & LSM_UNSAFE_NO_NEW_PRIVS);
	int nosuid = !mnt_may_suid(bprm->file->f_path.mnt);
	int rc;
	u32 av;

	if (!nnp && !nosuid)
		return 0; /* neither NNP nor nosuid */

	if (new_tsec->sid == old_tsec->sid)
		return 0; /* No change in credentials */

	/*
	 * If the policy enables the nnp_nosuid_transition policy capability,
	 * then we permit transitions under NNP or nosuid if the
	 * policy allows the corresponding permission between
	 * the old and new contexts.
	 */
	if (selinux_policycap_nnp_nosuid_transition()) {
		av = 0;
		if (nnp)
			av |= PROCESS2__NNP_TRANSITION;
		if (nosuid)
			av |= PROCESS2__NOSUID_TRANSITION;
		rc = avc_has_perm(old_tsec->sid, new_tsec->sid,
				  SECCLASS_PROCESS2, av, NULL);
		if (!rc)
			return 0;
	}

	/*
	 * We also permit NNP or nosuid transitions to bounded SIDs,
	 * i.e. SIDs that are guaranteed to only be allowed a subset
	 * of the permissions of the current SID.
	 */
	rc = security_bounded_transition(old_tsec->sid,
					 new_tsec->sid);
	if (!rc)
		return 0;

	/*
	 * On failure, preserve the errno values for NNP vs nosuid.
	 * NNP:  Operation not permitted for caller.
	 * nosuid:  Permission denied to file.
	 */
	if (nnp)
		return -EPERM;
	return -EACCES;
}

static int selinux_bprm_creds_for_exec(struct linux_binprm *bprm)
{
	const struct task_security_struct *old_tsec;
	struct task_security_struct *new_tsec;
	struct inode_security_struct *isec;
	struct common_audit_data ad;
	struct inode *inode = file_inode(bprm->file);
	int rc;

	/* SELinux context only depends on initial program or script and not
	 * the script interpreter */

	old_tsec = selinux_cred(current_cred());
	new_tsec = selinux_cred(bprm->cred);
	isec = inode_security(inode);

	/* Default to the current task SID. */
	new_tsec->sid = old_tsec->sid;
	new_tsec->osid = old_tsec->sid;

	/* Reset fs, key, and sock SIDs on execve. */
	new_tsec->create_sid = 0;
	new_tsec->keycreate_sid = 0;
	new_tsec->sockcreate_sid = 0;

	if (old_tsec->exec_sid) {
		new_tsec->sid = old_tsec->exec_sid;
		/* Reset exec SID on execve. */
		new_tsec->exec_sid = 0;

		/* Fail on NNP or nosuid if not an allowed transition. */
		rc = check_nnp_nosuid(bprm, old_tsec, new_tsec);
		if (rc)
			return rc;
	} else {
		/* Check for a default transition on this program. */
		rc = security_transition_sid(old_tsec->sid,
					     isec->sid, SECCLASS_PROCESS, NULL,
					     &new_tsec->sid);
		if (rc)
			return rc;

		/*
		 * Fallback to old SID on NNP or nosuid if not an allowed
		 * transition.
		 */
		rc = check_nnp_nosuid(bprm, old_tsec, new_tsec);
		if (rc)
			new_tsec->sid = old_tsec->sid;
	}

	ad.type = LSM_AUDIT_DATA_FILE;
	ad.u.file = bprm->file;

	if (new_tsec->sid == old_tsec->sid) {
		rc = avc_has_perm(old_tsec->sid, isec->sid,
				  SECCLASS_FILE, FILE__EXECUTE_NO_TRANS, &ad);
		if (rc)
			return rc;
	} else {
		/* Check permissions for the transition. */
		rc = avc_has_perm(old_tsec->sid, new_tsec->sid,
				  SECCLASS_PROCESS, PROCESS__TRANSITION, &ad);
		if (rc)
			return rc;

		rc = avc_has_perm(new_tsec->sid, isec->sid,
				  SECCLASS_FILE, FILE__ENTRYPOINT, &ad);
		if (rc)
			return rc;

		/* Check for shared state */
		if (bprm->unsafe & LSM_UNSAFE_SHARE) {
			rc = avc_has_perm(old_tsec->sid, new_tsec->sid,
					  SECCLASS_PROCESS, PROCESS__SHARE,
					  NULL);
			if (rc)
				return -EPERM;
		}

		/* Make sure that anyone attempting to ptrace over a task that
		 * changes its SID has the appropriate permit */
		if (bprm->unsafe & LSM_UNSAFE_PTRACE) {
			u32 ptsid = ptrace_parent_sid();
			if (ptsid != 0) {
				rc = avc_has_perm(ptsid, new_tsec->sid,
						  SECCLASS_PROCESS,
						  PROCESS__PTRACE, NULL);
				if (rc)
					return -EPERM;
			}
		}

		/* Clear any possibly unsafe personality bits on exec: */
		bprm->per_clear |= PER_CLEAR_ON_SETID;

		/* Enable secure mode for SIDs transitions unless
		   the noatsecure permission is granted between
		   the two SIDs, i.e. ahp returns 0. */
		rc = avc_has_perm(old_tsec->sid, new_tsec->sid,
				  SECCLASS_PROCESS, PROCESS__NOATSECURE,
				  NULL);
		bprm->secureexec |= !!rc;
	}

	return 0;
}

static int match_file(const void *p, struct file *file, unsigned fd)
{
	return file_has_perm(p, file, file_to_av(file)) ? fd + 1 : 0;
}

/* Derived from fs/exec.c:flush_old_files. */
static inline void flush_unauthorized_files(const struct cred *cred,
					    struct files_struct *files)
{
	struct file *file, *devnull = NULL;
	struct tty_struct *tty;
	int drop_tty = 0;
	unsigned n;

	tty = get_current_tty();
	if (tty) {
		spin_lock(&tty->files_lock);
		if (!list_empty(&tty->tty_files)) {
			struct tty_file_private *file_priv;

			/* Revalidate access to controlling tty.
			   Use file_path_has_perm on the tty path directly
			   rather than using file_has_perm, as this particular
			   open file may belong to another process and we are
			   only interested in the inode-based check here. */
			file_priv = list_first_entry(&tty->tty_files,
						struct tty_file_private, list);
			file = file_priv->file;
			if (file_path_has_perm(cred, file, FILE__READ | FILE__WRITE))
				drop_tty = 1;
		}
		spin_unlock(&tty->files_lock);
		tty_kref_put(tty);
	}
	/* Reset controlling tty. */
	if (drop_tty)
		no_tty();

	/* Revalidate access to inherited open files. */
	n = iterate_fd(files, 0, match_file, cred);
	if (!n) /* none found? */
		return;

	devnull = dentry_open(&selinux_null, O_RDWR, cred);
	if (IS_ERR(devnull))
		devnull = NULL;
	/* replace all the matching ones with this */
	do {
		replace_fd(n - 1, devnull, 0);
	} while ((n = iterate_fd(files, n, match_file, cred)) != 0);
	if (devnull)
		fput(devnull);
}

/*
 * Prepare a process for imminent new credential changes due to exec
 */
static void selinux_bprm_committing_creds(struct linux_binprm *bprm)
{
	struct task_security_struct *new_tsec;
	struct rlimit *rlim, *initrlim;
	int rc, i;

	new_tsec = selinux_cred(bprm->cred);
	if (new_tsec->sid == new_tsec->osid)
		return;

	/* Close files for which the new task SID is not authorized. */
	flush_unauthorized_files(bprm->cred, current->files);

	/* Always clear parent death signal on SID transitions. */
	current->pdeath_signal = 0;

	/* Check whether the new SID can inherit resource limits from the old
	 * SID.  If not, reset all soft limits to the lower of the current
	 * task's hard limit and the init task's soft limit.
	 *
	 * Note that the setting of hard limits (even to lower them) can be
	 * controlled by the setrlimit check.  The inclusion of the init task's
	 * soft limit into the computation is to avoid resetting soft limits
	 * higher than the default soft limit for cases where the default is
	 * lower than the hard limit, e.g. RLIMIT_CORE or RLIMIT_STACK.
	 */
	rc = avc_has_perm(new_tsec->osid, new_tsec->sid, SECCLASS_PROCESS,
			  PROCESS__RLIMITINH, NULL);
	if (rc) {
		/* protect against do_prlimit() */
		task_lock(current);
		for (i = 0; i < RLIM_NLIMITS; i++) {
			rlim = current->signal->rlim + i;
			initrlim = init_task.signal->rlim + i;
			rlim->rlim_cur = min(rlim->rlim_max, initrlim->rlim_cur);
		}
		task_unlock(current);
		if (IS_ENABLED(CONFIG_POSIX_TIMERS))
			update_rlimit_cpu(current, rlimit(RLIMIT_CPU));
	}
}

/*
 * Clean up the process immediately after the installation of new credentials
 * due to exec
 */
static void selinux_bprm_committed_creds(struct linux_binprm *bprm)
{
	const struct task_security_struct *tsec = selinux_cred(current_cred());
	u32 osid, sid;
	int rc;

	osid = tsec->osid;
	sid = tsec->sid;

	if (sid == osid)
		return;

	/* Check whether the new SID can inherit signal state from the old SID.
	 * If not, clear itimers to avoid subsequent signal generation and
	 * flush and unblock signals.
	 *
	 * This must occur _after_ the task SID has been updated so that any
	 * kill done after the flush will be checked against the new SID.
	 */
	rc = avc_has_perm(osid, sid, SECCLASS_PROCESS, PROCESS__SIGINH, NULL);
	if (rc) {
		clear_itimer();

		spin_lock_irq(&unrcu_pointer(current->sighand)->siglock);
		if (!fatal_signal_pending(current)) {
			flush_sigqueue(&current->pending);
			flush_sigqueue(&current->signal->shared_pending);
			flush_signal_handlers(current, 1);
			sigemptyset(&current->blocked);
			recalc_sigpending();
		}
		spin_unlock_irq(&unrcu_pointer(current->sighand)->siglock);
	}

	/* Wake up the parent if it is waiting so that it can recheck
	 * wait permission to the new task SID. */
	read_lock(&tasklist_lock);
	__wake_up_parent(current, unrcu_pointer(current->real_parent));
	read_unlock(&tasklist_lock);
}

/* superblock security operations */

static int selinux_sb_alloc_security(struct super_block *sb)
{
	struct superblock_security_struct *sbsec = selinux_superblock(sb);

	mutex_init(&sbsec->lock);
	INIT_LIST_HEAD(&sbsec->isec_head);
	spin_lock_init(&sbsec->isec_lock);
	sbsec->sid = SECINITSID_UNLABELED;
	sbsec->def_sid = SECINITSID_FILE;
	sbsec->mntpoint_sid = SECINITSID_UNLABELED;

	return 0;
}

static inline int opt_len(const char *s)
{
	bool open_quote = false;
	int len;
	char c;

	for (len = 0; (c = s[len]) != '\0'; len++) {
		if (c == '"')
			open_quote = !open_quote;
		if (c == ',' && !open_quote)
			break;
	}
	return len;
}

static int selinux_sb_eat_lsm_opts(char *options, void **mnt_opts)
{
	char *from = options;
	char *to = options;
	bool first = true;
	int rc;

	while (1) {
		int len = opt_len(from);
		int token;
		char *arg = NULL;

		token = match_opt_prefix(from, len, &arg);

		if (token != Opt_error) {
			char *p, *q;

			/* strip quotes */
			if (arg) {
				for (p = q = arg; p < from + len; p++) {
					char c = *p;
					if (c != '"')
						*q++ = c;
				}
				arg = kmemdup_nul(arg, q - arg, GFP_KERNEL);
				if (!arg) {
					rc = -ENOMEM;
					goto free_opt;
				}
			}
			rc = selinux_add_opt(token, arg, mnt_opts);
			kfree(arg);
			arg = NULL;
			if (unlikely(rc)) {
				goto free_opt;
			}
		} else {
			if (!first) {	// copy with preceding comma
				from--;
				len++;
			}
			if (to != from)
				memmove(to, from, len);
			to += len;
			first = false;
		}
		if (!from[len])
			break;
		from += len + 1;
	}
	*to = '\0';
	return 0;

free_opt:
	if (*mnt_opts) {
		selinux_free_mnt_opts(*mnt_opts);
		*mnt_opts = NULL;
	}
	return rc;
}

static int selinux_sb_mnt_opts_compat(struct super_block *sb, void *mnt_opts)
{
	struct selinux_mnt_opts *opts = mnt_opts;
	struct superblock_security_struct *sbsec = selinux_superblock(sb);
<<<<<<< HEAD
	u32 sid;
	int rc;
=======
>>>>>>> eb3cdb58

	/*
	 * Superblock not initialized (i.e. no options) - reject if any
	 * options specified, otherwise accept.
	 */
	if (!(sbsec->flags & SE_SBINITIALIZED))
		return opts ? 1 : 0;

	/*
	 * Superblock initialized and no options specified - reject if
	 * superblock has any options set, otherwise accept.
	 */
	if (!opts)
		return (sbsec->flags & SE_MNTMASK) ? 1 : 0;

<<<<<<< HEAD
	if (opts->fscontext) {
		rc = parse_sid(sb, opts->fscontext, &sid, GFP_NOWAIT);
		if (rc)
			return 1;
		if (bad_option(sbsec, FSCONTEXT_MNT, sbsec->sid, sid))
			return 1;
	}
	if (opts->context) {
		rc = parse_sid(sb, opts->context, &sid, GFP_NOWAIT);
		if (rc)
			return 1;
		if (bad_option(sbsec, CONTEXT_MNT, sbsec->mntpoint_sid, sid))
=======
	if (opts->fscontext_sid) {
		if (bad_option(sbsec, FSCONTEXT_MNT, sbsec->sid,
			       opts->fscontext_sid))
			return 1;
	}
	if (opts->context_sid) {
		if (bad_option(sbsec, CONTEXT_MNT, sbsec->mntpoint_sid,
			       opts->context_sid))
>>>>>>> eb3cdb58
			return 1;
	}
	if (opts->rootcontext_sid) {
		struct inode_security_struct *root_isec;

		root_isec = backing_inode_security(sb->s_root);
<<<<<<< HEAD
		rc = parse_sid(sb, opts->rootcontext, &sid, GFP_NOWAIT);
		if (rc)
			return 1;
		if (bad_option(sbsec, ROOTCONTEXT_MNT, root_isec->sid, sid))
			return 1;
	}
	if (opts->defcontext) {
		rc = parse_sid(sb, opts->defcontext, &sid, GFP_NOWAIT);
		if (rc)
			return 1;
		if (bad_option(sbsec, DEFCONTEXT_MNT, sbsec->def_sid, sid))
=======
		if (bad_option(sbsec, ROOTCONTEXT_MNT, root_isec->sid,
			       opts->rootcontext_sid))
			return 1;
	}
	if (opts->defcontext_sid) {
		if (bad_option(sbsec, DEFCONTEXT_MNT, sbsec->def_sid,
			       opts->defcontext_sid))
>>>>>>> eb3cdb58
			return 1;
	}
	return 0;
}

static int selinux_sb_remount(struct super_block *sb, void *mnt_opts)
{
	struct selinux_mnt_opts *opts = mnt_opts;
	struct superblock_security_struct *sbsec = selinux_superblock(sb);

	if (!(sbsec->flags & SE_SBINITIALIZED))
		return 0;

	if (!opts)
		return 0;

<<<<<<< HEAD
	if (opts->fscontext) {
		rc = parse_sid(sb, opts->fscontext, &sid, GFP_KERNEL);
		if (rc)
			return rc;
		if (bad_option(sbsec, FSCONTEXT_MNT, sbsec->sid, sid))
			goto out_bad_option;
	}
	if (opts->context) {
		rc = parse_sid(sb, opts->context, &sid, GFP_KERNEL);
		if (rc)
			return rc;
		if (bad_option(sbsec, CONTEXT_MNT, sbsec->mntpoint_sid, sid))
=======
	if (opts->fscontext_sid) {
		if (bad_option(sbsec, FSCONTEXT_MNT, sbsec->sid,
			       opts->fscontext_sid))
			goto out_bad_option;
	}
	if (opts->context_sid) {
		if (bad_option(sbsec, CONTEXT_MNT, sbsec->mntpoint_sid,
			       opts->context_sid))
>>>>>>> eb3cdb58
			goto out_bad_option;
	}
	if (opts->rootcontext_sid) {
		struct inode_security_struct *root_isec;
		root_isec = backing_inode_security(sb->s_root);
<<<<<<< HEAD
		rc = parse_sid(sb, opts->rootcontext, &sid, GFP_KERNEL);
		if (rc)
			return rc;
		if (bad_option(sbsec, ROOTCONTEXT_MNT, root_isec->sid, sid))
			goto out_bad_option;
	}
	if (opts->defcontext) {
		rc = parse_sid(sb, opts->defcontext, &sid, GFP_KERNEL);
		if (rc)
			return rc;
		if (bad_option(sbsec, DEFCONTEXT_MNT, sbsec->def_sid, sid))
=======
		if (bad_option(sbsec, ROOTCONTEXT_MNT, root_isec->sid,
			       opts->rootcontext_sid))
			goto out_bad_option;
	}
	if (opts->defcontext_sid) {
		if (bad_option(sbsec, DEFCONTEXT_MNT, sbsec->def_sid,
			       opts->defcontext_sid))
>>>>>>> eb3cdb58
			goto out_bad_option;
	}
	return 0;

out_bad_option:
	pr_warn("SELinux: unable to change security options "
	       "during remount (dev %s, type=%s)\n", sb->s_id,
	       sb->s_type->name);
	return -EINVAL;
}

static int selinux_sb_kern_mount(struct super_block *sb)
{
	const struct cred *cred = current_cred();
	struct common_audit_data ad;

	ad.type = LSM_AUDIT_DATA_DENTRY;
	ad.u.dentry = sb->s_root;
	return superblock_has_perm(cred, sb, FILESYSTEM__MOUNT, &ad);
}

static int selinux_sb_statfs(struct dentry *dentry)
{
	const struct cred *cred = current_cred();
	struct common_audit_data ad;

	ad.type = LSM_AUDIT_DATA_DENTRY;
	ad.u.dentry = dentry->d_sb->s_root;
	return superblock_has_perm(cred, dentry->d_sb, FILESYSTEM__GETATTR, &ad);
}

static int selinux_mount(const char *dev_name,
			 const struct path *path,
			 const char *type,
			 unsigned long flags,
			 void *data)
{
	const struct cred *cred = current_cred();

	if (flags & MS_REMOUNT)
		return superblock_has_perm(cred, path->dentry->d_sb,
					   FILESYSTEM__REMOUNT, NULL);
	else
		return path_has_perm(cred, path, FILE__MOUNTON);
}

static int selinux_move_mount(const struct path *from_path,
			      const struct path *to_path)
{
	const struct cred *cred = current_cred();

	return path_has_perm(cred, to_path, FILE__MOUNTON);
}

static int selinux_umount(struct vfsmount *mnt, int flags)
{
	const struct cred *cred = current_cred();

	return superblock_has_perm(cred, mnt->mnt_sb,
				   FILESYSTEM__UNMOUNT, NULL);
}

static int selinux_fs_context_dup(struct fs_context *fc,
				  struct fs_context *src_fc)
{
	const struct selinux_mnt_opts *src = src_fc->security;

	if (!src)
		return 0;

	fc->security = kmemdup(src, sizeof(*src), GFP_KERNEL);
	return fc->security ? 0 : -ENOMEM;
}

static const struct fs_parameter_spec selinux_fs_parameters[] = {
	fsparam_string(CONTEXT_STR,	Opt_context),
	fsparam_string(DEFCONTEXT_STR,	Opt_defcontext),
	fsparam_string(FSCONTEXT_STR,	Opt_fscontext),
	fsparam_string(ROOTCONTEXT_STR,	Opt_rootcontext),
	fsparam_flag  (SECLABEL_STR,	Opt_seclabel),
	{}
};

static int selinux_fs_context_parse_param(struct fs_context *fc,
					  struct fs_parameter *param)
{
	struct fs_parse_result result;
	int opt;

	opt = fs_parse(fc, selinux_fs_parameters, param, &result);
	if (opt < 0)
		return opt;

<<<<<<< HEAD
	rc = selinux_add_opt(opt, param->string, &fc->security);
	if (!rc)
		param->string = NULL;

	return rc;
=======
	return selinux_add_opt(opt, param->string, &fc->security);
>>>>>>> eb3cdb58
}

/* inode security operations */

static int selinux_inode_alloc_security(struct inode *inode)
{
	struct inode_security_struct *isec = selinux_inode(inode);
	u32 sid = current_sid();

	spin_lock_init(&isec->lock);
	INIT_LIST_HEAD(&isec->list);
	isec->inode = inode;
	isec->sid = SECINITSID_UNLABELED;
	isec->sclass = SECCLASS_FILE;
	isec->task_sid = sid;
	isec->initialized = LABEL_INVALID;

	return 0;
}

static void selinux_inode_free_security(struct inode *inode)
{
	inode_free_security(inode);
}

static int selinux_dentry_init_security(struct dentry *dentry, int mode,
					const struct qstr *name,
					const char **xattr_name, void **ctx,
					u32 *ctxlen)
{
	u32 newsid;
	int rc;

	rc = selinux_determine_inode_label(selinux_cred(current_cred()),
					   d_inode(dentry->d_parent), name,
					   inode_mode_to_security_class(mode),
					   &newsid);
	if (rc)
		return rc;

	if (xattr_name)
		*xattr_name = XATTR_NAME_SELINUX;

	return security_sid_to_context(newsid, (char **)ctx,
				       ctxlen);
}

static int selinux_dentry_create_files_as(struct dentry *dentry, int mode,
					  struct qstr *name,
					  const struct cred *old,
					  struct cred *new)
{
	u32 newsid;
	int rc;
	struct task_security_struct *tsec;

	rc = selinux_determine_inode_label(selinux_cred(old),
					   d_inode(dentry->d_parent), name,
					   inode_mode_to_security_class(mode),
					   &newsid);
	if (rc)
		return rc;

	tsec = selinux_cred(new);
	tsec->create_sid = newsid;
	return 0;
}

static int selinux_inode_init_security(struct inode *inode, struct inode *dir,
				       const struct qstr *qstr,
				       const char **name,
				       void **value, size_t *len)
{
	const struct task_security_struct *tsec = selinux_cred(current_cred());
	struct superblock_security_struct *sbsec;
	u32 newsid, clen;
	int rc;
	char *context;

	sbsec = selinux_superblock(dir->i_sb);

	newsid = tsec->create_sid;

	rc = selinux_determine_inode_label(tsec, dir, qstr,
		inode_mode_to_security_class(inode->i_mode),
		&newsid);
	if (rc)
		return rc;

	/* Possibly defer initialization to selinux_complete_init. */
	if (sbsec->flags & SE_SBINITIALIZED) {
		struct inode_security_struct *isec = selinux_inode(inode);
		isec->sclass = inode_mode_to_security_class(inode->i_mode);
		isec->sid = newsid;
		isec->initialized = LABEL_INITIALIZED;
	}

	if (!selinux_initialized() ||
	    !(sbsec->flags & SBLABEL_MNT))
		return -EOPNOTSUPP;

	if (name)
		*name = XATTR_SELINUX_SUFFIX;

	if (value && len) {
		rc = security_sid_to_context_force(newsid,
						   &context, &clen);
		if (rc)
			return rc;
		*value = context;
		*len = clen;
	}

	return 0;
}

static int selinux_inode_init_security_anon(struct inode *inode,
					    const struct qstr *name,
					    const struct inode *context_inode)
{
	const struct task_security_struct *tsec = selinux_cred(current_cred());
	struct common_audit_data ad;
	struct inode_security_struct *isec;
	int rc;

	if (unlikely(!selinux_initialized()))
		return 0;

	isec = selinux_inode(inode);

	/*
	 * We only get here once per ephemeral inode.  The inode has
	 * been initialized via inode_alloc_security but is otherwise
	 * untouched.
	 */

	if (context_inode) {
		struct inode_security_struct *context_isec =
			selinux_inode(context_inode);
		if (context_isec->initialized != LABEL_INITIALIZED) {
			pr_err("SELinux:  context_inode is not initialized");
			return -EACCES;
		}

		isec->sclass = context_isec->sclass;
		isec->sid = context_isec->sid;
	} else {
		isec->sclass = SECCLASS_ANON_INODE;
		rc = security_transition_sid(
			tsec->sid, tsec->sid,
			isec->sclass, name, &isec->sid);
		if (rc)
			return rc;
	}

	isec->initialized = LABEL_INITIALIZED;
	/*
	 * Now that we've initialized security, check whether we're
	 * allowed to actually create this type of anonymous inode.
	 */

	ad.type = LSM_AUDIT_DATA_ANONINODE;
	ad.u.anonclass = name ? (const char *)name->name : "?";

	return avc_has_perm(tsec->sid,
			    isec->sid,
			    isec->sclass,
			    FILE__CREATE,
			    &ad);
}

static int selinux_inode_create(struct inode *dir, struct dentry *dentry, umode_t mode)
{
	return may_create(dir, dentry, SECCLASS_FILE);
}

static int selinux_inode_link(struct dentry *old_dentry, struct inode *dir, struct dentry *new_dentry)
{
	return may_link(dir, old_dentry, MAY_LINK);
}

static int selinux_inode_unlink(struct inode *dir, struct dentry *dentry)
{
	return may_link(dir, dentry, MAY_UNLINK);
}

static int selinux_inode_symlink(struct inode *dir, struct dentry *dentry, const char *name)
{
	return may_create(dir, dentry, SECCLASS_LNK_FILE);
}

static int selinux_inode_mkdir(struct inode *dir, struct dentry *dentry, umode_t mask)
{
	return may_create(dir, dentry, SECCLASS_DIR);
}

static int selinux_inode_rmdir(struct inode *dir, struct dentry *dentry)
{
	return may_link(dir, dentry, MAY_RMDIR);
}

static int selinux_inode_mknod(struct inode *dir, struct dentry *dentry, umode_t mode, dev_t dev)
{
	return may_create(dir, dentry, inode_mode_to_security_class(mode));
}

static int selinux_inode_rename(struct inode *old_inode, struct dentry *old_dentry,
				struct inode *new_inode, struct dentry *new_dentry)
{
	return may_rename(old_inode, old_dentry, new_inode, new_dentry);
}

static int selinux_inode_readlink(struct dentry *dentry)
{
	const struct cred *cred = current_cred();

	return dentry_has_perm(cred, dentry, FILE__READ);
}

static int selinux_inode_follow_link(struct dentry *dentry, struct inode *inode,
				     bool rcu)
{
	const struct cred *cred = current_cred();
	struct common_audit_data ad;
	struct inode_security_struct *isec;
	u32 sid;

	validate_creds(cred);

	ad.type = LSM_AUDIT_DATA_DENTRY;
	ad.u.dentry = dentry;
	sid = cred_sid(cred);
	isec = inode_security_rcu(inode, rcu);
	if (IS_ERR(isec))
		return PTR_ERR(isec);

	return avc_has_perm(sid, isec->sid, isec->sclass, FILE__READ, &ad);
}

static noinline int audit_inode_permission(struct inode *inode,
					   u32 perms, u32 audited, u32 denied,
					   int result)
{
	struct common_audit_data ad;
	struct inode_security_struct *isec = selinux_inode(inode);

	ad.type = LSM_AUDIT_DATA_INODE;
	ad.u.inode = inode;

	return slow_avc_audit(current_sid(), isec->sid, isec->sclass, perms,
			    audited, denied, result, &ad);
}

static int selinux_inode_permission(struct inode *inode, int mask)
{
	const struct cred *cred = current_cred();
	u32 perms;
	bool from_access;
	bool no_block = mask & MAY_NOT_BLOCK;
	struct inode_security_struct *isec;
	u32 sid;
	struct av_decision avd;
	int rc, rc2;
	u32 audited, denied;

	from_access = mask & MAY_ACCESS;
	mask &= (MAY_READ|MAY_WRITE|MAY_EXEC|MAY_APPEND);

	/* No permission to check.  Existence test. */
	if (!mask)
		return 0;

	validate_creds(cred);

	if (unlikely(IS_PRIVATE(inode)))
		return 0;

	perms = file_mask_to_av(inode->i_mode, mask);

	sid = cred_sid(cred);
	isec = inode_security_rcu(inode, no_block);
	if (IS_ERR(isec))
		return PTR_ERR(isec);

	rc = avc_has_perm_noaudit(sid, isec->sid, isec->sclass, perms, 0,
				  &avd);
	audited = avc_audit_required(perms, &avd, rc,
				     from_access ? FILE__AUDIT_ACCESS : 0,
				     &denied);
	if (likely(!audited))
		return rc;

	rc2 = audit_inode_permission(inode, perms, audited, denied, rc);
	if (rc2)
		return rc2;
	return rc;
}

static int selinux_inode_setattr(struct dentry *dentry, struct iattr *iattr)
{
	const struct cred *cred = current_cred();
	struct inode *inode = d_backing_inode(dentry);
	unsigned int ia_valid = iattr->ia_valid;
	__u32 av = FILE__WRITE;

	/* ATTR_FORCE is just used for ATTR_KILL_S[UG]ID. */
	if (ia_valid & ATTR_FORCE) {
		ia_valid &= ~(ATTR_KILL_SUID | ATTR_KILL_SGID | ATTR_MODE |
			      ATTR_FORCE);
		if (!ia_valid)
			return 0;
	}

	if (ia_valid & (ATTR_MODE | ATTR_UID | ATTR_GID |
			ATTR_ATIME_SET | ATTR_MTIME_SET | ATTR_TIMES_SET))
		return dentry_has_perm(cred, dentry, FILE__SETATTR);

	if (selinux_policycap_openperm() &&
	    inode->i_sb->s_magic != SOCKFS_MAGIC &&
	    (ia_valid & ATTR_SIZE) &&
	    !(ia_valid & ATTR_FILE))
		av |= FILE__OPEN;

	return dentry_has_perm(cred, dentry, av);
}

static int selinux_inode_getattr(const struct path *path)
{
	return path_has_perm(current_cred(), path, FILE__GETATTR);
}

static bool has_cap_mac_admin(bool audit)
{
	const struct cred *cred = current_cred();
	unsigned int opts = audit ? CAP_OPT_NONE : CAP_OPT_NOAUDIT;

	if (cap_capable(cred, &init_user_ns, CAP_MAC_ADMIN, opts))
		return false;
	if (cred_has_capability(cred, CAP_MAC_ADMIN, opts, true))
		return false;
	return true;
}

static int selinux_inode_setxattr(struct mnt_idmap *idmap,
				  struct dentry *dentry, const char *name,
				  const void *value, size_t size, int flags)
{
	struct inode *inode = d_backing_inode(dentry);
	struct inode_security_struct *isec;
	struct superblock_security_struct *sbsec;
	struct common_audit_data ad;
	u32 newsid, sid = current_sid();
	int rc = 0;

	if (strcmp(name, XATTR_NAME_SELINUX)) {
		rc = cap_inode_setxattr(dentry, name, value, size, flags);
		if (rc)
			return rc;

		/* Not an attribute we recognize, so just check the
		   ordinary setattr permission. */
		return dentry_has_perm(current_cred(), dentry, FILE__SETATTR);
	}

	if (!selinux_initialized())
		return (inode_owner_or_capable(idmap, inode) ? 0 : -EPERM);

	sbsec = selinux_superblock(inode->i_sb);
	if (!(sbsec->flags & SBLABEL_MNT))
		return -EOPNOTSUPP;

	if (!inode_owner_or_capable(idmap, inode))
		return -EPERM;

	ad.type = LSM_AUDIT_DATA_DENTRY;
	ad.u.dentry = dentry;

	isec = backing_inode_security(dentry);
	rc = avc_has_perm(sid, isec->sid, isec->sclass,
			  FILE__RELABELFROM, &ad);
	if (rc)
		return rc;

	rc = security_context_to_sid(value, size, &newsid,
				     GFP_KERNEL);
	if (rc == -EINVAL) {
		if (!has_cap_mac_admin(true)) {
			struct audit_buffer *ab;
			size_t audit_size;

			/* We strip a nul only if it is at the end, otherwise the
			 * context contains a nul and we should audit that */
			if (value) {
				const char *str = value;

				if (str[size - 1] == '\0')
					audit_size = size - 1;
				else
					audit_size = size;
			} else {
				audit_size = 0;
			}
			ab = audit_log_start(audit_context(),
					     GFP_ATOMIC, AUDIT_SELINUX_ERR);
			if (!ab)
				return rc;
			audit_log_format(ab, "op=setxattr invalid_context=");
			audit_log_n_untrustedstring(ab, value, audit_size);
			audit_log_end(ab);

			return rc;
		}
		rc = security_context_to_sid_force(value,
						   size, &newsid);
	}
	if (rc)
		return rc;

	rc = avc_has_perm(sid, newsid, isec->sclass,
			  FILE__RELABELTO, &ad);
	if (rc)
		return rc;

	rc = security_validate_transition(isec->sid, newsid,
					  sid, isec->sclass);
	if (rc)
		return rc;

	return avc_has_perm(newsid,
			    sbsec->sid,
			    SECCLASS_FILESYSTEM,
			    FILESYSTEM__ASSOCIATE,
			    &ad);
}

static int selinux_inode_set_acl(struct mnt_idmap *idmap,
				 struct dentry *dentry, const char *acl_name,
				 struct posix_acl *kacl)
{
	return dentry_has_perm(current_cred(), dentry, FILE__SETATTR);
}

static int selinux_inode_get_acl(struct mnt_idmap *idmap,
				 struct dentry *dentry, const char *acl_name)
{
	return dentry_has_perm(current_cred(), dentry, FILE__GETATTR);
}

static int selinux_inode_remove_acl(struct mnt_idmap *idmap,
				    struct dentry *dentry, const char *acl_name)
{
	return dentry_has_perm(current_cred(), dentry, FILE__SETATTR);
}

static void selinux_inode_post_setxattr(struct dentry *dentry, const char *name,
					const void *value, size_t size,
					int flags)
{
	struct inode *inode = d_backing_inode(dentry);
	struct inode_security_struct *isec;
	u32 newsid;
	int rc;

	if (strcmp(name, XATTR_NAME_SELINUX)) {
		/* Not an attribute we recognize, so nothing to do. */
		return;
	}

	if (!selinux_initialized()) {
		/* If we haven't even been initialized, then we can't validate
		 * against a policy, so leave the label as invalid. It may
		 * resolve to a valid label on the next revalidation try if
		 * we've since initialized.
		 */
		return;
	}

	rc = security_context_to_sid_force(value, size,
					   &newsid);
	if (rc) {
		pr_err("SELinux:  unable to map context to SID"
		       "for (%s, %lu), rc=%d\n",
		       inode->i_sb->s_id, inode->i_ino, -rc);
		return;
	}

	isec = backing_inode_security(dentry);
	spin_lock(&isec->lock);
	isec->sclass = inode_mode_to_security_class(inode->i_mode);
	isec->sid = newsid;
	isec->initialized = LABEL_INITIALIZED;
	spin_unlock(&isec->lock);
}

static int selinux_inode_getxattr(struct dentry *dentry, const char *name)
{
	const struct cred *cred = current_cred();

	return dentry_has_perm(cred, dentry, FILE__GETATTR);
}

static int selinux_inode_listxattr(struct dentry *dentry)
{
	const struct cred *cred = current_cred();

	return dentry_has_perm(cred, dentry, FILE__GETATTR);
}

static int selinux_inode_removexattr(struct mnt_idmap *idmap,
				     struct dentry *dentry, const char *name)
{
	if (strcmp(name, XATTR_NAME_SELINUX)) {
		int rc = cap_inode_removexattr(idmap, dentry, name);
		if (rc)
			return rc;

		/* Not an attribute we recognize, so just check the
		   ordinary setattr permission. */
		return dentry_has_perm(current_cred(), dentry, FILE__SETATTR);
	}

	if (!selinux_initialized())
		return 0;

	/* No one is allowed to remove a SELinux security label.
	   You can change the label, but all data must be labeled. */
	return -EACCES;
}

static int selinux_path_notify(const struct path *path, u64 mask,
						unsigned int obj_type)
{
	int ret;
	u32 perm;

	struct common_audit_data ad;

	ad.type = LSM_AUDIT_DATA_PATH;
	ad.u.path = *path;

	/*
	 * Set permission needed based on the type of mark being set.
	 * Performs an additional check for sb watches.
	 */
	switch (obj_type) {
	case FSNOTIFY_OBJ_TYPE_VFSMOUNT:
		perm = FILE__WATCH_MOUNT;
		break;
	case FSNOTIFY_OBJ_TYPE_SB:
		perm = FILE__WATCH_SB;
		ret = superblock_has_perm(current_cred(), path->dentry->d_sb,
						FILESYSTEM__WATCH, &ad);
		if (ret)
			return ret;
		break;
	case FSNOTIFY_OBJ_TYPE_INODE:
		perm = FILE__WATCH;
		break;
	default:
		return -EINVAL;
	}

	/* blocking watches require the file:watch_with_perm permission */
	if (mask & (ALL_FSNOTIFY_PERM_EVENTS))
		perm |= FILE__WATCH_WITH_PERM;

	/* watches on read-like events need the file:watch_reads permission */
	if (mask & (FS_ACCESS | FS_ACCESS_PERM | FS_CLOSE_NOWRITE))
		perm |= FILE__WATCH_READS;

	return path_has_perm(current_cred(), path, perm);
}

/*
 * Copy the inode security context value to the user.
 *
 * Permission check is handled by selinux_inode_getxattr hook.
 */
static int selinux_inode_getsecurity(struct mnt_idmap *idmap,
				     struct inode *inode, const char *name,
				     void **buffer, bool alloc)
{
	u32 size;
	int error;
	char *context = NULL;
	struct inode_security_struct *isec;

	/*
	 * If we're not initialized yet, then we can't validate contexts, so
	 * just let vfs_getxattr fall back to using the on-disk xattr.
	 */
	if (!selinux_initialized() ||
	    strcmp(name, XATTR_SELINUX_SUFFIX))
		return -EOPNOTSUPP;

	/*
	 * If the caller has CAP_MAC_ADMIN, then get the raw context
	 * value even if it is not defined by current policy; otherwise,
	 * use the in-core value under current policy.
	 * Use the non-auditing forms of the permission checks since
	 * getxattr may be called by unprivileged processes commonly
	 * and lack of permission just means that we fall back to the
	 * in-core context value, not a denial.
	 */
	isec = inode_security(inode);
	if (has_cap_mac_admin(false))
		error = security_sid_to_context_force(isec->sid, &context,
						      &size);
	else
		error = security_sid_to_context(isec->sid,
						&context, &size);
	if (error)
		return error;
	error = size;
	if (alloc) {
		*buffer = context;
		goto out_nofree;
	}
	kfree(context);
out_nofree:
	return error;
}

static int selinux_inode_setsecurity(struct inode *inode, const char *name,
				     const void *value, size_t size, int flags)
{
	struct inode_security_struct *isec = inode_security_novalidate(inode);
	struct superblock_security_struct *sbsec;
	u32 newsid;
	int rc;

	if (strcmp(name, XATTR_SELINUX_SUFFIX))
		return -EOPNOTSUPP;

	sbsec = selinux_superblock(inode->i_sb);
	if (!(sbsec->flags & SBLABEL_MNT))
		return -EOPNOTSUPP;

	if (!value || !size)
		return -EACCES;

	rc = security_context_to_sid(value, size, &newsid,
				     GFP_KERNEL);
	if (rc)
		return rc;

	spin_lock(&isec->lock);
	isec->sclass = inode_mode_to_security_class(inode->i_mode);
	isec->sid = newsid;
	isec->initialized = LABEL_INITIALIZED;
	spin_unlock(&isec->lock);
	return 0;
}

static int selinux_inode_listsecurity(struct inode *inode, char *buffer, size_t buffer_size)
{
	const int len = sizeof(XATTR_NAME_SELINUX);

	if (!selinux_initialized())
		return 0;

	if (buffer && len <= buffer_size)
		memcpy(buffer, XATTR_NAME_SELINUX, len);
	return len;
}

static void selinux_inode_getsecid(struct inode *inode, u32 *secid)
{
	struct inode_security_struct *isec = inode_security_novalidate(inode);
	*secid = isec->sid;
}

static int selinux_inode_copy_up(struct dentry *src, struct cred **new)
{
	u32 sid;
	struct task_security_struct *tsec;
	struct cred *new_creds = *new;

	if (new_creds == NULL) {
		new_creds = prepare_creds();
		if (!new_creds)
			return -ENOMEM;
	}

	tsec = selinux_cred(new_creds);
	/* Get label from overlay inode and set it in create_sid */
	selinux_inode_getsecid(d_inode(src), &sid);
	tsec->create_sid = sid;
	*new = new_creds;
	return 0;
}

static int selinux_inode_copy_up_xattr(const char *name)
{
	/* The copy_up hook above sets the initial context on an inode, but we
	 * don't then want to overwrite it by blindly copying all the lower
	 * xattrs up.  Instead, we have to filter out SELinux-related xattrs.
	 */
	if (strcmp(name, XATTR_NAME_SELINUX) == 0)
		return 1; /* Discard */
	/*
	 * Any other attribute apart from SELINUX is not claimed, supported
	 * by selinux.
	 */
	return -EOPNOTSUPP;
}

/* kernfs node operations */

static int selinux_kernfs_init_security(struct kernfs_node *kn_dir,
					struct kernfs_node *kn)
{
	const struct task_security_struct *tsec = selinux_cred(current_cred());
	u32 parent_sid, newsid, clen;
	int rc;
	char *context;

	rc = kernfs_xattr_get(kn_dir, XATTR_NAME_SELINUX, NULL, 0);
	if (rc == -ENODATA)
		return 0;
	else if (rc < 0)
		return rc;

	clen = (u32)rc;
	context = kmalloc(clen, GFP_KERNEL);
	if (!context)
		return -ENOMEM;

	rc = kernfs_xattr_get(kn_dir, XATTR_NAME_SELINUX, context, clen);
	if (rc < 0) {
		kfree(context);
		return rc;
	}

	rc = security_context_to_sid(context, clen, &parent_sid,
				     GFP_KERNEL);
	kfree(context);
	if (rc)
		return rc;

	if (tsec->create_sid) {
		newsid = tsec->create_sid;
	} else {
		u16 secclass = inode_mode_to_security_class(kn->mode);
		struct qstr q;

		q.name = kn->name;
		q.hash_len = hashlen_string(kn_dir, kn->name);

		rc = security_transition_sid(tsec->sid,
					     parent_sid, secclass, &q,
					     &newsid);
		if (rc)
			return rc;
	}

	rc = security_sid_to_context_force(newsid,
					   &context, &clen);
	if (rc)
		return rc;

	rc = kernfs_xattr_set(kn, XATTR_NAME_SELINUX, context, clen,
			      XATTR_CREATE);
	kfree(context);
	return rc;
}


/* file security operations */

static int selinux_revalidate_file_permission(struct file *file, int mask)
{
	const struct cred *cred = current_cred();
	struct inode *inode = file_inode(file);

	/* file_mask_to_av won't add FILE__WRITE if MAY_APPEND is set */
	if ((file->f_flags & O_APPEND) && (mask & MAY_WRITE))
		mask |= MAY_APPEND;

	return file_has_perm(cred, file,
			     file_mask_to_av(inode->i_mode, mask));
}

static int selinux_file_permission(struct file *file, int mask)
{
	struct inode *inode = file_inode(file);
	struct file_security_struct *fsec = selinux_file(file);
	struct inode_security_struct *isec;
	u32 sid = current_sid();

	if (!mask)
		/* No permission to check.  Existence test. */
		return 0;

	isec = inode_security(inode);
	if (sid == fsec->sid && fsec->isid == isec->sid &&
	    fsec->pseqno == avc_policy_seqno())
		/* No change since file_open check. */
		return 0;

	return selinux_revalidate_file_permission(file, mask);
}

static int selinux_file_alloc_security(struct file *file)
{
	struct file_security_struct *fsec = selinux_file(file);
	u32 sid = current_sid();

	fsec->sid = sid;
	fsec->fown_sid = sid;

	return 0;
}

/*
 * Check whether a task has the ioctl permission and cmd
 * operation to an inode.
 */
static int ioctl_has_perm(const struct cred *cred, struct file *file,
		u32 requested, u16 cmd)
{
	struct common_audit_data ad;
	struct file_security_struct *fsec = selinux_file(file);
	struct inode *inode = file_inode(file);
	struct inode_security_struct *isec;
	struct lsm_ioctlop_audit ioctl;
	u32 ssid = cred_sid(cred);
	int rc;
	u8 driver = cmd >> 8;
	u8 xperm = cmd & 0xff;

	ad.type = LSM_AUDIT_DATA_IOCTL_OP;
	ad.u.op = &ioctl;
	ad.u.op->cmd = cmd;
	ad.u.op->path = file->f_path;

	if (ssid != fsec->sid) {
		rc = avc_has_perm(ssid, fsec->sid,
				SECCLASS_FD,
				FD__USE,
				&ad);
		if (rc)
			goto out;
	}

	if (unlikely(IS_PRIVATE(inode)))
		return 0;

	isec = inode_security(inode);
	rc = avc_has_extended_perms(ssid, isec->sid, isec->sclass,
				    requested, driver, xperm, &ad);
out:
	return rc;
}

static int selinux_file_ioctl(struct file *file, unsigned int cmd,
			      unsigned long arg)
{
	const struct cred *cred = current_cred();
	int error = 0;

	switch (cmd) {
	case FIONREAD:
	case FIBMAP:
	case FIGETBSZ:
	case FS_IOC_GETFLAGS:
	case FS_IOC_GETVERSION:
		error = file_has_perm(cred, file, FILE__GETATTR);
		break;

	case FS_IOC_SETFLAGS:
	case FS_IOC_SETVERSION:
		error = file_has_perm(cred, file, FILE__SETATTR);
		break;

	/* sys_ioctl() checks */
	case FIONBIO:
	case FIOASYNC:
		error = file_has_perm(cred, file, 0);
		break;

	case KDSKBENT:
	case KDSKBSENT:
		error = cred_has_capability(cred, CAP_SYS_TTY_CONFIG,
					    CAP_OPT_NONE, true);
		break;

	case FIOCLEX:
	case FIONCLEX:
		if (!selinux_policycap_ioctl_skip_cloexec())
			error = ioctl_has_perm(cred, file, FILE__IOCTL, (u16) cmd);
		break;

	/* default case assumes that the command will go
	 * to the file's ioctl() function.
	 */
	default:
		error = ioctl_has_perm(cred, file, FILE__IOCTL, (u16) cmd);
	}
	return error;
}

static int default_noexec __ro_after_init;

static int file_map_prot_check(struct file *file, unsigned long prot, int shared)
{
	const struct cred *cred = current_cred();
	u32 sid = cred_sid(cred);
	int rc = 0;

	if (default_noexec &&
	    (prot & PROT_EXEC) && (!file || IS_PRIVATE(file_inode(file)) ||
				   (!shared && (prot & PROT_WRITE)))) {
		/*
		 * We are making executable an anonymous mapping or a
		 * private file mapping that will also be writable.
		 * This has an additional check.
		 */
		rc = avc_has_perm(sid, sid, SECCLASS_PROCESS,
				  PROCESS__EXECMEM, NULL);
		if (rc)
			goto error;
	}

	if (file) {
		/* read access is always possible with a mapping */
		u32 av = FILE__READ;

		/* write access only matters if the mapping is shared */
		if (shared && (prot & PROT_WRITE))
			av |= FILE__WRITE;

		if (prot & PROT_EXEC)
			av |= FILE__EXECUTE;

		return file_has_perm(cred, file, av);
	}

error:
	return rc;
}

static int selinux_mmap_addr(unsigned long addr)
{
	int rc = 0;

	if (addr < CONFIG_LSM_MMAP_MIN_ADDR) {
		u32 sid = current_sid();
		rc = avc_has_perm(sid, sid, SECCLASS_MEMPROTECT,
				  MEMPROTECT__MMAP_ZERO, NULL);
	}

	return rc;
}

static int selinux_mmap_file(struct file *file,
			     unsigned long reqprot __always_unused,
			     unsigned long prot, unsigned long flags)
{
	struct common_audit_data ad;
	int rc;

	if (file) {
		ad.type = LSM_AUDIT_DATA_FILE;
		ad.u.file = file;
		rc = inode_has_perm(current_cred(), file_inode(file),
				    FILE__MAP, &ad);
		if (rc)
			return rc;
	}

	return file_map_prot_check(file, prot,
				   (flags & MAP_TYPE) == MAP_SHARED);
}

static int selinux_file_mprotect(struct vm_area_struct *vma,
				 unsigned long reqprot __always_unused,
				 unsigned long prot)
{
	const struct cred *cred = current_cred();
	u32 sid = cred_sid(cred);

	if (default_noexec &&
	    (prot & PROT_EXEC) && !(vma->vm_flags & VM_EXEC)) {
		int rc = 0;
		if (vma->vm_start >= vma->vm_mm->start_brk &&
		    vma->vm_end <= vma->vm_mm->brk) {
			rc = avc_has_perm(sid, sid, SECCLASS_PROCESS,
					  PROCESS__EXECHEAP, NULL);
		} else if (!vma->vm_file &&
			   ((vma->vm_start <= vma->vm_mm->start_stack &&
			     vma->vm_end >= vma->vm_mm->start_stack) ||
			    vma_is_stack_for_current(vma))) {
			rc = avc_has_perm(sid, sid, SECCLASS_PROCESS,
					  PROCESS__EXECSTACK, NULL);
		} else if (vma->vm_file && vma->anon_vma) {
			/*
			 * We are making executable a file mapping that has
			 * had some COW done. Since pages might have been
			 * written, check ability to execute the possibly
			 * modified content.  This typically should only
			 * occur for text relocations.
			 */
			rc = file_has_perm(cred, vma->vm_file, FILE__EXECMOD);
		}
		if (rc)
			return rc;
	}

	return file_map_prot_check(vma->vm_file, prot, vma->vm_flags&VM_SHARED);
}

static int selinux_file_lock(struct file *file, unsigned int cmd)
{
	const struct cred *cred = current_cred();

	return file_has_perm(cred, file, FILE__LOCK);
}

static int selinux_file_fcntl(struct file *file, unsigned int cmd,
			      unsigned long arg)
{
	const struct cred *cred = current_cred();
	int err = 0;

	switch (cmd) {
	case F_SETFL:
		if ((file->f_flags & O_APPEND) && !(arg & O_APPEND)) {
			err = file_has_perm(cred, file, FILE__WRITE);
			break;
		}
		fallthrough;
	case F_SETOWN:
	case F_SETSIG:
	case F_GETFL:
	case F_GETOWN:
	case F_GETSIG:
	case F_GETOWNER_UIDS:
		/* Just check FD__USE permission */
		err = file_has_perm(cred, file, 0);
		break;
	case F_GETLK:
	case F_SETLK:
	case F_SETLKW:
	case F_OFD_GETLK:
	case F_OFD_SETLK:
	case F_OFD_SETLKW:
#if BITS_PER_LONG == 32
	case F_GETLK64:
	case F_SETLK64:
	case F_SETLKW64:
#endif
		err = file_has_perm(cred, file, FILE__LOCK);
		break;
	}

	return err;
}

static void selinux_file_set_fowner(struct file *file)
{
	struct file_security_struct *fsec;

	fsec = selinux_file(file);
	fsec->fown_sid = current_sid();
}

static int selinux_file_send_sigiotask(struct task_struct *tsk,
				       struct fown_struct *fown, int signum)
{
	struct file *file;
	u32 sid = task_sid_obj(tsk);
	u32 perm;
	struct file_security_struct *fsec;

	/* struct fown_struct is never outside the context of a struct file */
	file = container_of(fown, struct file, f_owner);

	fsec = selinux_file(file);

	if (!signum)
		perm = signal_to_av(SIGIO); /* as per send_sigio_to_task */
	else
		perm = signal_to_av(signum);

	return avc_has_perm(fsec->fown_sid, sid,
			    SECCLASS_PROCESS, perm, NULL);
}

static int selinux_file_receive(struct file *file)
{
	const struct cred *cred = current_cred();

	return file_has_perm(cred, file, file_to_av(file));
}

static int selinux_file_open(struct file *file)
{
	struct file_security_struct *fsec;
	struct inode_security_struct *isec;

	fsec = selinux_file(file);
	isec = inode_security(file_inode(file));
	/*
	 * Save inode label and policy sequence number
	 * at open-time so that selinux_file_permission
	 * can determine whether revalidation is necessary.
	 * Task label is already saved in the file security
	 * struct as its SID.
	 */
	fsec->isid = isec->sid;
	fsec->pseqno = avc_policy_seqno();
	/*
	 * Since the inode label or policy seqno may have changed
	 * between the selinux_inode_permission check and the saving
	 * of state above, recheck that access is still permitted.
	 * Otherwise, access might never be revalidated against the
	 * new inode label or new policy.
	 * This check is not redundant - do not remove.
	 */
	return file_path_has_perm(file->f_cred, file, open_file_to_av(file));
}

/* task security operations */

static int selinux_task_alloc(struct task_struct *task,
			      unsigned long clone_flags)
{
	u32 sid = current_sid();

	return avc_has_perm(sid, sid, SECCLASS_PROCESS, PROCESS__FORK, NULL);
}

/*
 * prepare a new set of credentials for modification
 */
static int selinux_cred_prepare(struct cred *new, const struct cred *old,
				gfp_t gfp)
{
	const struct task_security_struct *old_tsec = selinux_cred(old);
	struct task_security_struct *tsec = selinux_cred(new);

	*tsec = *old_tsec;
	return 0;
}

/*
 * transfer the SELinux data to a blank set of creds
 */
static void selinux_cred_transfer(struct cred *new, const struct cred *old)
{
	const struct task_security_struct *old_tsec = selinux_cred(old);
	struct task_security_struct *tsec = selinux_cred(new);

	*tsec = *old_tsec;
}

static void selinux_cred_getsecid(const struct cred *c, u32 *secid)
{
	*secid = cred_sid(c);
}

/*
 * set the security data for a kernel service
 * - all the creation contexts are set to unlabelled
 */
static int selinux_kernel_act_as(struct cred *new, u32 secid)
{
	struct task_security_struct *tsec = selinux_cred(new);
	u32 sid = current_sid();
	int ret;

	ret = avc_has_perm(sid, secid,
			   SECCLASS_KERNEL_SERVICE,
			   KERNEL_SERVICE__USE_AS_OVERRIDE,
			   NULL);
	if (ret == 0) {
		tsec->sid = secid;
		tsec->create_sid = 0;
		tsec->keycreate_sid = 0;
		tsec->sockcreate_sid = 0;
	}
	return ret;
}

/*
 * set the file creation context in a security record to the same as the
 * objective context of the specified inode
 */
static int selinux_kernel_create_files_as(struct cred *new, struct inode *inode)
{
	struct inode_security_struct *isec = inode_security(inode);
	struct task_security_struct *tsec = selinux_cred(new);
	u32 sid = current_sid();
	int ret;

	ret = avc_has_perm(sid, isec->sid,
			   SECCLASS_KERNEL_SERVICE,
			   KERNEL_SERVICE__CREATE_FILES_AS,
			   NULL);

	if (ret == 0)
		tsec->create_sid = isec->sid;
	return ret;
}

static int selinux_kernel_module_request(char *kmod_name)
{
	struct common_audit_data ad;

	ad.type = LSM_AUDIT_DATA_KMOD;
	ad.u.kmod_name = kmod_name;

	return avc_has_perm(current_sid(), SECINITSID_KERNEL, SECCLASS_SYSTEM,
			    SYSTEM__MODULE_REQUEST, &ad);
}

static int selinux_kernel_module_from_file(struct file *file)
{
	struct common_audit_data ad;
	struct inode_security_struct *isec;
	struct file_security_struct *fsec;
	u32 sid = current_sid();
	int rc;

	/* init_module */
	if (file == NULL)
		return avc_has_perm(sid, sid, SECCLASS_SYSTEM,
					SYSTEM__MODULE_LOAD, NULL);

	/* finit_module */

	ad.type = LSM_AUDIT_DATA_FILE;
	ad.u.file = file;

	fsec = selinux_file(file);
	if (sid != fsec->sid) {
		rc = avc_has_perm(sid, fsec->sid, SECCLASS_FD, FD__USE, &ad);
		if (rc)
			return rc;
	}

	isec = inode_security(file_inode(file));
	return avc_has_perm(sid, isec->sid, SECCLASS_SYSTEM,
				SYSTEM__MODULE_LOAD, &ad);
}

static int selinux_kernel_read_file(struct file *file,
				    enum kernel_read_file_id id,
				    bool contents)
{
	int rc = 0;

	switch (id) {
	case READING_MODULE:
		rc = selinux_kernel_module_from_file(contents ? file : NULL);
		break;
	default:
		break;
	}

	return rc;
}

static int selinux_kernel_load_data(enum kernel_load_data_id id, bool contents)
{
	int rc = 0;

	switch (id) {
	case LOADING_MODULE:
		rc = selinux_kernel_module_from_file(NULL);
		break;
	default:
		break;
	}

	return rc;
}

static int selinux_task_setpgid(struct task_struct *p, pid_t pgid)
{
	return avc_has_perm(current_sid(), task_sid_obj(p), SECCLASS_PROCESS,
			    PROCESS__SETPGID, NULL);
}

static int selinux_task_getpgid(struct task_struct *p)
{
	return avc_has_perm(current_sid(), task_sid_obj(p), SECCLASS_PROCESS,
			    PROCESS__GETPGID, NULL);
}

static int selinux_task_getsid(struct task_struct *p)
{
	return avc_has_perm(current_sid(), task_sid_obj(p), SECCLASS_PROCESS,
			    PROCESS__GETSESSION, NULL);
}

static void selinux_current_getsecid_subj(u32 *secid)
{
	*secid = current_sid();
}

static void selinux_task_getsecid_obj(struct task_struct *p, u32 *secid)
{
	*secid = task_sid_obj(p);
}

static int selinux_task_setnice(struct task_struct *p, int nice)
{
	return avc_has_perm(current_sid(), task_sid_obj(p), SECCLASS_PROCESS,
			    PROCESS__SETSCHED, NULL);
}

static int selinux_task_setioprio(struct task_struct *p, int ioprio)
{
	return avc_has_perm(current_sid(), task_sid_obj(p), SECCLASS_PROCESS,
			    PROCESS__SETSCHED, NULL);
}

static int selinux_task_getioprio(struct task_struct *p)
{
	return avc_has_perm(current_sid(), task_sid_obj(p), SECCLASS_PROCESS,
			    PROCESS__GETSCHED, NULL);
}

static int selinux_task_prlimit(const struct cred *cred, const struct cred *tcred,
				unsigned int flags)
{
	u32 av = 0;

	if (!flags)
		return 0;
	if (flags & LSM_PRLIMIT_WRITE)
		av |= PROCESS__SETRLIMIT;
	if (flags & LSM_PRLIMIT_READ)
		av |= PROCESS__GETRLIMIT;
	return avc_has_perm(cred_sid(cred), cred_sid(tcred),
			    SECCLASS_PROCESS, av, NULL);
}

static int selinux_task_setrlimit(struct task_struct *p, unsigned int resource,
		struct rlimit *new_rlim)
{
	struct rlimit *old_rlim = p->signal->rlim + resource;

	/* Control the ability to change the hard limit (whether
	   lowering or raising it), so that the hard limit can
	   later be used as a safe reset point for the soft limit
	   upon context transitions.  See selinux_bprm_committing_creds. */
	if (old_rlim->rlim_max != new_rlim->rlim_max)
		return avc_has_perm(current_sid(), task_sid_obj(p),
				    SECCLASS_PROCESS, PROCESS__SETRLIMIT, NULL);

	return 0;
}

static int selinux_task_setscheduler(struct task_struct *p)
{
	return avc_has_perm(current_sid(), task_sid_obj(p), SECCLASS_PROCESS,
			    PROCESS__SETSCHED, NULL);
}

static int selinux_task_getscheduler(struct task_struct *p)
{
	return avc_has_perm(current_sid(), task_sid_obj(p), SECCLASS_PROCESS,
			    PROCESS__GETSCHED, NULL);
}

static int selinux_task_movememory(struct task_struct *p)
{
	return avc_has_perm(current_sid(), task_sid_obj(p), SECCLASS_PROCESS,
			    PROCESS__SETSCHED, NULL);
}

static int selinux_task_kill(struct task_struct *p, struct kernel_siginfo *info,
				int sig, const struct cred *cred)
{
	u32 secid;
	u32 perm;

	if (!sig)
		perm = PROCESS__SIGNULL; /* null signal; existence test */
	else
		perm = signal_to_av(sig);
	if (!cred)
		secid = current_sid();
	else
		secid = cred_sid(cred);
	return avc_has_perm(secid, task_sid_obj(p), SECCLASS_PROCESS, perm, NULL);
}

static void selinux_task_to_inode(struct task_struct *p,
				  struct inode *inode)
{
	struct inode_security_struct *isec = selinux_inode(inode);
	u32 sid = task_sid_obj(p);

	spin_lock(&isec->lock);
	isec->sclass = inode_mode_to_security_class(inode->i_mode);
	isec->sid = sid;
	isec->initialized = LABEL_INITIALIZED;
	spin_unlock(&isec->lock);
}

static int selinux_userns_create(const struct cred *cred)
{
	u32 sid = current_sid();

	return avc_has_perm(sid, sid, SECCLASS_USER_NAMESPACE,
			USER_NAMESPACE__CREATE, NULL);
}

/* Returns error only if unable to parse addresses */
static int selinux_parse_skb_ipv4(struct sk_buff *skb,
			struct common_audit_data *ad, u8 *proto)
{
	int offset, ihlen, ret = -EINVAL;
	struct iphdr _iph, *ih;

	offset = skb_network_offset(skb);
	ih = skb_header_pointer(skb, offset, sizeof(_iph), &_iph);
	if (ih == NULL)
		goto out;

	ihlen = ih->ihl * 4;
	if (ihlen < sizeof(_iph))
		goto out;

	ad->u.net->v4info.saddr = ih->saddr;
	ad->u.net->v4info.daddr = ih->daddr;
	ret = 0;

	if (proto)
		*proto = ih->protocol;

	switch (ih->protocol) {
	case IPPROTO_TCP: {
		struct tcphdr _tcph, *th;

		if (ntohs(ih->frag_off) & IP_OFFSET)
			break;

		offset += ihlen;
		th = skb_header_pointer(skb, offset, sizeof(_tcph), &_tcph);
		if (th == NULL)
			break;

		ad->u.net->sport = th->source;
		ad->u.net->dport = th->dest;
		break;
	}

	case IPPROTO_UDP: {
		struct udphdr _udph, *uh;

		if (ntohs(ih->frag_off) & IP_OFFSET)
			break;

		offset += ihlen;
		uh = skb_header_pointer(skb, offset, sizeof(_udph), &_udph);
		if (uh == NULL)
			break;

		ad->u.net->sport = uh->source;
		ad->u.net->dport = uh->dest;
		break;
	}

	case IPPROTO_DCCP: {
		struct dccp_hdr _dccph, *dh;

		if (ntohs(ih->frag_off) & IP_OFFSET)
			break;

		offset += ihlen;
		dh = skb_header_pointer(skb, offset, sizeof(_dccph), &_dccph);
		if (dh == NULL)
			break;

		ad->u.net->sport = dh->dccph_sport;
		ad->u.net->dport = dh->dccph_dport;
		break;
	}

#if IS_ENABLED(CONFIG_IP_SCTP)
	case IPPROTO_SCTP: {
		struct sctphdr _sctph, *sh;

		if (ntohs(ih->frag_off) & IP_OFFSET)
			break;

		offset += ihlen;
		sh = skb_header_pointer(skb, offset, sizeof(_sctph), &_sctph);
		if (sh == NULL)
			break;

		ad->u.net->sport = sh->source;
		ad->u.net->dport = sh->dest;
		break;
	}
#endif
	default:
		break;
	}
out:
	return ret;
}

#if IS_ENABLED(CONFIG_IPV6)

/* Returns error only if unable to parse addresses */
static int selinux_parse_skb_ipv6(struct sk_buff *skb,
			struct common_audit_data *ad, u8 *proto)
{
	u8 nexthdr;
	int ret = -EINVAL, offset;
	struct ipv6hdr _ipv6h, *ip6;
	__be16 frag_off;

	offset = skb_network_offset(skb);
	ip6 = skb_header_pointer(skb, offset, sizeof(_ipv6h), &_ipv6h);
	if (ip6 == NULL)
		goto out;

	ad->u.net->v6info.saddr = ip6->saddr;
	ad->u.net->v6info.daddr = ip6->daddr;
	ret = 0;

	nexthdr = ip6->nexthdr;
	offset += sizeof(_ipv6h);
	offset = ipv6_skip_exthdr(skb, offset, &nexthdr, &frag_off);
	if (offset < 0)
		goto out;

	if (proto)
		*proto = nexthdr;

	switch (nexthdr) {
	case IPPROTO_TCP: {
		struct tcphdr _tcph, *th;

		th = skb_header_pointer(skb, offset, sizeof(_tcph), &_tcph);
		if (th == NULL)
			break;

		ad->u.net->sport = th->source;
		ad->u.net->dport = th->dest;
		break;
	}

	case IPPROTO_UDP: {
		struct udphdr _udph, *uh;

		uh = skb_header_pointer(skb, offset, sizeof(_udph), &_udph);
		if (uh == NULL)
			break;

		ad->u.net->sport = uh->source;
		ad->u.net->dport = uh->dest;
		break;
	}

	case IPPROTO_DCCP: {
		struct dccp_hdr _dccph, *dh;

		dh = skb_header_pointer(skb, offset, sizeof(_dccph), &_dccph);
		if (dh == NULL)
			break;

		ad->u.net->sport = dh->dccph_sport;
		ad->u.net->dport = dh->dccph_dport;
		break;
	}

#if IS_ENABLED(CONFIG_IP_SCTP)
	case IPPROTO_SCTP: {
		struct sctphdr _sctph, *sh;

		sh = skb_header_pointer(skb, offset, sizeof(_sctph), &_sctph);
		if (sh == NULL)
			break;

		ad->u.net->sport = sh->source;
		ad->u.net->dport = sh->dest;
		break;
	}
#endif
	/* includes fragments */
	default:
		break;
	}
out:
	return ret;
}

#endif /* IPV6 */

static int selinux_parse_skb(struct sk_buff *skb, struct common_audit_data *ad,
			     char **_addrp, int src, u8 *proto)
{
	char *addrp;
	int ret;

	switch (ad->u.net->family) {
	case PF_INET:
		ret = selinux_parse_skb_ipv4(skb, ad, proto);
		if (ret)
			goto parse_error;
		addrp = (char *)(src ? &ad->u.net->v4info.saddr :
				       &ad->u.net->v4info.daddr);
		goto okay;

#if IS_ENABLED(CONFIG_IPV6)
	case PF_INET6:
		ret = selinux_parse_skb_ipv6(skb, ad, proto);
		if (ret)
			goto parse_error;
		addrp = (char *)(src ? &ad->u.net->v6info.saddr :
				       &ad->u.net->v6info.daddr);
		goto okay;
#endif	/* IPV6 */
	default:
		addrp = NULL;
		goto okay;
	}

parse_error:
	pr_warn(
	       "SELinux: failure in selinux_parse_skb(),"
	       " unable to parse packet\n");
	return ret;

okay:
	if (_addrp)
		*_addrp = addrp;
	return 0;
}

/**
 * selinux_skb_peerlbl_sid - Determine the peer label of a packet
 * @skb: the packet
 * @family: protocol family
 * @sid: the packet's peer label SID
 *
 * Description:
 * Check the various different forms of network peer labeling and determine
 * the peer label/SID for the packet; most of the magic actually occurs in
 * the security server function security_net_peersid_cmp().  The function
 * returns zero if the value in @sid is valid (although it may be SECSID_NULL)
 * or -EACCES if @sid is invalid due to inconsistencies with the different
 * peer labels.
 *
 */
static int selinux_skb_peerlbl_sid(struct sk_buff *skb, u16 family, u32 *sid)
{
	int err;
	u32 xfrm_sid;
	u32 nlbl_sid;
	u32 nlbl_type;

	err = selinux_xfrm_skb_sid(skb, &xfrm_sid);
	if (unlikely(err))
		return -EACCES;
	err = selinux_netlbl_skbuff_getsid(skb, family, &nlbl_type, &nlbl_sid);
	if (unlikely(err))
		return -EACCES;

	err = security_net_peersid_resolve(nlbl_sid,
					   nlbl_type, xfrm_sid, sid);
	if (unlikely(err)) {
		pr_warn(
		       "SELinux: failure in selinux_skb_peerlbl_sid(),"
		       " unable to determine packet's peer label\n");
		return -EACCES;
	}

	return 0;
}

/**
 * selinux_conn_sid - Determine the child socket label for a connection
 * @sk_sid: the parent socket's SID
 * @skb_sid: the packet's SID
 * @conn_sid: the resulting connection SID
 *
 * If @skb_sid is valid then the user:role:type information from @sk_sid is
 * combined with the MLS information from @skb_sid in order to create
 * @conn_sid.  If @skb_sid is not valid then @conn_sid is simply a copy
 * of @sk_sid.  Returns zero on success, negative values on failure.
 *
 */
static int selinux_conn_sid(u32 sk_sid, u32 skb_sid, u32 *conn_sid)
{
	int err = 0;

	if (skb_sid != SECSID_NULL)
		err = security_sid_mls_copy(sk_sid, skb_sid,
					    conn_sid);
	else
		*conn_sid = sk_sid;

	return err;
}

/* socket security operations */

static int socket_sockcreate_sid(const struct task_security_struct *tsec,
				 u16 secclass, u32 *socksid)
{
	if (tsec->sockcreate_sid > SECSID_NULL) {
		*socksid = tsec->sockcreate_sid;
		return 0;
	}

	return security_transition_sid(tsec->sid, tsec->sid,
				       secclass, NULL, socksid);
}

static int sock_has_perm(struct sock *sk, u32 perms)
{
	struct sk_security_struct *sksec = sk->sk_security;
	struct common_audit_data ad;
	struct lsm_network_audit net = {0,};

	if (sksec->sid == SECINITSID_KERNEL)
		return 0;

	ad.type = LSM_AUDIT_DATA_NET;
	ad.u.net = &net;
	ad.u.net->sk = sk;

	return avc_has_perm(current_sid(), sksec->sid, sksec->sclass, perms,
			    &ad);
}

static int selinux_socket_create(int family, int type,
				 int protocol, int kern)
{
	const struct task_security_struct *tsec = selinux_cred(current_cred());
	u32 newsid;
	u16 secclass;
	int rc;

	if (kern)
		return 0;

	secclass = socket_type_to_security_class(family, type, protocol);
	rc = socket_sockcreate_sid(tsec, secclass, &newsid);
	if (rc)
		return rc;

	return avc_has_perm(tsec->sid, newsid, secclass, SOCKET__CREATE, NULL);
}

static int selinux_socket_post_create(struct socket *sock, int family,
				      int type, int protocol, int kern)
{
	const struct task_security_struct *tsec = selinux_cred(current_cred());
	struct inode_security_struct *isec = inode_security_novalidate(SOCK_INODE(sock));
	struct sk_security_struct *sksec;
	u16 sclass = socket_type_to_security_class(family, type, protocol);
	u32 sid = SECINITSID_KERNEL;
	int err = 0;

	if (!kern) {
		err = socket_sockcreate_sid(tsec, sclass, &sid);
		if (err)
			return err;
	}

	isec->sclass = sclass;
	isec->sid = sid;
	isec->initialized = LABEL_INITIALIZED;

	if (sock->sk) {
		sksec = sock->sk->sk_security;
		sksec->sclass = sclass;
		sksec->sid = sid;
		/* Allows detection of the first association on this socket */
		if (sksec->sclass == SECCLASS_SCTP_SOCKET)
			sksec->sctp_assoc_state = SCTP_ASSOC_UNSET;

		err = selinux_netlbl_socket_post_create(sock->sk, family);
	}

	return err;
}

static int selinux_socket_socketpair(struct socket *socka,
				     struct socket *sockb)
{
	struct sk_security_struct *sksec_a = socka->sk->sk_security;
	struct sk_security_struct *sksec_b = sockb->sk->sk_security;

	sksec_a->peer_sid = sksec_b->sid;
	sksec_b->peer_sid = sksec_a->sid;

	return 0;
}

/* Range of port numbers used to automatically bind.
   Need to determine whether we should perform a name_bind
   permission check between the socket and the port number. */

static int selinux_socket_bind(struct socket *sock, struct sockaddr *address, int addrlen)
{
	struct sock *sk = sock->sk;
	struct sk_security_struct *sksec = sk->sk_security;
	u16 family;
	int err;

	err = sock_has_perm(sk, SOCKET__BIND);
	if (err)
		goto out;

	/* If PF_INET or PF_INET6, check name_bind permission for the port. */
	family = sk->sk_family;
	if (family == PF_INET || family == PF_INET6) {
		char *addrp;
		struct common_audit_data ad;
		struct lsm_network_audit net = {0,};
		struct sockaddr_in *addr4 = NULL;
		struct sockaddr_in6 *addr6 = NULL;
		u16 family_sa;
		unsigned short snum;
		u32 sid, node_perm;

		/*
		 * sctp_bindx(3) calls via selinux_sctp_bind_connect()
		 * that validates multiple binding addresses. Because of this
		 * need to check address->sa_family as it is possible to have
		 * sk->sk_family = PF_INET6 with addr->sa_family = AF_INET.
		 */
		if (addrlen < offsetofend(struct sockaddr, sa_family))
			return -EINVAL;
		family_sa = address->sa_family;
		switch (family_sa) {
		case AF_UNSPEC:
		case AF_INET:
			if (addrlen < sizeof(struct sockaddr_in))
				return -EINVAL;
			addr4 = (struct sockaddr_in *)address;
			if (family_sa == AF_UNSPEC) {
				/* see __inet_bind(), we only want to allow
				 * AF_UNSPEC if the address is INADDR_ANY
				 */
				if (addr4->sin_addr.s_addr != htonl(INADDR_ANY))
					goto err_af;
				family_sa = AF_INET;
			}
			snum = ntohs(addr4->sin_port);
			addrp = (char *)&addr4->sin_addr.s_addr;
			break;
		case AF_INET6:
			if (addrlen < SIN6_LEN_RFC2133)
				return -EINVAL;
			addr6 = (struct sockaddr_in6 *)address;
			snum = ntohs(addr6->sin6_port);
			addrp = (char *)&addr6->sin6_addr.s6_addr;
			break;
		default:
			goto err_af;
		}

		ad.type = LSM_AUDIT_DATA_NET;
		ad.u.net = &net;
		ad.u.net->sport = htons(snum);
		ad.u.net->family = family_sa;

		if (snum) {
			int low, high;

			inet_get_local_port_range(sock_net(sk), &low, &high);

			if (inet_port_requires_bind_service(sock_net(sk), snum) ||
			    snum < low || snum > high) {
				err = sel_netport_sid(sk->sk_protocol,
						      snum, &sid);
				if (err)
					goto out;
				err = avc_has_perm(sksec->sid, sid,
						   sksec->sclass,
						   SOCKET__NAME_BIND, &ad);
				if (err)
					goto out;
			}
		}

		switch (sksec->sclass) {
		case SECCLASS_TCP_SOCKET:
			node_perm = TCP_SOCKET__NODE_BIND;
			break;

		case SECCLASS_UDP_SOCKET:
			node_perm = UDP_SOCKET__NODE_BIND;
			break;

		case SECCLASS_DCCP_SOCKET:
			node_perm = DCCP_SOCKET__NODE_BIND;
			break;

		case SECCLASS_SCTP_SOCKET:
			node_perm = SCTP_SOCKET__NODE_BIND;
			break;

		default:
			node_perm = RAWIP_SOCKET__NODE_BIND;
			break;
		}

		err = sel_netnode_sid(addrp, family_sa, &sid);
		if (err)
			goto out;

		if (family_sa == AF_INET)
			ad.u.net->v4info.saddr = addr4->sin_addr.s_addr;
		else
			ad.u.net->v6info.saddr = addr6->sin6_addr;

		err = avc_has_perm(sksec->sid, sid,
				   sksec->sclass, node_perm, &ad);
		if (err)
			goto out;
	}
out:
	return err;
err_af:
	/* Note that SCTP services expect -EINVAL, others -EAFNOSUPPORT. */
	if (sksec->sclass == SECCLASS_SCTP_SOCKET)
		return -EINVAL;
	return -EAFNOSUPPORT;
}

/* This supports connect(2) and SCTP connect services such as sctp_connectx(3)
 * and sctp_sendmsg(3) as described in Documentation/security/SCTP.rst
 */
static int selinux_socket_connect_helper(struct socket *sock,
					 struct sockaddr *address, int addrlen)
{
	struct sock *sk = sock->sk;
	struct sk_security_struct *sksec = sk->sk_security;
	int err;

	err = sock_has_perm(sk, SOCKET__CONNECT);
	if (err)
		return err;
	if (addrlen < offsetofend(struct sockaddr, sa_family))
		return -EINVAL;

	/* connect(AF_UNSPEC) has special handling, as it is a documented
	 * way to disconnect the socket
	 */
	if (address->sa_family == AF_UNSPEC)
		return 0;

	/*
	 * If a TCP, DCCP or SCTP socket, check name_connect permission
	 * for the port.
	 */
	if (sksec->sclass == SECCLASS_TCP_SOCKET ||
	    sksec->sclass == SECCLASS_DCCP_SOCKET ||
	    sksec->sclass == SECCLASS_SCTP_SOCKET) {
		struct common_audit_data ad;
		struct lsm_network_audit net = {0,};
		struct sockaddr_in *addr4 = NULL;
		struct sockaddr_in6 *addr6 = NULL;
		unsigned short snum;
		u32 sid, perm;

		/* sctp_connectx(3) calls via selinux_sctp_bind_connect()
		 * that validates multiple connect addresses. Because of this
		 * need to check address->sa_family as it is possible to have
		 * sk->sk_family = PF_INET6 with addr->sa_family = AF_INET.
		 */
		switch (address->sa_family) {
		case AF_INET:
			addr4 = (struct sockaddr_in *)address;
			if (addrlen < sizeof(struct sockaddr_in))
				return -EINVAL;
			snum = ntohs(addr4->sin_port);
			break;
		case AF_INET6:
			addr6 = (struct sockaddr_in6 *)address;
			if (addrlen < SIN6_LEN_RFC2133)
				return -EINVAL;
			snum = ntohs(addr6->sin6_port);
			break;
		default:
			/* Note that SCTP services expect -EINVAL, whereas
			 * others expect -EAFNOSUPPORT.
			 */
			if (sksec->sclass == SECCLASS_SCTP_SOCKET)
				return -EINVAL;
			else
				return -EAFNOSUPPORT;
		}

		err = sel_netport_sid(sk->sk_protocol, snum, &sid);
		if (err)
			return err;

		switch (sksec->sclass) {
		case SECCLASS_TCP_SOCKET:
			perm = TCP_SOCKET__NAME_CONNECT;
			break;
		case SECCLASS_DCCP_SOCKET:
			perm = DCCP_SOCKET__NAME_CONNECT;
			break;
		case SECCLASS_SCTP_SOCKET:
			perm = SCTP_SOCKET__NAME_CONNECT;
			break;
		}

		ad.type = LSM_AUDIT_DATA_NET;
		ad.u.net = &net;
		ad.u.net->dport = htons(snum);
		ad.u.net->family = address->sa_family;
		err = avc_has_perm(sksec->sid, sid, sksec->sclass, perm, &ad);
		if (err)
			return err;
	}

	return 0;
}

/* Supports connect(2), see comments in selinux_socket_connect_helper() */
static int selinux_socket_connect(struct socket *sock,
				  struct sockaddr *address, int addrlen)
{
	int err;
	struct sock *sk = sock->sk;

	err = selinux_socket_connect_helper(sock, address, addrlen);
	if (err)
		return err;

	return selinux_netlbl_socket_connect(sk, address);
}

static int selinux_socket_listen(struct socket *sock, int backlog)
{
	return sock_has_perm(sock->sk, SOCKET__LISTEN);
}

static int selinux_socket_accept(struct socket *sock, struct socket *newsock)
{
	int err;
	struct inode_security_struct *isec;
	struct inode_security_struct *newisec;
	u16 sclass;
	u32 sid;

	err = sock_has_perm(sock->sk, SOCKET__ACCEPT);
	if (err)
		return err;

	isec = inode_security_novalidate(SOCK_INODE(sock));
	spin_lock(&isec->lock);
	sclass = isec->sclass;
	sid = isec->sid;
	spin_unlock(&isec->lock);

	newisec = inode_security_novalidate(SOCK_INODE(newsock));
	newisec->sclass = sclass;
	newisec->sid = sid;
	newisec->initialized = LABEL_INITIALIZED;

	return 0;
}

static int selinux_socket_sendmsg(struct socket *sock, struct msghdr *msg,
				  int size)
{
	return sock_has_perm(sock->sk, SOCKET__WRITE);
}

static int selinux_socket_recvmsg(struct socket *sock, struct msghdr *msg,
				  int size, int flags)
{
	return sock_has_perm(sock->sk, SOCKET__READ);
}

static int selinux_socket_getsockname(struct socket *sock)
{
	return sock_has_perm(sock->sk, SOCKET__GETATTR);
}

static int selinux_socket_getpeername(struct socket *sock)
{
	return sock_has_perm(sock->sk, SOCKET__GETATTR);
}

static int selinux_socket_setsockopt(struct socket *sock, int level, int optname)
{
	int err;

	err = sock_has_perm(sock->sk, SOCKET__SETOPT);
	if (err)
		return err;

	return selinux_netlbl_socket_setsockopt(sock, level, optname);
}

static int selinux_socket_getsockopt(struct socket *sock, int level,
				     int optname)
{
	return sock_has_perm(sock->sk, SOCKET__GETOPT);
}

static int selinux_socket_shutdown(struct socket *sock, int how)
{
	return sock_has_perm(sock->sk, SOCKET__SHUTDOWN);
}

static int selinux_socket_unix_stream_connect(struct sock *sock,
					      struct sock *other,
					      struct sock *newsk)
{
	struct sk_security_struct *sksec_sock = sock->sk_security;
	struct sk_security_struct *sksec_other = other->sk_security;
	struct sk_security_struct *sksec_new = newsk->sk_security;
	struct common_audit_data ad;
	struct lsm_network_audit net = {0,};
	int err;

	ad.type = LSM_AUDIT_DATA_NET;
	ad.u.net = &net;
	ad.u.net->sk = other;

	err = avc_has_perm(sksec_sock->sid, sksec_other->sid,
			   sksec_other->sclass,
			   UNIX_STREAM_SOCKET__CONNECTTO, &ad);
	if (err)
		return err;

	/* server child socket */
	sksec_new->peer_sid = sksec_sock->sid;
	err = security_sid_mls_copy(sksec_other->sid,
				    sksec_sock->sid, &sksec_new->sid);
	if (err)
		return err;

	/* connecting socket */
	sksec_sock->peer_sid = sksec_new->sid;

	return 0;
}

static int selinux_socket_unix_may_send(struct socket *sock,
					struct socket *other)
{
	struct sk_security_struct *ssec = sock->sk->sk_security;
	struct sk_security_struct *osec = other->sk->sk_security;
	struct common_audit_data ad;
	struct lsm_network_audit net = {0,};

	ad.type = LSM_AUDIT_DATA_NET;
	ad.u.net = &net;
	ad.u.net->sk = other->sk;

	return avc_has_perm(ssec->sid, osec->sid, osec->sclass, SOCKET__SENDTO,
			    &ad);
}

static int selinux_inet_sys_rcv_skb(struct net *ns, int ifindex,
				    char *addrp, u16 family, u32 peer_sid,
				    struct common_audit_data *ad)
{
	int err;
	u32 if_sid;
	u32 node_sid;

	err = sel_netif_sid(ns, ifindex, &if_sid);
	if (err)
		return err;
	err = avc_has_perm(peer_sid, if_sid,
			   SECCLASS_NETIF, NETIF__INGRESS, ad);
	if (err)
		return err;

	err = sel_netnode_sid(addrp, family, &node_sid);
	if (err)
		return err;
	return avc_has_perm(peer_sid, node_sid,
			    SECCLASS_NODE, NODE__RECVFROM, ad);
}

static int selinux_sock_rcv_skb_compat(struct sock *sk, struct sk_buff *skb,
				       u16 family)
{
	int err = 0;
	struct sk_security_struct *sksec = sk->sk_security;
	u32 sk_sid = sksec->sid;
	struct common_audit_data ad;
	struct lsm_network_audit net = {0,};
	char *addrp;

	ad.type = LSM_AUDIT_DATA_NET;
	ad.u.net = &net;
	ad.u.net->netif = skb->skb_iif;
	ad.u.net->family = family;
	err = selinux_parse_skb(skb, &ad, &addrp, 1, NULL);
	if (err)
		return err;

	if (selinux_secmark_enabled()) {
		err = avc_has_perm(sk_sid, skb->secmark, SECCLASS_PACKET,
				   PACKET__RECV, &ad);
		if (err)
			return err;
	}

	err = selinux_netlbl_sock_rcv_skb(sksec, skb, family, &ad);
	if (err)
		return err;
	err = selinux_xfrm_sock_rcv_skb(sksec->sid, skb, &ad);

	return err;
}

static int selinux_socket_sock_rcv_skb(struct sock *sk, struct sk_buff *skb)
{
	int err;
	struct sk_security_struct *sksec = sk->sk_security;
	u16 family = sk->sk_family;
	u32 sk_sid = sksec->sid;
	struct common_audit_data ad;
	struct lsm_network_audit net = {0,};
	char *addrp;
	u8 secmark_active;
	u8 peerlbl_active;

	if (family != PF_INET && family != PF_INET6)
		return 0;

	/* Handle mapped IPv4 packets arriving via IPv6 sockets */
	if (family == PF_INET6 && skb->protocol == htons(ETH_P_IP))
		family = PF_INET;

	/* If any sort of compatibility mode is enabled then handoff processing
	 * to the selinux_sock_rcv_skb_compat() function to deal with the
	 * special handling.  We do this in an attempt to keep this function
	 * as fast and as clean as possible. */
	if (!selinux_policycap_netpeer())
		return selinux_sock_rcv_skb_compat(sk, skb, family);

	secmark_active = selinux_secmark_enabled();
	peerlbl_active = selinux_peerlbl_enabled();
	if (!secmark_active && !peerlbl_active)
		return 0;

	ad.type = LSM_AUDIT_DATA_NET;
	ad.u.net = &net;
	ad.u.net->netif = skb->skb_iif;
	ad.u.net->family = family;
	err = selinux_parse_skb(skb, &ad, &addrp, 1, NULL);
	if (err)
		return err;

	if (peerlbl_active) {
		u32 peer_sid;

		err = selinux_skb_peerlbl_sid(skb, family, &peer_sid);
		if (err)
			return err;
		err = selinux_inet_sys_rcv_skb(sock_net(sk), skb->skb_iif,
					       addrp, family, peer_sid, &ad);
		if (err) {
			selinux_netlbl_err(skb, family, err, 0);
			return err;
		}
		err = avc_has_perm(sk_sid, peer_sid, SECCLASS_PEER,
				   PEER__RECV, &ad);
		if (err) {
			selinux_netlbl_err(skb, family, err, 0);
			return err;
		}
	}

	if (secmark_active) {
		err = avc_has_perm(sk_sid, skb->secmark, SECCLASS_PACKET,
				   PACKET__RECV, &ad);
		if (err)
			return err;
	}

	return err;
}

static int selinux_socket_getpeersec_stream(struct socket *sock,
					    sockptr_t optval, sockptr_t optlen,
					    unsigned int len)
{
	int err = 0;
	char *scontext = NULL;
	u32 scontext_len;
	struct sk_security_struct *sksec = sock->sk->sk_security;
	u32 peer_sid = SECSID_NULL;

	if (sksec->sclass == SECCLASS_UNIX_STREAM_SOCKET ||
	    sksec->sclass == SECCLASS_TCP_SOCKET ||
	    sksec->sclass == SECCLASS_SCTP_SOCKET)
		peer_sid = sksec->peer_sid;
	if (peer_sid == SECSID_NULL)
		return -ENOPROTOOPT;

	err = security_sid_to_context(peer_sid, &scontext,
				      &scontext_len);
	if (err)
		return err;
	if (scontext_len > len) {
		err = -ERANGE;
		goto out_len;
	}

	if (copy_to_sockptr(optval, scontext, scontext_len))
		err = -EFAULT;
out_len:
	if (copy_to_sockptr(optlen, &scontext_len, sizeof(scontext_len)))
		err = -EFAULT;
	kfree(scontext);
	return err;
}

static int selinux_socket_getpeersec_dgram(struct socket *sock, struct sk_buff *skb, u32 *secid)
{
	u32 peer_secid = SECSID_NULL;
	u16 family;
	struct inode_security_struct *isec;

	if (skb && skb->protocol == htons(ETH_P_IP))
		family = PF_INET;
	else if (skb && skb->protocol == htons(ETH_P_IPV6))
		family = PF_INET6;
	else if (sock)
		family = sock->sk->sk_family;
	else
		goto out;

	if (sock && family == PF_UNIX) {
		isec = inode_security_novalidate(SOCK_INODE(sock));
		peer_secid = isec->sid;
	} else if (skb)
		selinux_skb_peerlbl_sid(skb, family, &peer_secid);

out:
	*secid = peer_secid;
	if (peer_secid == SECSID_NULL)
		return -EINVAL;
	return 0;
}

static int selinux_sk_alloc_security(struct sock *sk, int family, gfp_t priority)
{
	struct sk_security_struct *sksec;

	sksec = kzalloc(sizeof(*sksec), priority);
	if (!sksec)
		return -ENOMEM;

	sksec->peer_sid = SECINITSID_UNLABELED;
	sksec->sid = SECINITSID_UNLABELED;
	sksec->sclass = SECCLASS_SOCKET;
	selinux_netlbl_sk_security_reset(sksec);
	sk->sk_security = sksec;

	return 0;
}

static void selinux_sk_free_security(struct sock *sk)
{
	struct sk_security_struct *sksec = sk->sk_security;

	sk->sk_security = NULL;
	selinux_netlbl_sk_security_free(sksec);
	kfree(sksec);
}

static void selinux_sk_clone_security(const struct sock *sk, struct sock *newsk)
{
	struct sk_security_struct *sksec = sk->sk_security;
	struct sk_security_struct *newsksec = newsk->sk_security;

	newsksec->sid = sksec->sid;
	newsksec->peer_sid = sksec->peer_sid;
	newsksec->sclass = sksec->sclass;

	selinux_netlbl_sk_security_reset(newsksec);
}

static void selinux_sk_getsecid(struct sock *sk, u32 *secid)
{
	if (!sk)
		*secid = SECINITSID_ANY_SOCKET;
	else {
		struct sk_security_struct *sksec = sk->sk_security;

		*secid = sksec->sid;
	}
}

static void selinux_sock_graft(struct sock *sk, struct socket *parent)
{
	struct inode_security_struct *isec =
		inode_security_novalidate(SOCK_INODE(parent));
	struct sk_security_struct *sksec = sk->sk_security;

	if (sk->sk_family == PF_INET || sk->sk_family == PF_INET6 ||
	    sk->sk_family == PF_UNIX)
		isec->sid = sksec->sid;
	sksec->sclass = isec->sclass;
}

/*
 * Determines peer_secid for the asoc and updates socket's peer label
 * if it's the first association on the socket.
 */
static int selinux_sctp_process_new_assoc(struct sctp_association *asoc,
					  struct sk_buff *skb)
{
	struct sock *sk = asoc->base.sk;
	u16 family = sk->sk_family;
	struct sk_security_struct *sksec = sk->sk_security;
	struct common_audit_data ad;
	struct lsm_network_audit net = {0,};
	int err;

	/* handle mapped IPv4 packets arriving via IPv6 sockets */
	if (family == PF_INET6 && skb->protocol == htons(ETH_P_IP))
		family = PF_INET;

	if (selinux_peerlbl_enabled()) {
		asoc->peer_secid = SECSID_NULL;

		/* This will return peer_sid = SECSID_NULL if there are
		 * no peer labels, see security_net_peersid_resolve().
		 */
		err = selinux_skb_peerlbl_sid(skb, family, &asoc->peer_secid);
		if (err)
			return err;

		if (asoc->peer_secid == SECSID_NULL)
			asoc->peer_secid = SECINITSID_UNLABELED;
	} else {
		asoc->peer_secid = SECINITSID_UNLABELED;
	}

	if (sksec->sctp_assoc_state == SCTP_ASSOC_UNSET) {
		sksec->sctp_assoc_state = SCTP_ASSOC_SET;

		/* Here as first association on socket. As the peer SID
		 * was allowed by peer recv (and the netif/node checks),
		 * then it is approved by policy and used as the primary
		 * peer SID for getpeercon(3).
		 */
		sksec->peer_sid = asoc->peer_secid;
	} else if (sksec->peer_sid != asoc->peer_secid) {
		/* Other association peer SIDs are checked to enforce
		 * consistency among the peer SIDs.
		 */
		ad.type = LSM_AUDIT_DATA_NET;
		ad.u.net = &net;
		ad.u.net->sk = asoc->base.sk;
		err = avc_has_perm(sksec->peer_sid, asoc->peer_secid,
				   sksec->sclass, SCTP_SOCKET__ASSOCIATION,
				   &ad);
		if (err)
			return err;
	}
	return 0;
}

/* Called whenever SCTP receives an INIT or COOKIE ECHO chunk. This
 * happens on an incoming connect(2), sctp_connectx(3) or
 * sctp_sendmsg(3) (with no association already present).
 */
static int selinux_sctp_assoc_request(struct sctp_association *asoc,
				      struct sk_buff *skb)
{
	struct sk_security_struct *sksec = asoc->base.sk->sk_security;
	u32 conn_sid;
	int err;

	if (!selinux_policycap_extsockclass())
		return 0;

	err = selinux_sctp_process_new_assoc(asoc, skb);
	if (err)
		return err;

	/* Compute the MLS component for the connection and store
	 * the information in asoc. This will be used by SCTP TCP type
	 * sockets and peeled off connections as they cause a new
	 * socket to be generated. selinux_sctp_sk_clone() will then
	 * plug this into the new socket.
	 */
	err = selinux_conn_sid(sksec->sid, asoc->peer_secid, &conn_sid);
	if (err)
		return err;

	asoc->secid = conn_sid;

	/* Set any NetLabel labels including CIPSO/CALIPSO options. */
	return selinux_netlbl_sctp_assoc_request(asoc, skb);
}

/* Called when SCTP receives a COOKIE ACK chunk as the final
 * response to an association request (initited by us).
 */
static int selinux_sctp_assoc_established(struct sctp_association *asoc,
					  struct sk_buff *skb)
{
	struct sk_security_struct *sksec = asoc->base.sk->sk_security;

	if (!selinux_policycap_extsockclass())
		return 0;

	/* Inherit secid from the parent socket - this will be picked up
	 * by selinux_sctp_sk_clone() if the association gets peeled off
	 * into a new socket.
	 */
	asoc->secid = sksec->sid;

	return selinux_sctp_process_new_assoc(asoc, skb);
}

/* Check if sctp IPv4/IPv6 addresses are valid for binding or connecting
 * based on their @optname.
 */
static int selinux_sctp_bind_connect(struct sock *sk, int optname,
				     struct sockaddr *address,
				     int addrlen)
{
	int len, err = 0, walk_size = 0;
	void *addr_buf;
	struct sockaddr *addr;
	struct socket *sock;

	if (!selinux_policycap_extsockclass())
		return 0;

	/* Process one or more addresses that may be IPv4 or IPv6 */
	sock = sk->sk_socket;
	addr_buf = address;

	while (walk_size < addrlen) {
		if (walk_size + sizeof(sa_family_t) > addrlen)
			return -EINVAL;

		addr = addr_buf;
		switch (addr->sa_family) {
		case AF_UNSPEC:
		case AF_INET:
			len = sizeof(struct sockaddr_in);
			break;
		case AF_INET6:
			len = sizeof(struct sockaddr_in6);
			break;
		default:
			return -EINVAL;
		}

		if (walk_size + len > addrlen)
			return -EINVAL;

		err = -EINVAL;
		switch (optname) {
		/* Bind checks */
		case SCTP_PRIMARY_ADDR:
		case SCTP_SET_PEER_PRIMARY_ADDR:
		case SCTP_SOCKOPT_BINDX_ADD:
			err = selinux_socket_bind(sock, addr, len);
			break;
		/* Connect checks */
		case SCTP_SOCKOPT_CONNECTX:
		case SCTP_PARAM_SET_PRIMARY:
		case SCTP_PARAM_ADD_IP:
		case SCTP_SENDMSG_CONNECT:
			err = selinux_socket_connect_helper(sock, addr, len);
			if (err)
				return err;

			/* As selinux_sctp_bind_connect() is called by the
			 * SCTP protocol layer, the socket is already locked,
			 * therefore selinux_netlbl_socket_connect_locked()
			 * is called here. The situations handled are:
			 * sctp_connectx(3), sctp_sendmsg(3), sendmsg(2),
			 * whenever a new IP address is added or when a new
			 * primary address is selected.
			 * Note that an SCTP connect(2) call happens before
			 * the SCTP protocol layer and is handled via
			 * selinux_socket_connect().
			 */
			err = selinux_netlbl_socket_connect_locked(sk, addr);
			break;
		}

		if (err)
			return err;

		addr_buf += len;
		walk_size += len;
	}

	return 0;
}

/* Called whenever a new socket is created by accept(2) or sctp_peeloff(3). */
static void selinux_sctp_sk_clone(struct sctp_association *asoc, struct sock *sk,
				  struct sock *newsk)
{
	struct sk_security_struct *sksec = sk->sk_security;
	struct sk_security_struct *newsksec = newsk->sk_security;

	/* If policy does not support SECCLASS_SCTP_SOCKET then call
	 * the non-sctp clone version.
	 */
	if (!selinux_policycap_extsockclass())
		return selinux_sk_clone_security(sk, newsk);

	newsksec->sid = asoc->secid;
	newsksec->peer_sid = asoc->peer_secid;
	newsksec->sclass = sksec->sclass;
	selinux_netlbl_sctp_sk_clone(sk, newsk);
}

static int selinux_inet_conn_request(const struct sock *sk, struct sk_buff *skb,
				     struct request_sock *req)
{
	struct sk_security_struct *sksec = sk->sk_security;
	int err;
	u16 family = req->rsk_ops->family;
	u32 connsid;
	u32 peersid;

	err = selinux_skb_peerlbl_sid(skb, family, &peersid);
	if (err)
		return err;
	err = selinux_conn_sid(sksec->sid, peersid, &connsid);
	if (err)
		return err;
	req->secid = connsid;
	req->peer_secid = peersid;

	return selinux_netlbl_inet_conn_request(req, family);
}

static void selinux_inet_csk_clone(struct sock *newsk,
				   const struct request_sock *req)
{
	struct sk_security_struct *newsksec = newsk->sk_security;

	newsksec->sid = req->secid;
	newsksec->peer_sid = req->peer_secid;
	/* NOTE: Ideally, we should also get the isec->sid for the
	   new socket in sync, but we don't have the isec available yet.
	   So we will wait until sock_graft to do it, by which
	   time it will have been created and available. */

	/* We don't need to take any sort of lock here as we are the only
	 * thread with access to newsksec */
	selinux_netlbl_inet_csk_clone(newsk, req->rsk_ops->family);
}

static void selinux_inet_conn_established(struct sock *sk, struct sk_buff *skb)
{
	u16 family = sk->sk_family;
	struct sk_security_struct *sksec = sk->sk_security;

	/* handle mapped IPv4 packets arriving via IPv6 sockets */
	if (family == PF_INET6 && skb->protocol == htons(ETH_P_IP))
		family = PF_INET;

	selinux_skb_peerlbl_sid(skb, family, &sksec->peer_sid);
}

static int selinux_secmark_relabel_packet(u32 sid)
{
	const struct task_security_struct *__tsec;
	u32 tsid;

	__tsec = selinux_cred(current_cred());
	tsid = __tsec->sid;

	return avc_has_perm(tsid, sid, SECCLASS_PACKET, PACKET__RELABELTO,
			    NULL);
}

static void selinux_secmark_refcount_inc(void)
{
	atomic_inc(&selinux_secmark_refcount);
}

static void selinux_secmark_refcount_dec(void)
{
	atomic_dec(&selinux_secmark_refcount);
}

static void selinux_req_classify_flow(const struct request_sock *req,
				      struct flowi_common *flic)
{
	flic->flowic_secid = req->secid;
}

static int selinux_tun_dev_alloc_security(void **security)
{
	struct tun_security_struct *tunsec;

	tunsec = kzalloc(sizeof(*tunsec), GFP_KERNEL);
	if (!tunsec)
		return -ENOMEM;
	tunsec->sid = current_sid();

	*security = tunsec;
	return 0;
}

static void selinux_tun_dev_free_security(void *security)
{
	kfree(security);
}

static int selinux_tun_dev_create(void)
{
	u32 sid = current_sid();

	/* we aren't taking into account the "sockcreate" SID since the socket
	 * that is being created here is not a socket in the traditional sense,
	 * instead it is a private sock, accessible only to the kernel, and
	 * representing a wide range of network traffic spanning multiple
	 * connections unlike traditional sockets - check the TUN driver to
	 * get a better understanding of why this socket is special */

	return avc_has_perm(sid, sid, SECCLASS_TUN_SOCKET, TUN_SOCKET__CREATE,
			    NULL);
}

static int selinux_tun_dev_attach_queue(void *security)
{
	struct tun_security_struct *tunsec = security;

	return avc_has_perm(current_sid(), tunsec->sid, SECCLASS_TUN_SOCKET,
			    TUN_SOCKET__ATTACH_QUEUE, NULL);
}

static int selinux_tun_dev_attach(struct sock *sk, void *security)
{
	struct tun_security_struct *tunsec = security;
	struct sk_security_struct *sksec = sk->sk_security;

	/* we don't currently perform any NetLabel based labeling here and it
	 * isn't clear that we would want to do so anyway; while we could apply
	 * labeling without the support of the TUN user the resulting labeled
	 * traffic from the other end of the connection would almost certainly
	 * cause confusion to the TUN user that had no idea network labeling
	 * protocols were being used */

	sksec->sid = tunsec->sid;
	sksec->sclass = SECCLASS_TUN_SOCKET;

	return 0;
}

static int selinux_tun_dev_open(void *security)
{
	struct tun_security_struct *tunsec = security;
	u32 sid = current_sid();
	int err;

	err = avc_has_perm(sid, tunsec->sid, SECCLASS_TUN_SOCKET,
			   TUN_SOCKET__RELABELFROM, NULL);
	if (err)
		return err;
	err = avc_has_perm(sid, sid, SECCLASS_TUN_SOCKET,
			   TUN_SOCKET__RELABELTO, NULL);
	if (err)
		return err;
	tunsec->sid = sid;

	return 0;
}

#ifdef CONFIG_NETFILTER

static unsigned int selinux_ip_forward(void *priv, struct sk_buff *skb,
				       const struct nf_hook_state *state)
{
	int ifindex;
	u16 family;
	char *addrp;
	u32 peer_sid;
	struct common_audit_data ad;
	struct lsm_network_audit net = {0,};
	int secmark_active, peerlbl_active;

	if (!selinux_policycap_netpeer())
		return NF_ACCEPT;

	secmark_active = selinux_secmark_enabled();
	peerlbl_active = selinux_peerlbl_enabled();
	if (!secmark_active && !peerlbl_active)
		return NF_ACCEPT;

	family = state->pf;
	if (selinux_skb_peerlbl_sid(skb, family, &peer_sid) != 0)
		return NF_DROP;

	ifindex = state->in->ifindex;
	ad.type = LSM_AUDIT_DATA_NET;
	ad.u.net = &net;
	ad.u.net->netif = ifindex;
	ad.u.net->family = family;
	if (selinux_parse_skb(skb, &ad, &addrp, 1, NULL) != 0)
		return NF_DROP;

	if (peerlbl_active) {
		int err;

		err = selinux_inet_sys_rcv_skb(state->net, ifindex,
					       addrp, family, peer_sid, &ad);
		if (err) {
			selinux_netlbl_err(skb, family, err, 1);
			return NF_DROP;
		}
	}

	if (secmark_active)
		if (avc_has_perm(peer_sid, skb->secmark,
				 SECCLASS_PACKET, PACKET__FORWARD_IN, &ad))
			return NF_DROP;

	if (netlbl_enabled())
		/* we do this in the FORWARD path and not the POST_ROUTING
		 * path because we want to make sure we apply the necessary
		 * labeling before IPsec is applied so we can leverage AH
		 * protection */
		if (selinux_netlbl_skbuff_setsid(skb, family, peer_sid) != 0)
			return NF_DROP;

	return NF_ACCEPT;
}

static unsigned int selinux_ip_output(void *priv, struct sk_buff *skb,
				      const struct nf_hook_state *state)
{
	struct sock *sk;
	u32 sid;

	if (!netlbl_enabled())
		return NF_ACCEPT;

	/* we do this in the LOCAL_OUT path and not the POST_ROUTING path
	 * because we want to make sure we apply the necessary labeling
	 * before IPsec is applied so we can leverage AH protection */
	sk = skb->sk;
	if (sk) {
		struct sk_security_struct *sksec;

		if (sk_listener(sk))
			/* if the socket is the listening state then this
			 * packet is a SYN-ACK packet which means it needs to
			 * be labeled based on the connection/request_sock and
			 * not the parent socket.  unfortunately, we can't
			 * lookup the request_sock yet as it isn't queued on
			 * the parent socket until after the SYN-ACK is sent.
			 * the "solution" is to simply pass the packet as-is
			 * as any IP option based labeling should be copied
			 * from the initial connection request (in the IP
			 * layer).  it is far from ideal, but until we get a
			 * security label in the packet itself this is the
			 * best we can do. */
			return NF_ACCEPT;

		/* standard practice, label using the parent socket */
		sksec = sk->sk_security;
		sid = sksec->sid;
	} else
		sid = SECINITSID_KERNEL;
	if (selinux_netlbl_skbuff_setsid(skb, state->pf, sid) != 0)
		return NF_DROP;

	return NF_ACCEPT;
}


static unsigned int selinux_ip_postroute_compat(struct sk_buff *skb,
					const struct nf_hook_state *state)
{
	struct sock *sk;
	struct sk_security_struct *sksec;
	struct common_audit_data ad;
	struct lsm_network_audit net = {0,};
	u8 proto = 0;

	sk = skb_to_full_sk(skb);
	if (sk == NULL)
		return NF_ACCEPT;
	sksec = sk->sk_security;

	ad.type = LSM_AUDIT_DATA_NET;
	ad.u.net = &net;
	ad.u.net->netif = state->out->ifindex;
	ad.u.net->family = state->pf;
	if (selinux_parse_skb(skb, &ad, NULL, 0, &proto))
		return NF_DROP;

	if (selinux_secmark_enabled())
		if (avc_has_perm(sksec->sid, skb->secmark,
				 SECCLASS_PACKET, PACKET__SEND, &ad))
			return NF_DROP_ERR(-ECONNREFUSED);

	if (selinux_xfrm_postroute_last(sksec->sid, skb, &ad, proto))
		return NF_DROP_ERR(-ECONNREFUSED);

	return NF_ACCEPT;
}

static unsigned int selinux_ip_postroute(void *priv,
					 struct sk_buff *skb,
					 const struct nf_hook_state *state)
{
	u16 family;
	u32 secmark_perm;
	u32 peer_sid;
	int ifindex;
	struct sock *sk;
	struct common_audit_data ad;
	struct lsm_network_audit net = {0,};
	char *addrp;
	int secmark_active, peerlbl_active;

	/* If any sort of compatibility mode is enabled then handoff processing
	 * to the selinux_ip_postroute_compat() function to deal with the
	 * special handling.  We do this in an attempt to keep this function
	 * as fast and as clean as possible. */
	if (!selinux_policycap_netpeer())
		return selinux_ip_postroute_compat(skb, state);

	secmark_active = selinux_secmark_enabled();
	peerlbl_active = selinux_peerlbl_enabled();
	if (!secmark_active && !peerlbl_active)
		return NF_ACCEPT;

	sk = skb_to_full_sk(skb);

#ifdef CONFIG_XFRM
	/* If skb->dst->xfrm is non-NULL then the packet is undergoing an IPsec
	 * packet transformation so allow the packet to pass without any checks
	 * since we'll have another chance to perform access control checks
	 * when the packet is on it's final way out.
	 * NOTE: there appear to be some IPv6 multicast cases where skb->dst
	 *       is NULL, in this case go ahead and apply access control.
	 * NOTE: if this is a local socket (skb->sk != NULL) that is in the
	 *       TCP listening state we cannot wait until the XFRM processing
	 *       is done as we will miss out on the SA label if we do;
	 *       unfortunately, this means more work, but it is only once per
	 *       connection. */
	if (skb_dst(skb) != NULL && skb_dst(skb)->xfrm != NULL &&
	    !(sk && sk_listener(sk)))
		return NF_ACCEPT;
#endif

	family = state->pf;
	if (sk == NULL) {
		/* Without an associated socket the packet is either coming
		 * from the kernel or it is being forwarded; check the packet
		 * to determine which and if the packet is being forwarded
		 * query the packet directly to determine the security label. */
		if (skb->skb_iif) {
			secmark_perm = PACKET__FORWARD_OUT;
			if (selinux_skb_peerlbl_sid(skb, family, &peer_sid))
				return NF_DROP;
		} else {
			secmark_perm = PACKET__SEND;
			peer_sid = SECINITSID_KERNEL;
		}
	} else if (sk_listener(sk)) {
		/* Locally generated packet but the associated socket is in the
		 * listening state which means this is a SYN-ACK packet.  In
		 * this particular case the correct security label is assigned
		 * to the connection/request_sock but unfortunately we can't
		 * query the request_sock as it isn't queued on the parent
		 * socket until after the SYN-ACK packet is sent; the only
		 * viable choice is to regenerate the label like we do in
		 * selinux_inet_conn_request().  See also selinux_ip_output()
		 * for similar problems. */
		u32 skb_sid;
		struct sk_security_struct *sksec;

		sksec = sk->sk_security;
		if (selinux_skb_peerlbl_sid(skb, family, &skb_sid))
			return NF_DROP;
		/* At this point, if the returned skb peerlbl is SECSID_NULL
		 * and the packet has been through at least one XFRM
		 * transformation then we must be dealing with the "final"
		 * form of labeled IPsec packet; since we've already applied
		 * all of our access controls on this packet we can safely
		 * pass the packet. */
		if (skb_sid == SECSID_NULL) {
			switch (family) {
			case PF_INET:
				if (IPCB(skb)->flags & IPSKB_XFRM_TRANSFORMED)
					return NF_ACCEPT;
				break;
			case PF_INET6:
				if (IP6CB(skb)->flags & IP6SKB_XFRM_TRANSFORMED)
					return NF_ACCEPT;
				break;
			default:
				return NF_DROP_ERR(-ECONNREFUSED);
			}
		}
		if (selinux_conn_sid(sksec->sid, skb_sid, &peer_sid))
			return NF_DROP;
		secmark_perm = PACKET__SEND;
	} else {
		/* Locally generated packet, fetch the security label from the
		 * associated socket. */
		struct sk_security_struct *sksec = sk->sk_security;
		peer_sid = sksec->sid;
		secmark_perm = PACKET__SEND;
	}

	ifindex = state->out->ifindex;
	ad.type = LSM_AUDIT_DATA_NET;
	ad.u.net = &net;
	ad.u.net->netif = ifindex;
	ad.u.net->family = family;
	if (selinux_parse_skb(skb, &ad, &addrp, 0, NULL))
		return NF_DROP;

	if (secmark_active)
		if (avc_has_perm(peer_sid, skb->secmark,
				 SECCLASS_PACKET, secmark_perm, &ad))
			return NF_DROP_ERR(-ECONNREFUSED);

	if (peerlbl_active) {
		u32 if_sid;
		u32 node_sid;

		if (sel_netif_sid(state->net, ifindex, &if_sid))
			return NF_DROP;
		if (avc_has_perm(peer_sid, if_sid,
				 SECCLASS_NETIF, NETIF__EGRESS, &ad))
			return NF_DROP_ERR(-ECONNREFUSED);

		if (sel_netnode_sid(addrp, family, &node_sid))
			return NF_DROP;
		if (avc_has_perm(peer_sid, node_sid,
				 SECCLASS_NODE, NODE__SENDTO, &ad))
			return NF_DROP_ERR(-ECONNREFUSED);
	}

	return NF_ACCEPT;
}
#endif	/* CONFIG_NETFILTER */

static int selinux_netlink_send(struct sock *sk, struct sk_buff *skb)
{
	int rc = 0;
	unsigned int msg_len;
	unsigned int data_len = skb->len;
	unsigned char *data = skb->data;
	struct nlmsghdr *nlh;
	struct sk_security_struct *sksec = sk->sk_security;
	u16 sclass = sksec->sclass;
	u32 perm;

	while (data_len >= nlmsg_total_size(0)) {
		nlh = (struct nlmsghdr *)data;

		/* NOTE: the nlmsg_len field isn't reliably set by some netlink
		 *       users which means we can't reject skb's with bogus
		 *       length fields; our solution is to follow what
		 *       netlink_rcv_skb() does and simply skip processing at
		 *       messages with length fields that are clearly junk
		 */
		if (nlh->nlmsg_len < NLMSG_HDRLEN || nlh->nlmsg_len > data_len)
			return 0;

		rc = selinux_nlmsg_lookup(sclass, nlh->nlmsg_type, &perm);
		if (rc == 0) {
			rc = sock_has_perm(sk, perm);
			if (rc)
				return rc;
		} else if (rc == -EINVAL) {
			/* -EINVAL is a missing msg/perm mapping */
			pr_warn_ratelimited("SELinux: unrecognized netlink"
				" message: protocol=%hu nlmsg_type=%hu sclass=%s"
				" pid=%d comm=%s\n",
				sk->sk_protocol, nlh->nlmsg_type,
				secclass_map[sclass - 1].name,
				task_pid_nr(current), current->comm);
			if (enforcing_enabled() &&
			    !security_get_allow_unknown())
				return rc;
			rc = 0;
		} else if (rc == -ENOENT) {
			/* -ENOENT is a missing socket/class mapping, ignore */
			rc = 0;
		} else {
			return rc;
		}

		/* move to the next message after applying netlink padding */
		msg_len = NLMSG_ALIGN(nlh->nlmsg_len);
		if (msg_len >= data_len)
			return 0;
		data_len -= msg_len;
		data += msg_len;
	}

	return rc;
}

static void ipc_init_security(struct ipc_security_struct *isec, u16 sclass)
{
	isec->sclass = sclass;
	isec->sid = current_sid();
}

static int ipc_has_perm(struct kern_ipc_perm *ipc_perms,
			u32 perms)
{
	struct ipc_security_struct *isec;
	struct common_audit_data ad;
	u32 sid = current_sid();

	isec = selinux_ipc(ipc_perms);

	ad.type = LSM_AUDIT_DATA_IPC;
	ad.u.ipc_id = ipc_perms->key;

	return avc_has_perm(sid, isec->sid, isec->sclass, perms, &ad);
}

static int selinux_msg_msg_alloc_security(struct msg_msg *msg)
{
	struct msg_security_struct *msec;

	msec = selinux_msg_msg(msg);
	msec->sid = SECINITSID_UNLABELED;

	return 0;
}

/* message queue security operations */
static int selinux_msg_queue_alloc_security(struct kern_ipc_perm *msq)
{
	struct ipc_security_struct *isec;
	struct common_audit_data ad;
	u32 sid = current_sid();

	isec = selinux_ipc(msq);
	ipc_init_security(isec, SECCLASS_MSGQ);

	ad.type = LSM_AUDIT_DATA_IPC;
	ad.u.ipc_id = msq->key;

	return avc_has_perm(sid, isec->sid, SECCLASS_MSGQ,
			    MSGQ__CREATE, &ad);
}

static int selinux_msg_queue_associate(struct kern_ipc_perm *msq, int msqflg)
{
	struct ipc_security_struct *isec;
	struct common_audit_data ad;
	u32 sid = current_sid();

	isec = selinux_ipc(msq);

	ad.type = LSM_AUDIT_DATA_IPC;
	ad.u.ipc_id = msq->key;

	return avc_has_perm(sid, isec->sid, SECCLASS_MSGQ,
			    MSGQ__ASSOCIATE, &ad);
}

static int selinux_msg_queue_msgctl(struct kern_ipc_perm *msq, int cmd)
{
	int err;
	int perms;

	switch (cmd) {
	case IPC_INFO:
	case MSG_INFO:
		/* No specific object, just general system-wide information. */
		return avc_has_perm(current_sid(), SECINITSID_KERNEL,
				    SECCLASS_SYSTEM, SYSTEM__IPC_INFO, NULL);
	case IPC_STAT:
	case MSG_STAT:
	case MSG_STAT_ANY:
		perms = MSGQ__GETATTR | MSGQ__ASSOCIATE;
		break;
	case IPC_SET:
		perms = MSGQ__SETATTR;
		break;
	case IPC_RMID:
		perms = MSGQ__DESTROY;
		break;
	default:
		return 0;
	}

	err = ipc_has_perm(msq, perms);
	return err;
}

static int selinux_msg_queue_msgsnd(struct kern_ipc_perm *msq, struct msg_msg *msg, int msqflg)
{
	struct ipc_security_struct *isec;
	struct msg_security_struct *msec;
	struct common_audit_data ad;
	u32 sid = current_sid();
	int rc;

	isec = selinux_ipc(msq);
	msec = selinux_msg_msg(msg);

	/*
	 * First time through, need to assign label to the message
	 */
	if (msec->sid == SECINITSID_UNLABELED) {
		/*
		 * Compute new sid based on current process and
		 * message queue this message will be stored in
		 */
		rc = security_transition_sid(sid, isec->sid,
					     SECCLASS_MSG, NULL, &msec->sid);
		if (rc)
			return rc;
	}

	ad.type = LSM_AUDIT_DATA_IPC;
	ad.u.ipc_id = msq->key;

	/* Can this process write to the queue? */
	rc = avc_has_perm(sid, isec->sid, SECCLASS_MSGQ,
			  MSGQ__WRITE, &ad);
	if (!rc)
		/* Can this process send the message */
		rc = avc_has_perm(sid, msec->sid, SECCLASS_MSG,
				  MSG__SEND, &ad);
	if (!rc)
		/* Can the message be put in the queue? */
		rc = avc_has_perm(msec->sid, isec->sid, SECCLASS_MSGQ,
				  MSGQ__ENQUEUE, &ad);

	return rc;
}

static int selinux_msg_queue_msgrcv(struct kern_ipc_perm *msq, struct msg_msg *msg,
				    struct task_struct *target,
				    long type, int mode)
{
	struct ipc_security_struct *isec;
	struct msg_security_struct *msec;
	struct common_audit_data ad;
	u32 sid = task_sid_obj(target);
	int rc;

	isec = selinux_ipc(msq);
	msec = selinux_msg_msg(msg);

	ad.type = LSM_AUDIT_DATA_IPC;
	ad.u.ipc_id = msq->key;

	rc = avc_has_perm(sid, isec->sid,
			  SECCLASS_MSGQ, MSGQ__READ, &ad);
	if (!rc)
		rc = avc_has_perm(sid, msec->sid,
				  SECCLASS_MSG, MSG__RECEIVE, &ad);
	return rc;
}

/* Shared Memory security operations */
static int selinux_shm_alloc_security(struct kern_ipc_perm *shp)
{
	struct ipc_security_struct *isec;
	struct common_audit_data ad;
	u32 sid = current_sid();

	isec = selinux_ipc(shp);
	ipc_init_security(isec, SECCLASS_SHM);

	ad.type = LSM_AUDIT_DATA_IPC;
	ad.u.ipc_id = shp->key;

	return avc_has_perm(sid, isec->sid, SECCLASS_SHM,
			    SHM__CREATE, &ad);
}

static int selinux_shm_associate(struct kern_ipc_perm *shp, int shmflg)
{
	struct ipc_security_struct *isec;
	struct common_audit_data ad;
	u32 sid = current_sid();

	isec = selinux_ipc(shp);

	ad.type = LSM_AUDIT_DATA_IPC;
	ad.u.ipc_id = shp->key;

	return avc_has_perm(sid, isec->sid, SECCLASS_SHM,
			    SHM__ASSOCIATE, &ad);
}

/* Note, at this point, shp is locked down */
static int selinux_shm_shmctl(struct kern_ipc_perm *shp, int cmd)
{
	int perms;
	int err;

	switch (cmd) {
	case IPC_INFO:
	case SHM_INFO:
		/* No specific object, just general system-wide information. */
		return avc_has_perm(current_sid(), SECINITSID_KERNEL,
				    SECCLASS_SYSTEM, SYSTEM__IPC_INFO, NULL);
	case IPC_STAT:
	case SHM_STAT:
	case SHM_STAT_ANY:
		perms = SHM__GETATTR | SHM__ASSOCIATE;
		break;
	case IPC_SET:
		perms = SHM__SETATTR;
		break;
	case SHM_LOCK:
	case SHM_UNLOCK:
		perms = SHM__LOCK;
		break;
	case IPC_RMID:
		perms = SHM__DESTROY;
		break;
	default:
		return 0;
	}

	err = ipc_has_perm(shp, perms);
	return err;
}

static int selinux_shm_shmat(struct kern_ipc_perm *shp,
			     char __user *shmaddr, int shmflg)
{
	u32 perms;

	if (shmflg & SHM_RDONLY)
		perms = SHM__READ;
	else
		perms = SHM__READ | SHM__WRITE;

	return ipc_has_perm(shp, perms);
}

/* Semaphore security operations */
static int selinux_sem_alloc_security(struct kern_ipc_perm *sma)
{
	struct ipc_security_struct *isec;
	struct common_audit_data ad;
	u32 sid = current_sid();

	isec = selinux_ipc(sma);
	ipc_init_security(isec, SECCLASS_SEM);

	ad.type = LSM_AUDIT_DATA_IPC;
	ad.u.ipc_id = sma->key;

	return avc_has_perm(sid, isec->sid, SECCLASS_SEM,
			    SEM__CREATE, &ad);
}

static int selinux_sem_associate(struct kern_ipc_perm *sma, int semflg)
{
	struct ipc_security_struct *isec;
	struct common_audit_data ad;
	u32 sid = current_sid();

	isec = selinux_ipc(sma);

	ad.type = LSM_AUDIT_DATA_IPC;
	ad.u.ipc_id = sma->key;

	return avc_has_perm(sid, isec->sid, SECCLASS_SEM,
			    SEM__ASSOCIATE, &ad);
}

/* Note, at this point, sma is locked down */
static int selinux_sem_semctl(struct kern_ipc_perm *sma, int cmd)
{
	int err;
	u32 perms;

	switch (cmd) {
	case IPC_INFO:
	case SEM_INFO:
		/* No specific object, just general system-wide information. */
		return avc_has_perm(current_sid(), SECINITSID_KERNEL,
				    SECCLASS_SYSTEM, SYSTEM__IPC_INFO, NULL);
	case GETPID:
	case GETNCNT:
	case GETZCNT:
		perms = SEM__GETATTR;
		break;
	case GETVAL:
	case GETALL:
		perms = SEM__READ;
		break;
	case SETVAL:
	case SETALL:
		perms = SEM__WRITE;
		break;
	case IPC_RMID:
		perms = SEM__DESTROY;
		break;
	case IPC_SET:
		perms = SEM__SETATTR;
		break;
	case IPC_STAT:
	case SEM_STAT:
	case SEM_STAT_ANY:
		perms = SEM__GETATTR | SEM__ASSOCIATE;
		break;
	default:
		return 0;
	}

	err = ipc_has_perm(sma, perms);
	return err;
}

static int selinux_sem_semop(struct kern_ipc_perm *sma,
			     struct sembuf *sops, unsigned nsops, int alter)
{
	u32 perms;

	if (alter)
		perms = SEM__READ | SEM__WRITE;
	else
		perms = SEM__READ;

	return ipc_has_perm(sma, perms);
}

static int selinux_ipc_permission(struct kern_ipc_perm *ipcp, short flag)
{
	u32 av = 0;

	av = 0;
	if (flag & S_IRUGO)
		av |= IPC__UNIX_READ;
	if (flag & S_IWUGO)
		av |= IPC__UNIX_WRITE;

	if (av == 0)
		return 0;

	return ipc_has_perm(ipcp, av);
}

static void selinux_ipc_getsecid(struct kern_ipc_perm *ipcp, u32 *secid)
{
	struct ipc_security_struct *isec = selinux_ipc(ipcp);
	*secid = isec->sid;
}

static void selinux_d_instantiate(struct dentry *dentry, struct inode *inode)
{
	if (inode)
		inode_doinit_with_dentry(inode, dentry);
}

static int selinux_getprocattr(struct task_struct *p,
			       const char *name, char **value)
{
	const struct task_security_struct *__tsec;
	u32 sid;
	int error;
	unsigned len;

	rcu_read_lock();
	__tsec = selinux_cred(__task_cred(p));

	if (current != p) {
		error = avc_has_perm(current_sid(), __tsec->sid,
				     SECCLASS_PROCESS, PROCESS__GETATTR, NULL);
		if (error)
			goto bad;
	}

	if (!strcmp(name, "current"))
		sid = __tsec->sid;
	else if (!strcmp(name, "prev"))
		sid = __tsec->osid;
	else if (!strcmp(name, "exec"))
		sid = __tsec->exec_sid;
	else if (!strcmp(name, "fscreate"))
		sid = __tsec->create_sid;
	else if (!strcmp(name, "keycreate"))
		sid = __tsec->keycreate_sid;
	else if (!strcmp(name, "sockcreate"))
		sid = __tsec->sockcreate_sid;
	else {
		error = -EINVAL;
		goto bad;
	}
	rcu_read_unlock();

	if (!sid)
		return 0;

	error = security_sid_to_context(sid, value, &len);
	if (error)
		return error;
	return len;

bad:
	rcu_read_unlock();
	return error;
}

static int selinux_setprocattr(const char *name, void *value, size_t size)
{
	struct task_security_struct *tsec;
	struct cred *new;
	u32 mysid = current_sid(), sid = 0, ptsid;
	int error;
	char *str = value;

	/*
	 * Basic control over ability to set these attributes at all.
	 */
	if (!strcmp(name, "exec"))
		error = avc_has_perm(mysid, mysid, SECCLASS_PROCESS,
				     PROCESS__SETEXEC, NULL);
	else if (!strcmp(name, "fscreate"))
		error = avc_has_perm(mysid, mysid, SECCLASS_PROCESS,
				     PROCESS__SETFSCREATE, NULL);
	else if (!strcmp(name, "keycreate"))
		error = avc_has_perm(mysid, mysid, SECCLASS_PROCESS,
				     PROCESS__SETKEYCREATE, NULL);
	else if (!strcmp(name, "sockcreate"))
		error = avc_has_perm(mysid, mysid, SECCLASS_PROCESS,
				     PROCESS__SETSOCKCREATE, NULL);
	else if (!strcmp(name, "current"))
		error = avc_has_perm(mysid, mysid, SECCLASS_PROCESS,
				     PROCESS__SETCURRENT, NULL);
	else
		error = -EINVAL;
	if (error)
		return error;

	/* Obtain a SID for the context, if one was specified. */
	if (size && str[0] && str[0] != '\n') {
		if (str[size-1] == '\n') {
			str[size-1] = 0;
			size--;
		}
		error = security_context_to_sid(value, size,
						&sid, GFP_KERNEL);
		if (error == -EINVAL && !strcmp(name, "fscreate")) {
			if (!has_cap_mac_admin(true)) {
				struct audit_buffer *ab;
				size_t audit_size;

				/* We strip a nul only if it is at the end, otherwise the
				 * context contains a nul and we should audit that */
				if (str[size - 1] == '\0')
					audit_size = size - 1;
				else
					audit_size = size;
				ab = audit_log_start(audit_context(),
						     GFP_ATOMIC,
						     AUDIT_SELINUX_ERR);
				if (!ab)
					return error;
				audit_log_format(ab, "op=fscreate invalid_context=");
				audit_log_n_untrustedstring(ab, value, audit_size);
				audit_log_end(ab);

				return error;
			}
			error = security_context_to_sid_force(value, size,
							&sid);
		}
		if (error)
			return error;
	}

	new = prepare_creds();
	if (!new)
		return -ENOMEM;

	/* Permission checking based on the specified context is
	   performed during the actual operation (execve,
	   open/mkdir/...), when we know the full context of the
	   operation.  See selinux_bprm_creds_for_exec for the execve
	   checks and may_create for the file creation checks. The
	   operation will then fail if the context is not permitted. */
	tsec = selinux_cred(new);
	if (!strcmp(name, "exec")) {
		tsec->exec_sid = sid;
	} else if (!strcmp(name, "fscreate")) {
		tsec->create_sid = sid;
	} else if (!strcmp(name, "keycreate")) {
		if (sid) {
			error = avc_has_perm(mysid, sid,
					     SECCLASS_KEY, KEY__CREATE, NULL);
			if (error)
				goto abort_change;
		}
		tsec->keycreate_sid = sid;
	} else if (!strcmp(name, "sockcreate")) {
		tsec->sockcreate_sid = sid;
	} else if (!strcmp(name, "current")) {
		error = -EINVAL;
		if (sid == 0)
			goto abort_change;

		/* Only allow single threaded processes to change context */
		if (!current_is_single_threaded()) {
			error = security_bounded_transition(tsec->sid, sid);
			if (error)
				goto abort_change;
		}

		/* Check permissions for the transition. */
		error = avc_has_perm(tsec->sid, sid, SECCLASS_PROCESS,
				     PROCESS__DYNTRANSITION, NULL);
		if (error)
			goto abort_change;

		/* Check for ptracing, and update the task SID if ok.
		   Otherwise, leave SID unchanged and fail. */
		ptsid = ptrace_parent_sid();
		if (ptsid != 0) {
			error = avc_has_perm(ptsid, sid, SECCLASS_PROCESS,
					     PROCESS__PTRACE, NULL);
			if (error)
				goto abort_change;
		}

		tsec->sid = sid;
	} else {
		error = -EINVAL;
		goto abort_change;
	}

	commit_creds(new);
	return size;

abort_change:
	abort_creds(new);
	return error;
}

static int selinux_ismaclabel(const char *name)
{
	return (strcmp(name, XATTR_SELINUX_SUFFIX) == 0);
}

static int selinux_secid_to_secctx(u32 secid, char **secdata, u32 *seclen)
{
	return security_sid_to_context(secid,
				       secdata, seclen);
}

static int selinux_secctx_to_secid(const char *secdata, u32 seclen, u32 *secid)
{
	return security_context_to_sid(secdata, seclen,
				       secid, GFP_KERNEL);
}

static void selinux_release_secctx(char *secdata, u32 seclen)
{
	kfree(secdata);
}

static void selinux_inode_invalidate_secctx(struct inode *inode)
{
	struct inode_security_struct *isec = selinux_inode(inode);

	spin_lock(&isec->lock);
	isec->initialized = LABEL_INVALID;
	spin_unlock(&isec->lock);
}

/*
 *	called with inode->i_mutex locked
 */
static int selinux_inode_notifysecctx(struct inode *inode, void *ctx, u32 ctxlen)
{
	int rc = selinux_inode_setsecurity(inode, XATTR_SELINUX_SUFFIX,
					   ctx, ctxlen, 0);
	/* Do not return error when suppressing label (SBLABEL_MNT not set). */
	return rc == -EOPNOTSUPP ? 0 : rc;
}

/*
 *	called with inode->i_mutex locked
 */
static int selinux_inode_setsecctx(struct dentry *dentry, void *ctx, u32 ctxlen)
{
	return __vfs_setxattr_noperm(&nop_mnt_idmap, dentry, XATTR_NAME_SELINUX,
				     ctx, ctxlen, 0);
}

static int selinux_inode_getsecctx(struct inode *inode, void **ctx, u32 *ctxlen)
{
	int len = 0;
	len = selinux_inode_getsecurity(&nop_mnt_idmap, inode,
					XATTR_SELINUX_SUFFIX, ctx, true);
	if (len < 0)
		return len;
	*ctxlen = len;
	return 0;
}
#ifdef CONFIG_KEYS

static int selinux_key_alloc(struct key *k, const struct cred *cred,
			     unsigned long flags)
{
	const struct task_security_struct *tsec;
	struct key_security_struct *ksec;

	ksec = kzalloc(sizeof(struct key_security_struct), GFP_KERNEL);
	if (!ksec)
		return -ENOMEM;

	tsec = selinux_cred(cred);
	if (tsec->keycreate_sid)
		ksec->sid = tsec->keycreate_sid;
	else
		ksec->sid = tsec->sid;

	k->security = ksec;
	return 0;
}

static void selinux_key_free(struct key *k)
{
	struct key_security_struct *ksec = k->security;

	k->security = NULL;
	kfree(ksec);
}

static int selinux_key_permission(key_ref_t key_ref,
				  const struct cred *cred,
				  enum key_need_perm need_perm)
{
	struct key *key;
	struct key_security_struct *ksec;
	u32 perm, sid;

	switch (need_perm) {
	case KEY_NEED_VIEW:
		perm = KEY__VIEW;
		break;
	case KEY_NEED_READ:
		perm = KEY__READ;
		break;
	case KEY_NEED_WRITE:
		perm = KEY__WRITE;
		break;
	case KEY_NEED_SEARCH:
		perm = KEY__SEARCH;
		break;
	case KEY_NEED_LINK:
		perm = KEY__LINK;
		break;
	case KEY_NEED_SETATTR:
		perm = KEY__SETATTR;
		break;
	case KEY_NEED_UNLINK:
	case KEY_SYSADMIN_OVERRIDE:
	case KEY_AUTHTOKEN_OVERRIDE:
	case KEY_DEFER_PERM_CHECK:
		return 0;
	default:
		WARN_ON(1);
		return -EPERM;

	}

	sid = cred_sid(cred);
	key = key_ref_to_ptr(key_ref);
	ksec = key->security;

	return avc_has_perm(sid, ksec->sid, SECCLASS_KEY, perm, NULL);
}

static int selinux_key_getsecurity(struct key *key, char **_buffer)
{
	struct key_security_struct *ksec = key->security;
	char *context = NULL;
	unsigned len;
	int rc;

	rc = security_sid_to_context(ksec->sid,
				     &context, &len);
	if (!rc)
		rc = len;
	*_buffer = context;
	return rc;
}

#ifdef CONFIG_KEY_NOTIFICATIONS
static int selinux_watch_key(struct key *key)
{
	struct key_security_struct *ksec = key->security;
	u32 sid = current_sid();

	return avc_has_perm(sid, ksec->sid, SECCLASS_KEY, KEY__VIEW, NULL);
}
#endif
#endif

#ifdef CONFIG_SECURITY_INFINIBAND
static int selinux_ib_pkey_access(void *ib_sec, u64 subnet_prefix, u16 pkey_val)
{
	struct common_audit_data ad;
	int err;
	u32 sid = 0;
	struct ib_security_struct *sec = ib_sec;
	struct lsm_ibpkey_audit ibpkey;

	err = sel_ib_pkey_sid(subnet_prefix, pkey_val, &sid);
	if (err)
		return err;

	ad.type = LSM_AUDIT_DATA_IBPKEY;
	ibpkey.subnet_prefix = subnet_prefix;
	ibpkey.pkey = pkey_val;
	ad.u.ibpkey = &ibpkey;
	return avc_has_perm(sec->sid, sid,
			    SECCLASS_INFINIBAND_PKEY,
			    INFINIBAND_PKEY__ACCESS, &ad);
}

static int selinux_ib_endport_manage_subnet(void *ib_sec, const char *dev_name,
					    u8 port_num)
{
	struct common_audit_data ad;
	int err;
	u32 sid = 0;
	struct ib_security_struct *sec = ib_sec;
	struct lsm_ibendport_audit ibendport;

	err = security_ib_endport_sid(dev_name, port_num,
				      &sid);

	if (err)
		return err;

	ad.type = LSM_AUDIT_DATA_IBENDPORT;
	ibendport.dev_name = dev_name;
	ibendport.port = port_num;
	ad.u.ibendport = &ibendport;
	return avc_has_perm(sec->sid, sid,
			    SECCLASS_INFINIBAND_ENDPORT,
			    INFINIBAND_ENDPORT__MANAGE_SUBNET, &ad);
}

static int selinux_ib_alloc_security(void **ib_sec)
{
	struct ib_security_struct *sec;

	sec = kzalloc(sizeof(*sec), GFP_KERNEL);
	if (!sec)
		return -ENOMEM;
	sec->sid = current_sid();

	*ib_sec = sec;
	return 0;
}

static void selinux_ib_free_security(void *ib_sec)
{
	kfree(ib_sec);
}
#endif

#ifdef CONFIG_BPF_SYSCALL
static int selinux_bpf(int cmd, union bpf_attr *attr,
				     unsigned int size)
{
	u32 sid = current_sid();
	int ret;

	switch (cmd) {
	case BPF_MAP_CREATE:
		ret = avc_has_perm(sid, sid, SECCLASS_BPF, BPF__MAP_CREATE,
				   NULL);
		break;
	case BPF_PROG_LOAD:
		ret = avc_has_perm(sid, sid, SECCLASS_BPF, BPF__PROG_LOAD,
				   NULL);
		break;
	default:
		ret = 0;
		break;
	}

	return ret;
}

static u32 bpf_map_fmode_to_av(fmode_t fmode)
{
	u32 av = 0;

	if (fmode & FMODE_READ)
		av |= BPF__MAP_READ;
	if (fmode & FMODE_WRITE)
		av |= BPF__MAP_WRITE;
	return av;
}

/* This function will check the file pass through unix socket or binder to see
 * if it is a bpf related object. And apply corresponding checks on the bpf
 * object based on the type. The bpf maps and programs, not like other files and
 * socket, are using a shared anonymous inode inside the kernel as their inode.
 * So checking that inode cannot identify if the process have privilege to
 * access the bpf object and that's why we have to add this additional check in
 * selinux_file_receive and selinux_binder_transfer_files.
 */
static int bpf_fd_pass(struct file *file, u32 sid)
{
	struct bpf_security_struct *bpfsec;
	struct bpf_prog *prog;
	struct bpf_map *map;
	int ret;

	if (file->f_op == &bpf_map_fops) {
		map = file->private_data;
		bpfsec = map->security;
		ret = avc_has_perm(sid, bpfsec->sid, SECCLASS_BPF,
				   bpf_map_fmode_to_av(file->f_mode), NULL);
		if (ret)
			return ret;
	} else if (file->f_op == &bpf_prog_fops) {
		prog = file->private_data;
		bpfsec = prog->aux->security;
		ret = avc_has_perm(sid, bpfsec->sid, SECCLASS_BPF,
				   BPF__PROG_RUN, NULL);
		if (ret)
			return ret;
	}
	return 0;
}

static int selinux_bpf_map(struct bpf_map *map, fmode_t fmode)
{
	u32 sid = current_sid();
	struct bpf_security_struct *bpfsec;

	bpfsec = map->security;
	return avc_has_perm(sid, bpfsec->sid, SECCLASS_BPF,
			    bpf_map_fmode_to_av(fmode), NULL);
}

static int selinux_bpf_prog(struct bpf_prog *prog)
{
	u32 sid = current_sid();
	struct bpf_security_struct *bpfsec;

	bpfsec = prog->aux->security;
	return avc_has_perm(sid, bpfsec->sid, SECCLASS_BPF,
			    BPF__PROG_RUN, NULL);
}

static int selinux_bpf_map_alloc(struct bpf_map *map)
{
	struct bpf_security_struct *bpfsec;

	bpfsec = kzalloc(sizeof(*bpfsec), GFP_KERNEL);
	if (!bpfsec)
		return -ENOMEM;

	bpfsec->sid = current_sid();
	map->security = bpfsec;

	return 0;
}

static void selinux_bpf_map_free(struct bpf_map *map)
{
	struct bpf_security_struct *bpfsec = map->security;

	map->security = NULL;
	kfree(bpfsec);
}

static int selinux_bpf_prog_alloc(struct bpf_prog_aux *aux)
{
	struct bpf_security_struct *bpfsec;

	bpfsec = kzalloc(sizeof(*bpfsec), GFP_KERNEL);
	if (!bpfsec)
		return -ENOMEM;

	bpfsec->sid = current_sid();
	aux->security = bpfsec;

	return 0;
}

static void selinux_bpf_prog_free(struct bpf_prog_aux *aux)
{
	struct bpf_security_struct *bpfsec = aux->security;

	aux->security = NULL;
	kfree(bpfsec);
}
#endif

struct lsm_blob_sizes selinux_blob_sizes __ro_after_init = {
	.lbs_cred = sizeof(struct task_security_struct),
	.lbs_file = sizeof(struct file_security_struct),
	.lbs_inode = sizeof(struct inode_security_struct),
	.lbs_ipc = sizeof(struct ipc_security_struct),
	.lbs_msg_msg = sizeof(struct msg_security_struct),
	.lbs_superblock = sizeof(struct superblock_security_struct),
};

#ifdef CONFIG_PERF_EVENTS
static int selinux_perf_event_open(struct perf_event_attr *attr, int type)
{
	u32 requested, sid = current_sid();

	if (type == PERF_SECURITY_OPEN)
		requested = PERF_EVENT__OPEN;
	else if (type == PERF_SECURITY_CPU)
		requested = PERF_EVENT__CPU;
	else if (type == PERF_SECURITY_KERNEL)
		requested = PERF_EVENT__KERNEL;
	else if (type == PERF_SECURITY_TRACEPOINT)
		requested = PERF_EVENT__TRACEPOINT;
	else
		return -EINVAL;

	return avc_has_perm(sid, sid, SECCLASS_PERF_EVENT,
			    requested, NULL);
}

static int selinux_perf_event_alloc(struct perf_event *event)
{
	struct perf_event_security_struct *perfsec;

	perfsec = kzalloc(sizeof(*perfsec), GFP_KERNEL);
	if (!perfsec)
		return -ENOMEM;

	perfsec->sid = current_sid();
	event->security = perfsec;

	return 0;
}

static void selinux_perf_event_free(struct perf_event *event)
{
	struct perf_event_security_struct *perfsec = event->security;

	event->security = NULL;
	kfree(perfsec);
}

static int selinux_perf_event_read(struct perf_event *event)
{
	struct perf_event_security_struct *perfsec = event->security;
	u32 sid = current_sid();

	return avc_has_perm(sid, perfsec->sid,
			    SECCLASS_PERF_EVENT, PERF_EVENT__READ, NULL);
}

static int selinux_perf_event_write(struct perf_event *event)
{
	struct perf_event_security_struct *perfsec = event->security;
	u32 sid = current_sid();

	return avc_has_perm(sid, perfsec->sid,
			    SECCLASS_PERF_EVENT, PERF_EVENT__WRITE, NULL);
}
#endif

#ifdef CONFIG_IO_URING
/**
 * selinux_uring_override_creds - check the requested cred override
 * @new: the target creds
 *
 * Check to see if the current task is allowed to override it's credentials
 * to service an io_uring operation.
 */
static int selinux_uring_override_creds(const struct cred *new)
{
	return avc_has_perm(current_sid(), cred_sid(new),
			    SECCLASS_IO_URING, IO_URING__OVERRIDE_CREDS, NULL);
}

/**
 * selinux_uring_sqpoll - check if a io_uring polling thread can be created
 *
 * Check to see if the current task is allowed to create a new io_uring
 * kernel polling thread.
 */
static int selinux_uring_sqpoll(void)
{
	int sid = current_sid();

	return avc_has_perm(sid, sid,
			    SECCLASS_IO_URING, IO_URING__SQPOLL, NULL);
}

/**
 * selinux_uring_cmd - check if IORING_OP_URING_CMD is allowed
 * @ioucmd: the io_uring command structure
 *
 * Check to see if the current domain is allowed to execute an
 * IORING_OP_URING_CMD against the device/file specified in @ioucmd.
 *
 */
static int selinux_uring_cmd(struct io_uring_cmd *ioucmd)
{
	struct file *file = ioucmd->file;
	struct inode *inode = file_inode(file);
	struct inode_security_struct *isec = selinux_inode(inode);
	struct common_audit_data ad;

	ad.type = LSM_AUDIT_DATA_FILE;
	ad.u.file = file;

	return avc_has_perm(current_sid(), isec->sid,
			    SECCLASS_IO_URING, IO_URING__CMD, &ad);
}
#endif /* CONFIG_IO_URING */

/*
 * IMPORTANT NOTE: When adding new hooks, please be careful to keep this order:
 * 1. any hooks that don't belong to (2.) or (3.) below,
 * 2. hooks that both access structures allocated by other hooks, and allocate
 *    structures that can be later accessed by other hooks (mostly "cloning"
 *    hooks),
 * 3. hooks that only allocate structures that can be later accessed by other
 *    hooks ("allocating" hooks).
 *
 * Please follow block comment delimiters in the list to keep this order.
 *
 * This ordering is needed for SELinux runtime disable to work at least somewhat
 * safely. Breaking the ordering rules above might lead to NULL pointer derefs
 * when disabling SELinux at runtime.
 */
static struct security_hook_list selinux_hooks[] __ro_after_init = {
	LSM_HOOK_INIT(binder_set_context_mgr, selinux_binder_set_context_mgr),
	LSM_HOOK_INIT(binder_transaction, selinux_binder_transaction),
	LSM_HOOK_INIT(binder_transfer_binder, selinux_binder_transfer_binder),
	LSM_HOOK_INIT(binder_transfer_file, selinux_binder_transfer_file),

	LSM_HOOK_INIT(ptrace_access_check, selinux_ptrace_access_check),
	LSM_HOOK_INIT(ptrace_traceme, selinux_ptrace_traceme),
	LSM_HOOK_INIT(capget, selinux_capget),
	LSM_HOOK_INIT(capset, selinux_capset),
	LSM_HOOK_INIT(capable, selinux_capable),
	LSM_HOOK_INIT(quotactl, selinux_quotactl),
	LSM_HOOK_INIT(quota_on, selinux_quota_on),
	LSM_HOOK_INIT(syslog, selinux_syslog),
	LSM_HOOK_INIT(vm_enough_memory, selinux_vm_enough_memory),

	LSM_HOOK_INIT(netlink_send, selinux_netlink_send),

	LSM_HOOK_INIT(bprm_creds_for_exec, selinux_bprm_creds_for_exec),
	LSM_HOOK_INIT(bprm_committing_creds, selinux_bprm_committing_creds),
	LSM_HOOK_INIT(bprm_committed_creds, selinux_bprm_committed_creds),

	LSM_HOOK_INIT(sb_free_mnt_opts, selinux_free_mnt_opts),
	LSM_HOOK_INIT(sb_mnt_opts_compat, selinux_sb_mnt_opts_compat),
	LSM_HOOK_INIT(sb_remount, selinux_sb_remount),
	LSM_HOOK_INIT(sb_kern_mount, selinux_sb_kern_mount),
	LSM_HOOK_INIT(sb_show_options, selinux_sb_show_options),
	LSM_HOOK_INIT(sb_statfs, selinux_sb_statfs),
	LSM_HOOK_INIT(sb_mount, selinux_mount),
	LSM_HOOK_INIT(sb_umount, selinux_umount),
	LSM_HOOK_INIT(sb_set_mnt_opts, selinux_set_mnt_opts),
	LSM_HOOK_INIT(sb_clone_mnt_opts, selinux_sb_clone_mnt_opts),

	LSM_HOOK_INIT(move_mount, selinux_move_mount),

	LSM_HOOK_INIT(dentry_init_security, selinux_dentry_init_security),
	LSM_HOOK_INIT(dentry_create_files_as, selinux_dentry_create_files_as),

	LSM_HOOK_INIT(inode_free_security, selinux_inode_free_security),
	LSM_HOOK_INIT(inode_init_security, selinux_inode_init_security),
	LSM_HOOK_INIT(inode_init_security_anon, selinux_inode_init_security_anon),
	LSM_HOOK_INIT(inode_create, selinux_inode_create),
	LSM_HOOK_INIT(inode_link, selinux_inode_link),
	LSM_HOOK_INIT(inode_unlink, selinux_inode_unlink),
	LSM_HOOK_INIT(inode_symlink, selinux_inode_symlink),
	LSM_HOOK_INIT(inode_mkdir, selinux_inode_mkdir),
	LSM_HOOK_INIT(inode_rmdir, selinux_inode_rmdir),
	LSM_HOOK_INIT(inode_mknod, selinux_inode_mknod),
	LSM_HOOK_INIT(inode_rename, selinux_inode_rename),
	LSM_HOOK_INIT(inode_readlink, selinux_inode_readlink),
	LSM_HOOK_INIT(inode_follow_link, selinux_inode_follow_link),
	LSM_HOOK_INIT(inode_permission, selinux_inode_permission),
	LSM_HOOK_INIT(inode_setattr, selinux_inode_setattr),
	LSM_HOOK_INIT(inode_getattr, selinux_inode_getattr),
	LSM_HOOK_INIT(inode_setxattr, selinux_inode_setxattr),
	LSM_HOOK_INIT(inode_post_setxattr, selinux_inode_post_setxattr),
	LSM_HOOK_INIT(inode_getxattr, selinux_inode_getxattr),
	LSM_HOOK_INIT(inode_listxattr, selinux_inode_listxattr),
	LSM_HOOK_INIT(inode_removexattr, selinux_inode_removexattr),
	LSM_HOOK_INIT(inode_set_acl, selinux_inode_set_acl),
	LSM_HOOK_INIT(inode_get_acl, selinux_inode_get_acl),
	LSM_HOOK_INIT(inode_remove_acl, selinux_inode_remove_acl),
	LSM_HOOK_INIT(inode_getsecurity, selinux_inode_getsecurity),
	LSM_HOOK_INIT(inode_setsecurity, selinux_inode_setsecurity),
	LSM_HOOK_INIT(inode_listsecurity, selinux_inode_listsecurity),
	LSM_HOOK_INIT(inode_getsecid, selinux_inode_getsecid),
	LSM_HOOK_INIT(inode_copy_up, selinux_inode_copy_up),
	LSM_HOOK_INIT(inode_copy_up_xattr, selinux_inode_copy_up_xattr),
	LSM_HOOK_INIT(path_notify, selinux_path_notify),

	LSM_HOOK_INIT(kernfs_init_security, selinux_kernfs_init_security),

	LSM_HOOK_INIT(file_permission, selinux_file_permission),
	LSM_HOOK_INIT(file_alloc_security, selinux_file_alloc_security),
	LSM_HOOK_INIT(file_ioctl, selinux_file_ioctl),
	LSM_HOOK_INIT(mmap_file, selinux_mmap_file),
	LSM_HOOK_INIT(mmap_addr, selinux_mmap_addr),
	LSM_HOOK_INIT(file_mprotect, selinux_file_mprotect),
	LSM_HOOK_INIT(file_lock, selinux_file_lock),
	LSM_HOOK_INIT(file_fcntl, selinux_file_fcntl),
	LSM_HOOK_INIT(file_set_fowner, selinux_file_set_fowner),
	LSM_HOOK_INIT(file_send_sigiotask, selinux_file_send_sigiotask),
	LSM_HOOK_INIT(file_receive, selinux_file_receive),

	LSM_HOOK_INIT(file_open, selinux_file_open),

	LSM_HOOK_INIT(task_alloc, selinux_task_alloc),
	LSM_HOOK_INIT(cred_prepare, selinux_cred_prepare),
	LSM_HOOK_INIT(cred_transfer, selinux_cred_transfer),
	LSM_HOOK_INIT(cred_getsecid, selinux_cred_getsecid),
	LSM_HOOK_INIT(kernel_act_as, selinux_kernel_act_as),
	LSM_HOOK_INIT(kernel_create_files_as, selinux_kernel_create_files_as),
	LSM_HOOK_INIT(kernel_module_request, selinux_kernel_module_request),
	LSM_HOOK_INIT(kernel_load_data, selinux_kernel_load_data),
	LSM_HOOK_INIT(kernel_read_file, selinux_kernel_read_file),
	LSM_HOOK_INIT(task_setpgid, selinux_task_setpgid),
	LSM_HOOK_INIT(task_getpgid, selinux_task_getpgid),
	LSM_HOOK_INIT(task_getsid, selinux_task_getsid),
	LSM_HOOK_INIT(current_getsecid_subj, selinux_current_getsecid_subj),
	LSM_HOOK_INIT(task_getsecid_obj, selinux_task_getsecid_obj),
	LSM_HOOK_INIT(task_setnice, selinux_task_setnice),
	LSM_HOOK_INIT(task_setioprio, selinux_task_setioprio),
	LSM_HOOK_INIT(task_getioprio, selinux_task_getioprio),
	LSM_HOOK_INIT(task_prlimit, selinux_task_prlimit),
	LSM_HOOK_INIT(task_setrlimit, selinux_task_setrlimit),
	LSM_HOOK_INIT(task_setscheduler, selinux_task_setscheduler),
	LSM_HOOK_INIT(task_getscheduler, selinux_task_getscheduler),
	LSM_HOOK_INIT(task_movememory, selinux_task_movememory),
	LSM_HOOK_INIT(task_kill, selinux_task_kill),
	LSM_HOOK_INIT(task_to_inode, selinux_task_to_inode),
	LSM_HOOK_INIT(userns_create, selinux_userns_create),

	LSM_HOOK_INIT(ipc_permission, selinux_ipc_permission),
	LSM_HOOK_INIT(ipc_getsecid, selinux_ipc_getsecid),

	LSM_HOOK_INIT(msg_queue_associate, selinux_msg_queue_associate),
	LSM_HOOK_INIT(msg_queue_msgctl, selinux_msg_queue_msgctl),
	LSM_HOOK_INIT(msg_queue_msgsnd, selinux_msg_queue_msgsnd),
	LSM_HOOK_INIT(msg_queue_msgrcv, selinux_msg_queue_msgrcv),

	LSM_HOOK_INIT(shm_associate, selinux_shm_associate),
	LSM_HOOK_INIT(shm_shmctl, selinux_shm_shmctl),
	LSM_HOOK_INIT(shm_shmat, selinux_shm_shmat),

	LSM_HOOK_INIT(sem_associate, selinux_sem_associate),
	LSM_HOOK_INIT(sem_semctl, selinux_sem_semctl),
	LSM_HOOK_INIT(sem_semop, selinux_sem_semop),

	LSM_HOOK_INIT(d_instantiate, selinux_d_instantiate),

	LSM_HOOK_INIT(getprocattr, selinux_getprocattr),
	LSM_HOOK_INIT(setprocattr, selinux_setprocattr),

	LSM_HOOK_INIT(ismaclabel, selinux_ismaclabel),
	LSM_HOOK_INIT(secctx_to_secid, selinux_secctx_to_secid),
	LSM_HOOK_INIT(release_secctx, selinux_release_secctx),
	LSM_HOOK_INIT(inode_invalidate_secctx, selinux_inode_invalidate_secctx),
	LSM_HOOK_INIT(inode_notifysecctx, selinux_inode_notifysecctx),
	LSM_HOOK_INIT(inode_setsecctx, selinux_inode_setsecctx),

	LSM_HOOK_INIT(unix_stream_connect, selinux_socket_unix_stream_connect),
	LSM_HOOK_INIT(unix_may_send, selinux_socket_unix_may_send),

	LSM_HOOK_INIT(socket_create, selinux_socket_create),
	LSM_HOOK_INIT(socket_post_create, selinux_socket_post_create),
	LSM_HOOK_INIT(socket_socketpair, selinux_socket_socketpair),
	LSM_HOOK_INIT(socket_bind, selinux_socket_bind),
	LSM_HOOK_INIT(socket_connect, selinux_socket_connect),
	LSM_HOOK_INIT(socket_listen, selinux_socket_listen),
	LSM_HOOK_INIT(socket_accept, selinux_socket_accept),
	LSM_HOOK_INIT(socket_sendmsg, selinux_socket_sendmsg),
	LSM_HOOK_INIT(socket_recvmsg, selinux_socket_recvmsg),
	LSM_HOOK_INIT(socket_getsockname, selinux_socket_getsockname),
	LSM_HOOK_INIT(socket_getpeername, selinux_socket_getpeername),
	LSM_HOOK_INIT(socket_getsockopt, selinux_socket_getsockopt),
	LSM_HOOK_INIT(socket_setsockopt, selinux_socket_setsockopt),
	LSM_HOOK_INIT(socket_shutdown, selinux_socket_shutdown),
	LSM_HOOK_INIT(socket_sock_rcv_skb, selinux_socket_sock_rcv_skb),
	LSM_HOOK_INIT(socket_getpeersec_stream,
			selinux_socket_getpeersec_stream),
	LSM_HOOK_INIT(socket_getpeersec_dgram, selinux_socket_getpeersec_dgram),
	LSM_HOOK_INIT(sk_free_security, selinux_sk_free_security),
	LSM_HOOK_INIT(sk_clone_security, selinux_sk_clone_security),
	LSM_HOOK_INIT(sk_getsecid, selinux_sk_getsecid),
	LSM_HOOK_INIT(sock_graft, selinux_sock_graft),
	LSM_HOOK_INIT(sctp_assoc_request, selinux_sctp_assoc_request),
	LSM_HOOK_INIT(sctp_sk_clone, selinux_sctp_sk_clone),
	LSM_HOOK_INIT(sctp_bind_connect, selinux_sctp_bind_connect),
	LSM_HOOK_INIT(sctp_assoc_established, selinux_sctp_assoc_established),
	LSM_HOOK_INIT(inet_conn_request, selinux_inet_conn_request),
	LSM_HOOK_INIT(inet_csk_clone, selinux_inet_csk_clone),
	LSM_HOOK_INIT(inet_conn_established, selinux_inet_conn_established),
	LSM_HOOK_INIT(secmark_relabel_packet, selinux_secmark_relabel_packet),
	LSM_HOOK_INIT(secmark_refcount_inc, selinux_secmark_refcount_inc),
	LSM_HOOK_INIT(secmark_refcount_dec, selinux_secmark_refcount_dec),
	LSM_HOOK_INIT(req_classify_flow, selinux_req_classify_flow),
	LSM_HOOK_INIT(tun_dev_free_security, selinux_tun_dev_free_security),
	LSM_HOOK_INIT(tun_dev_create, selinux_tun_dev_create),
	LSM_HOOK_INIT(tun_dev_attach_queue, selinux_tun_dev_attach_queue),
	LSM_HOOK_INIT(tun_dev_attach, selinux_tun_dev_attach),
	LSM_HOOK_INIT(tun_dev_open, selinux_tun_dev_open),
#ifdef CONFIG_SECURITY_INFINIBAND
	LSM_HOOK_INIT(ib_pkey_access, selinux_ib_pkey_access),
	LSM_HOOK_INIT(ib_endport_manage_subnet,
		      selinux_ib_endport_manage_subnet),
	LSM_HOOK_INIT(ib_free_security, selinux_ib_free_security),
#endif
#ifdef CONFIG_SECURITY_NETWORK_XFRM
	LSM_HOOK_INIT(xfrm_policy_free_security, selinux_xfrm_policy_free),
	LSM_HOOK_INIT(xfrm_policy_delete_security, selinux_xfrm_policy_delete),
	LSM_HOOK_INIT(xfrm_state_free_security, selinux_xfrm_state_free),
	LSM_HOOK_INIT(xfrm_state_delete_security, selinux_xfrm_state_delete),
	LSM_HOOK_INIT(xfrm_policy_lookup, selinux_xfrm_policy_lookup),
	LSM_HOOK_INIT(xfrm_state_pol_flow_match,
			selinux_xfrm_state_pol_flow_match),
	LSM_HOOK_INIT(xfrm_decode_session, selinux_xfrm_decode_session),
#endif

#ifdef CONFIG_KEYS
	LSM_HOOK_INIT(key_free, selinux_key_free),
	LSM_HOOK_INIT(key_permission, selinux_key_permission),
	LSM_HOOK_INIT(key_getsecurity, selinux_key_getsecurity),
#ifdef CONFIG_KEY_NOTIFICATIONS
	LSM_HOOK_INIT(watch_key, selinux_watch_key),
#endif
#endif

#ifdef CONFIG_AUDIT
	LSM_HOOK_INIT(audit_rule_known, selinux_audit_rule_known),
	LSM_HOOK_INIT(audit_rule_match, selinux_audit_rule_match),
	LSM_HOOK_INIT(audit_rule_free, selinux_audit_rule_free),
#endif

#ifdef CONFIG_BPF_SYSCALL
	LSM_HOOK_INIT(bpf, selinux_bpf),
	LSM_HOOK_INIT(bpf_map, selinux_bpf_map),
	LSM_HOOK_INIT(bpf_prog, selinux_bpf_prog),
	LSM_HOOK_INIT(bpf_map_free_security, selinux_bpf_map_free),
	LSM_HOOK_INIT(bpf_prog_free_security, selinux_bpf_prog_free),
#endif

#ifdef CONFIG_PERF_EVENTS
	LSM_HOOK_INIT(perf_event_open, selinux_perf_event_open),
	LSM_HOOK_INIT(perf_event_free, selinux_perf_event_free),
	LSM_HOOK_INIT(perf_event_read, selinux_perf_event_read),
	LSM_HOOK_INIT(perf_event_write, selinux_perf_event_write),
#endif

#ifdef CONFIG_IO_URING
	LSM_HOOK_INIT(uring_override_creds, selinux_uring_override_creds),
	LSM_HOOK_INIT(uring_sqpoll, selinux_uring_sqpoll),
	LSM_HOOK_INIT(uring_cmd, selinux_uring_cmd),
#endif

	/*
	 * PUT "CLONING" (ACCESSING + ALLOCATING) HOOKS HERE
	 */
	LSM_HOOK_INIT(fs_context_dup, selinux_fs_context_dup),
	LSM_HOOK_INIT(fs_context_parse_param, selinux_fs_context_parse_param),
	LSM_HOOK_INIT(sb_eat_lsm_opts, selinux_sb_eat_lsm_opts),
#ifdef CONFIG_SECURITY_NETWORK_XFRM
	LSM_HOOK_INIT(xfrm_policy_clone_security, selinux_xfrm_policy_clone),
#endif

	/*
	 * PUT "ALLOCATING" HOOKS HERE
	 */
	LSM_HOOK_INIT(msg_msg_alloc_security, selinux_msg_msg_alloc_security),
	LSM_HOOK_INIT(msg_queue_alloc_security,
		      selinux_msg_queue_alloc_security),
	LSM_HOOK_INIT(shm_alloc_security, selinux_shm_alloc_security),
	LSM_HOOK_INIT(sb_alloc_security, selinux_sb_alloc_security),
	LSM_HOOK_INIT(inode_alloc_security, selinux_inode_alloc_security),
	LSM_HOOK_INIT(sem_alloc_security, selinux_sem_alloc_security),
	LSM_HOOK_INIT(secid_to_secctx, selinux_secid_to_secctx),
	LSM_HOOK_INIT(inode_getsecctx, selinux_inode_getsecctx),
	LSM_HOOK_INIT(sk_alloc_security, selinux_sk_alloc_security),
	LSM_HOOK_INIT(tun_dev_alloc_security, selinux_tun_dev_alloc_security),
#ifdef CONFIG_SECURITY_INFINIBAND
	LSM_HOOK_INIT(ib_alloc_security, selinux_ib_alloc_security),
#endif
#ifdef CONFIG_SECURITY_NETWORK_XFRM
	LSM_HOOK_INIT(xfrm_policy_alloc_security, selinux_xfrm_policy_alloc),
	LSM_HOOK_INIT(xfrm_state_alloc, selinux_xfrm_state_alloc),
	LSM_HOOK_INIT(xfrm_state_alloc_acquire,
		      selinux_xfrm_state_alloc_acquire),
#endif
#ifdef CONFIG_KEYS
	LSM_HOOK_INIT(key_alloc, selinux_key_alloc),
#endif
#ifdef CONFIG_AUDIT
	LSM_HOOK_INIT(audit_rule_init, selinux_audit_rule_init),
#endif
#ifdef CONFIG_BPF_SYSCALL
	LSM_HOOK_INIT(bpf_map_alloc_security, selinux_bpf_map_alloc),
	LSM_HOOK_INIT(bpf_prog_alloc_security, selinux_bpf_prog_alloc),
#endif
#ifdef CONFIG_PERF_EVENTS
	LSM_HOOK_INIT(perf_event_alloc, selinux_perf_event_alloc),
#endif
};

static __init int selinux_init(void)
{
	pr_info("SELinux:  Initializing.\n");

	memset(&selinux_state, 0, sizeof(selinux_state));
	enforcing_set(selinux_enforcing_boot);
	selinux_avc_init();
	mutex_init(&selinux_state.status_lock);
	mutex_init(&selinux_state.policy_mutex);

	/* Set the security state for the initial task. */
	cred_init_security();

	default_noexec = !(VM_DATA_DEFAULT_FLAGS & VM_EXEC);

	avc_init();

	avtab_cache_init();

	ebitmap_cache_init();

	hashtab_cache_init();

	security_add_hooks(selinux_hooks, ARRAY_SIZE(selinux_hooks), "selinux");

	if (avc_add_callback(selinux_netcache_avc_callback, AVC_CALLBACK_RESET))
		panic("SELinux: Unable to register AVC netcache callback\n");

	if (avc_add_callback(selinux_lsm_notifier_avc_callback, AVC_CALLBACK_RESET))
		panic("SELinux: Unable to register AVC LSM notifier callback\n");

	if (selinux_enforcing_boot)
		pr_debug("SELinux:  Starting in enforcing mode\n");
	else
		pr_debug("SELinux:  Starting in permissive mode\n");

	fs_validate_description("selinux", selinux_fs_parameters);

	return 0;
}

static void delayed_superblock_init(struct super_block *sb, void *unused)
{
	selinux_set_mnt_opts(sb, NULL, 0, NULL);
}

void selinux_complete_init(void)
{
	pr_debug("SELinux:  Completing initialization.\n");

	/* Set up any superblocks initialized prior to the policy load. */
	pr_debug("SELinux:  Setting up existing superblocks.\n");
	iterate_supers(delayed_superblock_init, NULL);
}

/* SELinux requires early initialization in order to label
   all processes and objects when they are created. */
DEFINE_LSM(selinux) = {
	.name = "selinux",
	.flags = LSM_FLAG_LEGACY_MAJOR | LSM_FLAG_EXCLUSIVE,
	.enabled = &selinux_enabled_boot,
	.blobs = &selinux_blob_sizes,
	.init = selinux_init,
};

#if defined(CONFIG_NETFILTER)
static const struct nf_hook_ops selinux_nf_ops[] = {
	{
		.hook =		selinux_ip_postroute,
		.pf =		NFPROTO_IPV4,
		.hooknum =	NF_INET_POST_ROUTING,
		.priority =	NF_IP_PRI_SELINUX_LAST,
	},
	{
		.hook =		selinux_ip_forward,
		.pf =		NFPROTO_IPV4,
		.hooknum =	NF_INET_FORWARD,
		.priority =	NF_IP_PRI_SELINUX_FIRST,
	},
	{
		.hook =		selinux_ip_output,
		.pf =		NFPROTO_IPV4,
		.hooknum =	NF_INET_LOCAL_OUT,
		.priority =	NF_IP_PRI_SELINUX_FIRST,
	},
#if IS_ENABLED(CONFIG_IPV6)
	{
		.hook =		selinux_ip_postroute,
		.pf =		NFPROTO_IPV6,
		.hooknum =	NF_INET_POST_ROUTING,
		.priority =	NF_IP6_PRI_SELINUX_LAST,
	},
	{
		.hook =		selinux_ip_forward,
		.pf =		NFPROTO_IPV6,
		.hooknum =	NF_INET_FORWARD,
		.priority =	NF_IP6_PRI_SELINUX_FIRST,
	},
	{
		.hook =		selinux_ip_output,
		.pf =		NFPROTO_IPV6,
		.hooknum =	NF_INET_LOCAL_OUT,
		.priority =	NF_IP6_PRI_SELINUX_FIRST,
	},
#endif	/* IPV6 */
};

static int __net_init selinux_nf_register(struct net *net)
{
	return nf_register_net_hooks(net, selinux_nf_ops,
				     ARRAY_SIZE(selinux_nf_ops));
}

static void __net_exit selinux_nf_unregister(struct net *net)
{
	nf_unregister_net_hooks(net, selinux_nf_ops,
				ARRAY_SIZE(selinux_nf_ops));
}

static struct pernet_operations selinux_net_ops = {
	.init = selinux_nf_register,
	.exit = selinux_nf_unregister,
};

static int __init selinux_nf_ip_init(void)
{
	int err;

	if (!selinux_enabled_boot)
		return 0;

	pr_debug("SELinux:  Registering netfilter hooks\n");

	err = register_pernet_subsys(&selinux_net_ops);
	if (err)
		panic("SELinux: register_pernet_subsys: error %d\n", err);

	return 0;
}
__initcall(selinux_nf_ip_init);
#endif /* CONFIG_NETFILTER */<|MERGE_RESOLUTION|>--- conflicted
+++ resolved
@@ -587,21 +587,6 @@
 	return 0;
 }
 
-<<<<<<< HEAD
-static int parse_sid(struct super_block *sb, const char *s, u32 *sid,
-		     gfp_t gfp)
-{
-	int rc = security_context_str_to_sid(&selinux_state, s,
-					     sid, gfp);
-	if (rc)
-		pr_warn("SELinux: security_context_str_to_sid"
-		       "(%s) failed for (dev %s, type %s) errno=%d\n",
-		       s, sb->s_id, sb->s_type->name, rc);
-	return rc;
-}
-
-=======
->>>>>>> eb3cdb58
 /*
  * Allow filesystems with binary mount data to explicitly set mount point
  * labeling information.
@@ -664,61 +649,29 @@
 	 * than once with different security options.
 	 */
 	if (opts) {
-<<<<<<< HEAD
-		if (opts->fscontext) {
-			rc = parse_sid(sb, opts->fscontext, &fscontext_sid,
-					GFP_KERNEL);
-			if (rc)
-				goto out;
-=======
 		if (opts->fscontext_sid) {
 			fscontext_sid = opts->fscontext_sid;
->>>>>>> eb3cdb58
 			if (bad_option(sbsec, FSCONTEXT_MNT, sbsec->sid,
 					fscontext_sid))
 				goto out_double_mount;
 			sbsec->flags |= FSCONTEXT_MNT;
 		}
-<<<<<<< HEAD
-		if (opts->context) {
-			rc = parse_sid(sb, opts->context, &context_sid,
-					GFP_KERNEL);
-			if (rc)
-				goto out;
-=======
 		if (opts->context_sid) {
 			context_sid = opts->context_sid;
->>>>>>> eb3cdb58
 			if (bad_option(sbsec, CONTEXT_MNT, sbsec->mntpoint_sid,
 					context_sid))
 				goto out_double_mount;
 			sbsec->flags |= CONTEXT_MNT;
 		}
-<<<<<<< HEAD
-		if (opts->rootcontext) {
-			rc = parse_sid(sb, opts->rootcontext, &rootcontext_sid,
-					GFP_KERNEL);
-			if (rc)
-				goto out;
-=======
 		if (opts->rootcontext_sid) {
 			rootcontext_sid = opts->rootcontext_sid;
->>>>>>> eb3cdb58
 			if (bad_option(sbsec, ROOTCONTEXT_MNT, root_isec->sid,
 					rootcontext_sid))
 				goto out_double_mount;
 			sbsec->flags |= ROOTCONTEXT_MNT;
 		}
-<<<<<<< HEAD
-		if (opts->defcontext) {
-			rc = parse_sid(sb, opts->defcontext, &defcontext_sid,
-					GFP_KERNEL);
-			if (rc)
-				goto out;
-=======
 		if (opts->defcontext_sid) {
 			defcontext_sid = opts->defcontext_sid;
->>>>>>> eb3cdb58
 			if (bad_option(sbsec, DEFCONTEXT_MNT, sbsec->def_sid,
 					defcontext_sid))
 				goto out_double_mount;
@@ -989,12 +942,8 @@
 static int selinux_add_opt(int token, const char *s, void **mnt_opts)
 {
 	struct selinux_mnt_opts *opts = *mnt_opts;
-<<<<<<< HEAD
-	bool is_alloc_opts = false;
-=======
 	u32 *dst_sid;
 	int rc;
->>>>>>> eb3cdb58
 
 	if (token == Opt_seclabel)
 		/* eaten and completely ignored */
@@ -1007,15 +956,11 @@
 		return -EINVAL;
 	}
 
-	if (!s)
-		return -ENOMEM;
-
 	if (!opts) {
 		opts = kzalloc(sizeof(*opts), GFP_KERNEL);
 		if (!opts)
 			return -ENOMEM;
 		*mnt_opts = opts;
-		is_alloc_opts = true;
 	}
 
 	switch (token) {
@@ -1039,36 +984,8 @@
 			goto err;
 		dst_sid = &opts->defcontext_sid;
 		break;
-<<<<<<< HEAD
-	}
-	return 0;
-Einval:
-	if (is_alloc_opts) {
-		kfree(opts);
-		*mnt_opts = NULL;
-	}
-	pr_warn(SEL_MOUNT_FAIL_MSG);
-	return -EINVAL;
-}
-
-static int selinux_add_mnt_opt(const char *option, const char *val, int len,
-			       void **mnt_opts)
-{
-	int token = Opt_error;
-	int rc, i;
-
-	for (i = 0; i < ARRAY_SIZE(tokens); i++) {
-		if (strcmp(option, tokens[i].name) == 0) {
-			token = tokens[i].opt;
-			break;
-		}
-	}
-
-	if (token == Opt_error)
-=======
 	default:
 		WARN_ON(1);
->>>>>>> eb3cdb58
 		return -EINVAL;
 	}
 	rc = security_context_str_to_sid(s, dst_sid, GFP_KERNEL);
@@ -2051,12 +1968,7 @@
 
 static int selinux_binder_set_context_mgr(const struct cred *mgr)
 {
-<<<<<<< HEAD
-	return avc_has_perm(&selinux_state,
-			    current_sid(), cred_sid(mgr), SECCLASS_BINDER,
-=======
 	return avc_has_perm(current_sid(), cred_sid(mgr), SECCLASS_BINDER,
->>>>>>> eb3cdb58
 			    BINDER__SET_CONTEXT_MGR, NULL);
 }
 
@@ -2075,23 +1987,14 @@
 			return rc;
 	}
 
-<<<<<<< HEAD
-	return avc_has_perm(&selinux_state, fromsid, tosid,
-=======
 	return avc_has_perm(fromsid, tosid,
->>>>>>> eb3cdb58
 			    SECCLASS_BINDER, BINDER__CALL, NULL);
 }
 
 static int selinux_binder_transfer_binder(const struct cred *from,
 					  const struct cred *to)
 {
-<<<<<<< HEAD
-	return avc_has_perm(&selinux_state,
-			    cred_sid(from), cred_sid(to),
-=======
 	return avc_has_perm(cred_sid(from), cred_sid(to),
->>>>>>> eb3cdb58
 			    SECCLASS_BINDER, BINDER__TRANSFER,
 			    NULL);
 }
@@ -2149,12 +2052,7 @@
 
 static int selinux_ptrace_traceme(struct task_struct *parent)
 {
-<<<<<<< HEAD
-	return avc_has_perm(&selinux_state,
-			    task_sid_obj(parent), task_sid_obj(current),
-=======
 	return avc_has_perm(task_sid_obj(parent), task_sid_obj(current),
->>>>>>> eb3cdb58
 			    SECCLASS_PROCESS, PROCESS__PTRACE, NULL);
 }
 
@@ -2689,11 +2587,6 @@
 {
 	struct selinux_mnt_opts *opts = mnt_opts;
 	struct superblock_security_struct *sbsec = selinux_superblock(sb);
-<<<<<<< HEAD
-	u32 sid;
-	int rc;
-=======
->>>>>>> eb3cdb58
 
 	/*
 	 * Superblock not initialized (i.e. no options) - reject if any
@@ -2709,20 +2602,6 @@
 	if (!opts)
 		return (sbsec->flags & SE_MNTMASK) ? 1 : 0;
 
-<<<<<<< HEAD
-	if (opts->fscontext) {
-		rc = parse_sid(sb, opts->fscontext, &sid, GFP_NOWAIT);
-		if (rc)
-			return 1;
-		if (bad_option(sbsec, FSCONTEXT_MNT, sbsec->sid, sid))
-			return 1;
-	}
-	if (opts->context) {
-		rc = parse_sid(sb, opts->context, &sid, GFP_NOWAIT);
-		if (rc)
-			return 1;
-		if (bad_option(sbsec, CONTEXT_MNT, sbsec->mntpoint_sid, sid))
-=======
 	if (opts->fscontext_sid) {
 		if (bad_option(sbsec, FSCONTEXT_MNT, sbsec->sid,
 			       opts->fscontext_sid))
@@ -2731,26 +2610,12 @@
 	if (opts->context_sid) {
 		if (bad_option(sbsec, CONTEXT_MNT, sbsec->mntpoint_sid,
 			       opts->context_sid))
->>>>>>> eb3cdb58
 			return 1;
 	}
 	if (opts->rootcontext_sid) {
 		struct inode_security_struct *root_isec;
 
 		root_isec = backing_inode_security(sb->s_root);
-<<<<<<< HEAD
-		rc = parse_sid(sb, opts->rootcontext, &sid, GFP_NOWAIT);
-		if (rc)
-			return 1;
-		if (bad_option(sbsec, ROOTCONTEXT_MNT, root_isec->sid, sid))
-			return 1;
-	}
-	if (opts->defcontext) {
-		rc = parse_sid(sb, opts->defcontext, &sid, GFP_NOWAIT);
-		if (rc)
-			return 1;
-		if (bad_option(sbsec, DEFCONTEXT_MNT, sbsec->def_sid, sid))
-=======
 		if (bad_option(sbsec, ROOTCONTEXT_MNT, root_isec->sid,
 			       opts->rootcontext_sid))
 			return 1;
@@ -2758,7 +2623,6 @@
 	if (opts->defcontext_sid) {
 		if (bad_option(sbsec, DEFCONTEXT_MNT, sbsec->def_sid,
 			       opts->defcontext_sid))
->>>>>>> eb3cdb58
 			return 1;
 	}
 	return 0;
@@ -2775,20 +2639,6 @@
 	if (!opts)
 		return 0;
 
-<<<<<<< HEAD
-	if (opts->fscontext) {
-		rc = parse_sid(sb, opts->fscontext, &sid, GFP_KERNEL);
-		if (rc)
-			return rc;
-		if (bad_option(sbsec, FSCONTEXT_MNT, sbsec->sid, sid))
-			goto out_bad_option;
-	}
-	if (opts->context) {
-		rc = parse_sid(sb, opts->context, &sid, GFP_KERNEL);
-		if (rc)
-			return rc;
-		if (bad_option(sbsec, CONTEXT_MNT, sbsec->mntpoint_sid, sid))
-=======
 	if (opts->fscontext_sid) {
 		if (bad_option(sbsec, FSCONTEXT_MNT, sbsec->sid,
 			       opts->fscontext_sid))
@@ -2797,25 +2647,11 @@
 	if (opts->context_sid) {
 		if (bad_option(sbsec, CONTEXT_MNT, sbsec->mntpoint_sid,
 			       opts->context_sid))
->>>>>>> eb3cdb58
 			goto out_bad_option;
 	}
 	if (opts->rootcontext_sid) {
 		struct inode_security_struct *root_isec;
 		root_isec = backing_inode_security(sb->s_root);
-<<<<<<< HEAD
-		rc = parse_sid(sb, opts->rootcontext, &sid, GFP_KERNEL);
-		if (rc)
-			return rc;
-		if (bad_option(sbsec, ROOTCONTEXT_MNT, root_isec->sid, sid))
-			goto out_bad_option;
-	}
-	if (opts->defcontext) {
-		rc = parse_sid(sb, opts->defcontext, &sid, GFP_KERNEL);
-		if (rc)
-			return rc;
-		if (bad_option(sbsec, DEFCONTEXT_MNT, sbsec->def_sid, sid))
-=======
 		if (bad_option(sbsec, ROOTCONTEXT_MNT, root_isec->sid,
 			       opts->rootcontext_sid))
 			goto out_bad_option;
@@ -2823,7 +2659,6 @@
 	if (opts->defcontext_sid) {
 		if (bad_option(sbsec, DEFCONTEXT_MNT, sbsec->def_sid,
 			       opts->defcontext_sid))
->>>>>>> eb3cdb58
 			goto out_bad_option;
 	}
 	return 0;
@@ -2917,15 +2752,7 @@
 	if (opt < 0)
 		return opt;
 
-<<<<<<< HEAD
-	rc = selinux_add_opt(opt, param->string, &fc->security);
-	if (!rc)
-		param->string = NULL;
-
-	return rc;
-=======
 	return selinux_add_opt(opt, param->string, &fc->security);
->>>>>>> eb3cdb58
 }
 
 /* inode security operations */
