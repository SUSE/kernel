--- conflicted
+++ resolved
@@ -5785,10 +5785,6 @@
 	struct sk_security_struct *sksec;
 	struct common_audit_data ad;
 	struct lsm_network_audit net = {0,};
-<<<<<<< HEAD
-	char *addrp;
-=======
->>>>>>> 0b67be0e
 	u8 proto = 0;
 
 	sk = skb_to_full_sk(skb);
