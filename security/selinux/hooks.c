// SPDX-License-Identifier: GPL-2.0-only
/*
 *  Security-Enhanced Linux (SELinux) security module
 *
 *  This file contains the SELinux hook function implementations.
 *
 *  Authors:  Stephen Smalley, <stephen.smalley.work@gmail.com>
 *	      Chris Vance, <cvance@nai.com>
 *	      Wayne Salamon, <wsalamon@nai.com>
 *	      James Morris <jmorris@redhat.com>
 *
 *  Copyright (C) 2001,2002 Networks Associates Technology, Inc.
 *  Copyright (C) 2003-2008 Red Hat, Inc., James Morris <jmorris@redhat.com>
 *					   Eric Paris <eparis@redhat.com>
 *  Copyright (C) 2004-2005 Trusted Computer Solutions, Inc.
 *			    <dgoeddel@trustedcs.com>
 *  Copyright (C) 2006, 2007, 2009 Hewlett-Packard Development Company, L.P.
 *	Paul Moore <paul@paul-moore.com>
 *  Copyright (C) 2007 Hitachi Software Engineering Co., Ltd.
 *		       Yuichi Nakamura <ynakam@hitachisoft.jp>
 *  Copyright (C) 2016 Mellanox Technologies
 */

#include <linux/init.h>
#include <linux/kd.h>
#include <linux/kernel.h>
#include <linux/kernel_read_file.h>
#include <linux/errno.h>
#include <linux/sched/signal.h>
#include <linux/sched/task.h>
#include <linux/lsm_hooks.h>
#include <linux/xattr.h>
#include <linux/capability.h>
#include <linux/unistd.h>
#include <linux/mm.h>
#include <linux/mman.h>
#include <linux/slab.h>
#include <linux/pagemap.h>
#include <linux/proc_fs.h>
#include <linux/swap.h>
#include <linux/spinlock.h>
#include <linux/syscalls.h>
#include <linux/dcache.h>
#include <linux/file.h>
#include <linux/fdtable.h>
#include <linux/namei.h>
#include <linux/mount.h>
#include <linux/fs_context.h>
#include <linux/fs_parser.h>
#include <linux/netfilter_ipv4.h>
#include <linux/netfilter_ipv6.h>
#include <linux/tty.h>
#include <net/icmp.h>
#include <net/ip.h>		/* for local_port_range[] */
#include <net/tcp.h>		/* struct or_callable used in sock_rcv_skb */
#include <net/inet_connection_sock.h>
#include <net/net_namespace.h>
#include <net/netlabel.h>
#include <linux/uaccess.h>
#include <asm/ioctls.h>
#include <linux/atomic.h>
#include <linux/bitops.h>
#include <linux/interrupt.h>
#include <linux/netdevice.h>	/* for network interface checks */
#include <net/netlink.h>
#include <linux/tcp.h>
#include <linux/udp.h>
#include <linux/dccp.h>
#include <linux/sctp.h>
#include <net/sctp/structs.h>
#include <linux/quota.h>
#include <linux/un.h>		/* for Unix socket types */
#include <net/af_unix.h>	/* for Unix socket types */
#include <linux/parser.h>
#include <linux/nfs_mount.h>
#include <net/ipv6.h>
#include <linux/hugetlb.h>
#include <linux/personality.h>
#include <linux/audit.h>
#include <linux/string.h>
#include <linux/mutex.h>
#include <linux/posix-timers.h>
#include <linux/syslog.h>
#include <linux/user_namespace.h>
#include <linux/export.h>
#include <linux/msg.h>
#include <linux/shm.h>
#include <uapi/linux/shm.h>
#include <linux/bpf.h>
#include <linux/kernfs.h>
#include <linux/stringhash.h>	/* for hashlen_string() */
#include <uapi/linux/mount.h>
#include <linux/fsnotify.h>
#include <linux/fanotify.h>
#include <linux/io_uring/cmd.h>
#include <uapi/linux/lsm.h>

#include "avc.h"
#include "objsec.h"
#include "netif.h"
#include "netnode.h"
#include "netport.h"
#include "ibpkey.h"
#include "xfrm.h"
#include "netlabel.h"
#include "audit.h"
#include "avc_ss.h"

#define SELINUX_INODE_INIT_XATTRS 1

struct selinux_state selinux_state;

/* SECMARK reference count */
static atomic_t selinux_secmark_refcount = ATOMIC_INIT(0);

#ifdef CONFIG_SECURITY_SELINUX_DEVELOP
static int selinux_enforcing_boot __initdata;

static int __init enforcing_setup(char *str)
{
	unsigned long enforcing;
	if (!kstrtoul(str, 0, &enforcing))
		selinux_enforcing_boot = enforcing ? 1 : 0;
	return 1;
}
__setup("enforcing=", enforcing_setup);
#else
#define selinux_enforcing_boot 1
#endif

int selinux_enabled_boot __initdata = 1;
#ifdef CONFIG_SECURITY_SELINUX_BOOTPARAM
static int __init selinux_enabled_setup(char *str)
{
	unsigned long enabled;
	if (!kstrtoul(str, 0, &enabled))
		selinux_enabled_boot = enabled ? 1 : 0;
	return 1;
}
__setup("selinux=", selinux_enabled_setup);
#endif

static int __init checkreqprot_setup(char *str)
{
	unsigned long checkreqprot;

	if (!kstrtoul(str, 0, &checkreqprot)) {
		if (checkreqprot)
			pr_err("SELinux: checkreqprot set to 1 via kernel parameter.  This is no longer supported.\n");
	}
	return 1;
}
__setup("checkreqprot=", checkreqprot_setup);

/**
 * selinux_secmark_enabled - Check to see if SECMARK is currently enabled
 *
 * Description:
 * This function checks the SECMARK reference counter to see if any SECMARK
 * targets are currently configured, if the reference counter is greater than
 * zero SECMARK is considered to be enabled.  Returns true (1) if SECMARK is
 * enabled, false (0) if SECMARK is disabled.  If the always_check_network
 * policy capability is enabled, SECMARK is always considered enabled.
 *
 */
static int selinux_secmark_enabled(void)
{
	return (selinux_policycap_alwaysnetwork() ||
		atomic_read(&selinux_secmark_refcount));
}

/**
 * selinux_peerlbl_enabled - Check to see if peer labeling is currently enabled
 *
 * Description:
 * This function checks if NetLabel or labeled IPSEC is enabled.  Returns true
 * (1) if any are enabled or false (0) if neither are enabled.  If the
 * always_check_network policy capability is enabled, peer labeling
 * is always considered enabled.
 *
 */
static int selinux_peerlbl_enabled(void)
{
	return (selinux_policycap_alwaysnetwork() ||
		netlbl_enabled() || selinux_xfrm_enabled());
}

static int selinux_netcache_avc_callback(u32 event)
{
	if (event == AVC_CALLBACK_RESET) {
		sel_netif_flush();
		sel_netnode_flush();
		sel_netport_flush();
		synchronize_net();
	}
	return 0;
}

static int selinux_lsm_notifier_avc_callback(u32 event)
{
	if (event == AVC_CALLBACK_RESET) {
		sel_ib_pkey_flush();
		call_blocking_lsm_notifier(LSM_POLICY_CHANGE, NULL);
	}

	return 0;
}

/*
 * initialise the security for the init task
 */
static void cred_init_security(void)
{
	struct task_security_struct *tsec;

	tsec = selinux_cred(unrcu_pointer(current->real_cred));
	tsec->osid = tsec->sid = SECINITSID_KERNEL;
}

/*
 * get the security ID of a set of credentials
 */
static inline u32 cred_sid(const struct cred *cred)
{
	const struct task_security_struct *tsec;

	tsec = selinux_cred(cred);
	return tsec->sid;
}

static void __ad_net_init(struct common_audit_data *ad,
			  struct lsm_network_audit *net,
			  int ifindex, struct sock *sk, u16 family)
{
	ad->type = LSM_AUDIT_DATA_NET;
	ad->u.net = net;
	net->netif = ifindex;
	net->sk = sk;
	net->family = family;
}

static void ad_net_init_from_sk(struct common_audit_data *ad,
				struct lsm_network_audit *net,
				struct sock *sk)
{
	__ad_net_init(ad, net, 0, sk, 0);
}

static void ad_net_init_from_iif(struct common_audit_data *ad,
				 struct lsm_network_audit *net,
				 int ifindex, u16 family)
{
	__ad_net_init(ad, net, ifindex, NULL, family);
}

/*
 * get the objective security ID of a task
 */
static inline u32 task_sid_obj(const struct task_struct *task)
{
	u32 sid;

	rcu_read_lock();
	sid = cred_sid(__task_cred(task));
	rcu_read_unlock();
	return sid;
}

static int inode_doinit_with_dentry(struct inode *inode, struct dentry *opt_dentry);

/*
 * Try reloading inode security labels that have been marked as invalid.  The
 * @may_sleep parameter indicates when sleeping and thus reloading labels is
 * allowed; when set to false, returns -ECHILD when the label is
 * invalid.  The @dentry parameter should be set to a dentry of the inode.
 */
static int __inode_security_revalidate(struct inode *inode,
				       struct dentry *dentry,
				       bool may_sleep)
{
	struct inode_security_struct *isec = selinux_inode(inode);

	might_sleep_if(may_sleep);

	/*
	 * The check of isec->initialized below is racy but
	 * inode_doinit_with_dentry() will recheck with
	 * isec->lock held.
	 */
	if (selinux_initialized() &&
	    data_race(isec->initialized != LABEL_INITIALIZED)) {
		if (!may_sleep)
			return -ECHILD;

		/*
		 * Try reloading the inode security label.  This will fail if
		 * @opt_dentry is NULL and no dentry for this inode can be
		 * found; in that case, continue using the old label.
		 */
		inode_doinit_with_dentry(inode, dentry);
	}
	return 0;
}

static struct inode_security_struct *inode_security_novalidate(struct inode *inode)
{
	return selinux_inode(inode);
}

static struct inode_security_struct *inode_security_rcu(struct inode *inode, bool rcu)
{
	int error;

	error = __inode_security_revalidate(inode, NULL, !rcu);
	if (error)
		return ERR_PTR(error);
	return selinux_inode(inode);
}

/*
 * Get the security label of an inode.
 */
static struct inode_security_struct *inode_security(struct inode *inode)
{
	__inode_security_revalidate(inode, NULL, true);
	return selinux_inode(inode);
}

static struct inode_security_struct *backing_inode_security_novalidate(struct dentry *dentry)
{
	struct inode *inode = d_backing_inode(dentry);

	return selinux_inode(inode);
}

/*
 * Get the security label of a dentry's backing inode.
 */
static struct inode_security_struct *backing_inode_security(struct dentry *dentry)
{
	struct inode *inode = d_backing_inode(dentry);

	__inode_security_revalidate(inode, dentry, true);
	return selinux_inode(inode);
}

static void inode_free_security(struct inode *inode)
{
	struct inode_security_struct *isec = selinux_inode(inode);
	struct superblock_security_struct *sbsec;

	if (!isec)
		return;
	sbsec = selinux_superblock(inode->i_sb);
	/*
	 * As not all inode security structures are in a list, we check for
	 * empty list outside of the lock to make sure that we won't waste
	 * time taking a lock doing nothing.
	 *
	 * The list_del_init() function can be safely called more than once.
	 * It should not be possible for this function to be called with
	 * concurrent list_add(), but for better safety against future changes
	 * in the code, we use list_empty_careful() here.
	 */
	if (!list_empty_careful(&isec->list)) {
		spin_lock(&sbsec->isec_lock);
		list_del_init(&isec->list);
		spin_unlock(&sbsec->isec_lock);
	}
}

struct selinux_mnt_opts {
	u32 fscontext_sid;
	u32 context_sid;
	u32 rootcontext_sid;
	u32 defcontext_sid;
};

static void selinux_free_mnt_opts(void *mnt_opts)
{
	kfree(mnt_opts);
}

enum {
	Opt_error = -1,
	Opt_context = 0,
	Opt_defcontext = 1,
	Opt_fscontext = 2,
	Opt_rootcontext = 3,
	Opt_seclabel = 4,
};

#define A(s, has_arg) {#s, sizeof(#s) - 1, Opt_##s, has_arg}
static const struct {
	const char *name;
	int len;
	int opt;
	bool has_arg;
} tokens[] = {
	A(context, true),
	A(fscontext, true),
	A(defcontext, true),
	A(rootcontext, true),
	A(seclabel, false),
};
#undef A

static int match_opt_prefix(char *s, int l, char **arg)
{
	int i;

	for (i = 0; i < ARRAY_SIZE(tokens); i++) {
		size_t len = tokens[i].len;
		if (len > l || memcmp(s, tokens[i].name, len))
			continue;
		if (tokens[i].has_arg) {
			if (len == l || s[len] != '=')
				continue;
			*arg = s + len + 1;
		} else if (len != l)
			continue;
		return tokens[i].opt;
	}
	return Opt_error;
}

#define SEL_MOUNT_FAIL_MSG "SELinux:  duplicate or incompatible mount options\n"

static int may_context_mount_sb_relabel(u32 sid,
			struct superblock_security_struct *sbsec,
			const struct cred *cred)
{
	const struct task_security_struct *tsec = selinux_cred(cred);
	int rc;

	rc = avc_has_perm(tsec->sid, sbsec->sid, SECCLASS_FILESYSTEM,
			  FILESYSTEM__RELABELFROM, NULL);
	if (rc)
		return rc;

	rc = avc_has_perm(tsec->sid, sid, SECCLASS_FILESYSTEM,
			  FILESYSTEM__RELABELTO, NULL);
	return rc;
}

static int may_context_mount_inode_relabel(u32 sid,
			struct superblock_security_struct *sbsec,
			const struct cred *cred)
{
	const struct task_security_struct *tsec = selinux_cred(cred);
	int rc;
	rc = avc_has_perm(tsec->sid, sbsec->sid, SECCLASS_FILESYSTEM,
			  FILESYSTEM__RELABELFROM, NULL);
	if (rc)
		return rc;

	rc = avc_has_perm(sid, sbsec->sid, SECCLASS_FILESYSTEM,
			  FILESYSTEM__ASSOCIATE, NULL);
	return rc;
}

static int selinux_is_genfs_special_handling(struct super_block *sb)
{
	/* Special handling. Genfs but also in-core setxattr handler */
	return	!strcmp(sb->s_type->name, "sysfs") ||
		!strcmp(sb->s_type->name, "pstore") ||
		!strcmp(sb->s_type->name, "debugfs") ||
		!strcmp(sb->s_type->name, "tracefs") ||
		!strcmp(sb->s_type->name, "rootfs") ||
		(selinux_policycap_cgroupseclabel() &&
		 (!strcmp(sb->s_type->name, "cgroup") ||
		  !strcmp(sb->s_type->name, "cgroup2")));
}

static int selinux_is_sblabel_mnt(struct super_block *sb)
{
	struct superblock_security_struct *sbsec = selinux_superblock(sb);

	/*
	 * IMPORTANT: Double-check logic in this function when adding a new
	 * SECURITY_FS_USE_* definition!
	 */
	BUILD_BUG_ON(SECURITY_FS_USE_MAX != 7);

	switch (sbsec->behavior) {
	case SECURITY_FS_USE_XATTR:
	case SECURITY_FS_USE_TRANS:
	case SECURITY_FS_USE_TASK:
	case SECURITY_FS_USE_NATIVE:
		return 1;

	case SECURITY_FS_USE_GENFS:
		return selinux_is_genfs_special_handling(sb);

	/* Never allow relabeling on context mounts */
	case SECURITY_FS_USE_MNTPOINT:
	case SECURITY_FS_USE_NONE:
	default:
		return 0;
	}
}

static int sb_check_xattr_support(struct super_block *sb)
{
	struct superblock_security_struct *sbsec = selinux_superblock(sb);
	struct dentry *root = sb->s_root;
	struct inode *root_inode = d_backing_inode(root);
	u32 sid;
	int rc;

	/*
	 * Make sure that the xattr handler exists and that no
	 * error other than -ENODATA is returned by getxattr on
	 * the root directory.  -ENODATA is ok, as this may be
	 * the first boot of the SELinux kernel before we have
	 * assigned xattr values to the filesystem.
	 */
	if (!(root_inode->i_opflags & IOP_XATTR)) {
		pr_warn("SELinux: (dev %s, type %s) has no xattr support\n",
			sb->s_id, sb->s_type->name);
		goto fallback;
	}

	rc = __vfs_getxattr(root, root_inode, XATTR_NAME_SELINUX, NULL, 0);
	if (rc < 0 && rc != -ENODATA) {
		if (rc == -EOPNOTSUPP) {
			pr_warn("SELinux: (dev %s, type %s) has no security xattr handler\n",
				sb->s_id, sb->s_type->name);
			goto fallback;
		} else {
			pr_warn("SELinux: (dev %s, type %s) getxattr errno %d\n",
				sb->s_id, sb->s_type->name, -rc);
			return rc;
		}
	}
	return 0;

fallback:
	/* No xattr support - try to fallback to genfs if possible. */
	rc = security_genfs_sid(sb->s_type->name, "/",
				SECCLASS_DIR, &sid);
	if (rc)
		return -EOPNOTSUPP;

	pr_warn("SELinux: (dev %s, type %s) falling back to genfs\n",
		sb->s_id, sb->s_type->name);
	sbsec->behavior = SECURITY_FS_USE_GENFS;
	sbsec->sid = sid;
	return 0;
}

static int sb_finish_set_opts(struct super_block *sb)
{
	struct superblock_security_struct *sbsec = selinux_superblock(sb);
	struct dentry *root = sb->s_root;
	struct inode *root_inode = d_backing_inode(root);
	int rc = 0;

	if (sbsec->behavior == SECURITY_FS_USE_XATTR) {
		rc = sb_check_xattr_support(sb);
		if (rc)
			return rc;
	}

	sbsec->flags |= SE_SBINITIALIZED;

	/*
	 * Explicitly set or clear SBLABEL_MNT.  It's not sufficient to simply
	 * leave the flag untouched because sb_clone_mnt_opts might be handing
	 * us a superblock that needs the flag to be cleared.
	 */
	if (selinux_is_sblabel_mnt(sb))
		sbsec->flags |= SBLABEL_MNT;
	else
		sbsec->flags &= ~SBLABEL_MNT;

	/* Initialize the root inode. */
	rc = inode_doinit_with_dentry(root_inode, root);

	/* Initialize any other inodes associated with the superblock, e.g.
	   inodes created prior to initial policy load or inodes created
	   during get_sb by a pseudo filesystem that directly
	   populates itself. */
	spin_lock(&sbsec->isec_lock);
	while (!list_empty(&sbsec->isec_head)) {
		struct inode_security_struct *isec =
				list_first_entry(&sbsec->isec_head,
					   struct inode_security_struct, list);
		struct inode *inode = isec->inode;
		list_del_init(&isec->list);
		spin_unlock(&sbsec->isec_lock);
		inode = igrab(inode);
		if (inode) {
			if (!IS_PRIVATE(inode))
				inode_doinit_with_dentry(inode, NULL);
			iput(inode);
		}
		spin_lock(&sbsec->isec_lock);
	}
	spin_unlock(&sbsec->isec_lock);
	return rc;
}

static int bad_option(struct superblock_security_struct *sbsec, char flag,
		      u32 old_sid, u32 new_sid)
{
	char mnt_flags = sbsec->flags & SE_MNTMASK;

	/* check if the old mount command had the same options */
	if (sbsec->flags & SE_SBINITIALIZED)
		if (!(sbsec->flags & flag) ||
		    (old_sid != new_sid))
			return 1;

	/* check if we were passed the same options twice,
	 * aka someone passed context=a,context=b
	 */
	if (!(sbsec->flags & SE_SBINITIALIZED))
		if (mnt_flags & flag)
			return 1;
	return 0;
}

/*
 * Allow filesystems with binary mount data to explicitly set mount point
 * labeling information.
 */
static int selinux_set_mnt_opts(struct super_block *sb,
				void *mnt_opts,
				unsigned long kern_flags,
				unsigned long *set_kern_flags)
{
	const struct cred *cred = current_cred();
	struct superblock_security_struct *sbsec = selinux_superblock(sb);
	struct dentry *root = sb->s_root;
	struct selinux_mnt_opts *opts = mnt_opts;
	struct inode_security_struct *root_isec;
	u32 fscontext_sid = 0, context_sid = 0, rootcontext_sid = 0;
	u32 defcontext_sid = 0;
	int rc = 0;

	/*
	 * Specifying internal flags without providing a place to
	 * place the results is not allowed
	 */
	if (kern_flags && !set_kern_flags)
		return -EINVAL;

	mutex_lock(&sbsec->lock);

	if (!selinux_initialized()) {
		if (!opts) {
			/* Defer initialization until selinux_complete_init,
			   after the initial policy is loaded and the security
			   server is ready to handle calls. */
			if (kern_flags & SECURITY_LSM_NATIVE_LABELS) {
				sbsec->flags |= SE_SBNATIVE;
				*set_kern_flags |= SECURITY_LSM_NATIVE_LABELS;
			}
			goto out;
		}
		rc = -EINVAL;
		pr_warn("SELinux: Unable to set superblock options "
			"before the security server is initialized\n");
		goto out;
	}

	/*
	 * Binary mount data FS will come through this function twice.  Once
	 * from an explicit call and once from the generic calls from the vfs.
	 * Since the generic VFS calls will not contain any security mount data
	 * we need to skip the double mount verification.
	 *
	 * This does open a hole in which we will not notice if the first
	 * mount using this sb set explicit options and a second mount using
	 * this sb does not set any security options.  (The first options
	 * will be used for both mounts)
	 */
	if ((sbsec->flags & SE_SBINITIALIZED) && (sb->s_type->fs_flags & FS_BINARY_MOUNTDATA)
	    && !opts)
		goto out;

	root_isec = backing_inode_security_novalidate(root);

	/*
	 * parse the mount options, check if they are valid sids.
	 * also check if someone is trying to mount the same sb more
	 * than once with different security options.
	 */
	if (opts) {
		if (opts->fscontext_sid) {
			fscontext_sid = opts->fscontext_sid;
			if (bad_option(sbsec, FSCONTEXT_MNT, sbsec->sid,
					fscontext_sid))
				goto out_double_mount;
			sbsec->flags |= FSCONTEXT_MNT;
		}
		if (opts->context_sid) {
			context_sid = opts->context_sid;
			if (bad_option(sbsec, CONTEXT_MNT, sbsec->mntpoint_sid,
					context_sid))
				goto out_double_mount;
			sbsec->flags |= CONTEXT_MNT;
		}
		if (opts->rootcontext_sid) {
			rootcontext_sid = opts->rootcontext_sid;
			if (bad_option(sbsec, ROOTCONTEXT_MNT, root_isec->sid,
					rootcontext_sid))
				goto out_double_mount;
			sbsec->flags |= ROOTCONTEXT_MNT;
		}
		if (opts->defcontext_sid) {
			defcontext_sid = opts->defcontext_sid;
			if (bad_option(sbsec, DEFCONTEXT_MNT, sbsec->def_sid,
					defcontext_sid))
				goto out_double_mount;
			sbsec->flags |= DEFCONTEXT_MNT;
		}
	}

	if (sbsec->flags & SE_SBINITIALIZED) {
		/* previously mounted with options, but not on this attempt? */
		if ((sbsec->flags & SE_MNTMASK) && !opts)
			goto out_double_mount;
		rc = 0;
		goto out;
	}

	if (strcmp(sb->s_type->name, "proc") == 0)
		sbsec->flags |= SE_SBPROC | SE_SBGENFS;

	if (!strcmp(sb->s_type->name, "debugfs") ||
	    !strcmp(sb->s_type->name, "tracefs") ||
	    !strcmp(sb->s_type->name, "binder") ||
	    !strcmp(sb->s_type->name, "bpf") ||
	    !strcmp(sb->s_type->name, "pstore") ||
	    !strcmp(sb->s_type->name, "securityfs"))
		sbsec->flags |= SE_SBGENFS;

	if (!strcmp(sb->s_type->name, "sysfs") ||
	    !strcmp(sb->s_type->name, "cgroup") ||
	    !strcmp(sb->s_type->name, "cgroup2"))
		sbsec->flags |= SE_SBGENFS | SE_SBGENFS_XATTR;

	if (!sbsec->behavior) {
		/*
		 * Determine the labeling behavior to use for this
		 * filesystem type.
		 */
		rc = security_fs_use(sb);
		if (rc) {
			pr_warn("%s: security_fs_use(%s) returned %d\n",
					__func__, sb->s_type->name, rc);
			goto out;
		}
	}

	/*
	 * If this is a user namespace mount and the filesystem type is not
	 * explicitly whitelisted, then no contexts are allowed on the command
	 * line and security labels must be ignored.
	 */
	if (sb->s_user_ns != &init_user_ns &&
	    strcmp(sb->s_type->name, "tmpfs") &&
	    strcmp(sb->s_type->name, "ramfs") &&
	    strcmp(sb->s_type->name, "devpts") &&
	    strcmp(sb->s_type->name, "overlay")) {
		if (context_sid || fscontext_sid || rootcontext_sid ||
		    defcontext_sid) {
			rc = -EACCES;
			goto out;
		}
		if (sbsec->behavior == SECURITY_FS_USE_XATTR) {
			sbsec->behavior = SECURITY_FS_USE_MNTPOINT;
			rc = security_transition_sid(current_sid(),
						     current_sid(),
						     SECCLASS_FILE, NULL,
						     &sbsec->mntpoint_sid);
			if (rc)
				goto out;
		}
		goto out_set_opts;
	}

	/* sets the context of the superblock for the fs being mounted. */
	if (fscontext_sid) {
		rc = may_context_mount_sb_relabel(fscontext_sid, sbsec, cred);
		if (rc)
			goto out;

		sbsec->sid = fscontext_sid;
	}

	/*
	 * Switch to using mount point labeling behavior.
	 * sets the label used on all file below the mountpoint, and will set
	 * the superblock context if not already set.
	 */
	if (sbsec->flags & SE_SBNATIVE) {
		/*
		 * This means we are initializing a superblock that has been
		 * mounted before the SELinux was initialized and the
		 * filesystem requested native labeling. We had already
		 * returned SECURITY_LSM_NATIVE_LABELS in *set_kern_flags
		 * in the original mount attempt, so now we just need to set
		 * the SECURITY_FS_USE_NATIVE behavior.
		 */
		sbsec->behavior = SECURITY_FS_USE_NATIVE;
	} else if (kern_flags & SECURITY_LSM_NATIVE_LABELS && !context_sid) {
		sbsec->behavior = SECURITY_FS_USE_NATIVE;
		*set_kern_flags |= SECURITY_LSM_NATIVE_LABELS;
	}

	if (context_sid) {
		if (!fscontext_sid) {
			rc = may_context_mount_sb_relabel(context_sid, sbsec,
							  cred);
			if (rc)
				goto out;
			sbsec->sid = context_sid;
		} else {
			rc = may_context_mount_inode_relabel(context_sid, sbsec,
							     cred);
			if (rc)
				goto out;
		}
		if (!rootcontext_sid)
			rootcontext_sid = context_sid;

		sbsec->mntpoint_sid = context_sid;
		sbsec->behavior = SECURITY_FS_USE_MNTPOINT;
	}

	if (rootcontext_sid) {
		rc = may_context_mount_inode_relabel(rootcontext_sid, sbsec,
						     cred);
		if (rc)
			goto out;

		root_isec->sid = rootcontext_sid;
		root_isec->initialized = LABEL_INITIALIZED;
	}

	if (defcontext_sid) {
		if (sbsec->behavior != SECURITY_FS_USE_XATTR &&
			sbsec->behavior != SECURITY_FS_USE_NATIVE) {
			rc = -EINVAL;
			pr_warn("SELinux: defcontext option is "
			       "invalid for this filesystem type\n");
			goto out;
		}

		if (defcontext_sid != sbsec->def_sid) {
			rc = may_context_mount_inode_relabel(defcontext_sid,
							     sbsec, cred);
			if (rc)
				goto out;
		}

		sbsec->def_sid = defcontext_sid;
	}

out_set_opts:
	rc = sb_finish_set_opts(sb);
out:
	mutex_unlock(&sbsec->lock);
	return rc;
out_double_mount:
	rc = -EINVAL;
	pr_warn("SELinux: mount invalid.  Same superblock, different "
	       "security settings for (dev %s, type %s)\n", sb->s_id,
	       sb->s_type->name);
	goto out;
}

static int selinux_cmp_sb_context(const struct super_block *oldsb,
				    const struct super_block *newsb)
{
	struct superblock_security_struct *old = selinux_superblock(oldsb);
	struct superblock_security_struct *new = selinux_superblock(newsb);
	char oldflags = old->flags & SE_MNTMASK;
	char newflags = new->flags & SE_MNTMASK;

	if (oldflags != newflags)
		goto mismatch;
	if ((oldflags & FSCONTEXT_MNT) && old->sid != new->sid)
		goto mismatch;
	if ((oldflags & CONTEXT_MNT) && old->mntpoint_sid != new->mntpoint_sid)
		goto mismatch;
	if ((oldflags & DEFCONTEXT_MNT) && old->def_sid != new->def_sid)
		goto mismatch;
	if (oldflags & ROOTCONTEXT_MNT) {
		struct inode_security_struct *oldroot = backing_inode_security(oldsb->s_root);
		struct inode_security_struct *newroot = backing_inode_security(newsb->s_root);
		if (oldroot->sid != newroot->sid)
			goto mismatch;
	}
	return 0;
mismatch:
	pr_warn("SELinux: mount invalid.  Same superblock, "
			    "different security settings for (dev %s, "
			    "type %s)\n", newsb->s_id, newsb->s_type->name);
	return -EBUSY;
}

static int selinux_sb_clone_mnt_opts(const struct super_block *oldsb,
					struct super_block *newsb,
					unsigned long kern_flags,
					unsigned long *set_kern_flags)
{
	int rc = 0;
	const struct superblock_security_struct *oldsbsec =
						selinux_superblock(oldsb);
	struct superblock_security_struct *newsbsec = selinux_superblock(newsb);

	int set_fscontext =	(oldsbsec->flags & FSCONTEXT_MNT);
	int set_context =	(oldsbsec->flags & CONTEXT_MNT);
	int set_rootcontext =	(oldsbsec->flags & ROOTCONTEXT_MNT);

	/*
	 * Specifying internal flags without providing a place to
	 * place the results is not allowed.
	 */
	if (kern_flags && !set_kern_flags)
		return -EINVAL;

	mutex_lock(&newsbsec->lock);

	/*
	 * if the parent was able to be mounted it clearly had no special lsm
	 * mount options.  thus we can safely deal with this superblock later
	 */
	if (!selinux_initialized()) {
		if (kern_flags & SECURITY_LSM_NATIVE_LABELS) {
			newsbsec->flags |= SE_SBNATIVE;
			*set_kern_flags |= SECURITY_LSM_NATIVE_LABELS;
		}
		goto out;
	}

	/* how can we clone if the old one wasn't set up?? */
	BUG_ON(!(oldsbsec->flags & SE_SBINITIALIZED));

	/* if fs is reusing a sb, make sure that the contexts match */
	if (newsbsec->flags & SE_SBINITIALIZED) {
		mutex_unlock(&newsbsec->lock);
		if ((kern_flags & SECURITY_LSM_NATIVE_LABELS) && !set_context)
			*set_kern_flags |= SECURITY_LSM_NATIVE_LABELS;
		return selinux_cmp_sb_context(oldsb, newsb);
	}

	newsbsec->flags = oldsbsec->flags;

	newsbsec->sid = oldsbsec->sid;
	newsbsec->def_sid = oldsbsec->def_sid;
	newsbsec->behavior = oldsbsec->behavior;

	if (newsbsec->behavior == SECURITY_FS_USE_NATIVE &&
		!(kern_flags & SECURITY_LSM_NATIVE_LABELS) && !set_context) {
		rc = security_fs_use(newsb);
		if (rc)
			goto out;
	}

	if (kern_flags & SECURITY_LSM_NATIVE_LABELS && !set_context) {
		newsbsec->behavior = SECURITY_FS_USE_NATIVE;
		*set_kern_flags |= SECURITY_LSM_NATIVE_LABELS;
	}

	if (set_context) {
		u32 sid = oldsbsec->mntpoint_sid;

		if (!set_fscontext)
			newsbsec->sid = sid;
		if (!set_rootcontext) {
			struct inode_security_struct *newisec = backing_inode_security(newsb->s_root);
			newisec->sid = sid;
		}
		newsbsec->mntpoint_sid = sid;
	}
	if (set_rootcontext) {
		const struct inode_security_struct *oldisec = backing_inode_security(oldsb->s_root);
		struct inode_security_struct *newisec = backing_inode_security(newsb->s_root);

		newisec->sid = oldisec->sid;
	}

	sb_finish_set_opts(newsb);
out:
	mutex_unlock(&newsbsec->lock);
	return rc;
}

/*
 * NOTE: the caller is responsible for freeing the memory even if on error.
 */
static int selinux_add_opt(int token, const char *s, void **mnt_opts)
{
	struct selinux_mnt_opts *opts = *mnt_opts;
	u32 *dst_sid;
	int rc;

	if (token == Opt_seclabel)
		/* eaten and completely ignored */
		return 0;
	if (!s)
		return -EINVAL;

	if (!selinux_initialized()) {
		pr_warn("SELinux: Unable to set superblock options before the security server is initialized\n");
		return -EINVAL;
	}

	if (!opts) {
		opts = kzalloc(sizeof(*opts), GFP_KERNEL);
		if (!opts)
			return -ENOMEM;
		*mnt_opts = opts;
	}

	switch (token) {
	case Opt_context:
		if (opts->context_sid || opts->defcontext_sid)
			goto err;
		dst_sid = &opts->context_sid;
		break;
	case Opt_fscontext:
		if (opts->fscontext_sid)
			goto err;
		dst_sid = &opts->fscontext_sid;
		break;
	case Opt_rootcontext:
		if (opts->rootcontext_sid)
			goto err;
		dst_sid = &opts->rootcontext_sid;
		break;
	case Opt_defcontext:
		if (opts->context_sid || opts->defcontext_sid)
			goto err;
		dst_sid = &opts->defcontext_sid;
		break;
	default:
		WARN_ON(1);
		return -EINVAL;
	}
	rc = security_context_str_to_sid(s, dst_sid, GFP_KERNEL);
	if (rc)
		pr_warn("SELinux: security_context_str_to_sid (%s) failed with errno=%d\n",
			s, rc);
	return rc;

err:
	pr_warn(SEL_MOUNT_FAIL_MSG);
	return -EINVAL;
}

static int show_sid(struct seq_file *m, u32 sid)
{
	char *context = NULL;
	u32 len;
	int rc;

	rc = security_sid_to_context(sid, &context, &len);
	if (!rc) {
		bool has_comma = strchr(context, ',');

		seq_putc(m, '=');
		if (has_comma)
			seq_putc(m, '\"');
		seq_escape(m, context, "\"\n\\");
		if (has_comma)
			seq_putc(m, '\"');
	}
	kfree(context);
	return rc;
}

static int selinux_sb_show_options(struct seq_file *m, struct super_block *sb)
{
	struct superblock_security_struct *sbsec = selinux_superblock(sb);
	int rc;

	if (!(sbsec->flags & SE_SBINITIALIZED))
		return 0;

	if (!selinux_initialized())
		return 0;

	if (sbsec->flags & FSCONTEXT_MNT) {
		seq_putc(m, ',');
		seq_puts(m, FSCONTEXT_STR);
		rc = show_sid(m, sbsec->sid);
		if (rc)
			return rc;
	}
	if (sbsec->flags & CONTEXT_MNT) {
		seq_putc(m, ',');
		seq_puts(m, CONTEXT_STR);
		rc = show_sid(m, sbsec->mntpoint_sid);
		if (rc)
			return rc;
	}
	if (sbsec->flags & DEFCONTEXT_MNT) {
		seq_putc(m, ',');
		seq_puts(m, DEFCONTEXT_STR);
		rc = show_sid(m, sbsec->def_sid);
		if (rc)
			return rc;
	}
	if (sbsec->flags & ROOTCONTEXT_MNT) {
		struct dentry *root = sb->s_root;
		struct inode_security_struct *isec = backing_inode_security(root);
		seq_putc(m, ',');
		seq_puts(m, ROOTCONTEXT_STR);
		rc = show_sid(m, isec->sid);
		if (rc)
			return rc;
	}
	if (sbsec->flags & SBLABEL_MNT) {
		seq_putc(m, ',');
		seq_puts(m, SECLABEL_STR);
	}
	return 0;
}

static inline u16 inode_mode_to_security_class(umode_t mode)
{
	switch (mode & S_IFMT) {
	case S_IFSOCK:
		return SECCLASS_SOCK_FILE;
	case S_IFLNK:
		return SECCLASS_LNK_FILE;
	case S_IFREG:
		return SECCLASS_FILE;
	case S_IFBLK:
		return SECCLASS_BLK_FILE;
	case S_IFDIR:
		return SECCLASS_DIR;
	case S_IFCHR:
		return SECCLASS_CHR_FILE;
	case S_IFIFO:
		return SECCLASS_FIFO_FILE;

	}

	return SECCLASS_FILE;
}

static inline int default_protocol_stream(int protocol)
{
	return (protocol == IPPROTO_IP || protocol == IPPROTO_TCP ||
		protocol == IPPROTO_MPTCP);
}

static inline int default_protocol_dgram(int protocol)
{
	return (protocol == IPPROTO_IP || protocol == IPPROTO_UDP);
}

static inline u16 socket_type_to_security_class(int family, int type, int protocol)
{
	bool extsockclass = selinux_policycap_extsockclass();

	switch (family) {
	case PF_UNIX:
		switch (type) {
		case SOCK_STREAM:
		case SOCK_SEQPACKET:
			return SECCLASS_UNIX_STREAM_SOCKET;
		case SOCK_DGRAM:
		case SOCK_RAW:
			return SECCLASS_UNIX_DGRAM_SOCKET;
		}
		break;
	case PF_INET:
	case PF_INET6:
		switch (type) {
		case SOCK_STREAM:
		case SOCK_SEQPACKET:
			if (default_protocol_stream(protocol))
				return SECCLASS_TCP_SOCKET;
			else if (extsockclass && protocol == IPPROTO_SCTP)
				return SECCLASS_SCTP_SOCKET;
			else
				return SECCLASS_RAWIP_SOCKET;
		case SOCK_DGRAM:
			if (default_protocol_dgram(protocol))
				return SECCLASS_UDP_SOCKET;
			else if (extsockclass && (protocol == IPPROTO_ICMP ||
						  protocol == IPPROTO_ICMPV6))
				return SECCLASS_ICMP_SOCKET;
			else
				return SECCLASS_RAWIP_SOCKET;
		case SOCK_DCCP:
			return SECCLASS_DCCP_SOCKET;
		default:
			return SECCLASS_RAWIP_SOCKET;
		}
		break;
	case PF_NETLINK:
		switch (protocol) {
		case NETLINK_ROUTE:
			return SECCLASS_NETLINK_ROUTE_SOCKET;
		case NETLINK_SOCK_DIAG:
			return SECCLASS_NETLINK_TCPDIAG_SOCKET;
		case NETLINK_NFLOG:
			return SECCLASS_NETLINK_NFLOG_SOCKET;
		case NETLINK_XFRM:
			return SECCLASS_NETLINK_XFRM_SOCKET;
		case NETLINK_SELINUX:
			return SECCLASS_NETLINK_SELINUX_SOCKET;
		case NETLINK_ISCSI:
			return SECCLASS_NETLINK_ISCSI_SOCKET;
		case NETLINK_AUDIT:
			return SECCLASS_NETLINK_AUDIT_SOCKET;
		case NETLINK_FIB_LOOKUP:
			return SECCLASS_NETLINK_FIB_LOOKUP_SOCKET;
		case NETLINK_CONNECTOR:
			return SECCLASS_NETLINK_CONNECTOR_SOCKET;
		case NETLINK_NETFILTER:
			return SECCLASS_NETLINK_NETFILTER_SOCKET;
		case NETLINK_DNRTMSG:
			return SECCLASS_NETLINK_DNRT_SOCKET;
		case NETLINK_KOBJECT_UEVENT:
			return SECCLASS_NETLINK_KOBJECT_UEVENT_SOCKET;
		case NETLINK_GENERIC:
			return SECCLASS_NETLINK_GENERIC_SOCKET;
		case NETLINK_SCSITRANSPORT:
			return SECCLASS_NETLINK_SCSITRANSPORT_SOCKET;
		case NETLINK_RDMA:
			return SECCLASS_NETLINK_RDMA_SOCKET;
		case NETLINK_CRYPTO:
			return SECCLASS_NETLINK_CRYPTO_SOCKET;
		default:
			return SECCLASS_NETLINK_SOCKET;
		}
	case PF_PACKET:
		return SECCLASS_PACKET_SOCKET;
	case PF_KEY:
		return SECCLASS_KEY_SOCKET;
	case PF_APPLETALK:
		return SECCLASS_APPLETALK_SOCKET;
	}

	if (extsockclass) {
		switch (family) {
		case PF_AX25:
			return SECCLASS_AX25_SOCKET;
		case PF_IPX:
			return SECCLASS_IPX_SOCKET;
		case PF_NETROM:
			return SECCLASS_NETROM_SOCKET;
		case PF_ATMPVC:
			return SECCLASS_ATMPVC_SOCKET;
		case PF_X25:
			return SECCLASS_X25_SOCKET;
		case PF_ROSE:
			return SECCLASS_ROSE_SOCKET;
		case PF_DECnet:
			return SECCLASS_DECNET_SOCKET;
		case PF_ATMSVC:
			return SECCLASS_ATMSVC_SOCKET;
		case PF_RDS:
			return SECCLASS_RDS_SOCKET;
		case PF_IRDA:
			return SECCLASS_IRDA_SOCKET;
		case PF_PPPOX:
			return SECCLASS_PPPOX_SOCKET;
		case PF_LLC:
			return SECCLASS_LLC_SOCKET;
		case PF_CAN:
			return SECCLASS_CAN_SOCKET;
		case PF_TIPC:
			return SECCLASS_TIPC_SOCKET;
		case PF_BLUETOOTH:
			return SECCLASS_BLUETOOTH_SOCKET;
		case PF_IUCV:
			return SECCLASS_IUCV_SOCKET;
		case PF_RXRPC:
			return SECCLASS_RXRPC_SOCKET;
		case PF_ISDN:
			return SECCLASS_ISDN_SOCKET;
		case PF_PHONET:
			return SECCLASS_PHONET_SOCKET;
		case PF_IEEE802154:
			return SECCLASS_IEEE802154_SOCKET;
		case PF_CAIF:
			return SECCLASS_CAIF_SOCKET;
		case PF_ALG:
			return SECCLASS_ALG_SOCKET;
		case PF_NFC:
			return SECCLASS_NFC_SOCKET;
		case PF_VSOCK:
			return SECCLASS_VSOCK_SOCKET;
		case PF_KCM:
			return SECCLASS_KCM_SOCKET;
		case PF_QIPCRTR:
			return SECCLASS_QIPCRTR_SOCKET;
		case PF_SMC:
			return SECCLASS_SMC_SOCKET;
		case PF_XDP:
			return SECCLASS_XDP_SOCKET;
		case PF_MCTP:
			return SECCLASS_MCTP_SOCKET;
#if PF_MAX > 46
#error New address family defined, please update this function.
#endif
		}
	}

	return SECCLASS_SOCKET;
}

static int selinux_genfs_get_sid(struct dentry *dentry,
				 u16 tclass,
				 u16 flags,
				 u32 *sid)
{
	int rc;
	struct super_block *sb = dentry->d_sb;
	char *buffer, *path;

	buffer = (char *)__get_free_page(GFP_KERNEL);
	if (!buffer)
		return -ENOMEM;

	path = dentry_path_raw(dentry, buffer, PAGE_SIZE);
	if (IS_ERR(path))
		rc = PTR_ERR(path);
	else {
		if (flags & SE_SBPROC) {
			/* each process gets a /proc/PID/ entry. Strip off the
			 * PID part to get a valid selinux labeling.
			 * e.g. /proc/1/net/rpc/nfs -> /net/rpc/nfs */
			while (path[1] >= '0' && path[1] <= '9') {
				path[1] = '/';
				path++;
			}
		}
		rc = security_genfs_sid(sb->s_type->name,
					path, tclass, sid);
		if (rc == -ENOENT) {
			/* No match in policy, mark as unlabeled. */
			*sid = SECINITSID_UNLABELED;
			rc = 0;
		}
	}
	free_page((unsigned long)buffer);
	return rc;
}

static int inode_doinit_use_xattr(struct inode *inode, struct dentry *dentry,
				  u32 def_sid, u32 *sid)
{
#define INITCONTEXTLEN 255
	char *context;
	unsigned int len;
	int rc;

	len = INITCONTEXTLEN;
	context = kmalloc(len + 1, GFP_NOFS);
	if (!context)
		return -ENOMEM;

	context[len] = '\0';
	rc = __vfs_getxattr(dentry, inode, XATTR_NAME_SELINUX, context, len);
	if (rc == -ERANGE) {
		kfree(context);

		/* Need a larger buffer.  Query for the right size. */
		rc = __vfs_getxattr(dentry, inode, XATTR_NAME_SELINUX, NULL, 0);
		if (rc < 0)
			return rc;

		len = rc;
		context = kmalloc(len + 1, GFP_NOFS);
		if (!context)
			return -ENOMEM;

		context[len] = '\0';
		rc = __vfs_getxattr(dentry, inode, XATTR_NAME_SELINUX,
				    context, len);
	}
	if (rc < 0) {
		kfree(context);
		if (rc != -ENODATA) {
			pr_warn("SELinux: %s:  getxattr returned %d for dev=%s ino=%ld\n",
				__func__, -rc, inode->i_sb->s_id, inode->i_ino);
			return rc;
		}
		*sid = def_sid;
		return 0;
	}

	rc = security_context_to_sid_default(context, rc, sid,
					     def_sid, GFP_NOFS);
	if (rc) {
		char *dev = inode->i_sb->s_id;
		unsigned long ino = inode->i_ino;

		if (rc == -EINVAL) {
			pr_notice_ratelimited("SELinux: inode=%lu on dev=%s was found to have an invalid context=%s.  This indicates you may need to relabel the inode or the filesystem in question.\n",
					      ino, dev, context);
		} else {
			pr_warn("SELinux: %s:  context_to_sid(%s) returned %d for dev=%s ino=%ld\n",
				__func__, context, -rc, dev, ino);
		}
	}
	kfree(context);
	return 0;
}

/* The inode's security attributes must be initialized before first use. */
static int inode_doinit_with_dentry(struct inode *inode, struct dentry *opt_dentry)
{
	struct superblock_security_struct *sbsec = NULL;
	struct inode_security_struct *isec = selinux_inode(inode);
	u32 task_sid, sid = 0;
	u16 sclass;
	struct dentry *dentry;
	int rc = 0;

	if (isec->initialized == LABEL_INITIALIZED)
		return 0;

	spin_lock(&isec->lock);
	if (isec->initialized == LABEL_INITIALIZED)
		goto out_unlock;

	if (isec->sclass == SECCLASS_FILE)
		isec->sclass = inode_mode_to_security_class(inode->i_mode);

	sbsec = selinux_superblock(inode->i_sb);
	if (!(sbsec->flags & SE_SBINITIALIZED)) {
		/* Defer initialization until selinux_complete_init,
		   after the initial policy is loaded and the security
		   server is ready to handle calls. */
		spin_lock(&sbsec->isec_lock);
		if (list_empty(&isec->list))
			list_add(&isec->list, &sbsec->isec_head);
		spin_unlock(&sbsec->isec_lock);
		goto out_unlock;
	}

	sclass = isec->sclass;
	task_sid = isec->task_sid;
	sid = isec->sid;
	isec->initialized = LABEL_PENDING;
	spin_unlock(&isec->lock);

	switch (sbsec->behavior) {
	/*
	 * In case of SECURITY_FS_USE_NATIVE we need to re-fetch the labels
	 * via xattr when called from delayed_superblock_init().
	 */
	case SECURITY_FS_USE_NATIVE:
	case SECURITY_FS_USE_XATTR:
		if (!(inode->i_opflags & IOP_XATTR)) {
			sid = sbsec->def_sid;
			break;
		}
		/* Need a dentry, since the xattr API requires one.
		   Life would be simpler if we could just pass the inode. */
		if (opt_dentry) {
			/* Called from d_instantiate or d_splice_alias. */
			dentry = dget(opt_dentry);
		} else {
			/*
			 * Called from selinux_complete_init, try to find a dentry.
			 * Some filesystems really want a connected one, so try
			 * that first.  We could split SECURITY_FS_USE_XATTR in
			 * two, depending upon that...
			 */
			dentry = d_find_alias(inode);
			if (!dentry)
				dentry = d_find_any_alias(inode);
		}
		if (!dentry) {
			/*
			 * this is can be hit on boot when a file is accessed
			 * before the policy is loaded.  When we load policy we
			 * may find inodes that have no dentry on the
			 * sbsec->isec_head list.  No reason to complain as these
			 * will get fixed up the next time we go through
			 * inode_doinit with a dentry, before these inodes could
			 * be used again by userspace.
			 */
			goto out_invalid;
		}

		rc = inode_doinit_use_xattr(inode, dentry, sbsec->def_sid,
					    &sid);
		dput(dentry);
		if (rc)
			goto out;
		break;
	case SECURITY_FS_USE_TASK:
		sid = task_sid;
		break;
	case SECURITY_FS_USE_TRANS:
		/* Default to the fs SID. */
		sid = sbsec->sid;

		/* Try to obtain a transition SID. */
		rc = security_transition_sid(task_sid, sid,
					     sclass, NULL, &sid);
		if (rc)
			goto out;
		break;
	case SECURITY_FS_USE_MNTPOINT:
		sid = sbsec->mntpoint_sid;
		break;
	default:
		/* Default to the fs superblock SID. */
		sid = sbsec->sid;

		if ((sbsec->flags & SE_SBGENFS) &&
		     (!S_ISLNK(inode->i_mode) ||
		      selinux_policycap_genfs_seclabel_symlinks())) {
			/* We must have a dentry to determine the label on
			 * procfs inodes */
			if (opt_dentry) {
				/* Called from d_instantiate or
				 * d_splice_alias. */
				dentry = dget(opt_dentry);
			} else {
				/* Called from selinux_complete_init, try to
				 * find a dentry.  Some filesystems really want
				 * a connected one, so try that first.
				 */
				dentry = d_find_alias(inode);
				if (!dentry)
					dentry = d_find_any_alias(inode);
			}
			/*
			 * This can be hit on boot when a file is accessed
			 * before the policy is loaded.  When we load policy we
			 * may find inodes that have no dentry on the
			 * sbsec->isec_head list.  No reason to complain as
			 * these will get fixed up the next time we go through
			 * inode_doinit() with a dentry, before these inodes
			 * could be used again by userspace.
			 */
			if (!dentry)
				goto out_invalid;
			rc = selinux_genfs_get_sid(dentry, sclass,
						   sbsec->flags, &sid);
			if (rc) {
				dput(dentry);
				goto out;
			}

			if ((sbsec->flags & SE_SBGENFS_XATTR) &&
			    (inode->i_opflags & IOP_XATTR)) {
				rc = inode_doinit_use_xattr(inode, dentry,
							    sid, &sid);
				if (rc) {
					dput(dentry);
					goto out;
				}
			}
			dput(dentry);
		}
		break;
	}

out:
	spin_lock(&isec->lock);
	if (isec->initialized == LABEL_PENDING) {
		if (rc) {
			isec->initialized = LABEL_INVALID;
			goto out_unlock;
		}
		isec->initialized = LABEL_INITIALIZED;
		isec->sid = sid;
	}

out_unlock:
	spin_unlock(&isec->lock);
	return rc;

out_invalid:
	spin_lock(&isec->lock);
	if (isec->initialized == LABEL_PENDING) {
		isec->initialized = LABEL_INVALID;
		isec->sid = sid;
	}
	spin_unlock(&isec->lock);
	return 0;
}

/* Convert a Linux signal to an access vector. */
static inline u32 signal_to_av(int sig)
{
	u32 perm = 0;

	switch (sig) {
	case SIGCHLD:
		/* Commonly granted from child to parent. */
		perm = PROCESS__SIGCHLD;
		break;
	case SIGKILL:
		/* Cannot be caught or ignored */
		perm = PROCESS__SIGKILL;
		break;
	case SIGSTOP:
		/* Cannot be caught or ignored */
		perm = PROCESS__SIGSTOP;
		break;
	default:
		/* All other signals. */
		perm = PROCESS__SIGNAL;
		break;
	}

	return perm;
}

#if CAP_LAST_CAP > 63
#error Fix SELinux to handle capabilities > 63.
#endif

/* Check whether a task is allowed to use a capability. */
static int cred_has_capability(const struct cred *cred,
			       int cap, unsigned int opts, bool initns)
{
	struct common_audit_data ad;
	struct av_decision avd;
	u16 sclass;
	u32 sid = cred_sid(cred);
	u32 av = CAP_TO_MASK(cap);
	int rc;

	ad.type = LSM_AUDIT_DATA_CAP;
	ad.u.cap = cap;

	switch (CAP_TO_INDEX(cap)) {
	case 0:
		sclass = initns ? SECCLASS_CAPABILITY : SECCLASS_CAP_USERNS;
		break;
	case 1:
		sclass = initns ? SECCLASS_CAPABILITY2 : SECCLASS_CAP2_USERNS;
		break;
	default:
		pr_err("SELinux:  out of range capability %d\n", cap);
		BUG();
		return -EINVAL;
	}

	rc = avc_has_perm_noaudit(sid, sid, sclass, av, 0, &avd);
	if (!(opts & CAP_OPT_NOAUDIT)) {
		int rc2 = avc_audit(sid, sid, sclass, av, &avd, rc, &ad);
		if (rc2)
			return rc2;
	}
	return rc;
}

/* Check whether a task has a particular permission to an inode.
   The 'adp' parameter is optional and allows other audit
   data to be passed (e.g. the dentry). */
static int inode_has_perm(const struct cred *cred,
			  struct inode *inode,
			  u32 perms,
			  struct common_audit_data *adp)
{
	struct inode_security_struct *isec;
	u32 sid;

	if (unlikely(IS_PRIVATE(inode)))
		return 0;

	sid = cred_sid(cred);
	isec = selinux_inode(inode);

	return avc_has_perm(sid, isec->sid, isec->sclass, perms, adp);
}

/* Same as inode_has_perm, but pass explicit audit data containing
   the dentry to help the auditing code to more easily generate the
   pathname if needed. */
static inline int dentry_has_perm(const struct cred *cred,
				  struct dentry *dentry,
				  u32 av)
{
	struct inode *inode = d_backing_inode(dentry);
	struct common_audit_data ad;

	ad.type = LSM_AUDIT_DATA_DENTRY;
	ad.u.dentry = dentry;
	__inode_security_revalidate(inode, dentry, true);
	return inode_has_perm(cred, inode, av, &ad);
}

/* Same as inode_has_perm, but pass explicit audit data containing
   the path to help the auditing code to more easily generate the
   pathname if needed. */
static inline int path_has_perm(const struct cred *cred,
				const struct path *path,
				u32 av)
{
	struct inode *inode = d_backing_inode(path->dentry);
	struct common_audit_data ad;

	ad.type = LSM_AUDIT_DATA_PATH;
	ad.u.path = *path;
	__inode_security_revalidate(inode, path->dentry, true);
	return inode_has_perm(cred, inode, av, &ad);
}

/* Same as path_has_perm, but uses the inode from the file struct. */
static inline int file_path_has_perm(const struct cred *cred,
				     struct file *file,
				     u32 av)
{
	struct common_audit_data ad;

	ad.type = LSM_AUDIT_DATA_FILE;
	ad.u.file = file;
	return inode_has_perm(cred, file_inode(file), av, &ad);
}

#ifdef CONFIG_BPF_SYSCALL
static int bpf_fd_pass(const struct file *file, u32 sid);
#endif

/* Check whether a task can use an open file descriptor to
   access an inode in a given way.  Check access to the
   descriptor itself, and then use dentry_has_perm to
   check a particular permission to the file.
   Access to the descriptor is implicitly granted if it
   has the same SID as the process.  If av is zero, then
   access to the file is not checked, e.g. for cases
   where only the descriptor is affected like seek. */
static int file_has_perm(const struct cred *cred,
			 struct file *file,
			 u32 av)
{
	struct file_security_struct *fsec = selinux_file(file);
	struct inode *inode = file_inode(file);
	struct common_audit_data ad;
	u32 sid = cred_sid(cred);
	int rc;

	ad.type = LSM_AUDIT_DATA_FILE;
	ad.u.file = file;

	if (sid != fsec->sid) {
		rc = avc_has_perm(sid, fsec->sid,
				  SECCLASS_FD,
				  FD__USE,
				  &ad);
		if (rc)
			goto out;
	}

#ifdef CONFIG_BPF_SYSCALL
	rc = bpf_fd_pass(file, cred_sid(cred));
	if (rc)
		return rc;
#endif

	/* av is zero if only checking access to the descriptor. */
	rc = 0;
	if (av)
		rc = inode_has_perm(cred, inode, av, &ad);

out:
	return rc;
}

/*
 * Determine the label for an inode that might be unioned.
 */
static int
selinux_determine_inode_label(const struct task_security_struct *tsec,
				 struct inode *dir,
				 const struct qstr *name, u16 tclass,
				 u32 *_new_isid)
{
	const struct superblock_security_struct *sbsec =
						selinux_superblock(dir->i_sb);

	if ((sbsec->flags & SE_SBINITIALIZED) &&
	    (sbsec->behavior == SECURITY_FS_USE_MNTPOINT)) {
		*_new_isid = sbsec->mntpoint_sid;
	} else if ((sbsec->flags & SBLABEL_MNT) &&
		   tsec->create_sid) {
		*_new_isid = tsec->create_sid;
	} else {
		const struct inode_security_struct *dsec = inode_security(dir);
		return security_transition_sid(tsec->sid,
					       dsec->sid, tclass,
					       name, _new_isid);
	}

	return 0;
}

/* Check whether a task can create a file. */
static int may_create(struct inode *dir,
		      struct dentry *dentry,
		      u16 tclass)
{
	const struct task_security_struct *tsec = selinux_cred(current_cred());
	struct inode_security_struct *dsec;
	struct superblock_security_struct *sbsec;
	u32 sid, newsid;
	struct common_audit_data ad;
	int rc;

	dsec = inode_security(dir);
	sbsec = selinux_superblock(dir->i_sb);

	sid = tsec->sid;

	ad.type = LSM_AUDIT_DATA_DENTRY;
	ad.u.dentry = dentry;

	rc = avc_has_perm(sid, dsec->sid, SECCLASS_DIR,
			  DIR__ADD_NAME | DIR__SEARCH,
			  &ad);
	if (rc)
		return rc;

	rc = selinux_determine_inode_label(tsec, dir, &dentry->d_name, tclass,
					   &newsid);
	if (rc)
		return rc;

	rc = avc_has_perm(sid, newsid, tclass, FILE__CREATE, &ad);
	if (rc)
		return rc;

	return avc_has_perm(newsid, sbsec->sid,
			    SECCLASS_FILESYSTEM,
			    FILESYSTEM__ASSOCIATE, &ad);
}

#define MAY_LINK	0
#define MAY_UNLINK	1
#define MAY_RMDIR	2

/* Check whether a task can link, unlink, or rmdir a file/directory. */
static int may_link(struct inode *dir,
		    struct dentry *dentry,
		    int kind)

{
	struct inode_security_struct *dsec, *isec;
	struct common_audit_data ad;
	u32 sid = current_sid();
	u32 av;
	int rc;

	dsec = inode_security(dir);
	isec = backing_inode_security(dentry);

	ad.type = LSM_AUDIT_DATA_DENTRY;
	ad.u.dentry = dentry;

	av = DIR__SEARCH;
	av |= (kind ? DIR__REMOVE_NAME : DIR__ADD_NAME);
	rc = avc_has_perm(sid, dsec->sid, SECCLASS_DIR, av, &ad);
	if (rc)
		return rc;

	switch (kind) {
	case MAY_LINK:
		av = FILE__LINK;
		break;
	case MAY_UNLINK:
		av = FILE__UNLINK;
		break;
	case MAY_RMDIR:
		av = DIR__RMDIR;
		break;
	default:
		pr_warn("SELinux: %s:  unrecognized kind %d\n",
			__func__, kind);
		return 0;
	}

	rc = avc_has_perm(sid, isec->sid, isec->sclass, av, &ad);
	return rc;
}

static inline int may_rename(struct inode *old_dir,
			     struct dentry *old_dentry,
			     struct inode *new_dir,
			     struct dentry *new_dentry)
{
	struct inode_security_struct *old_dsec, *new_dsec, *old_isec, *new_isec;
	struct common_audit_data ad;
	u32 sid = current_sid();
	u32 av;
	int old_is_dir, new_is_dir;
	int rc;

	old_dsec = inode_security(old_dir);
	old_isec = backing_inode_security(old_dentry);
	old_is_dir = d_is_dir(old_dentry);
	new_dsec = inode_security(new_dir);

	ad.type = LSM_AUDIT_DATA_DENTRY;

	ad.u.dentry = old_dentry;
	rc = avc_has_perm(sid, old_dsec->sid, SECCLASS_DIR,
			  DIR__REMOVE_NAME | DIR__SEARCH, &ad);
	if (rc)
		return rc;
	rc = avc_has_perm(sid, old_isec->sid,
			  old_isec->sclass, FILE__RENAME, &ad);
	if (rc)
		return rc;
	if (old_is_dir && new_dir != old_dir) {
		rc = avc_has_perm(sid, old_isec->sid,
				  old_isec->sclass, DIR__REPARENT, &ad);
		if (rc)
			return rc;
	}

	ad.u.dentry = new_dentry;
	av = DIR__ADD_NAME | DIR__SEARCH;
	if (d_is_positive(new_dentry))
		av |= DIR__REMOVE_NAME;
	rc = avc_has_perm(sid, new_dsec->sid, SECCLASS_DIR, av, &ad);
	if (rc)
		return rc;
	if (d_is_positive(new_dentry)) {
		new_isec = backing_inode_security(new_dentry);
		new_is_dir = d_is_dir(new_dentry);
		rc = avc_has_perm(sid, new_isec->sid,
				  new_isec->sclass,
				  (new_is_dir ? DIR__RMDIR : FILE__UNLINK), &ad);
		if (rc)
			return rc;
	}

	return 0;
}

/* Check whether a task can perform a filesystem operation. */
static int superblock_has_perm(const struct cred *cred,
			       const struct super_block *sb,
			       u32 perms,
			       struct common_audit_data *ad)
{
	struct superblock_security_struct *sbsec;
	u32 sid = cred_sid(cred);

	sbsec = selinux_superblock(sb);
	return avc_has_perm(sid, sbsec->sid, SECCLASS_FILESYSTEM, perms, ad);
}

/* Convert a Linux mode and permission mask to an access vector. */
static inline u32 file_mask_to_av(int mode, int mask)
{
	u32 av = 0;

	if (!S_ISDIR(mode)) {
		if (mask & MAY_EXEC)
			av |= FILE__EXECUTE;
		if (mask & MAY_READ)
			av |= FILE__READ;

		if (mask & MAY_APPEND)
			av |= FILE__APPEND;
		else if (mask & MAY_WRITE)
			av |= FILE__WRITE;

	} else {
		if (mask & MAY_EXEC)
			av |= DIR__SEARCH;
		if (mask & MAY_WRITE)
			av |= DIR__WRITE;
		if (mask & MAY_READ)
			av |= DIR__READ;
	}

	return av;
}

/* Convert a Linux file to an access vector. */
static inline u32 file_to_av(const struct file *file)
{
	u32 av = 0;

	if (file->f_mode & FMODE_READ)
		av |= FILE__READ;
	if (file->f_mode & FMODE_WRITE) {
		if (file->f_flags & O_APPEND)
			av |= FILE__APPEND;
		else
			av |= FILE__WRITE;
	}
	if (!av) {
		/*
		 * Special file opened with flags 3 for ioctl-only use.
		 */
		av = FILE__IOCTL;
	}

	return av;
}

/*
 * Convert a file to an access vector and include the correct
 * open permission.
 */
static inline u32 open_file_to_av(struct file *file)
{
	u32 av = file_to_av(file);
	struct inode *inode = file_inode(file);

	if (selinux_policycap_openperm() &&
	    inode->i_sb->s_magic != SOCKFS_MAGIC)
		av |= FILE__OPEN;

	return av;
}

/* Hook functions begin here. */

static int selinux_binder_set_context_mgr(const struct cred *mgr)
{
	return avc_has_perm(current_sid(), cred_sid(mgr), SECCLASS_BINDER,
			    BINDER__SET_CONTEXT_MGR, NULL);
}

static int selinux_binder_transaction(const struct cred *from,
				      const struct cred *to)
{
	u32 mysid = current_sid();
	u32 fromsid = cred_sid(from);
	u32 tosid = cred_sid(to);
	int rc;

	if (mysid != fromsid) {
		rc = avc_has_perm(mysid, fromsid, SECCLASS_BINDER,
				  BINDER__IMPERSONATE, NULL);
		if (rc)
			return rc;
	}

	return avc_has_perm(fromsid, tosid,
			    SECCLASS_BINDER, BINDER__CALL, NULL);
}

static int selinux_binder_transfer_binder(const struct cred *from,
					  const struct cred *to)
{
	return avc_has_perm(cred_sid(from), cred_sid(to),
			    SECCLASS_BINDER, BINDER__TRANSFER,
			    NULL);
}

static int selinux_binder_transfer_file(const struct cred *from,
					const struct cred *to,
					const struct file *file)
{
	u32 sid = cred_sid(to);
	struct file_security_struct *fsec = selinux_file(file);
	struct dentry *dentry = file->f_path.dentry;
	struct inode_security_struct *isec;
	struct common_audit_data ad;
	int rc;

	ad.type = LSM_AUDIT_DATA_PATH;
	ad.u.path = file->f_path;

	if (sid != fsec->sid) {
		rc = avc_has_perm(sid, fsec->sid,
				  SECCLASS_FD,
				  FD__USE,
				  &ad);
		if (rc)
			return rc;
	}

#ifdef CONFIG_BPF_SYSCALL
	rc = bpf_fd_pass(file, sid);
	if (rc)
		return rc;
#endif

	if (unlikely(IS_PRIVATE(d_backing_inode(dentry))))
		return 0;

	isec = backing_inode_security(dentry);
	return avc_has_perm(sid, isec->sid, isec->sclass, file_to_av(file),
			    &ad);
}

static int selinux_ptrace_access_check(struct task_struct *child,
				       unsigned int mode)
{
	u32 sid = current_sid();
	u32 csid = task_sid_obj(child);

	if (mode & PTRACE_MODE_READ)
		return avc_has_perm(sid, csid, SECCLASS_FILE, FILE__READ,
				NULL);

	return avc_has_perm(sid, csid, SECCLASS_PROCESS, PROCESS__PTRACE,
			NULL);
}

static int selinux_ptrace_traceme(struct task_struct *parent)
{
	return avc_has_perm(task_sid_obj(parent), task_sid_obj(current),
			    SECCLASS_PROCESS, PROCESS__PTRACE, NULL);
}

static int selinux_capget(const struct task_struct *target, kernel_cap_t *effective,
			  kernel_cap_t *inheritable, kernel_cap_t *permitted)
{
	return avc_has_perm(current_sid(), task_sid_obj(target),
			SECCLASS_PROCESS, PROCESS__GETCAP, NULL);
}

static int selinux_capset(struct cred *new, const struct cred *old,
			  const kernel_cap_t *effective,
			  const kernel_cap_t *inheritable,
			  const kernel_cap_t *permitted)
{
	return avc_has_perm(cred_sid(old), cred_sid(new), SECCLASS_PROCESS,
			    PROCESS__SETCAP, NULL);
}

/*
 * (This comment used to live with the selinux_task_setuid hook,
 * which was removed).
 *
 * Since setuid only affects the current process, and since the SELinux
 * controls are not based on the Linux identity attributes, SELinux does not
 * need to control this operation.  However, SELinux does control the use of
 * the CAP_SETUID and CAP_SETGID capabilities using the capable hook.
 */

static int selinux_capable(const struct cred *cred, struct user_namespace *ns,
			   int cap, unsigned int opts)
{
	return cred_has_capability(cred, cap, opts, ns == &init_user_ns);
}

static int selinux_quotactl(int cmds, int type, int id, const struct super_block *sb)
{
	const struct cred *cred = current_cred();
	int rc = 0;

	if (!sb)
		return 0;

	switch (cmds) {
	case Q_SYNC:
	case Q_QUOTAON:
	case Q_QUOTAOFF:
	case Q_SETINFO:
	case Q_SETQUOTA:
	case Q_XQUOTAOFF:
	case Q_XQUOTAON:
	case Q_XSETQLIM:
		rc = superblock_has_perm(cred, sb, FILESYSTEM__QUOTAMOD, NULL);
		break;
	case Q_GETFMT:
	case Q_GETINFO:
	case Q_GETQUOTA:
	case Q_XGETQUOTA:
	case Q_XGETQSTAT:
	case Q_XGETQSTATV:
	case Q_XGETNEXTQUOTA:
		rc = superblock_has_perm(cred, sb, FILESYSTEM__QUOTAGET, NULL);
		break;
	default:
		rc = 0;  /* let the kernel handle invalid cmds */
		break;
	}
	return rc;
}

static int selinux_quota_on(struct dentry *dentry)
{
	const struct cred *cred = current_cred();

	return dentry_has_perm(cred, dentry, FILE__QUOTAON);
}

static int selinux_syslog(int type)
{
	switch (type) {
	case SYSLOG_ACTION_READ_ALL:	/* Read last kernel messages */
	case SYSLOG_ACTION_SIZE_BUFFER:	/* Return size of the log buffer */
		return avc_has_perm(current_sid(), SECINITSID_KERNEL,
				    SECCLASS_SYSTEM, SYSTEM__SYSLOG_READ, NULL);
	case SYSLOG_ACTION_CONSOLE_OFF:	/* Disable logging to console */
	case SYSLOG_ACTION_CONSOLE_ON:	/* Enable logging to console */
	/* Set level of messages printed to console */
	case SYSLOG_ACTION_CONSOLE_LEVEL:
		return avc_has_perm(current_sid(), SECINITSID_KERNEL,
				    SECCLASS_SYSTEM, SYSTEM__SYSLOG_CONSOLE,
				    NULL);
	}
	/* All other syslog types */
	return avc_has_perm(current_sid(), SECINITSID_KERNEL,
			    SECCLASS_SYSTEM, SYSTEM__SYSLOG_MOD, NULL);
}

/*
 * Check permission for allocating a new virtual mapping. Returns
 * 0 if permission is granted, negative error code if not.
 *
 * Do not audit the selinux permission check, as this is applied to all
 * processes that allocate mappings.
 */
static int selinux_vm_enough_memory(struct mm_struct *mm, long pages)
{
	return cred_has_capability(current_cred(), CAP_SYS_ADMIN,
				   CAP_OPT_NOAUDIT, true);
}

/* binprm security operations */

static u32 ptrace_parent_sid(void)
{
	u32 sid = 0;
	struct task_struct *tracer;

	rcu_read_lock();
	tracer = ptrace_parent(current);
	if (tracer)
		sid = task_sid_obj(tracer);
	rcu_read_unlock();

	return sid;
}

static int check_nnp_nosuid(const struct linux_binprm *bprm,
			    const struct task_security_struct *old_tsec,
			    const struct task_security_struct *new_tsec)
{
	int nnp = (bprm->unsafe & LSM_UNSAFE_NO_NEW_PRIVS);
	int nosuid = !mnt_may_suid(bprm->file->f_path.mnt);
	int rc;
	u32 av;

	if (!nnp && !nosuid)
		return 0; /* neither NNP nor nosuid */

	if (new_tsec->sid == old_tsec->sid)
		return 0; /* No change in credentials */

	/*
	 * If the policy enables the nnp_nosuid_transition policy capability,
	 * then we permit transitions under NNP or nosuid if the
	 * policy allows the corresponding permission between
	 * the old and new contexts.
	 */
	if (selinux_policycap_nnp_nosuid_transition()) {
		av = 0;
		if (nnp)
			av |= PROCESS2__NNP_TRANSITION;
		if (nosuid)
			av |= PROCESS2__NOSUID_TRANSITION;
		rc = avc_has_perm(old_tsec->sid, new_tsec->sid,
				  SECCLASS_PROCESS2, av, NULL);
		if (!rc)
			return 0;
	}

	/*
	 * We also permit NNP or nosuid transitions to bounded SIDs,
	 * i.e. SIDs that are guaranteed to only be allowed a subset
	 * of the permissions of the current SID.
	 */
	rc = security_bounded_transition(old_tsec->sid,
					 new_tsec->sid);
	if (!rc)
		return 0;

	/*
	 * On failure, preserve the errno values for NNP vs nosuid.
	 * NNP:  Operation not permitted for caller.
	 * nosuid:  Permission denied to file.
	 */
	if (nnp)
		return -EPERM;
	return -EACCES;
}

static int selinux_bprm_creds_for_exec(struct linux_binprm *bprm)
{
	const struct task_security_struct *old_tsec;
	struct task_security_struct *new_tsec;
	struct inode_security_struct *isec;
	struct common_audit_data ad;
	struct inode *inode = file_inode(bprm->file);
	int rc;

	/* SELinux context only depends on initial program or script and not
	 * the script interpreter */

	old_tsec = selinux_cred(current_cred());
	new_tsec = selinux_cred(bprm->cred);
	isec = inode_security(inode);

	/* Default to the current task SID. */
	new_tsec->sid = old_tsec->sid;
	new_tsec->osid = old_tsec->sid;

	/* Reset fs, key, and sock SIDs on execve. */
	new_tsec->create_sid = 0;
	new_tsec->keycreate_sid = 0;
	new_tsec->sockcreate_sid = 0;

	/*
	 * Before policy is loaded, label any task outside kernel space
	 * as SECINITSID_INIT, so that any userspace tasks surviving from
	 * early boot end up with a label different from SECINITSID_KERNEL
	 * (if the policy chooses to set SECINITSID_INIT != SECINITSID_KERNEL).
	 */
	if (!selinux_initialized()) {
		new_tsec->sid = SECINITSID_INIT;
		/* also clear the exec_sid just in case */
		new_tsec->exec_sid = 0;
		return 0;
	}

	if (old_tsec->exec_sid) {
		new_tsec->sid = old_tsec->exec_sid;
		/* Reset exec SID on execve. */
		new_tsec->exec_sid = 0;

		/* Fail on NNP or nosuid if not an allowed transition. */
		rc = check_nnp_nosuid(bprm, old_tsec, new_tsec);
		if (rc)
			return rc;
	} else {
		/* Check for a default transition on this program. */
		rc = security_transition_sid(old_tsec->sid,
					     isec->sid, SECCLASS_PROCESS, NULL,
					     &new_tsec->sid);
		if (rc)
			return rc;

		/*
		 * Fallback to old SID on NNP or nosuid if not an allowed
		 * transition.
		 */
		rc = check_nnp_nosuid(bprm, old_tsec, new_tsec);
		if (rc)
			new_tsec->sid = old_tsec->sid;
	}

	ad.type = LSM_AUDIT_DATA_FILE;
	ad.u.file = bprm->file;

	if (new_tsec->sid == old_tsec->sid) {
		rc = avc_has_perm(old_tsec->sid, isec->sid,
				  SECCLASS_FILE, FILE__EXECUTE_NO_TRANS, &ad);
		if (rc)
			return rc;
	} else {
		/* Check permissions for the transition. */
		rc = avc_has_perm(old_tsec->sid, new_tsec->sid,
				  SECCLASS_PROCESS, PROCESS__TRANSITION, &ad);
		if (rc)
			return rc;

		rc = avc_has_perm(new_tsec->sid, isec->sid,
				  SECCLASS_FILE, FILE__ENTRYPOINT, &ad);
		if (rc)
			return rc;

		/* Check for shared state */
		if (bprm->unsafe & LSM_UNSAFE_SHARE) {
			rc = avc_has_perm(old_tsec->sid, new_tsec->sid,
					  SECCLASS_PROCESS, PROCESS__SHARE,
					  NULL);
			if (rc)
				return -EPERM;
		}

		/* Make sure that anyone attempting to ptrace over a task that
		 * changes its SID has the appropriate permit */
		if (bprm->unsafe & LSM_UNSAFE_PTRACE) {
			u32 ptsid = ptrace_parent_sid();
			if (ptsid != 0) {
				rc = avc_has_perm(ptsid, new_tsec->sid,
						  SECCLASS_PROCESS,
						  PROCESS__PTRACE, NULL);
				if (rc)
					return -EPERM;
			}
		}

		/* Clear any possibly unsafe personality bits on exec: */
		bprm->per_clear |= PER_CLEAR_ON_SETID;

		/* Enable secure mode for SIDs transitions unless
		   the noatsecure permission is granted between
		   the two SIDs, i.e. ahp returns 0. */
		rc = avc_has_perm(old_tsec->sid, new_tsec->sid,
				  SECCLASS_PROCESS, PROCESS__NOATSECURE,
				  NULL);
		bprm->secureexec |= !!rc;
	}

	return 0;
}

static int match_file(const void *p, struct file *file, unsigned fd)
{
	return file_has_perm(p, file, file_to_av(file)) ? fd + 1 : 0;
}

/* Derived from fs/exec.c:flush_old_files. */
static inline void flush_unauthorized_files(const struct cred *cred,
					    struct files_struct *files)
{
	struct file *file, *devnull = NULL;
	struct tty_struct *tty;
	int drop_tty = 0;
	unsigned n;

	tty = get_current_tty();
	if (tty) {
		spin_lock(&tty->files_lock);
		if (!list_empty(&tty->tty_files)) {
			struct tty_file_private *file_priv;

			/* Revalidate access to controlling tty.
			   Use file_path_has_perm on the tty path directly
			   rather than using file_has_perm, as this particular
			   open file may belong to another process and we are
			   only interested in the inode-based check here. */
			file_priv = list_first_entry(&tty->tty_files,
						struct tty_file_private, list);
			file = file_priv->file;
			if (file_path_has_perm(cred, file, FILE__READ | FILE__WRITE))
				drop_tty = 1;
		}
		spin_unlock(&tty->files_lock);
		tty_kref_put(tty);
	}
	/* Reset controlling tty. */
	if (drop_tty)
		no_tty();

	/* Revalidate access to inherited open files. */
	n = iterate_fd(files, 0, match_file, cred);
	if (!n) /* none found? */
		return;

	devnull = dentry_open(&selinux_null, O_RDWR, cred);
	if (IS_ERR(devnull))
		devnull = NULL;
	/* replace all the matching ones with this */
	do {
		replace_fd(n - 1, devnull, 0);
	} while ((n = iterate_fd(files, n, match_file, cred)) != 0);
	if (devnull)
		fput(devnull);
}

/*
 * Prepare a process for imminent new credential changes due to exec
 */
static void selinux_bprm_committing_creds(const struct linux_binprm *bprm)
{
	struct task_security_struct *new_tsec;
	struct rlimit *rlim, *initrlim;
	int rc, i;

	new_tsec = selinux_cred(bprm->cred);
	if (new_tsec->sid == new_tsec->osid)
		return;

	/* Close files for which the new task SID is not authorized. */
	flush_unauthorized_files(bprm->cred, current->files);

	/* Always clear parent death signal on SID transitions. */
	current->pdeath_signal = 0;

	/* Check whether the new SID can inherit resource limits from the old
	 * SID.  If not, reset all soft limits to the lower of the current
	 * task's hard limit and the init task's soft limit.
	 *
	 * Note that the setting of hard limits (even to lower them) can be
	 * controlled by the setrlimit check.  The inclusion of the init task's
	 * soft limit into the computation is to avoid resetting soft limits
	 * higher than the default soft limit for cases where the default is
	 * lower than the hard limit, e.g. RLIMIT_CORE or RLIMIT_STACK.
	 */
	rc = avc_has_perm(new_tsec->osid, new_tsec->sid, SECCLASS_PROCESS,
			  PROCESS__RLIMITINH, NULL);
	if (rc) {
		/* protect against do_prlimit() */
		task_lock(current);
		for (i = 0; i < RLIM_NLIMITS; i++) {
			rlim = current->signal->rlim + i;
			initrlim = init_task.signal->rlim + i;
			rlim->rlim_cur = min(rlim->rlim_max, initrlim->rlim_cur);
		}
		task_unlock(current);
		if (IS_ENABLED(CONFIG_POSIX_TIMERS))
			update_rlimit_cpu(current, rlimit(RLIMIT_CPU));
	}
}

/*
 * Clean up the process immediately after the installation of new credentials
 * due to exec
 */
static void selinux_bprm_committed_creds(const struct linux_binprm *bprm)
{
	const struct task_security_struct *tsec = selinux_cred(current_cred());
	u32 osid, sid;
	int rc;

	osid = tsec->osid;
	sid = tsec->sid;

	if (sid == osid)
		return;

	/* Check whether the new SID can inherit signal state from the old SID.
	 * If not, clear itimers to avoid subsequent signal generation and
	 * flush and unblock signals.
	 *
	 * This must occur _after_ the task SID has been updated so that any
	 * kill done after the flush will be checked against the new SID.
	 */
	rc = avc_has_perm(osid, sid, SECCLASS_PROCESS, PROCESS__SIGINH, NULL);
	if (rc) {
		clear_itimer();

		spin_lock_irq(&unrcu_pointer(current->sighand)->siglock);
		if (!fatal_signal_pending(current)) {
			flush_sigqueue(&current->pending);
			flush_sigqueue(&current->signal->shared_pending);
			flush_signal_handlers(current, 1);
			sigemptyset(&current->blocked);
			recalc_sigpending();
		}
		spin_unlock_irq(&unrcu_pointer(current->sighand)->siglock);
	}

	/* Wake up the parent if it is waiting so that it can recheck
	 * wait permission to the new task SID. */
	read_lock(&tasklist_lock);
	__wake_up_parent(current, unrcu_pointer(current->real_parent));
	read_unlock(&tasklist_lock);
}

/* superblock security operations */

static int selinux_sb_alloc_security(struct super_block *sb)
{
	struct superblock_security_struct *sbsec = selinux_superblock(sb);

	mutex_init(&sbsec->lock);
	INIT_LIST_HEAD(&sbsec->isec_head);
	spin_lock_init(&sbsec->isec_lock);
	sbsec->sid = SECINITSID_UNLABELED;
	sbsec->def_sid = SECINITSID_FILE;
	sbsec->mntpoint_sid = SECINITSID_UNLABELED;

	return 0;
}

static inline int opt_len(const char *s)
{
	bool open_quote = false;
	int len;
	char c;

	for (len = 0; (c = s[len]) != '\0'; len++) {
		if (c == '"')
			open_quote = !open_quote;
		if (c == ',' && !open_quote)
			break;
	}
	return len;
}

static int selinux_sb_eat_lsm_opts(char *options, void **mnt_opts)
{
	char *from = options;
	char *to = options;
	bool first = true;
	int rc;

	while (1) {
		int len = opt_len(from);
		int token;
		char *arg = NULL;

		token = match_opt_prefix(from, len, &arg);

		if (token != Opt_error) {
			char *p, *q;

			/* strip quotes */
			if (arg) {
				for (p = q = arg; p < from + len; p++) {
					char c = *p;
					if (c != '"')
						*q++ = c;
				}
				arg = kmemdup_nul(arg, q - arg, GFP_KERNEL);
				if (!arg) {
					rc = -ENOMEM;
					goto free_opt;
				}
			}
			rc = selinux_add_opt(token, arg, mnt_opts);
			kfree(arg);
			arg = NULL;
			if (unlikely(rc)) {
				goto free_opt;
			}
		} else {
			if (!first) {	// copy with preceding comma
				from--;
				len++;
			}
			if (to != from)
				memmove(to, from, len);
			to += len;
			first = false;
		}
		if (!from[len])
			break;
		from += len + 1;
	}
	*to = '\0';
	return 0;

free_opt:
	if (*mnt_opts) {
		selinux_free_mnt_opts(*mnt_opts);
		*mnt_opts = NULL;
	}
	return rc;
}

static int selinux_sb_mnt_opts_compat(struct super_block *sb, void *mnt_opts)
{
	struct selinux_mnt_opts *opts = mnt_opts;
	struct superblock_security_struct *sbsec = selinux_superblock(sb);

	/*
	 * Superblock not initialized (i.e. no options) - reject if any
	 * options specified, otherwise accept.
	 */
	if (!(sbsec->flags & SE_SBINITIALIZED))
		return opts ? 1 : 0;

	/*
	 * Superblock initialized and no options specified - reject if
	 * superblock has any options set, otherwise accept.
	 */
	if (!opts)
		return (sbsec->flags & SE_MNTMASK) ? 1 : 0;

	if (opts->fscontext_sid) {
		if (bad_option(sbsec, FSCONTEXT_MNT, sbsec->sid,
			       opts->fscontext_sid))
			return 1;
	}
	if (opts->context_sid) {
		if (bad_option(sbsec, CONTEXT_MNT, sbsec->mntpoint_sid,
			       opts->context_sid))
			return 1;
	}
	if (opts->rootcontext_sid) {
		struct inode_security_struct *root_isec;

		root_isec = backing_inode_security(sb->s_root);
		if (bad_option(sbsec, ROOTCONTEXT_MNT, root_isec->sid,
			       opts->rootcontext_sid))
			return 1;
	}
	if (opts->defcontext_sid) {
		if (bad_option(sbsec, DEFCONTEXT_MNT, sbsec->def_sid,
			       opts->defcontext_sid))
			return 1;
	}
	return 0;
}

static int selinux_sb_remount(struct super_block *sb, void *mnt_opts)
{
	struct selinux_mnt_opts *opts = mnt_opts;
	struct superblock_security_struct *sbsec = selinux_superblock(sb);

	if (!(sbsec->flags & SE_SBINITIALIZED))
		return 0;

	if (!opts)
		return 0;

	if (opts->fscontext_sid) {
		if (bad_option(sbsec, FSCONTEXT_MNT, sbsec->sid,
			       opts->fscontext_sid))
			goto out_bad_option;
	}
	if (opts->context_sid) {
		if (bad_option(sbsec, CONTEXT_MNT, sbsec->mntpoint_sid,
			       opts->context_sid))
			goto out_bad_option;
	}
	if (opts->rootcontext_sid) {
		struct inode_security_struct *root_isec;
		root_isec = backing_inode_security(sb->s_root);
		if (bad_option(sbsec, ROOTCONTEXT_MNT, root_isec->sid,
			       opts->rootcontext_sid))
			goto out_bad_option;
	}
	if (opts->defcontext_sid) {
		if (bad_option(sbsec, DEFCONTEXT_MNT, sbsec->def_sid,
			       opts->defcontext_sid))
			goto out_bad_option;
	}
	return 0;

out_bad_option:
	pr_warn("SELinux: unable to change security options "
	       "during remount (dev %s, type=%s)\n", sb->s_id,
	       sb->s_type->name);
	return -EINVAL;
}

static int selinux_sb_kern_mount(const struct super_block *sb)
{
	const struct cred *cred = current_cred();
	struct common_audit_data ad;

	ad.type = LSM_AUDIT_DATA_DENTRY;
	ad.u.dentry = sb->s_root;
	return superblock_has_perm(cred, sb, FILESYSTEM__MOUNT, &ad);
}

static int selinux_sb_statfs(struct dentry *dentry)
{
	const struct cred *cred = current_cred();
	struct common_audit_data ad;

	ad.type = LSM_AUDIT_DATA_DENTRY;
	ad.u.dentry = dentry->d_sb->s_root;
	return superblock_has_perm(cred, dentry->d_sb, FILESYSTEM__GETATTR, &ad);
}

static int selinux_mount(const char *dev_name,
			 const struct path *path,
			 const char *type,
			 unsigned long flags,
			 void *data)
{
	const struct cred *cred = current_cred();

	if (flags & MS_REMOUNT)
		return superblock_has_perm(cred, path->dentry->d_sb,
					   FILESYSTEM__REMOUNT, NULL);
	else
		return path_has_perm(cred, path, FILE__MOUNTON);
}

static int selinux_move_mount(const struct path *from_path,
			      const struct path *to_path)
{
	const struct cred *cred = current_cred();

	return path_has_perm(cred, to_path, FILE__MOUNTON);
}

static int selinux_umount(struct vfsmount *mnt, int flags)
{
	const struct cred *cred = current_cred();

	return superblock_has_perm(cred, mnt->mnt_sb,
				   FILESYSTEM__UNMOUNT, NULL);
}

static int selinux_fs_context_submount(struct fs_context *fc,
				   struct super_block *reference)
{
	const struct superblock_security_struct *sbsec = selinux_superblock(reference);
	struct selinux_mnt_opts *opts;

	/*
	 * Ensure that fc->security remains NULL when no options are set
	 * as expected by selinux_set_mnt_opts().
	 */
	if (!(sbsec->flags & (FSCONTEXT_MNT|CONTEXT_MNT|DEFCONTEXT_MNT)))
		return 0;

	opts = kzalloc(sizeof(*opts), GFP_KERNEL);
	if (!opts)
		return -ENOMEM;

	if (sbsec->flags & FSCONTEXT_MNT)
		opts->fscontext_sid = sbsec->sid;
	if (sbsec->flags & CONTEXT_MNT)
		opts->context_sid = sbsec->mntpoint_sid;
	if (sbsec->flags & DEFCONTEXT_MNT)
		opts->defcontext_sid = sbsec->def_sid;
	fc->security = opts;
	return 0;
}

static int selinux_fs_context_dup(struct fs_context *fc,
				  struct fs_context *src_fc)
{
	const struct selinux_mnt_opts *src = src_fc->security;

	if (!src)
		return 0;

	fc->security = kmemdup(src, sizeof(*src), GFP_KERNEL);
	return fc->security ? 0 : -ENOMEM;
}

static const struct fs_parameter_spec selinux_fs_parameters[] = {
	fsparam_string(CONTEXT_STR,	Opt_context),
	fsparam_string(DEFCONTEXT_STR,	Opt_defcontext),
	fsparam_string(FSCONTEXT_STR,	Opt_fscontext),
	fsparam_string(ROOTCONTEXT_STR,	Opt_rootcontext),
	fsparam_flag  (SECLABEL_STR,	Opt_seclabel),
	{}
};

static int selinux_fs_context_parse_param(struct fs_context *fc,
					  struct fs_parameter *param)
{
	struct fs_parse_result result;
	int opt;

	opt = fs_parse(fc, selinux_fs_parameters, param, &result);
	if (opt < 0)
		return opt;

	return selinux_add_opt(opt, param->string, &fc->security);
}

/* inode security operations */

static int selinux_inode_alloc_security(struct inode *inode)
{
	struct inode_security_struct *isec = selinux_inode(inode);
	u32 sid = current_sid();

	spin_lock_init(&isec->lock);
	INIT_LIST_HEAD(&isec->list);
	isec->inode = inode;
	isec->sid = SECINITSID_UNLABELED;
	isec->sclass = SECCLASS_FILE;
	isec->task_sid = sid;
	isec->initialized = LABEL_INVALID;

	return 0;
}

static void selinux_inode_free_security(struct inode *inode)
{
	inode_free_security(inode);
}

static int selinux_dentry_init_security(struct dentry *dentry, int mode,
					const struct qstr *name,
					const char **xattr_name, void **ctx,
					u32 *ctxlen)
{
	u32 newsid;
	int rc;

	rc = selinux_determine_inode_label(selinux_cred(current_cred()),
					   d_inode(dentry->d_parent), name,
					   inode_mode_to_security_class(mode),
					   &newsid);
	if (rc)
		return rc;

	if (xattr_name)
		*xattr_name = XATTR_NAME_SELINUX;

	return security_sid_to_context(newsid, (char **)ctx,
				       ctxlen);
}

static int selinux_dentry_create_files_as(struct dentry *dentry, int mode,
					  struct qstr *name,
					  const struct cred *old,
					  struct cred *new)
{
	u32 newsid;
	int rc;
	struct task_security_struct *tsec;

	rc = selinux_determine_inode_label(selinux_cred(old),
					   d_inode(dentry->d_parent), name,
					   inode_mode_to_security_class(mode),
					   &newsid);
	if (rc)
		return rc;

	tsec = selinux_cred(new);
	tsec->create_sid = newsid;
	return 0;
}

static int selinux_inode_init_security(struct inode *inode, struct inode *dir,
				       const struct qstr *qstr,
				       struct xattr *xattrs, int *xattr_count)
{
	const struct task_security_struct *tsec = selinux_cred(current_cred());
	struct superblock_security_struct *sbsec;
	struct xattr *xattr = lsm_get_xattr_slot(xattrs, xattr_count);
	u32 newsid, clen;
	u16 newsclass;
	int rc;
	char *context;

	sbsec = selinux_superblock(dir->i_sb);

	newsid = tsec->create_sid;
	newsclass = inode_mode_to_security_class(inode->i_mode);
	rc = selinux_determine_inode_label(tsec, dir, qstr, newsclass, &newsid);
	if (rc)
		return rc;

	/* Possibly defer initialization to selinux_complete_init. */
	if (sbsec->flags & SE_SBINITIALIZED) {
		struct inode_security_struct *isec = selinux_inode(inode);
		isec->sclass = newsclass;
		isec->sid = newsid;
		isec->initialized = LABEL_INITIALIZED;
	}

	if (!selinux_initialized() ||
	    !(sbsec->flags & SBLABEL_MNT))
		return -EOPNOTSUPP;

	if (xattr) {
		rc = security_sid_to_context_force(newsid,
						   &context, &clen);
		if (rc)
			return rc;
		xattr->value = context;
		xattr->value_len = clen;
		xattr->name = XATTR_SELINUX_SUFFIX;
	}

	return 0;
}

static int selinux_inode_init_security_anon(struct inode *inode,
					    const struct qstr *name,
					    const struct inode *context_inode)
{
	u32 sid = current_sid();
	struct common_audit_data ad;
	struct inode_security_struct *isec;
	int rc;

	if (unlikely(!selinux_initialized()))
		return 0;

	isec = selinux_inode(inode);

	/*
	 * We only get here once per ephemeral inode.  The inode has
	 * been initialized via inode_alloc_security but is otherwise
	 * untouched.
	 */

	if (context_inode) {
		struct inode_security_struct *context_isec =
			selinux_inode(context_inode);
		if (context_isec->initialized != LABEL_INITIALIZED) {
			pr_err("SELinux:  context_inode is not initialized\n");
			return -EACCES;
		}

		isec->sclass = context_isec->sclass;
		isec->sid = context_isec->sid;
	} else {
		isec->sclass = SECCLASS_ANON_INODE;
		rc = security_transition_sid(
			sid, sid,
			isec->sclass, name, &isec->sid);
		if (rc)
			return rc;
	}

	isec->initialized = LABEL_INITIALIZED;
	/*
	 * Now that we've initialized security, check whether we're
	 * allowed to actually create this type of anonymous inode.
	 */

	ad.type = LSM_AUDIT_DATA_ANONINODE;
	ad.u.anonclass = name ? (const char *)name->name : "?";

	return avc_has_perm(sid,
			    isec->sid,
			    isec->sclass,
			    FILE__CREATE,
			    &ad);
}

static int selinux_inode_create(struct inode *dir, struct dentry *dentry, umode_t mode)
{
	return may_create(dir, dentry, SECCLASS_FILE);
}

static int selinux_inode_link(struct dentry *old_dentry, struct inode *dir, struct dentry *new_dentry)
{
	return may_link(dir, old_dentry, MAY_LINK);
}

static int selinux_inode_unlink(struct inode *dir, struct dentry *dentry)
{
	return may_link(dir, dentry, MAY_UNLINK);
}

static int selinux_inode_symlink(struct inode *dir, struct dentry *dentry, const char *name)
{
	return may_create(dir, dentry, SECCLASS_LNK_FILE);
}

static int selinux_inode_mkdir(struct inode *dir, struct dentry *dentry, umode_t mask)
{
	return may_create(dir, dentry, SECCLASS_DIR);
}

static int selinux_inode_rmdir(struct inode *dir, struct dentry *dentry)
{
	return may_link(dir, dentry, MAY_RMDIR);
}

static int selinux_inode_mknod(struct inode *dir, struct dentry *dentry, umode_t mode, dev_t dev)
{
	return may_create(dir, dentry, inode_mode_to_security_class(mode));
}

static int selinux_inode_rename(struct inode *old_inode, struct dentry *old_dentry,
				struct inode *new_inode, struct dentry *new_dentry)
{
	return may_rename(old_inode, old_dentry, new_inode, new_dentry);
}

static int selinux_inode_readlink(struct dentry *dentry)
{
	const struct cred *cred = current_cred();

	return dentry_has_perm(cred, dentry, FILE__READ);
}

static int selinux_inode_follow_link(struct dentry *dentry, struct inode *inode,
				     bool rcu)
{
	struct common_audit_data ad;
	struct inode_security_struct *isec;
	u32 sid = current_sid();

	ad.type = LSM_AUDIT_DATA_DENTRY;
	ad.u.dentry = dentry;
	isec = inode_security_rcu(inode, rcu);
	if (IS_ERR(isec))
		return PTR_ERR(isec);

	return avc_has_perm(sid, isec->sid, isec->sclass, FILE__READ, &ad);
}

static noinline int audit_inode_permission(struct inode *inode,
					   u32 perms, u32 audited, u32 denied,
					   int result)
{
	struct common_audit_data ad;
	struct inode_security_struct *isec = selinux_inode(inode);

	ad.type = LSM_AUDIT_DATA_INODE;
	ad.u.inode = inode;

	return slow_avc_audit(current_sid(), isec->sid, isec->sclass, perms,
			    audited, denied, result, &ad);
}

static int selinux_inode_permission(struct inode *inode, int mask)
{
	u32 perms;
	bool from_access;
	bool no_block = mask & MAY_NOT_BLOCK;
	struct inode_security_struct *isec;
	u32 sid = current_sid();
	struct av_decision avd;
	int rc, rc2;
	u32 audited, denied;

	from_access = mask & MAY_ACCESS;
	mask &= (MAY_READ|MAY_WRITE|MAY_EXEC|MAY_APPEND);

	/* No permission to check.  Existence test. */
	if (!mask)
		return 0;

	if (unlikely(IS_PRIVATE(inode)))
		return 0;

	perms = file_mask_to_av(inode->i_mode, mask);

	isec = inode_security_rcu(inode, no_block);
	if (IS_ERR(isec))
		return PTR_ERR(isec);

	rc = avc_has_perm_noaudit(sid, isec->sid, isec->sclass, perms, 0,
				  &avd);
	audited = avc_audit_required(perms, &avd, rc,
				     from_access ? FILE__AUDIT_ACCESS : 0,
				     &denied);
	if (likely(!audited))
		return rc;

	rc2 = audit_inode_permission(inode, perms, audited, denied, rc);
	if (rc2)
		return rc2;
	return rc;
}

static int selinux_inode_setattr(struct mnt_idmap *idmap, struct dentry *dentry,
				 struct iattr *iattr)
{
	const struct cred *cred = current_cred();
	struct inode *inode = d_backing_inode(dentry);
	unsigned int ia_valid = iattr->ia_valid;
	__u32 av = FILE__WRITE;

	/* ATTR_FORCE is just used for ATTR_KILL_S[UG]ID. */
	if (ia_valid & ATTR_FORCE) {
		ia_valid &= ~(ATTR_KILL_SUID | ATTR_KILL_SGID | ATTR_MODE |
			      ATTR_FORCE);
		if (!ia_valid)
			return 0;
	}

	if (ia_valid & (ATTR_MODE | ATTR_UID | ATTR_GID |
			ATTR_ATIME_SET | ATTR_MTIME_SET | ATTR_TIMES_SET))
		return dentry_has_perm(cred, dentry, FILE__SETATTR);

	if (selinux_policycap_openperm() &&
	    inode->i_sb->s_magic != SOCKFS_MAGIC &&
	    (ia_valid & ATTR_SIZE) &&
	    !(ia_valid & ATTR_FILE))
		av |= FILE__OPEN;

	return dentry_has_perm(cred, dentry, av);
}

static int selinux_inode_getattr(const struct path *path)
{
	return path_has_perm(current_cred(), path, FILE__GETATTR);
}

static bool has_cap_mac_admin(bool audit)
{
	const struct cred *cred = current_cred();
	unsigned int opts = audit ? CAP_OPT_NONE : CAP_OPT_NOAUDIT;

	if (cap_capable(cred, &init_user_ns, CAP_MAC_ADMIN, opts))
		return false;
	if (cred_has_capability(cred, CAP_MAC_ADMIN, opts, true))
		return false;
	return true;
}

/**
 * selinux_inode_xattr_skipcap - Skip the xattr capability checks?
 * @name: name of the xattr
 *
 * Returns 1 to indicate that SELinux "owns" the access control rights to xattrs
 * named @name; the LSM layer should avoid enforcing any traditional
 * capability based access controls on this xattr.  Returns 0 to indicate that
 * SELinux does not "own" the access control rights to xattrs named @name and is
 * deferring to the LSM layer for further access controls, including capability
 * based controls.
 */
static int selinux_inode_xattr_skipcap(const char *name)
{
	/* require capability check if not a selinux xattr */
	return !strcmp(name, XATTR_NAME_SELINUX);
}

static int selinux_inode_setxattr(struct mnt_idmap *idmap,
				  struct dentry *dentry, const char *name,
				  const void *value, size_t size, int flags)
{
	struct inode *inode = d_backing_inode(dentry);
	struct inode_security_struct *isec;
	struct superblock_security_struct *sbsec;
	struct common_audit_data ad;
	u32 newsid, sid = current_sid();
	int rc = 0;

	/* if not a selinux xattr, only check the ordinary setattr perm */
	if (strcmp(name, XATTR_NAME_SELINUX))
		return dentry_has_perm(current_cred(), dentry, FILE__SETATTR);

	if (!selinux_initialized())
		return (inode_owner_or_capable(idmap, inode) ? 0 : -EPERM);

	sbsec = selinux_superblock(inode->i_sb);
	if (!(sbsec->flags & SBLABEL_MNT))
		return -EOPNOTSUPP;

	if (!inode_owner_or_capable(idmap, inode))
		return -EPERM;

	ad.type = LSM_AUDIT_DATA_DENTRY;
	ad.u.dentry = dentry;

	isec = backing_inode_security(dentry);
	rc = avc_has_perm(sid, isec->sid, isec->sclass,
			  FILE__RELABELFROM, &ad);
	if (rc)
		return rc;

	rc = security_context_to_sid(value, size, &newsid,
				     GFP_KERNEL);
	if (rc == -EINVAL) {
		if (!has_cap_mac_admin(true)) {
			struct audit_buffer *ab;
			size_t audit_size;

			/* We strip a nul only if it is at the end, otherwise the
			 * context contains a nul and we should audit that */
			if (value) {
				const char *str = value;

				if (str[size - 1] == '\0')
					audit_size = size - 1;
				else
					audit_size = size;
			} else {
				audit_size = 0;
			}
			ab = audit_log_start(audit_context(),
					     GFP_ATOMIC, AUDIT_SELINUX_ERR);
			if (!ab)
				return rc;
			audit_log_format(ab, "op=setxattr invalid_context=");
			audit_log_n_untrustedstring(ab, value, audit_size);
			audit_log_end(ab);

			return rc;
		}
		rc = security_context_to_sid_force(value,
						   size, &newsid);
	}
	if (rc)
		return rc;

	rc = avc_has_perm(sid, newsid, isec->sclass,
			  FILE__RELABELTO, &ad);
	if (rc)
		return rc;

	rc = security_validate_transition(isec->sid, newsid,
					  sid, isec->sclass);
	if (rc)
		return rc;

	return avc_has_perm(newsid,
			    sbsec->sid,
			    SECCLASS_FILESYSTEM,
			    FILESYSTEM__ASSOCIATE,
			    &ad);
}

static int selinux_inode_set_acl(struct mnt_idmap *idmap,
				 struct dentry *dentry, const char *acl_name,
				 struct posix_acl *kacl)
{
	return dentry_has_perm(current_cred(), dentry, FILE__SETATTR);
}

static int selinux_inode_get_acl(struct mnt_idmap *idmap,
				 struct dentry *dentry, const char *acl_name)
{
	return dentry_has_perm(current_cred(), dentry, FILE__GETATTR);
}

static int selinux_inode_remove_acl(struct mnt_idmap *idmap,
				    struct dentry *dentry, const char *acl_name)
{
	return dentry_has_perm(current_cred(), dentry, FILE__SETATTR);
}

static void selinux_inode_post_setxattr(struct dentry *dentry, const char *name,
					const void *value, size_t size,
					int flags)
{
	struct inode *inode = d_backing_inode(dentry);
	struct inode_security_struct *isec;
	u32 newsid;
	int rc;

	if (strcmp(name, XATTR_NAME_SELINUX)) {
		/* Not an attribute we recognize, so nothing to do. */
		return;
	}

	if (!selinux_initialized()) {
		/* If we haven't even been initialized, then we can't validate
		 * against a policy, so leave the label as invalid. It may
		 * resolve to a valid label on the next revalidation try if
		 * we've since initialized.
		 */
		return;
	}

	rc = security_context_to_sid_force(value, size,
					   &newsid);
	if (rc) {
		pr_err("SELinux:  unable to map context to SID"
		       "for (%s, %lu), rc=%d\n",
		       inode->i_sb->s_id, inode->i_ino, -rc);
		return;
	}

	isec = backing_inode_security(dentry);
	spin_lock(&isec->lock);
	isec->sclass = inode_mode_to_security_class(inode->i_mode);
	isec->sid = newsid;
	isec->initialized = LABEL_INITIALIZED;
	spin_unlock(&isec->lock);
}

static int selinux_inode_getxattr(struct dentry *dentry, const char *name)
{
	const struct cred *cred = current_cred();

	return dentry_has_perm(cred, dentry, FILE__GETATTR);
}

static int selinux_inode_listxattr(struct dentry *dentry)
{
	const struct cred *cred = current_cred();

	return dentry_has_perm(cred, dentry, FILE__GETATTR);
}

static int selinux_inode_removexattr(struct mnt_idmap *idmap,
				     struct dentry *dentry, const char *name)
{
	/* if not a selinux xattr, only check the ordinary setattr perm */
	if (strcmp(name, XATTR_NAME_SELINUX))
		return dentry_has_perm(current_cred(), dentry, FILE__SETATTR);

	if (!selinux_initialized())
		return 0;

	/* No one is allowed to remove a SELinux security label.
	   You can change the label, but all data must be labeled. */
	return -EACCES;
}

static int selinux_path_notify(const struct path *path, u64 mask,
						unsigned int obj_type)
{
	int ret;
	u32 perm;

	struct common_audit_data ad;

	ad.type = LSM_AUDIT_DATA_PATH;
	ad.u.path = *path;

	/*
	 * Set permission needed based on the type of mark being set.
	 * Performs an additional check for sb watches.
	 */
	switch (obj_type) {
	case FSNOTIFY_OBJ_TYPE_VFSMOUNT:
		perm = FILE__WATCH_MOUNT;
		break;
	case FSNOTIFY_OBJ_TYPE_SB:
		perm = FILE__WATCH_SB;
		ret = superblock_has_perm(current_cred(), path->dentry->d_sb,
						FILESYSTEM__WATCH, &ad);
		if (ret)
			return ret;
		break;
	case FSNOTIFY_OBJ_TYPE_INODE:
		perm = FILE__WATCH;
		break;
	default:
		return -EINVAL;
	}

	/* blocking watches require the file:watch_with_perm permission */
	if (mask & (ALL_FSNOTIFY_PERM_EVENTS))
		perm |= FILE__WATCH_WITH_PERM;

	/* watches on read-like events need the file:watch_reads permission */
	if (mask & (FS_ACCESS | FS_ACCESS_PERM | FS_CLOSE_NOWRITE))
		perm |= FILE__WATCH_READS;

	return path_has_perm(current_cred(), path, perm);
}

/*
 * Copy the inode security context value to the user.
 *
 * Permission check is handled by selinux_inode_getxattr hook.
 */
static int selinux_inode_getsecurity(struct mnt_idmap *idmap,
				     struct inode *inode, const char *name,
				     void **buffer, bool alloc)
{
	u32 size;
	int error;
	char *context = NULL;
	struct inode_security_struct *isec;

	/*
	 * If we're not initialized yet, then we can't validate contexts, so
	 * just let vfs_getxattr fall back to using the on-disk xattr.
	 */
	if (!selinux_initialized() ||
	    strcmp(name, XATTR_SELINUX_SUFFIX))
		return -EOPNOTSUPP;

	/*
	 * If the caller has CAP_MAC_ADMIN, then get the raw context
	 * value even if it is not defined by current policy; otherwise,
	 * use the in-core value under current policy.
	 * Use the non-auditing forms of the permission checks since
	 * getxattr may be called by unprivileged processes commonly
	 * and lack of permission just means that we fall back to the
	 * in-core context value, not a denial.
	 */
	isec = inode_security(inode);
	if (has_cap_mac_admin(false))
		error = security_sid_to_context_force(isec->sid, &context,
						      &size);
	else
		error = security_sid_to_context(isec->sid,
						&context, &size);
	if (error)
		return error;
	error = size;
	if (alloc) {
		*buffer = context;
		goto out_nofree;
	}
	kfree(context);
out_nofree:
	return error;
}

static int selinux_inode_setsecurity(struct inode *inode, const char *name,
				     const void *value, size_t size, int flags)
{
	struct inode_security_struct *isec = inode_security_novalidate(inode);
	struct superblock_security_struct *sbsec;
	u32 newsid;
	int rc;

	if (strcmp(name, XATTR_SELINUX_SUFFIX))
		return -EOPNOTSUPP;

	sbsec = selinux_superblock(inode->i_sb);
	if (!(sbsec->flags & SBLABEL_MNT))
		return -EOPNOTSUPP;

	if (!value || !size)
		return -EACCES;

	rc = security_context_to_sid(value, size, &newsid,
				     GFP_KERNEL);
	if (rc)
		return rc;

	spin_lock(&isec->lock);
	isec->sclass = inode_mode_to_security_class(inode->i_mode);
	isec->sid = newsid;
	isec->initialized = LABEL_INITIALIZED;
	spin_unlock(&isec->lock);
	return 0;
}

static int selinux_inode_listsecurity(struct inode *inode, char *buffer, size_t buffer_size)
{
	const int len = sizeof(XATTR_NAME_SELINUX);

	if (!selinux_initialized())
		return 0;

	if (buffer && len <= buffer_size)
		memcpy(buffer, XATTR_NAME_SELINUX, len);
	return len;
}

static void selinux_inode_getsecid(struct inode *inode, u32 *secid)
{
	struct inode_security_struct *isec = inode_security_novalidate(inode);
	*secid = isec->sid;
}

static int selinux_inode_copy_up(struct dentry *src, struct cred **new)
{
	u32 sid;
	struct task_security_struct *tsec;
	struct cred *new_creds = *new;

	if (new_creds == NULL) {
		new_creds = prepare_creds();
		if (!new_creds)
			return -ENOMEM;
	}

	tsec = selinux_cred(new_creds);
	/* Get label from overlay inode and set it in create_sid */
	selinux_inode_getsecid(d_inode(src), &sid);
	tsec->create_sid = sid;
	*new = new_creds;
	return 0;
}

static int selinux_inode_copy_up_xattr(struct dentry *dentry, const char *name)
{
	/* The copy_up hook above sets the initial context on an inode, but we
	 * don't then want to overwrite it by blindly copying all the lower
	 * xattrs up.  Instead, filter out SELinux-related xattrs following
	 * policy load.
	 */
<<<<<<< HEAD
	if (selinux_initialized() && strcmp(name, XATTR_NAME_SELINUX) == 0)
		return 1; /* Discard */
=======
	if (selinux_initialized() && !strcmp(name, XATTR_NAME_SELINUX))
		return -ECANCELED; /* Discard */
>>>>>>> 2d5404ca
	/*
	 * Any other attribute apart from SELINUX is not claimed, supported
	 * by selinux.
	 */
	return -EOPNOTSUPP;
}

/* kernfs node operations */

static int selinux_kernfs_init_security(struct kernfs_node *kn_dir,
					struct kernfs_node *kn)
{
	const struct task_security_struct *tsec = selinux_cred(current_cred());
	u32 parent_sid, newsid, clen;
	int rc;
	char *context;

	rc = kernfs_xattr_get(kn_dir, XATTR_NAME_SELINUX, NULL, 0);
	if (rc == -ENODATA)
		return 0;
	else if (rc < 0)
		return rc;

	clen = (u32)rc;
	context = kmalloc(clen, GFP_KERNEL);
	if (!context)
		return -ENOMEM;

	rc = kernfs_xattr_get(kn_dir, XATTR_NAME_SELINUX, context, clen);
	if (rc < 0) {
		kfree(context);
		return rc;
	}

	rc = security_context_to_sid(context, clen, &parent_sid,
				     GFP_KERNEL);
	kfree(context);
	if (rc)
		return rc;

	if (tsec->create_sid) {
		newsid = tsec->create_sid;
	} else {
		u16 secclass = inode_mode_to_security_class(kn->mode);
		struct qstr q;

		q.name = kn->name;
		q.hash_len = hashlen_string(kn_dir, kn->name);

		rc = security_transition_sid(tsec->sid,
					     parent_sid, secclass, &q,
					     &newsid);
		if (rc)
			return rc;
	}

	rc = security_sid_to_context_force(newsid,
					   &context, &clen);
	if (rc)
		return rc;

	rc = kernfs_xattr_set(kn, XATTR_NAME_SELINUX, context, clen,
			      XATTR_CREATE);
	kfree(context);
	return rc;
}


/* file security operations */

static int selinux_revalidate_file_permission(struct file *file, int mask)
{
	const struct cred *cred = current_cred();
	struct inode *inode = file_inode(file);

	/* file_mask_to_av won't add FILE__WRITE if MAY_APPEND is set */
	if ((file->f_flags & O_APPEND) && (mask & MAY_WRITE))
		mask |= MAY_APPEND;

	return file_has_perm(cred, file,
			     file_mask_to_av(inode->i_mode, mask));
}

static int selinux_file_permission(struct file *file, int mask)
{
	struct inode *inode = file_inode(file);
	struct file_security_struct *fsec = selinux_file(file);
	struct inode_security_struct *isec;
	u32 sid = current_sid();

	if (!mask)
		/* No permission to check.  Existence test. */
		return 0;

	isec = inode_security(inode);
	if (sid == fsec->sid && fsec->isid == isec->sid &&
	    fsec->pseqno == avc_policy_seqno())
		/* No change since file_open check. */
		return 0;

	return selinux_revalidate_file_permission(file, mask);
}

static int selinux_file_alloc_security(struct file *file)
{
	struct file_security_struct *fsec = selinux_file(file);
	u32 sid = current_sid();

	fsec->sid = sid;
	fsec->fown_sid = sid;

	return 0;
}

/*
 * Check whether a task has the ioctl permission and cmd
 * operation to an inode.
 */
static int ioctl_has_perm(const struct cred *cred, struct file *file,
		u32 requested, u16 cmd)
{
	struct common_audit_data ad;
	struct file_security_struct *fsec = selinux_file(file);
	struct inode *inode = file_inode(file);
	struct inode_security_struct *isec;
	struct lsm_ioctlop_audit ioctl;
	u32 ssid = cred_sid(cred);
	int rc;
	u8 driver = cmd >> 8;
	u8 xperm = cmd & 0xff;

	ad.type = LSM_AUDIT_DATA_IOCTL_OP;
	ad.u.op = &ioctl;
	ad.u.op->cmd = cmd;
	ad.u.op->path = file->f_path;

	if (ssid != fsec->sid) {
		rc = avc_has_perm(ssid, fsec->sid,
				SECCLASS_FD,
				FD__USE,
				&ad);
		if (rc)
			goto out;
	}

	if (unlikely(IS_PRIVATE(inode)))
		return 0;

	isec = inode_security(inode);
	rc = avc_has_extended_perms(ssid, isec->sid, isec->sclass,
				    requested, driver, xperm, &ad);
out:
	return rc;
}

static int selinux_file_ioctl(struct file *file, unsigned int cmd,
			      unsigned long arg)
{
	const struct cred *cred = current_cred();
	int error = 0;

	switch (cmd) {
	case FIONREAD:
	case FIBMAP:
	case FIGETBSZ:
	case FS_IOC_GETFLAGS:
	case FS_IOC_GETVERSION:
		error = file_has_perm(cred, file, FILE__GETATTR);
		break;

	case FS_IOC_SETFLAGS:
	case FS_IOC_SETVERSION:
		error = file_has_perm(cred, file, FILE__SETATTR);
		break;

	/* sys_ioctl() checks */
	case FIONBIO:
	case FIOASYNC:
		error = file_has_perm(cred, file, 0);
		break;

	case KDSKBENT:
	case KDSKBSENT:
		error = cred_has_capability(cred, CAP_SYS_TTY_CONFIG,
					    CAP_OPT_NONE, true);
		break;

	case FIOCLEX:
	case FIONCLEX:
		if (!selinux_policycap_ioctl_skip_cloexec())
			error = ioctl_has_perm(cred, file, FILE__IOCTL, (u16) cmd);
		break;

	/* default case assumes that the command will go
	 * to the file's ioctl() function.
	 */
	default:
		error = ioctl_has_perm(cred, file, FILE__IOCTL, (u16) cmd);
	}
	return error;
}

static int selinux_file_ioctl_compat(struct file *file, unsigned int cmd,
			      unsigned long arg)
{
	/*
	 * If we are in a 64-bit kernel running 32-bit userspace, we need to
	 * make sure we don't compare 32-bit flags to 64-bit flags.
	 */
	switch (cmd) {
	case FS_IOC32_GETFLAGS:
		cmd = FS_IOC_GETFLAGS;
		break;
	case FS_IOC32_SETFLAGS:
		cmd = FS_IOC_SETFLAGS;
		break;
	case FS_IOC32_GETVERSION:
		cmd = FS_IOC_GETVERSION;
		break;
	case FS_IOC32_SETVERSION:
		cmd = FS_IOC_SETVERSION;
		break;
	default:
		break;
	}

	return selinux_file_ioctl(file, cmd, arg);
}

static int default_noexec __ro_after_init;

static int file_map_prot_check(struct file *file, unsigned long prot, int shared)
{
	const struct cred *cred = current_cred();
	u32 sid = cred_sid(cred);
	int rc = 0;

	if (default_noexec &&
	    (prot & PROT_EXEC) && (!file || IS_PRIVATE(file_inode(file)) ||
				   (!shared && (prot & PROT_WRITE)))) {
		/*
		 * We are making executable an anonymous mapping or a
		 * private file mapping that will also be writable.
		 * This has an additional check.
		 */
		rc = avc_has_perm(sid, sid, SECCLASS_PROCESS,
				  PROCESS__EXECMEM, NULL);
		if (rc)
			goto error;
	}

	if (file) {
		/* read access is always possible with a mapping */
		u32 av = FILE__READ;

		/* write access only matters if the mapping is shared */
		if (shared && (prot & PROT_WRITE))
			av |= FILE__WRITE;

		if (prot & PROT_EXEC)
			av |= FILE__EXECUTE;

		return file_has_perm(cred, file, av);
	}

error:
	return rc;
}

static int selinux_mmap_addr(unsigned long addr)
{
	int rc = 0;

	if (addr < CONFIG_LSM_MMAP_MIN_ADDR) {
		u32 sid = current_sid();
		rc = avc_has_perm(sid, sid, SECCLASS_MEMPROTECT,
				  MEMPROTECT__MMAP_ZERO, NULL);
	}

	return rc;
}

static int selinux_mmap_file(struct file *file,
			     unsigned long reqprot __always_unused,
			     unsigned long prot, unsigned long flags)
{
	struct common_audit_data ad;
	int rc;

	if (file) {
		ad.type = LSM_AUDIT_DATA_FILE;
		ad.u.file = file;
		rc = inode_has_perm(current_cred(), file_inode(file),
				    FILE__MAP, &ad);
		if (rc)
			return rc;
	}

	return file_map_prot_check(file, prot,
				   (flags & MAP_TYPE) == MAP_SHARED);
}

static int selinux_file_mprotect(struct vm_area_struct *vma,
				 unsigned long reqprot __always_unused,
				 unsigned long prot)
{
	const struct cred *cred = current_cred();
	u32 sid = cred_sid(cred);

	if (default_noexec &&
	    (prot & PROT_EXEC) && !(vma->vm_flags & VM_EXEC)) {
		int rc = 0;
		/*
		 * We don't use the vma_is_initial_heap() helper as it has
		 * a history of problems and is currently broken on systems
		 * where there is no heap, e.g. brk == start_brk.  Before
		 * replacing the conditional below with vma_is_initial_heap(),
		 * or something similar, please ensure that the logic is the
		 * same as what we have below or you have tested every possible
		 * corner case you can think to test.
		 */
		if (vma->vm_start >= vma->vm_mm->start_brk &&
		    vma->vm_end <= vma->vm_mm->brk) {
			rc = avc_has_perm(sid, sid, SECCLASS_PROCESS,
					  PROCESS__EXECHEAP, NULL);
		} else if (!vma->vm_file && (vma_is_initial_stack(vma) ||
			    vma_is_stack_for_current(vma))) {
			rc = avc_has_perm(sid, sid, SECCLASS_PROCESS,
					  PROCESS__EXECSTACK, NULL);
		} else if (vma->vm_file && vma->anon_vma) {
			/*
			 * We are making executable a file mapping that has
			 * had some COW done. Since pages might have been
			 * written, check ability to execute the possibly
			 * modified content.  This typically should only
			 * occur for text relocations.
			 */
			rc = file_has_perm(cred, vma->vm_file, FILE__EXECMOD);
		}
		if (rc)
			return rc;
	}

	return file_map_prot_check(vma->vm_file, prot, vma->vm_flags&VM_SHARED);
}

static int selinux_file_lock(struct file *file, unsigned int cmd)
{
	const struct cred *cred = current_cred();

	return file_has_perm(cred, file, FILE__LOCK);
}

static int selinux_file_fcntl(struct file *file, unsigned int cmd,
			      unsigned long arg)
{
	const struct cred *cred = current_cred();
	int err = 0;

	switch (cmd) {
	case F_SETFL:
		if ((file->f_flags & O_APPEND) && !(arg & O_APPEND)) {
			err = file_has_perm(cred, file, FILE__WRITE);
			break;
		}
		fallthrough;
	case F_SETOWN:
	case F_SETSIG:
	case F_GETFL:
	case F_GETOWN:
	case F_GETSIG:
	case F_GETOWNER_UIDS:
		/* Just check FD__USE permission */
		err = file_has_perm(cred, file, 0);
		break;
	case F_GETLK:
	case F_SETLK:
	case F_SETLKW:
	case F_OFD_GETLK:
	case F_OFD_SETLK:
	case F_OFD_SETLKW:
#if BITS_PER_LONG == 32
	case F_GETLK64:
	case F_SETLK64:
	case F_SETLKW64:
#endif
		err = file_has_perm(cred, file, FILE__LOCK);
		break;
	}

	return err;
}

static void selinux_file_set_fowner(struct file *file)
{
	struct file_security_struct *fsec;

	fsec = selinux_file(file);
	fsec->fown_sid = current_sid();
}

static int selinux_file_send_sigiotask(struct task_struct *tsk,
				       struct fown_struct *fown, int signum)
{
	struct file *file;
	u32 sid = task_sid_obj(tsk);
	u32 perm;
	struct file_security_struct *fsec;

	/* struct fown_struct is never outside the context of a struct file */
	file = fown->file;

	fsec = selinux_file(file);

	if (!signum)
		perm = signal_to_av(SIGIO); /* as per send_sigio_to_task */
	else
		perm = signal_to_av(signum);

	return avc_has_perm(fsec->fown_sid, sid,
			    SECCLASS_PROCESS, perm, NULL);
}

static int selinux_file_receive(struct file *file)
{
	const struct cred *cred = current_cred();

	return file_has_perm(cred, file, file_to_av(file));
}

static int selinux_file_open(struct file *file)
{
	struct file_security_struct *fsec;
	struct inode_security_struct *isec;

	fsec = selinux_file(file);
	isec = inode_security(file_inode(file));
	/*
	 * Save inode label and policy sequence number
	 * at open-time so that selinux_file_permission
	 * can determine whether revalidation is necessary.
	 * Task label is already saved in the file security
	 * struct as its SID.
	 */
	fsec->isid = isec->sid;
	fsec->pseqno = avc_policy_seqno();
	/*
	 * Since the inode label or policy seqno may have changed
	 * between the selinux_inode_permission check and the saving
	 * of state above, recheck that access is still permitted.
	 * Otherwise, access might never be revalidated against the
	 * new inode label or new policy.
	 * This check is not redundant - do not remove.
	 */
	return file_path_has_perm(file->f_cred, file, open_file_to_av(file));
}

/* task security operations */

static int selinux_task_alloc(struct task_struct *task,
			      unsigned long clone_flags)
{
	u32 sid = current_sid();

	return avc_has_perm(sid, sid, SECCLASS_PROCESS, PROCESS__FORK, NULL);
}

/*
 * prepare a new set of credentials for modification
 */
static int selinux_cred_prepare(struct cred *new, const struct cred *old,
				gfp_t gfp)
{
	const struct task_security_struct *old_tsec = selinux_cred(old);
	struct task_security_struct *tsec = selinux_cred(new);

	*tsec = *old_tsec;
	return 0;
}

/*
 * transfer the SELinux data to a blank set of creds
 */
static void selinux_cred_transfer(struct cred *new, const struct cred *old)
{
	const struct task_security_struct *old_tsec = selinux_cred(old);
	struct task_security_struct *tsec = selinux_cred(new);

	*tsec = *old_tsec;
}

static void selinux_cred_getsecid(const struct cred *c, u32 *secid)
{
	*secid = cred_sid(c);
}

/*
 * set the security data for a kernel service
 * - all the creation contexts are set to unlabelled
 */
static int selinux_kernel_act_as(struct cred *new, u32 secid)
{
	struct task_security_struct *tsec = selinux_cred(new);
	u32 sid = current_sid();
	int ret;

	ret = avc_has_perm(sid, secid,
			   SECCLASS_KERNEL_SERVICE,
			   KERNEL_SERVICE__USE_AS_OVERRIDE,
			   NULL);
	if (ret == 0) {
		tsec->sid = secid;
		tsec->create_sid = 0;
		tsec->keycreate_sid = 0;
		tsec->sockcreate_sid = 0;
	}
	return ret;
}

/*
 * set the file creation context in a security record to the same as the
 * objective context of the specified inode
 */
static int selinux_kernel_create_files_as(struct cred *new, struct inode *inode)
{
	struct inode_security_struct *isec = inode_security(inode);
	struct task_security_struct *tsec = selinux_cred(new);
	u32 sid = current_sid();
	int ret;

	ret = avc_has_perm(sid, isec->sid,
			   SECCLASS_KERNEL_SERVICE,
			   KERNEL_SERVICE__CREATE_FILES_AS,
			   NULL);

	if (ret == 0)
		tsec->create_sid = isec->sid;
	return ret;
}

static int selinux_kernel_module_request(char *kmod_name)
{
	struct common_audit_data ad;

	ad.type = LSM_AUDIT_DATA_KMOD;
	ad.u.kmod_name = kmod_name;

	return avc_has_perm(current_sid(), SECINITSID_KERNEL, SECCLASS_SYSTEM,
			    SYSTEM__MODULE_REQUEST, &ad);
}

static int selinux_kernel_module_from_file(struct file *file)
{
	struct common_audit_data ad;
	struct inode_security_struct *isec;
	struct file_security_struct *fsec;
	u32 sid = current_sid();
	int rc;

	/* init_module */
	if (file == NULL)
		return avc_has_perm(sid, sid, SECCLASS_SYSTEM,
					SYSTEM__MODULE_LOAD, NULL);

	/* finit_module */

	ad.type = LSM_AUDIT_DATA_FILE;
	ad.u.file = file;

	fsec = selinux_file(file);
	if (sid != fsec->sid) {
		rc = avc_has_perm(sid, fsec->sid, SECCLASS_FD, FD__USE, &ad);
		if (rc)
			return rc;
	}

	isec = inode_security(file_inode(file));
	return avc_has_perm(sid, isec->sid, SECCLASS_SYSTEM,
				SYSTEM__MODULE_LOAD, &ad);
}

static int selinux_kernel_read_file(struct file *file,
				    enum kernel_read_file_id id,
				    bool contents)
{
	int rc = 0;

	switch (id) {
	case READING_MODULE:
		rc = selinux_kernel_module_from_file(contents ? file : NULL);
		break;
	default:
		break;
	}

	return rc;
}

static int selinux_kernel_load_data(enum kernel_load_data_id id, bool contents)
{
	int rc = 0;

	switch (id) {
	case LOADING_MODULE:
		rc = selinux_kernel_module_from_file(NULL);
		break;
	default:
		break;
	}

	return rc;
}

static int selinux_task_setpgid(struct task_struct *p, pid_t pgid)
{
	return avc_has_perm(current_sid(), task_sid_obj(p), SECCLASS_PROCESS,
			    PROCESS__SETPGID, NULL);
}

static int selinux_task_getpgid(struct task_struct *p)
{
	return avc_has_perm(current_sid(), task_sid_obj(p), SECCLASS_PROCESS,
			    PROCESS__GETPGID, NULL);
}

static int selinux_task_getsid(struct task_struct *p)
{
	return avc_has_perm(current_sid(), task_sid_obj(p), SECCLASS_PROCESS,
			    PROCESS__GETSESSION, NULL);
}

static void selinux_current_getsecid_subj(u32 *secid)
{
	*secid = current_sid();
}

static void selinux_task_getsecid_obj(struct task_struct *p, u32 *secid)
{
	*secid = task_sid_obj(p);
}

static int selinux_task_setnice(struct task_struct *p, int nice)
{
	return avc_has_perm(current_sid(), task_sid_obj(p), SECCLASS_PROCESS,
			    PROCESS__SETSCHED, NULL);
}

static int selinux_task_setioprio(struct task_struct *p, int ioprio)
{
	return avc_has_perm(current_sid(), task_sid_obj(p), SECCLASS_PROCESS,
			    PROCESS__SETSCHED, NULL);
}

static int selinux_task_getioprio(struct task_struct *p)
{
	return avc_has_perm(current_sid(), task_sid_obj(p), SECCLASS_PROCESS,
			    PROCESS__GETSCHED, NULL);
}

static int selinux_task_prlimit(const struct cred *cred, const struct cred *tcred,
				unsigned int flags)
{
	u32 av = 0;

	if (!flags)
		return 0;
	if (flags & LSM_PRLIMIT_WRITE)
		av |= PROCESS__SETRLIMIT;
	if (flags & LSM_PRLIMIT_READ)
		av |= PROCESS__GETRLIMIT;
	return avc_has_perm(cred_sid(cred), cred_sid(tcred),
			    SECCLASS_PROCESS, av, NULL);
}

static int selinux_task_setrlimit(struct task_struct *p, unsigned int resource,
		struct rlimit *new_rlim)
{
	struct rlimit *old_rlim = p->signal->rlim + resource;

	/* Control the ability to change the hard limit (whether
	   lowering or raising it), so that the hard limit can
	   later be used as a safe reset point for the soft limit
	   upon context transitions.  See selinux_bprm_committing_creds. */
	if (old_rlim->rlim_max != new_rlim->rlim_max)
		return avc_has_perm(current_sid(), task_sid_obj(p),
				    SECCLASS_PROCESS, PROCESS__SETRLIMIT, NULL);

	return 0;
}

static int selinux_task_setscheduler(struct task_struct *p)
{
	return avc_has_perm(current_sid(), task_sid_obj(p), SECCLASS_PROCESS,
			    PROCESS__SETSCHED, NULL);
}

static int selinux_task_getscheduler(struct task_struct *p)
{
	return avc_has_perm(current_sid(), task_sid_obj(p), SECCLASS_PROCESS,
			    PROCESS__GETSCHED, NULL);
}

static int selinux_task_movememory(struct task_struct *p)
{
	return avc_has_perm(current_sid(), task_sid_obj(p), SECCLASS_PROCESS,
			    PROCESS__SETSCHED, NULL);
}

static int selinux_task_kill(struct task_struct *p, struct kernel_siginfo *info,
				int sig, const struct cred *cred)
{
	u32 secid;
	u32 perm;

	if (!sig)
		perm = PROCESS__SIGNULL; /* null signal; existence test */
	else
		perm = signal_to_av(sig);
	if (!cred)
		secid = current_sid();
	else
		secid = cred_sid(cred);
	return avc_has_perm(secid, task_sid_obj(p), SECCLASS_PROCESS, perm, NULL);
}

static void selinux_task_to_inode(struct task_struct *p,
				  struct inode *inode)
{
	struct inode_security_struct *isec = selinux_inode(inode);
	u32 sid = task_sid_obj(p);

	spin_lock(&isec->lock);
	isec->sclass = inode_mode_to_security_class(inode->i_mode);
	isec->sid = sid;
	isec->initialized = LABEL_INITIALIZED;
	spin_unlock(&isec->lock);
}

static int selinux_userns_create(const struct cred *cred)
{
	u32 sid = current_sid();

	return avc_has_perm(sid, sid, SECCLASS_USER_NAMESPACE,
			USER_NAMESPACE__CREATE, NULL);
}

/* Returns error only if unable to parse addresses */
static int selinux_parse_skb_ipv4(struct sk_buff *skb,
			struct common_audit_data *ad, u8 *proto)
{
	int offset, ihlen, ret = -EINVAL;
	struct iphdr _iph, *ih;

	offset = skb_network_offset(skb);
	ih = skb_header_pointer(skb, offset, sizeof(_iph), &_iph);
	if (ih == NULL)
		goto out;

	ihlen = ih->ihl * 4;
	if (ihlen < sizeof(_iph))
		goto out;

	ad->u.net->v4info.saddr = ih->saddr;
	ad->u.net->v4info.daddr = ih->daddr;
	ret = 0;

	if (proto)
		*proto = ih->protocol;

	switch (ih->protocol) {
	case IPPROTO_TCP: {
		struct tcphdr _tcph, *th;

		if (ntohs(ih->frag_off) & IP_OFFSET)
			break;

		offset += ihlen;
		th = skb_header_pointer(skb, offset, sizeof(_tcph), &_tcph);
		if (th == NULL)
			break;

		ad->u.net->sport = th->source;
		ad->u.net->dport = th->dest;
		break;
	}

	case IPPROTO_UDP: {
		struct udphdr _udph, *uh;

		if (ntohs(ih->frag_off) & IP_OFFSET)
			break;

		offset += ihlen;
		uh = skb_header_pointer(skb, offset, sizeof(_udph), &_udph);
		if (uh == NULL)
			break;

		ad->u.net->sport = uh->source;
		ad->u.net->dport = uh->dest;
		break;
	}

	case IPPROTO_DCCP: {
		struct dccp_hdr _dccph, *dh;

		if (ntohs(ih->frag_off) & IP_OFFSET)
			break;

		offset += ihlen;
		dh = skb_header_pointer(skb, offset, sizeof(_dccph), &_dccph);
		if (dh == NULL)
			break;

		ad->u.net->sport = dh->dccph_sport;
		ad->u.net->dport = dh->dccph_dport;
		break;
	}

#if IS_ENABLED(CONFIG_IP_SCTP)
	case IPPROTO_SCTP: {
		struct sctphdr _sctph, *sh;

		if (ntohs(ih->frag_off) & IP_OFFSET)
			break;

		offset += ihlen;
		sh = skb_header_pointer(skb, offset, sizeof(_sctph), &_sctph);
		if (sh == NULL)
			break;

		ad->u.net->sport = sh->source;
		ad->u.net->dport = sh->dest;
		break;
	}
#endif
	default:
		break;
	}
out:
	return ret;
}

#if IS_ENABLED(CONFIG_IPV6)

/* Returns error only if unable to parse addresses */
static int selinux_parse_skb_ipv6(struct sk_buff *skb,
			struct common_audit_data *ad, u8 *proto)
{
	u8 nexthdr;
	int ret = -EINVAL, offset;
	struct ipv6hdr _ipv6h, *ip6;
	__be16 frag_off;

	offset = skb_network_offset(skb);
	ip6 = skb_header_pointer(skb, offset, sizeof(_ipv6h), &_ipv6h);
	if (ip6 == NULL)
		goto out;

	ad->u.net->v6info.saddr = ip6->saddr;
	ad->u.net->v6info.daddr = ip6->daddr;
	ret = 0;

	nexthdr = ip6->nexthdr;
	offset += sizeof(_ipv6h);
	offset = ipv6_skip_exthdr(skb, offset, &nexthdr, &frag_off);
	if (offset < 0)
		goto out;

	if (proto)
		*proto = nexthdr;

	switch (nexthdr) {
	case IPPROTO_TCP: {
		struct tcphdr _tcph, *th;

		th = skb_header_pointer(skb, offset, sizeof(_tcph), &_tcph);
		if (th == NULL)
			break;

		ad->u.net->sport = th->source;
		ad->u.net->dport = th->dest;
		break;
	}

	case IPPROTO_UDP: {
		struct udphdr _udph, *uh;

		uh = skb_header_pointer(skb, offset, sizeof(_udph), &_udph);
		if (uh == NULL)
			break;

		ad->u.net->sport = uh->source;
		ad->u.net->dport = uh->dest;
		break;
	}

	case IPPROTO_DCCP: {
		struct dccp_hdr _dccph, *dh;

		dh = skb_header_pointer(skb, offset, sizeof(_dccph), &_dccph);
		if (dh == NULL)
			break;

		ad->u.net->sport = dh->dccph_sport;
		ad->u.net->dport = dh->dccph_dport;
		break;
	}

#if IS_ENABLED(CONFIG_IP_SCTP)
	case IPPROTO_SCTP: {
		struct sctphdr _sctph, *sh;

		sh = skb_header_pointer(skb, offset, sizeof(_sctph), &_sctph);
		if (sh == NULL)
			break;

		ad->u.net->sport = sh->source;
		ad->u.net->dport = sh->dest;
		break;
	}
#endif
	/* includes fragments */
	default:
		break;
	}
out:
	return ret;
}

#endif /* IPV6 */

static int selinux_parse_skb(struct sk_buff *skb, struct common_audit_data *ad,
			     char **_addrp, int src, u8 *proto)
{
	char *addrp;
	int ret;

	switch (ad->u.net->family) {
	case PF_INET:
		ret = selinux_parse_skb_ipv4(skb, ad, proto);
		if (ret)
			goto parse_error;
		addrp = (char *)(src ? &ad->u.net->v4info.saddr :
				       &ad->u.net->v4info.daddr);
		goto okay;

#if IS_ENABLED(CONFIG_IPV6)
	case PF_INET6:
		ret = selinux_parse_skb_ipv6(skb, ad, proto);
		if (ret)
			goto parse_error;
		addrp = (char *)(src ? &ad->u.net->v6info.saddr :
				       &ad->u.net->v6info.daddr);
		goto okay;
#endif	/* IPV6 */
	default:
		addrp = NULL;
		goto okay;
	}

parse_error:
	pr_warn(
	       "SELinux: failure in selinux_parse_skb(),"
	       " unable to parse packet\n");
	return ret;

okay:
	if (_addrp)
		*_addrp = addrp;
	return 0;
}

/**
 * selinux_skb_peerlbl_sid - Determine the peer label of a packet
 * @skb: the packet
 * @family: protocol family
 * @sid: the packet's peer label SID
 *
 * Description:
 * Check the various different forms of network peer labeling and determine
 * the peer label/SID for the packet; most of the magic actually occurs in
 * the security server function security_net_peersid_cmp().  The function
 * returns zero if the value in @sid is valid (although it may be SECSID_NULL)
 * or -EACCES if @sid is invalid due to inconsistencies with the different
 * peer labels.
 *
 */
static int selinux_skb_peerlbl_sid(struct sk_buff *skb, u16 family, u32 *sid)
{
	int err;
	u32 xfrm_sid;
	u32 nlbl_sid;
	u32 nlbl_type;

	err = selinux_xfrm_skb_sid(skb, &xfrm_sid);
	if (unlikely(err))
		return -EACCES;
	err = selinux_netlbl_skbuff_getsid(skb, family, &nlbl_type, &nlbl_sid);
	if (unlikely(err))
		return -EACCES;

	err = security_net_peersid_resolve(nlbl_sid,
					   nlbl_type, xfrm_sid, sid);
	if (unlikely(err)) {
		pr_warn(
		       "SELinux: failure in selinux_skb_peerlbl_sid(),"
		       " unable to determine packet's peer label\n");
		return -EACCES;
	}

	return 0;
}

/**
 * selinux_conn_sid - Determine the child socket label for a connection
 * @sk_sid: the parent socket's SID
 * @skb_sid: the packet's SID
 * @conn_sid: the resulting connection SID
 *
 * If @skb_sid is valid then the user:role:type information from @sk_sid is
 * combined with the MLS information from @skb_sid in order to create
 * @conn_sid.  If @skb_sid is not valid then @conn_sid is simply a copy
 * of @sk_sid.  Returns zero on success, negative values on failure.
 *
 */
static int selinux_conn_sid(u32 sk_sid, u32 skb_sid, u32 *conn_sid)
{
	int err = 0;

	if (skb_sid != SECSID_NULL)
		err = security_sid_mls_copy(sk_sid, skb_sid,
					    conn_sid);
	else
		*conn_sid = sk_sid;

	return err;
}

/* socket security operations */

static int socket_sockcreate_sid(const struct task_security_struct *tsec,
				 u16 secclass, u32 *socksid)
{
	if (tsec->sockcreate_sid > SECSID_NULL) {
		*socksid = tsec->sockcreate_sid;
		return 0;
	}

	return security_transition_sid(tsec->sid, tsec->sid,
				       secclass, NULL, socksid);
}

static int sock_has_perm(struct sock *sk, u32 perms)
{
	struct sk_security_struct *sksec = selinux_sock(sk);
	struct common_audit_data ad;
	struct lsm_network_audit net;

	if (sksec->sid == SECINITSID_KERNEL)
		return 0;

	/*
	 * Before POLICYDB_CAP_USERSPACE_INITIAL_CONTEXT, sockets that
	 * inherited the kernel context from early boot used to be skipped
	 * here, so preserve that behavior unless the capability is set.
	 *
	 * By setting the capability the policy signals that it is ready
	 * for this quirk to be fixed. Note that sockets created by a kernel
	 * thread or a usermode helper executed without a transition will
	 * still be skipped in this check regardless of the policycap
	 * setting.
	 */
	if (!selinux_policycap_userspace_initial_context() &&
	    sksec->sid == SECINITSID_INIT)
		return 0;

	ad_net_init_from_sk(&ad, &net, sk);

	return avc_has_perm(current_sid(), sksec->sid, sksec->sclass, perms,
			    &ad);
}

static int selinux_socket_create(int family, int type,
				 int protocol, int kern)
{
	const struct task_security_struct *tsec = selinux_cred(current_cred());
	u32 newsid;
	u16 secclass;
	int rc;

	if (kern)
		return 0;

	secclass = socket_type_to_security_class(family, type, protocol);
	rc = socket_sockcreate_sid(tsec, secclass, &newsid);
	if (rc)
		return rc;

	return avc_has_perm(tsec->sid, newsid, secclass, SOCKET__CREATE, NULL);
}

static int selinux_socket_post_create(struct socket *sock, int family,
				      int type, int protocol, int kern)
{
	const struct task_security_struct *tsec = selinux_cred(current_cred());
	struct inode_security_struct *isec = inode_security_novalidate(SOCK_INODE(sock));
	struct sk_security_struct *sksec;
	u16 sclass = socket_type_to_security_class(family, type, protocol);
	u32 sid = SECINITSID_KERNEL;
	int err = 0;

	if (!kern) {
		err = socket_sockcreate_sid(tsec, sclass, &sid);
		if (err)
			return err;
	}

	isec->sclass = sclass;
	isec->sid = sid;
	isec->initialized = LABEL_INITIALIZED;

	if (sock->sk) {
		sksec = selinux_sock(sock->sk);
		sksec->sclass = sclass;
		sksec->sid = sid;
		/* Allows detection of the first association on this socket */
		if (sksec->sclass == SECCLASS_SCTP_SOCKET)
			sksec->sctp_assoc_state = SCTP_ASSOC_UNSET;

		err = selinux_netlbl_socket_post_create(sock->sk, family);
	}

	return err;
}

static int selinux_socket_socketpair(struct socket *socka,
				     struct socket *sockb)
{
	struct sk_security_struct *sksec_a = selinux_sock(socka->sk);
	struct sk_security_struct *sksec_b = selinux_sock(sockb->sk);

	sksec_a->peer_sid = sksec_b->sid;
	sksec_b->peer_sid = sksec_a->sid;

	return 0;
}

/* Range of port numbers used to automatically bind.
   Need to determine whether we should perform a name_bind
   permission check between the socket and the port number. */

static int selinux_socket_bind(struct socket *sock, struct sockaddr *address, int addrlen)
{
	struct sock *sk = sock->sk;
	struct sk_security_struct *sksec = selinux_sock(sk);
	u16 family;
	int err;

	err = sock_has_perm(sk, SOCKET__BIND);
	if (err)
		goto out;

	/* If PF_INET or PF_INET6, check name_bind permission for the port. */
	family = sk->sk_family;
	if (family == PF_INET || family == PF_INET6) {
		char *addrp;
		struct common_audit_data ad;
		struct lsm_network_audit net = {0,};
		struct sockaddr_in *addr4 = NULL;
		struct sockaddr_in6 *addr6 = NULL;
		u16 family_sa;
		unsigned short snum;
		u32 sid, node_perm;

		/*
		 * sctp_bindx(3) calls via selinux_sctp_bind_connect()
		 * that validates multiple binding addresses. Because of this
		 * need to check address->sa_family as it is possible to have
		 * sk->sk_family = PF_INET6 with addr->sa_family = AF_INET.
		 */
		if (addrlen < offsetofend(struct sockaddr, sa_family))
			return -EINVAL;
		family_sa = address->sa_family;
		switch (family_sa) {
		case AF_UNSPEC:
		case AF_INET:
			if (addrlen < sizeof(struct sockaddr_in))
				return -EINVAL;
			addr4 = (struct sockaddr_in *)address;
			if (family_sa == AF_UNSPEC) {
				if (family == PF_INET6) {
					/* Length check from inet6_bind_sk() */
					if (addrlen < SIN6_LEN_RFC2133)
						return -EINVAL;
					/* Family check from __inet6_bind() */
					goto err_af;
				}
				/* see __inet_bind(), we only want to allow
				 * AF_UNSPEC if the address is INADDR_ANY
				 */
				if (addr4->sin_addr.s_addr != htonl(INADDR_ANY))
					goto err_af;
				family_sa = AF_INET;
			}
			snum = ntohs(addr4->sin_port);
			addrp = (char *)&addr4->sin_addr.s_addr;
			break;
		case AF_INET6:
			if (addrlen < SIN6_LEN_RFC2133)
				return -EINVAL;
			addr6 = (struct sockaddr_in6 *)address;
			snum = ntohs(addr6->sin6_port);
			addrp = (char *)&addr6->sin6_addr.s6_addr;
			break;
		default:
			goto err_af;
		}

		ad.type = LSM_AUDIT_DATA_NET;
		ad.u.net = &net;
		ad.u.net->sport = htons(snum);
		ad.u.net->family = family_sa;

		if (snum) {
			int low, high;

			inet_get_local_port_range(sock_net(sk), &low, &high);

			if (inet_port_requires_bind_service(sock_net(sk), snum) ||
			    snum < low || snum > high) {
				err = sel_netport_sid(sk->sk_protocol,
						      snum, &sid);
				if (err)
					goto out;
				err = avc_has_perm(sksec->sid, sid,
						   sksec->sclass,
						   SOCKET__NAME_BIND, &ad);
				if (err)
					goto out;
			}
		}

		switch (sksec->sclass) {
		case SECCLASS_TCP_SOCKET:
			node_perm = TCP_SOCKET__NODE_BIND;
			break;

		case SECCLASS_UDP_SOCKET:
			node_perm = UDP_SOCKET__NODE_BIND;
			break;

		case SECCLASS_DCCP_SOCKET:
			node_perm = DCCP_SOCKET__NODE_BIND;
			break;

		case SECCLASS_SCTP_SOCKET:
			node_perm = SCTP_SOCKET__NODE_BIND;
			break;

		default:
			node_perm = RAWIP_SOCKET__NODE_BIND;
			break;
		}

		err = sel_netnode_sid(addrp, family_sa, &sid);
		if (err)
			goto out;

		if (family_sa == AF_INET)
			ad.u.net->v4info.saddr = addr4->sin_addr.s_addr;
		else
			ad.u.net->v6info.saddr = addr6->sin6_addr;

		err = avc_has_perm(sksec->sid, sid,
				   sksec->sclass, node_perm, &ad);
		if (err)
			goto out;
	}
out:
	return err;
err_af:
	/* Note that SCTP services expect -EINVAL, others -EAFNOSUPPORT. */
	if (sksec->sclass == SECCLASS_SCTP_SOCKET)
		return -EINVAL;
	return -EAFNOSUPPORT;
}

/* This supports connect(2) and SCTP connect services such as sctp_connectx(3)
 * and sctp_sendmsg(3) as described in Documentation/security/SCTP.rst
 */
static int selinux_socket_connect_helper(struct socket *sock,
					 struct sockaddr *address, int addrlen)
{
	struct sock *sk = sock->sk;
	struct sk_security_struct *sksec = selinux_sock(sk);
	int err;

	err = sock_has_perm(sk, SOCKET__CONNECT);
	if (err)
		return err;
	if (addrlen < offsetofend(struct sockaddr, sa_family))
		return -EINVAL;

	/* connect(AF_UNSPEC) has special handling, as it is a documented
	 * way to disconnect the socket
	 */
	if (address->sa_family == AF_UNSPEC)
		return 0;

	/*
	 * If a TCP, DCCP or SCTP socket, check name_connect permission
	 * for the port.
	 */
	if (sksec->sclass == SECCLASS_TCP_SOCKET ||
	    sksec->sclass == SECCLASS_DCCP_SOCKET ||
	    sksec->sclass == SECCLASS_SCTP_SOCKET) {
		struct common_audit_data ad;
		struct lsm_network_audit net = {0,};
		struct sockaddr_in *addr4 = NULL;
		struct sockaddr_in6 *addr6 = NULL;
		unsigned short snum;
		u32 sid, perm;

		/* sctp_connectx(3) calls via selinux_sctp_bind_connect()
		 * that validates multiple connect addresses. Because of this
		 * need to check address->sa_family as it is possible to have
		 * sk->sk_family = PF_INET6 with addr->sa_family = AF_INET.
		 */
		switch (address->sa_family) {
		case AF_INET:
			addr4 = (struct sockaddr_in *)address;
			if (addrlen < sizeof(struct sockaddr_in))
				return -EINVAL;
			snum = ntohs(addr4->sin_port);
			break;
		case AF_INET6:
			addr6 = (struct sockaddr_in6 *)address;
			if (addrlen < SIN6_LEN_RFC2133)
				return -EINVAL;
			snum = ntohs(addr6->sin6_port);
			break;
		default:
			/* Note that SCTP services expect -EINVAL, whereas
			 * others expect -EAFNOSUPPORT.
			 */
			if (sksec->sclass == SECCLASS_SCTP_SOCKET)
				return -EINVAL;
			else
				return -EAFNOSUPPORT;
		}

		err = sel_netport_sid(sk->sk_protocol, snum, &sid);
		if (err)
			return err;

		switch (sksec->sclass) {
		case SECCLASS_TCP_SOCKET:
			perm = TCP_SOCKET__NAME_CONNECT;
			break;
		case SECCLASS_DCCP_SOCKET:
			perm = DCCP_SOCKET__NAME_CONNECT;
			break;
		case SECCLASS_SCTP_SOCKET:
			perm = SCTP_SOCKET__NAME_CONNECT;
			break;
		}

		ad.type = LSM_AUDIT_DATA_NET;
		ad.u.net = &net;
		ad.u.net->dport = htons(snum);
		ad.u.net->family = address->sa_family;
		err = avc_has_perm(sksec->sid, sid, sksec->sclass, perm, &ad);
		if (err)
			return err;
	}

	return 0;
}

/* Supports connect(2), see comments in selinux_socket_connect_helper() */
static int selinux_socket_connect(struct socket *sock,
				  struct sockaddr *address, int addrlen)
{
	int err;
	struct sock *sk = sock->sk;

	err = selinux_socket_connect_helper(sock, address, addrlen);
	if (err)
		return err;

	return selinux_netlbl_socket_connect(sk, address);
}

static int selinux_socket_listen(struct socket *sock, int backlog)
{
	return sock_has_perm(sock->sk, SOCKET__LISTEN);
}

static int selinux_socket_accept(struct socket *sock, struct socket *newsock)
{
	int err;
	struct inode_security_struct *isec;
	struct inode_security_struct *newisec;
	u16 sclass;
	u32 sid;

	err = sock_has_perm(sock->sk, SOCKET__ACCEPT);
	if (err)
		return err;

	isec = inode_security_novalidate(SOCK_INODE(sock));
	spin_lock(&isec->lock);
	sclass = isec->sclass;
	sid = isec->sid;
	spin_unlock(&isec->lock);

	newisec = inode_security_novalidate(SOCK_INODE(newsock));
	newisec->sclass = sclass;
	newisec->sid = sid;
	newisec->initialized = LABEL_INITIALIZED;

	return 0;
}

static int selinux_socket_sendmsg(struct socket *sock, struct msghdr *msg,
				  int size)
{
	return sock_has_perm(sock->sk, SOCKET__WRITE);
}

static int selinux_socket_recvmsg(struct socket *sock, struct msghdr *msg,
				  int size, int flags)
{
	return sock_has_perm(sock->sk, SOCKET__READ);
}

static int selinux_socket_getsockname(struct socket *sock)
{
	return sock_has_perm(sock->sk, SOCKET__GETATTR);
}

static int selinux_socket_getpeername(struct socket *sock)
{
	return sock_has_perm(sock->sk, SOCKET__GETATTR);
}

static int selinux_socket_setsockopt(struct socket *sock, int level, int optname)
{
	int err;

	err = sock_has_perm(sock->sk, SOCKET__SETOPT);
	if (err)
		return err;

	return selinux_netlbl_socket_setsockopt(sock, level, optname);
}

static int selinux_socket_getsockopt(struct socket *sock, int level,
				     int optname)
{
	return sock_has_perm(sock->sk, SOCKET__GETOPT);
}

static int selinux_socket_shutdown(struct socket *sock, int how)
{
	return sock_has_perm(sock->sk, SOCKET__SHUTDOWN);
}

static int selinux_socket_unix_stream_connect(struct sock *sock,
					      struct sock *other,
					      struct sock *newsk)
{
	struct sk_security_struct *sksec_sock = selinux_sock(sock);
	struct sk_security_struct *sksec_other = selinux_sock(other);
	struct sk_security_struct *sksec_new = selinux_sock(newsk);
	struct common_audit_data ad;
	struct lsm_network_audit net;
	int err;

	ad_net_init_from_sk(&ad, &net, other);

	err = avc_has_perm(sksec_sock->sid, sksec_other->sid,
			   sksec_other->sclass,
			   UNIX_STREAM_SOCKET__CONNECTTO, &ad);
	if (err)
		return err;

	/* server child socket */
	sksec_new->peer_sid = sksec_sock->sid;
	err = security_sid_mls_copy(sksec_other->sid,
				    sksec_sock->sid, &sksec_new->sid);
	if (err)
		return err;

	/* connecting socket */
	sksec_sock->peer_sid = sksec_new->sid;

	return 0;
}

static int selinux_socket_unix_may_send(struct socket *sock,
					struct socket *other)
{
	struct sk_security_struct *ssec = selinux_sock(sock->sk);
	struct sk_security_struct *osec = selinux_sock(other->sk);
	struct common_audit_data ad;
	struct lsm_network_audit net;

	ad_net_init_from_sk(&ad, &net, other->sk);

	return avc_has_perm(ssec->sid, osec->sid, osec->sclass, SOCKET__SENDTO,
			    &ad);
}

static int selinux_inet_sys_rcv_skb(struct net *ns, int ifindex,
				    char *addrp, u16 family, u32 peer_sid,
				    struct common_audit_data *ad)
{
	int err;
	u32 if_sid;
	u32 node_sid;

	err = sel_netif_sid(ns, ifindex, &if_sid);
	if (err)
		return err;
	err = avc_has_perm(peer_sid, if_sid,
			   SECCLASS_NETIF, NETIF__INGRESS, ad);
	if (err)
		return err;

	err = sel_netnode_sid(addrp, family, &node_sid);
	if (err)
		return err;
	return avc_has_perm(peer_sid, node_sid,
			    SECCLASS_NODE, NODE__RECVFROM, ad);
}

static int selinux_sock_rcv_skb_compat(struct sock *sk, struct sk_buff *skb,
				       u16 family)
{
	int err = 0;
	struct sk_security_struct *sksec = selinux_sock(sk);
	u32 sk_sid = sksec->sid;
	struct common_audit_data ad;
	struct lsm_network_audit net;
	char *addrp;

	ad_net_init_from_iif(&ad, &net, skb->skb_iif, family);
	err = selinux_parse_skb(skb, &ad, &addrp, 1, NULL);
	if (err)
		return err;

	if (selinux_secmark_enabled()) {
		err = avc_has_perm(sk_sid, skb->secmark, SECCLASS_PACKET,
				   PACKET__RECV, &ad);
		if (err)
			return err;
	}

	err = selinux_netlbl_sock_rcv_skb(sksec, skb, family, &ad);
	if (err)
		return err;
	err = selinux_xfrm_sock_rcv_skb(sksec->sid, skb, &ad);

	return err;
}

static int selinux_socket_sock_rcv_skb(struct sock *sk, struct sk_buff *skb)
{
	int err, peerlbl_active, secmark_active;
	struct sk_security_struct *sksec = selinux_sock(sk);
	u16 family = sk->sk_family;
	u32 sk_sid = sksec->sid;
	struct common_audit_data ad;
	struct lsm_network_audit net;
	char *addrp;

	if (family != PF_INET && family != PF_INET6)
		return 0;

	/* Handle mapped IPv4 packets arriving via IPv6 sockets */
	if (family == PF_INET6 && skb->protocol == htons(ETH_P_IP))
		family = PF_INET;

	/* If any sort of compatibility mode is enabled then handoff processing
	 * to the selinux_sock_rcv_skb_compat() function to deal with the
	 * special handling.  We do this in an attempt to keep this function
	 * as fast and as clean as possible. */
	if (!selinux_policycap_netpeer())
		return selinux_sock_rcv_skb_compat(sk, skb, family);

	secmark_active = selinux_secmark_enabled();
	peerlbl_active = selinux_peerlbl_enabled();
	if (!secmark_active && !peerlbl_active)
		return 0;

	ad_net_init_from_iif(&ad, &net, skb->skb_iif, family);
	err = selinux_parse_skb(skb, &ad, &addrp, 1, NULL);
	if (err)
		return err;

	if (peerlbl_active) {
		u32 peer_sid;

		err = selinux_skb_peerlbl_sid(skb, family, &peer_sid);
		if (err)
			return err;
		err = selinux_inet_sys_rcv_skb(sock_net(sk), skb->skb_iif,
					       addrp, family, peer_sid, &ad);
		if (err) {
			selinux_netlbl_err(skb, family, err, 0);
			return err;
		}
		err = avc_has_perm(sk_sid, peer_sid, SECCLASS_PEER,
				   PEER__RECV, &ad);
		if (err) {
			selinux_netlbl_err(skb, family, err, 0);
			return err;
		}
	}

	if (secmark_active) {
		err = avc_has_perm(sk_sid, skb->secmark, SECCLASS_PACKET,
				   PACKET__RECV, &ad);
		if (err)
			return err;
	}

	return err;
}

static int selinux_socket_getpeersec_stream(struct socket *sock,
					    sockptr_t optval, sockptr_t optlen,
					    unsigned int len)
{
	int err = 0;
	char *scontext = NULL;
	u32 scontext_len;
	struct sk_security_struct *sksec = selinux_sock(sock->sk);
	u32 peer_sid = SECSID_NULL;

	if (sksec->sclass == SECCLASS_UNIX_STREAM_SOCKET ||
	    sksec->sclass == SECCLASS_TCP_SOCKET ||
	    sksec->sclass == SECCLASS_SCTP_SOCKET)
		peer_sid = sksec->peer_sid;
	if (peer_sid == SECSID_NULL)
		return -ENOPROTOOPT;

	err = security_sid_to_context(peer_sid, &scontext,
				      &scontext_len);
	if (err)
		return err;
	if (scontext_len > len) {
		err = -ERANGE;
		goto out_len;
	}

	if (copy_to_sockptr(optval, scontext, scontext_len))
		err = -EFAULT;
out_len:
	if (copy_to_sockptr(optlen, &scontext_len, sizeof(scontext_len)))
		err = -EFAULT;
	kfree(scontext);
	return err;
}

static int selinux_socket_getpeersec_dgram(struct socket *sock,
					   struct sk_buff *skb, u32 *secid)
{
	u32 peer_secid = SECSID_NULL;
	u16 family;

	if (skb && skb->protocol == htons(ETH_P_IP))
		family = PF_INET;
	else if (skb && skb->protocol == htons(ETH_P_IPV6))
		family = PF_INET6;
	else if (sock)
		family = sock->sk->sk_family;
	else {
		*secid = SECSID_NULL;
		return -EINVAL;
	}

	if (sock && family == PF_UNIX) {
		struct inode_security_struct *isec;
		isec = inode_security_novalidate(SOCK_INODE(sock));
		peer_secid = isec->sid;
	} else if (skb)
		selinux_skb_peerlbl_sid(skb, family, &peer_secid);

	*secid = peer_secid;
	if (peer_secid == SECSID_NULL)
		return -ENOPROTOOPT;
	return 0;
}

static int selinux_sk_alloc_security(struct sock *sk, int family, gfp_t priority)
{
	struct sk_security_struct *sksec = selinux_sock(sk);

	sksec->peer_sid = SECINITSID_UNLABELED;
	sksec->sid = SECINITSID_UNLABELED;
	sksec->sclass = SECCLASS_SOCKET;
	selinux_netlbl_sk_security_reset(sksec);

	return 0;
}

static void selinux_sk_free_security(struct sock *sk)
{
	struct sk_security_struct *sksec = selinux_sock(sk);

	selinux_netlbl_sk_security_free(sksec);
}

static void selinux_sk_clone_security(const struct sock *sk, struct sock *newsk)
{
	struct sk_security_struct *sksec = selinux_sock(sk);
	struct sk_security_struct *newsksec = selinux_sock(newsk);

	newsksec->sid = sksec->sid;
	newsksec->peer_sid = sksec->peer_sid;
	newsksec->sclass = sksec->sclass;

	selinux_netlbl_sk_security_reset(newsksec);
}

static void selinux_sk_getsecid(const struct sock *sk, u32 *secid)
{
	if (!sk)
		*secid = SECINITSID_ANY_SOCKET;
	else {
		const struct sk_security_struct *sksec = selinux_sock(sk);

		*secid = sksec->sid;
	}
}

static void selinux_sock_graft(struct sock *sk, struct socket *parent)
{
	struct inode_security_struct *isec =
		inode_security_novalidate(SOCK_INODE(parent));
	struct sk_security_struct *sksec = selinux_sock(sk);

	if (sk->sk_family == PF_INET || sk->sk_family == PF_INET6 ||
	    sk->sk_family == PF_UNIX)
		isec->sid = sksec->sid;
	sksec->sclass = isec->sclass;
}

/*
 * Determines peer_secid for the asoc and updates socket's peer label
 * if it's the first association on the socket.
 */
static int selinux_sctp_process_new_assoc(struct sctp_association *asoc,
					  struct sk_buff *skb)
{
	struct sock *sk = asoc->base.sk;
	u16 family = sk->sk_family;
	struct sk_security_struct *sksec = selinux_sock(sk);
	struct common_audit_data ad;
	struct lsm_network_audit net;
	int err;

	/* handle mapped IPv4 packets arriving via IPv6 sockets */
	if (family == PF_INET6 && skb->protocol == htons(ETH_P_IP))
		family = PF_INET;

	if (selinux_peerlbl_enabled()) {
		asoc->peer_secid = SECSID_NULL;

		/* This will return peer_sid = SECSID_NULL if there are
		 * no peer labels, see security_net_peersid_resolve().
		 */
		err = selinux_skb_peerlbl_sid(skb, family, &asoc->peer_secid);
		if (err)
			return err;

		if (asoc->peer_secid == SECSID_NULL)
			asoc->peer_secid = SECINITSID_UNLABELED;
	} else {
		asoc->peer_secid = SECINITSID_UNLABELED;
	}

	if (sksec->sctp_assoc_state == SCTP_ASSOC_UNSET) {
		sksec->sctp_assoc_state = SCTP_ASSOC_SET;

		/* Here as first association on socket. As the peer SID
		 * was allowed by peer recv (and the netif/node checks),
		 * then it is approved by policy and used as the primary
		 * peer SID for getpeercon(3).
		 */
		sksec->peer_sid = asoc->peer_secid;
	} else if (sksec->peer_sid != asoc->peer_secid) {
		/* Other association peer SIDs are checked to enforce
		 * consistency among the peer SIDs.
		 */
		ad_net_init_from_sk(&ad, &net, asoc->base.sk);
		err = avc_has_perm(sksec->peer_sid, asoc->peer_secid,
				   sksec->sclass, SCTP_SOCKET__ASSOCIATION,
				   &ad);
		if (err)
			return err;
	}
	return 0;
}

/* Called whenever SCTP receives an INIT or COOKIE ECHO chunk. This
 * happens on an incoming connect(2), sctp_connectx(3) or
 * sctp_sendmsg(3) (with no association already present).
 */
static int selinux_sctp_assoc_request(struct sctp_association *asoc,
				      struct sk_buff *skb)
{
	struct sk_security_struct *sksec = selinux_sock(asoc->base.sk);
	u32 conn_sid;
	int err;

	if (!selinux_policycap_extsockclass())
		return 0;

	err = selinux_sctp_process_new_assoc(asoc, skb);
	if (err)
		return err;

	/* Compute the MLS component for the connection and store
	 * the information in asoc. This will be used by SCTP TCP type
	 * sockets and peeled off connections as they cause a new
	 * socket to be generated. selinux_sctp_sk_clone() will then
	 * plug this into the new socket.
	 */
	err = selinux_conn_sid(sksec->sid, asoc->peer_secid, &conn_sid);
	if (err)
		return err;

	asoc->secid = conn_sid;

	/* Set any NetLabel labels including CIPSO/CALIPSO options. */
	return selinux_netlbl_sctp_assoc_request(asoc, skb);
}

/* Called when SCTP receives a COOKIE ACK chunk as the final
 * response to an association request (initited by us).
 */
static int selinux_sctp_assoc_established(struct sctp_association *asoc,
					  struct sk_buff *skb)
{
	struct sk_security_struct *sksec = selinux_sock(asoc->base.sk);

	if (!selinux_policycap_extsockclass())
		return 0;

	/* Inherit secid from the parent socket - this will be picked up
	 * by selinux_sctp_sk_clone() if the association gets peeled off
	 * into a new socket.
	 */
	asoc->secid = sksec->sid;

	return selinux_sctp_process_new_assoc(asoc, skb);
}

/* Check if sctp IPv4/IPv6 addresses are valid for binding or connecting
 * based on their @optname.
 */
static int selinux_sctp_bind_connect(struct sock *sk, int optname,
				     struct sockaddr *address,
				     int addrlen)
{
	int len, err = 0, walk_size = 0;
	void *addr_buf;
	struct sockaddr *addr;
	struct socket *sock;

	if (!selinux_policycap_extsockclass())
		return 0;

	/* Process one or more addresses that may be IPv4 or IPv6 */
	sock = sk->sk_socket;
	addr_buf = address;

	while (walk_size < addrlen) {
		if (walk_size + sizeof(sa_family_t) > addrlen)
			return -EINVAL;

		addr = addr_buf;
		switch (addr->sa_family) {
		case AF_UNSPEC:
		case AF_INET:
			len = sizeof(struct sockaddr_in);
			break;
		case AF_INET6:
			len = sizeof(struct sockaddr_in6);
			break;
		default:
			return -EINVAL;
		}

		if (walk_size + len > addrlen)
			return -EINVAL;

		err = -EINVAL;
		switch (optname) {
		/* Bind checks */
		case SCTP_PRIMARY_ADDR:
		case SCTP_SET_PEER_PRIMARY_ADDR:
		case SCTP_SOCKOPT_BINDX_ADD:
			err = selinux_socket_bind(sock, addr, len);
			break;
		/* Connect checks */
		case SCTP_SOCKOPT_CONNECTX:
		case SCTP_PARAM_SET_PRIMARY:
		case SCTP_PARAM_ADD_IP:
		case SCTP_SENDMSG_CONNECT:
			err = selinux_socket_connect_helper(sock, addr, len);
			if (err)
				return err;

			/* As selinux_sctp_bind_connect() is called by the
			 * SCTP protocol layer, the socket is already locked,
			 * therefore selinux_netlbl_socket_connect_locked()
			 * is called here. The situations handled are:
			 * sctp_connectx(3), sctp_sendmsg(3), sendmsg(2),
			 * whenever a new IP address is added or when a new
			 * primary address is selected.
			 * Note that an SCTP connect(2) call happens before
			 * the SCTP protocol layer and is handled via
			 * selinux_socket_connect().
			 */
			err = selinux_netlbl_socket_connect_locked(sk, addr);
			break;
		}

		if (err)
			return err;

		addr_buf += len;
		walk_size += len;
	}

	return 0;
}

/* Called whenever a new socket is created by accept(2) or sctp_peeloff(3). */
static void selinux_sctp_sk_clone(struct sctp_association *asoc, struct sock *sk,
				  struct sock *newsk)
{
	struct sk_security_struct *sksec = selinux_sock(sk);
	struct sk_security_struct *newsksec = selinux_sock(newsk);

	/* If policy does not support SECCLASS_SCTP_SOCKET then call
	 * the non-sctp clone version.
	 */
	if (!selinux_policycap_extsockclass())
		return selinux_sk_clone_security(sk, newsk);

	newsksec->sid = asoc->secid;
	newsksec->peer_sid = asoc->peer_secid;
	newsksec->sclass = sksec->sclass;
	selinux_netlbl_sctp_sk_clone(sk, newsk);
}

static int selinux_mptcp_add_subflow(struct sock *sk, struct sock *ssk)
{
	struct sk_security_struct *ssksec = selinux_sock(ssk);
	struct sk_security_struct *sksec = selinux_sock(sk);

	ssksec->sclass = sksec->sclass;
	ssksec->sid = sksec->sid;

	/* replace the existing subflow label deleting the existing one
	 * and re-recreating a new label using the updated context
	 */
	selinux_netlbl_sk_security_free(ssksec);
	return selinux_netlbl_socket_post_create(ssk, ssk->sk_family);
}

static int selinux_inet_conn_request(const struct sock *sk, struct sk_buff *skb,
				     struct request_sock *req)
{
	struct sk_security_struct *sksec = selinux_sock(sk);
	int err;
	u16 family = req->rsk_ops->family;
	u32 connsid;
	u32 peersid;

	err = selinux_skb_peerlbl_sid(skb, family, &peersid);
	if (err)
		return err;
	err = selinux_conn_sid(sksec->sid, peersid, &connsid);
	if (err)
		return err;
	req->secid = connsid;
	req->peer_secid = peersid;

	return selinux_netlbl_inet_conn_request(req, family);
}

static void selinux_inet_csk_clone(struct sock *newsk,
				   const struct request_sock *req)
{
	struct sk_security_struct *newsksec = selinux_sock(newsk);

	newsksec->sid = req->secid;
	newsksec->peer_sid = req->peer_secid;
	/* NOTE: Ideally, we should also get the isec->sid for the
	   new socket in sync, but we don't have the isec available yet.
	   So we will wait until sock_graft to do it, by which
	   time it will have been created and available. */

	/* We don't need to take any sort of lock here as we are the only
	 * thread with access to newsksec */
	selinux_netlbl_inet_csk_clone(newsk, req->rsk_ops->family);
}

static void selinux_inet_conn_established(struct sock *sk, struct sk_buff *skb)
{
	u16 family = sk->sk_family;
	struct sk_security_struct *sksec = selinux_sock(sk);

	/* handle mapped IPv4 packets arriving via IPv6 sockets */
	if (family == PF_INET6 && skb->protocol == htons(ETH_P_IP))
		family = PF_INET;

	selinux_skb_peerlbl_sid(skb, family, &sksec->peer_sid);
}

static int selinux_secmark_relabel_packet(u32 sid)
{
	return avc_has_perm(current_sid(), sid, SECCLASS_PACKET, PACKET__RELABELTO,
			    NULL);
}

static void selinux_secmark_refcount_inc(void)
{
	atomic_inc(&selinux_secmark_refcount);
}

static void selinux_secmark_refcount_dec(void)
{
	atomic_dec(&selinux_secmark_refcount);
}

static void selinux_req_classify_flow(const struct request_sock *req,
				      struct flowi_common *flic)
{
	flic->flowic_secid = req->secid;
}

static int selinux_tun_dev_alloc_security(void *security)
{
	struct tun_security_struct *tunsec = selinux_tun_dev(security);

	tunsec->sid = current_sid();
	return 0;
}

static int selinux_tun_dev_create(void)
{
	u32 sid = current_sid();

	/* we aren't taking into account the "sockcreate" SID since the socket
	 * that is being created here is not a socket in the traditional sense,
	 * instead it is a private sock, accessible only to the kernel, and
	 * representing a wide range of network traffic spanning multiple
	 * connections unlike traditional sockets - check the TUN driver to
	 * get a better understanding of why this socket is special */

	return avc_has_perm(sid, sid, SECCLASS_TUN_SOCKET, TUN_SOCKET__CREATE,
			    NULL);
}

static int selinux_tun_dev_attach_queue(void *security)
{
	struct tun_security_struct *tunsec = selinux_tun_dev(security);

	return avc_has_perm(current_sid(), tunsec->sid, SECCLASS_TUN_SOCKET,
			    TUN_SOCKET__ATTACH_QUEUE, NULL);
}

static int selinux_tun_dev_attach(struct sock *sk, void *security)
{
	struct tun_security_struct *tunsec = selinux_tun_dev(security);
	struct sk_security_struct *sksec = selinux_sock(sk);

	/* we don't currently perform any NetLabel based labeling here and it
	 * isn't clear that we would want to do so anyway; while we could apply
	 * labeling without the support of the TUN user the resulting labeled
	 * traffic from the other end of the connection would almost certainly
	 * cause confusion to the TUN user that had no idea network labeling
	 * protocols were being used */

	sksec->sid = tunsec->sid;
	sksec->sclass = SECCLASS_TUN_SOCKET;

	return 0;
}

static int selinux_tun_dev_open(void *security)
{
	struct tun_security_struct *tunsec = selinux_tun_dev(security);
	u32 sid = current_sid();
	int err;

	err = avc_has_perm(sid, tunsec->sid, SECCLASS_TUN_SOCKET,
			   TUN_SOCKET__RELABELFROM, NULL);
	if (err)
		return err;
	err = avc_has_perm(sid, sid, SECCLASS_TUN_SOCKET,
			   TUN_SOCKET__RELABELTO, NULL);
	if (err)
		return err;
	tunsec->sid = sid;

	return 0;
}

#ifdef CONFIG_NETFILTER

static unsigned int selinux_ip_forward(void *priv, struct sk_buff *skb,
				       const struct nf_hook_state *state)
{
	int ifindex;
	u16 family;
	char *addrp;
	u32 peer_sid;
	struct common_audit_data ad;
	struct lsm_network_audit net;
	int secmark_active, peerlbl_active;

	if (!selinux_policycap_netpeer())
		return NF_ACCEPT;

	secmark_active = selinux_secmark_enabled();
	peerlbl_active = selinux_peerlbl_enabled();
	if (!secmark_active && !peerlbl_active)
		return NF_ACCEPT;

	family = state->pf;
	if (selinux_skb_peerlbl_sid(skb, family, &peer_sid) != 0)
		return NF_DROP;

	ifindex = state->in->ifindex;
	ad_net_init_from_iif(&ad, &net, ifindex, family);
	if (selinux_parse_skb(skb, &ad, &addrp, 1, NULL) != 0)
		return NF_DROP;

	if (peerlbl_active) {
		int err;

		err = selinux_inet_sys_rcv_skb(state->net, ifindex,
					       addrp, family, peer_sid, &ad);
		if (err) {
			selinux_netlbl_err(skb, family, err, 1);
			return NF_DROP;
		}
	}

	if (secmark_active)
		if (avc_has_perm(peer_sid, skb->secmark,
				 SECCLASS_PACKET, PACKET__FORWARD_IN, &ad))
			return NF_DROP;

	if (netlbl_enabled())
		/* we do this in the FORWARD path and not the POST_ROUTING
		 * path because we want to make sure we apply the necessary
		 * labeling before IPsec is applied so we can leverage AH
		 * protection */
		if (selinux_netlbl_skbuff_setsid(skb, family, peer_sid) != 0)
			return NF_DROP;

	return NF_ACCEPT;
}

static unsigned int selinux_ip_output(void *priv, struct sk_buff *skb,
				      const struct nf_hook_state *state)
{
	struct sock *sk;
	u32 sid;

	if (!netlbl_enabled())
		return NF_ACCEPT;

	/* we do this in the LOCAL_OUT path and not the POST_ROUTING path
	 * because we want to make sure we apply the necessary labeling
	 * before IPsec is applied so we can leverage AH protection */
	sk = skb->sk;
	if (sk) {
		struct sk_security_struct *sksec;

		if (sk_listener(sk))
			/* if the socket is the listening state then this
			 * packet is a SYN-ACK packet which means it needs to
			 * be labeled based on the connection/request_sock and
			 * not the parent socket.  unfortunately, we can't
			 * lookup the request_sock yet as it isn't queued on
			 * the parent socket until after the SYN-ACK is sent.
			 * the "solution" is to simply pass the packet as-is
			 * as any IP option based labeling should be copied
			 * from the initial connection request (in the IP
			 * layer).  it is far from ideal, but until we get a
			 * security label in the packet itself this is the
			 * best we can do. */
			return NF_ACCEPT;

		/* standard practice, label using the parent socket */
		sksec = selinux_sock(sk);
		sid = sksec->sid;
	} else
		sid = SECINITSID_KERNEL;
	if (selinux_netlbl_skbuff_setsid(skb, state->pf, sid) != 0)
		return NF_DROP;

	return NF_ACCEPT;
}


static unsigned int selinux_ip_postroute_compat(struct sk_buff *skb,
					const struct nf_hook_state *state)
{
	struct sock *sk;
	struct sk_security_struct *sksec;
	struct common_audit_data ad;
	struct lsm_network_audit net;
	u8 proto = 0;

	sk = skb_to_full_sk(skb);
	if (sk == NULL)
		return NF_ACCEPT;
	sksec = selinux_sock(sk);

	ad_net_init_from_iif(&ad, &net, state->out->ifindex, state->pf);
	if (selinux_parse_skb(skb, &ad, NULL, 0, &proto))
		return NF_DROP;

	if (selinux_secmark_enabled())
		if (avc_has_perm(sksec->sid, skb->secmark,
				 SECCLASS_PACKET, PACKET__SEND, &ad))
			return NF_DROP_ERR(-ECONNREFUSED);

	if (selinux_xfrm_postroute_last(sksec->sid, skb, &ad, proto))
		return NF_DROP_ERR(-ECONNREFUSED);

	return NF_ACCEPT;
}

static unsigned int selinux_ip_postroute(void *priv,
					 struct sk_buff *skb,
					 const struct nf_hook_state *state)
{
	u16 family;
	u32 secmark_perm;
	u32 peer_sid;
	int ifindex;
	struct sock *sk;
	struct common_audit_data ad;
	struct lsm_network_audit net;
	char *addrp;
	int secmark_active, peerlbl_active;

	/* If any sort of compatibility mode is enabled then handoff processing
	 * to the selinux_ip_postroute_compat() function to deal with the
	 * special handling.  We do this in an attempt to keep this function
	 * as fast and as clean as possible. */
	if (!selinux_policycap_netpeer())
		return selinux_ip_postroute_compat(skb, state);

	secmark_active = selinux_secmark_enabled();
	peerlbl_active = selinux_peerlbl_enabled();
	if (!secmark_active && !peerlbl_active)
		return NF_ACCEPT;

	sk = skb_to_full_sk(skb);

#ifdef CONFIG_XFRM
	/* If skb->dst->xfrm is non-NULL then the packet is undergoing an IPsec
	 * packet transformation so allow the packet to pass without any checks
	 * since we'll have another chance to perform access control checks
	 * when the packet is on it's final way out.
	 * NOTE: there appear to be some IPv6 multicast cases where skb->dst
	 *       is NULL, in this case go ahead and apply access control.
	 * NOTE: if this is a local socket (skb->sk != NULL) that is in the
	 *       TCP listening state we cannot wait until the XFRM processing
	 *       is done as we will miss out on the SA label if we do;
	 *       unfortunately, this means more work, but it is only once per
	 *       connection. */
	if (skb_dst(skb) != NULL && skb_dst(skb)->xfrm != NULL &&
	    !(sk && sk_listener(sk)))
		return NF_ACCEPT;
#endif

	family = state->pf;
	if (sk == NULL) {
		/* Without an associated socket the packet is either coming
		 * from the kernel or it is being forwarded; check the packet
		 * to determine which and if the packet is being forwarded
		 * query the packet directly to determine the security label. */
		if (skb->skb_iif) {
			secmark_perm = PACKET__FORWARD_OUT;
			if (selinux_skb_peerlbl_sid(skb, family, &peer_sid))
				return NF_DROP;
		} else {
			secmark_perm = PACKET__SEND;
			peer_sid = SECINITSID_KERNEL;
		}
	} else if (sk_listener(sk)) {
		/* Locally generated packet but the associated socket is in the
		 * listening state which means this is a SYN-ACK packet.  In
		 * this particular case the correct security label is assigned
		 * to the connection/request_sock but unfortunately we can't
		 * query the request_sock as it isn't queued on the parent
		 * socket until after the SYN-ACK packet is sent; the only
		 * viable choice is to regenerate the label like we do in
		 * selinux_inet_conn_request().  See also selinux_ip_output()
		 * for similar problems. */
		u32 skb_sid;
		struct sk_security_struct *sksec;

		sksec = selinux_sock(sk);
		if (selinux_skb_peerlbl_sid(skb, family, &skb_sid))
			return NF_DROP;
		/* At this point, if the returned skb peerlbl is SECSID_NULL
		 * and the packet has been through at least one XFRM
		 * transformation then we must be dealing with the "final"
		 * form of labeled IPsec packet; since we've already applied
		 * all of our access controls on this packet we can safely
		 * pass the packet. */
		if (skb_sid == SECSID_NULL) {
			switch (family) {
			case PF_INET:
				if (IPCB(skb)->flags & IPSKB_XFRM_TRANSFORMED)
					return NF_ACCEPT;
				break;
			case PF_INET6:
				if (IP6CB(skb)->flags & IP6SKB_XFRM_TRANSFORMED)
					return NF_ACCEPT;
				break;
			default:
				return NF_DROP_ERR(-ECONNREFUSED);
			}
		}
		if (selinux_conn_sid(sksec->sid, skb_sid, &peer_sid))
			return NF_DROP;
		secmark_perm = PACKET__SEND;
	} else {
		/* Locally generated packet, fetch the security label from the
		 * associated socket. */
		struct sk_security_struct *sksec = selinux_sock(sk);
		peer_sid = sksec->sid;
		secmark_perm = PACKET__SEND;
	}

	ifindex = state->out->ifindex;
	ad_net_init_from_iif(&ad, &net, ifindex, family);
	if (selinux_parse_skb(skb, &ad, &addrp, 0, NULL))
		return NF_DROP;

	if (secmark_active)
		if (avc_has_perm(peer_sid, skb->secmark,
				 SECCLASS_PACKET, secmark_perm, &ad))
			return NF_DROP_ERR(-ECONNREFUSED);

	if (peerlbl_active) {
		u32 if_sid;
		u32 node_sid;

		if (sel_netif_sid(state->net, ifindex, &if_sid))
			return NF_DROP;
		if (avc_has_perm(peer_sid, if_sid,
				 SECCLASS_NETIF, NETIF__EGRESS, &ad))
			return NF_DROP_ERR(-ECONNREFUSED);

		if (sel_netnode_sid(addrp, family, &node_sid))
			return NF_DROP;
		if (avc_has_perm(peer_sid, node_sid,
				 SECCLASS_NODE, NODE__SENDTO, &ad))
			return NF_DROP_ERR(-ECONNREFUSED);
	}

	return NF_ACCEPT;
}
#endif	/* CONFIG_NETFILTER */

static int selinux_netlink_send(struct sock *sk, struct sk_buff *skb)
{
	int rc = 0;
	unsigned int msg_len;
	unsigned int data_len = skb->len;
	unsigned char *data = skb->data;
	struct nlmsghdr *nlh;
	struct sk_security_struct *sksec = selinux_sock(sk);
	u16 sclass = sksec->sclass;
	u32 perm;

	while (data_len >= nlmsg_total_size(0)) {
		nlh = (struct nlmsghdr *)data;

		/* NOTE: the nlmsg_len field isn't reliably set by some netlink
		 *       users which means we can't reject skb's with bogus
		 *       length fields; our solution is to follow what
		 *       netlink_rcv_skb() does and simply skip processing at
		 *       messages with length fields that are clearly junk
		 */
		if (nlh->nlmsg_len < NLMSG_HDRLEN || nlh->nlmsg_len > data_len)
			return 0;

		rc = selinux_nlmsg_lookup(sclass, nlh->nlmsg_type, &perm);
		if (rc == 0) {
			rc = sock_has_perm(sk, perm);
			if (rc)
				return rc;
		} else if (rc == -EINVAL) {
			/* -EINVAL is a missing msg/perm mapping */
			pr_warn_ratelimited("SELinux: unrecognized netlink"
				" message: protocol=%hu nlmsg_type=%hu sclass=%s"
				" pid=%d comm=%s\n",
				sk->sk_protocol, nlh->nlmsg_type,
				secclass_map[sclass - 1].name,
				task_pid_nr(current), current->comm);
			if (enforcing_enabled() &&
			    !security_get_allow_unknown())
				return rc;
			rc = 0;
		} else if (rc == -ENOENT) {
			/* -ENOENT is a missing socket/class mapping, ignore */
			rc = 0;
		} else {
			return rc;
		}

		/* move to the next message after applying netlink padding */
		msg_len = NLMSG_ALIGN(nlh->nlmsg_len);
		if (msg_len >= data_len)
			return 0;
		data_len -= msg_len;
		data += msg_len;
	}

	return rc;
}

static void ipc_init_security(struct ipc_security_struct *isec, u16 sclass)
{
	isec->sclass = sclass;
	isec->sid = current_sid();
}

static int ipc_has_perm(struct kern_ipc_perm *ipc_perms,
			u32 perms)
{
	struct ipc_security_struct *isec;
	struct common_audit_data ad;
	u32 sid = current_sid();

	isec = selinux_ipc(ipc_perms);

	ad.type = LSM_AUDIT_DATA_IPC;
	ad.u.ipc_id = ipc_perms->key;

	return avc_has_perm(sid, isec->sid, isec->sclass, perms, &ad);
}

static int selinux_msg_msg_alloc_security(struct msg_msg *msg)
{
	struct msg_security_struct *msec;

	msec = selinux_msg_msg(msg);
	msec->sid = SECINITSID_UNLABELED;

	return 0;
}

/* message queue security operations */
static int selinux_msg_queue_alloc_security(struct kern_ipc_perm *msq)
{
	struct ipc_security_struct *isec;
	struct common_audit_data ad;
	u32 sid = current_sid();

	isec = selinux_ipc(msq);
	ipc_init_security(isec, SECCLASS_MSGQ);

	ad.type = LSM_AUDIT_DATA_IPC;
	ad.u.ipc_id = msq->key;

	return avc_has_perm(sid, isec->sid, SECCLASS_MSGQ,
			    MSGQ__CREATE, &ad);
}

static int selinux_msg_queue_associate(struct kern_ipc_perm *msq, int msqflg)
{
	struct ipc_security_struct *isec;
	struct common_audit_data ad;
	u32 sid = current_sid();

	isec = selinux_ipc(msq);

	ad.type = LSM_AUDIT_DATA_IPC;
	ad.u.ipc_id = msq->key;

	return avc_has_perm(sid, isec->sid, SECCLASS_MSGQ,
			    MSGQ__ASSOCIATE, &ad);
}

static int selinux_msg_queue_msgctl(struct kern_ipc_perm *msq, int cmd)
{
	u32 perms;

	switch (cmd) {
	case IPC_INFO:
	case MSG_INFO:
		/* No specific object, just general system-wide information. */
		return avc_has_perm(current_sid(), SECINITSID_KERNEL,
				    SECCLASS_SYSTEM, SYSTEM__IPC_INFO, NULL);
	case IPC_STAT:
	case MSG_STAT:
	case MSG_STAT_ANY:
		perms = MSGQ__GETATTR | MSGQ__ASSOCIATE;
		break;
	case IPC_SET:
		perms = MSGQ__SETATTR;
		break;
	case IPC_RMID:
		perms = MSGQ__DESTROY;
		break;
	default:
		return 0;
	}

	return ipc_has_perm(msq, perms);
}

static int selinux_msg_queue_msgsnd(struct kern_ipc_perm *msq, struct msg_msg *msg, int msqflg)
{
	struct ipc_security_struct *isec;
	struct msg_security_struct *msec;
	struct common_audit_data ad;
	u32 sid = current_sid();
	int rc;

	isec = selinux_ipc(msq);
	msec = selinux_msg_msg(msg);

	/*
	 * First time through, need to assign label to the message
	 */
	if (msec->sid == SECINITSID_UNLABELED) {
		/*
		 * Compute new sid based on current process and
		 * message queue this message will be stored in
		 */
		rc = security_transition_sid(sid, isec->sid,
					     SECCLASS_MSG, NULL, &msec->sid);
		if (rc)
			return rc;
	}

	ad.type = LSM_AUDIT_DATA_IPC;
	ad.u.ipc_id = msq->key;

	/* Can this process write to the queue? */
	rc = avc_has_perm(sid, isec->sid, SECCLASS_MSGQ,
			  MSGQ__WRITE, &ad);
	if (!rc)
		/* Can this process send the message */
		rc = avc_has_perm(sid, msec->sid, SECCLASS_MSG,
				  MSG__SEND, &ad);
	if (!rc)
		/* Can the message be put in the queue? */
		rc = avc_has_perm(msec->sid, isec->sid, SECCLASS_MSGQ,
				  MSGQ__ENQUEUE, &ad);

	return rc;
}

static int selinux_msg_queue_msgrcv(struct kern_ipc_perm *msq, struct msg_msg *msg,
				    struct task_struct *target,
				    long type, int mode)
{
	struct ipc_security_struct *isec;
	struct msg_security_struct *msec;
	struct common_audit_data ad;
	u32 sid = task_sid_obj(target);
	int rc;

	isec = selinux_ipc(msq);
	msec = selinux_msg_msg(msg);

	ad.type = LSM_AUDIT_DATA_IPC;
	ad.u.ipc_id = msq->key;

	rc = avc_has_perm(sid, isec->sid,
			  SECCLASS_MSGQ, MSGQ__READ, &ad);
	if (!rc)
		rc = avc_has_perm(sid, msec->sid,
				  SECCLASS_MSG, MSG__RECEIVE, &ad);
	return rc;
}

/* Shared Memory security operations */
static int selinux_shm_alloc_security(struct kern_ipc_perm *shp)
{
	struct ipc_security_struct *isec;
	struct common_audit_data ad;
	u32 sid = current_sid();

	isec = selinux_ipc(shp);
	ipc_init_security(isec, SECCLASS_SHM);

	ad.type = LSM_AUDIT_DATA_IPC;
	ad.u.ipc_id = shp->key;

	return avc_has_perm(sid, isec->sid, SECCLASS_SHM,
			    SHM__CREATE, &ad);
}

static int selinux_shm_associate(struct kern_ipc_perm *shp, int shmflg)
{
	struct ipc_security_struct *isec;
	struct common_audit_data ad;
	u32 sid = current_sid();

	isec = selinux_ipc(shp);

	ad.type = LSM_AUDIT_DATA_IPC;
	ad.u.ipc_id = shp->key;

	return avc_has_perm(sid, isec->sid, SECCLASS_SHM,
			    SHM__ASSOCIATE, &ad);
}

/* Note, at this point, shp is locked down */
static int selinux_shm_shmctl(struct kern_ipc_perm *shp, int cmd)
{
	u32 perms;

	switch (cmd) {
	case IPC_INFO:
	case SHM_INFO:
		/* No specific object, just general system-wide information. */
		return avc_has_perm(current_sid(), SECINITSID_KERNEL,
				    SECCLASS_SYSTEM, SYSTEM__IPC_INFO, NULL);
	case IPC_STAT:
	case SHM_STAT:
	case SHM_STAT_ANY:
		perms = SHM__GETATTR | SHM__ASSOCIATE;
		break;
	case IPC_SET:
		perms = SHM__SETATTR;
		break;
	case SHM_LOCK:
	case SHM_UNLOCK:
		perms = SHM__LOCK;
		break;
	case IPC_RMID:
		perms = SHM__DESTROY;
		break;
	default:
		return 0;
	}

	return ipc_has_perm(shp, perms);
}

static int selinux_shm_shmat(struct kern_ipc_perm *shp,
			     char __user *shmaddr, int shmflg)
{
	u32 perms;

	if (shmflg & SHM_RDONLY)
		perms = SHM__READ;
	else
		perms = SHM__READ | SHM__WRITE;

	return ipc_has_perm(shp, perms);
}

/* Semaphore security operations */
static int selinux_sem_alloc_security(struct kern_ipc_perm *sma)
{
	struct ipc_security_struct *isec;
	struct common_audit_data ad;
	u32 sid = current_sid();

	isec = selinux_ipc(sma);
	ipc_init_security(isec, SECCLASS_SEM);

	ad.type = LSM_AUDIT_DATA_IPC;
	ad.u.ipc_id = sma->key;

	return avc_has_perm(sid, isec->sid, SECCLASS_SEM,
			    SEM__CREATE, &ad);
}

static int selinux_sem_associate(struct kern_ipc_perm *sma, int semflg)
{
	struct ipc_security_struct *isec;
	struct common_audit_data ad;
	u32 sid = current_sid();

	isec = selinux_ipc(sma);

	ad.type = LSM_AUDIT_DATA_IPC;
	ad.u.ipc_id = sma->key;

	return avc_has_perm(sid, isec->sid, SECCLASS_SEM,
			    SEM__ASSOCIATE, &ad);
}

/* Note, at this point, sma is locked down */
static int selinux_sem_semctl(struct kern_ipc_perm *sma, int cmd)
{
	int err;
	u32 perms;

	switch (cmd) {
	case IPC_INFO:
	case SEM_INFO:
		/* No specific object, just general system-wide information. */
		return avc_has_perm(current_sid(), SECINITSID_KERNEL,
				    SECCLASS_SYSTEM, SYSTEM__IPC_INFO, NULL);
	case GETPID:
	case GETNCNT:
	case GETZCNT:
		perms = SEM__GETATTR;
		break;
	case GETVAL:
	case GETALL:
		perms = SEM__READ;
		break;
	case SETVAL:
	case SETALL:
		perms = SEM__WRITE;
		break;
	case IPC_RMID:
		perms = SEM__DESTROY;
		break;
	case IPC_SET:
		perms = SEM__SETATTR;
		break;
	case IPC_STAT:
	case SEM_STAT:
	case SEM_STAT_ANY:
		perms = SEM__GETATTR | SEM__ASSOCIATE;
		break;
	default:
		return 0;
	}

	err = ipc_has_perm(sma, perms);
	return err;
}

static int selinux_sem_semop(struct kern_ipc_perm *sma,
			     struct sembuf *sops, unsigned nsops, int alter)
{
	u32 perms;

	if (alter)
		perms = SEM__READ | SEM__WRITE;
	else
		perms = SEM__READ;

	return ipc_has_perm(sma, perms);
}

static int selinux_ipc_permission(struct kern_ipc_perm *ipcp, short flag)
{
	u32 av = 0;

	av = 0;
	if (flag & S_IRUGO)
		av |= IPC__UNIX_READ;
	if (flag & S_IWUGO)
		av |= IPC__UNIX_WRITE;

	if (av == 0)
		return 0;

	return ipc_has_perm(ipcp, av);
}

static void selinux_ipc_getsecid(struct kern_ipc_perm *ipcp, u32 *secid)
{
	struct ipc_security_struct *isec = selinux_ipc(ipcp);
	*secid = isec->sid;
}

static void selinux_d_instantiate(struct dentry *dentry, struct inode *inode)
{
	if (inode)
		inode_doinit_with_dentry(inode, dentry);
}

static int selinux_lsm_getattr(unsigned int attr, struct task_struct *p,
			       char **value)
{
	const struct task_security_struct *tsec;
	int error;
	u32 sid;
	u32 len;

	rcu_read_lock();
	tsec = selinux_cred(__task_cred(p));
	if (p != current) {
		error = avc_has_perm(current_sid(), tsec->sid,
				     SECCLASS_PROCESS, PROCESS__GETATTR, NULL);
		if (error)
			goto err_unlock;
	}
	switch (attr) {
	case LSM_ATTR_CURRENT:
		sid = tsec->sid;
		break;
	case LSM_ATTR_PREV:
		sid = tsec->osid;
		break;
	case LSM_ATTR_EXEC:
		sid = tsec->exec_sid;
		break;
	case LSM_ATTR_FSCREATE:
		sid = tsec->create_sid;
		break;
	case LSM_ATTR_KEYCREATE:
		sid = tsec->keycreate_sid;
		break;
	case LSM_ATTR_SOCKCREATE:
		sid = tsec->sockcreate_sid;
		break;
	default:
		error = -EOPNOTSUPP;
		goto err_unlock;
	}
	rcu_read_unlock();

	if (sid == SECSID_NULL) {
		*value = NULL;
		return 0;
	}

	error = security_sid_to_context(sid, value, &len);
	if (error)
		return error;
	return len;

err_unlock:
	rcu_read_unlock();
	return error;
}

static int selinux_lsm_setattr(u64 attr, void *value, size_t size)
{
	struct task_security_struct *tsec;
	struct cred *new;
	u32 mysid = current_sid(), sid = 0, ptsid;
	int error;
	char *str = value;

	/*
	 * Basic control over ability to set these attributes at all.
	 */
	switch (attr) {
	case LSM_ATTR_EXEC:
		error = avc_has_perm(mysid, mysid, SECCLASS_PROCESS,
				     PROCESS__SETEXEC, NULL);
		break;
	case LSM_ATTR_FSCREATE:
		error = avc_has_perm(mysid, mysid, SECCLASS_PROCESS,
				     PROCESS__SETFSCREATE, NULL);
		break;
	case LSM_ATTR_KEYCREATE:
		error = avc_has_perm(mysid, mysid, SECCLASS_PROCESS,
				     PROCESS__SETKEYCREATE, NULL);
		break;
	case LSM_ATTR_SOCKCREATE:
		error = avc_has_perm(mysid, mysid, SECCLASS_PROCESS,
				     PROCESS__SETSOCKCREATE, NULL);
		break;
	case LSM_ATTR_CURRENT:
		error = avc_has_perm(mysid, mysid, SECCLASS_PROCESS,
				     PROCESS__SETCURRENT, NULL);
		break;
	default:
		error = -EOPNOTSUPP;
		break;
	}
	if (error)
		return error;

	/* Obtain a SID for the context, if one was specified. */
	if (size && str[0] && str[0] != '\n') {
		if (str[size-1] == '\n') {
			str[size-1] = 0;
			size--;
		}
		error = security_context_to_sid(value, size,
						&sid, GFP_KERNEL);
		if (error == -EINVAL && attr == LSM_ATTR_FSCREATE) {
			if (!has_cap_mac_admin(true)) {
				struct audit_buffer *ab;
				size_t audit_size;

				/* We strip a nul only if it is at the end,
				 * otherwise the context contains a nul and
				 * we should audit that */
				if (str[size - 1] == '\0')
					audit_size = size - 1;
				else
					audit_size = size;
				ab = audit_log_start(audit_context(),
						     GFP_ATOMIC,
						     AUDIT_SELINUX_ERR);
				if (!ab)
					return error;
				audit_log_format(ab, "op=fscreate invalid_context=");
				audit_log_n_untrustedstring(ab, value,
							    audit_size);
				audit_log_end(ab);

				return error;
			}
			error = security_context_to_sid_force(value, size,
							&sid);
		}
		if (error)
			return error;
	}

	new = prepare_creds();
	if (!new)
		return -ENOMEM;

	/* Permission checking based on the specified context is
	   performed during the actual operation (execve,
	   open/mkdir/...), when we know the full context of the
	   operation.  See selinux_bprm_creds_for_exec for the execve
	   checks and may_create for the file creation checks. The
	   operation will then fail if the context is not permitted. */
	tsec = selinux_cred(new);
	if (attr == LSM_ATTR_EXEC) {
		tsec->exec_sid = sid;
	} else if (attr == LSM_ATTR_FSCREATE) {
		tsec->create_sid = sid;
	} else if (attr == LSM_ATTR_KEYCREATE) {
		if (sid) {
			error = avc_has_perm(mysid, sid,
					     SECCLASS_KEY, KEY__CREATE, NULL);
			if (error)
				goto abort_change;
		}
		tsec->keycreate_sid = sid;
	} else if (attr == LSM_ATTR_SOCKCREATE) {
		tsec->sockcreate_sid = sid;
	} else if (attr == LSM_ATTR_CURRENT) {
		error = -EINVAL;
		if (sid == 0)
			goto abort_change;

		if (!current_is_single_threaded()) {
			error = security_bounded_transition(tsec->sid, sid);
			if (error)
				goto abort_change;
		}

		/* Check permissions for the transition. */
		error = avc_has_perm(tsec->sid, sid, SECCLASS_PROCESS,
				     PROCESS__DYNTRANSITION, NULL);
		if (error)
			goto abort_change;

		/* Check for ptracing, and update the task SID if ok.
		   Otherwise, leave SID unchanged and fail. */
		ptsid = ptrace_parent_sid();
		if (ptsid != 0) {
			error = avc_has_perm(ptsid, sid, SECCLASS_PROCESS,
					     PROCESS__PTRACE, NULL);
			if (error)
				goto abort_change;
		}

		tsec->sid = sid;
	} else {
		error = -EINVAL;
		goto abort_change;
	}

	commit_creds(new);
	return size;

abort_change:
	abort_creds(new);
	return error;
}

/**
 * selinux_getselfattr - Get SELinux current task attributes
 * @attr: the requested attribute
 * @ctx: buffer to receive the result
 * @size: buffer size (input), buffer size used (output)
 * @flags: unused
 *
 * Fill the passed user space @ctx with the details of the requested
 * attribute.
 *
 * Returns the number of attributes on success, an error code otherwise.
 * There will only ever be one attribute.
 */
static int selinux_getselfattr(unsigned int attr, struct lsm_ctx __user *ctx,
			       u32 *size, u32 flags)
{
	int rc;
	char *val = NULL;
	int val_len;

	val_len = selinux_lsm_getattr(attr, current, &val);
	if (val_len < 0)
		return val_len;
	rc = lsm_fill_user_ctx(ctx, size, val, val_len, LSM_ID_SELINUX, 0);
	kfree(val);
	return (!rc ? 1 : rc);
}

static int selinux_setselfattr(unsigned int attr, struct lsm_ctx *ctx,
			       u32 size, u32 flags)
{
	int rc;

	rc = selinux_lsm_setattr(attr, ctx->ctx, ctx->ctx_len);
	if (rc > 0)
		return 0;
	return rc;
}

static int selinux_getprocattr(struct task_struct *p,
			       const char *name, char **value)
{
	unsigned int attr = lsm_name_to_attr(name);
	int rc;

	if (attr) {
		rc = selinux_lsm_getattr(attr, p, value);
		if (rc != -EOPNOTSUPP)
			return rc;
	}

	return -EINVAL;
}

static int selinux_setprocattr(const char *name, void *value, size_t size)
{
	int attr = lsm_name_to_attr(name);

	if (attr)
		return selinux_lsm_setattr(attr, value, size);
	return -EINVAL;
}

static int selinux_ismaclabel(const char *name)
{
	return (strcmp(name, XATTR_SELINUX_SUFFIX) == 0);
}

static int selinux_secid_to_secctx(u32 secid, char **secdata, u32 *seclen)
{
	return security_sid_to_context(secid,
				       secdata, seclen);
}

static int selinux_secctx_to_secid(const char *secdata, u32 seclen, u32 *secid)
{
	return security_context_to_sid(secdata, seclen,
				       secid, GFP_KERNEL);
}

static void selinux_release_secctx(char *secdata, u32 seclen)
{
	kfree(secdata);
}

static void selinux_inode_invalidate_secctx(struct inode *inode)
{
	struct inode_security_struct *isec = selinux_inode(inode);

	spin_lock(&isec->lock);
	isec->initialized = LABEL_INVALID;
	spin_unlock(&isec->lock);
}

/*
 *	called with inode->i_mutex locked
 */
static int selinux_inode_notifysecctx(struct inode *inode, void *ctx, u32 ctxlen)
{
	int rc = selinux_inode_setsecurity(inode, XATTR_SELINUX_SUFFIX,
					   ctx, ctxlen, 0);
	/* Do not return error when suppressing label (SBLABEL_MNT not set). */
	return rc == -EOPNOTSUPP ? 0 : rc;
}

/*
 *	called with inode->i_mutex locked
 */
static int selinux_inode_setsecctx(struct dentry *dentry, void *ctx, u32 ctxlen)
{
	return __vfs_setxattr_locked(&nop_mnt_idmap, dentry, XATTR_NAME_SELINUX,
				     ctx, ctxlen, 0, NULL);
}

static int selinux_inode_getsecctx(struct inode *inode, void **ctx, u32 *ctxlen)
{
	int len = 0;
	len = selinux_inode_getsecurity(&nop_mnt_idmap, inode,
					XATTR_SELINUX_SUFFIX, ctx, true);
	if (len < 0)
		return len;
	*ctxlen = len;
	return 0;
}
#ifdef CONFIG_KEYS

static int selinux_key_alloc(struct key *k, const struct cred *cred,
			     unsigned long flags)
{
	const struct task_security_struct *tsec;
	struct key_security_struct *ksec = selinux_key(k);

	tsec = selinux_cred(cred);
	if (tsec->keycreate_sid)
		ksec->sid = tsec->keycreate_sid;
	else
		ksec->sid = tsec->sid;

	return 0;
}

static int selinux_key_permission(key_ref_t key_ref,
				  const struct cred *cred,
				  enum key_need_perm need_perm)
{
	struct key *key;
	struct key_security_struct *ksec;
	u32 perm, sid;

	switch (need_perm) {
	case KEY_NEED_VIEW:
		perm = KEY__VIEW;
		break;
	case KEY_NEED_READ:
		perm = KEY__READ;
		break;
	case KEY_NEED_WRITE:
		perm = KEY__WRITE;
		break;
	case KEY_NEED_SEARCH:
		perm = KEY__SEARCH;
		break;
	case KEY_NEED_LINK:
		perm = KEY__LINK;
		break;
	case KEY_NEED_SETATTR:
		perm = KEY__SETATTR;
		break;
	case KEY_NEED_UNLINK:
	case KEY_SYSADMIN_OVERRIDE:
	case KEY_AUTHTOKEN_OVERRIDE:
	case KEY_DEFER_PERM_CHECK:
		return 0;
	default:
		WARN_ON(1);
		return -EPERM;

	}

	sid = cred_sid(cred);
	key = key_ref_to_ptr(key_ref);
	ksec = selinux_key(key);

	return avc_has_perm(sid, ksec->sid, SECCLASS_KEY, perm, NULL);
}

static int selinux_key_getsecurity(struct key *key, char **_buffer)
{
	struct key_security_struct *ksec = selinux_key(key);
	char *context = NULL;
	unsigned len;
	int rc;

	rc = security_sid_to_context(ksec->sid,
				     &context, &len);
	if (!rc)
		rc = len;
	*_buffer = context;
	return rc;
}

#ifdef CONFIG_KEY_NOTIFICATIONS
static int selinux_watch_key(struct key *key)
{
	struct key_security_struct *ksec = selinux_key(key);
	u32 sid = current_sid();

	return avc_has_perm(sid, ksec->sid, SECCLASS_KEY, KEY__VIEW, NULL);
}
#endif
#endif

#ifdef CONFIG_SECURITY_INFINIBAND
static int selinux_ib_pkey_access(void *ib_sec, u64 subnet_prefix, u16 pkey_val)
{
	struct common_audit_data ad;
	int err;
	u32 sid = 0;
	struct ib_security_struct *sec = ib_sec;
	struct lsm_ibpkey_audit ibpkey;

	err = sel_ib_pkey_sid(subnet_prefix, pkey_val, &sid);
	if (err)
		return err;

	ad.type = LSM_AUDIT_DATA_IBPKEY;
	ibpkey.subnet_prefix = subnet_prefix;
	ibpkey.pkey = pkey_val;
	ad.u.ibpkey = &ibpkey;
	return avc_has_perm(sec->sid, sid,
			    SECCLASS_INFINIBAND_PKEY,
			    INFINIBAND_PKEY__ACCESS, &ad);
}

static int selinux_ib_endport_manage_subnet(void *ib_sec, const char *dev_name,
					    u8 port_num)
{
	struct common_audit_data ad;
	int err;
	u32 sid = 0;
	struct ib_security_struct *sec = ib_sec;
	struct lsm_ibendport_audit ibendport;

	err = security_ib_endport_sid(dev_name, port_num,
				      &sid);

	if (err)
		return err;

	ad.type = LSM_AUDIT_DATA_IBENDPORT;
	ibendport.dev_name = dev_name;
	ibendport.port = port_num;
	ad.u.ibendport = &ibendport;
	return avc_has_perm(sec->sid, sid,
			    SECCLASS_INFINIBAND_ENDPORT,
			    INFINIBAND_ENDPORT__MANAGE_SUBNET, &ad);
}

static int selinux_ib_alloc_security(void *ib_sec)
{
	struct ib_security_struct *sec = selinux_ib(ib_sec);

	sec->sid = current_sid();
	return 0;
}
#endif

#ifdef CONFIG_BPF_SYSCALL
static int selinux_bpf(int cmd, union bpf_attr *attr,
				     unsigned int size)
{
	u32 sid = current_sid();
	int ret;

	switch (cmd) {
	case BPF_MAP_CREATE:
		ret = avc_has_perm(sid, sid, SECCLASS_BPF, BPF__MAP_CREATE,
				   NULL);
		break;
	case BPF_PROG_LOAD:
		ret = avc_has_perm(sid, sid, SECCLASS_BPF, BPF__PROG_LOAD,
				   NULL);
		break;
	default:
		ret = 0;
		break;
	}

	return ret;
}

static u32 bpf_map_fmode_to_av(fmode_t fmode)
{
	u32 av = 0;

	if (fmode & FMODE_READ)
		av |= BPF__MAP_READ;
	if (fmode & FMODE_WRITE)
		av |= BPF__MAP_WRITE;
	return av;
}

/* This function will check the file pass through unix socket or binder to see
 * if it is a bpf related object. And apply corresponding checks on the bpf
 * object based on the type. The bpf maps and programs, not like other files and
 * socket, are using a shared anonymous inode inside the kernel as their inode.
 * So checking that inode cannot identify if the process have privilege to
 * access the bpf object and that's why we have to add this additional check in
 * selinux_file_receive and selinux_binder_transfer_files.
 */
static int bpf_fd_pass(const struct file *file, u32 sid)
{
	struct bpf_security_struct *bpfsec;
	struct bpf_prog *prog;
	struct bpf_map *map;
	int ret;

	if (file->f_op == &bpf_map_fops) {
		map = file->private_data;
		bpfsec = map->security;
		ret = avc_has_perm(sid, bpfsec->sid, SECCLASS_BPF,
				   bpf_map_fmode_to_av(file->f_mode), NULL);
		if (ret)
			return ret;
	} else if (file->f_op == &bpf_prog_fops) {
		prog = file->private_data;
		bpfsec = prog->aux->security;
		ret = avc_has_perm(sid, bpfsec->sid, SECCLASS_BPF,
				   BPF__PROG_RUN, NULL);
		if (ret)
			return ret;
	}
	return 0;
}

static int selinux_bpf_map(struct bpf_map *map, fmode_t fmode)
{
	u32 sid = current_sid();
	struct bpf_security_struct *bpfsec;

	bpfsec = map->security;
	return avc_has_perm(sid, bpfsec->sid, SECCLASS_BPF,
			    bpf_map_fmode_to_av(fmode), NULL);
}

static int selinux_bpf_prog(struct bpf_prog *prog)
{
	u32 sid = current_sid();
	struct bpf_security_struct *bpfsec;

	bpfsec = prog->aux->security;
	return avc_has_perm(sid, bpfsec->sid, SECCLASS_BPF,
			    BPF__PROG_RUN, NULL);
}

static int selinux_bpf_map_create(struct bpf_map *map, union bpf_attr *attr,
				  struct bpf_token *token)
{
	struct bpf_security_struct *bpfsec;

	bpfsec = kzalloc(sizeof(*bpfsec), GFP_KERNEL);
	if (!bpfsec)
		return -ENOMEM;

	bpfsec->sid = current_sid();
	map->security = bpfsec;

	return 0;
}

static void selinux_bpf_map_free(struct bpf_map *map)
{
	struct bpf_security_struct *bpfsec = map->security;

	map->security = NULL;
	kfree(bpfsec);
}

static int selinux_bpf_prog_load(struct bpf_prog *prog, union bpf_attr *attr,
				 struct bpf_token *token)
{
	struct bpf_security_struct *bpfsec;

	bpfsec = kzalloc(sizeof(*bpfsec), GFP_KERNEL);
	if (!bpfsec)
		return -ENOMEM;

	bpfsec->sid = current_sid();
	prog->aux->security = bpfsec;

	return 0;
}

static void selinux_bpf_prog_free(struct bpf_prog *prog)
{
	struct bpf_security_struct *bpfsec = prog->aux->security;

	prog->aux->security = NULL;
	kfree(bpfsec);
}

static int selinux_bpf_token_create(struct bpf_token *token, union bpf_attr *attr,
				    const struct path *path)
{
	struct bpf_security_struct *bpfsec;

	bpfsec = kzalloc(sizeof(*bpfsec), GFP_KERNEL);
	if (!bpfsec)
		return -ENOMEM;

	bpfsec->sid = current_sid();
	token->security = bpfsec;

	return 0;
}

static void selinux_bpf_token_free(struct bpf_token *token)
{
	struct bpf_security_struct *bpfsec = token->security;

	token->security = NULL;
	kfree(bpfsec);
}
#endif

struct lsm_blob_sizes selinux_blob_sizes __ro_after_init = {
	.lbs_cred = sizeof(struct task_security_struct),
	.lbs_file = sizeof(struct file_security_struct),
	.lbs_inode = sizeof(struct inode_security_struct),
	.lbs_ipc = sizeof(struct ipc_security_struct),
	.lbs_key = sizeof(struct key_security_struct),
	.lbs_msg_msg = sizeof(struct msg_security_struct),
#ifdef CONFIG_PERF_EVENTS
	.lbs_perf_event = sizeof(struct perf_event_security_struct),
#endif
	.lbs_sock = sizeof(struct sk_security_struct),
	.lbs_superblock = sizeof(struct superblock_security_struct),
	.lbs_xattr_count = SELINUX_INODE_INIT_XATTRS,
	.lbs_tun_dev = sizeof(struct tun_security_struct),
	.lbs_ib = sizeof(struct ib_security_struct),
};

#ifdef CONFIG_PERF_EVENTS
static int selinux_perf_event_open(struct perf_event_attr *attr, int type)
{
	u32 requested, sid = current_sid();

	if (type == PERF_SECURITY_OPEN)
		requested = PERF_EVENT__OPEN;
	else if (type == PERF_SECURITY_CPU)
		requested = PERF_EVENT__CPU;
	else if (type == PERF_SECURITY_KERNEL)
		requested = PERF_EVENT__KERNEL;
	else if (type == PERF_SECURITY_TRACEPOINT)
		requested = PERF_EVENT__TRACEPOINT;
	else
		return -EINVAL;

	return avc_has_perm(sid, sid, SECCLASS_PERF_EVENT,
			    requested, NULL);
}

static int selinux_perf_event_alloc(struct perf_event *event)
{
	struct perf_event_security_struct *perfsec;

	perfsec = selinux_perf_event(event->security);
	perfsec->sid = current_sid();

	return 0;
}

static int selinux_perf_event_read(struct perf_event *event)
{
	struct perf_event_security_struct *perfsec = event->security;
	u32 sid = current_sid();

	return avc_has_perm(sid, perfsec->sid,
			    SECCLASS_PERF_EVENT, PERF_EVENT__READ, NULL);
}

static int selinux_perf_event_write(struct perf_event *event)
{
	struct perf_event_security_struct *perfsec = event->security;
	u32 sid = current_sid();

	return avc_has_perm(sid, perfsec->sid,
			    SECCLASS_PERF_EVENT, PERF_EVENT__WRITE, NULL);
}
#endif

#ifdef CONFIG_IO_URING
/**
 * selinux_uring_override_creds - check the requested cred override
 * @new: the target creds
 *
 * Check to see if the current task is allowed to override it's credentials
 * to service an io_uring operation.
 */
static int selinux_uring_override_creds(const struct cred *new)
{
	return avc_has_perm(current_sid(), cred_sid(new),
			    SECCLASS_IO_URING, IO_URING__OVERRIDE_CREDS, NULL);
}

/**
 * selinux_uring_sqpoll - check if a io_uring polling thread can be created
 *
 * Check to see if the current task is allowed to create a new io_uring
 * kernel polling thread.
 */
static int selinux_uring_sqpoll(void)
{
	u32 sid = current_sid();

	return avc_has_perm(sid, sid,
			    SECCLASS_IO_URING, IO_URING__SQPOLL, NULL);
}

/**
 * selinux_uring_cmd - check if IORING_OP_URING_CMD is allowed
 * @ioucmd: the io_uring command structure
 *
 * Check to see if the current domain is allowed to execute an
 * IORING_OP_URING_CMD against the device/file specified in @ioucmd.
 *
 */
static int selinux_uring_cmd(struct io_uring_cmd *ioucmd)
{
	struct file *file = ioucmd->file;
	struct inode *inode = file_inode(file);
	struct inode_security_struct *isec = selinux_inode(inode);
	struct common_audit_data ad;

	ad.type = LSM_AUDIT_DATA_FILE;
	ad.u.file = file;

	return avc_has_perm(current_sid(), isec->sid,
			    SECCLASS_IO_URING, IO_URING__CMD, &ad);
}
#endif /* CONFIG_IO_URING */

static const struct lsm_id selinux_lsmid = {
	.name = "selinux",
	.id = LSM_ID_SELINUX,
};

/*
 * IMPORTANT NOTE: When adding new hooks, please be careful to keep this order:
 * 1. any hooks that don't belong to (2.) or (3.) below,
 * 2. hooks that both access structures allocated by other hooks, and allocate
 *    structures that can be later accessed by other hooks (mostly "cloning"
 *    hooks),
 * 3. hooks that only allocate structures that can be later accessed by other
 *    hooks ("allocating" hooks).
 *
 * Please follow block comment delimiters in the list to keep this order.
 */
static struct security_hook_list selinux_hooks[] __ro_after_init = {
	LSM_HOOK_INIT(binder_set_context_mgr, selinux_binder_set_context_mgr),
	LSM_HOOK_INIT(binder_transaction, selinux_binder_transaction),
	LSM_HOOK_INIT(binder_transfer_binder, selinux_binder_transfer_binder),
	LSM_HOOK_INIT(binder_transfer_file, selinux_binder_transfer_file),

	LSM_HOOK_INIT(ptrace_access_check, selinux_ptrace_access_check),
	LSM_HOOK_INIT(ptrace_traceme, selinux_ptrace_traceme),
	LSM_HOOK_INIT(capget, selinux_capget),
	LSM_HOOK_INIT(capset, selinux_capset),
	LSM_HOOK_INIT(capable, selinux_capable),
	LSM_HOOK_INIT(quotactl, selinux_quotactl),
	LSM_HOOK_INIT(quota_on, selinux_quota_on),
	LSM_HOOK_INIT(syslog, selinux_syslog),
	LSM_HOOK_INIT(vm_enough_memory, selinux_vm_enough_memory),

	LSM_HOOK_INIT(netlink_send, selinux_netlink_send),

	LSM_HOOK_INIT(bprm_creds_for_exec, selinux_bprm_creds_for_exec),
	LSM_HOOK_INIT(bprm_committing_creds, selinux_bprm_committing_creds),
	LSM_HOOK_INIT(bprm_committed_creds, selinux_bprm_committed_creds),

	LSM_HOOK_INIT(sb_free_mnt_opts, selinux_free_mnt_opts),
	LSM_HOOK_INIT(sb_mnt_opts_compat, selinux_sb_mnt_opts_compat),
	LSM_HOOK_INIT(sb_remount, selinux_sb_remount),
	LSM_HOOK_INIT(sb_kern_mount, selinux_sb_kern_mount),
	LSM_HOOK_INIT(sb_show_options, selinux_sb_show_options),
	LSM_HOOK_INIT(sb_statfs, selinux_sb_statfs),
	LSM_HOOK_INIT(sb_mount, selinux_mount),
	LSM_HOOK_INIT(sb_umount, selinux_umount),
	LSM_HOOK_INIT(sb_set_mnt_opts, selinux_set_mnt_opts),
	LSM_HOOK_INIT(sb_clone_mnt_opts, selinux_sb_clone_mnt_opts),

	LSM_HOOK_INIT(move_mount, selinux_move_mount),

	LSM_HOOK_INIT(dentry_init_security, selinux_dentry_init_security),
	LSM_HOOK_INIT(dentry_create_files_as, selinux_dentry_create_files_as),

	LSM_HOOK_INIT(inode_free_security, selinux_inode_free_security),
	LSM_HOOK_INIT(inode_init_security, selinux_inode_init_security),
	LSM_HOOK_INIT(inode_init_security_anon, selinux_inode_init_security_anon),
	LSM_HOOK_INIT(inode_create, selinux_inode_create),
	LSM_HOOK_INIT(inode_link, selinux_inode_link),
	LSM_HOOK_INIT(inode_unlink, selinux_inode_unlink),
	LSM_HOOK_INIT(inode_symlink, selinux_inode_symlink),
	LSM_HOOK_INIT(inode_mkdir, selinux_inode_mkdir),
	LSM_HOOK_INIT(inode_rmdir, selinux_inode_rmdir),
	LSM_HOOK_INIT(inode_mknod, selinux_inode_mknod),
	LSM_HOOK_INIT(inode_rename, selinux_inode_rename),
	LSM_HOOK_INIT(inode_readlink, selinux_inode_readlink),
	LSM_HOOK_INIT(inode_follow_link, selinux_inode_follow_link),
	LSM_HOOK_INIT(inode_permission, selinux_inode_permission),
	LSM_HOOK_INIT(inode_setattr, selinux_inode_setattr),
	LSM_HOOK_INIT(inode_getattr, selinux_inode_getattr),
	LSM_HOOK_INIT(inode_xattr_skipcap, selinux_inode_xattr_skipcap),
	LSM_HOOK_INIT(inode_setxattr, selinux_inode_setxattr),
	LSM_HOOK_INIT(inode_post_setxattr, selinux_inode_post_setxattr),
	LSM_HOOK_INIT(inode_getxattr, selinux_inode_getxattr),
	LSM_HOOK_INIT(inode_listxattr, selinux_inode_listxattr),
	LSM_HOOK_INIT(inode_removexattr, selinux_inode_removexattr),
	LSM_HOOK_INIT(inode_set_acl, selinux_inode_set_acl),
	LSM_HOOK_INIT(inode_get_acl, selinux_inode_get_acl),
	LSM_HOOK_INIT(inode_remove_acl, selinux_inode_remove_acl),
	LSM_HOOK_INIT(inode_getsecurity, selinux_inode_getsecurity),
	LSM_HOOK_INIT(inode_setsecurity, selinux_inode_setsecurity),
	LSM_HOOK_INIT(inode_listsecurity, selinux_inode_listsecurity),
	LSM_HOOK_INIT(inode_getsecid, selinux_inode_getsecid),
	LSM_HOOK_INIT(inode_copy_up, selinux_inode_copy_up),
	LSM_HOOK_INIT(inode_copy_up_xattr, selinux_inode_copy_up_xattr),
	LSM_HOOK_INIT(path_notify, selinux_path_notify),

	LSM_HOOK_INIT(kernfs_init_security, selinux_kernfs_init_security),

	LSM_HOOK_INIT(file_permission, selinux_file_permission),
	LSM_HOOK_INIT(file_alloc_security, selinux_file_alloc_security),
	LSM_HOOK_INIT(file_ioctl, selinux_file_ioctl),
	LSM_HOOK_INIT(file_ioctl_compat, selinux_file_ioctl_compat),
	LSM_HOOK_INIT(mmap_file, selinux_mmap_file),
	LSM_HOOK_INIT(mmap_addr, selinux_mmap_addr),
	LSM_HOOK_INIT(file_mprotect, selinux_file_mprotect),
	LSM_HOOK_INIT(file_lock, selinux_file_lock),
	LSM_HOOK_INIT(file_fcntl, selinux_file_fcntl),
	LSM_HOOK_INIT(file_set_fowner, selinux_file_set_fowner),
	LSM_HOOK_INIT(file_send_sigiotask, selinux_file_send_sigiotask),
	LSM_HOOK_INIT(file_receive, selinux_file_receive),

	LSM_HOOK_INIT(file_open, selinux_file_open),

	LSM_HOOK_INIT(task_alloc, selinux_task_alloc),
	LSM_HOOK_INIT(cred_prepare, selinux_cred_prepare),
	LSM_HOOK_INIT(cred_transfer, selinux_cred_transfer),
	LSM_HOOK_INIT(cred_getsecid, selinux_cred_getsecid),
	LSM_HOOK_INIT(kernel_act_as, selinux_kernel_act_as),
	LSM_HOOK_INIT(kernel_create_files_as, selinux_kernel_create_files_as),
	LSM_HOOK_INIT(kernel_module_request, selinux_kernel_module_request),
	LSM_HOOK_INIT(kernel_load_data, selinux_kernel_load_data),
	LSM_HOOK_INIT(kernel_read_file, selinux_kernel_read_file),
	LSM_HOOK_INIT(task_setpgid, selinux_task_setpgid),
	LSM_HOOK_INIT(task_getpgid, selinux_task_getpgid),
	LSM_HOOK_INIT(task_getsid, selinux_task_getsid),
	LSM_HOOK_INIT(current_getsecid_subj, selinux_current_getsecid_subj),
	LSM_HOOK_INIT(task_getsecid_obj, selinux_task_getsecid_obj),
	LSM_HOOK_INIT(task_setnice, selinux_task_setnice),
	LSM_HOOK_INIT(task_setioprio, selinux_task_setioprio),
	LSM_HOOK_INIT(task_getioprio, selinux_task_getioprio),
	LSM_HOOK_INIT(task_prlimit, selinux_task_prlimit),
	LSM_HOOK_INIT(task_setrlimit, selinux_task_setrlimit),
	LSM_HOOK_INIT(task_setscheduler, selinux_task_setscheduler),
	LSM_HOOK_INIT(task_getscheduler, selinux_task_getscheduler),
	LSM_HOOK_INIT(task_movememory, selinux_task_movememory),
	LSM_HOOK_INIT(task_kill, selinux_task_kill),
	LSM_HOOK_INIT(task_to_inode, selinux_task_to_inode),
	LSM_HOOK_INIT(userns_create, selinux_userns_create),

	LSM_HOOK_INIT(ipc_permission, selinux_ipc_permission),
	LSM_HOOK_INIT(ipc_getsecid, selinux_ipc_getsecid),

	LSM_HOOK_INIT(msg_queue_associate, selinux_msg_queue_associate),
	LSM_HOOK_INIT(msg_queue_msgctl, selinux_msg_queue_msgctl),
	LSM_HOOK_INIT(msg_queue_msgsnd, selinux_msg_queue_msgsnd),
	LSM_HOOK_INIT(msg_queue_msgrcv, selinux_msg_queue_msgrcv),

	LSM_HOOK_INIT(shm_associate, selinux_shm_associate),
	LSM_HOOK_INIT(shm_shmctl, selinux_shm_shmctl),
	LSM_HOOK_INIT(shm_shmat, selinux_shm_shmat),

	LSM_HOOK_INIT(sem_associate, selinux_sem_associate),
	LSM_HOOK_INIT(sem_semctl, selinux_sem_semctl),
	LSM_HOOK_INIT(sem_semop, selinux_sem_semop),

	LSM_HOOK_INIT(d_instantiate, selinux_d_instantiate),

	LSM_HOOK_INIT(getselfattr, selinux_getselfattr),
	LSM_HOOK_INIT(setselfattr, selinux_setselfattr),
	LSM_HOOK_INIT(getprocattr, selinux_getprocattr),
	LSM_HOOK_INIT(setprocattr, selinux_setprocattr),

	LSM_HOOK_INIT(ismaclabel, selinux_ismaclabel),
	LSM_HOOK_INIT(secctx_to_secid, selinux_secctx_to_secid),
	LSM_HOOK_INIT(release_secctx, selinux_release_secctx),
	LSM_HOOK_INIT(inode_invalidate_secctx, selinux_inode_invalidate_secctx),
	LSM_HOOK_INIT(inode_notifysecctx, selinux_inode_notifysecctx),
	LSM_HOOK_INIT(inode_setsecctx, selinux_inode_setsecctx),

	LSM_HOOK_INIT(unix_stream_connect, selinux_socket_unix_stream_connect),
	LSM_HOOK_INIT(unix_may_send, selinux_socket_unix_may_send),

	LSM_HOOK_INIT(socket_create, selinux_socket_create),
	LSM_HOOK_INIT(socket_post_create, selinux_socket_post_create),
	LSM_HOOK_INIT(socket_socketpair, selinux_socket_socketpair),
	LSM_HOOK_INIT(socket_bind, selinux_socket_bind),
	LSM_HOOK_INIT(socket_connect, selinux_socket_connect),
	LSM_HOOK_INIT(socket_listen, selinux_socket_listen),
	LSM_HOOK_INIT(socket_accept, selinux_socket_accept),
	LSM_HOOK_INIT(socket_sendmsg, selinux_socket_sendmsg),
	LSM_HOOK_INIT(socket_recvmsg, selinux_socket_recvmsg),
	LSM_HOOK_INIT(socket_getsockname, selinux_socket_getsockname),
	LSM_HOOK_INIT(socket_getpeername, selinux_socket_getpeername),
	LSM_HOOK_INIT(socket_getsockopt, selinux_socket_getsockopt),
	LSM_HOOK_INIT(socket_setsockopt, selinux_socket_setsockopt),
	LSM_HOOK_INIT(socket_shutdown, selinux_socket_shutdown),
	LSM_HOOK_INIT(socket_sock_rcv_skb, selinux_socket_sock_rcv_skb),
	LSM_HOOK_INIT(socket_getpeersec_stream,
			selinux_socket_getpeersec_stream),
	LSM_HOOK_INIT(socket_getpeersec_dgram, selinux_socket_getpeersec_dgram),
	LSM_HOOK_INIT(sk_free_security, selinux_sk_free_security),
	LSM_HOOK_INIT(sk_clone_security, selinux_sk_clone_security),
	LSM_HOOK_INIT(sk_getsecid, selinux_sk_getsecid),
	LSM_HOOK_INIT(sock_graft, selinux_sock_graft),
	LSM_HOOK_INIT(sctp_assoc_request, selinux_sctp_assoc_request),
	LSM_HOOK_INIT(sctp_sk_clone, selinux_sctp_sk_clone),
	LSM_HOOK_INIT(sctp_bind_connect, selinux_sctp_bind_connect),
	LSM_HOOK_INIT(sctp_assoc_established, selinux_sctp_assoc_established),
	LSM_HOOK_INIT(mptcp_add_subflow, selinux_mptcp_add_subflow),
	LSM_HOOK_INIT(inet_conn_request, selinux_inet_conn_request),
	LSM_HOOK_INIT(inet_csk_clone, selinux_inet_csk_clone),
	LSM_HOOK_INIT(inet_conn_established, selinux_inet_conn_established),
	LSM_HOOK_INIT(secmark_relabel_packet, selinux_secmark_relabel_packet),
	LSM_HOOK_INIT(secmark_refcount_inc, selinux_secmark_refcount_inc),
	LSM_HOOK_INIT(secmark_refcount_dec, selinux_secmark_refcount_dec),
	LSM_HOOK_INIT(req_classify_flow, selinux_req_classify_flow),
	LSM_HOOK_INIT(tun_dev_create, selinux_tun_dev_create),
	LSM_HOOK_INIT(tun_dev_attach_queue, selinux_tun_dev_attach_queue),
	LSM_HOOK_INIT(tun_dev_attach, selinux_tun_dev_attach),
	LSM_HOOK_INIT(tun_dev_open, selinux_tun_dev_open),
#ifdef CONFIG_SECURITY_INFINIBAND
	LSM_HOOK_INIT(ib_pkey_access, selinux_ib_pkey_access),
	LSM_HOOK_INIT(ib_endport_manage_subnet,
		      selinux_ib_endport_manage_subnet),
#endif
#ifdef CONFIG_SECURITY_NETWORK_XFRM
	LSM_HOOK_INIT(xfrm_policy_free_security, selinux_xfrm_policy_free),
	LSM_HOOK_INIT(xfrm_policy_delete_security, selinux_xfrm_policy_delete),
	LSM_HOOK_INIT(xfrm_state_free_security, selinux_xfrm_state_free),
	LSM_HOOK_INIT(xfrm_state_delete_security, selinux_xfrm_state_delete),
	LSM_HOOK_INIT(xfrm_policy_lookup, selinux_xfrm_policy_lookup),
	LSM_HOOK_INIT(xfrm_state_pol_flow_match,
			selinux_xfrm_state_pol_flow_match),
	LSM_HOOK_INIT(xfrm_decode_session, selinux_xfrm_decode_session),
#endif

#ifdef CONFIG_KEYS
	LSM_HOOK_INIT(key_permission, selinux_key_permission),
	LSM_HOOK_INIT(key_getsecurity, selinux_key_getsecurity),
#ifdef CONFIG_KEY_NOTIFICATIONS
	LSM_HOOK_INIT(watch_key, selinux_watch_key),
#endif
#endif

#ifdef CONFIG_AUDIT
	LSM_HOOK_INIT(audit_rule_known, selinux_audit_rule_known),
	LSM_HOOK_INIT(audit_rule_match, selinux_audit_rule_match),
	LSM_HOOK_INIT(audit_rule_free, selinux_audit_rule_free),
#endif

#ifdef CONFIG_BPF_SYSCALL
	LSM_HOOK_INIT(bpf, selinux_bpf),
	LSM_HOOK_INIT(bpf_map, selinux_bpf_map),
	LSM_HOOK_INIT(bpf_prog, selinux_bpf_prog),
	LSM_HOOK_INIT(bpf_map_free, selinux_bpf_map_free),
	LSM_HOOK_INIT(bpf_prog_free, selinux_bpf_prog_free),
	LSM_HOOK_INIT(bpf_token_free, selinux_bpf_token_free),
#endif

#ifdef CONFIG_PERF_EVENTS
	LSM_HOOK_INIT(perf_event_open, selinux_perf_event_open),
	LSM_HOOK_INIT(perf_event_read, selinux_perf_event_read),
	LSM_HOOK_INIT(perf_event_write, selinux_perf_event_write),
#endif

#ifdef CONFIG_IO_URING
	LSM_HOOK_INIT(uring_override_creds, selinux_uring_override_creds),
	LSM_HOOK_INIT(uring_sqpoll, selinux_uring_sqpoll),
	LSM_HOOK_INIT(uring_cmd, selinux_uring_cmd),
#endif

	/*
	 * PUT "CLONING" (ACCESSING + ALLOCATING) HOOKS HERE
	 */
	LSM_HOOK_INIT(fs_context_submount, selinux_fs_context_submount),
	LSM_HOOK_INIT(fs_context_dup, selinux_fs_context_dup),
	LSM_HOOK_INIT(fs_context_parse_param, selinux_fs_context_parse_param),
	LSM_HOOK_INIT(sb_eat_lsm_opts, selinux_sb_eat_lsm_opts),
#ifdef CONFIG_SECURITY_NETWORK_XFRM
	LSM_HOOK_INIT(xfrm_policy_clone_security, selinux_xfrm_policy_clone),
#endif

	/*
	 * PUT "ALLOCATING" HOOKS HERE
	 */
	LSM_HOOK_INIT(msg_msg_alloc_security, selinux_msg_msg_alloc_security),
	LSM_HOOK_INIT(msg_queue_alloc_security,
		      selinux_msg_queue_alloc_security),
	LSM_HOOK_INIT(shm_alloc_security, selinux_shm_alloc_security),
	LSM_HOOK_INIT(sb_alloc_security, selinux_sb_alloc_security),
	LSM_HOOK_INIT(inode_alloc_security, selinux_inode_alloc_security),
	LSM_HOOK_INIT(sem_alloc_security, selinux_sem_alloc_security),
	LSM_HOOK_INIT(secid_to_secctx, selinux_secid_to_secctx),
	LSM_HOOK_INIT(inode_getsecctx, selinux_inode_getsecctx),
	LSM_HOOK_INIT(sk_alloc_security, selinux_sk_alloc_security),
	LSM_HOOK_INIT(tun_dev_alloc_security, selinux_tun_dev_alloc_security),
#ifdef CONFIG_SECURITY_INFINIBAND
	LSM_HOOK_INIT(ib_alloc_security, selinux_ib_alloc_security),
#endif
#ifdef CONFIG_SECURITY_NETWORK_XFRM
	LSM_HOOK_INIT(xfrm_policy_alloc_security, selinux_xfrm_policy_alloc),
	LSM_HOOK_INIT(xfrm_state_alloc, selinux_xfrm_state_alloc),
	LSM_HOOK_INIT(xfrm_state_alloc_acquire,
		      selinux_xfrm_state_alloc_acquire),
#endif
#ifdef CONFIG_KEYS
	LSM_HOOK_INIT(key_alloc, selinux_key_alloc),
#endif
#ifdef CONFIG_AUDIT
	LSM_HOOK_INIT(audit_rule_init, selinux_audit_rule_init),
#endif
#ifdef CONFIG_BPF_SYSCALL
	LSM_HOOK_INIT(bpf_map_create, selinux_bpf_map_create),
	LSM_HOOK_INIT(bpf_prog_load, selinux_bpf_prog_load),
	LSM_HOOK_INIT(bpf_token_create, selinux_bpf_token_create),
#endif
#ifdef CONFIG_PERF_EVENTS
	LSM_HOOK_INIT(perf_event_alloc, selinux_perf_event_alloc),
#endif
};

static __init int selinux_init(void)
{
	pr_info("SELinux:  Initializing.\n");

	memset(&selinux_state, 0, sizeof(selinux_state));
	enforcing_set(selinux_enforcing_boot);
	selinux_avc_init();
	mutex_init(&selinux_state.status_lock);
	mutex_init(&selinux_state.policy_mutex);

	/* Set the security state for the initial task. */
	cred_init_security();

	default_noexec = !(VM_DATA_DEFAULT_FLAGS & VM_EXEC);
	if (!default_noexec)
		pr_notice("SELinux:  virtual memory is executable by default\n");

	avc_init();

	avtab_cache_init();

	ebitmap_cache_init();

	hashtab_cache_init();

	security_add_hooks(selinux_hooks, ARRAY_SIZE(selinux_hooks),
			   &selinux_lsmid);

	if (avc_add_callback(selinux_netcache_avc_callback, AVC_CALLBACK_RESET))
		panic("SELinux: Unable to register AVC netcache callback\n");

	if (avc_add_callback(selinux_lsm_notifier_avc_callback, AVC_CALLBACK_RESET))
		panic("SELinux: Unable to register AVC LSM notifier callback\n");

	if (selinux_enforcing_boot)
		pr_debug("SELinux:  Starting in enforcing mode\n");
	else
		pr_debug("SELinux:  Starting in permissive mode\n");

	fs_validate_description("selinux", selinux_fs_parameters);

	return 0;
}

static void delayed_superblock_init(struct super_block *sb, void *unused)
{
	selinux_set_mnt_opts(sb, NULL, 0, NULL);
}

void selinux_complete_init(void)
{
	pr_debug("SELinux:  Completing initialization.\n");

	/* Set up any superblocks initialized prior to the policy load. */
	pr_debug("SELinux:  Setting up existing superblocks.\n");
	iterate_supers(delayed_superblock_init, NULL);
}

/* SELinux requires early initialization in order to label
   all processes and objects when they are created. */
DEFINE_LSM(selinux) = {
	.name = "selinux",
	.flags = LSM_FLAG_LEGACY_MAJOR | LSM_FLAG_EXCLUSIVE,
	.enabled = &selinux_enabled_boot,
	.blobs = &selinux_blob_sizes,
	.init = selinux_init,
};

#if defined(CONFIG_NETFILTER)
static const struct nf_hook_ops selinux_nf_ops[] = {
	{
		.hook =		selinux_ip_postroute,
		.pf =		NFPROTO_IPV4,
		.hooknum =	NF_INET_POST_ROUTING,
		.priority =	NF_IP_PRI_SELINUX_LAST,
	},
	{
		.hook =		selinux_ip_forward,
		.pf =		NFPROTO_IPV4,
		.hooknum =	NF_INET_FORWARD,
		.priority =	NF_IP_PRI_SELINUX_FIRST,
	},
	{
		.hook =		selinux_ip_output,
		.pf =		NFPROTO_IPV4,
		.hooknum =	NF_INET_LOCAL_OUT,
		.priority =	NF_IP_PRI_SELINUX_FIRST,
	},
#if IS_ENABLED(CONFIG_IPV6)
	{
		.hook =		selinux_ip_postroute,
		.pf =		NFPROTO_IPV6,
		.hooknum =	NF_INET_POST_ROUTING,
		.priority =	NF_IP6_PRI_SELINUX_LAST,
	},
	{
		.hook =		selinux_ip_forward,
		.pf =		NFPROTO_IPV6,
		.hooknum =	NF_INET_FORWARD,
		.priority =	NF_IP6_PRI_SELINUX_FIRST,
	},
	{
		.hook =		selinux_ip_output,
		.pf =		NFPROTO_IPV6,
		.hooknum =	NF_INET_LOCAL_OUT,
		.priority =	NF_IP6_PRI_SELINUX_FIRST,
	},
#endif	/* IPV6 */
};

static int __net_init selinux_nf_register(struct net *net)
{
	return nf_register_net_hooks(net, selinux_nf_ops,
				     ARRAY_SIZE(selinux_nf_ops));
}

static void __net_exit selinux_nf_unregister(struct net *net)
{
	nf_unregister_net_hooks(net, selinux_nf_ops,
				ARRAY_SIZE(selinux_nf_ops));
}

static struct pernet_operations selinux_net_ops = {
	.init = selinux_nf_register,
	.exit = selinux_nf_unregister,
};

static int __init selinux_nf_ip_init(void)
{
	int err;

	if (!selinux_enabled_boot)
		return 0;

	pr_debug("SELinux:  Registering netfilter hooks\n");

	err = register_pernet_subsys(&selinux_net_ops);
	if (err)
		panic("SELinux: register_pernet_subsys: error %d\n", err);

	return 0;
}
__initcall(selinux_nf_ip_init);
#endif /* CONFIG_NETFILTER */<|MERGE_RESOLUTION|>--- conflicted
+++ resolved
@@ -3536,13 +3536,8 @@
 	 * xattrs up.  Instead, filter out SELinux-related xattrs following
 	 * policy load.
 	 */
-<<<<<<< HEAD
-	if (selinux_initialized() && strcmp(name, XATTR_NAME_SELINUX) == 0)
-		return 1; /* Discard */
-=======
 	if (selinux_initialized() && !strcmp(name, XATTR_NAME_SELINUX))
 		return -ECANCELED; /* Discard */
->>>>>>> 2d5404ca
 	/*
 	 * Any other attribute apart from SELINUX is not claimed, supported
 	 * by selinux.
