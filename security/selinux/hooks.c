/*
 *  NSA Security-Enhanced Linux (SELinux) security module
 *
 *  This file contains the SELinux hook function implementations.
 *
 *  Authors:  Stephen Smalley, <sds@epoch.ncsc.mil>
 *            Chris Vance, <cvance@nai.com>
 *            Wayne Salamon, <wsalamon@nai.com>
 *            James Morris <jmorris@redhat.com>
 *
 *  Copyright (C) 2001,2002 Networks Associates Technology, Inc.
 *  Copyright (C) 2003 Red Hat, Inc., James Morris <jmorris@redhat.com>
 *
 *	This program is free software; you can redistribute it and/or modify
 *	it under the terms of the GNU General Public License version 2,
 *      as published by the Free Software Foundation.
 */

#include <linux/config.h>
#include <linux/module.h>
#include <linux/init.h>
#include <linux/kernel.h>
#include <linux/ptrace.h>
#include <linux/errno.h>
#include <linux/sched.h>
#include <linux/security.h>
#include <linux/xattr.h>
#include <linux/capability.h>
#include <linux/unistd.h>
#include <linux/mm.h>
#include <linux/mman.h>
#include <linux/slab.h>
#include <linux/pagemap.h>
#include <linux/swap.h>
#include <linux/smp_lock.h>
#include <linux/spinlock.h>
#include <linux/syscalls.h>
#include <linux/file.h>
#include <linux/namei.h>
#include <linux/mount.h>
#include <linux/ext2_fs.h>
#include <linux/proc_fs.h>
#include <linux/kd.h>
#include <linux/netfilter_ipv4.h>
#include <linux/netfilter_ipv6.h>
#include <net/icmp.h>
#include <net/ip.h>		/* for sysctl_local_port_range[] */
#include <net/tcp.h>		/* struct or_callable used in sock_rcv_skb */
#include <asm/uaccess.h>
#include <asm/semaphore.h>
#include <asm/ioctls.h>
#include <linux/bitops.h>
#include <linux/interrupt.h>
#include <linux/netdevice.h>	/* for network interface checks */
#include <linux/netlink.h>
#include <linux/tcp.h>
#include <linux/udp.h>
#include <linux/quota.h>
#include <linux/un.h>		/* for Unix socket types */
#include <net/af_unix.h>	/* for Unix socket types */
#include <linux/parser.h>
#include <linux/nfs_mount.h>
#include <net/ipv6.h>
#include <linux/hugetlb.h>
#include <linux/major.h>

#include "avc.h"
#include "objsec.h"
#include "netif.h"

#define XATTR_SELINUX_SUFFIX "selinux"
#define XATTR_NAME_SELINUX XATTR_SECURITY_PREFIX XATTR_SELINUX_SUFFIX

extern int policydb_loaded_version;
extern int selinux_nlmsg_lookup(u16 sclass, u16 nlmsg_type, u32 *perm);

#ifdef CONFIG_SECURITY_SELINUX_DEVELOP
int selinux_enforcing = 0;

static int __init enforcing_setup(char *str)
{
	selinux_enforcing = simple_strtol(str,NULL,0);
	return 1;
}
__setup("enforcing=", enforcing_setup);
#endif

#ifdef CONFIG_SECURITY_SELINUX_BOOTPARAM
int selinux_enabled = 1;

static int __init selinux_enabled_setup(char *str)
{
	selinux_enabled = simple_strtol(str, NULL, 0);
	return 1;
}
__setup("selinux=", selinux_enabled_setup);
#endif

/* Original (dummy) security module. */
static struct security_operations *original_ops = NULL;

/* Minimal support for a secondary security module,
   just to allow the use of the dummy or capability modules.
   The owlsm module can alternatively be used as a secondary
   module as long as CONFIG_OWLSM_FD is not enabled. */
static struct security_operations *secondary_ops = NULL;

/* Lists of inode and superblock security structures initialized
   before the policy was loaded. */
static LIST_HEAD(superblock_security_head);
static spinlock_t sb_security_lock = SPIN_LOCK_UNLOCKED;

/* Allocate and free functions for each kind of security blob. */

static int task_alloc_security(struct task_struct *task)
{
	struct task_security_struct *tsec;

	tsec = kmalloc(sizeof(struct task_security_struct), GFP_KERNEL);
	if (!tsec)
		return -ENOMEM;

	memset(tsec, 0, sizeof(struct task_security_struct));
	tsec->magic = SELINUX_MAGIC;
	tsec->task = task;
	tsec->osid = tsec->sid = tsec->ptrace_sid = SECINITSID_UNLABELED;
	task->security = tsec;

	return 0;
}

static void task_free_security(struct task_struct *task)
{
	struct task_security_struct *tsec = task->security;

	if (!tsec || tsec->magic != SELINUX_MAGIC)
		return;

	task->security = NULL;
	kfree(tsec);
}

static int inode_alloc_security(struct inode *inode)
{
	struct task_security_struct *tsec = current->security;
	struct inode_security_struct *isec;

	isec = kmalloc(sizeof(struct inode_security_struct), GFP_KERNEL);
	if (!isec)
		return -ENOMEM;

	memset(isec, 0, sizeof(struct inode_security_struct));
	init_MUTEX(&isec->sem);
	INIT_LIST_HEAD(&isec->list);
	isec->magic = SELINUX_MAGIC;
	isec->inode = inode;
	isec->sid = SECINITSID_UNLABELED;
	isec->sclass = SECCLASS_FILE;
	if (tsec && tsec->magic == SELINUX_MAGIC)
		isec->task_sid = tsec->sid;
	else
		isec->task_sid = SECINITSID_UNLABELED;
	inode->i_security = isec;

	return 0;
}

static void inode_free_security(struct inode *inode)
{
	struct inode_security_struct *isec = inode->i_security;
	struct superblock_security_struct *sbsec = inode->i_sb->s_security;

	if (!isec || isec->magic != SELINUX_MAGIC)
		return;

	spin_lock(&sbsec->isec_lock);
	if (!list_empty(&isec->list))
		list_del_init(&isec->list);
	spin_unlock(&sbsec->isec_lock);

	inode->i_security = NULL;
	kfree(isec);
}

static int file_alloc_security(struct file *file)
{
	struct task_security_struct *tsec = current->security;
	struct file_security_struct *fsec;

	fsec = kmalloc(sizeof(struct file_security_struct), GFP_ATOMIC);
	if (!fsec)
		return -ENOMEM;

	memset(fsec, 0, sizeof(struct file_security_struct));
	fsec->magic = SELINUX_MAGIC;
	fsec->file = file;
	if (tsec && tsec->magic == SELINUX_MAGIC) {
		fsec->sid = tsec->sid;
		fsec->fown_sid = tsec->sid;
	} else {
		fsec->sid = SECINITSID_UNLABELED;
		fsec->fown_sid = SECINITSID_UNLABELED;
	}
	file->f_security = fsec;

	return 0;
}

static void file_free_security(struct file *file)
{
	struct file_security_struct *fsec = file->f_security;

	if (!fsec || fsec->magic != SELINUX_MAGIC)
		return;

	file->f_security = NULL;
	kfree(fsec);
}

static int superblock_alloc_security(struct super_block *sb)
{
	struct superblock_security_struct *sbsec;

	sbsec = kmalloc(sizeof(struct superblock_security_struct), GFP_KERNEL);
	if (!sbsec)
		return -ENOMEM;

	memset(sbsec, 0, sizeof(struct superblock_security_struct));
	init_MUTEX(&sbsec->sem);
	INIT_LIST_HEAD(&sbsec->list);
	INIT_LIST_HEAD(&sbsec->isec_head);
	spin_lock_init(&sbsec->isec_lock);
	sbsec->magic = SELINUX_MAGIC;
	sbsec->sb = sb;
	sbsec->sid = SECINITSID_UNLABELED;
	sbsec->def_sid = SECINITSID_FILE;
	sb->s_security = sbsec;

	return 0;
}

static void superblock_free_security(struct super_block *sb)
{
	struct superblock_security_struct *sbsec = sb->s_security;

	if (!sbsec || sbsec->magic != SELINUX_MAGIC)
		return;

	spin_lock(&sb_security_lock);
	if (!list_empty(&sbsec->list))
		list_del_init(&sbsec->list);
	spin_unlock(&sb_security_lock);

	sb->s_security = NULL;
	kfree(sbsec);
}

#ifdef CONFIG_SECURITY_NETWORK
static int sk_alloc_security(struct sock *sk, int family, int priority)
{
	struct sk_security_struct *ssec;

	if (family != PF_UNIX)
		return 0;

	ssec = kmalloc(sizeof(*ssec), priority);
	if (!ssec)
		return -ENOMEM;

	memset(ssec, 0, sizeof(*ssec));
	ssec->magic = SELINUX_MAGIC;
	ssec->sk = sk;
	ssec->peer_sid = SECINITSID_UNLABELED;
	sk->sk_security = ssec;

	return 0;
}

static void sk_free_security(struct sock *sk)
{
	struct sk_security_struct *ssec = sk->sk_security;

	if (sk->sk_family != PF_UNIX || ssec->magic != SELINUX_MAGIC)
		return;

	sk->sk_security = NULL;
	kfree(ssec);
}
#endif	/* CONFIG_SECURITY_NETWORK */

/* The security server must be initialized before
   any labeling or access decisions can be provided. */
extern int ss_initialized;

/* The file system's label must be initialized prior to use. */

static char *labeling_behaviors[6] = {
	"uses xattr",
	"uses transition SIDs",
	"uses task SIDs",
	"uses genfs_contexts",
	"not configured for labeling",
	"uses mountpoint labeling",
};

static int inode_doinit_with_dentry(struct inode *inode, struct dentry *opt_dentry);

static inline int inode_doinit(struct inode *inode)
{
	return inode_doinit_with_dentry(inode, NULL);
}

enum {
	Opt_context = 1,
	Opt_fscontext = 2,
	Opt_defcontext = 4,
};

static match_table_t tokens = {
	{Opt_context, "context=%s"},
	{Opt_fscontext, "fscontext=%s"},
	{Opt_defcontext, "defcontext=%s"},
};

#define SEL_MOUNT_FAIL_MSG "SELinux:  duplicate or incompatible mount options\n"

static int try_context_mount(struct super_block *sb, void *data)
{
	char *context = NULL, *defcontext = NULL;
	const char *name;
	u32 sid;
	int alloc = 0, rc = 0, seen = 0;
	struct task_security_struct *tsec = current->security;
	struct superblock_security_struct *sbsec = sb->s_security;

	if (!data)
		goto out;

	name = sb->s_type->name;

	if (sb->s_type->fs_flags & FS_BINARY_MOUNTDATA) {

		/* NFS we understand. */
		if (!strcmp(name, "nfs")) {
			struct nfs_mount_data *d = data;

			if (d->version <  NFS_MOUNT_VERSION)
				goto out;

			if (d->context[0]) {
				context = d->context;
				seen |= Opt_context;
			}
		} else
			goto out;

	} else {
		/* Standard string-based options. */
		char *p, *options = data;

		while ((p = strsep(&options, ",")) != NULL) {
			int token;
			substring_t args[MAX_OPT_ARGS];

			if (!*p)
				continue;

			token = match_token(p, tokens, args);

			switch (token) {
			case Opt_context:
				if (seen) {
					rc = -EINVAL;
					printk(KERN_WARNING SEL_MOUNT_FAIL_MSG);
					goto out_free;
				}
				context = match_strdup(&args[0]);
				if (!context) {
					rc = -ENOMEM;
					goto out_free;
				}
				if (!alloc)
					alloc = 1;
				seen |= Opt_context;
				break;

			case Opt_fscontext:
				if (sbsec->behavior != SECURITY_FS_USE_XATTR) {
					rc = -EINVAL;
					printk(KERN_WARNING "SELinux:  "
					       "fscontext option is invalid for"
					       " this filesystem type\n");
					goto out_free;
				}
				if (seen & (Opt_context|Opt_fscontext)) {
					rc = -EINVAL;
					printk(KERN_WARNING SEL_MOUNT_FAIL_MSG);
					goto out_free;
				}
				context = match_strdup(&args[0]);
				if (!context) {
					rc = -ENOMEM;
					goto out_free;
				}
				if (!alloc)
					alloc = 1;
				seen |= Opt_fscontext;
				break;

			case Opt_defcontext:
				if (sbsec->behavior != SECURITY_FS_USE_XATTR) {
					rc = -EINVAL;
					printk(KERN_WARNING "SELinux:  "
					       "defcontext option is invalid "
					       "for this filesystem type\n");
					goto out_free;
				}
				if (seen & (Opt_context|Opt_defcontext)) {
					rc = -EINVAL;
					printk(KERN_WARNING SEL_MOUNT_FAIL_MSG);
					goto out_free;
				}
				defcontext = match_strdup(&args[0]);
				if (!defcontext) {
					rc = -ENOMEM;
					goto out_free;
				}
				if (!alloc)
					alloc = 1;
				seen |= Opt_defcontext;
				break;

			default:
				rc = -EINVAL;
				printk(KERN_WARNING "SELinux:  unknown mount "
				       "option\n");
				goto out_free;

			}
		}
	}

	if (!seen)
		goto out;

	if (context) {
		rc = security_context_to_sid(context, strlen(context), &sid);
		if (rc) {
			printk(KERN_WARNING "SELinux: security_context_to_sid"
			       "(%s) failed for (dev %s, type %s) errno=%d\n",
			       context, sb->s_id, name, rc);
			goto out_free;
		}

		rc = avc_has_perm(tsec->sid, sbsec->sid, SECCLASS_FILESYSTEM,
		                  FILESYSTEM__RELABELFROM, NULL, NULL);
		if (rc)
			goto out_free;

		rc = avc_has_perm(tsec->sid, sid, SECCLASS_FILESYSTEM,
		                  FILESYSTEM__RELABELTO, NULL, NULL);
		if (rc)
			goto out_free;

		sbsec->sid = sid;

		if (seen & Opt_context)
			sbsec->behavior = SECURITY_FS_USE_MNTPOINT;
	}

	if (defcontext) {
		rc = security_context_to_sid(defcontext, strlen(defcontext), &sid);
		if (rc) {
			printk(KERN_WARNING "SELinux: security_context_to_sid"
			       "(%s) failed for (dev %s, type %s) errno=%d\n",
			       defcontext, sb->s_id, name, rc);
			goto out_free;
		}

		if (sid == sbsec->def_sid)
			goto out_free;

		rc = avc_has_perm(tsec->sid, sbsec->sid, SECCLASS_FILESYSTEM,
				  FILESYSTEM__RELABELFROM, NULL, NULL);
		if (rc)
			goto out_free;

		rc = avc_has_perm(sid, sbsec->sid, SECCLASS_FILESYSTEM,
				  FILESYSTEM__ASSOCIATE, NULL, NULL);
		if (rc)
			goto out_free;

		sbsec->def_sid = sid;
	}

out_free:
	if (alloc) {
		kfree(context);
		kfree(defcontext);
	}
out:
	return rc;
}

static int superblock_doinit(struct super_block *sb, void *data)
{
	struct superblock_security_struct *sbsec = sb->s_security;
	struct dentry *root = sb->s_root;
	struct inode *inode = root->d_inode;
	int rc = 0;

	down(&sbsec->sem);
	if (sbsec->initialized)
		goto out;

	if (!ss_initialized) {
		/* Defer initialization until selinux_complete_init,
		   after the initial policy is loaded and the security
		   server is ready to handle calls. */
		spin_lock(&sb_security_lock);
		if (list_empty(&sbsec->list))
			list_add(&sbsec->list, &superblock_security_head);
		spin_unlock(&sb_security_lock);
		goto out;
	}

	/* Determine the labeling behavior to use for this filesystem type. */
	rc = security_fs_use(sb->s_type->name, &sbsec->behavior, &sbsec->sid);
	if (rc) {
		printk(KERN_WARNING "%s:  security_fs_use(%s) returned %d\n",
		       __FUNCTION__, sb->s_type->name, rc);
		goto out;
	}

	rc = try_context_mount(sb, data);
	if (rc)
		goto out;

	if (sbsec->behavior == SECURITY_FS_USE_XATTR) {
		/* Make sure that the xattr handler exists and that no
		   error other than -ENODATA is returned by getxattr on
		   the root directory.  -ENODATA is ok, as this may be
		   the first boot of the SELinux kernel before we have
		   assigned xattr values to the filesystem. */
		if (!inode->i_op->getxattr) {
			printk(KERN_WARNING "SELinux: (dev %s, type %s) has no "
			       "xattr support\n", sb->s_id, sb->s_type->name);
			rc = -EOPNOTSUPP;
			goto out;
		}
		rc = inode->i_op->getxattr(root, XATTR_NAME_SELINUX, NULL, 0);
		if (rc < 0 && rc != -ENODATA) {
			if (rc == -EOPNOTSUPP)
				printk(KERN_WARNING "SELinux: (dev %s, type "
				       "%s) has no security xattr handler\n",
				       sb->s_id, sb->s_type->name);
			else
				printk(KERN_WARNING "SELinux: (dev %s, type "
				       "%s) getxattr errno %d\n", sb->s_id,
				       sb->s_type->name, -rc);
			goto out;
		}
	}

	if (strcmp(sb->s_type->name, "proc") == 0)
		sbsec->proc = 1;

	sbsec->initialized = 1;

	if (sbsec->behavior > ARRAY_SIZE(labeling_behaviors)) {
		printk(KERN_INFO "SELinux: initialized (dev %s, type %s), unknown behavior\n",
		       sb->s_id, sb->s_type->name);
	}
	else {
		printk(KERN_INFO "SELinux: initialized (dev %s, type %s), %s\n",
		       sb->s_id, sb->s_type->name,
		       labeling_behaviors[sbsec->behavior-1]);
	}

	/* Initialize the root inode. */
	rc = inode_doinit_with_dentry(sb->s_root->d_inode, sb->s_root);

	/* Initialize any other inodes associated with the superblock, e.g.
	   inodes created prior to initial policy load or inodes created
	   during get_sb by a pseudo filesystem that directly
	   populates itself. */
	spin_lock(&sbsec->isec_lock);
next_inode:
	if (!list_empty(&sbsec->isec_head)) {
		struct inode_security_struct *isec =
				list_entry(sbsec->isec_head.next,
				           struct inode_security_struct, list);
		struct inode *inode = isec->inode;
		spin_unlock(&sbsec->isec_lock);
		inode = igrab(inode);
		if (inode) {
			inode_doinit(inode);
			iput(inode);
		}
		spin_lock(&sbsec->isec_lock);
		list_del_init(&isec->list);
		goto next_inode;
	}
	spin_unlock(&sbsec->isec_lock);
out:
	up(&sbsec->sem);
	return rc;
}

static inline u16 inode_mode_to_security_class(umode_t mode)
{
	switch (mode & S_IFMT) {
	case S_IFSOCK:
		return SECCLASS_SOCK_FILE;
	case S_IFLNK:
		return SECCLASS_LNK_FILE;
	case S_IFREG:
		return SECCLASS_FILE;
	case S_IFBLK:
		return SECCLASS_BLK_FILE;
	case S_IFDIR:
		return SECCLASS_DIR;
	case S_IFCHR:
		return SECCLASS_CHR_FILE;
	case S_IFIFO:
		return SECCLASS_FIFO_FILE;

	}

	return SECCLASS_FILE;
}

static inline u16 socket_type_to_security_class(int family, int type, int protocol)
{
	switch (family) {
	case PF_UNIX:
		switch (type) {
		case SOCK_STREAM:
			return SECCLASS_UNIX_STREAM_SOCKET;
		case SOCK_DGRAM:
			return SECCLASS_UNIX_DGRAM_SOCKET;
		}
	case PF_INET:
	case PF_INET6:
		switch (type) {
		case SOCK_STREAM:
			return SECCLASS_TCP_SOCKET;
		case SOCK_DGRAM:
			return SECCLASS_UDP_SOCKET;
		case SOCK_RAW:
			return SECCLASS_RAWIP_SOCKET;
		}
	case PF_NETLINK:
		switch (protocol) {
		case NETLINK_ROUTE:
			return SECCLASS_NETLINK_ROUTE_SOCKET;
		case NETLINK_FIREWALL:
			return SECCLASS_NETLINK_FIREWALL_SOCKET;
		case NETLINK_TCPDIAG:
			return SECCLASS_NETLINK_TCPDIAG_SOCKET;
		case NETLINK_NFLOG:
			return SECCLASS_NETLINK_NFLOG_SOCKET;
		case NETLINK_XFRM:
			return SECCLASS_NETLINK_XFRM_SOCKET;
		case NETLINK_SELINUX:
			return SECCLASS_NETLINK_SELINUX_SOCKET;
		case NETLINK_AUDIT:
			return SECCLASS_NETLINK_AUDIT_SOCKET;
		case NETLINK_IP6_FW:
			return SECCLASS_NETLINK_IP6FW_SOCKET;
		case NETLINK_DNRTMSG:
			return SECCLASS_NETLINK_DNRT_SOCKET;
		default:
			return SECCLASS_NETLINK_SOCKET;
		}
	case PF_PACKET:
		return SECCLASS_PACKET_SOCKET;
	case PF_KEY:
		return SECCLASS_KEY_SOCKET;
	}

	return SECCLASS_SOCKET;
}

#ifdef CONFIG_PROC_FS
static int selinux_proc_get_sid(struct proc_dir_entry *de,
				u16 tclass,
				u32 *sid)
{
	int buflen, rc;
	char *buffer, *path, *end;

	buffer = (char*)__get_free_page(GFP_KERNEL);
	if (!buffer)
		return -ENOMEM;

	buflen = PAGE_SIZE;
	end = buffer+buflen;
	*--end = '\0';
	buflen--;
	path = end-1;
	*path = '/';
	while (de && de != de->parent) {
		buflen -= de->namelen + 1;
		if (buflen < 0)
			break;
		end -= de->namelen;
		memcpy(end, de->name, de->namelen);
		*--end = '/';
		path = end;
		de = de->parent;
	}
	rc = security_genfs_sid("proc", path, tclass, sid);
	free_page((unsigned long)buffer);
	return rc;
}
#else
static int selinux_proc_get_sid(struct proc_dir_entry *de,
				u16 tclass,
				u32 *sid)
{
	return -EINVAL;
}
#endif

/* The inode's security attributes must be initialized before first use. */
static int inode_doinit_with_dentry(struct inode *inode, struct dentry *opt_dentry)
{
	struct superblock_security_struct *sbsec = NULL;
	struct inode_security_struct *isec = inode->i_security;
	u32 sid;
	struct dentry *dentry;
#define INITCONTEXTLEN 255
	char *context = NULL;
	unsigned len = 0;
	int rc = 0;
	int hold_sem = 0;

	if (isec->initialized)
		goto out;

	down(&isec->sem);
	hold_sem = 1;
	if (isec->initialized)
		goto out;

	sbsec = inode->i_sb->s_security;
	if (!sbsec->initialized) {
		/* Defer initialization until selinux_complete_init,
		   after the initial policy is loaded and the security
		   server is ready to handle calls. */
		spin_lock(&sbsec->isec_lock);
		if (list_empty(&isec->list))
			list_add(&isec->list, &sbsec->isec_head);
		spin_unlock(&sbsec->isec_lock);
		goto out;
	}

	switch (sbsec->behavior) {
	case SECURITY_FS_USE_XATTR:
		if (!inode->i_op->getxattr) {
			isec->sid = sbsec->def_sid;
			break;
		}

		/* Need a dentry, since the xattr API requires one.
		   Life would be simpler if we could just pass the inode. */
		if (opt_dentry) {
			/* Called from d_instantiate or d_splice_alias. */
			dentry = dget(opt_dentry);
		} else {
			/* Called from selinux_complete_init, try to find a dentry. */
			dentry = d_find_alias(inode);
		}
		if (!dentry) {
			printk(KERN_WARNING "%s:  no dentry for dev=%s "
			       "ino=%ld\n", __FUNCTION__, inode->i_sb->s_id,
			       inode->i_ino);
			goto out;
		}

		len = INITCONTEXTLEN;
		context = kmalloc(len, GFP_KERNEL);
		if (!context) {
			rc = -ENOMEM;
			dput(dentry);
			goto out;
		}
		rc = inode->i_op->getxattr(dentry, XATTR_NAME_SELINUX,
					   context, len);
		if (rc == -ERANGE) {
			/* Need a larger buffer.  Query for the right size. */
			rc = inode->i_op->getxattr(dentry, XATTR_NAME_SELINUX,
						   NULL, 0);
			if (rc < 0) {
				dput(dentry);
				goto out;
			}
			kfree(context);
			len = rc;
			context = kmalloc(len, GFP_KERNEL);
			if (!context) {
				rc = -ENOMEM;
				dput(dentry);
				goto out;
			}
			rc = inode->i_op->getxattr(dentry,
						   XATTR_NAME_SELINUX,
						   context, len);
		}
		dput(dentry);
		if (rc < 0) {
			if (rc != -ENODATA) {
				printk(KERN_WARNING "%s:  getxattr returned "
				       "%d for dev=%s ino=%ld\n", __FUNCTION__,
				       -rc, inode->i_sb->s_id, inode->i_ino);
				kfree(context);
				goto out;
			}
			/* Map ENODATA to the default file SID */
			sid = sbsec->def_sid;
			rc = 0;
		} else {
			rc = security_context_to_sid(context, rc, &sid);
			if (rc) {
				printk(KERN_WARNING "%s:  context_to_sid(%s) "
				       "returned %d for dev=%s ino=%ld\n",
				       __FUNCTION__, context, -rc,
				       inode->i_sb->s_id, inode->i_ino);
				kfree(context);
				goto out;
			}
		}
		kfree(context);
		isec->sid = sid;
		break;
	case SECURITY_FS_USE_TASK:
		isec->sid = isec->task_sid;
		break;
	case SECURITY_FS_USE_TRANS:
		/* Default to the fs SID. */
		isec->sid = sbsec->sid;

		/* Try to obtain a transition SID. */
		isec->sclass = inode_mode_to_security_class(inode->i_mode);
		rc = security_transition_sid(isec->task_sid,
					     sbsec->sid,
					     isec->sclass,
					     &sid);
		if (rc)
			goto out;
		isec->sid = sid;
		break;
	default:
		/* Default to the fs SID. */
		isec->sid = sbsec->sid;

		if (sbsec->proc) {
			struct proc_inode *proci = PROC_I(inode);
			if (proci->pde) {
				isec->sclass = inode_mode_to_security_class(inode->i_mode);
				rc = selinux_proc_get_sid(proci->pde,
							  isec->sclass,
							  &sid);
				if (rc)
					goto out;
				isec->sid = sid;
			}
		}
		break;
	}

	isec->initialized = 1;

out:
	if (inode->i_sock) {
		struct socket *sock = SOCKET_I(inode);
		if (sock->sk) {
			isec->sclass = socket_type_to_security_class(sock->sk->sk_family,
			                                             sock->sk->sk_type,
			                                             sock->sk->sk_protocol);
		} else {
			isec->sclass = SECCLASS_SOCKET;
		}
	} else {
		isec->sclass = inode_mode_to_security_class(inode->i_mode);
	}

	if (hold_sem)
		up(&isec->sem);
	return rc;
}

/* Convert a Linux signal to an access vector. */
static inline u32 signal_to_av(int sig)
{
	u32 perm = 0;

	switch (sig) {
	case SIGCHLD:
		/* Commonly granted from child to parent. */
		perm = PROCESS__SIGCHLD;
		break;
	case SIGKILL:
		/* Cannot be caught or ignored */
		perm = PROCESS__SIGKILL;
		break;
	case SIGSTOP:
		/* Cannot be caught or ignored */
		perm = PROCESS__SIGSTOP;
		break;
	default:
		/* All other signals. */
		perm = PROCESS__SIGNAL;
		break;
	}

	return perm;
}

/* Check permission betweeen a pair of tasks, e.g. signal checks,
   fork check, ptrace check, etc. */
int task_has_perm(struct task_struct *tsk1,
		  struct task_struct *tsk2,
		  u32 perms)
{
	struct task_security_struct *tsec1, *tsec2;

	tsec1 = tsk1->security;
	tsec2 = tsk2->security;
	return avc_has_perm(tsec1->sid, tsec2->sid,
			    SECCLASS_PROCESS, perms, &tsec2->avcr, NULL);
}

/* Check whether a task is allowed to use a capability. */
int task_has_capability(struct task_struct *tsk,
			int cap)
{
	struct task_security_struct *tsec;
	struct avc_audit_data ad;

	tsec = tsk->security;

	AVC_AUDIT_DATA_INIT(&ad,CAP);
	ad.tsk = tsk;
	ad.u.cap = cap;

	return avc_has_perm(tsec->sid, tsec->sid,
			    SECCLASS_CAPABILITY, CAP_TO_MASK(cap), NULL, &ad);
}

/* Check whether a task is allowed to use a system operation. */
int task_has_system(struct task_struct *tsk,
		    u32 perms)
{
	struct task_security_struct *tsec;

	tsec = tsk->security;

	return avc_has_perm(tsec->sid, SECINITSID_KERNEL,
			    SECCLASS_SYSTEM, perms, NULL, NULL);
}

/* Check whether a task has a particular permission to an inode.
   The 'aeref' parameter is optional and allows other AVC
   entry references to be passed (e.g. the one in the struct file).
   The 'adp' parameter is optional and allows other audit
   data to be passed (e.g. the dentry). */
int inode_has_perm(struct task_struct *tsk,
		   struct inode *inode,
		   u32 perms,
		   struct avc_entry_ref *aeref,
		   struct avc_audit_data *adp)
{
	struct task_security_struct *tsec;
	struct inode_security_struct *isec;
	struct avc_audit_data ad;

	tsec = tsk->security;
	isec = inode->i_security;

	if (!adp) {
		adp = &ad;
		AVC_AUDIT_DATA_INIT(&ad, FS);
		ad.u.fs.inode = inode;
	}

	return avc_has_perm(tsec->sid, isec->sid, isec->sclass,
			    perms, aeref ? aeref : &isec->avcr, adp);
}

/* Same as inode_has_perm, but pass explicit audit data containing
   the dentry to help the auditing code to more easily generate the
   pathname if needed. */
static inline int dentry_has_perm(struct task_struct *tsk,
				  struct vfsmount *mnt,
				  struct dentry *dentry,
				  u32 av)
{
	struct inode *inode = dentry->d_inode;
	struct avc_audit_data ad;
	AVC_AUDIT_DATA_INIT(&ad,FS);
	ad.u.fs.mnt = mnt;
	ad.u.fs.dentry = dentry;
	return inode_has_perm(tsk, inode, av, NULL, &ad);
}

/* Check whether a task can use an open file descriptor to
   access an inode in a given way.  Check access to the
   descriptor itself, and then use dentry_has_perm to
   check a particular permission to the file.
   Access to the descriptor is implicitly granted if it
   has the same SID as the process.  If av is zero, then
   access to the file is not checked, e.g. for cases
   where only the descriptor is affected like seek. */
static inline int file_has_perm(struct task_struct *tsk,
				struct file *file,
				u32 av)
{
	struct task_security_struct *tsec = tsk->security;
	struct file_security_struct *fsec = file->f_security;
	struct vfsmount *mnt = file->f_vfsmnt;
	struct dentry *dentry = file->f_dentry;
	struct inode *inode = dentry->d_inode;
	struct avc_audit_data ad;
	int rc;

	AVC_AUDIT_DATA_INIT(&ad, FS);
	ad.u.fs.mnt = mnt;
	ad.u.fs.dentry = dentry;

	if (tsec->sid != fsec->sid) {
		rc = avc_has_perm(tsec->sid, fsec->sid,
				  SECCLASS_FD,
				  FD__USE,
				  &fsec->avcr, &ad);
		if (rc)
			return rc;
	}

	/* av is zero if only checking access to the descriptor. */
	if (av)
		return inode_has_perm(tsk, inode, av, &fsec->inode_avcr, &ad);

	return 0;
}

/* Check whether a task can create a file. */
static int may_create(struct inode *dir,
		      struct dentry *dentry,
		      u16 tclass)
{
	struct task_security_struct *tsec;
	struct inode_security_struct *dsec;
	struct superblock_security_struct *sbsec;
	u32 newsid;
	struct avc_audit_data ad;
	int rc;

	tsec = current->security;
	dsec = dir->i_security;
	sbsec = dir->i_sb->s_security;

	AVC_AUDIT_DATA_INIT(&ad, FS);
	ad.u.fs.dentry = dentry;

	rc = avc_has_perm(tsec->sid, dsec->sid, SECCLASS_DIR,
			  DIR__ADD_NAME | DIR__SEARCH,
			  &dsec->avcr, &ad);
	if (rc)
		return rc;

	if (tsec->create_sid && sbsec->behavior != SECURITY_FS_USE_MNTPOINT) {
		newsid = tsec->create_sid;
	} else {
		rc = security_transition_sid(tsec->sid, dsec->sid, tclass,
					     &newsid);
		if (rc)
			return rc;
	}

	rc = avc_has_perm(tsec->sid, newsid, tclass, FILE__CREATE, NULL, &ad);
	if (rc)
		return rc;

	return avc_has_perm(newsid, sbsec->sid,
			    SECCLASS_FILESYSTEM,
			    FILESYSTEM__ASSOCIATE, NULL, &ad);
}

#define MAY_LINK   0
#define MAY_UNLINK 1
#define MAY_RMDIR  2

/* Check whether a task can link, unlink, or rmdir a file/directory. */
static int may_link(struct inode *dir,
		    struct dentry *dentry,
		    int kind)

{
	struct task_security_struct *tsec;
	struct inode_security_struct *dsec, *isec;
	struct avc_audit_data ad;
	u32 av;
	int rc;

	tsec = current->security;
	dsec = dir->i_security;
	isec = dentry->d_inode->i_security;

	AVC_AUDIT_DATA_INIT(&ad, FS);
	ad.u.fs.dentry = dentry;

	av = DIR__SEARCH;
	av |= (kind ? DIR__REMOVE_NAME : DIR__ADD_NAME);
	rc = avc_has_perm(tsec->sid, dsec->sid, SECCLASS_DIR,
			  av, &dsec->avcr, &ad);
	if (rc)
		return rc;

	switch (kind) {
	case MAY_LINK:
		av = FILE__LINK;
		break;
	case MAY_UNLINK:
		av = FILE__UNLINK;
		break;
	case MAY_RMDIR:
		av = DIR__RMDIR;
		break;
	default:
		printk(KERN_WARNING "may_link:  unrecognized kind %d\n", kind);
		return 0;
	}

	rc = avc_has_perm(tsec->sid, isec->sid, isec->sclass,
			  av, &isec->avcr, &ad);
	return rc;
}

static inline int may_rename(struct inode *old_dir,
			     struct dentry *old_dentry,
			     struct inode *new_dir,
			     struct dentry *new_dentry)
{
	struct task_security_struct *tsec;
	struct inode_security_struct *old_dsec, *new_dsec, *old_isec, *new_isec;
	struct avc_audit_data ad;
	u32 av;
	int old_is_dir, new_is_dir;
	int rc;

	tsec = current->security;
	old_dsec = old_dir->i_security;
	old_isec = old_dentry->d_inode->i_security;
	old_is_dir = S_ISDIR(old_dentry->d_inode->i_mode);
	new_dsec = new_dir->i_security;

	AVC_AUDIT_DATA_INIT(&ad, FS);

	ad.u.fs.dentry = old_dentry;
	rc = avc_has_perm(tsec->sid, old_dsec->sid, SECCLASS_DIR,
			  DIR__REMOVE_NAME | DIR__SEARCH,
			  &old_dsec->avcr, &ad);
	if (rc)
		return rc;
	rc = avc_has_perm(tsec->sid, old_isec->sid,
			  old_isec->sclass,
			  FILE__RENAME,
			  &old_isec->avcr, &ad);
	if (rc)
		return rc;
	if (old_is_dir && new_dir != old_dir) {
		rc = avc_has_perm(tsec->sid, old_isec->sid,
				  old_isec->sclass,
				  DIR__REPARENT,
				  &old_isec->avcr, &ad);
		if (rc)
			return rc;
	}

	ad.u.fs.dentry = new_dentry;
	av = DIR__ADD_NAME | DIR__SEARCH;
	if (new_dentry->d_inode)
		av |= DIR__REMOVE_NAME;
	rc = avc_has_perm(tsec->sid, new_dsec->sid, SECCLASS_DIR,
			  av,&new_dsec->avcr, &ad);
	if (rc)
		return rc;
	if (new_dentry->d_inode) {
		new_isec = new_dentry->d_inode->i_security;
		new_is_dir = S_ISDIR(new_dentry->d_inode->i_mode);
		rc = avc_has_perm(tsec->sid, new_isec->sid,
				  new_isec->sclass,
				  (new_is_dir ? DIR__RMDIR : FILE__UNLINK),
				  &new_isec->avcr, &ad);
		if (rc)
			return rc;
	}

	return 0;
}

/* Check whether a task can perform a filesystem operation. */
int superblock_has_perm(struct task_struct *tsk,
			struct super_block *sb,
			u32 perms,
			struct avc_audit_data *ad)
{
	struct task_security_struct *tsec;
	struct superblock_security_struct *sbsec;

	tsec = tsk->security;
	sbsec = sb->s_security;
	return avc_has_perm(tsec->sid, sbsec->sid, SECCLASS_FILESYSTEM,
			    perms, NULL, ad);
}

/* Convert a Linux mode and permission mask to an access vector. */
static inline u32 file_mask_to_av(int mode, int mask)
{
	u32 av = 0;

	if ((mode & S_IFMT) != S_IFDIR) {
		if (mask & MAY_EXEC)
			av |= FILE__EXECUTE;
		if (mask & MAY_READ)
			av |= FILE__READ;

		if (mask & MAY_APPEND)
			av |= FILE__APPEND;
		else if (mask & MAY_WRITE)
			av |= FILE__WRITE;

	} else {
		if (mask & MAY_EXEC)
			av |= DIR__SEARCH;
		if (mask & MAY_WRITE)
			av |= DIR__WRITE;
		if (mask & MAY_READ)
			av |= DIR__READ;
	}

	return av;
}

/* Convert a Linux file to an access vector. */
static inline u32 file_to_av(struct file *file)
{
	u32 av = 0;

	if (file->f_mode & FMODE_READ)
		av |= FILE__READ;
	if (file->f_mode & FMODE_WRITE) {
		if (file->f_flags & O_APPEND)
			av |= FILE__APPEND;
		else
			av |= FILE__WRITE;
	}

	return av;
}

/* Set an inode's SID to a specified value. */
int inode_security_set_sid(struct inode *inode, u32 sid)
{
	struct inode_security_struct *isec = inode->i_security;

	down(&isec->sem);
	isec->sclass = inode_mode_to_security_class(inode->i_mode);
	isec->sid = sid;
	isec->initialized = 1;
	up(&isec->sem);
	return 0;
}

/* Set the security attributes on a newly created file. */
static int post_create(struct inode *dir,
		       struct dentry *dentry)
{

	struct task_security_struct *tsec;
	struct inode *inode;
	struct inode_security_struct *dsec;
	struct superblock_security_struct *sbsec;
	u32 newsid;
	char *context;
	unsigned int len;
	int rc;

	tsec = current->security;
	dsec = dir->i_security;
	sbsec = dir->i_sb->s_security;

	inode = dentry->d_inode;
	if (!inode) {
		/* Some file system types (e.g. NFS) may not instantiate
		   a dentry for all create operations (e.g. symlink),
		   so we have to check to see if the inode is non-NULL. */
		printk(KERN_WARNING "post_create:  no inode, dir (dev=%s, "
		       "ino=%ld)\n", dir->i_sb->s_id, dir->i_ino);
		return 0;
	}

	if (tsec->create_sid && sbsec->behavior != SECURITY_FS_USE_MNTPOINT) {
		newsid = tsec->create_sid;
	} else {
		rc = security_transition_sid(tsec->sid, dsec->sid,
					     inode_mode_to_security_class(inode->i_mode),
					     &newsid);
		if (rc) {
			printk(KERN_WARNING "post_create:  "
			       "security_transition_sid failed, rc=%d (dev=%s "
			       "ino=%ld)\n",
			       -rc, inode->i_sb->s_id, inode->i_ino);
			return rc;
		}
	}

	rc = inode_security_set_sid(inode, newsid);
	if (rc) {
		printk(KERN_WARNING "post_create:  inode_security_set_sid "
		       "failed, rc=%d (dev=%s ino=%ld)\n",
		       -rc, inode->i_sb->s_id, inode->i_ino);
		return rc;
	}

	if (sbsec->behavior == SECURITY_FS_USE_XATTR &&
	    inode->i_op->setxattr) {
		/* Use extended attributes. */
		rc = security_sid_to_context(newsid, &context, &len);
		if (rc) {
			printk(KERN_WARNING "post_create:  sid_to_context "
			       "failed, rc=%d (dev=%s ino=%ld)\n",
			       -rc, inode->i_sb->s_id, inode->i_ino);
			return rc;
		}
		down(&inode->i_sem);
		rc = inode->i_op->setxattr(dentry,
					   XATTR_NAME_SELINUX,
					   context, len, 0);
		up(&inode->i_sem);
		kfree(context);
		if (rc < 0) {
			printk(KERN_WARNING "post_create:  setxattr failed, "
			       "rc=%d (dev=%s ino=%ld)\n",
			       -rc, inode->i_sb->s_id, inode->i_ino);
			return rc;
		}
	}

	return 0;
}


/* Hook functions begin here. */

static int selinux_ptrace(struct task_struct *parent, struct task_struct *child)
{
	struct task_security_struct *psec = parent->security;
	struct task_security_struct *csec = child->security;
	int rc;

	rc = secondary_ops->ptrace(parent,child);
	if (rc)
		return rc;

	rc = task_has_perm(parent, child, PROCESS__PTRACE);
	/* Save the SID of the tracing process for later use in apply_creds. */
	if (!rc)
		csec->ptrace_sid = psec->sid;
	return rc;
}

static int selinux_capget(struct task_struct *target, kernel_cap_t *effective,
                          kernel_cap_t *inheritable, kernel_cap_t *permitted)
{
	int error;

	error = task_has_perm(current, target, PROCESS__GETCAP);
	if (error)
		return error;

	return secondary_ops->capget(target, effective, inheritable, permitted);
}

static int selinux_capset_check(struct task_struct *target, kernel_cap_t *effective,
                                kernel_cap_t *inheritable, kernel_cap_t *permitted)
{
	int error;

	error = task_has_perm(current, target, PROCESS__SETCAP);
	if (error)
		return error;

	return secondary_ops->capset_check(target, effective, inheritable, permitted);
}

static void selinux_capset_set(struct task_struct *target, kernel_cap_t *effective,
                               kernel_cap_t *inheritable, kernel_cap_t *permitted)
{
	int error;

	error = task_has_perm(current, target, PROCESS__SETCAP);
	if (error)
		return;

	secondary_ops->capset_set(target, effective, inheritable, permitted);
}

static int selinux_capable(struct task_struct *tsk, int cap)
{
	int rc;

	rc = secondary_ops->capable(tsk, cap);
	if (rc)
		return rc;

	return task_has_capability(tsk,cap);
}

static int selinux_sysctl(ctl_table *table, int op)
{
	int error = 0;
	u32 av;
	struct task_security_struct *tsec;
	u32 tsid;
	int rc;

	tsec = current->security;

	rc = selinux_proc_get_sid(table->de, (op == 001) ?
	                          SECCLASS_DIR : SECCLASS_FILE, &tsid);
	if (rc) {
		/* Default to the well-defined sysctl SID. */
		tsid = SECINITSID_SYSCTL;
	}

	/* The op values are "defined" in sysctl.c, thereby creating
	 * a bad coupling between this module and sysctl.c */
	if(op == 001) {
		error = avc_has_perm(tsec->sid, tsid,
				     SECCLASS_DIR, DIR__SEARCH, NULL, NULL);
	} else {
		av = 0;
		if (op & 004)
			av |= FILE__READ;
		if (op & 002)
			av |= FILE__WRITE;
		if (av)
			error = avc_has_perm(tsec->sid, tsid,
					     SECCLASS_FILE, av, NULL, NULL);
        }

	return error;
}

static int selinux_quotactl(int cmds, int type, int id, struct super_block *sb)
{
	int rc = 0;

	if (!sb)
		return 0;

	switch (cmds) {
		case Q_SYNC:
		case Q_QUOTAON:
		case Q_QUOTAOFF:
	        case Q_SETINFO:
		case Q_SETQUOTA:
			rc = superblock_has_perm(current,
						 sb,
						 FILESYSTEM__QUOTAMOD, NULL);
			break;
	        case Q_GETFMT:
	        case Q_GETINFO:
		case Q_GETQUOTA:
			rc = superblock_has_perm(current,
						 sb,
						 FILESYSTEM__QUOTAGET, NULL);
			break;
		default:
			rc = 0;  /* let the kernel handle invalid cmds */
			break;
	}
	return rc;
}

static int selinux_quota_on(struct file *f)
{
	return file_has_perm(current, f, FILE__QUOTAON);
}

static int selinux_syslog(int type)
{
	int rc;

	rc = secondary_ops->syslog(type);
	if (rc)
		return rc;

	switch (type) {
		case 3:         /* Read last kernel messages */
		case 10:        /* Return size of the log buffer */
			rc = task_has_system(current, SYSTEM__SYSLOG_READ);
			break;
		case 6:         /* Disable logging to console */
		case 7:         /* Enable logging to console */
		case 8:		/* Set level of messages printed to console */
			rc = task_has_system(current, SYSTEM__SYSLOG_CONSOLE);
			break;
		case 0:         /* Close log */
		case 1:         /* Open log */
		case 2:         /* Read from log */
		case 4:         /* Read/clear last kernel messages */
		case 5:         /* Clear ring buffer */
		default:
			rc = task_has_system(current, SYSTEM__SYSLOG_MOD);
			break;
	}
	return rc;
}

/*
 * Check that a process has enough memory to allocate a new virtual
 * mapping. 0 means there is enough memory for the allocation to
 * succeed and -ENOMEM implies there is not.
 *
 * We currently support three overcommit policies, which are set via the
 * vm.overcommit_memory sysctl.  See Documentation/vm/overcommit-accounting
 *
 * Strict overcommit modes added 2002 Feb 26 by Alan Cox.
 * Additional code 2002 Jul 20 by Robert Love.
 */
static int selinux_vm_enough_memory(long pages)
{
	unsigned long free, allowed;
	int rc;
	struct task_security_struct *tsec = current->security;

	vm_acct_memory(pages);

        /*
	 * Sometimes we want to use more memory than we have
	 */
	if (sysctl_overcommit_memory == 1)
		return 0;

	if (sysctl_overcommit_memory == 0) {
		free = get_page_cache_size();
		free += nr_free_pages();
		free += nr_swap_pages;

		/*
		 * Any slabs which are created with the
		 * SLAB_RECLAIM_ACCOUNT flag claim to have contents
		 * which are reclaimable, under pressure.  The dentry
		 * cache and most inode caches should fall into this
		 */
		free += atomic_read(&slab_reclaim_pages);

		/*
		 * Leave the last 3% for privileged processes.
		 * Don't audit the check, as it is applied to all processes
		 * that allocate mappings.
		 */
		rc = secondary_ops->capable(current, CAP_SYS_ADMIN);
		if (!rc) {
			rc = avc_has_perm_noaudit(tsec->sid, tsec->sid,
						  SECCLASS_CAPABILITY,
						  CAP_TO_MASK(CAP_SYS_ADMIN),
						  NULL, NULL);
		}
		if (rc)
			free -= free / 32;

		if (free > pages)
			return 0;
		vm_unacct_memory(pages);
		return -ENOMEM;
	}

	allowed = (totalram_pages - hugetlb_total_pages())
		* sysctl_overcommit_ratio / 100;
	allowed += total_swap_pages;

	if (atomic_read(&vm_committed_space) < allowed)
		return 0;

	vm_unacct_memory(pages);

	return -ENOMEM;
}

/* binprm security operations */

static int selinux_bprm_alloc_security(struct linux_binprm *bprm)
{
	struct bprm_security_struct *bsec;

	bsec = kmalloc(sizeof(struct bprm_security_struct), GFP_KERNEL);
	if (!bsec)
		return -ENOMEM;

	memset(bsec, 0, sizeof *bsec);
	bsec->magic = SELINUX_MAGIC;
	bsec->bprm = bprm;
	bsec->sid = SECINITSID_UNLABELED;
	bsec->set = 0;

	bprm->security = bsec;
	return 0;
}

static int selinux_bprm_set_security(struct linux_binprm *bprm)
{
	struct task_security_struct *tsec;
	struct inode *inode = bprm->file->f_dentry->d_inode;
	struct inode_security_struct *isec;
	struct bprm_security_struct *bsec;
	u32 newsid;
	struct avc_audit_data ad;
	int rc;

	rc = secondary_ops->bprm_set_security(bprm);
	if (rc)
		return rc;

	bsec = bprm->security;

	if (bsec->set)
		return 0;

	tsec = current->security;
	isec = inode->i_security;

	/* Default to the current task SID. */
	bsec->sid = tsec->sid;

	/* Reset create SID on execve. */
	tsec->create_sid = 0;

	if (tsec->exec_sid) {
		newsid = tsec->exec_sid;
		/* Reset exec SID on execve. */
		tsec->exec_sid = 0;
	} else {
		/* Check for a default transition on this program. */
		rc = security_transition_sid(tsec->sid, isec->sid,
		                             SECCLASS_PROCESS, &newsid);
		if (rc)
			return rc;
	}

	AVC_AUDIT_DATA_INIT(&ad, FS);
	ad.u.fs.mnt = bprm->file->f_vfsmnt;
	ad.u.fs.dentry = bprm->file->f_dentry;

	if (bprm->file->f_vfsmnt->mnt_flags & MNT_NOSUID)
		newsid = tsec->sid;

        if (tsec->sid == newsid) {
		rc = avc_has_perm(tsec->sid, isec->sid,
				  SECCLASS_FILE, FILE__EXECUTE_NO_TRANS,
				  &isec->avcr, &ad);
		if (rc)
			return rc;
	} else {
		/* Check permissions for the transition. */
		rc = avc_has_perm(tsec->sid, newsid,
				  SECCLASS_PROCESS, PROCESS__TRANSITION,
				  NULL,
				  &ad);
		if (rc)
			return rc;

		rc = avc_has_perm(newsid, isec->sid,
				  SECCLASS_FILE, FILE__ENTRYPOINT,
				  &isec->avcr, &ad);
		if (rc)
			return rc;

		/* Set the security field to the new SID. */
		bsec->sid = newsid;
	}

	bsec->set = 1;
	return 0;
}

static int selinux_bprm_check_security (struct linux_binprm *bprm)
{
	return 0;
}


static int selinux_bprm_secureexec (struct linux_binprm *bprm)
{
	struct task_security_struct *tsec = current->security;
	int atsecure = 0;

	if (tsec->osid != tsec->sid) {
		/* Enable secure mode for SIDs transitions unless
		   the noatsecure permission is granted between
		   the two SIDs, i.e. ahp returns 0. */
		atsecure = avc_has_perm(tsec->osid, tsec->sid,
					 SECCLASS_PROCESS,
					 PROCESS__NOATSECURE, NULL, NULL);
	}

	/* Note that we must include the legacy uid/gid test below
	   to retain it, as the new userland will simply use the
	   value passed by AT_SECURE to decide whether to enable
	   secure mode. */
	return ( atsecure || current->euid != current->uid ||
		current->egid != current->gid);
}

static void selinux_bprm_free_security(struct linux_binprm *bprm)
{
	struct bprm_security_struct *bsec = bprm->security;
	bprm->security = NULL;
	kfree(bsec);
}

/* Create an open file that refers to the null device.
   Derived from the OpenWall LSM. */
struct file *open_devnull(void)
{
	struct inode *inode;
	struct dentry *dentry;
	struct file *file = NULL;
	struct inode_security_struct *isec;
	dev_t dev;

	inode = new_inode(current->fs->rootmnt->mnt_sb);
	if (!inode)
		goto out;

	dentry = dget(d_alloc_root(inode));
	if (!dentry)
		goto out_iput;

	file = get_empty_filp();
	if (!file)
		goto out_dput;

	dev = MKDEV(MEM_MAJOR, 3); /* null device */

	inode->i_uid = current->fsuid;
	inode->i_gid = current->fsgid;
	inode->i_blksize = PAGE_SIZE;
	inode->i_blocks = 0;
	inode->i_atime = inode->i_mtime = inode->i_ctime = CURRENT_TIME;
	inode->i_state = I_DIRTY; /* so that mark_inode_dirty won't touch us */

	isec = inode->i_security;
	isec->sid = SECINITSID_DEVNULL;
	isec->sclass = SECCLASS_CHR_FILE;
	isec->initialized = 1;

	file->f_flags = O_RDWR;
	file->f_mode = FMODE_READ | FMODE_WRITE;
	file->f_dentry = dentry;
	file->f_vfsmnt = mntget(current->fs->rootmnt);
	file->f_pos = 0;

	init_special_inode(inode, S_IFCHR | S_IRUGO | S_IWUGO, dev);
	if (inode->i_fop->open(inode, file))
		goto out_fput;

out:
	return file;
out_fput:
	mntput(file->f_vfsmnt);
	put_filp(file);
out_dput:
	dput(dentry);
out_iput:
	iput(inode);
	file = NULL;
	goto out;
}

/* Derived from fs/exec.c:flush_old_files. */
static inline void flush_unauthorized_files(struct files_struct * files)
{
	struct avc_audit_data ad;
	struct file *file, *devnull = NULL;
	long j = -1;

	AVC_AUDIT_DATA_INIT(&ad,FS);

	spin_lock(&files->file_lock);
	for (;;) {
		unsigned long set, i, fd;

		j++;
		i = j * __NFDBITS;
		if (i >= files->max_fds || i >= files->max_fdset)
			break;
		set = files->open_fds->fds_bits[j];
		if (!set)
			continue;
		spin_unlock(&files->file_lock);
		for ( ; set ; i++,set >>= 1) {
			if (set & 1) {
				file = fget(i);
				if (!file)
					continue;
				if (file_has_perm(current,
						  file,
						  file_to_av(file))) {
					sys_close(i);
					fd = get_unused_fd();
					if (fd != i) {
						if (fd >= 0)
							put_unused_fd(fd);
						fput(file);
						continue;
					}
					if (devnull) {
						atomic_inc(&devnull->f_count);
					} else {
						devnull = open_devnull();
						if (!devnull) {
							put_unused_fd(fd);
							fput(file);
							continue;
						}
					}
					fd_install(fd, devnull);
				}
				fput(file);
			}
		}
		spin_lock(&files->file_lock);

	}
	spin_unlock(&files->file_lock);
}

static void selinux_bprm_apply_creds(struct linux_binprm *bprm, int unsafe)
{
	struct task_security_struct *tsec;
	struct bprm_security_struct *bsec;
	u32 sid;
	struct av_decision avd;
	struct itimerval itimer;
	struct rlimit *rlim, *initrlim;
	int rc, i;

	secondary_ops->bprm_apply_creds(bprm, unsafe);

	tsec = current->security;

	bsec = bprm->security;
	sid = bsec->sid;

	tsec->osid = tsec->sid;
	if (tsec->sid != sid) {
		/* Check for shared state.  If not ok, leave SID
		   unchanged and kill. */
		if (unsafe & LSM_UNSAFE_SHARE) {
			rc = avc_has_perm_noaudit(tsec->sid, sid,
					  SECCLASS_PROCESS, PROCESS__SHARE,
					  NULL, &avd);
			if (rc) {
				task_unlock(current);
				avc_audit(tsec->sid, sid, SECCLASS_PROCESS,
				    PROCESS__SHARE, &avd, rc, NULL);
				force_sig_specific(SIGKILL, current);
				goto lock_out;
			}
		}

		/* Check for ptracing, and update the task SID if ok.
		   Otherwise, leave SID unchanged and kill. */
		if (unsafe & (LSM_UNSAFE_PTRACE | LSM_UNSAFE_PTRACE_CAP)) {
			rc = avc_has_perm_noaudit(tsec->ptrace_sid, sid,
					  SECCLASS_PROCESS, PROCESS__PTRACE,
					  NULL, &avd);
			if (!rc)
				tsec->sid = sid;
			task_unlock(current);
			avc_audit(tsec->ptrace_sid, sid, SECCLASS_PROCESS,
				  PROCESS__PTRACE, &avd, rc, NULL);
			if (rc) {
				force_sig_specific(SIGKILL, current);
				goto lock_out;
			}
		} else {
			tsec->sid = sid;
			task_unlock(current);
		}

		/* Close files for which the new task SID is not authorized. */
		flush_unauthorized_files(current->files);

		/* Check whether the new SID can inherit signal state
		   from the old SID.  If not, clear itimers to avoid
		   subsequent signal generation and flush and unblock
		   signals. This must occur _after_ the task SID has
                  been updated so that any kill done after the flush
                  will be checked against the new SID. */
		rc = avc_has_perm(tsec->osid, tsec->sid, SECCLASS_PROCESS,
				  PROCESS__SIGINH, NULL, NULL);
		if (rc) {
			memset(&itimer, 0, sizeof itimer);
			for (i = 0; i < 3; i++)
				do_setitimer(i, &itimer, NULL);
			flush_signals(current);
			spin_lock_irq(&current->sighand->siglock);
			flush_signal_handlers(current, 1);
			sigemptyset(&current->blocked);
			recalc_sigpending();
			spin_unlock_irq(&current->sighand->siglock);
		}

		/* Check whether the new SID can inherit resource limits
		   from the old SID.  If not, reset all soft limits to
		   the lower of the current task's hard limit and the init
		   task's soft limit.  Note that the setting of hard limits 
		   (even to lower them) can be controlled by the setrlimit 
		   check. The inclusion of the init task's soft limit into
	           the computation is to avoid resetting soft limits higher
		   than the default soft limit for cases where the default
		   is lower than the hard limit, e.g. RLIMIT_CORE or 
		   RLIMIT_STACK.*/
		rc = avc_has_perm(tsec->osid, tsec->sid, SECCLASS_PROCESS,
				  PROCESS__RLIMITINH, NULL, NULL);
		if (rc) {
			for (i = 0; i < RLIM_NLIMITS; i++) {
				rlim = current->rlim + i;
				initrlim = init_task.rlim+i;
				rlim->rlim_cur = min(rlim->rlim_max,initrlim->rlim_cur);
			}
		}

		/* Wake up the parent if it is waiting so that it can
		   recheck wait permission to the new task SID. */
		wake_up_interruptible(&current->parent->wait_chldexit);

lock_out:
		task_lock(current);
		return;
	}
}

/* superblock security operations */

static int selinux_sb_alloc_security(struct super_block *sb)
{
	return superblock_alloc_security(sb);
}

static void selinux_sb_free_security(struct super_block *sb)
{
	superblock_free_security(sb);
}

static inline int match_prefix(char *prefix, int plen, char *option, int olen)
{
	if (plen > olen)
		return 0;

	return !memcmp(prefix, option, plen);
}

static inline int selinux_option(char *option, int len)
{
	return (match_prefix("context=", sizeof("context=")-1, option, len) ||
	        match_prefix("fscontext=", sizeof("fscontext=")-1, option, len) ||
	        match_prefix("defcontext=", sizeof("defcontext=")-1, option, len));
}

static inline void take_option(char **to, char *from, int *first, int len)
{
	if (!*first) {
		**to = ',';
		*to += 1;
	}
	else
		*first = 0;
	memcpy(*to, from, len);
	*to += len;
}

static int selinux_sb_copy_data(struct file_system_type *type, void *orig, void *copy)
{
	int fnosec, fsec, rc = 0;
	char *in_save, *in_curr, *in_end;
	char *sec_curr, *nosec_save, *nosec;

	in_curr = orig;
	sec_curr = copy;

	/* Binary mount data: just copy */
	if (type->fs_flags & FS_BINARY_MOUNTDATA) {
		copy_page(sec_curr, in_curr);
		goto out;
	}

	nosec = (char *)get_zeroed_page(GFP_KERNEL);
	if (!nosec) {
		rc = -ENOMEM;
		goto out;
	}

	nosec_save = nosec;
	fnosec = fsec = 1;
	in_save = in_end = orig;

	do {
		if (*in_end == ',' || *in_end == '\0') {
			int len = in_end - in_curr;

			if (selinux_option(in_curr, len))
				take_option(&sec_curr, in_curr, &fsec, len);
			else
				take_option(&nosec, in_curr, &fnosec, len);

			in_curr = in_end + 1;
		}
	} while (*in_end++);

	copy_page(in_save, nosec_save);
out:
	return rc;
}

static int selinux_sb_kern_mount(struct super_block *sb, void *data)
{
	struct avc_audit_data ad;
	int rc;

	rc = superblock_doinit(sb, data);
	if (rc)
		return rc;

	AVC_AUDIT_DATA_INIT(&ad,FS);
	ad.u.fs.dentry = sb->s_root;
	return superblock_has_perm(current, sb, FILESYSTEM__MOUNT, &ad);
}

static int selinux_sb_statfs(struct super_block *sb)
{
	struct avc_audit_data ad;

	AVC_AUDIT_DATA_INIT(&ad,FS);
	ad.u.fs.dentry = sb->s_root;
	return superblock_has_perm(current, sb, FILESYSTEM__GETATTR, &ad);
}

static int selinux_mount(char * dev_name,
                         struct nameidata *nd,
                         char * type,
                         unsigned long flags,
                         void * data)
{
	if (flags & MS_REMOUNT)
		return superblock_has_perm(current, nd->mnt->mnt_sb,
		                           FILESYSTEM__REMOUNT, NULL);
	else
		return dentry_has_perm(current, nd->mnt, nd->dentry,
		                       FILE__MOUNTON);
}

static int selinux_umount(struct vfsmount *mnt, int flags)
{
	return superblock_has_perm(current,mnt->mnt_sb,
	                           FILESYSTEM__UNMOUNT,NULL);
}

/* inode security operations */

static int selinux_inode_alloc_security(struct inode *inode)
{
	return inode_alloc_security(inode);
}

static void selinux_inode_free_security(struct inode *inode)
{
	inode_free_security(inode);
}

static int selinux_inode_create(struct inode *dir, struct dentry *dentry, int mask)
{
	return may_create(dir, dentry, SECCLASS_FILE);
}

static void selinux_inode_post_create(struct inode *dir, struct dentry *dentry, int mask)
{
	post_create(dir, dentry);
}

static int selinux_inode_link(struct dentry *old_dentry, struct inode *dir, struct dentry *new_dentry)
{
	int rc;

	rc = secondary_ops->inode_link(old_dentry,dir,new_dentry);
	if (rc)
		return rc;
	return may_link(dir, old_dentry, MAY_LINK);
}

static void selinux_inode_post_link(struct dentry *old_dentry, struct inode *inode, struct dentry *new_dentry)
{
	return;
}

static int selinux_inode_unlink(struct inode *dir, struct dentry *dentry)
{
	return may_link(dir, dentry, MAY_UNLINK);
}

static int selinux_inode_symlink(struct inode *dir, struct dentry *dentry, const char *name)
{
	return may_create(dir, dentry, SECCLASS_LNK_FILE);
}

static void selinux_inode_post_symlink(struct inode *dir, struct dentry *dentry, const char *name)
{
	post_create(dir, dentry);
}

static int selinux_inode_mkdir(struct inode *dir, struct dentry *dentry, int mask)
{
	return may_create(dir, dentry, SECCLASS_DIR);
}

static void selinux_inode_post_mkdir(struct inode *dir, struct dentry *dentry, int mask)
{
	post_create(dir, dentry);
}

static int selinux_inode_rmdir(struct inode *dir, struct dentry *dentry)
{
	return may_link(dir, dentry, MAY_RMDIR);
}

static int selinux_inode_mknod(struct inode *dir, struct dentry *dentry, int mode, dev_t dev)
{
	return may_create(dir, dentry, inode_mode_to_security_class(mode));
}

static void selinux_inode_post_mknod(struct inode *dir, struct dentry *dentry, int mode, dev_t dev)
{
	post_create(dir, dentry);
}

static int selinux_inode_rename(struct inode *old_inode, struct dentry *old_dentry,
                                struct inode *new_inode, struct dentry *new_dentry)
{
	return may_rename(old_inode, old_dentry, new_inode, new_dentry);
}

static void selinux_inode_post_rename(struct inode *old_inode, struct dentry *old_dentry,
                                      struct inode *new_inode, struct dentry *new_dentry)
{
	return;
}

static int selinux_inode_readlink(struct dentry *dentry)
{
	return dentry_has_perm(current, NULL, dentry, FILE__READ);
}

static int selinux_inode_follow_link(struct dentry *dentry, struct nameidata *nameidata)
{
	int rc;

	rc = secondary_ops->inode_follow_link(dentry,nameidata);
	if (rc)
		return rc;
	return dentry_has_perm(current, NULL, dentry, FILE__READ);
}

static int selinux_inode_permission(struct inode *inode, int mask,
				    struct nameidata *nd)
{
	if (!mask) {
		/* No permission to check.  Existence test. */
		return 0;
	}

	return inode_has_perm(current, inode,
			       file_mask_to_av(inode->i_mode, mask), NULL, NULL);
}

static int selinux_inode_setattr(struct dentry *dentry, struct iattr *iattr)
{
	if (iattr->ia_valid & (ATTR_MODE | ATTR_UID | ATTR_GID |
			       ATTR_ATIME_SET | ATTR_MTIME_SET))
		return dentry_has_perm(current, NULL, dentry, FILE__SETATTR);

	return dentry_has_perm(current, NULL, dentry, FILE__WRITE);
}

static int selinux_inode_getattr(struct vfsmount *mnt, struct dentry *dentry)
{
	return dentry_has_perm(current, mnt, dentry, FILE__GETATTR);
}

static int selinux_inode_setxattr(struct dentry *dentry, char *name, void *value, size_t size, int flags)
{
	struct task_security_struct *tsec = current->security;
	struct inode *inode = dentry->d_inode;
	struct inode_security_struct *isec = inode->i_security;
	struct superblock_security_struct *sbsec;
	struct avc_audit_data ad;
	u32 newsid;
	int rc = 0;

	if (strcmp(name, XATTR_NAME_SELINUX)) {
		if (!strncmp(name, XATTR_SECURITY_PREFIX,
			     sizeof XATTR_SECURITY_PREFIX - 1) &&
		    !capable(CAP_SYS_ADMIN)) {
			/* A different attribute in the security namespace.
			   Restrict to administrator. */
			return -EPERM;
		}

		/* Not an attribute we recognize, so just check the
		   ordinary setattr permission. */
		return dentry_has_perm(current, NULL, dentry, FILE__SETATTR);
	}

	sbsec = inode->i_sb->s_security;
	if (sbsec->behavior == SECURITY_FS_USE_MNTPOINT)
		return -EOPNOTSUPP;

	AVC_AUDIT_DATA_INIT(&ad,FS);
	ad.u.fs.dentry = dentry;

	rc = avc_has_perm(tsec->sid, isec->sid, isec->sclass,
			  FILE__RELABELFROM,
			  &isec->avcr, &ad);
	if (rc)
		return rc;

	rc = security_context_to_sid(value, size, &newsid);
	if (rc)
		return rc;

	rc = avc_has_perm(tsec->sid, newsid, isec->sclass,
			  FILE__RELABELTO, NULL, &ad);
	if (rc)
		return rc;

	return avc_has_perm(newsid,
			    sbsec->sid,
			    SECCLASS_FILESYSTEM,
			    FILESYSTEM__ASSOCIATE,
			    NULL,
			    &ad);
}

static void selinux_inode_post_setxattr(struct dentry *dentry, char *name,
                                        void *value, size_t size, int flags)
{
	struct inode *inode = dentry->d_inode;
	struct inode_security_struct *isec = inode->i_security;
	u32 newsid;
	int rc;

	if (strcmp(name, XATTR_NAME_SELINUX)) {
		/* Not an attribute we recognize, so nothing to do. */
		return;
	}

	rc = security_context_to_sid(value, size, &newsid);
	if (rc) {
		printk(KERN_WARNING "%s:  unable to obtain SID for context "
		       "%s, rc=%d\n", __FUNCTION__, (char*)value, -rc);
		return;
	}

	isec->sid = newsid;
	return;
}

static int selinux_inode_getxattr (struct dentry *dentry, char *name)
{
	struct inode *inode = dentry->d_inode;
	struct superblock_security_struct *sbsec = inode->i_sb->s_security;

	if (sbsec->behavior == SECURITY_FS_USE_MNTPOINT)
		return -EOPNOTSUPP;

	return dentry_has_perm(current, NULL, dentry, FILE__GETATTR);
}

static int selinux_inode_listxattr (struct dentry *dentry)
{
	return dentry_has_perm(current, NULL, dentry, FILE__GETATTR);
}

static int selinux_inode_removexattr (struct dentry *dentry, char *name)
{
	if (strcmp(name, XATTR_NAME_SELINUX)) {
		if (!strncmp(name, XATTR_SECURITY_PREFIX,
			     sizeof XATTR_SECURITY_PREFIX - 1) &&
		    !capable(CAP_SYS_ADMIN)) {
			/* A different attribute in the security namespace.
			   Restrict to administrator. */
			return -EPERM;
		}

		/* Not an attribute we recognize, so just check the
		   ordinary setattr permission. Might want a separate
		   permission for removexattr. */
		return dentry_has_perm(current, NULL, dentry, FILE__SETATTR);
	}

	/* No one is allowed to remove a SELinux security label.
	   You can change the label, but all data must be labeled. */
	return -EACCES;
}

static int selinux_inode_getsecurity(struct dentry *dentry, const char *name, void *buffer, size_t size)
{
	struct inode *inode = dentry->d_inode;
	struct inode_security_struct *isec = inode->i_security;
	char *context;
	unsigned len;
	int rc;

	/* Permission check handled by selinux_inode_getxattr hook.*/

	if (strcmp(name, XATTR_SELINUX_SUFFIX))
		return -EOPNOTSUPP;

	rc = security_sid_to_context(isec->sid, &context, &len);
	if (rc)
		return rc;

	if (!buffer || !size) {
		kfree(context);
		return len;
	}
	if (size < len) {
		kfree(context);
		return -ERANGE;
	}
	memcpy(buffer, context, len);
	kfree(context);
	return len;
}

static int selinux_inode_setsecurity(struct dentry *dentry, const char *name,
                                     const void *value, size_t size, int flags)
{
	struct inode *inode = dentry->d_inode;
	struct inode_security_struct *isec = inode->i_security;
	u32 newsid;
	int rc;

	if (strcmp(name, XATTR_SELINUX_SUFFIX))
		return -EOPNOTSUPP;

	if (!value || !size)
		return -EACCES;

	rc = security_context_to_sid((void*)value, size, &newsid);
	if (rc)
		return rc;

	isec->sid = newsid;
	return 0;
}

static int selinux_inode_listsecurity(struct dentry *dentry, char *buffer)
{
	const int len = sizeof(XATTR_NAME_SELINUX);
	if (buffer)
		memcpy(buffer, XATTR_NAME_SELINUX, len);
	return len;
}

/* file security operations */

static int selinux_file_permission(struct file *file, int mask)
{
	struct inode *inode = file->f_dentry->d_inode;

	if (!mask) {
		/* No permission to check.  Existence test. */
		return 0;
	}

	/* file_mask_to_av won't add FILE__WRITE if MAY_APPEND is set */
	if ((file->f_flags & O_APPEND) && (mask & MAY_WRITE))
		mask |= MAY_APPEND;

	return file_has_perm(current, file,
			     file_mask_to_av(inode->i_mode, mask));
}

static int selinux_file_alloc_security(struct file *file)
{
	return file_alloc_security(file);
}

static void selinux_file_free_security(struct file *file)
{
	file_free_security(file);
}

static int selinux_file_ioctl(struct file *file, unsigned int cmd,
			      unsigned long arg)
{
	int error = 0;

	switch (cmd) {
		case FIONREAD:
		/* fall through */
		case FIBMAP:
		/* fall through */
		case FIGETBSZ:
		/* fall through */
		case EXT2_IOC_GETFLAGS:
		/* fall through */
		case EXT2_IOC_GETVERSION:
			error = file_has_perm(current, file, FILE__GETATTR);
			break;

		case EXT2_IOC_SETFLAGS:
		/* fall through */
		case EXT2_IOC_SETVERSION:
			error = file_has_perm(current, file, FILE__SETATTR);
			break;

		/* sys_ioctl() checks */
		case FIONBIO:
		/* fall through */
		case FIOASYNC:
			error = file_has_perm(current, file, 0);
			break;

	        case KDSKBENT:
	        case KDSKBSENT:
			error = task_has_capability(current,CAP_SYS_TTY_CONFIG);
			break;

		/* default case assumes that the command will go
		 * to the file's ioctl() function.
		 */
		default:
			error = file_has_perm(current, file, FILE__IOCTL);

	}
	return error;
}

static int selinux_file_mmap(struct file *file, unsigned long prot, unsigned long flags)
{
	u32 av;

	if (file) {
		/* read access is always possible with a mapping */
		av = FILE__READ;

		/* write access only matters if the mapping is shared */
		if ((flags & MAP_TYPE) == MAP_SHARED && (prot & PROT_WRITE))
			av |= FILE__WRITE;

		if (prot & PROT_EXEC)
			av |= FILE__EXECUTE;

		return file_has_perm(current, file, av);
	}
	return 0;
}

static int selinux_file_mprotect(struct vm_area_struct *vma,
				 unsigned long prot)
{
	return selinux_file_mmap(vma->vm_file, prot, vma->vm_flags);
}

static int selinux_file_lock(struct file *file, unsigned int cmd)
{
	return file_has_perm(current, file, FILE__LOCK);
}

static int selinux_file_fcntl(struct file *file, unsigned int cmd,
			      unsigned long arg)
{
	int err = 0;

	switch (cmd) {
	        case F_SETFL:
			if (!file->f_dentry || !file->f_dentry->d_inode) {
				err = -EINVAL;
				break;
			}

			if ((file->f_flags & O_APPEND) && !(arg & O_APPEND)) {
				err = file_has_perm(current, file,FILE__WRITE);
				break;
			}
			/* fall through */
	        case F_SETOWN:
	        case F_SETSIG:
	        case F_GETFL:
	        case F_GETOWN:
	        case F_GETSIG:
			/* Just check FD__USE permission */
			err = file_has_perm(current, file, 0);
			break;
		case F_GETLK:
		case F_SETLK:
	        case F_SETLKW:
#if BITS_PER_LONG == 32
	        case F_GETLK64:
		case F_SETLK64:
	        case F_SETLKW64:
#endif
			if (!file->f_dentry || !file->f_dentry->d_inode) {
				err = -EINVAL;
				break;
			}
			err = file_has_perm(current, file, FILE__LOCK);
			break;
	}

	return err;
}

static int selinux_file_set_fowner(struct file *file)
{
	struct task_security_struct *tsec;
	struct file_security_struct *fsec;

	tsec = current->security;
	fsec = file->f_security;
	fsec->fown_sid = tsec->sid;

	return 0;
}

static int selinux_file_send_sigiotask(struct task_struct *tsk,
				       struct fown_struct *fown,
				       int fd, int reason)
{
        struct file *file;
	u32 perm;
	struct task_security_struct *tsec;
	struct file_security_struct *fsec;

	/* struct fown_struct is never outside the context of a struct file */
        file = (struct file *)((long)fown - offsetof(struct file,f_owner));

	tsec = tsk->security;
	fsec = file->f_security;

	if (!fown->signum)
		perm = signal_to_av(SIGIO); /* as per send_sigio_to_task */
	else
		perm = signal_to_av(fown->signum);

	return avc_has_perm(fsec->fown_sid, tsec->sid,
			    SECCLASS_PROCESS, perm, NULL, NULL);
}

static int selinux_file_receive(struct file *file)
{
	return file_has_perm(current, file, file_to_av(file));
}

/* task security operations */

static int selinux_task_create(unsigned long clone_flags)
{
	return task_has_perm(current, current, PROCESS__FORK);
}

static int selinux_task_alloc_security(struct task_struct *tsk)
{
	struct task_security_struct *tsec1, *tsec2;
	int rc;

	tsec1 = current->security;

	rc = task_alloc_security(tsk);
	if (rc)
		return rc;
	tsec2 = tsk->security;

	tsec2->osid = tsec1->osid;
	tsec2->sid = tsec1->sid;

	/* Retain the exec and create SIDs across fork */
	tsec2->exec_sid = tsec1->exec_sid;
	tsec2->create_sid = tsec1->create_sid;

	return 0;
}

static void selinux_task_free_security(struct task_struct *tsk)
{
	task_free_security(tsk);
}

static int selinux_task_setuid(uid_t id0, uid_t id1, uid_t id2, int flags)
{
	/* Since setuid only affects the current process, and
	   since the SELinux controls are not based on the Linux
	   identity attributes, SELinux does not need to control
	   this operation.  However, SELinux does control the use
	   of the CAP_SETUID and CAP_SETGID capabilities using the
	   capable hook. */
	return 0;
}

static int selinux_task_post_setuid(uid_t id0, uid_t id1, uid_t id2, int flags)
{
	return secondary_ops->task_post_setuid(id0,id1,id2,flags);
}

static int selinux_task_setgid(gid_t id0, gid_t id1, gid_t id2, int flags)
{
	/* See the comment for setuid above. */
	return 0;
}

static int selinux_task_setpgid(struct task_struct *p, pid_t pgid)
{
	return task_has_perm(current, p, PROCESS__SETPGID);
}

static int selinux_task_getpgid(struct task_struct *p)
{
	return task_has_perm(current, p, PROCESS__GETPGID);
}

static int selinux_task_getsid(struct task_struct *p)
{
	return task_has_perm(current, p, PROCESS__GETSESSION);
}

static int selinux_task_setgroups(struct group_info *group_info)
{
	/* See the comment for setuid above. */
	return 0;
}

static int selinux_task_setnice(struct task_struct *p, int nice)
{
	return task_has_perm(current,p, PROCESS__SETSCHED);
}

static int selinux_task_setrlimit(unsigned int resource, struct rlimit *new_rlim)
{
	struct rlimit *old_rlim = current->rlim + resource;

	/* Control the ability to change the hard limit (whether
	   lowering or raising it), so that the hard limit can
	   later be used as a safe reset point for the soft limit
	   upon context transitions. See selinux_bprm_apply_creds. */
	if (old_rlim->rlim_max != new_rlim->rlim_max)
		return task_has_perm(current, current, PROCESS__SETRLIMIT);

	return 0;
}

static int selinux_task_setscheduler(struct task_struct *p, int policy, struct sched_param *lp)
{
	struct task_security_struct *tsec1, *tsec2;

	tsec1 = current->security;
	tsec2 = p->security;

	/* No auditing from the setscheduler hook, since the runqueue lock
	   is held and the system will deadlock if we try to log an audit
	   message. */
	return avc_has_perm_noaudit(tsec1->sid, tsec2->sid,
				    SECCLASS_PROCESS, PROCESS__SETSCHED,
				    &tsec2->avcr, NULL);
}

static int selinux_task_getscheduler(struct task_struct *p)
{
	return task_has_perm(current, p, PROCESS__GETSCHED);
}

static int selinux_task_kill(struct task_struct *p, struct siginfo *info, int sig)
{
	u32 perm;

	if (info && ((unsigned long)info == 1 ||
	             (unsigned long)info == 2 || SI_FROMKERNEL(info)))
		return 0;

	if (!sig)
		perm = PROCESS__SIGNULL; /* null signal; existence test */
	else
		perm = signal_to_av(sig);

	return task_has_perm(current, p, perm);
}

static int selinux_task_prctl(int option,
			      unsigned long arg2,
			      unsigned long arg3,
			      unsigned long arg4,
			      unsigned long arg5)
{
	/* The current prctl operations do not appear to require
	   any SELinux controls since they merely observe or modify
	   the state of the current process. */
	return 0;
}

static int selinux_task_wait(struct task_struct *p)
{
	u32 perm;

	perm = signal_to_av(p->exit_signal);

	return task_has_perm(p, current, perm);
}

static void selinux_task_reparent_to_init(struct task_struct *p)
{
  	struct task_security_struct *tsec;

	secondary_ops->task_reparent_to_init(p);

	tsec = p->security;
	tsec->osid = tsec->sid;
	tsec->sid = SECINITSID_KERNEL;
	return;
}

static void selinux_task_to_inode(struct task_struct *p,
				  struct inode *inode)
{
	struct task_security_struct *tsec = p->security;
	struct inode_security_struct *isec = inode->i_security;

	isec->sid = tsec->sid;
	isec->initialized = 1;
	return;
}

#ifdef CONFIG_SECURITY_NETWORK

/* Returns error only if unable to parse addresses */
static int selinux_parse_skb_ipv4(struct sk_buff *skb, struct avc_audit_data *ad)
{
	int offset, ihlen, ret;
	struct iphdr iph;

	offset = skb->nh.raw - skb->data;
	ret = skb_copy_bits(skb, offset, &iph, sizeof(iph));
	if (ret)
		goto out;

	ihlen = iph.ihl * 4;
	if (ihlen < sizeof(iph))
		goto out;

	ad->u.net.v4info.saddr = iph.saddr;
	ad->u.net.v4info.daddr = iph.daddr;

	switch (iph.protocol) {
        case IPPROTO_TCP: {
        	struct tcphdr tcph;

        	if (ntohs(iph.frag_off) & IP_OFFSET)
        		break;

		offset += ihlen;
		if (skb_copy_bits(skb, offset, &tcph, sizeof(tcph)) < 0)
			break;

		ad->u.net.sport = tcph.source;
		ad->u.net.dport = tcph.dest;
		break;
        }
        
        case IPPROTO_UDP: {
        	struct udphdr udph;
        	
        	if (ntohs(iph.frag_off) & IP_OFFSET)
        		break;
        		
		offset += ihlen;
        	if (skb_copy_bits(skb, offset, &udph, sizeof(udph)) < 0)
        		break;	

        	ad->u.net.sport = udph.source;
        	ad->u.net.dport = udph.dest;
        	break;
        }

        default:
        	break;
        }
out:
	return ret;
}

#if defined(CONFIG_IPV6) || defined(CONFIG_IPV6_MODULE)

/* Returns error only if unable to parse addresses */
static int selinux_parse_skb_ipv6(struct sk_buff *skb, struct avc_audit_data *ad)
{
	u8 nexthdr;
	int ret, offset;
	struct ipv6hdr ipv6h;

	offset = skb->nh.raw - skb->data;
	ret = skb_copy_bits(skb, offset, &ipv6h, sizeof(ipv6h));
	if (ret)
		goto out;

	ipv6_addr_copy(&ad->u.net.v6info.saddr, &ipv6h.saddr);
	ipv6_addr_copy(&ad->u.net.v6info.daddr, &ipv6h.daddr);

	nexthdr = ipv6h.nexthdr;
	offset += sizeof(ipv6h);
	offset = ipv6_skip_exthdr(skb, offset, &nexthdr,
				  skb->tail - skb->head - offset);
	if (offset < 0)
		goto out;

	switch (nexthdr) {
	case IPPROTO_TCP: {
        	struct tcphdr tcph;

		if (skb_copy_bits(skb, offset, &tcph, sizeof(tcph)) < 0)
			break;

		ad->u.net.sport = tcph.source;
		ad->u.net.dport = tcph.dest;
		break;
	}

	case IPPROTO_UDP: {
		struct udphdr udph;

		if (skb_copy_bits(skb, offset, &udph, sizeof(udph)) < 0)
			break;

		ad->u.net.sport = udph.source;
		ad->u.net.dport = udph.dest;
		break;
	}

	/* includes fragments */
	default:
		break;
	}
out:
	return ret;
}

#endif /* IPV6 */

static int selinux_parse_skb(struct sk_buff *skb, struct avc_audit_data *ad,
			     char **addrp, int *len, int src)
{
	int ret = 0;

	switch (ad->u.net.family) {
	case PF_INET:
		ret = selinux_parse_skb_ipv4(skb, ad);
		if (ret || !addrp)
			break;
		*len = 4;
		*addrp = (char *)(src ? &ad->u.net.v4info.saddr :
					&ad->u.net.v4info.daddr);
		break;

#if defined(CONFIG_IPV6) || defined(CONFIG_IPV6_MODULE)
	case PF_INET6:
		ret = selinux_parse_skb_ipv6(skb, ad);
		if (ret || !addrp)
			break;
		*len = 16;
		*addrp = (char *)(src ? &ad->u.net.v6info.saddr :
					&ad->u.net.v6info.daddr);
		break;
#endif	/* IPV6 */
	default:
		break;
	}

	return ret;
}

/* socket security operations */
static int socket_has_perm(struct task_struct *task, struct socket *sock,
			   u32 perms)
{
	struct inode_security_struct *isec;
	struct task_security_struct *tsec;
	struct avc_audit_data ad;
	int err = 0;

	tsec = task->security;
	isec = SOCK_INODE(sock)->i_security;

	if (isec->sid == SECINITSID_KERNEL)
		goto out;

	AVC_AUDIT_DATA_INIT(&ad,NET);
	ad.u.net.sk = sock->sk;
	err = avc_has_perm(tsec->sid, isec->sid, isec->sclass,
			   perms, &isec->avcr, &ad);

out:
	return err;
}

static int selinux_socket_create(int family, int type,
				 int protocol, int kern)
{
	int err = 0;
	struct task_security_struct *tsec;

	if (kern)
		goto out;

	tsec = current->security;
	err = avc_has_perm(tsec->sid, tsec->sid,
			   socket_type_to_security_class(family, type,
			   protocol), SOCKET__CREATE, NULL, NULL);

out:
	return err;
}

static void selinux_socket_post_create(struct socket *sock, int family,
				       int type, int protocol, int kern)
{
	int err;
	struct inode_security_struct *isec;
	struct task_security_struct *tsec;

	err = inode_doinit(SOCK_INODE(sock));
	if (err < 0)
		return;
	isec = SOCK_INODE(sock)->i_security;

	tsec = current->security;
	isec->sclass = socket_type_to_security_class(family, type, protocol);
	isec->sid = kern ? SECINITSID_KERNEL : tsec->sid;

	return;
}

/* Range of port numbers used to automatically bind.
   Need to determine whether we should perform a name_bind
   permission check between the socket and the port number. */
#define ip_local_port_range_0 sysctl_local_port_range[0]
#define ip_local_port_range_1 sysctl_local_port_range[1]

static int selinux_socket_bind(struct socket *sock, struct sockaddr *address, int addrlen)
{
	u16 family;
	int err;

	err = socket_has_perm(current, sock, SOCKET__BIND);
	if (err)
		goto out;

	/*
	 * If PF_INET or PF_INET6, check name_bind permission for the port.
	 */
	family = sock->sk->sk_family;
	if (family == PF_INET || family == PF_INET6) {
		char *addrp;
		struct inode_security_struct *isec;
		struct task_security_struct *tsec;
		struct avc_audit_data ad;
		struct sockaddr_in *addr4 = NULL;
		struct sockaddr_in6 *addr6 = NULL;
		unsigned short snum;
		struct sock *sk = sock->sk;
		u32 sid, node_perm, addrlen;

		tsec = current->security;
		isec = SOCK_INODE(sock)->i_security;

		if (family == PF_INET) {
			addr4 = (struct sockaddr_in *)address;
			snum = ntohs(addr4->sin_port);
			addrlen = sizeof(addr4->sin_addr.s_addr);
			addrp = (char *)&addr4->sin_addr.s_addr;
		} else {
			addr6 = (struct sockaddr_in6 *)address;
			snum = ntohs(addr6->sin6_port);
			addrlen = sizeof(addr6->sin6_addr.s6_addr);
			addrp = (char *)&addr6->sin6_addr.s6_addr;
		}

		if (snum&&(snum < max(PROT_SOCK,ip_local_port_range_0) ||
			   snum > ip_local_port_range_1)) {
			err = security_port_sid(sk->sk_family, sk->sk_type,
						sk->sk_protocol, snum, &sid);
			if (err)
				goto out;
			AVC_AUDIT_DATA_INIT(&ad,NET);
			ad.u.net.sport = htons(snum);
			err = avc_has_perm(isec->sid, sid,
					   isec->sclass,
					   SOCKET__NAME_BIND, NULL, &ad);
			if (err)
				goto out;
		}
		
		switch(sk->sk_protocol) {
		case IPPROTO_TCP:
			node_perm = TCP_SOCKET__NODE_BIND;
			break;
			
		case IPPROTO_UDP:
			node_perm = UDP_SOCKET__NODE_BIND;
			break;
			
		default:
			node_perm = RAWIP_SOCKET__NODE_BIND;
			break;
		}
		
		err = security_node_sid(family, addrp, addrlen, &sid);
		if (err)
			goto out;
		
		AVC_AUDIT_DATA_INIT(&ad,NET);
		ad.u.net.sport = htons(snum);
		ad.u.net.family = family;

		if (family == PF_INET)
			ad.u.net.v4info.saddr = addr4->sin_addr.s_addr;
		else
			ipv6_addr_copy(&ad.u.net.v6info.saddr, &addr6->sin6_addr);

		err = avc_has_perm(isec->sid, sid,
		                   isec->sclass, node_perm, NULL, &ad);
		if (err)
			goto out;
	}
out:
	return err;
}

static int selinux_socket_connect(struct socket *sock, struct sockaddr *address, int addrlen)
{
	return socket_has_perm(current, sock, SOCKET__CONNECT);
}

static int selinux_socket_listen(struct socket *sock, int backlog)
{
	return socket_has_perm(current, sock, SOCKET__LISTEN);
}

static int selinux_socket_accept(struct socket *sock, struct socket *newsock)
{
	int err;
	struct inode_security_struct *isec;
	struct inode_security_struct *newisec;

	err = socket_has_perm(current, sock, SOCKET__ACCEPT);
	if (err)
		return err;

	err = inode_doinit(SOCK_INODE(newsock));
	if (err < 0)
		return err;
	newisec = SOCK_INODE(newsock)->i_security;

	isec = SOCK_INODE(sock)->i_security;
	newisec->sclass = isec->sclass;
	newisec->sid = isec->sid;

	return 0;
}

static int selinux_socket_sendmsg(struct socket *sock, struct msghdr *msg,
 				  int size)
{
	return socket_has_perm(current, sock, SOCKET__WRITE);
}

static int selinux_socket_recvmsg(struct socket *sock, struct msghdr *msg,
				  int size, int flags)
{
	return socket_has_perm(current, sock, SOCKET__READ);
}

static int selinux_socket_getsockname(struct socket *sock)
{
	return socket_has_perm(current, sock, SOCKET__GETATTR);
}

static int selinux_socket_getpeername(struct socket *sock)
{
	return socket_has_perm(current, sock, SOCKET__GETATTR);
}

static int selinux_socket_setsockopt(struct socket *sock,int level,int optname)
{
	return socket_has_perm(current, sock, SOCKET__SETOPT);
}

static int selinux_socket_getsockopt(struct socket *sock, int level,
				     int optname)
{
	return socket_has_perm(current, sock, SOCKET__GETOPT);
}

static int selinux_socket_shutdown(struct socket *sock, int how)
{
	return socket_has_perm(current, sock, SOCKET__SHUTDOWN);
}

static int selinux_socket_unix_stream_connect(struct socket *sock,
					      struct socket *other,
					      struct sock *newsk)
{
	struct sk_security_struct *ssec;
	struct inode_security_struct *isec;
	struct inode_security_struct *other_isec;
	struct avc_audit_data ad;
	int err;

	isec = SOCK_INODE(sock)->i_security;
	other_isec = SOCK_INODE(other)->i_security;

	AVC_AUDIT_DATA_INIT(&ad,NET);
	ad.u.net.sk = other->sk;

	err = avc_has_perm(isec->sid, other_isec->sid,
			   isec->sclass,
			   UNIX_STREAM_SOCKET__CONNECTTO,
			   &other_isec->avcr, &ad);
	if (err)
		return err;

	/* connecting socket */
	ssec = sock->sk->sk_security;
	ssec->peer_sid = other_isec->sid;
	
	/* server child socket */
	ssec = newsk->sk_security;
	ssec->peer_sid = isec->sid;
	
	return 0;
}

static int selinux_socket_unix_may_send(struct socket *sock,
					struct socket *other)
{
	struct inode_security_struct *isec;
	struct inode_security_struct *other_isec;
	struct avc_audit_data ad;
	int err;

	isec = SOCK_INODE(sock)->i_security;
	other_isec = SOCK_INODE(other)->i_security;

	AVC_AUDIT_DATA_INIT(&ad,NET);
	ad.u.net.sk = other->sk;

	err = avc_has_perm(isec->sid, other_isec->sid,
			   isec->sclass,
			   SOCKET__SENDTO,
			   &other_isec->avcr, &ad);
	if (err)
		return err;

	return 0;
}

static int selinux_socket_sock_rcv_skb(struct sock *sk, struct sk_buff *skb)
{
	u16 family;
	char *addrp;
	int len, err = 0;
	u32 netif_perm, node_perm, node_sid, recv_perm = 0;
	u32 sock_sid = 0;
	u16 sock_class = 0;
	struct socket *sock;
	struct net_device *dev;
	struct sel_netif *netif;
	struct netif_security_struct *nsec;
	struct avc_audit_data ad;

	family = sk->sk_family;
	if (family != PF_INET && family != PF_INET6)
		goto out;

	/* Handle mapped IPv4 packets arriving via IPv6 sockets */
	if (family == PF_INET6 && skb->protocol == ntohs(ETH_P_IP))
		family = PF_INET;

 	read_lock_bh(&sk->sk_callback_lock);
 	sock = sk->sk_socket;
 	if (sock) {
 		struct inode *inode;
 		inode = SOCK_INODE(sock);
 		if (inode) {
 			struct inode_security_struct *isec;
 			isec = inode->i_security;
 			sock_sid = isec->sid;
 			sock_class = isec->sclass;
 		}
 	}
 	read_unlock_bh(&sk->sk_callback_lock);
 	if (!sock_sid)
  		goto out;

	dev = skb->dev;
	if (!dev)
		goto out;

	netif = sel_netif_lookup(dev);
	if (IS_ERR(netif)) {
		err = PTR_ERR(netif);
		goto out;
	}
	
	nsec = &netif->nsec;

	switch (sock_class) {
	case SECCLASS_UDP_SOCKET:
		netif_perm = NETIF__UDP_RECV;
		node_perm = NODE__UDP_RECV;
		recv_perm = UDP_SOCKET__RECV_MSG;
		break;
	
	case SECCLASS_TCP_SOCKET:
		netif_perm = NETIF__TCP_RECV;
		node_perm = NODE__TCP_RECV;
		recv_perm = TCP_SOCKET__RECV_MSG;
		break;
	
	default:
		netif_perm = NETIF__RAWIP_RECV;
		node_perm = NODE__RAWIP_RECV;
		break;
	}

	AVC_AUDIT_DATA_INIT(&ad, NET);
	ad.u.net.netif = dev->name;
	ad.u.net.family = family;

	err = selinux_parse_skb(skb, &ad, &addrp, &len, 1);
	if (err) {
		sel_netif_put(netif);
		goto out;
	}

	err = avc_has_perm(sock_sid, nsec->if_sid, SECCLASS_NETIF,
	                   netif_perm, &nsec->avcr, &ad);
	sel_netif_put(netif);
	if (err)
		goto out;
	
	/* Fixme: this lookup is inefficient */
	err = security_node_sid(family, addrp, len, &node_sid);
	if (err)
		goto out;
	
	err = avc_has_perm(sock_sid, node_sid, SECCLASS_NODE, node_perm, NULL, &ad);
	if (err)
		goto out;

	if (recv_perm) {
		u32 port_sid;

		/* Fixme: make this more efficient */
		err = security_port_sid(sk->sk_family, sk->sk_type,
		                        sk->sk_protocol, ntohs(ad.u.net.sport),
		                        &port_sid);
		if (err)
			goto out;

		err = avc_has_perm(sock_sid, port_sid, sock_class,
		                   recv_perm, NULL, &ad);
	}
out:	
	return err;
}

static int selinux_socket_getpeersec(struct socket *sock, char __user *optval,
				     int __user *optlen, unsigned len)
{
	int err = 0;
	char *scontext;
	u32 scontext_len;
	struct sk_security_struct *ssec;
	struct inode_security_struct *isec;

	isec = SOCK_INODE(sock)->i_security;
	if (isec->sclass != SECCLASS_UNIX_STREAM_SOCKET) {
		err = -ENOPROTOOPT;
		goto out;
	}

	ssec = sock->sk->sk_security;
	
	err = security_sid_to_context(ssec->peer_sid, &scontext, &scontext_len);
	if (err)
		goto out;

	if (scontext_len > len) {
		err = -ERANGE;
		goto out_len;
	}

	if (copy_to_user(optval, scontext, scontext_len))
		err = -EFAULT;

out_len:
	if (put_user(scontext_len, optlen))
		err = -EFAULT;

	kfree(scontext);
out:	
	return err;
}

static int selinux_sk_alloc_security(struct sock *sk, int family, int priority)
{
	return sk_alloc_security(sk, family, priority);
}

static void selinux_sk_free_security(struct sock *sk)
{
	sk_free_security(sk);
}

static int selinux_nlmsg_perm(struct sock *sk, struct sk_buff *skb)
{
	int err = 0;
	u32 perm;
	struct nlmsghdr *nlh;
	struct socket *sock = sk->sk_socket;
	struct inode_security_struct *isec = SOCK_INODE(sock)->i_security;
<<<<<<< HEAD

=======
	
>>>>>>> ac65c30d
	if (skb->len < NLMSG_SPACE(0)) {
		err = -EINVAL;
		goto out;
	}
	nlh = (struct nlmsghdr *)skb->data;
<<<<<<< HEAD

=======
	
>>>>>>> ac65c30d
	err = selinux_nlmsg_lookup(isec->sclass, nlh->nlmsg_type, &perm);
	if (err) {
		/* Ignore */
		if (err == -ENOENT)
			err = 0;
		goto out;
	}

	err = socket_has_perm(current, sock, perm);
out:
	return err;
}

static int selinux_netlink_send(struct sock *sk, struct sk_buff *skb)
{
	int err = 0;
<<<<<<< HEAD

=======
	
>>>>>>> ac65c30d
	if (capable(CAP_NET_ADMIN))
		cap_raise (NETLINK_CB (skb).eff_cap, CAP_NET_ADMIN);
	else
		NETLINK_CB(skb).eff_cap = 0;
<<<<<<< HEAD

	if (policydb_loaded_version >= POLICYDB_VERSION_NLCLASS)
		err = selinux_nlmsg_perm(sk, skb);

=======
	
	if (policydb_loaded_version >= POLICYDB_VERSION_NLCLASS)
		err = selinux_nlmsg_perm(sk, skb);
	
>>>>>>> ac65c30d
	return err;
}

static int selinux_netlink_recv(struct sk_buff *skb)
{
	if (!cap_raised(NETLINK_CB(skb).eff_cap, CAP_NET_ADMIN))
		return -EPERM;
	return 0;
}

#ifdef CONFIG_NETFILTER

static unsigned int selinux_ip_postroute_last(unsigned int hooknum,
                                              struct sk_buff **pskb,
                                              const struct net_device *in,
                                              const struct net_device *out,
                                              int (*okfn)(struct sk_buff *),
                                              u16 family)
{
	char *addrp;
	int len, err = NF_ACCEPT;
	u32 netif_perm, node_perm, node_sid, send_perm = 0;
	struct sock *sk;
	struct socket *sock;
	struct inode *inode;
	struct sel_netif *netif;
	struct sk_buff *skb = *pskb;
	struct netif_security_struct *nsec;
	struct inode_security_struct *isec;
	struct avc_audit_data ad;
	struct net_device *dev = (struct net_device *)out;
	
	sk = skb->sk;
	if (!sk)
		goto out;
		
	sock = sk->sk_socket;
	if (!sock)
		goto out;
		
	inode = SOCK_INODE(sock);
	if (!inode)
		goto out;

	netif = sel_netif_lookup(dev);
	if (IS_ERR(netif)) {
		err = NF_DROP;
		goto out;
	}
	
	nsec = &netif->nsec;
	isec = inode->i_security;
	
	switch (isec->sclass) {
	case SECCLASS_UDP_SOCKET:
		netif_perm = NETIF__UDP_SEND;
		node_perm = NODE__UDP_SEND;
		send_perm = UDP_SOCKET__SEND_MSG;
		break;
	
	case SECCLASS_TCP_SOCKET:
		netif_perm = NETIF__TCP_SEND;
		node_perm = NODE__TCP_SEND;
		send_perm = TCP_SOCKET__SEND_MSG;
		break;
	
	default:
		netif_perm = NETIF__RAWIP_SEND;
		node_perm = NODE__RAWIP_SEND;
		break;
	}


	AVC_AUDIT_DATA_INIT(&ad, NET);
	ad.u.net.netif = dev->name;
	ad.u.net.family = family;

	err = selinux_parse_skb(skb, &ad, &addrp,
				&len, 0) ? NF_DROP : NF_ACCEPT;
	if (err != NF_ACCEPT) {
		sel_netif_put(netif);
		goto out;
	}

	err = avc_has_perm(isec->sid, nsec->if_sid, SECCLASS_NETIF,
	                   netif_perm, &nsec->avcr, &ad) ? NF_DROP : NF_ACCEPT;
	sel_netif_put(netif);
	if (err != NF_ACCEPT)
		goto out;
		
	/* Fixme: this lookup is inefficient */
	err = security_node_sid(family, addrp, len,
				&node_sid) ? NF_DROP : NF_ACCEPT;
	if (err != NF_ACCEPT)
		goto out;
	
	err = avc_has_perm(isec->sid, node_sid, SECCLASS_NODE,
	                   node_perm, NULL, &ad) ? NF_DROP : NF_ACCEPT;
	if (err != NF_ACCEPT)
		goto out;

	if (send_perm) {
		u32 port_sid;
		
		/* Fixme: make this more efficient */
		err = security_port_sid(sk->sk_family,
		                        sk->sk_type,
		                        sk->sk_protocol,
		                        ntohs(ad.u.net.dport),
		                        &port_sid) ? NF_DROP : NF_ACCEPT;
		if (err != NF_ACCEPT)
			goto out;

		err = avc_has_perm(isec->sid, port_sid, isec->sclass,
		                   send_perm, NULL, &ad) ? NF_DROP : NF_ACCEPT;
	}

out:
	return err;
}

static unsigned int selinux_ipv4_postroute_last(unsigned int hooknum,
						struct sk_buff **pskb,
						const struct net_device *in,
						const struct net_device *out,
						int (*okfn)(struct sk_buff *))
{
	return selinux_ip_postroute_last(hooknum, pskb, in, out, okfn, PF_INET);
}

#if defined(CONFIG_IPV6) || defined(CONFIG_IPV6_MODULE)

static unsigned int selinux_ipv6_postroute_last(unsigned int hooknum,
						struct sk_buff **pskb,
						const struct net_device *in,
						const struct net_device *out,
						int (*okfn)(struct sk_buff *))
{
	return selinux_ip_postroute_last(hooknum, pskb, in, out, okfn, PF_INET6);
}

#endif	/* IPV6 */

#endif	/* CONFIG_NETFILTER */

#endif	/* CONFIG_SECURITY_NETWORK */

static int ipc_alloc_security(struct task_struct *task,
			      struct kern_ipc_perm *perm,
			      u16 sclass)
{
	struct task_security_struct *tsec = task->security;
	struct ipc_security_struct *isec;

	isec = kmalloc(sizeof(struct ipc_security_struct), GFP_KERNEL);
	if (!isec)
		return -ENOMEM;

	memset(isec, 0, sizeof(struct ipc_security_struct));
	isec->magic = SELINUX_MAGIC;
	isec->sclass = sclass;
	isec->ipc_perm = perm;
	if (tsec) {
		isec->sid = tsec->sid;
	} else {
		isec->sid = SECINITSID_UNLABELED;
	}
	perm->security = isec;

	return 0;
}

static void ipc_free_security(struct kern_ipc_perm *perm)
{
	struct ipc_security_struct *isec = perm->security;
	if (!isec || isec->magic != SELINUX_MAGIC)
		return;

	perm->security = NULL;
	kfree(isec);
}

static int msg_msg_alloc_security(struct msg_msg *msg)
{
	struct msg_security_struct *msec;

	msec = kmalloc(sizeof(struct msg_security_struct), GFP_KERNEL);
	if (!msec)
		return -ENOMEM;

	memset(msec, 0, sizeof(struct msg_security_struct));
	msec->magic = SELINUX_MAGIC;
	msec->msg = msg;
	msec->sid = SECINITSID_UNLABELED;
	msg->security = msec;

	return 0;
}

static void msg_msg_free_security(struct msg_msg *msg)
{
	struct msg_security_struct *msec = msg->security;
	if (!msec || msec->magic != SELINUX_MAGIC)
		return;

	msg->security = NULL;
	kfree(msec);
}

static int ipc_has_perm(struct kern_ipc_perm *ipc_perms,
			u16 sclass, u32 perms)
{
	struct task_security_struct *tsec;
	struct ipc_security_struct *isec;
	struct avc_audit_data ad;

	tsec = current->security;
	isec = ipc_perms->security;

	AVC_AUDIT_DATA_INIT(&ad, IPC);
	ad.u.ipc_id = ipc_perms->key;

	return avc_has_perm(tsec->sid, isec->sid, sclass,
			    perms, &isec->avcr, &ad);
}

static int selinux_msg_msg_alloc_security(struct msg_msg *msg)
{
	return msg_msg_alloc_security(msg);
}

static void selinux_msg_msg_free_security(struct msg_msg *msg)
{
	msg_msg_free_security(msg);
}

/* message queue security operations */
static int selinux_msg_queue_alloc_security(struct msg_queue *msq)
{
	struct task_security_struct *tsec;
	struct ipc_security_struct *isec;
	struct avc_audit_data ad;
	int rc;

	rc = ipc_alloc_security(current, &msq->q_perm, SECCLASS_MSGQ);
	if (rc)
		return rc;

	tsec = current->security;
	isec = msq->q_perm.security;

	AVC_AUDIT_DATA_INIT(&ad, IPC);
 	ad.u.ipc_id = msq->q_perm.key;

	rc = avc_has_perm(tsec->sid, isec->sid, SECCLASS_MSGQ,
			  MSGQ__CREATE, &isec->avcr, &ad);
	if (rc) {
		ipc_free_security(&msq->q_perm);
		return rc;
	}
	return 0;
}

static void selinux_msg_queue_free_security(struct msg_queue *msq)
{
	ipc_free_security(&msq->q_perm);
}

static int selinux_msg_queue_associate(struct msg_queue *msq, int msqflg)
{
	struct task_security_struct *tsec;
	struct ipc_security_struct *isec;
	struct avc_audit_data ad;

	tsec = current->security;
	isec = msq->q_perm.security;

	AVC_AUDIT_DATA_INIT(&ad, IPC);
	ad.u.ipc_id = msq->q_perm.key;

	return avc_has_perm(tsec->sid, isec->sid, SECCLASS_MSGQ,
			    MSGQ__ASSOCIATE, &isec->avcr, &ad);
}

static int selinux_msg_queue_msgctl(struct msg_queue *msq, int cmd)
{
	int err;
	int perms;

	switch(cmd) {
	case IPC_INFO:
	case MSG_INFO:
		/* No specific object, just general system-wide information. */
		return task_has_system(current, SYSTEM__IPC_INFO);
	case IPC_STAT:
	case MSG_STAT:
		perms = MSGQ__GETATTR | MSGQ__ASSOCIATE;
		break;
	case IPC_SET:
		perms = MSGQ__SETATTR;
		break;
	case IPC_RMID:
		perms = MSGQ__DESTROY;
		break;
	default:
		return 0;
	}

	err = ipc_has_perm(&msq->q_perm, SECCLASS_MSGQ, perms);
	return err;
}

static int selinux_msg_queue_msgsnd(struct msg_queue *msq, struct msg_msg *msg, int msqflg)
{
	struct task_security_struct *tsec;
	struct ipc_security_struct *isec;
	struct msg_security_struct *msec;
	struct avc_audit_data ad;
	int rc;

	tsec = current->security;
	isec = msq->q_perm.security;
	msec = msg->security;

	/*
	 * First time through, need to assign label to the message
	 */
	if (msec->sid == SECINITSID_UNLABELED) {
		/*
		 * Compute new sid based on current process and
		 * message queue this message will be stored in
		 */
		rc = security_transition_sid(tsec->sid,
					     isec->sid,
					     SECCLASS_MSG,
					     &msec->sid);
		if (rc)
			return rc;
	}

	AVC_AUDIT_DATA_INIT(&ad, IPC);
	ad.u.ipc_id = msq->q_perm.key;

	/* Can this process write to the queue? */
	rc = avc_has_perm(tsec->sid, isec->sid, SECCLASS_MSGQ,
			  MSGQ__WRITE, &isec->avcr, &ad);
	if (!rc)
		/* Can this process send the message */
		rc = avc_has_perm(tsec->sid, msec->sid,
				  SECCLASS_MSG, MSG__SEND,
				  &msec->avcr, &ad);
	if (!rc)
		/* Can the message be put in the queue? */
		rc = avc_has_perm(msec->sid, isec->sid,
				  SECCLASS_MSGQ, MSGQ__ENQUEUE,
				  &isec->avcr, &ad);

	return rc;
}

static int selinux_msg_queue_msgrcv(struct msg_queue *msq, struct msg_msg *msg,
				    struct task_struct *target,
				    long type, int mode)
{
	struct task_security_struct *tsec;
	struct ipc_security_struct *isec;
	struct msg_security_struct *msec;
	struct avc_audit_data ad;
	int rc;

	tsec = target->security;
	isec = msq->q_perm.security;
	msec = msg->security;

	AVC_AUDIT_DATA_INIT(&ad, IPC);
 	ad.u.ipc_id = msq->q_perm.key;

	rc = avc_has_perm(tsec->sid, isec->sid,
			  SECCLASS_MSGQ, MSGQ__READ,
			  &isec->avcr, &ad);
	if (!rc)
		rc = avc_has_perm(tsec->sid, msec->sid,
				  SECCLASS_MSG, MSG__RECEIVE,
				  &msec->avcr, &ad);
	return rc;
}

/* Shared Memory security operations */
static int selinux_shm_alloc_security(struct shmid_kernel *shp)
{
	struct task_security_struct *tsec;
	struct ipc_security_struct *isec;
	struct avc_audit_data ad;
	int rc;

	rc = ipc_alloc_security(current, &shp->shm_perm, SECCLASS_SHM);
	if (rc)
		return rc;

	tsec = current->security;
	isec = shp->shm_perm.security;

	AVC_AUDIT_DATA_INIT(&ad, IPC);
 	ad.u.ipc_id = shp->shm_perm.key;

	rc = avc_has_perm(tsec->sid, isec->sid, SECCLASS_SHM,
			  SHM__CREATE, &isec->avcr, &ad);
	if (rc) {
		ipc_free_security(&shp->shm_perm);
		return rc;
	}
	return 0;
}

static void selinux_shm_free_security(struct shmid_kernel *shp)
{
	ipc_free_security(&shp->shm_perm);
}

static int selinux_shm_associate(struct shmid_kernel *shp, int shmflg)
{
	struct task_security_struct *tsec;
	struct ipc_security_struct *isec;
	struct avc_audit_data ad;

	tsec = current->security;
	isec = shp->shm_perm.security;

	AVC_AUDIT_DATA_INIT(&ad, IPC);
	ad.u.ipc_id = shp->shm_perm.key;

	return avc_has_perm(tsec->sid, isec->sid, SECCLASS_SHM,
			    SHM__ASSOCIATE, &isec->avcr, &ad);
}

/* Note, at this point, shp is locked down */
static int selinux_shm_shmctl(struct shmid_kernel *shp, int cmd)
{
	int perms;
	int err;

	switch(cmd) {
	case IPC_INFO:
	case SHM_INFO:
		/* No specific object, just general system-wide information. */
		return task_has_system(current, SYSTEM__IPC_INFO);
	case IPC_STAT:
	case SHM_STAT:
		perms = SHM__GETATTR | SHM__ASSOCIATE;
		break;
	case IPC_SET:
		perms = SHM__SETATTR;
		break;
	case SHM_LOCK:
	case SHM_UNLOCK:
		perms = SHM__LOCK;
		break;
	case IPC_RMID:
		perms = SHM__DESTROY;
		break;
	default:
		return 0;
	}

	err = ipc_has_perm(&shp->shm_perm, SECCLASS_SHM, perms);
	return err;
}

static int selinux_shm_shmat(struct shmid_kernel *shp,
			     char __user *shmaddr, int shmflg)
{
	u32 perms;

	if (shmflg & SHM_RDONLY)
		perms = SHM__READ;
	else
		perms = SHM__READ | SHM__WRITE;

	return ipc_has_perm(&shp->shm_perm, SECCLASS_SHM, perms);
}

/* Semaphore security operations */
static int selinux_sem_alloc_security(struct sem_array *sma)
{
	struct task_security_struct *tsec;
	struct ipc_security_struct *isec;
	struct avc_audit_data ad;
	int rc;

	rc = ipc_alloc_security(current, &sma->sem_perm, SECCLASS_SEM);
	if (rc)
		return rc;

	tsec = current->security;
	isec = sma->sem_perm.security;

	AVC_AUDIT_DATA_INIT(&ad, IPC);
 	ad.u.ipc_id = sma->sem_perm.key;

	rc = avc_has_perm(tsec->sid, isec->sid, SECCLASS_SEM,
			  SEM__CREATE, &isec->avcr, &ad);
	if (rc) {
		ipc_free_security(&sma->sem_perm);
		return rc;
	}
	return 0;
}

static void selinux_sem_free_security(struct sem_array *sma)
{
	ipc_free_security(&sma->sem_perm);
}

static int selinux_sem_associate(struct sem_array *sma, int semflg)
{
	struct task_security_struct *tsec;
	struct ipc_security_struct *isec;
	struct avc_audit_data ad;

	tsec = current->security;
	isec = sma->sem_perm.security;

	AVC_AUDIT_DATA_INIT(&ad, IPC);
	ad.u.ipc_id = sma->sem_perm.key;

	return avc_has_perm(tsec->sid, isec->sid, SECCLASS_SEM,
			    SEM__ASSOCIATE, &isec->avcr, &ad);
}

/* Note, at this point, sma is locked down */
static int selinux_sem_semctl(struct sem_array *sma, int cmd)
{
	int err;
	u32 perms;

	switch(cmd) {
	case IPC_INFO:
	case SEM_INFO:
		/* No specific object, just general system-wide information. */
		return task_has_system(current, SYSTEM__IPC_INFO);
	case GETPID:
	case GETNCNT:
	case GETZCNT:
		perms = SEM__GETATTR;
		break;
	case GETVAL:
	case GETALL:
		perms = SEM__READ;
		break;
	case SETVAL:
	case SETALL:
		perms = SEM__WRITE;
		break;
	case IPC_RMID:
		perms = SEM__DESTROY;
		break;
	case IPC_SET:
		perms = SEM__SETATTR;
		break;
	case IPC_STAT:
	case SEM_STAT:
		perms = SEM__GETATTR | SEM__ASSOCIATE;
		break;
	default:
		return 0;
	}

	err = ipc_has_perm(&sma->sem_perm, SECCLASS_SEM, perms);
	return err;
}

static int selinux_sem_semop(struct sem_array *sma,
			     struct sembuf *sops, unsigned nsops, int alter)
{
	u32 perms;

	if (alter)
		perms = SEM__READ | SEM__WRITE;
	else
		perms = SEM__READ;

	return ipc_has_perm(&sma->sem_perm, SECCLASS_SEM, perms);
}

static int selinux_ipc_permission(struct kern_ipc_perm *ipcp, short flag)
{
	struct ipc_security_struct *isec = ipcp->security;
	u16 sclass = SECCLASS_IPC;
	u32 av = 0;

	if (isec && isec->magic == SELINUX_MAGIC)
		sclass = isec->sclass;

	av = 0;
	if (flag & S_IRUGO)
		av |= IPC__UNIX_READ;
	if (flag & S_IWUGO)
		av |= IPC__UNIX_WRITE;

	if (av == 0)
		return 0;

	return ipc_has_perm(ipcp, sclass, av);
}

/* module stacking operations */
int selinux_register_security (const char *name, struct security_operations *ops)
{
	if (secondary_ops != original_ops) {
		printk(KERN_INFO "%s:  There is already a secondary security "
		       "module registered.\n", __FUNCTION__);
		return -EINVAL;
 	}

	secondary_ops = ops;

	printk(KERN_INFO "%s:  Registering secondary module %s\n",
	       __FUNCTION__,
	       name);

	return 0;
}

int selinux_unregister_security (const char *name, struct security_operations *ops)
{
	if (ops != secondary_ops) {
		printk (KERN_INFO "%s:  trying to unregister a security module "
		        "that is not registered.\n", __FUNCTION__);
		return -EINVAL;
	}

	secondary_ops = original_ops;

	return 0;
}

static void selinux_d_instantiate (struct dentry *dentry, struct inode *inode)
{
	if (inode)
		inode_doinit_with_dentry(inode, dentry);
}

static int selinux_getprocattr(struct task_struct *p,
			       char *name, void *value, size_t size)
{
	struct task_security_struct *tsec;
	u32 sid, len;
	char *context;
	int error;

	if (current != p) {
		error = task_has_perm(current, p, PROCESS__GETATTR);
		if (error)
			return error;
	}

	if (!size)
		return -ERANGE;

	tsec = p->security;

	if (!strcmp(name, "current"))
		sid = tsec->sid;
	else if (!strcmp(name, "prev"))
		sid = tsec->osid;
	else if (!strcmp(name, "exec"))
		sid = tsec->exec_sid;
	else if (!strcmp(name, "fscreate"))
		sid = tsec->create_sid;
	else
		return -EINVAL;

	if (!sid)
		return 0;

	error = security_sid_to_context(sid, &context, &len);
	if (error)
		return error;
	if (len > size) {
		kfree(context);
		return -ERANGE;
	}
	memcpy(value, context, len);
	kfree(context);
	return len;
}

static int selinux_setprocattr(struct task_struct *p,
			       char *name, void *value, size_t size)
{
	struct task_security_struct *tsec;
	u32 sid = 0;
	int error;

	if (current != p || !strcmp(name, "current")) {
		/* SELinux only allows a process to change its own
		   security attributes, and it only allows the process
		   current SID to change via exec. */
		return -EACCES;
	}

	/*
	 * Basic control over ability to set these attributes at all.
	 * current == p, but we'll pass them separately in case the
	 * above restriction is ever removed.
	 */
	if (!strcmp(name, "exec"))
		error = task_has_perm(current, p, PROCESS__SETEXEC);
	else if (!strcmp(name, "fscreate"))
		error = task_has_perm(current, p, PROCESS__SETFSCREATE);
	else
		error = -EINVAL;
	if (error)
		return error;

	/* Obtain a SID for the context, if one was specified. */
	if (size) {
		int error;
		error = security_context_to_sid(value, size, &sid);
		if (error)
			return error;
	}

	/* Permission checking based on the specified context is
	   performed during the actual operation (execve,
	   open/mkdir/...), when we know the full context of the
	   operation.  See selinux_bprm_set_security for the execve
	   checks and may_create for the file creation checks. The
	   operation will then fail if the context is not permitted. */
	tsec = p->security;
	if (!strcmp(name, "exec"))
		tsec->exec_sid = sid;
	else if (!strcmp(name, "fscreate"))
		tsec->create_sid = sid;
	else
		return -EINVAL;

	return size;
}

struct security_operations selinux_ops = {
	.ptrace =			selinux_ptrace,
	.capget =			selinux_capget,
	.capset_check =			selinux_capset_check,
	.capset_set =			selinux_capset_set,
	.sysctl =			selinux_sysctl,
	.capable =			selinux_capable,
	.quotactl =			selinux_quotactl,
	.quota_on =			selinux_quota_on,
	.syslog =			selinux_syslog,
	.vm_enough_memory =		selinux_vm_enough_memory,

	.netlink_send =			selinux_netlink_send,
        .netlink_recv =			selinux_netlink_recv,

	.bprm_alloc_security =		selinux_bprm_alloc_security,
	.bprm_free_security =		selinux_bprm_free_security,
	.bprm_apply_creds =		selinux_bprm_apply_creds,
	.bprm_set_security =		selinux_bprm_set_security,
	.bprm_check_security =		selinux_bprm_check_security,
	.bprm_secureexec =		selinux_bprm_secureexec,

	.sb_alloc_security =		selinux_sb_alloc_security,
	.sb_free_security =		selinux_sb_free_security,
	.sb_copy_data =			selinux_sb_copy_data,
	.sb_kern_mount =	        selinux_sb_kern_mount,
	.sb_statfs =			selinux_sb_statfs,
	.sb_mount =			selinux_mount,
	.sb_umount =			selinux_umount,

	.inode_alloc_security =		selinux_inode_alloc_security,
	.inode_free_security =		selinux_inode_free_security,
	.inode_create =			selinux_inode_create,
	.inode_post_create =		selinux_inode_post_create,
	.inode_link =			selinux_inode_link,
	.inode_post_link =		selinux_inode_post_link,
	.inode_unlink =			selinux_inode_unlink,
	.inode_symlink =		selinux_inode_symlink,
	.inode_post_symlink =		selinux_inode_post_symlink,
	.inode_mkdir =			selinux_inode_mkdir,
	.inode_post_mkdir =		selinux_inode_post_mkdir,
	.inode_rmdir =			selinux_inode_rmdir,
	.inode_mknod =			selinux_inode_mknod,
	.inode_post_mknod =		selinux_inode_post_mknod,
	.inode_rename =			selinux_inode_rename,
	.inode_post_rename =		selinux_inode_post_rename,
	.inode_readlink =		selinux_inode_readlink,
	.inode_follow_link =		selinux_inode_follow_link,
	.inode_permission =		selinux_inode_permission,
	.inode_setattr =		selinux_inode_setattr,
	.inode_getattr =		selinux_inode_getattr,
	.inode_setxattr =		selinux_inode_setxattr,
	.inode_post_setxattr =		selinux_inode_post_setxattr,
	.inode_getxattr =		selinux_inode_getxattr,
	.inode_listxattr =		selinux_inode_listxattr,
	.inode_removexattr =		selinux_inode_removexattr,
	.inode_getsecurity =            selinux_inode_getsecurity,
	.inode_setsecurity =            selinux_inode_setsecurity,
	.inode_listsecurity =           selinux_inode_listsecurity,

	.file_permission =		selinux_file_permission,
	.file_alloc_security =		selinux_file_alloc_security,
	.file_free_security =		selinux_file_free_security,
	.file_ioctl =			selinux_file_ioctl,
	.file_mmap =			selinux_file_mmap,
	.file_mprotect =		selinux_file_mprotect,
	.file_lock =			selinux_file_lock,
	.file_fcntl =			selinux_file_fcntl,
	.file_set_fowner =		selinux_file_set_fowner,
	.file_send_sigiotask =		selinux_file_send_sigiotask,
	.file_receive =			selinux_file_receive,

	.task_create =			selinux_task_create,
	.task_alloc_security =		selinux_task_alloc_security,
	.task_free_security =		selinux_task_free_security,
	.task_setuid =			selinux_task_setuid,
	.task_post_setuid =		selinux_task_post_setuid,
	.task_setgid =			selinux_task_setgid,
	.task_setpgid =			selinux_task_setpgid,
	.task_getpgid =			selinux_task_getpgid,
	.task_getsid =		        selinux_task_getsid,
	.task_setgroups =		selinux_task_setgroups,
	.task_setnice =			selinux_task_setnice,
	.task_setrlimit =		selinux_task_setrlimit,
	.task_setscheduler =		selinux_task_setscheduler,
	.task_getscheduler =		selinux_task_getscheduler,
	.task_kill =			selinux_task_kill,
	.task_wait =			selinux_task_wait,
	.task_prctl =			selinux_task_prctl,
	.task_reparent_to_init =	selinux_task_reparent_to_init,
	.task_to_inode =                selinux_task_to_inode,

	.ipc_permission =		selinux_ipc_permission,

	.msg_msg_alloc_security =	selinux_msg_msg_alloc_security,
	.msg_msg_free_security =	selinux_msg_msg_free_security,

	.msg_queue_alloc_security =	selinux_msg_queue_alloc_security,
	.msg_queue_free_security =	selinux_msg_queue_free_security,
	.msg_queue_associate =		selinux_msg_queue_associate,
	.msg_queue_msgctl =		selinux_msg_queue_msgctl,
	.msg_queue_msgsnd =		selinux_msg_queue_msgsnd,
	.msg_queue_msgrcv =		selinux_msg_queue_msgrcv,

	.shm_alloc_security =		selinux_shm_alloc_security,
	.shm_free_security =		selinux_shm_free_security,
	.shm_associate =		selinux_shm_associate,
	.shm_shmctl =			selinux_shm_shmctl,
	.shm_shmat =			selinux_shm_shmat,

	.sem_alloc_security = 		selinux_sem_alloc_security,
	.sem_free_security =  		selinux_sem_free_security,
	.sem_associate =		selinux_sem_associate,
	.sem_semctl =			selinux_sem_semctl,
	.sem_semop =			selinux_sem_semop,

	.register_security =		selinux_register_security,
	.unregister_security =		selinux_unregister_security,

	.d_instantiate =                selinux_d_instantiate,

	.getprocattr =                  selinux_getprocattr,
	.setprocattr =                  selinux_setprocattr,

#ifdef CONFIG_SECURITY_NETWORK
        .unix_stream_connect =		selinux_socket_unix_stream_connect,
	.unix_may_send =		selinux_socket_unix_may_send,

	.socket_create =		selinux_socket_create,
	.socket_post_create =		selinux_socket_post_create,
	.socket_bind =			selinux_socket_bind,
	.socket_connect =		selinux_socket_connect,
	.socket_listen =		selinux_socket_listen,
	.socket_accept =		selinux_socket_accept,
	.socket_sendmsg =		selinux_socket_sendmsg,
	.socket_recvmsg =		selinux_socket_recvmsg,
	.socket_getsockname =		selinux_socket_getsockname,
	.socket_getpeername =		selinux_socket_getpeername,
	.socket_getsockopt =		selinux_socket_getsockopt,
	.socket_setsockopt =		selinux_socket_setsockopt,
	.socket_shutdown =		selinux_socket_shutdown,
	.socket_sock_rcv_skb =		selinux_socket_sock_rcv_skb,
	.socket_getpeersec =		selinux_socket_getpeersec,
	.sk_alloc_security =		selinux_sk_alloc_security,
	.sk_free_security =		selinux_sk_free_security,
#endif
};

__init int selinux_init(void)
{
	struct task_security_struct *tsec;

	if (!selinux_enabled) {
		printk(KERN_INFO "SELinux:  Disabled at boot.\n");
		return 0;
	}

	printk(KERN_INFO "SELinux:  Initializing.\n");

	/* Set the security state for the initial task. */
	if (task_alloc_security(current))
		panic("SELinux:  Failed to initialize initial task.\n");
	tsec = current->security;
	tsec->osid = tsec->sid = SECINITSID_KERNEL;

	avc_init();

	original_ops = secondary_ops = security_ops;
	if (!secondary_ops)
		panic ("SELinux: No initial security operations\n");
	if (register_security (&selinux_ops))
		panic("SELinux: Unable to register with kernel.\n");

	if (selinux_enforcing) {
		printk(KERN_INFO "SELinux:  Starting in enforcing mode\n");
	} else {
		printk(KERN_INFO "SELinux:  Starting in permissive mode\n");
	}
	return 0;
}

void selinux_complete_init(void)
{
	printk(KERN_INFO "SELinux:  Completing initialization.\n");

	/* Set up any superblocks initialized prior to the policy load. */
	printk(KERN_INFO "SELinux:  Setting up existing superblocks.\n");
	spin_lock(&sb_security_lock);
next_sb:
	if (!list_empty(&superblock_security_head)) {
		struct superblock_security_struct *sbsec =
				list_entry(superblock_security_head.next,
				           struct superblock_security_struct,
				           list);
		struct super_block *sb = sbsec->sb;
		spin_lock(&sb_lock);
		sb->s_count++;
		spin_unlock(&sb_lock);
		spin_unlock(&sb_security_lock);
		down_read(&sb->s_umount);
		if (sb->s_root)
			superblock_doinit(sb, NULL);
		drop_super(sb);
		spin_lock(&sb_security_lock);
		list_del_init(&sbsec->list);
		goto next_sb;
	}
	spin_unlock(&sb_security_lock);
}

/* SELinux requires early initialization in order to label
   all processes and objects when they are created. */
security_initcall(selinux_init);

#if defined(CONFIG_SECURITY_NETWORK) && defined(CONFIG_NETFILTER)

static struct nf_hook_ops selinux_ipv4_op = {
	.hook =		selinux_ipv4_postroute_last,
	.owner =	THIS_MODULE,
	.pf =		PF_INET,
	.hooknum =	NF_IP_POST_ROUTING,
	.priority =	NF_IP_PRI_SELINUX_LAST,
};

#if defined(CONFIG_IPV6) || defined(CONFIG_IPV6_MODULE)

static struct nf_hook_ops selinux_ipv6_op = {
	.hook =		selinux_ipv6_postroute_last,
	.owner =	THIS_MODULE,
	.pf =		PF_INET6,
	.hooknum =	NF_IP6_POST_ROUTING,
	.priority =	NF_IP6_PRI_SELINUX_LAST,
};

#endif	/* IPV6 */

static int __init selinux_nf_ip_init(void)
{
	int err = 0;

	if (!selinux_enabled)
		goto out;
		
	printk(KERN_INFO "SELinux:  Registering netfilter hooks\n");
	
	err = nf_register_hook(&selinux_ipv4_op);
	if (err)
		panic("SELinux: nf_register_hook for IPv4: error %d\n", err);

#if defined(CONFIG_IPV6) || defined(CONFIG_IPV6_MODULE)

	err = nf_register_hook(&selinux_ipv6_op);
	if (err)
		panic("SELinux: nf_register_hook for IPv6: error %d\n", err);

#endif	/* IPV6 */
out:
	return err;
}

__initcall(selinux_nf_ip_init);

#ifdef CONFIG_SECURITY_SELINUX_DISABLE
static void selinux_nf_ip_exit(void)
{
	printk(KERN_INFO "SELinux:  Unregistering netfilter hooks\n");

	nf_unregister_hook(&selinux_ipv4_op);
#if defined(CONFIG_IPV6) || defined(CONFIG_IPV6_MODULE)
	nf_unregister_hook(&selinux_ipv6_op);
#endif	/* IPV6 */
}
#endif

#else /* CONFIG_SECURITY_NETWORK && CONFIG_NETFILTER */

#ifdef CONFIG_SECURITY_SELINUX_DISABLE
#define selinux_nf_ip_exit()
#endif

#endif /* CONFIG_SECURITY_NETWORK && CONFIG_NETFILTER */

#ifdef CONFIG_SECURITY_SELINUX_DISABLE
int selinux_disable(void)
{
	extern void exit_sel_fs(void);
	static int selinux_disabled = 0;

	if (ss_initialized) {
		/* Not permitted after initial policy load. */
		return -EINVAL;
	}

	if (selinux_disabled) {
		/* Only do this once. */
		return -EINVAL;
	}

	printk(KERN_INFO "SELinux:  Disabled at runtime.\n");

	selinux_disabled = 1;

	/* Reset security_ops to the secondary module, dummy or capability. */
	security_ops = secondary_ops;

	/* Unregister netfilter hooks. */
	selinux_nf_ip_exit();

	/* Unregister selinuxfs. */
	exit_sel_fs();

	return 0;
}
#endif

<|MERGE_RESOLUTION|>--- conflicted
+++ resolved
@@ -3343,21 +3343,13 @@
 	struct nlmsghdr *nlh;
 	struct socket *sock = sk->sk_socket;
 	struct inode_security_struct *isec = SOCK_INODE(sock)->i_security;
-<<<<<<< HEAD
-
-=======
 	
->>>>>>> ac65c30d
 	if (skb->len < NLMSG_SPACE(0)) {
 		err = -EINVAL;
 		goto out;
 	}
 	nlh = (struct nlmsghdr *)skb->data;
-<<<<<<< HEAD
-
-=======
 	
->>>>>>> ac65c30d
 	err = selinux_nlmsg_lookup(isec->sclass, nlh->nlmsg_type, &perm);
 	if (err) {
 		/* Ignore */
@@ -3374,26 +3366,15 @@
 static int selinux_netlink_send(struct sock *sk, struct sk_buff *skb)
 {
 	int err = 0;
-<<<<<<< HEAD
-
-=======
 	
->>>>>>> ac65c30d
 	if (capable(CAP_NET_ADMIN))
 		cap_raise (NETLINK_CB (skb).eff_cap, CAP_NET_ADMIN);
 	else
 		NETLINK_CB(skb).eff_cap = 0;
-<<<<<<< HEAD
-
-	if (policydb_loaded_version >= POLICYDB_VERSION_NLCLASS)
-		err = selinux_nlmsg_perm(sk, skb);
-
-=======
 	
 	if (policydb_loaded_version >= POLICYDB_VERSION_NLCLASS)
 		err = selinux_nlmsg_perm(sk, skb);
 	
->>>>>>> ac65c30d
 	return err;
 }
 
