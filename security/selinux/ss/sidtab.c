// SPDX-License-Identifier: GPL-2.0
/*
 * Implementation of the SID table type.
 *
 * Original author: Stephen Smalley, <sds@tycho.nsa.gov>
 * Author: Ondrej Mosnacek, <omosnacek@gmail.com>
 *
 * Copyright (C) 2018 Red Hat, Inc.
 */
#include <linux/errno.h>
#include <linux/kernel.h>
#include <linux/list.h>
#include <linux/rcupdate.h>
#include <linux/slab.h>
#include <linux/sched.h>
#include <linux/spinlock.h>
#include <asm/barrier.h>
#include "flask.h"
#include "security.h"
#include "sidtab.h"
#include "services.h"

struct sidtab_str_cache {
	struct rcu_head rcu_member;
	struct list_head lru_member;
	struct sidtab_entry *parent;
	u32 len;
	char str[];
};

#define index_to_sid(index) ((index) + SECINITSID_NUM + 1)
#define sid_to_index(sid) ((sid) - (SECINITSID_NUM + 1))

int sidtab_init(struct sidtab *s)
{
	u32 i;

	memset(s->roots, 0, sizeof(s->roots));

	for (i = 0; i < SECINITSID_NUM; i++)
		s->isids[i].set = 0;

	s->frozen = false;
	s->count = 0;
	s->convert = NULL;
	hash_init(s->context_to_sid);

	spin_lock_init(&s->lock);

#if CONFIG_SECURITY_SELINUX_SID2STR_CACHE_SIZE > 0
	s->cache_free_slots = CONFIG_SECURITY_SELINUX_SID2STR_CACHE_SIZE;
	INIT_LIST_HEAD(&s->cache_lru_list);
	spin_lock_init(&s->cache_lock);
#endif

	return 0;
}

static u32 context_to_sid(struct sidtab *s, struct context *context, u32 hash)
{
	struct sidtab_entry *entry;
	u32 sid = 0;

	rcu_read_lock();
	hash_for_each_possible_rcu(s->context_to_sid, entry, list, hash) {
		if (entry->hash != hash)
			continue;
		if (context_cmp(&entry->context, context)) {
			sid = entry->sid;
			break;
		}
	}
	rcu_read_unlock();
	return sid;
}

int sidtab_set_initial(struct sidtab *s, u32 sid, struct context *context)
{
	struct sidtab_isid_entry *isid;
	u32 hash;
	int rc;

	if (sid == 0 || sid > SECINITSID_NUM)
		return -EINVAL;

	isid = &s->isids[sid - 1];

	rc = context_cpy(&isid->entry.context, context);
	if (rc)
		return rc;

#if CONFIG_SECURITY_SELINUX_SID2STR_CACHE_SIZE > 0
	isid->entry.cache = NULL;
#endif
	isid->set = 1;

	hash = context_compute_hash(context);

	/*
	 * Multiple initial sids may map to the same context. Check that this
	 * context is not already represented in the context_to_sid hashtable
	 * to avoid duplicate entries and long linked lists upon hash
	 * collision.
	 */
	if (!context_to_sid(s, context, hash)) {
		isid->entry.sid = sid;
		isid->entry.hash = hash;
		hash_add(s->context_to_sid, &isid->entry.list, hash);
	}

	return 0;
}

int sidtab_hash_stats(struct sidtab *sidtab, char *page)
{
	int i;
	int chain_len = 0;
	int slots_used = 0;
	int entries = 0;
	int max_chain_len = 0;
	int cur_bucket = 0;
	struct sidtab_entry *entry;

	rcu_read_lock();
	hash_for_each_rcu(sidtab->context_to_sid, i, entry, list) {
		entries++;
		if (i == cur_bucket) {
			chain_len++;
			if (chain_len == 1)
				slots_used++;
		} else {
			cur_bucket = i;
			if (chain_len > max_chain_len)
				max_chain_len = chain_len;
			chain_len = 0;
		}
	}
	rcu_read_unlock();

	if (chain_len > max_chain_len)
		max_chain_len = chain_len;

	return scnprintf(page, PAGE_SIZE, "entries: %d\nbuckets used: %d/%d\n"
			 "longest chain: %d\n", entries,
			 slots_used, SIDTAB_HASH_BUCKETS, max_chain_len);
}

static u32 sidtab_level_from_count(u32 count)
{
	u32 capacity = SIDTAB_LEAF_ENTRIES;
	u32 level = 0;

	while (count > capacity) {
		capacity <<= SIDTAB_INNER_SHIFT;
		++level;
	}
	return level;
}

static int sidtab_alloc_roots(struct sidtab *s, u32 level)
{
	u32 l;

	if (!s->roots[0].ptr_leaf) {
		s->roots[0].ptr_leaf = kzalloc(SIDTAB_NODE_ALLOC_SIZE,
					       GFP_ATOMIC);
		if (!s->roots[0].ptr_leaf)
			return -ENOMEM;
	}
	for (l = 1; l <= level; ++l)
		if (!s->roots[l].ptr_inner) {
			s->roots[l].ptr_inner = kzalloc(SIDTAB_NODE_ALLOC_SIZE,
							GFP_ATOMIC);
			if (!s->roots[l].ptr_inner)
				return -ENOMEM;
			s->roots[l].ptr_inner->entries[0] = s->roots[l - 1];
		}
	return 0;
}

static struct sidtab_entry *sidtab_do_lookup(struct sidtab *s, u32 index,
					     int alloc)
{
	union sidtab_entry_inner *entry;
	u32 level, capacity_shift, leaf_index = index / SIDTAB_LEAF_ENTRIES;

	/* find the level of the subtree we need */
	level = sidtab_level_from_count(index + 1);
	capacity_shift = level * SIDTAB_INNER_SHIFT;

	/* allocate roots if needed */
	if (alloc && sidtab_alloc_roots(s, level) != 0)
		return NULL;

	/* lookup inside the subtree */
	entry = &s->roots[level];
	while (level != 0) {
		capacity_shift -= SIDTAB_INNER_SHIFT;
		--level;

		entry = &entry->ptr_inner->entries[leaf_index >> capacity_shift];
		leaf_index &= ((u32)1 << capacity_shift) - 1;

		if (!entry->ptr_inner) {
			if (alloc)
				entry->ptr_inner = kzalloc(SIDTAB_NODE_ALLOC_SIZE,
							   GFP_ATOMIC);
			if (!entry->ptr_inner)
				return NULL;
		}
	}
	if (!entry->ptr_leaf) {
		if (alloc)
			entry->ptr_leaf = kzalloc(SIDTAB_NODE_ALLOC_SIZE,
						  GFP_ATOMIC);
		if (!entry->ptr_leaf)
			return NULL;
	}
	return &entry->ptr_leaf->entries[index % SIDTAB_LEAF_ENTRIES];
}

static struct sidtab_entry *sidtab_lookup(struct sidtab *s, u32 index)
{
	/* read entries only after reading count */
	u32 count = smp_load_acquire(&s->count);

	if (index >= count)
		return NULL;

	return sidtab_do_lookup(s, index, 0);
}

static struct sidtab_entry *sidtab_lookup_initial(struct sidtab *s, u32 sid)
{
	return s->isids[sid - 1].set ? &s->isids[sid - 1].entry : NULL;
}

static struct sidtab_entry *sidtab_search_core(struct sidtab *s, u32 sid,
					       int force)
{
	if (sid != 0) {
		struct sidtab_entry *entry;

		if (sid > SECINITSID_NUM)
			entry = sidtab_lookup(s, sid_to_index(sid));
		else
			entry = sidtab_lookup_initial(s, sid);
		if (entry && (!entry->context.len || force))
			return entry;
	}

	return sidtab_lookup_initial(s, SECINITSID_UNLABELED);
}

struct sidtab_entry *sidtab_search_entry(struct sidtab *s, u32 sid)
{
	return sidtab_search_core(s, sid, 0);
}

struct sidtab_entry *sidtab_search_entry_force(struct sidtab *s, u32 sid)
{
	return sidtab_search_core(s, sid, 1);
}

int sidtab_context_to_sid(struct sidtab *s, struct context *context,
			  u32 *sid)
{
	unsigned long flags;
	u32 count, hash = context_compute_hash(context);
	struct sidtab_convert_params *convert;
	struct sidtab_entry *dst, *dst_convert;
	int rc;

	*sid = context_to_sid(s, context, hash);
	if (*sid)
		return 0;

	/* lock-free search failed: lock, re-search, and insert if not found */
	spin_lock_irqsave(&s->lock, flags);

	rc = 0;
	*sid = context_to_sid(s, context, hash);
	if (*sid)
		goto out_unlock;

	if (unlikely(s->frozen)) {
		/*
		 * This sidtab is now frozen - tell the caller to abort and
		 * get the new one.
		 */
		rc = -ESTALE;
		goto out_unlock;
	}

	count = s->count;

	/* bail out if we already reached max entries */
	rc = -EOVERFLOW;
	if (count >= SIDTAB_MAX)
		goto out_unlock;

	/* insert context into new entry */
	rc = -ENOMEM;
	dst = sidtab_do_lookup(s, count, 1);
	if (!dst)
		goto out_unlock;

	dst->sid = index_to_sid(count);
	dst->hash = hash;

	rc = context_cpy(&dst->context, context);
	if (rc)
		goto out_unlock;

	/*
	 * if we are building a new sidtab, we need to convert the context
	 * and insert it there as well
	 */
	convert = s->convert;
	if (convert) {
		struct sidtab *target = convert->target;

		rc = -ENOMEM;
		dst_convert = sidtab_do_lookup(target, count, 1);
		if (!dst_convert) {
			context_destroy(&dst->context);
			goto out_unlock;
		}

<<<<<<< HEAD
		rc = convert->func(context, &dst_convert->context,
				   convert->args, GFP_ATOMIC);
=======
		rc = services_convert_context(convert->args,
					      context, &dst_convert->context,
					      GFP_ATOMIC);
>>>>>>> eb3cdb58
		if (rc) {
			context_destroy(&dst->context);
			goto out_unlock;
		}
		dst_convert->sid = index_to_sid(count);
		dst_convert->hash = context_compute_hash(&dst_convert->context);
		target->count = count + 1;

		hash_add_rcu(target->context_to_sid,
			     &dst_convert->list, dst_convert->hash);
	}

	if (context->len)
		pr_info("SELinux:  Context %s is not valid (left unmapped).\n",
			context->str);

	*sid = index_to_sid(count);

	/* write entries before updating count */
	smp_store_release(&s->count, count + 1);
	hash_add_rcu(s->context_to_sid, &dst->list, dst->hash);

	rc = 0;
out_unlock:
	spin_unlock_irqrestore(&s->lock, flags);
	return rc;
}

static void sidtab_convert_hashtable(struct sidtab *s, u32 count)
{
	struct sidtab_entry *entry;
	u32 i;

	for (i = 0; i < count; i++) {
		entry = sidtab_do_lookup(s, i, 0);
		entry->sid = index_to_sid(i);
		entry->hash = context_compute_hash(&entry->context);

		hash_add_rcu(s->context_to_sid, &entry->list, entry->hash);
	}
}

static int sidtab_convert_tree(union sidtab_entry_inner *edst,
			       union sidtab_entry_inner *esrc,
			       u32 *pos, u32 count, u32 level,
			       struct sidtab_convert_params *convert)
{
	int rc;
	u32 i;

	if (level != 0) {
		if (!edst->ptr_inner) {
			edst->ptr_inner = kzalloc(SIDTAB_NODE_ALLOC_SIZE,
						  GFP_KERNEL);
			if (!edst->ptr_inner)
				return -ENOMEM;
		}
		i = 0;
		while (i < SIDTAB_INNER_ENTRIES && *pos < count) {
			rc = sidtab_convert_tree(&edst->ptr_inner->entries[i],
						 &esrc->ptr_inner->entries[i],
						 pos, count, level - 1,
						 convert);
			if (rc)
				return rc;
			i++;
		}
	} else {
		if (!edst->ptr_leaf) {
			edst->ptr_leaf = kzalloc(SIDTAB_NODE_ALLOC_SIZE,
						 GFP_KERNEL);
			if (!edst->ptr_leaf)
				return -ENOMEM;
		}
		i = 0;
		while (i < SIDTAB_LEAF_ENTRIES && *pos < count) {
<<<<<<< HEAD
			rc = convert->func(&esrc->ptr_leaf->entries[i].context,
					   &edst->ptr_leaf->entries[i].context,
					   convert->args, GFP_KERNEL);
=======
			rc = services_convert_context(convert->args,
					&esrc->ptr_leaf->entries[i].context,
					&edst->ptr_leaf->entries[i].context,
					GFP_KERNEL);
>>>>>>> eb3cdb58
			if (rc)
				return rc;
			(*pos)++;
			i++;
		}
		cond_resched();
	}
	return 0;
}

int sidtab_convert(struct sidtab *s, struct sidtab_convert_params *params)
{
	unsigned long flags;
	u32 count, level, pos;
	int rc;

	spin_lock_irqsave(&s->lock, flags);

	/* concurrent policy loads are not allowed */
	if (s->convert) {
		spin_unlock_irqrestore(&s->lock, flags);
		return -EBUSY;
	}

	count = s->count;
	level = sidtab_level_from_count(count);

	/* allocate last leaf in the new sidtab (to avoid race with
	 * live convert)
	 */
	rc = sidtab_do_lookup(params->target, count - 1, 1) ? 0 : -ENOMEM;
	if (rc) {
		spin_unlock_irqrestore(&s->lock, flags);
		return rc;
	}

	/* set count in case no new entries are added during conversion */
	params->target->count = count;

	/* enable live convert of new entries */
	s->convert = params;

	/* we can safely convert the tree outside the lock */
	spin_unlock_irqrestore(&s->lock, flags);

	pr_info("SELinux:  Converting %u SID table entries...\n", count);

	/* convert all entries not covered by live convert */
	pos = 0;
	rc = sidtab_convert_tree(&params->target->roots[level],
				 &s->roots[level], &pos, count, level, params);
	if (rc) {
		/* we need to keep the old table - disable live convert */
		spin_lock_irqsave(&s->lock, flags);
		s->convert = NULL;
		spin_unlock_irqrestore(&s->lock, flags);
		return rc;
	}
	/*
	 * The hashtable can also be modified in sidtab_context_to_sid()
	 * so we must re-acquire the lock here.
	 */
	spin_lock_irqsave(&s->lock, flags);
	sidtab_convert_hashtable(params->target, count);
	spin_unlock_irqrestore(&s->lock, flags);

	return 0;
}

void sidtab_cancel_convert(struct sidtab *s)
{
	unsigned long flags;

	/* cancelling policy load - disable live convert of sidtab */
	spin_lock_irqsave(&s->lock, flags);
	s->convert = NULL;
	spin_unlock_irqrestore(&s->lock, flags);
}

void sidtab_freeze_begin(struct sidtab *s, unsigned long *flags) __acquires(&s->lock)
{
	spin_lock_irqsave(&s->lock, *flags);
	s->frozen = true;
	s->convert = NULL;
}
void sidtab_freeze_end(struct sidtab *s, unsigned long *flags) __releases(&s->lock)
{
	spin_unlock_irqrestore(&s->lock, *flags);
}

static void sidtab_destroy_entry(struct sidtab_entry *entry)
{
	context_destroy(&entry->context);
#if CONFIG_SECURITY_SELINUX_SID2STR_CACHE_SIZE > 0
	kfree(rcu_dereference_raw(entry->cache));
#endif
}

static void sidtab_destroy_tree(union sidtab_entry_inner entry, u32 level)
{
	u32 i;

	if (level != 0) {
		struct sidtab_node_inner *node = entry.ptr_inner;

		if (!node)
			return;

		for (i = 0; i < SIDTAB_INNER_ENTRIES; i++)
			sidtab_destroy_tree(node->entries[i], level - 1);
		kfree(node);
	} else {
		struct sidtab_node_leaf *node = entry.ptr_leaf;

		if (!node)
			return;

		for (i = 0; i < SIDTAB_LEAF_ENTRIES; i++)
			sidtab_destroy_entry(&node->entries[i]);
		kfree(node);
	}
}

void sidtab_destroy(struct sidtab *s)
{
	u32 i, level;

	for (i = 0; i < SECINITSID_NUM; i++)
		if (s->isids[i].set)
			sidtab_destroy_entry(&s->isids[i].entry);

	level = SIDTAB_MAX_LEVEL;
	while (level && !s->roots[level].ptr_inner)
		--level;

	sidtab_destroy_tree(s->roots[level], level);
	/*
	 * The context_to_sid hashtable's objects are all shared
	 * with the isids array and context tree, and so don't need
	 * to be cleaned up here.
	 */
}

#if CONFIG_SECURITY_SELINUX_SID2STR_CACHE_SIZE > 0

void sidtab_sid2str_put(struct sidtab *s, struct sidtab_entry *entry,
			const char *str, u32 str_len)
{
	struct sidtab_str_cache *cache, *victim = NULL;
	unsigned long flags;

	/* do not cache invalid contexts */
	if (entry->context.len)
		return;

	spin_lock_irqsave(&s->cache_lock, flags);

	cache = rcu_dereference_protected(entry->cache,
					  lockdep_is_held(&s->cache_lock));
	if (cache) {
		/* entry in cache - just bump to the head of LRU list */
		list_move(&cache->lru_member, &s->cache_lru_list);
		goto out_unlock;
	}

	cache = kmalloc(struct_size(cache, str, str_len), GFP_ATOMIC);
	if (!cache)
		goto out_unlock;

	if (s->cache_free_slots == 0) {
		/* pop a cache entry from the tail and free it */
		victim = container_of(s->cache_lru_list.prev,
				      struct sidtab_str_cache, lru_member);
		list_del(&victim->lru_member);
		rcu_assign_pointer(victim->parent->cache, NULL);
	} else {
		s->cache_free_slots--;
	}
	cache->parent = entry;
	cache->len = str_len;
	memcpy(cache->str, str, str_len);
	list_add(&cache->lru_member, &s->cache_lru_list);

	rcu_assign_pointer(entry->cache, cache);

out_unlock:
	spin_unlock_irqrestore(&s->cache_lock, flags);
	kfree_rcu(victim, rcu_member);
}

int sidtab_sid2str_get(struct sidtab *s, struct sidtab_entry *entry,
		       char **out, u32 *out_len)
{
	struct sidtab_str_cache *cache;
	int rc = 0;

	if (entry->context.len)
		return -ENOENT; /* do not cache invalid contexts */

	rcu_read_lock();

	cache = rcu_dereference(entry->cache);
	if (!cache) {
		rc = -ENOENT;
	} else {
		*out_len = cache->len;
		if (out) {
			*out = kmemdup(cache->str, cache->len, GFP_ATOMIC);
			if (!*out)
				rc = -ENOMEM;
		}
	}

	rcu_read_unlock();

	if (!rc && out)
		sidtab_sid2str_put(s, entry, *out, *out_len);
	return rc;
}

#endif /* CONFIG_SECURITY_SELINUX_SID2STR_CACHE_SIZE > 0 */<|MERGE_RESOLUTION|>--- conflicted
+++ resolved
@@ -327,14 +327,9 @@
 			goto out_unlock;
 		}
 
-<<<<<<< HEAD
-		rc = convert->func(context, &dst_convert->context,
-				   convert->args, GFP_ATOMIC);
-=======
 		rc = services_convert_context(convert->args,
 					      context, &dst_convert->context,
 					      GFP_ATOMIC);
->>>>>>> eb3cdb58
 		if (rc) {
 			context_destroy(&dst->context);
 			goto out_unlock;
@@ -411,16 +406,10 @@
 		}
 		i = 0;
 		while (i < SIDTAB_LEAF_ENTRIES && *pos < count) {
-<<<<<<< HEAD
-			rc = convert->func(&esrc->ptr_leaf->entries[i].context,
-					   &edst->ptr_leaf->entries[i].context,
-					   convert->args, GFP_KERNEL);
-=======
 			rc = services_convert_context(convert->args,
 					&esrc->ptr_leaf->entries[i].context,
 					&edst->ptr_leaf->entries[i].context,
 					GFP_KERNEL);
->>>>>>> eb3cdb58
 			if (rc)
 				return rc;
 			(*pos)++;
