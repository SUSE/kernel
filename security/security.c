--- conflicted
+++ resolved
@@ -57,14 +57,9 @@
 	[LOCKDOWN_MODULE_PARAMETERS] = "unsafe module parameters",
 	[LOCKDOWN_MMIOTRACE] = "unsafe mmio",
 	[LOCKDOWN_DEBUGFS] = "debugfs access",
-<<<<<<< HEAD
-	[LOCKDOWN_XMON_WR] = "xmon write access",
 	[LOCKDOWN_BPF_WRITE_USER] = "use of bpf to write user RAM",
 	[LOCKDOWN_DBG_WRITE_KERNEL] = "use of kgdb/kdb to write kernel RAM",
-=======
 	[LOCKDOWN_XMON_WR] = "xmon write access, rtas error injection",
-	[LOCKDOWN_BPF_WRITE_USER] = "use of bpf/kgdb/kdb to write user/kernel RAM",
->>>>>>> 1f378444
 	[LOCKDOWN_INTEGRITY_MAX] = "integrity",
 	[LOCKDOWN_KCORE] = "/proc/kcore access",
 	[LOCKDOWN_KPROBES] = "use of kprobes",
