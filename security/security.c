--- conflicted
+++ resolved
@@ -5167,23 +5167,6 @@
 }
 EXPORT_SYMBOL(security_locked_down);
 
-<<<<<<< HEAD
-=======
-/**
- * @security_lock_kernel_down
- *     Put the kernel into lock-down mode.
- *
- *     @where: Where the lock-down is originating from (e.g. command line option)
- *     @level: The lock-down level (can only increase)
- *
- */
-int security_lock_kernel_down(const char *where, enum lockdown_reason level)
-{
-	return call_int_hook(lock_kernel_down, 0, where, level);
-}
-EXPORT_SYMBOL(security_lock_kernel_down);
-
->>>>>>> 939f5ad6
 #ifdef CONFIG_PERF_EVENTS
 /**
  * security_perf_event_open() - Check if a perf event open is allowed
