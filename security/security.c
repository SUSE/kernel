// SPDX-License-Identifier: GPL-2.0-or-later
/*
 * Security plug functions
 *
 * Copyright (C) 2001 WireX Communications, Inc <chris@wirex.com>
 * Copyright (C) 2001-2002 Greg Kroah-Hartman <greg@kroah.com>
 * Copyright (C) 2001 Networks Associates Technology, Inc <ssmalley@nai.com>
 * Copyright (C) 2016 Mellanox Technologies
 * Copyright (C) 2023 Microsoft Corporation <paul@paul-moore.com>
 */

#define pr_fmt(fmt) "LSM: " fmt

#include <linux/bpf.h>
#include <linux/capability.h>
#include <linux/dcache.h>
#include <linux/export.h>
#include <linux/init.h>
#include <linux/kernel.h>
#include <linux/kernel_read_file.h>
#include <linux/lsm_hooks.h>
#include <linux/fsnotify.h>
#include <linux/mman.h>
#include <linux/mount.h>
#include <linux/personality.h>
#include <linux/backing-dev.h>
#include <linux/string.h>
#include <linux/xattr.h>
#include <linux/msg.h>
#include <linux/overflow.h>
#include <linux/perf_event.h>
#include <linux/fs.h>
#include <net/flow.h>
#include <net/sock.h>

#define SECURITY_HOOK_ACTIVE_KEY(HOOK, IDX) security_hook_active_##HOOK##_##IDX

/*
 * Identifier for the LSM static calls.
 * HOOK is an LSM hook as defined in linux/lsm_hookdefs.h
 * IDX is the index of the static call. 0 <= NUM < MAX_LSM_COUNT
 */
#define LSM_STATIC_CALL(HOOK, IDX) lsm_static_call_##HOOK##_##IDX

/*
 * Call the macro M for each LSM hook MAX_LSM_COUNT times.
 */
#define LSM_LOOP_UNROLL(M, ...) 		\
do {						\
	UNROLL(MAX_LSM_COUNT, M, __VA_ARGS__)	\
} while (0)

#define LSM_DEFINE_UNROLL(M, ...) UNROLL(MAX_LSM_COUNT, M, __VA_ARGS__)

/*
 * These are descriptions of the reasons that can be passed to the
 * security_locked_down() LSM hook. Placing this array here allows
 * all security modules to use the same descriptions for auditing
 * purposes.
 */
const char *const lockdown_reasons[LOCKDOWN_CONFIDENTIALITY_MAX + 1] = {
	[LOCKDOWN_NONE] = "none",
	[LOCKDOWN_MODULE_SIGNATURE] = "unsigned module loading",
	[LOCKDOWN_DEV_MEM] = "/dev/mem,kmem,port",
	[LOCKDOWN_EFI_TEST] = "/dev/efi_test access",
	[LOCKDOWN_KEXEC] = "kexec of unsigned images",
	[LOCKDOWN_HIBERNATION] = "hibernation",
	[LOCKDOWN_PCI_ACCESS] = "direct PCI access",
	[LOCKDOWN_IOPORT] = "raw io port access",
	[LOCKDOWN_MSR] = "raw MSR access",
	[LOCKDOWN_ACPI_TABLES] = "modifying ACPI tables",
	[LOCKDOWN_DEVICE_TREE] = "modifying device tree contents",
	[LOCKDOWN_PCMCIA_CIS] = "direct PCMCIA CIS storage",
	[LOCKDOWN_TIOCSSERIAL] = "reconfiguration of serial port IO",
	[LOCKDOWN_MODULE_PARAMETERS] = "unsafe module parameters",
	[LOCKDOWN_MMIOTRACE] = "unsafe mmio",
	[LOCKDOWN_DEBUGFS] = "debugfs access",
	[LOCKDOWN_XMON_WR] = "xmon write access",
	[LOCKDOWN_BPF_WRITE_USER] = "use of bpf to write user RAM",
	[LOCKDOWN_DBG_WRITE_KERNEL] = "use of kgdb/kdb to write kernel RAM",
	[LOCKDOWN_RTAS_ERROR_INJECTION] = "RTAS error injection",
	[LOCKDOWN_INTEGRITY_MAX] = "integrity",
	[LOCKDOWN_KCORE] = "/proc/kcore access",
	[LOCKDOWN_KPROBES] = "use of kprobes",
	[LOCKDOWN_BPF_READ_KERNEL] = "use of bpf to read kernel RAM",
	[LOCKDOWN_DBG_READ_KERNEL] = "use of kgdb/kdb to read kernel RAM",
	[LOCKDOWN_PERF] = "unsafe use of perf",
	[LOCKDOWN_TRACEFS] = "use of tracefs",
	[LOCKDOWN_XMON_RW] = "xmon read and write access",
	[LOCKDOWN_XFRM_SECRET] = "xfrm SA secret",
	[LOCKDOWN_CONFIDENTIALITY_MAX] = "confidentiality",
};

static BLOCKING_NOTIFIER_HEAD(blocking_lsm_notifier_chain);

static struct kmem_cache *lsm_file_cache;
static struct kmem_cache *lsm_inode_cache;

char *lsm_names;
static struct lsm_blob_sizes blob_sizes __ro_after_init;

/* Boot-time LSM user choice */
static __initdata const char *chosen_lsm_order;
static __initdata const char *chosen_major_lsm;

static __initconst const char *const builtin_lsm_order = CONFIG_LSM;

/* Ordered list of LSMs to initialize. */
static __initdata struct lsm_info *ordered_lsms[MAX_LSM_COUNT + 1];
static __initdata struct lsm_info *exclusive;

#ifdef CONFIG_HAVE_STATIC_CALL
#define LSM_HOOK_TRAMP(NAME, NUM) \
	&STATIC_CALL_TRAMP(LSM_STATIC_CALL(NAME, NUM))
#else
#define LSM_HOOK_TRAMP(NAME, NUM) NULL
#endif

/*
 * Define static calls and static keys for each LSM hook.
 */
#define DEFINE_LSM_STATIC_CALL(NUM, NAME, RET, ...)			\
	DEFINE_STATIC_CALL_NULL(LSM_STATIC_CALL(NAME, NUM),		\
				*((RET(*)(__VA_ARGS__))NULL));		\
	DEFINE_STATIC_KEY_FALSE(SECURITY_HOOK_ACTIVE_KEY(NAME, NUM));

#define LSM_HOOK(RET, DEFAULT, NAME, ...)				\
	LSM_DEFINE_UNROLL(DEFINE_LSM_STATIC_CALL, NAME, RET, __VA_ARGS__)
#include <linux/lsm_hook_defs.h>
#undef LSM_HOOK
#undef DEFINE_LSM_STATIC_CALL

/*
 * Initialise a table of static calls for each LSM hook.
 * DEFINE_STATIC_CALL_NULL invocation above generates a key (STATIC_CALL_KEY)
 * and a trampoline (STATIC_CALL_TRAMP) which are used to call
 * __static_call_update when updating the static call.
 *
 * The static calls table is used by early LSMs, some architectures can fault on
 * unaligned accesses and the fault handling code may not be ready by then.
 * Thus, the static calls table should be aligned to avoid any unhandled faults
 * in early init.
 */
struct lsm_static_calls_table
	static_calls_table __ro_after_init __aligned(sizeof(u64)) = {
#define INIT_LSM_STATIC_CALL(NUM, NAME)					\
	(struct lsm_static_call) {					\
		.key = &STATIC_CALL_KEY(LSM_STATIC_CALL(NAME, NUM)),	\
		.trampoline = LSM_HOOK_TRAMP(NAME, NUM),		\
		.active = &SECURITY_HOOK_ACTIVE_KEY(NAME, NUM),		\
	},
#define LSM_HOOK(RET, DEFAULT, NAME, ...)				\
	.NAME = {							\
		LSM_DEFINE_UNROLL(INIT_LSM_STATIC_CALL, NAME)		\
	},
#include <linux/lsm_hook_defs.h>
#undef LSM_HOOK
#undef INIT_LSM_STATIC_CALL
	};

static __initdata bool debug;
#define init_debug(...)						\
	do {							\
		if (debug)					\
			pr_info(__VA_ARGS__);			\
	} while (0)

static bool __init is_enabled(struct lsm_info *lsm)
{
	if (!lsm->enabled)
		return false;

	return *lsm->enabled;
}

/* Mark an LSM's enabled flag. */
static int lsm_enabled_true __initdata = 1;
static int lsm_enabled_false __initdata = 0;
static void __init set_enabled(struct lsm_info *lsm, bool enabled)
{
	/*
	 * When an LSM hasn't configured an enable variable, we can use
	 * a hard-coded location for storing the default enabled state.
	 */
	if (!lsm->enabled) {
		if (enabled)
			lsm->enabled = &lsm_enabled_true;
		else
			lsm->enabled = &lsm_enabled_false;
	} else if (lsm->enabled == &lsm_enabled_true) {
		if (!enabled)
			lsm->enabled = &lsm_enabled_false;
	} else if (lsm->enabled == &lsm_enabled_false) {
		if (enabled)
			lsm->enabled = &lsm_enabled_true;
	} else {
		*lsm->enabled = enabled;
	}
}

/* Is an LSM already listed in the ordered LSMs list? */
static bool __init exists_ordered_lsm(struct lsm_info *lsm)
{
	struct lsm_info **check;

	for (check = ordered_lsms; *check; check++)
		if (*check == lsm)
			return true;

	return false;
}

/* Append an LSM to the list of ordered LSMs to initialize. */
static int last_lsm __initdata;
static void __init append_ordered_lsm(struct lsm_info *lsm, const char *from)
{
	/* Ignore duplicate selections. */
	if (exists_ordered_lsm(lsm))
		return;

	if (WARN(last_lsm == MAX_LSM_COUNT, "%s: out of LSM static calls!?\n", from))
		return;

	/* Enable this LSM, if it is not already set. */
	if (!lsm->enabled)
		lsm->enabled = &lsm_enabled_true;
	ordered_lsms[last_lsm++] = lsm;

	init_debug("%s ordered: %s (%s)\n", from, lsm->name,
		   is_enabled(lsm) ? "enabled" : "disabled");
}

/* Is an LSM allowed to be initialized? */
static bool __init lsm_allowed(struct lsm_info *lsm)
{
	/* Skip if the LSM is disabled. */
	if (!is_enabled(lsm))
		return false;

	/* Not allowed if another exclusive LSM already initialized. */
	if ((lsm->flags & LSM_FLAG_EXCLUSIVE) && exclusive) {
		init_debug("exclusive disabled: %s\n", lsm->name);
		return false;
	}

	return true;
}

static void __init lsm_set_blob_size(int *need, int *lbs)
{
	int offset;

	if (*need <= 0)
		return;

	offset = ALIGN(*lbs, sizeof(void *));
	*lbs = offset + *need;
	*need = offset;
}

static void __init lsm_set_blob_sizes(struct lsm_blob_sizes *needed)
{
	if (!needed)
		return;

	lsm_set_blob_size(&needed->lbs_cred, &blob_sizes.lbs_cred);
	lsm_set_blob_size(&needed->lbs_file, &blob_sizes.lbs_file);
	lsm_set_blob_size(&needed->lbs_ib, &blob_sizes.lbs_ib);
	/*
	 * The inode blob gets an rcu_head in addition to
	 * what the modules might need.
	 */
	if (needed->lbs_inode && blob_sizes.lbs_inode == 0)
		blob_sizes.lbs_inode = sizeof(struct rcu_head);
	lsm_set_blob_size(&needed->lbs_inode, &blob_sizes.lbs_inode);
	lsm_set_blob_size(&needed->lbs_ipc, &blob_sizes.lbs_ipc);
	lsm_set_blob_size(&needed->lbs_key, &blob_sizes.lbs_key);
	lsm_set_blob_size(&needed->lbs_msg_msg, &blob_sizes.lbs_msg_msg);
<<<<<<< HEAD
=======
	lsm_set_blob_size(&needed->lbs_perf_event, &blob_sizes.lbs_perf_event);
>>>>>>> f87ebcb6
	lsm_set_blob_size(&needed->lbs_sock, &blob_sizes.lbs_sock);
	lsm_set_blob_size(&needed->lbs_superblock, &blob_sizes.lbs_superblock);
	lsm_set_blob_size(&needed->lbs_task, &blob_sizes.lbs_task);
	lsm_set_blob_size(&needed->lbs_tun_dev, &blob_sizes.lbs_tun_dev);
	lsm_set_blob_size(&needed->lbs_xattr_count,
			  &blob_sizes.lbs_xattr_count);
	lsm_set_blob_size(&needed->lbs_bdev, &blob_sizes.lbs_bdev);
}

/* Prepare LSM for initialization. */
static void __init prepare_lsm(struct lsm_info *lsm)
{
	int enabled = lsm_allowed(lsm);

	/* Record enablement (to handle any following exclusive LSMs). */
	set_enabled(lsm, enabled);

	/* If enabled, do pre-initialization work. */
	if (enabled) {
		if ((lsm->flags & LSM_FLAG_EXCLUSIVE) && !exclusive) {
			exclusive = lsm;
			init_debug("exclusive chosen:   %s\n", lsm->name);
		}

		lsm_set_blob_sizes(lsm->blobs);
	}
}

/* Initialize a given LSM, if it is enabled. */
static void __init initialize_lsm(struct lsm_info *lsm)
{
	if (is_enabled(lsm)) {
		int ret;

		init_debug("initializing %s\n", lsm->name);
		ret = lsm->init();
		WARN(ret, "%s failed to initialize: %d\n", lsm->name, ret);
	}
}

/*
 * Current index to use while initializing the lsm id list.
 */
u32 lsm_active_cnt __ro_after_init;
const struct lsm_id *lsm_idlist[MAX_LSM_COUNT];

/* Populate ordered LSMs list from comma-separated LSM name list. */
static void __init ordered_lsm_parse(const char *order, const char *origin)
{
	struct lsm_info *lsm;
	char *sep, *name, *next;

	/* LSM_ORDER_FIRST is always first. */
	for (lsm = __start_lsm_info; lsm < __end_lsm_info; lsm++) {
		if (lsm->order == LSM_ORDER_FIRST)
			append_ordered_lsm(lsm, "  first");
	}

	/* Process "security=", if given. */
	if (chosen_major_lsm) {
		struct lsm_info *major;

		/*
		 * To match the original "security=" behavior, this
		 * explicitly does NOT fallback to another Legacy Major
		 * if the selected one was separately disabled: disable
		 * all non-matching Legacy Major LSMs.
		 */
		for (major = __start_lsm_info; major < __end_lsm_info;
		     major++) {
			if ((major->flags & LSM_FLAG_LEGACY_MAJOR) &&
			    strcmp(major->name, chosen_major_lsm) != 0) {
				set_enabled(major, false);
				init_debug("security=%s disabled: %s (only one legacy major LSM)\n",
					   chosen_major_lsm, major->name);
			}
		}
	}

	sep = kstrdup(order, GFP_KERNEL);
	next = sep;
	/* Walk the list, looking for matching LSMs. */
	while ((name = strsep(&next, ",")) != NULL) {
		bool found = false;

		for (lsm = __start_lsm_info; lsm < __end_lsm_info; lsm++) {
			if (strcmp(lsm->name, name) == 0) {
				if (lsm->order == LSM_ORDER_MUTABLE)
					append_ordered_lsm(lsm, origin);
				found = true;
			}
		}

		if (!found)
			init_debug("%s ignored: %s (not built into kernel)\n",
				   origin, name);
	}

	/* Process "security=", if given. */
	if (chosen_major_lsm) {
		for (lsm = __start_lsm_info; lsm < __end_lsm_info; lsm++) {
			if (exists_ordered_lsm(lsm))
				continue;
			if (strcmp(lsm->name, chosen_major_lsm) == 0)
				append_ordered_lsm(lsm, "security=");
		}
	}

	/* LSM_ORDER_LAST is always last. */
	for (lsm = __start_lsm_info; lsm < __end_lsm_info; lsm++) {
		if (lsm->order == LSM_ORDER_LAST)
			append_ordered_lsm(lsm, "   last");
	}

	/* Disable all LSMs not in the ordered list. */
	for (lsm = __start_lsm_info; lsm < __end_lsm_info; lsm++) {
		if (exists_ordered_lsm(lsm))
			continue;
		set_enabled(lsm, false);
		init_debug("%s skipped: %s (not in requested order)\n",
			   origin, lsm->name);
	}

	kfree(sep);
}

static void __init lsm_static_call_init(struct security_hook_list *hl)
{
	struct lsm_static_call *scall = hl->scalls;
	int i;

	for (i = 0; i < MAX_LSM_COUNT; i++) {
		/* Update the first static call that is not used yet */
		if (!scall->hl) {
			__static_call_update(scall->key, scall->trampoline,
					     hl->hook.lsm_func_addr);
			scall->hl = hl;
			static_branch_enable(scall->active);
			return;
		}
		scall++;
	}
	panic("%s - Ran out of static slots.\n", __func__);
}

static void __init lsm_early_cred(struct cred *cred);
static void __init lsm_early_task(struct task_struct *task);

static int lsm_append(const char *new, char **result);

static void __init report_lsm_order(void)
{
	struct lsm_info **lsm, *early;
	int first = 0;

	pr_info("initializing lsm=");

	/* Report each enabled LSM name, comma separated. */
	for (early = __start_early_lsm_info;
	     early < __end_early_lsm_info; early++)
		if (is_enabled(early))
			pr_cont("%s%s", first++ == 0 ? "" : ",", early->name);
	for (lsm = ordered_lsms; *lsm; lsm++)
		if (is_enabled(*lsm))
			pr_cont("%s%s", first++ == 0 ? "" : ",", (*lsm)->name);

	pr_cont("\n");
}

static void __init ordered_lsm_init(void)
{
	struct lsm_info **lsm;

	if (chosen_lsm_order) {
		if (chosen_major_lsm) {
			pr_warn("security=%s is ignored because it is superseded by lsm=%s\n",
				chosen_major_lsm, chosen_lsm_order);
			chosen_major_lsm = NULL;
		}
		ordered_lsm_parse(chosen_lsm_order, "cmdline");
	} else
		ordered_lsm_parse(builtin_lsm_order, "builtin");

	for (lsm = ordered_lsms; *lsm; lsm++)
		prepare_lsm(*lsm);

	report_lsm_order();

	init_debug("cred blob size       = %d\n", blob_sizes.lbs_cred);
	init_debug("file blob size       = %d\n", blob_sizes.lbs_file);
	init_debug("ib blob size         = %d\n", blob_sizes.lbs_ib);
	init_debug("inode blob size      = %d\n", blob_sizes.lbs_inode);
	init_debug("ipc blob size        = %d\n", blob_sizes.lbs_ipc);
#ifdef CONFIG_KEYS
	init_debug("key blob size        = %d\n", blob_sizes.lbs_key);
#endif /* CONFIG_KEYS */
	init_debug("msg_msg blob size    = %d\n", blob_sizes.lbs_msg_msg);
	init_debug("sock blob size       = %d\n", blob_sizes.lbs_sock);
	init_debug("superblock blob size = %d\n", blob_sizes.lbs_superblock);
	init_debug("perf event blob size = %d\n", blob_sizes.lbs_perf_event);
	init_debug("task blob size       = %d\n", blob_sizes.lbs_task);
	init_debug("tun device blob size = %d\n", blob_sizes.lbs_tun_dev);
	init_debug("xattr slots          = %d\n", blob_sizes.lbs_xattr_count);
	init_debug("bdev blob size       = %d\n", blob_sizes.lbs_bdev);

	/*
	 * Create any kmem_caches needed for blobs
	 */
	if (blob_sizes.lbs_file)
		lsm_file_cache = kmem_cache_create("lsm_file_cache",
						   blob_sizes.lbs_file, 0,
						   SLAB_PANIC, NULL);
	if (blob_sizes.lbs_inode)
		lsm_inode_cache = kmem_cache_create("lsm_inode_cache",
						    blob_sizes.lbs_inode, 0,
						    SLAB_PANIC, NULL);

	lsm_early_cred((struct cred *) current->cred);
	lsm_early_task(current);
	for (lsm = ordered_lsms; *lsm; lsm++)
		initialize_lsm(*lsm);
}

int __init early_security_init(void)
{
	struct lsm_info *lsm;

	for (lsm = __start_early_lsm_info; lsm < __end_early_lsm_info; lsm++) {
		if (!lsm->enabled)
			lsm->enabled = &lsm_enabled_true;
		prepare_lsm(lsm);
		initialize_lsm(lsm);
	}

	return 0;
}

/**
 * security_init - initializes the security framework
 *
 * This should be called early in the kernel initialization sequence.
 */
int __init security_init(void)
{
	struct lsm_info *lsm;

	init_debug("legacy security=%s\n", chosen_major_lsm ? : " *unspecified*");
	init_debug("  CONFIG_LSM=%s\n", builtin_lsm_order);
	init_debug("boot arg lsm=%s\n", chosen_lsm_order ? : " *unspecified*");

	/*
	 * Append the names of the early LSM modules now that kmalloc() is
	 * available
	 */
	for (lsm = __start_early_lsm_info; lsm < __end_early_lsm_info; lsm++) {
		init_debug("  early started: %s (%s)\n", lsm->name,
			   is_enabled(lsm) ? "enabled" : "disabled");
		if (lsm->enabled)
			lsm_append(lsm->name, &lsm_names);
	}

	/* Load LSMs in specified order. */
	ordered_lsm_init();

	return 0;
}

/* Save user chosen LSM */
static int __init choose_major_lsm(char *str)
{
	chosen_major_lsm = str;
	return 1;
}
__setup("security=", choose_major_lsm);

/* Explicitly choose LSM initialization order. */
static int __init choose_lsm_order(char *str)
{
	chosen_lsm_order = str;
	return 1;
}
__setup("lsm=", choose_lsm_order);

/* Enable LSM order debugging. */
static int __init enable_debug(char *str)
{
	debug = true;
	return 1;
}
__setup("lsm.debug", enable_debug);

static bool match_last_lsm(const char *list, const char *lsm)
{
	const char *last;

	if (WARN_ON(!list || !lsm))
		return false;
	last = strrchr(list, ',');
	if (last)
		/* Pass the comma, strcmp() will check for '\0' */
		last++;
	else
		last = list;
	return !strcmp(last, lsm);
}

static int lsm_append(const char *new, char **result)
{
	char *cp;

	if (*result == NULL) {
		*result = kstrdup(new, GFP_KERNEL);
		if (*result == NULL)
			return -ENOMEM;
	} else {
		/* Check if it is the last registered name */
		if (match_last_lsm(*result, new))
			return 0;
		cp = kasprintf(GFP_KERNEL, "%s,%s", *result, new);
		if (cp == NULL)
			return -ENOMEM;
		kfree(*result);
		*result = cp;
	}
	return 0;
}

/**
 * security_add_hooks - Add a modules hooks to the hook lists.
 * @hooks: the hooks to add
 * @count: the number of hooks to add
 * @lsmid: the identification information for the security module
 *
 * Each LSM has to register its hooks with the infrastructure.
 */
void __init security_add_hooks(struct security_hook_list *hooks, int count,
			       const struct lsm_id *lsmid)
{
	int i;

	/*
	 * A security module may call security_add_hooks() more
	 * than once during initialization, and LSM initialization
	 * is serialized. Landlock is one such case.
	 * Look at the previous entry, if there is one, for duplication.
	 */
	if (lsm_active_cnt == 0 || lsm_idlist[lsm_active_cnt - 1] != lsmid) {
		if (lsm_active_cnt >= MAX_LSM_COUNT)
			panic("%s Too many LSMs registered.\n", __func__);
		lsm_idlist[lsm_active_cnt++] = lsmid;
	}

	for (i = 0; i < count; i++) {
		hooks[i].lsmid = lsmid;
		lsm_static_call_init(&hooks[i]);
	}

	/*
	 * Don't try to append during early_security_init(), we'll come back
	 * and fix this up afterwards.
	 */
	if (slab_is_available()) {
		if (lsm_append(lsmid->name, &lsm_names) < 0)
			panic("%s - Cannot get early memory.\n", __func__);
	}
}

int call_blocking_lsm_notifier(enum lsm_event event, void *data)
{
	return blocking_notifier_call_chain(&blocking_lsm_notifier_chain,
					    event, data);
}
EXPORT_SYMBOL(call_blocking_lsm_notifier);

int register_blocking_lsm_notifier(struct notifier_block *nb)
{
	return blocking_notifier_chain_register(&blocking_lsm_notifier_chain,
						nb);
}
EXPORT_SYMBOL(register_blocking_lsm_notifier);

int unregister_blocking_lsm_notifier(struct notifier_block *nb)
{
	return blocking_notifier_chain_unregister(&blocking_lsm_notifier_chain,
						  nb);
}
EXPORT_SYMBOL(unregister_blocking_lsm_notifier);

/**
 * lsm_blob_alloc - allocate a composite blob
 * @dest: the destination for the blob
 * @size: the size of the blob
 * @gfp: allocation type
 *
 * Allocate a blob for all the modules
 *
 * Returns 0, or -ENOMEM if memory can't be allocated.
 */
static int lsm_blob_alloc(void **dest, size_t size, gfp_t gfp)
{
	if (size == 0) {
		*dest = NULL;
		return 0;
	}

	*dest = kzalloc(size, gfp);
	if (*dest == NULL)
		return -ENOMEM;
	return 0;
}

/**
 * lsm_cred_alloc - allocate a composite cred blob
 * @cred: the cred that needs a blob
 * @gfp: allocation type
 *
 * Allocate the cred blob for all the modules
 *
 * Returns 0, or -ENOMEM if memory can't be allocated.
 */
static int lsm_cred_alloc(struct cred *cred, gfp_t gfp)
{
	return lsm_blob_alloc(&cred->security, blob_sizes.lbs_cred, gfp);
}

/**
 * lsm_early_cred - during initialization allocate a composite cred blob
 * @cred: the cred that needs a blob
 *
 * Allocate the cred blob for all the modules
 */
static void __init lsm_early_cred(struct cred *cred)
{
	int rc = lsm_cred_alloc(cred, GFP_KERNEL);

	if (rc)
		panic("%s: Early cred alloc failed.\n", __func__);
}

/**
 * lsm_file_alloc - allocate a composite file blob
 * @file: the file that needs a blob
 *
 * Allocate the file blob for all the modules
 *
 * Returns 0, or -ENOMEM if memory can't be allocated.
 */
static int lsm_file_alloc(struct file *file)
{
	if (!lsm_file_cache) {
		file->f_security = NULL;
		return 0;
	}

	file->f_security = kmem_cache_zalloc(lsm_file_cache, GFP_KERNEL);
	if (file->f_security == NULL)
		return -ENOMEM;
	return 0;
}

/**
 * lsm_inode_alloc - allocate a composite inode blob
 * @inode: the inode that needs a blob
 * @gfp: allocation flags
 *
 * Allocate the inode blob for all the modules
 *
 * Returns 0, or -ENOMEM if memory can't be allocated.
 */
static int lsm_inode_alloc(struct inode *inode, gfp_t gfp)
{
	if (!lsm_inode_cache) {
		inode->i_security = NULL;
		return 0;
	}

	inode->i_security = kmem_cache_zalloc(lsm_inode_cache, gfp);
	if (inode->i_security == NULL)
		return -ENOMEM;
	return 0;
}

/**
 * lsm_task_alloc - allocate a composite task blob
 * @task: the task that needs a blob
 *
 * Allocate the task blob for all the modules
 *
 * Returns 0, or -ENOMEM if memory can't be allocated.
 */
static int lsm_task_alloc(struct task_struct *task)
{
	return lsm_blob_alloc(&task->security, blob_sizes.lbs_task, GFP_KERNEL);
}

/**
 * lsm_ipc_alloc - allocate a composite ipc blob
 * @kip: the ipc that needs a blob
 *
 * Allocate the ipc blob for all the modules
 *
 * Returns 0, or -ENOMEM if memory can't be allocated.
 */
static int lsm_ipc_alloc(struct kern_ipc_perm *kip)
{
	return lsm_blob_alloc(&kip->security, blob_sizes.lbs_ipc, GFP_KERNEL);
}

#ifdef CONFIG_KEYS
/**
 * lsm_key_alloc - allocate a composite key blob
 * @key: the key that needs a blob
 *
 * Allocate the key blob for all the modules
 *
 * Returns 0, or -ENOMEM if memory can't be allocated.
 */
static int lsm_key_alloc(struct key *key)
{
	return lsm_blob_alloc(&key->security, blob_sizes.lbs_key, GFP_KERNEL);
}
#endif /* CONFIG_KEYS */

/**
 * lsm_msg_msg_alloc - allocate a composite msg_msg blob
 * @mp: the msg_msg that needs a blob
 *
 * Allocate the ipc blob for all the modules
 *
 * Returns 0, or -ENOMEM if memory can't be allocated.
 */
static int lsm_msg_msg_alloc(struct msg_msg *mp)
{
	return lsm_blob_alloc(&mp->security, blob_sizes.lbs_msg_msg,
			      GFP_KERNEL);
}

/**
 * lsm_bdev_alloc - allocate a composite block_device blob
 * @bdev: the block_device that needs a blob
 *
 * Allocate the block_device blob for all the modules
 *
 * Returns 0, or -ENOMEM if memory can't be allocated.
 */
static int lsm_bdev_alloc(struct block_device *bdev)
{
	if (blob_sizes.lbs_bdev == 0) {
		bdev->bd_security = NULL;
		return 0;
	}

	bdev->bd_security = kzalloc(blob_sizes.lbs_bdev, GFP_KERNEL);
	if (!bdev->bd_security)
		return -ENOMEM;

	return 0;
}

/**
 * lsm_early_task - during initialization allocate a composite task blob
 * @task: the task that needs a blob
 *
 * Allocate the task blob for all the modules
 */
static void __init lsm_early_task(struct task_struct *task)
{
	int rc = lsm_task_alloc(task);

	if (rc)
		panic("%s: Early task alloc failed.\n", __func__);
}

/**
 * lsm_superblock_alloc - allocate a composite superblock blob
 * @sb: the superblock that needs a blob
 *
 * Allocate the superblock blob for all the modules
 *
 * Returns 0, or -ENOMEM if memory can't be allocated.
 */
static int lsm_superblock_alloc(struct super_block *sb)
{
	return lsm_blob_alloc(&sb->s_security, blob_sizes.lbs_superblock,
			      GFP_KERNEL);
}

/**
 * lsm_fill_user_ctx - Fill a user space lsm_ctx structure
 * @uctx: a userspace LSM context to be filled
 * @uctx_len: available uctx size (input), used uctx size (output)
 * @val: the new LSM context value
 * @val_len: the size of the new LSM context value
 * @id: LSM id
 * @flags: LSM defined flags
 *
 * Fill all of the fields in a userspace lsm_ctx structure.  If @uctx is NULL
 * simply calculate the required size to output via @utc_len and return
 * success.
 *
 * Returns 0 on success, -E2BIG if userspace buffer is not large enough,
 * -EFAULT on a copyout error, -ENOMEM if memory can't be allocated.
 */
int lsm_fill_user_ctx(struct lsm_ctx __user *uctx, u32 *uctx_len,
		      void *val, size_t val_len,
		      u64 id, u64 flags)
{
	struct lsm_ctx *nctx = NULL;
	size_t nctx_len;
	int rc = 0;

	nctx_len = ALIGN(struct_size(nctx, ctx, val_len), sizeof(void *));
	if (nctx_len > *uctx_len) {
		rc = -E2BIG;
		goto out;
	}

	/* no buffer - return success/0 and set @uctx_len to the req size */
	if (!uctx)
		goto out;

	nctx = kzalloc(nctx_len, GFP_KERNEL);
	if (nctx == NULL) {
		rc = -ENOMEM;
		goto out;
	}
	nctx->id = id;
	nctx->flags = flags;
	nctx->len = nctx_len;
	nctx->ctx_len = val_len;
	memcpy(nctx->ctx, val, val_len);

	if (copy_to_user(uctx, nctx, nctx_len))
		rc = -EFAULT;

out:
	kfree(nctx);
	*uctx_len = nctx_len;
	return rc;
}

/*
 * The default value of the LSM hook is defined in linux/lsm_hook_defs.h and
 * can be accessed with:
 *
 *	LSM_RET_DEFAULT(<hook_name>)
 *
 * The macros below define static constants for the default value of each
 * LSM hook.
 */
#define LSM_RET_DEFAULT(NAME) (NAME##_default)
#define DECLARE_LSM_RET_DEFAULT_void(DEFAULT, NAME)
#define DECLARE_LSM_RET_DEFAULT_int(DEFAULT, NAME) \
	static const int __maybe_unused LSM_RET_DEFAULT(NAME) = (DEFAULT);
#define LSM_HOOK(RET, DEFAULT, NAME, ...) \
	DECLARE_LSM_RET_DEFAULT_##RET(DEFAULT, NAME)

#include <linux/lsm_hook_defs.h>
#undef LSM_HOOK

/*
 * Hook list operation macros.
 *
 * call_void_hook:
 *	This is a hook that does not return a value.
 *
 * call_int_hook:
 *	This is a hook that returns a value.
 */
#define __CALL_STATIC_VOID(NUM, HOOK, ...)				     \
do {									     \
	if (static_branch_unlikely(&SECURITY_HOOK_ACTIVE_KEY(HOOK, NUM))) {    \
		static_call(LSM_STATIC_CALL(HOOK, NUM))(__VA_ARGS__);	     \
	}								     \
} while (0);

#define call_void_hook(HOOK, ...)                                 \
	do {                                                      \
		LSM_LOOP_UNROLL(__CALL_STATIC_VOID, HOOK, __VA_ARGS__); \
	} while (0)


#define __CALL_STATIC_INT(NUM, R, HOOK, LABEL, ...)			     \
do {									     \
	if (static_branch_unlikely(&SECURITY_HOOK_ACTIVE_KEY(HOOK, NUM))) {  \
		R = static_call(LSM_STATIC_CALL(HOOK, NUM))(__VA_ARGS__);    \
		if (R != LSM_RET_DEFAULT(HOOK))				     \
			goto LABEL;					     \
	}								     \
} while (0);

#define call_int_hook(HOOK, ...)					\
({									\
	__label__ OUT;							\
	int RC = LSM_RET_DEFAULT(HOOK);					\
									\
	LSM_LOOP_UNROLL(__CALL_STATIC_INT, RC, HOOK, OUT, __VA_ARGS__);	\
OUT:									\
	RC;								\
})

#define lsm_for_each_hook(scall, NAME)					\
	for (scall = static_calls_table.NAME;				\
	     scall - static_calls_table.NAME < MAX_LSM_COUNT; scall++)  \
		if (static_key_enabled(&scall->active->key))

/* Security operations */

/**
 * security_binder_set_context_mgr() - Check if becoming binder ctx mgr is ok
 * @mgr: task credentials of current binder process
 *
 * Check whether @mgr is allowed to be the binder context manager.
 *
 * Return: Return 0 if permission is granted.
 */
int security_binder_set_context_mgr(const struct cred *mgr)
{
	return call_int_hook(binder_set_context_mgr, mgr);
}

/**
 * security_binder_transaction() - Check if a binder transaction is allowed
 * @from: sending process
 * @to: receiving process
 *
 * Check whether @from is allowed to invoke a binder transaction call to @to.
 *
 * Return: Returns 0 if permission is granted.
 */
int security_binder_transaction(const struct cred *from,
				const struct cred *to)
{
	return call_int_hook(binder_transaction, from, to);
}

/**
 * security_binder_transfer_binder() - Check if a binder transfer is allowed
 * @from: sending process
 * @to: receiving process
 *
 * Check whether @from is allowed to transfer a binder reference to @to.
 *
 * Return: Returns 0 if permission is granted.
 */
int security_binder_transfer_binder(const struct cred *from,
				    const struct cred *to)
{
	return call_int_hook(binder_transfer_binder, from, to);
}

/**
 * security_binder_transfer_file() - Check if a binder file xfer is allowed
 * @from: sending process
 * @to: receiving process
 * @file: file being transferred
 *
 * Check whether @from is allowed to transfer @file to @to.
 *
 * Return: Returns 0 if permission is granted.
 */
int security_binder_transfer_file(const struct cred *from,
				  const struct cred *to, const struct file *file)
{
	return call_int_hook(binder_transfer_file, from, to, file);
}

/**
 * security_ptrace_access_check() - Check if tracing is allowed
 * @child: target process
 * @mode: PTRACE_MODE flags
 *
 * Check permission before allowing the current process to trace the @child
 * process.  Security modules may also want to perform a process tracing check
 * during an execve in the set_security or apply_creds hooks of tracing check
 * during an execve in the bprm_set_creds hook of binprm_security_ops if the
 * process is being traced and its security attributes would be changed by the
 * execve.
 *
 * Return: Returns 0 if permission is granted.
 */
int security_ptrace_access_check(struct task_struct *child, unsigned int mode)
{
	return call_int_hook(ptrace_access_check, child, mode);
}

/**
 * security_ptrace_traceme() - Check if tracing is allowed
 * @parent: tracing process
 *
 * Check that the @parent process has sufficient permission to trace the
 * current process before allowing the current process to present itself to the
 * @parent process for tracing.
 *
 * Return: Returns 0 if permission is granted.
 */
int security_ptrace_traceme(struct task_struct *parent)
{
	return call_int_hook(ptrace_traceme, parent);
}

/**
 * security_capget() - Get the capability sets for a process
 * @target: target process
 * @effective: effective capability set
 * @inheritable: inheritable capability set
 * @permitted: permitted capability set
 *
 * Get the @effective, @inheritable, and @permitted capability sets for the
 * @target process.  The hook may also perform permission checking to determine
 * if the current process is allowed to see the capability sets of the @target
 * process.
 *
 * Return: Returns 0 if the capability sets were successfully obtained.
 */
int security_capget(const struct task_struct *target,
		    kernel_cap_t *effective,
		    kernel_cap_t *inheritable,
		    kernel_cap_t *permitted)
{
	return call_int_hook(capget, target, effective, inheritable, permitted);
}

/**
 * security_capset() - Set the capability sets for a process
 * @new: new credentials for the target process
 * @old: current credentials of the target process
 * @effective: effective capability set
 * @inheritable: inheritable capability set
 * @permitted: permitted capability set
 *
 * Set the @effective, @inheritable, and @permitted capability sets for the
 * current process.
 *
 * Return: Returns 0 and update @new if permission is granted.
 */
int security_capset(struct cred *new, const struct cred *old,
		    const kernel_cap_t *effective,
		    const kernel_cap_t *inheritable,
		    const kernel_cap_t *permitted)
{
	return call_int_hook(capset, new, old, effective, inheritable,
			     permitted);
}

/**
 * security_capable() - Check if a process has the necessary capability
 * @cred: credentials to examine
 * @ns: user namespace
 * @cap: capability requested
 * @opts: capability check options
 *
 * Check whether the @tsk process has the @cap capability in the indicated
 * credentials.  @cap contains the capability <include/linux/capability.h>.
 * @opts contains options for the capable check <include/linux/security.h>.
 *
 * Return: Returns 0 if the capability is granted.
 */
int security_capable(const struct cred *cred,
		     struct user_namespace *ns,
		     int cap,
		     unsigned int opts)
{
	return call_int_hook(capable, cred, ns, cap, opts);
}

/**
 * security_quotactl() - Check if a quotactl() syscall is allowed for this fs
 * @cmds: commands
 * @type: type
 * @id: id
 * @sb: filesystem
 *
 * Check whether the quotactl syscall is allowed for this @sb.
 *
 * Return: Returns 0 if permission is granted.
 */
int security_quotactl(int cmds, int type, int id, const struct super_block *sb)
{
	return call_int_hook(quotactl, cmds, type, id, sb);
}

/**
 * security_quota_on() - Check if QUOTAON is allowed for a dentry
 * @dentry: dentry
 *
 * Check whether QUOTAON is allowed for @dentry.
 *
 * Return: Returns 0 if permission is granted.
 */
int security_quota_on(struct dentry *dentry)
{
	return call_int_hook(quota_on, dentry);
}

/**
 * security_syslog() - Check if accessing the kernel message ring is allowed
 * @type: SYSLOG_ACTION_* type
 *
 * Check permission before accessing the kernel message ring or changing
 * logging to the console.  See the syslog(2) manual page for an explanation of
 * the @type values.
 *
 * Return: Return 0 if permission is granted.
 */
int security_syslog(int type)
{
	return call_int_hook(syslog, type);
}

/**
 * security_settime64() - Check if changing the system time is allowed
 * @ts: new time
 * @tz: timezone
 *
 * Check permission to change the system time, struct timespec64 is defined in
 * <include/linux/time64.h> and timezone is defined in <include/linux/time.h>.
 *
 * Return: Returns 0 if permission is granted.
 */
int security_settime64(const struct timespec64 *ts, const struct timezone *tz)
{
	return call_int_hook(settime, ts, tz);
}

/**
 * security_vm_enough_memory_mm() - Check if allocating a new mem map is allowed
 * @mm: mm struct
 * @pages: number of pages
 *
 * Check permissions for allocating a new virtual mapping.  If all LSMs return
 * a positive value, __vm_enough_memory() will be called with cap_sys_admin
 * set. If at least one LSM returns 0 or negative, __vm_enough_memory() will be
 * called with cap_sys_admin cleared.
 *
 * Return: Returns 0 if permission is granted by the LSM infrastructure to the
 *         caller.
 */
int security_vm_enough_memory_mm(struct mm_struct *mm, long pages)
{
	struct lsm_static_call *scall;
	int cap_sys_admin = 1;
	int rc;

	/*
	 * The module will respond with 0 if it thinks the __vm_enough_memory()
	 * call should be made with the cap_sys_admin set. If all of the modules
	 * agree that it should be set it will. If any module thinks it should
	 * not be set it won't.
	 */
	lsm_for_each_hook(scall, vm_enough_memory) {
		rc = scall->hl->hook.vm_enough_memory(mm, pages);
		if (rc < 0) {
			cap_sys_admin = 0;
			break;
		}
	}
	return __vm_enough_memory(mm, pages, cap_sys_admin);
}

/**
 * security_bprm_creds_for_exec() - Prepare the credentials for exec()
 * @bprm: binary program information
 *
 * If the setup in prepare_exec_creds did not setup @bprm->cred->security
 * properly for executing @bprm->file, update the LSM's portion of
 * @bprm->cred->security to be what commit_creds needs to install for the new
 * program.  This hook may also optionally check permissions (e.g. for
 * transitions between security domains).  The hook must set @bprm->secureexec
 * to 1 if AT_SECURE should be set to request libc enable secure mode.  @bprm
 * contains the linux_binprm structure.
 *
 * Return: Returns 0 if the hook is successful and permission is granted.
 */
int security_bprm_creds_for_exec(struct linux_binprm *bprm)
{
	return call_int_hook(bprm_creds_for_exec, bprm);
}

/**
 * security_bprm_creds_from_file() - Update linux_binprm creds based on file
 * @bprm: binary program information
 * @file: associated file
 *
 * If @file is setpcap, suid, sgid or otherwise marked to change privilege upon
 * exec, update @bprm->cred to reflect that change. This is called after
 * finding the binary that will be executed without an interpreter.  This
 * ensures that the credentials will not be derived from a script that the
 * binary will need to reopen, which when reopend may end up being a completely
 * different file.  This hook may also optionally check permissions (e.g. for
 * transitions between security domains).  The hook must set @bprm->secureexec
 * to 1 if AT_SECURE should be set to request libc enable secure mode.  The
 * hook must add to @bprm->per_clear any personality flags that should be
 * cleared from current->personality.  @bprm contains the linux_binprm
 * structure.
 *
 * Return: Returns 0 if the hook is successful and permission is granted.
 */
int security_bprm_creds_from_file(struct linux_binprm *bprm, const struct file *file)
{
	return call_int_hook(bprm_creds_from_file, bprm, file);
}

/**
 * security_bprm_check() - Mediate binary handler search
 * @bprm: binary program information
 *
 * This hook mediates the point when a search for a binary handler will begin.
 * It allows a check against the @bprm->cred->security value which was set in
 * the preceding creds_for_exec call.  The argv list and envp list are reliably
 * available in @bprm.  This hook may be called multiple times during a single
 * execve.  @bprm contains the linux_binprm structure.
 *
 * Return: Returns 0 if the hook is successful and permission is granted.
 */
int security_bprm_check(struct linux_binprm *bprm)
{
	return call_int_hook(bprm_check_security, bprm);
}

/**
 * security_bprm_committing_creds() - Install creds for a process during exec()
 * @bprm: binary program information
 *
 * Prepare to install the new security attributes of a process being
 * transformed by an execve operation, based on the old credentials pointed to
 * by @current->cred and the information set in @bprm->cred by the
 * bprm_creds_for_exec hook.  @bprm points to the linux_binprm structure.  This
 * hook is a good place to perform state changes on the process such as closing
 * open file descriptors to which access will no longer be granted when the
 * attributes are changed.  This is called immediately before commit_creds().
 */
void security_bprm_committing_creds(const struct linux_binprm *bprm)
{
	call_void_hook(bprm_committing_creds, bprm);
}

/**
 * security_bprm_committed_creds() - Tidy up after cred install during exec()
 * @bprm: binary program information
 *
 * Tidy up after the installation of the new security attributes of a process
 * being transformed by an execve operation.  The new credentials have, by this
 * point, been set to @current->cred.  @bprm points to the linux_binprm
 * structure.  This hook is a good place to perform state changes on the
 * process such as clearing out non-inheritable signal state.  This is called
 * immediately after commit_creds().
 */
void security_bprm_committed_creds(const struct linux_binprm *bprm)
{
	call_void_hook(bprm_committed_creds, bprm);
}

/**
 * security_fs_context_submount() - Initialise fc->security
 * @fc: new filesystem context
 * @reference: dentry reference for submount/remount
 *
 * Fill out the ->security field for a new fs_context.
 *
 * Return: Returns 0 on success or negative error code on failure.
 */
int security_fs_context_submount(struct fs_context *fc, struct super_block *reference)
{
	return call_int_hook(fs_context_submount, fc, reference);
}

/**
 * security_fs_context_dup() - Duplicate a fs_context LSM blob
 * @fc: destination filesystem context
 * @src_fc: source filesystem context
 *
 * Allocate and attach a security structure to sc->security.  This pointer is
 * initialised to NULL by the caller.  @fc indicates the new filesystem context.
 * @src_fc indicates the original filesystem context.
 *
 * Return: Returns 0 on success or a negative error code on failure.
 */
int security_fs_context_dup(struct fs_context *fc, struct fs_context *src_fc)
{
	return call_int_hook(fs_context_dup, fc, src_fc);
}

/**
 * security_fs_context_parse_param() - Configure a filesystem context
 * @fc: filesystem context
 * @param: filesystem parameter
 *
 * Userspace provided a parameter to configure a superblock.  The LSM can
 * consume the parameter or return it to the caller for use elsewhere.
 *
 * Return: If the parameter is used by the LSM it should return 0, if it is
 *         returned to the caller -ENOPARAM is returned, otherwise a negative
 *         error code is returned.
 */
int security_fs_context_parse_param(struct fs_context *fc,
				    struct fs_parameter *param)
{
	struct lsm_static_call *scall;
	int trc;
	int rc = -ENOPARAM;

	lsm_for_each_hook(scall, fs_context_parse_param) {
		trc = scall->hl->hook.fs_context_parse_param(fc, param);
		if (trc == 0)
			rc = 0;
		else if (trc != -ENOPARAM)
			return trc;
	}
	return rc;
}

/**
 * security_sb_alloc() - Allocate a super_block LSM blob
 * @sb: filesystem superblock
 *
 * Allocate and attach a security structure to the sb->s_security field.  The
 * s_security field is initialized to NULL when the structure is allocated.
 * @sb contains the super_block structure to be modified.
 *
 * Return: Returns 0 if operation was successful.
 */
int security_sb_alloc(struct super_block *sb)
{
	int rc = lsm_superblock_alloc(sb);

	if (unlikely(rc))
		return rc;
	rc = call_int_hook(sb_alloc_security, sb);
	if (unlikely(rc))
		security_sb_free(sb);
	return rc;
}

/**
 * security_sb_delete() - Release super_block LSM associated objects
 * @sb: filesystem superblock
 *
 * Release objects tied to a superblock (e.g. inodes).  @sb contains the
 * super_block structure being released.
 */
void security_sb_delete(struct super_block *sb)
{
	call_void_hook(sb_delete, sb);
}

/**
 * security_sb_free() - Free a super_block LSM blob
 * @sb: filesystem superblock
 *
 * Deallocate and clear the sb->s_security field.  @sb contains the super_block
 * structure to be modified.
 */
void security_sb_free(struct super_block *sb)
{
	call_void_hook(sb_free_security, sb);
	kfree(sb->s_security);
	sb->s_security = NULL;
}

/**
 * security_free_mnt_opts() - Free memory associated with mount options
 * @mnt_opts: LSM processed mount options
 *
 * Free memory associated with @mnt_ops.
 */
void security_free_mnt_opts(void **mnt_opts)
{
	if (!*mnt_opts)
		return;
	call_void_hook(sb_free_mnt_opts, *mnt_opts);
	*mnt_opts = NULL;
}
EXPORT_SYMBOL(security_free_mnt_opts);

/**
 * security_sb_eat_lsm_opts() - Consume LSM mount options
 * @options: mount options
 * @mnt_opts: LSM processed mount options
 *
 * Eat (scan @options) and save them in @mnt_opts.
 *
 * Return: Returns 0 on success, negative values on failure.
 */
int security_sb_eat_lsm_opts(char *options, void **mnt_opts)
{
	return call_int_hook(sb_eat_lsm_opts, options, mnt_opts);
}
EXPORT_SYMBOL(security_sb_eat_lsm_opts);

/**
 * security_sb_mnt_opts_compat() - Check if new mount options are allowed
 * @sb: filesystem superblock
 * @mnt_opts: new mount options
 *
 * Determine if the new mount options in @mnt_opts are allowed given the
 * existing mounted filesystem at @sb.  @sb superblock being compared.
 *
 * Return: Returns 0 if options are compatible.
 */
int security_sb_mnt_opts_compat(struct super_block *sb,
				void *mnt_opts)
{
	return call_int_hook(sb_mnt_opts_compat, sb, mnt_opts);
}
EXPORT_SYMBOL(security_sb_mnt_opts_compat);

/**
 * security_sb_remount() - Verify no incompatible mount changes during remount
 * @sb: filesystem superblock
 * @mnt_opts: (re)mount options
 *
 * Extracts security system specific mount options and verifies no changes are
 * being made to those options.
 *
 * Return: Returns 0 if permission is granted.
 */
int security_sb_remount(struct super_block *sb,
			void *mnt_opts)
{
	return call_int_hook(sb_remount, sb, mnt_opts);
}
EXPORT_SYMBOL(security_sb_remount);

/**
 * security_sb_kern_mount() - Check if a kernel mount is allowed
 * @sb: filesystem superblock
 *
 * Mount this @sb if allowed by permissions.
 *
 * Return: Returns 0 if permission is granted.
 */
int security_sb_kern_mount(const struct super_block *sb)
{
	return call_int_hook(sb_kern_mount, sb);
}

/**
 * security_sb_show_options() - Output the mount options for a superblock
 * @m: output file
 * @sb: filesystem superblock
 *
 * Show (print on @m) mount options for this @sb.
 *
 * Return: Returns 0 on success, negative values on failure.
 */
int security_sb_show_options(struct seq_file *m, struct super_block *sb)
{
	return call_int_hook(sb_show_options, m, sb);
}

/**
 * security_sb_statfs() - Check if accessing fs stats is allowed
 * @dentry: superblock handle
 *
 * Check permission before obtaining filesystem statistics for the @mnt
 * mountpoint.  @dentry is a handle on the superblock for the filesystem.
 *
 * Return: Returns 0 if permission is granted.
 */
int security_sb_statfs(struct dentry *dentry)
{
	return call_int_hook(sb_statfs, dentry);
}

/**
 * security_sb_mount() - Check permission for mounting a filesystem
 * @dev_name: filesystem backing device
 * @path: mount point
 * @type: filesystem type
 * @flags: mount flags
 * @data: filesystem specific data
 *
 * Check permission before an object specified by @dev_name is mounted on the
 * mount point named by @nd.  For an ordinary mount, @dev_name identifies a
 * device if the file system type requires a device.  For a remount
 * (@flags & MS_REMOUNT), @dev_name is irrelevant.  For a loopback/bind mount
 * (@flags & MS_BIND), @dev_name identifies the	pathname of the object being
 * mounted.
 *
 * Return: Returns 0 if permission is granted.
 */
int security_sb_mount(const char *dev_name, const struct path *path,
		      const char *type, unsigned long flags, void *data)
{
	return call_int_hook(sb_mount, dev_name, path, type, flags, data);
}

/**
 * security_sb_umount() - Check permission for unmounting a filesystem
 * @mnt: mounted filesystem
 * @flags: unmount flags
 *
 * Check permission before the @mnt file system is unmounted.
 *
 * Return: Returns 0 if permission is granted.
 */
int security_sb_umount(struct vfsmount *mnt, int flags)
{
	return call_int_hook(sb_umount, mnt, flags);
}

/**
 * security_sb_pivotroot() - Check permissions for pivoting the rootfs
 * @old_path: new location for current rootfs
 * @new_path: location of the new rootfs
 *
 * Check permission before pivoting the root filesystem.
 *
 * Return: Returns 0 if permission is granted.
 */
int security_sb_pivotroot(const struct path *old_path,
			  const struct path *new_path)
{
	return call_int_hook(sb_pivotroot, old_path, new_path);
}

/**
 * security_sb_set_mnt_opts() - Set the mount options for a filesystem
 * @sb: filesystem superblock
 * @mnt_opts: binary mount options
 * @kern_flags: kernel flags (in)
 * @set_kern_flags: kernel flags (out)
 *
 * Set the security relevant mount options used for a superblock.
 *
 * Return: Returns 0 on success, error on failure.
 */
int security_sb_set_mnt_opts(struct super_block *sb,
			     void *mnt_opts,
			     unsigned long kern_flags,
			     unsigned long *set_kern_flags)
{
	struct lsm_static_call *scall;
	int rc = mnt_opts ? -EOPNOTSUPP : LSM_RET_DEFAULT(sb_set_mnt_opts);

	lsm_for_each_hook(scall, sb_set_mnt_opts) {
		rc = scall->hl->hook.sb_set_mnt_opts(sb, mnt_opts, kern_flags,
					      set_kern_flags);
		if (rc != LSM_RET_DEFAULT(sb_set_mnt_opts))
			break;
	}
	return rc;
}
EXPORT_SYMBOL(security_sb_set_mnt_opts);

/**
 * security_sb_clone_mnt_opts() - Duplicate superblock mount options
 * @oldsb: source superblock
 * @newsb: destination superblock
 * @kern_flags: kernel flags (in)
 * @set_kern_flags: kernel flags (out)
 *
 * Copy all security options from a given superblock to another.
 *
 * Return: Returns 0 on success, error on failure.
 */
int security_sb_clone_mnt_opts(const struct super_block *oldsb,
			       struct super_block *newsb,
			       unsigned long kern_flags,
			       unsigned long *set_kern_flags)
{
	return call_int_hook(sb_clone_mnt_opts, oldsb, newsb,
			     kern_flags, set_kern_flags);
}
EXPORT_SYMBOL(security_sb_clone_mnt_opts);

/**
 * security_move_mount() - Check permissions for moving a mount
 * @from_path: source mount point
 * @to_path: destination mount point
 *
 * Check permission before a mount is moved.
 *
 * Return: Returns 0 if permission is granted.
 */
int security_move_mount(const struct path *from_path,
			const struct path *to_path)
{
	return call_int_hook(move_mount, from_path, to_path);
}

/**
 * security_path_notify() - Check if setting a watch is allowed
 * @path: file path
 * @mask: event mask
 * @obj_type: file path type
 *
 * Check permissions before setting a watch on events as defined by @mask, on
 * an object at @path, whose type is defined by @obj_type.
 *
 * Return: Returns 0 if permission is granted.
 */
int security_path_notify(const struct path *path, u64 mask,
			 unsigned int obj_type)
{
	return call_int_hook(path_notify, path, mask, obj_type);
}

/**
 * security_inode_alloc() - Allocate an inode LSM blob
 * @inode: the inode
 * @gfp: allocation flags
 *
 * Allocate and attach a security structure to @inode->i_security.  The
 * i_security field is initialized to NULL when the inode structure is
 * allocated.
 *
 * Return: Return 0 if operation was successful.
 */
int security_inode_alloc(struct inode *inode, gfp_t gfp)
{
	int rc = lsm_inode_alloc(inode, gfp);

	if (unlikely(rc))
		return rc;
	rc = call_int_hook(inode_alloc_security, inode);
	if (unlikely(rc))
		security_inode_free(inode);
	return rc;
}

static void inode_free_by_rcu(struct rcu_head *head)
{
	/* The rcu head is at the start of the inode blob */
	call_void_hook(inode_free_security_rcu, head);
	kmem_cache_free(lsm_inode_cache, head);
}

/**
 * security_inode_free() - Free an inode's LSM blob
 * @inode: the inode
 *
 * Release any LSM resources associated with @inode, although due to the
 * inode's RCU protections it is possible that the resources will not be
 * fully released until after the current RCU grace period has elapsed.
 *
 * It is important for LSMs to note that despite being present in a call to
 * security_inode_free(), @inode may still be referenced in a VFS path walk
 * and calls to security_inode_permission() may be made during, or after,
 * a call to security_inode_free().  For this reason the inode->i_security
 * field is released via a call_rcu() callback and any LSMs which need to
 * retain inode state for use in security_inode_permission() should only
 * release that state in the inode_free_security_rcu() LSM hook callback.
 */
void security_inode_free(struct inode *inode)
{
	call_void_hook(inode_free_security, inode);
	if (!inode->i_security)
		return;
	call_rcu((struct rcu_head *)inode->i_security, inode_free_by_rcu);
}

/**
 * security_dentry_init_security() - Perform dentry initialization
 * @dentry: the dentry to initialize
 * @mode: mode used to determine resource type
 * @name: name of the last path component
 * @xattr_name: name of the security/LSM xattr
 * @ctx: pointer to the resulting LSM context
 * @ctxlen: length of @ctx
 *
 * Compute a context for a dentry as the inode is not yet available since NFSv4
 * has no label backed by an EA anyway.  It is important to note that
 * @xattr_name does not need to be free'd by the caller, it is a static string.
 *
 * Return: Returns 0 on success, negative values on failure.
 */
int security_dentry_init_security(struct dentry *dentry, int mode,
				  const struct qstr *name,
				  const char **xattr_name, void **ctx,
				  u32 *ctxlen)
{
	return call_int_hook(dentry_init_security, dentry, mode, name,
			     xattr_name, ctx, ctxlen);
}
EXPORT_SYMBOL(security_dentry_init_security);

/**
 * security_dentry_create_files_as() - Perform dentry initialization
 * @dentry: the dentry to initialize
 * @mode: mode used to determine resource type
 * @name: name of the last path component
 * @old: creds to use for LSM context calculations
 * @new: creds to modify
 *
 * Compute a context for a dentry as the inode is not yet available and set
 * that context in passed in creds so that new files are created using that
 * context. Context is calculated using the passed in creds and not the creds
 * of the caller.
 *
 * Return: Returns 0 on success, error on failure.
 */
int security_dentry_create_files_as(struct dentry *dentry, int mode,
				    struct qstr *name,
				    const struct cred *old, struct cred *new)
{
	return call_int_hook(dentry_create_files_as, dentry, mode,
			     name, old, new);
}
EXPORT_SYMBOL(security_dentry_create_files_as);

/**
 * security_inode_init_security() - Initialize an inode's LSM context
 * @inode: the inode
 * @dir: parent directory
 * @qstr: last component of the pathname
 * @initxattrs: callback function to write xattrs
 * @fs_data: filesystem specific data
 *
 * Obtain the security attribute name suffix and value to set on a newly
 * created inode and set up the incore security field for the new inode.  This
 * hook is called by the fs code as part of the inode creation transaction and
 * provides for atomic labeling of the inode, unlike the post_create/mkdir/...
 * hooks called by the VFS.
 *
 * The hook function is expected to populate the xattrs array, by calling
 * lsm_get_xattr_slot() to retrieve the slots reserved by the security module
 * with the lbs_xattr_count field of the lsm_blob_sizes structure.  For each
 * slot, the hook function should set ->name to the attribute name suffix
 * (e.g. selinux), to allocate ->value (will be freed by the caller) and set it
 * to the attribute value, to set ->value_len to the length of the value.  If
 * the security module does not use security attributes or does not wish to put
 * a security attribute on this particular inode, then it should return
 * -EOPNOTSUPP to skip this processing.
 *
 * Return: Returns 0 if the LSM successfully initialized all of the inode
 *         security attributes that are required, negative values otherwise.
 */
int security_inode_init_security(struct inode *inode, struct inode *dir,
				 const struct qstr *qstr,
				 const initxattrs initxattrs, void *fs_data)
{
	struct lsm_static_call *scall;
	struct xattr *new_xattrs = NULL;
	int ret = -EOPNOTSUPP, xattr_count = 0;

	if (unlikely(IS_PRIVATE(inode)))
		return 0;

	if (!blob_sizes.lbs_xattr_count)
		return 0;

	if (initxattrs) {
		/* Allocate +1 as terminator. */
		new_xattrs = kcalloc(blob_sizes.lbs_xattr_count + 1,
				     sizeof(*new_xattrs), GFP_NOFS);
		if (!new_xattrs)
			return -ENOMEM;
	}

	lsm_for_each_hook(scall, inode_init_security) {
		ret = scall->hl->hook.inode_init_security(inode, dir, qstr, new_xattrs,
						  &xattr_count);
		if (ret && ret != -EOPNOTSUPP)
			goto out;
		/*
		 * As documented in lsm_hooks.h, -EOPNOTSUPP in this context
		 * means that the LSM is not willing to provide an xattr, not
		 * that it wants to signal an error. Thus, continue to invoke
		 * the remaining LSMs.
		 */
	}

	/* If initxattrs() is NULL, xattr_count is zero, skip the call. */
	if (!xattr_count)
		goto out;

	ret = initxattrs(inode, new_xattrs, fs_data);
out:
	for (; xattr_count > 0; xattr_count--)
		kfree(new_xattrs[xattr_count - 1].value);
	kfree(new_xattrs);
	return (ret == -EOPNOTSUPP) ? 0 : ret;
}
EXPORT_SYMBOL(security_inode_init_security);

/**
 * security_inode_init_security_anon() - Initialize an anonymous inode
 * @inode: the inode
 * @name: the anonymous inode class
 * @context_inode: an optional related inode
 *
 * Set up the incore security field for the new anonymous inode and return
 * whether the inode creation is permitted by the security module or not.
 *
 * Return: Returns 0 on success, -EACCES if the security module denies the
 * creation of this inode, or another -errno upon other errors.
 */
int security_inode_init_security_anon(struct inode *inode,
				      const struct qstr *name,
				      const struct inode *context_inode)
{
	return call_int_hook(inode_init_security_anon, inode, name,
			     context_inode);
}

#ifdef CONFIG_SECURITY_PATH
/**
 * security_path_mknod() - Check if creating a special file is allowed
 * @dir: parent directory
 * @dentry: new file
 * @mode: new file mode
 * @dev: device number
 *
 * Check permissions when creating a file. Note that this hook is called even
 * if mknod operation is being done for a regular file.
 *
 * Return: Returns 0 if permission is granted.
 */
int security_path_mknod(const struct path *dir, struct dentry *dentry,
			umode_t mode, unsigned int dev)
{
	if (unlikely(IS_PRIVATE(d_backing_inode(dir->dentry))))
		return 0;
	return call_int_hook(path_mknod, dir, dentry, mode, dev);
}
EXPORT_SYMBOL(security_path_mknod);

/**
 * security_path_post_mknod() - Update inode security after reg file creation
 * @idmap: idmap of the mount
 * @dentry: new file
 *
 * Update inode security field after a regular file has been created.
 */
void security_path_post_mknod(struct mnt_idmap *idmap, struct dentry *dentry)
{
	if (unlikely(IS_PRIVATE(d_backing_inode(dentry))))
		return;
	call_void_hook(path_post_mknod, idmap, dentry);
}

/**
 * security_path_mkdir() - Check if creating a new directory is allowed
 * @dir: parent directory
 * @dentry: new directory
 * @mode: new directory mode
 *
 * Check permissions to create a new directory in the existing directory.
 *
 * Return: Returns 0 if permission is granted.
 */
int security_path_mkdir(const struct path *dir, struct dentry *dentry,
			umode_t mode)
{
	if (unlikely(IS_PRIVATE(d_backing_inode(dir->dentry))))
		return 0;
	return call_int_hook(path_mkdir, dir, dentry, mode);
}
EXPORT_SYMBOL(security_path_mkdir);

/**
 * security_path_rmdir() - Check if removing a directory is allowed
 * @dir: parent directory
 * @dentry: directory to remove
 *
 * Check the permission to remove a directory.
 *
 * Return: Returns 0 if permission is granted.
 */
int security_path_rmdir(const struct path *dir, struct dentry *dentry)
{
	if (unlikely(IS_PRIVATE(d_backing_inode(dir->dentry))))
		return 0;
	return call_int_hook(path_rmdir, dir, dentry);
}

/**
 * security_path_unlink() - Check if removing a hard link is allowed
 * @dir: parent directory
 * @dentry: file
 *
 * Check the permission to remove a hard link to a file.
 *
 * Return: Returns 0 if permission is granted.
 */
int security_path_unlink(const struct path *dir, struct dentry *dentry)
{
	if (unlikely(IS_PRIVATE(d_backing_inode(dir->dentry))))
		return 0;
	return call_int_hook(path_unlink, dir, dentry);
}
EXPORT_SYMBOL(security_path_unlink);

/**
 * security_path_symlink() - Check if creating a symbolic link is allowed
 * @dir: parent directory
 * @dentry: symbolic link
 * @old_name: file pathname
 *
 * Check the permission to create a symbolic link to a file.
 *
 * Return: Returns 0 if permission is granted.
 */
int security_path_symlink(const struct path *dir, struct dentry *dentry,
			  const char *old_name)
{
	if (unlikely(IS_PRIVATE(d_backing_inode(dir->dentry))))
		return 0;
	return call_int_hook(path_symlink, dir, dentry, old_name);
}

/**
 * security_path_link - Check if creating a hard link is allowed
 * @old_dentry: existing file
 * @new_dir: new parent directory
 * @new_dentry: new link
 *
 * Check permission before creating a new hard link to a file.
 *
 * Return: Returns 0 if permission is granted.
 */
int security_path_link(struct dentry *old_dentry, const struct path *new_dir,
		       struct dentry *new_dentry)
{
	if (unlikely(IS_PRIVATE(d_backing_inode(old_dentry))))
		return 0;
	return call_int_hook(path_link, old_dentry, new_dir, new_dentry);
}

/**
 * security_path_rename() - Check if renaming a file is allowed
 * @old_dir: parent directory of the old file
 * @old_dentry: the old file
 * @new_dir: parent directory of the new file
 * @new_dentry: the new file
 * @flags: flags
 *
 * Check for permission to rename a file or directory.
 *
 * Return: Returns 0 if permission is granted.
 */
int security_path_rename(const struct path *old_dir, struct dentry *old_dentry,
			 const struct path *new_dir, struct dentry *new_dentry,
			 unsigned int flags)
{
	if (unlikely(IS_PRIVATE(d_backing_inode(old_dentry)) ||
		     (d_is_positive(new_dentry) &&
		      IS_PRIVATE(d_backing_inode(new_dentry)))))
		return 0;

	return call_int_hook(path_rename, old_dir, old_dentry, new_dir,
			     new_dentry, flags);
}
EXPORT_SYMBOL(security_path_rename);

/**
 * security_path_truncate() - Check if truncating a file is allowed
 * @path: file
 *
 * Check permission before truncating the file indicated by path.  Note that
 * truncation permissions may also be checked based on already opened files,
 * using the security_file_truncate() hook.
 *
 * Return: Returns 0 if permission is granted.
 */
int security_path_truncate(const struct path *path)
{
	if (unlikely(IS_PRIVATE(d_backing_inode(path->dentry))))
		return 0;
	return call_int_hook(path_truncate, path);
}

/**
 * security_path_chmod() - Check if changing the file's mode is allowed
 * @path: file
 * @mode: new mode
 *
 * Check for permission to change a mode of the file @path. The new mode is
 * specified in @mode which is a bitmask of constants from
 * <include/uapi/linux/stat.h>.
 *
 * Return: Returns 0 if permission is granted.
 */
int security_path_chmod(const struct path *path, umode_t mode)
{
	if (unlikely(IS_PRIVATE(d_backing_inode(path->dentry))))
		return 0;
	return call_int_hook(path_chmod, path, mode);
}

/**
 * security_path_chown() - Check if changing the file's owner/group is allowed
 * @path: file
 * @uid: file owner
 * @gid: file group
 *
 * Check for permission to change owner/group of a file or directory.
 *
 * Return: Returns 0 if permission is granted.
 */
int security_path_chown(const struct path *path, kuid_t uid, kgid_t gid)
{
	if (unlikely(IS_PRIVATE(d_backing_inode(path->dentry))))
		return 0;
	return call_int_hook(path_chown, path, uid, gid);
}

/**
 * security_path_chroot() - Check if changing the root directory is allowed
 * @path: directory
 *
 * Check for permission to change root directory.
 *
 * Return: Returns 0 if permission is granted.
 */
int security_path_chroot(const struct path *path)
{
	return call_int_hook(path_chroot, path);
}
#endif /* CONFIG_SECURITY_PATH */

/**
 * security_inode_create() - Check if creating a file is allowed
 * @dir: the parent directory
 * @dentry: the file being created
 * @mode: requested file mode
 *
 * Check permission to create a regular file.
 *
 * Return: Returns 0 if permission is granted.
 */
int security_inode_create(struct inode *dir, struct dentry *dentry,
			  umode_t mode)
{
	if (unlikely(IS_PRIVATE(dir)))
		return 0;
	return call_int_hook(inode_create, dir, dentry, mode);
}
EXPORT_SYMBOL_GPL(security_inode_create);

/**
 * security_inode_post_create_tmpfile() - Update inode security of new tmpfile
 * @idmap: idmap of the mount
 * @inode: inode of the new tmpfile
 *
 * Update inode security data after a tmpfile has been created.
 */
void security_inode_post_create_tmpfile(struct mnt_idmap *idmap,
					struct inode *inode)
{
	if (unlikely(IS_PRIVATE(inode)))
		return;
	call_void_hook(inode_post_create_tmpfile, idmap, inode);
}

/**
 * security_inode_link() - Check if creating a hard link is allowed
 * @old_dentry: existing file
 * @dir: new parent directory
 * @new_dentry: new link
 *
 * Check permission before creating a new hard link to a file.
 *
 * Return: Returns 0 if permission is granted.
 */
int security_inode_link(struct dentry *old_dentry, struct inode *dir,
			struct dentry *new_dentry)
{
	if (unlikely(IS_PRIVATE(d_backing_inode(old_dentry))))
		return 0;
	return call_int_hook(inode_link, old_dentry, dir, new_dentry);
}

/**
 * security_inode_unlink() - Check if removing a hard link is allowed
 * @dir: parent directory
 * @dentry: file
 *
 * Check the permission to remove a hard link to a file.
 *
 * Return: Returns 0 if permission is granted.
 */
int security_inode_unlink(struct inode *dir, struct dentry *dentry)
{
	if (unlikely(IS_PRIVATE(d_backing_inode(dentry))))
		return 0;
	return call_int_hook(inode_unlink, dir, dentry);
}

/**
 * security_inode_symlink() - Check if creating a symbolic link is allowed
 * @dir: parent directory
 * @dentry: symbolic link
 * @old_name: existing filename
 *
 * Check the permission to create a symbolic link to a file.
 *
 * Return: Returns 0 if permission is granted.
 */
int security_inode_symlink(struct inode *dir, struct dentry *dentry,
			   const char *old_name)
{
	if (unlikely(IS_PRIVATE(dir)))
		return 0;
	return call_int_hook(inode_symlink, dir, dentry, old_name);
}

/**
 * security_inode_mkdir() - Check if creation a new director is allowed
 * @dir: parent directory
 * @dentry: new directory
 * @mode: new directory mode
 *
 * Check permissions to create a new directory in the existing directory
 * associated with inode structure @dir.
 *
 * Return: Returns 0 if permission is granted.
 */
int security_inode_mkdir(struct inode *dir, struct dentry *dentry, umode_t mode)
{
	if (unlikely(IS_PRIVATE(dir)))
		return 0;
	return call_int_hook(inode_mkdir, dir, dentry, mode);
}
EXPORT_SYMBOL_GPL(security_inode_mkdir);

/**
 * security_inode_rmdir() - Check if removing a directory is allowed
 * @dir: parent directory
 * @dentry: directory to be removed
 *
 * Check the permission to remove a directory.
 *
 * Return: Returns 0 if permission is granted.
 */
int security_inode_rmdir(struct inode *dir, struct dentry *dentry)
{
	if (unlikely(IS_PRIVATE(d_backing_inode(dentry))))
		return 0;
	return call_int_hook(inode_rmdir, dir, dentry);
}

/**
 * security_inode_mknod() - Check if creating a special file is allowed
 * @dir: parent directory
 * @dentry: new file
 * @mode: new file mode
 * @dev: device number
 *
 * Check permissions when creating a special file (or a socket or a fifo file
 * created via the mknod system call).  Note that if mknod operation is being
 * done for a regular file, then the create hook will be called and not this
 * hook.
 *
 * Return: Returns 0 if permission is granted.
 */
int security_inode_mknod(struct inode *dir, struct dentry *dentry,
			 umode_t mode, dev_t dev)
{
	if (unlikely(IS_PRIVATE(dir)))
		return 0;
	return call_int_hook(inode_mknod, dir, dentry, mode, dev);
}

/**
 * security_inode_rename() - Check if renaming a file is allowed
 * @old_dir: parent directory of the old file
 * @old_dentry: the old file
 * @new_dir: parent directory of the new file
 * @new_dentry: the new file
 * @flags: flags
 *
 * Check for permission to rename a file or directory.
 *
 * Return: Returns 0 if permission is granted.
 */
int security_inode_rename(struct inode *old_dir, struct dentry *old_dentry,
			  struct inode *new_dir, struct dentry *new_dentry,
			  unsigned int flags)
{
	if (unlikely(IS_PRIVATE(d_backing_inode(old_dentry)) ||
		     (d_is_positive(new_dentry) &&
		      IS_PRIVATE(d_backing_inode(new_dentry)))))
		return 0;

	if (flags & RENAME_EXCHANGE) {
		int err = call_int_hook(inode_rename, new_dir, new_dentry,
					old_dir, old_dentry);
		if (err)
			return err;
	}

	return call_int_hook(inode_rename, old_dir, old_dentry,
			     new_dir, new_dentry);
}

/**
 * security_inode_readlink() - Check if reading a symbolic link is allowed
 * @dentry: link
 *
 * Check the permission to read the symbolic link.
 *
 * Return: Returns 0 if permission is granted.
 */
int security_inode_readlink(struct dentry *dentry)
{
	if (unlikely(IS_PRIVATE(d_backing_inode(dentry))))
		return 0;
	return call_int_hook(inode_readlink, dentry);
}

/**
 * security_inode_follow_link() - Check if following a symbolic link is allowed
 * @dentry: link dentry
 * @inode: link inode
 * @rcu: true if in RCU-walk mode
 *
 * Check permission to follow a symbolic link when looking up a pathname.  If
 * @rcu is true, @inode is not stable.
 *
 * Return: Returns 0 if permission is granted.
 */
int security_inode_follow_link(struct dentry *dentry, struct inode *inode,
			       bool rcu)
{
	if (unlikely(IS_PRIVATE(inode)))
		return 0;
	return call_int_hook(inode_follow_link, dentry, inode, rcu);
}

/**
 * security_inode_permission() - Check if accessing an inode is allowed
 * @inode: inode
 * @mask: access mask
 *
 * Check permission before accessing an inode.  This hook is called by the
 * existing Linux permission function, so a security module can use it to
 * provide additional checking for existing Linux permission checks.  Notice
 * that this hook is called when a file is opened (as well as many other
 * operations), whereas the file_security_ops permission hook is called when
 * the actual read/write operations are performed.
 *
 * Return: Returns 0 if permission is granted.
 */
int security_inode_permission(struct inode *inode, int mask)
{
	if (unlikely(IS_PRIVATE(inode)))
		return 0;
	return call_int_hook(inode_permission, inode, mask);
}

/**
 * security_inode_setattr() - Check if setting file attributes is allowed
 * @idmap: idmap of the mount
 * @dentry: file
 * @attr: new attributes
 *
 * Check permission before setting file attributes.  Note that the kernel call
 * to notify_change is performed from several locations, whenever file
 * attributes change (such as when a file is truncated, chown/chmod operations,
 * transferring disk quotas, etc).
 *
 * Return: Returns 0 if permission is granted.
 */
int security_inode_setattr(struct mnt_idmap *idmap,
			   struct dentry *dentry, struct iattr *attr)
{
	if (unlikely(IS_PRIVATE(d_backing_inode(dentry))))
		return 0;
	return call_int_hook(inode_setattr, idmap, dentry, attr);
}
EXPORT_SYMBOL_GPL(security_inode_setattr);

/**
 * security_inode_post_setattr() - Update the inode after a setattr operation
 * @idmap: idmap of the mount
 * @dentry: file
 * @ia_valid: file attributes set
 *
 * Update inode security field after successful setting file attributes.
 */
void security_inode_post_setattr(struct mnt_idmap *idmap, struct dentry *dentry,
				 int ia_valid)
{
	if (unlikely(IS_PRIVATE(d_backing_inode(dentry))))
		return;
	call_void_hook(inode_post_setattr, idmap, dentry, ia_valid);
}

/**
 * security_inode_getattr() - Check if getting file attributes is allowed
 * @path: file
 *
 * Check permission before obtaining file attributes.
 *
 * Return: Returns 0 if permission is granted.
 */
int security_inode_getattr(const struct path *path)
{
	if (unlikely(IS_PRIVATE(d_backing_inode(path->dentry))))
		return 0;
	return call_int_hook(inode_getattr, path);
}

/**
 * security_inode_setxattr() - Check if setting file xattrs is allowed
 * @idmap: idmap of the mount
 * @dentry: file
 * @name: xattr name
 * @value: xattr value
 * @size: size of xattr value
 * @flags: flags
 *
 * This hook performs the desired permission checks before setting the extended
 * attributes (xattrs) on @dentry.  It is important to note that we have some
 * additional logic before the main LSM implementation calls to detect if we
 * need to perform an additional capability check at the LSM layer.
 *
 * Normally we enforce a capability check prior to executing the various LSM
 * hook implementations, but if a LSM wants to avoid this capability check,
 * it can register a 'inode_xattr_skipcap' hook and return a value of 1 for
 * xattrs that it wants to avoid the capability check, leaving the LSM fully
 * responsible for enforcing the access control for the specific xattr.  If all
 * of the enabled LSMs refrain from registering a 'inode_xattr_skipcap' hook,
 * or return a 0 (the default return value), the capability check is still
 * performed.  If no 'inode_xattr_skipcap' hooks are registered the capability
 * check is performed.
 *
 * Return: Returns 0 if permission is granted.
 */
int security_inode_setxattr(struct mnt_idmap *idmap,
			    struct dentry *dentry, const char *name,
			    const void *value, size_t size, int flags)
{
	int rc;

	if (unlikely(IS_PRIVATE(d_backing_inode(dentry))))
		return 0;

	/* enforce the capability checks at the lsm layer, if needed */
	if (!call_int_hook(inode_xattr_skipcap, name)) {
		rc = cap_inode_setxattr(dentry, name, value, size, flags);
		if (rc)
			return rc;
	}

	return call_int_hook(inode_setxattr, idmap, dentry, name, value, size,
			     flags);
}

/**
 * security_inode_set_acl() - Check if setting posix acls is allowed
 * @idmap: idmap of the mount
 * @dentry: file
 * @acl_name: acl name
 * @kacl: acl struct
 *
 * Check permission before setting posix acls, the posix acls in @kacl are
 * identified by @acl_name.
 *
 * Return: Returns 0 if permission is granted.
 */
int security_inode_set_acl(struct mnt_idmap *idmap,
			   struct dentry *dentry, const char *acl_name,
			   struct posix_acl *kacl)
{
	if (unlikely(IS_PRIVATE(d_backing_inode(dentry))))
		return 0;
	return call_int_hook(inode_set_acl, idmap, dentry, acl_name, kacl);
}

/**
 * security_inode_post_set_acl() - Update inode security from posix acls set
 * @dentry: file
 * @acl_name: acl name
 * @kacl: acl struct
 *
 * Update inode security data after successfully setting posix acls on @dentry.
 * The posix acls in @kacl are identified by @acl_name.
 */
void security_inode_post_set_acl(struct dentry *dentry, const char *acl_name,
				 struct posix_acl *kacl)
{
	if (unlikely(IS_PRIVATE(d_backing_inode(dentry))))
		return;
	call_void_hook(inode_post_set_acl, dentry, acl_name, kacl);
}

/**
 * security_inode_get_acl() - Check if reading posix acls is allowed
 * @idmap: idmap of the mount
 * @dentry: file
 * @acl_name: acl name
 *
 * Check permission before getting osix acls, the posix acls are identified by
 * @acl_name.
 *
 * Return: Returns 0 if permission is granted.
 */
int security_inode_get_acl(struct mnt_idmap *idmap,
			   struct dentry *dentry, const char *acl_name)
{
	if (unlikely(IS_PRIVATE(d_backing_inode(dentry))))
		return 0;
	return call_int_hook(inode_get_acl, idmap, dentry, acl_name);
}

/**
 * security_inode_remove_acl() - Check if removing a posix acl is allowed
 * @idmap: idmap of the mount
 * @dentry: file
 * @acl_name: acl name
 *
 * Check permission before removing posix acls, the posix acls are identified
 * by @acl_name.
 *
 * Return: Returns 0 if permission is granted.
 */
int security_inode_remove_acl(struct mnt_idmap *idmap,
			      struct dentry *dentry, const char *acl_name)
{
	if (unlikely(IS_PRIVATE(d_backing_inode(dentry))))
		return 0;
	return call_int_hook(inode_remove_acl, idmap, dentry, acl_name);
}

/**
 * security_inode_post_remove_acl() - Update inode security after rm posix acls
 * @idmap: idmap of the mount
 * @dentry: file
 * @acl_name: acl name
 *
 * Update inode security data after successfully removing posix acls on
 * @dentry in @idmap. The posix acls are identified by @acl_name.
 */
void security_inode_post_remove_acl(struct mnt_idmap *idmap,
				    struct dentry *dentry, const char *acl_name)
{
	if (unlikely(IS_PRIVATE(d_backing_inode(dentry))))
		return;
	call_void_hook(inode_post_remove_acl, idmap, dentry, acl_name);
}

/**
 * security_inode_post_setxattr() - Update the inode after a setxattr operation
 * @dentry: file
 * @name: xattr name
 * @value: xattr value
 * @size: xattr value size
 * @flags: flags
 *
 * Update inode security field after successful setxattr operation.
 */
void security_inode_post_setxattr(struct dentry *dentry, const char *name,
				  const void *value, size_t size, int flags)
{
	if (unlikely(IS_PRIVATE(d_backing_inode(dentry))))
		return;
	call_void_hook(inode_post_setxattr, dentry, name, value, size, flags);
}

/**
 * security_inode_getxattr() - Check if xattr access is allowed
 * @dentry: file
 * @name: xattr name
 *
 * Check permission before obtaining the extended attributes identified by
 * @name for @dentry.
 *
 * Return: Returns 0 if permission is granted.
 */
int security_inode_getxattr(struct dentry *dentry, const char *name)
{
	if (unlikely(IS_PRIVATE(d_backing_inode(dentry))))
		return 0;
	return call_int_hook(inode_getxattr, dentry, name);
}

/**
 * security_inode_listxattr() - Check if listing xattrs is allowed
 * @dentry: file
 *
 * Check permission before obtaining the list of extended attribute names for
 * @dentry.
 *
 * Return: Returns 0 if permission is granted.
 */
int security_inode_listxattr(struct dentry *dentry)
{
	if (unlikely(IS_PRIVATE(d_backing_inode(dentry))))
		return 0;
	return call_int_hook(inode_listxattr, dentry);
}

/**
 * security_inode_removexattr() - Check if removing an xattr is allowed
 * @idmap: idmap of the mount
 * @dentry: file
 * @name: xattr name
 *
 * This hook performs the desired permission checks before setting the extended
 * attributes (xattrs) on @dentry.  It is important to note that we have some
 * additional logic before the main LSM implementation calls to detect if we
 * need to perform an additional capability check at the LSM layer.
 *
 * Normally we enforce a capability check prior to executing the various LSM
 * hook implementations, but if a LSM wants to avoid this capability check,
 * it can register a 'inode_xattr_skipcap' hook and return a value of 1 for
 * xattrs that it wants to avoid the capability check, leaving the LSM fully
 * responsible for enforcing the access control for the specific xattr.  If all
 * of the enabled LSMs refrain from registering a 'inode_xattr_skipcap' hook,
 * or return a 0 (the default return value), the capability check is still
 * performed.  If no 'inode_xattr_skipcap' hooks are registered the capability
 * check is performed.
 *
 * Return: Returns 0 if permission is granted.
 */
int security_inode_removexattr(struct mnt_idmap *idmap,
			       struct dentry *dentry, const char *name)
{
	int rc;

	if (unlikely(IS_PRIVATE(d_backing_inode(dentry))))
		return 0;

	/* enforce the capability checks at the lsm layer, if needed */
	if (!call_int_hook(inode_xattr_skipcap, name)) {
		rc = cap_inode_removexattr(idmap, dentry, name);
		if (rc)
			return rc;
	}

	return call_int_hook(inode_removexattr, idmap, dentry, name);
}

/**
 * security_inode_post_removexattr() - Update the inode after a removexattr op
 * @dentry: file
 * @name: xattr name
 *
 * Update the inode after a successful removexattr operation.
 */
void security_inode_post_removexattr(struct dentry *dentry, const char *name)
{
	if (unlikely(IS_PRIVATE(d_backing_inode(dentry))))
		return;
	call_void_hook(inode_post_removexattr, dentry, name);
}

/**
 * security_inode_need_killpriv() - Check if security_inode_killpriv() required
 * @dentry: associated dentry
 *
 * Called when an inode has been changed to determine if
 * security_inode_killpriv() should be called.
 *
 * Return: Return <0 on error to abort the inode change operation, return 0 if
 *         security_inode_killpriv() does not need to be called, return >0 if
 *         security_inode_killpriv() does need to be called.
 */
int security_inode_need_killpriv(struct dentry *dentry)
{
	return call_int_hook(inode_need_killpriv, dentry);
}

/**
 * security_inode_killpriv() - The setuid bit is removed, update LSM state
 * @idmap: idmap of the mount
 * @dentry: associated dentry
 *
 * The @dentry's setuid bit is being removed.  Remove similar security labels.
 * Called with the dentry->d_inode->i_mutex held.
 *
 * Return: Return 0 on success.  If error is returned, then the operation
 *         causing setuid bit removal is failed.
 */
int security_inode_killpriv(struct mnt_idmap *idmap,
			    struct dentry *dentry)
{
	return call_int_hook(inode_killpriv, idmap, dentry);
}

/**
 * security_inode_getsecurity() - Get the xattr security label of an inode
 * @idmap: idmap of the mount
 * @inode: inode
 * @name: xattr name
 * @buffer: security label buffer
 * @alloc: allocation flag
 *
 * Retrieve a copy of the extended attribute representation of the security
 * label associated with @name for @inode via @buffer.  Note that @name is the
 * remainder of the attribute name after the security prefix has been removed.
 * @alloc is used to specify if the call should return a value via the buffer
 * or just the value length.
 *
 * Return: Returns size of buffer on success.
 */
int security_inode_getsecurity(struct mnt_idmap *idmap,
			       struct inode *inode, const char *name,
			       void **buffer, bool alloc)
{
	if (unlikely(IS_PRIVATE(inode)))
		return LSM_RET_DEFAULT(inode_getsecurity);

	return call_int_hook(inode_getsecurity, idmap, inode, name, buffer,
			     alloc);
}

/**
 * security_inode_setsecurity() - Set the xattr security label of an inode
 * @inode: inode
 * @name: xattr name
 * @value: security label
 * @size: length of security label
 * @flags: flags
 *
 * Set the security label associated with @name for @inode from the extended
 * attribute value @value.  @size indicates the size of the @value in bytes.
 * @flags may be XATTR_CREATE, XATTR_REPLACE, or 0. Note that @name is the
 * remainder of the attribute name after the security. prefix has been removed.
 *
 * Return: Returns 0 on success.
 */
int security_inode_setsecurity(struct inode *inode, const char *name,
			       const void *value, size_t size, int flags)
{
	if (unlikely(IS_PRIVATE(inode)))
		return LSM_RET_DEFAULT(inode_setsecurity);

	return call_int_hook(inode_setsecurity, inode, name, value, size,
			     flags);
}

/**
 * security_inode_listsecurity() - List the xattr security label names
 * @inode: inode
 * @buffer: buffer
 * @buffer_size: size of buffer
 *
 * Copy the extended attribute names for the security labels associated with
 * @inode into @buffer.  The maximum size of @buffer is specified by
 * @buffer_size.  @buffer may be NULL to request the size of the buffer
 * required.
 *
 * Return: Returns number of bytes used/required on success.
 */
int security_inode_listsecurity(struct inode *inode,
				char *buffer, size_t buffer_size)
{
	if (unlikely(IS_PRIVATE(inode)))
		return 0;
	return call_int_hook(inode_listsecurity, inode, buffer, buffer_size);
}
EXPORT_SYMBOL(security_inode_listsecurity);

/**
 * security_inode_getsecid() - Get an inode's secid
 * @inode: inode
 * @secid: secid to return
 *
 * Get the secid associated with the node.  In case of failure, @secid will be
 * set to zero.
 */
void security_inode_getsecid(struct inode *inode, u32 *secid)
{
	call_void_hook(inode_getsecid, inode, secid);
}

/**
 * security_inode_copy_up() - Create new creds for an overlayfs copy-up op
 * @src: union dentry of copy-up file
 * @new: newly created creds
 *
 * A file is about to be copied up from lower layer to upper layer of overlay
 * filesystem. Security module can prepare a set of new creds and modify as
 * need be and return new creds. Caller will switch to new creds temporarily to
 * create new file and release newly allocated creds.
 *
 * Return: Returns 0 on success or a negative error code on error.
 */
int security_inode_copy_up(struct dentry *src, struct cred **new)
{
	return call_int_hook(inode_copy_up, src, new);
}
EXPORT_SYMBOL(security_inode_copy_up);

/**
 * security_inode_copy_up_xattr() - Filter xattrs in an overlayfs copy-up op
 * @src: union dentry of copy-up file
 * @name: xattr name
 *
 * Filter the xattrs being copied up when a unioned file is copied up from a
 * lower layer to the union/overlay layer.   The caller is responsible for
 * reading and writing the xattrs, this hook is merely a filter.
 *
 * Return: Returns 0 to accept the xattr, -ECANCELED to discard the xattr,
 *         -EOPNOTSUPP if the security module does not know about attribute,
 *         or a negative error code to abort the copy up.
 */
int security_inode_copy_up_xattr(struct dentry *src, const char *name)
{
	int rc;

	rc = call_int_hook(inode_copy_up_xattr, src, name);
	if (rc != LSM_RET_DEFAULT(inode_copy_up_xattr))
		return rc;

	return LSM_RET_DEFAULT(inode_copy_up_xattr);
}
EXPORT_SYMBOL(security_inode_copy_up_xattr);

/**
 * security_inode_setintegrity() - Set the inode's integrity data
 * @inode: inode
 * @type: type of integrity, e.g. hash digest, signature, etc
 * @value: the integrity value
 * @size: size of the integrity value
 *
 * Register a verified integrity measurement of a inode with LSMs.
 * LSMs should free the previously saved data if @value is NULL.
 *
 * Return: Returns 0 on success, negative values on failure.
 */
int security_inode_setintegrity(const struct inode *inode,
				enum lsm_integrity_type type, const void *value,
				size_t size)
{
	return call_int_hook(inode_setintegrity, inode, type, value, size);
}
EXPORT_SYMBOL(security_inode_setintegrity);

/**
 * security_kernfs_init_security() - Init LSM context for a kernfs node
 * @kn_dir: parent kernfs node
 * @kn: the kernfs node to initialize
 *
 * Initialize the security context of a newly created kernfs node based on its
 * own and its parent's attributes.
 *
 * Return: Returns 0 if permission is granted.
 */
int security_kernfs_init_security(struct kernfs_node *kn_dir,
				  struct kernfs_node *kn)
{
	return call_int_hook(kernfs_init_security, kn_dir, kn);
}

/**
 * security_file_permission() - Check file permissions
 * @file: file
 * @mask: requested permissions
 *
 * Check file permissions before accessing an open file.  This hook is called
 * by various operations that read or write files.  A security module can use
 * this hook to perform additional checking on these operations, e.g. to
 * revalidate permissions on use to support privilege bracketing or policy
 * changes.  Notice that this hook is used when the actual read/write
 * operations are performed, whereas the inode_security_ops hook is called when
 * a file is opened (as well as many other operations).  Although this hook can
 * be used to revalidate permissions for various system call operations that
 * read or write files, it does not address the revalidation of permissions for
 * memory-mapped files.  Security modules must handle this separately if they
 * need such revalidation.
 *
 * Return: Returns 0 if permission is granted.
 */
int security_file_permission(struct file *file, int mask)
{
	return call_int_hook(file_permission, file, mask);
}

/**
 * security_file_alloc() - Allocate and init a file's LSM blob
 * @file: the file
 *
 * Allocate and attach a security structure to the file->f_security field.  The
 * security field is initialized to NULL when the structure is first created.
 *
 * Return: Return 0 if the hook is successful and permission is granted.
 */
int security_file_alloc(struct file *file)
{
	int rc = lsm_file_alloc(file);

	if (rc)
		return rc;
	rc = call_int_hook(file_alloc_security, file);
	if (unlikely(rc))
		security_file_free(file);
	return rc;
}

/**
 * security_file_release() - Perform actions before releasing the file ref
 * @file: the file
 *
 * Perform actions before releasing the last reference to a file.
 */
void security_file_release(struct file *file)
{
	call_void_hook(file_release, file);
}

/**
 * security_file_free() - Free a file's LSM blob
 * @file: the file
 *
 * Deallocate and free any security structures stored in file->f_security.
 */
void security_file_free(struct file *file)
{
	void *blob;

	call_void_hook(file_free_security, file);

	blob = file->f_security;
	if (blob) {
		file->f_security = NULL;
		kmem_cache_free(lsm_file_cache, blob);
	}
}

/**
 * security_file_ioctl() - Check if an ioctl is allowed
 * @file: associated file
 * @cmd: ioctl cmd
 * @arg: ioctl arguments
 *
 * Check permission for an ioctl operation on @file.  Note that @arg sometimes
 * represents a user space pointer; in other cases, it may be a simple integer
 * value.  When @arg represents a user space pointer, it should never be used
 * by the security module.
 *
 * Return: Returns 0 if permission is granted.
 */
int security_file_ioctl(struct file *file, unsigned int cmd, unsigned long arg)
{
	return call_int_hook(file_ioctl, file, cmd, arg);
}
EXPORT_SYMBOL_GPL(security_file_ioctl);

/**
 * security_file_ioctl_compat() - Check if an ioctl is allowed in compat mode
 * @file: associated file
 * @cmd: ioctl cmd
 * @arg: ioctl arguments
 *
 * Compat version of security_file_ioctl() that correctly handles 32-bit
 * processes running on 64-bit kernels.
 *
 * Return: Returns 0 if permission is granted.
 */
int security_file_ioctl_compat(struct file *file, unsigned int cmd,
			       unsigned long arg)
{
	return call_int_hook(file_ioctl_compat, file, cmd, arg);
}
EXPORT_SYMBOL_GPL(security_file_ioctl_compat);

static inline unsigned long mmap_prot(struct file *file, unsigned long prot)
{
	/*
	 * Does we have PROT_READ and does the application expect
	 * it to imply PROT_EXEC?  If not, nothing to talk about...
	 */
	if ((prot & (PROT_READ | PROT_EXEC)) != PROT_READ)
		return prot;
	if (!(current->personality & READ_IMPLIES_EXEC))
		return prot;
	/*
	 * if that's an anonymous mapping, let it.
	 */
	if (!file)
		return prot | PROT_EXEC;
	/*
	 * ditto if it's not on noexec mount, except that on !MMU we need
	 * NOMMU_MAP_EXEC (== VM_MAYEXEC) in this case
	 */
	if (!path_noexec(&file->f_path)) {
#ifndef CONFIG_MMU
		if (file->f_op->mmap_capabilities) {
			unsigned caps = file->f_op->mmap_capabilities(file);
			if (!(caps & NOMMU_MAP_EXEC))
				return prot;
		}
#endif
		return prot | PROT_EXEC;
	}
	/* anything on noexec mount won't get PROT_EXEC */
	return prot;
}

/**
 * security_mmap_file() - Check if mmap'ing a file is allowed
 * @file: file
 * @prot: protection applied by the kernel
 * @flags: flags
 *
 * Check permissions for a mmap operation.  The @file may be NULL, e.g. if
 * mapping anonymous memory.
 *
 * Return: Returns 0 if permission is granted.
 */
int security_mmap_file(struct file *file, unsigned long prot,
		       unsigned long flags)
{
	return call_int_hook(mmap_file, file, prot, mmap_prot(file, prot),
			     flags);
}

/**
 * security_mmap_addr() - Check if mmap'ing an address is allowed
 * @addr: address
 *
 * Check permissions for a mmap operation at @addr.
 *
 * Return: Returns 0 if permission is granted.
 */
int security_mmap_addr(unsigned long addr)
{
	return call_int_hook(mmap_addr, addr);
}

/**
 * security_file_mprotect() - Check if changing memory protections is allowed
 * @vma: memory region
 * @reqprot: application requested protection
 * @prot: protection applied by the kernel
 *
 * Check permissions before changing memory access permissions.
 *
 * Return: Returns 0 if permission is granted.
 */
int security_file_mprotect(struct vm_area_struct *vma, unsigned long reqprot,
			   unsigned long prot)
{
	return call_int_hook(file_mprotect, vma, reqprot, prot);
}

/**
 * security_file_lock() - Check if a file lock is allowed
 * @file: file
 * @cmd: lock operation (e.g. F_RDLCK, F_WRLCK)
 *
 * Check permission before performing file locking operations.  Note the hook
 * mediates both flock and fcntl style locks.
 *
 * Return: Returns 0 if permission is granted.
 */
int security_file_lock(struct file *file, unsigned int cmd)
{
	return call_int_hook(file_lock, file, cmd);
}

/**
 * security_file_fcntl() - Check if fcntl() op is allowed
 * @file: file
 * @cmd: fcntl command
 * @arg: command argument
 *
 * Check permission before allowing the file operation specified by @cmd from
 * being performed on the file @file.  Note that @arg sometimes represents a
 * user space pointer; in other cases, it may be a simple integer value.  When
 * @arg represents a user space pointer, it should never be used by the
 * security module.
 *
 * Return: Returns 0 if permission is granted.
 */
int security_file_fcntl(struct file *file, unsigned int cmd, unsigned long arg)
{
	return call_int_hook(file_fcntl, file, cmd, arg);
}

/**
 * security_file_set_fowner() - Set the file owner info in the LSM blob
 * @file: the file
 *
 * Save owner security information (typically from current->security) in
 * file->f_security for later use by the send_sigiotask hook.
 *
 * This hook is called with file->f_owner.lock held.
 *
 * Return: Returns 0 on success.
 */
void security_file_set_fowner(struct file *file)
{
	call_void_hook(file_set_fowner, file);
}

/**
 * security_file_send_sigiotask() - Check if sending SIGIO/SIGURG is allowed
 * @tsk: target task
 * @fown: signal sender
 * @sig: signal to be sent, SIGIO is sent if 0
 *
 * Check permission for the file owner @fown to send SIGIO or SIGURG to the
 * process @tsk.  Note that this hook is sometimes called from interrupt.  Note
 * that the fown_struct, @fown, is never outside the context of a struct file,
 * so the file structure (and associated security information) can always be
 * obtained: container_of(fown, struct file, f_owner).
 *
 * Return: Returns 0 if permission is granted.
 */
int security_file_send_sigiotask(struct task_struct *tsk,
				 struct fown_struct *fown, int sig)
{
	return call_int_hook(file_send_sigiotask, tsk, fown, sig);
}

/**
 * security_file_receive() - Check if receiving a file via IPC is allowed
 * @file: file being received
 *
 * This hook allows security modules to control the ability of a process to
 * receive an open file descriptor via socket IPC.
 *
 * Return: Returns 0 if permission is granted.
 */
int security_file_receive(struct file *file)
{
	return call_int_hook(file_receive, file);
}

/**
 * security_file_open() - Save open() time state for late use by the LSM
 * @file:
 *
 * Save open-time permission checking state for later use upon file_permission,
 * and recheck access if anything has changed since inode_permission.
 *
 * Return: Returns 0 if permission is granted.
 */
int security_file_open(struct file *file)
{
	int ret;

	ret = call_int_hook(file_open, file);
	if (ret)
		return ret;

	return fsnotify_open_perm(file);
}

/**
 * security_file_post_open() - Evaluate a file after it has been opened
 * @file: the file
 * @mask: access mask
 *
 * Evaluate an opened file and the access mask requested with open(). The hook
 * is useful for LSMs that require the file content to be available in order to
 * make decisions.
 *
 * Return: Returns 0 if permission is granted.
 */
int security_file_post_open(struct file *file, int mask)
{
	return call_int_hook(file_post_open, file, mask);
}
EXPORT_SYMBOL_GPL(security_file_post_open);

/**
 * security_file_truncate() - Check if truncating a file is allowed
 * @file: file
 *
 * Check permission before truncating a file, i.e. using ftruncate.  Note that
 * truncation permission may also be checked based on the path, using the
 * @path_truncate hook.
 *
 * Return: Returns 0 if permission is granted.
 */
int security_file_truncate(struct file *file)
{
	return call_int_hook(file_truncate, file);
}

/**
 * security_task_alloc() - Allocate a task's LSM blob
 * @task: the task
 * @clone_flags: flags indicating what is being shared
 *
 * Handle allocation of task-related resources.
 *
 * Return: Returns a zero on success, negative values on failure.
 */
int security_task_alloc(struct task_struct *task, unsigned long clone_flags)
{
	int rc = lsm_task_alloc(task);

	if (rc)
		return rc;
	rc = call_int_hook(task_alloc, task, clone_flags);
	if (unlikely(rc))
		security_task_free(task);
	return rc;
}

/**
 * security_task_free() - Free a task's LSM blob and related resources
 * @task: task
 *
 * Handle release of task-related resources.  Note that this can be called from
 * interrupt context.
 */
void security_task_free(struct task_struct *task)
{
	call_void_hook(task_free, task);

	kfree(task->security);
	task->security = NULL;
}

/**
 * security_cred_alloc_blank() - Allocate the min memory to allow cred_transfer
 * @cred: credentials
 * @gfp: gfp flags
 *
 * Only allocate sufficient memory and attach to @cred such that
 * cred_transfer() will not get ENOMEM.
 *
 * Return: Returns 0 on success, negative values on failure.
 */
int security_cred_alloc_blank(struct cred *cred, gfp_t gfp)
{
	int rc = lsm_cred_alloc(cred, gfp);

	if (rc)
		return rc;

	rc = call_int_hook(cred_alloc_blank, cred, gfp);
	if (unlikely(rc))
		security_cred_free(cred);
	return rc;
}

/**
 * security_cred_free() - Free the cred's LSM blob and associated resources
 * @cred: credentials
 *
 * Deallocate and clear the cred->security field in a set of credentials.
 */
void security_cred_free(struct cred *cred)
{
	/*
	 * There is a failure case in prepare_creds() that
	 * may result in a call here with ->security being NULL.
	 */
	if (unlikely(cred->security == NULL))
		return;

	call_void_hook(cred_free, cred);

	kfree(cred->security);
	cred->security = NULL;
}

/**
 * security_prepare_creds() - Prepare a new set of credentials
 * @new: new credentials
 * @old: original credentials
 * @gfp: gfp flags
 *
 * Prepare a new set of credentials by copying the data from the old set.
 *
 * Return: Returns 0 on success, negative values on failure.
 */
int security_prepare_creds(struct cred *new, const struct cred *old, gfp_t gfp)
{
	int rc = lsm_cred_alloc(new, gfp);

	if (rc)
		return rc;

	rc = call_int_hook(cred_prepare, new, old, gfp);
	if (unlikely(rc))
		security_cred_free(new);
	return rc;
}

/**
 * security_transfer_creds() - Transfer creds
 * @new: target credentials
 * @old: original credentials
 *
 * Transfer data from original creds to new creds.
 */
void security_transfer_creds(struct cred *new, const struct cred *old)
{
	call_void_hook(cred_transfer, new, old);
}

/**
 * security_cred_getsecid() - Get the secid from a set of credentials
 * @c: credentials
 * @secid: secid value
 *
 * Retrieve the security identifier of the cred structure @c.  In case of
 * failure, @secid will be set to zero.
 */
void security_cred_getsecid(const struct cred *c, u32 *secid)
{
	*secid = 0;
	call_void_hook(cred_getsecid, c, secid);
}
EXPORT_SYMBOL(security_cred_getsecid);

/**
 * security_kernel_act_as() - Set the kernel credentials to act as secid
 * @new: credentials
 * @secid: secid
 *
 * Set the credentials for a kernel service to act as (subjective context).
 * The current task must be the one that nominated @secid.
 *
 * Return: Returns 0 if successful.
 */
int security_kernel_act_as(struct cred *new, u32 secid)
{
	return call_int_hook(kernel_act_as, new, secid);
}

/**
 * security_kernel_create_files_as() - Set file creation context using an inode
 * @new: target credentials
 * @inode: reference inode
 *
 * Set the file creation context in a set of credentials to be the same as the
 * objective context of the specified inode.  The current task must be the one
 * that nominated @inode.
 *
 * Return: Returns 0 if successful.
 */
int security_kernel_create_files_as(struct cred *new, struct inode *inode)
{
	return call_int_hook(kernel_create_files_as, new, inode);
}

/**
 * security_kernel_module_request() - Check if loading a module is allowed
 * @kmod_name: module name
 *
 * Ability to trigger the kernel to automatically upcall to userspace for
 * userspace to load a kernel module with the given name.
 *
 * Return: Returns 0 if successful.
 */
int security_kernel_module_request(char *kmod_name)
{
	return call_int_hook(kernel_module_request, kmod_name);
}

/**
 * security_kernel_read_file() - Read a file specified by userspace
 * @file: file
 * @id: file identifier
 * @contents: trust if security_kernel_post_read_file() will be called
 *
 * Read a file specified by userspace.
 *
 * Return: Returns 0 if permission is granted.
 */
int security_kernel_read_file(struct file *file, enum kernel_read_file_id id,
			      bool contents)
{
	return call_int_hook(kernel_read_file, file, id, contents);
}
EXPORT_SYMBOL_GPL(security_kernel_read_file);

/**
 * security_kernel_post_read_file() - Read a file specified by userspace
 * @file: file
 * @buf: file contents
 * @size: size of file contents
 * @id: file identifier
 *
 * Read a file specified by userspace.  This must be paired with a prior call
 * to security_kernel_read_file() call that indicated this hook would also be
 * called, see security_kernel_read_file() for more information.
 *
 * Return: Returns 0 if permission is granted.
 */
int security_kernel_post_read_file(struct file *file, char *buf, loff_t size,
				   enum kernel_read_file_id id)
{
	return call_int_hook(kernel_post_read_file, file, buf, size, id);
}
EXPORT_SYMBOL_GPL(security_kernel_post_read_file);

/**
 * security_kernel_load_data() - Load data provided by userspace
 * @id: data identifier
 * @contents: true if security_kernel_post_load_data() will be called
 *
 * Load data provided by userspace.
 *
 * Return: Returns 0 if permission is granted.
 */
int security_kernel_load_data(enum kernel_load_data_id id, bool contents)
{
	return call_int_hook(kernel_load_data, id, contents);
}
EXPORT_SYMBOL_GPL(security_kernel_load_data);

/**
 * security_kernel_post_load_data() - Load userspace data from a non-file source
 * @buf: data
 * @size: size of data
 * @id: data identifier
 * @description: text description of data, specific to the id value
 *
 * Load data provided by a non-file source (usually userspace buffer).  This
 * must be paired with a prior security_kernel_load_data() call that indicated
 * this hook would also be called, see security_kernel_load_data() for more
 * information.
 *
 * Return: Returns 0 if permission is granted.
 */
int security_kernel_post_load_data(char *buf, loff_t size,
				   enum kernel_load_data_id id,
				   char *description)
{
	return call_int_hook(kernel_post_load_data, buf, size, id, description);
}
EXPORT_SYMBOL_GPL(security_kernel_post_load_data);

/**
 * security_task_fix_setuid() - Update LSM with new user id attributes
 * @new: updated credentials
 * @old: credentials being replaced
 * @flags: LSM_SETID_* flag values
 *
 * Update the module's state after setting one or more of the user identity
 * attributes of the current process.  The @flags parameter indicates which of
 * the set*uid system calls invoked this hook.  If @new is the set of
 * credentials that will be installed.  Modifications should be made to this
 * rather than to @current->cred.
 *
 * Return: Returns 0 on success.
 */
int security_task_fix_setuid(struct cred *new, const struct cred *old,
			     int flags)
{
	return call_int_hook(task_fix_setuid, new, old, flags);
}

/**
 * security_task_fix_setgid() - Update LSM with new group id attributes
 * @new: updated credentials
 * @old: credentials being replaced
 * @flags: LSM_SETID_* flag value
 *
 * Update the module's state after setting one or more of the group identity
 * attributes of the current process.  The @flags parameter indicates which of
 * the set*gid system calls invoked this hook.  @new is the set of credentials
 * that will be installed.  Modifications should be made to this rather than to
 * @current->cred.
 *
 * Return: Returns 0 on success.
 */
int security_task_fix_setgid(struct cred *new, const struct cred *old,
			     int flags)
{
	return call_int_hook(task_fix_setgid, new, old, flags);
}

/**
 * security_task_fix_setgroups() - Update LSM with new supplementary groups
 * @new: updated credentials
 * @old: credentials being replaced
 *
 * Update the module's state after setting the supplementary group identity
 * attributes of the current process.  @new is the set of credentials that will
 * be installed.  Modifications should be made to this rather than to
 * @current->cred.
 *
 * Return: Returns 0 on success.
 */
int security_task_fix_setgroups(struct cred *new, const struct cred *old)
{
	return call_int_hook(task_fix_setgroups, new, old);
}

/**
 * security_task_setpgid() - Check if setting the pgid is allowed
 * @p: task being modified
 * @pgid: new pgid
 *
 * Check permission before setting the process group identifier of the process
 * @p to @pgid.
 *
 * Return: Returns 0 if permission is granted.
 */
int security_task_setpgid(struct task_struct *p, pid_t pgid)
{
	return call_int_hook(task_setpgid, p, pgid);
}

/**
 * security_task_getpgid() - Check if getting the pgid is allowed
 * @p: task
 *
 * Check permission before getting the process group identifier of the process
 * @p.
 *
 * Return: Returns 0 if permission is granted.
 */
int security_task_getpgid(struct task_struct *p)
{
	return call_int_hook(task_getpgid, p);
}

/**
 * security_task_getsid() - Check if getting the session id is allowed
 * @p: task
 *
 * Check permission before getting the session identifier of the process @p.
 *
 * Return: Returns 0 if permission is granted.
 */
int security_task_getsid(struct task_struct *p)
{
	return call_int_hook(task_getsid, p);
}

/**
 * security_current_getsecid_subj() - Get the current task's subjective secid
 * @secid: secid value
 *
 * Retrieve the subjective security identifier of the current task and return
 * it in @secid.  In case of failure, @secid will be set to zero.
 */
void security_current_getsecid_subj(u32 *secid)
{
	*secid = 0;
	call_void_hook(current_getsecid_subj, secid);
}
EXPORT_SYMBOL(security_current_getsecid_subj);

/**
 * security_task_getsecid_obj() - Get a task's objective secid
 * @p: target task
 * @secid: secid value
 *
 * Retrieve the objective security identifier of the task_struct in @p and
 * return it in @secid. In case of failure, @secid will be set to zero.
 */
void security_task_getsecid_obj(struct task_struct *p, u32 *secid)
{
	*secid = 0;
	call_void_hook(task_getsecid_obj, p, secid);
}
EXPORT_SYMBOL(security_task_getsecid_obj);

/**
 * security_task_setnice() - Check if setting a task's nice value is allowed
 * @p: target task
 * @nice: nice value
 *
 * Check permission before setting the nice value of @p to @nice.
 *
 * Return: Returns 0 if permission is granted.
 */
int security_task_setnice(struct task_struct *p, int nice)
{
	return call_int_hook(task_setnice, p, nice);
}

/**
 * security_task_setioprio() - Check if setting a task's ioprio is allowed
 * @p: target task
 * @ioprio: ioprio value
 *
 * Check permission before setting the ioprio value of @p to @ioprio.
 *
 * Return: Returns 0 if permission is granted.
 */
int security_task_setioprio(struct task_struct *p, int ioprio)
{
	return call_int_hook(task_setioprio, p, ioprio);
}

/**
 * security_task_getioprio() - Check if getting a task's ioprio is allowed
 * @p: task
 *
 * Check permission before getting the ioprio value of @p.
 *
 * Return: Returns 0 if permission is granted.
 */
int security_task_getioprio(struct task_struct *p)
{
	return call_int_hook(task_getioprio, p);
}

/**
 * security_task_prlimit() - Check if get/setting resources limits is allowed
 * @cred: current task credentials
 * @tcred: target task credentials
 * @flags: LSM_PRLIMIT_* flag bits indicating a get/set/both
 *
 * Check permission before getting and/or setting the resource limits of
 * another task.
 *
 * Return: Returns 0 if permission is granted.
 */
int security_task_prlimit(const struct cred *cred, const struct cred *tcred,
			  unsigned int flags)
{
	return call_int_hook(task_prlimit, cred, tcred, flags);
}

/**
 * security_task_setrlimit() - Check if setting a new rlimit value is allowed
 * @p: target task's group leader
 * @resource: resource whose limit is being set
 * @new_rlim: new resource limit
 *
 * Check permission before setting the resource limits of process @p for
 * @resource to @new_rlim.  The old resource limit values can be examined by
 * dereferencing (p->signal->rlim + resource).
 *
 * Return: Returns 0 if permission is granted.
 */
int security_task_setrlimit(struct task_struct *p, unsigned int resource,
			    struct rlimit *new_rlim)
{
	return call_int_hook(task_setrlimit, p, resource, new_rlim);
}

/**
 * security_task_setscheduler() - Check if setting sched policy/param is allowed
 * @p: target task
 *
 * Check permission before setting scheduling policy and/or parameters of
 * process @p.
 *
 * Return: Returns 0 if permission is granted.
 */
int security_task_setscheduler(struct task_struct *p)
{
	return call_int_hook(task_setscheduler, p);
}

/**
 * security_task_getscheduler() - Check if getting scheduling info is allowed
 * @p: target task
 *
 * Check permission before obtaining scheduling information for process @p.
 *
 * Return: Returns 0 if permission is granted.
 */
int security_task_getscheduler(struct task_struct *p)
{
	return call_int_hook(task_getscheduler, p);
}

/**
 * security_task_movememory() - Check if moving memory is allowed
 * @p: task
 *
 * Check permission before moving memory owned by process @p.
 *
 * Return: Returns 0 if permission is granted.
 */
int security_task_movememory(struct task_struct *p)
{
	return call_int_hook(task_movememory, p);
}

/**
 * security_task_kill() - Check if sending a signal is allowed
 * @p: target process
 * @info: signal information
 * @sig: signal value
 * @cred: credentials of the signal sender, NULL if @current
 *
 * Check permission before sending signal @sig to @p.  @info can be NULL, the
 * constant 1, or a pointer to a kernel_siginfo structure.  If @info is 1 or
 * SI_FROMKERNEL(info) is true, then the signal should be viewed as coming from
 * the kernel and should typically be permitted.  SIGIO signals are handled
 * separately by the send_sigiotask hook in file_security_ops.
 *
 * Return: Returns 0 if permission is granted.
 */
int security_task_kill(struct task_struct *p, struct kernel_siginfo *info,
		       int sig, const struct cred *cred)
{
	return call_int_hook(task_kill, p, info, sig, cred);
}

/**
 * security_task_prctl() - Check if a prctl op is allowed
 * @option: operation
 * @arg2: argument
 * @arg3: argument
 * @arg4: argument
 * @arg5: argument
 *
 * Check permission before performing a process control operation on the
 * current process.
 *
 * Return: Return -ENOSYS if no-one wanted to handle this op, any other value
 *         to cause prctl() to return immediately with that value.
 */
int security_task_prctl(int option, unsigned long arg2, unsigned long arg3,
			unsigned long arg4, unsigned long arg5)
{
	int thisrc;
	int rc = LSM_RET_DEFAULT(task_prctl);
	struct lsm_static_call *scall;

	lsm_for_each_hook(scall, task_prctl) {
		thisrc = scall->hl->hook.task_prctl(option, arg2, arg3, arg4, arg5);
		if (thisrc != LSM_RET_DEFAULT(task_prctl)) {
			rc = thisrc;
			if (thisrc != 0)
				break;
		}
	}
	return rc;
}

/**
 * security_task_to_inode() - Set the security attributes of a task's inode
 * @p: task
 * @inode: inode
 *
 * Set the security attributes for an inode based on an associated task's
 * security attributes, e.g. for /proc/pid inodes.
 */
void security_task_to_inode(struct task_struct *p, struct inode *inode)
{
	call_void_hook(task_to_inode, p, inode);
}

/**
 * security_create_user_ns() - Check if creating a new userns is allowed
 * @cred: prepared creds
 *
 * Check permission prior to creating a new user namespace.
 *
 * Return: Returns 0 if successful, otherwise < 0 error code.
 */
int security_create_user_ns(const struct cred *cred)
{
	return call_int_hook(userns_create, cred);
}

/**
 * security_ipc_permission() - Check if sysv ipc access is allowed
 * @ipcp: ipc permission structure
 * @flag: requested permissions
 *
 * Check permissions for access to IPC.
 *
 * Return: Returns 0 if permission is granted.
 */
int security_ipc_permission(struct kern_ipc_perm *ipcp, short flag)
{
	return call_int_hook(ipc_permission, ipcp, flag);
}

/**
 * security_ipc_getsecid() - Get the sysv ipc object's secid
 * @ipcp: ipc permission structure
 * @secid: secid pointer
 *
 * Get the secid associated with the ipc object.  In case of failure, @secid
 * will be set to zero.
 */
void security_ipc_getsecid(struct kern_ipc_perm *ipcp, u32 *secid)
{
	*secid = 0;
	call_void_hook(ipc_getsecid, ipcp, secid);
}

/**
 * security_msg_msg_alloc() - Allocate a sysv ipc message LSM blob
 * @msg: message structure
 *
 * Allocate and attach a security structure to the msg->security field.  The
 * security field is initialized to NULL when the structure is first created.
 *
 * Return: Return 0 if operation was successful and permission is granted.
 */
int security_msg_msg_alloc(struct msg_msg *msg)
{
	int rc = lsm_msg_msg_alloc(msg);

	if (unlikely(rc))
		return rc;
	rc = call_int_hook(msg_msg_alloc_security, msg);
	if (unlikely(rc))
		security_msg_msg_free(msg);
	return rc;
}

/**
 * security_msg_msg_free() - Free a sysv ipc message LSM blob
 * @msg: message structure
 *
 * Deallocate the security structure for this message.
 */
void security_msg_msg_free(struct msg_msg *msg)
{
	call_void_hook(msg_msg_free_security, msg);
	kfree(msg->security);
	msg->security = NULL;
}

/**
 * security_msg_queue_alloc() - Allocate a sysv ipc msg queue LSM blob
 * @msq: sysv ipc permission structure
 *
 * Allocate and attach a security structure to @msg. The security field is
 * initialized to NULL when the structure is first created.
 *
 * Return: Returns 0 if operation was successful and permission is granted.
 */
int security_msg_queue_alloc(struct kern_ipc_perm *msq)
{
	int rc = lsm_ipc_alloc(msq);

	if (unlikely(rc))
		return rc;
	rc = call_int_hook(msg_queue_alloc_security, msq);
	if (unlikely(rc))
		security_msg_queue_free(msq);
	return rc;
}

/**
 * security_msg_queue_free() - Free a sysv ipc msg queue LSM blob
 * @msq: sysv ipc permission structure
 *
 * Deallocate security field @perm->security for the message queue.
 */
void security_msg_queue_free(struct kern_ipc_perm *msq)
{
	call_void_hook(msg_queue_free_security, msq);
	kfree(msq->security);
	msq->security = NULL;
}

/**
 * security_msg_queue_associate() - Check if a msg queue operation is allowed
 * @msq: sysv ipc permission structure
 * @msqflg: operation flags
 *
 * Check permission when a message queue is requested through the msgget system
 * call. This hook is only called when returning the message queue identifier
 * for an existing message queue, not when a new message queue is created.
 *
 * Return: Return 0 if permission is granted.
 */
int security_msg_queue_associate(struct kern_ipc_perm *msq, int msqflg)
{
	return call_int_hook(msg_queue_associate, msq, msqflg);
}

/**
 * security_msg_queue_msgctl() - Check if a msg queue operation is allowed
 * @msq: sysv ipc permission structure
 * @cmd: operation
 *
 * Check permission when a message control operation specified by @cmd is to be
 * performed on the message queue with permissions.
 *
 * Return: Returns 0 if permission is granted.
 */
int security_msg_queue_msgctl(struct kern_ipc_perm *msq, int cmd)
{
	return call_int_hook(msg_queue_msgctl, msq, cmd);
}

/**
 * security_msg_queue_msgsnd() - Check if sending a sysv ipc message is allowed
 * @msq: sysv ipc permission structure
 * @msg: message
 * @msqflg: operation flags
 *
 * Check permission before a message, @msg, is enqueued on the message queue
 * with permissions specified in @msq.
 *
 * Return: Returns 0 if permission is granted.
 */
int security_msg_queue_msgsnd(struct kern_ipc_perm *msq,
			      struct msg_msg *msg, int msqflg)
{
	return call_int_hook(msg_queue_msgsnd, msq, msg, msqflg);
}

/**
 * security_msg_queue_msgrcv() - Check if receiving a sysv ipc msg is allowed
 * @msq: sysv ipc permission structure
 * @msg: message
 * @target: target task
 * @type: type of message requested
 * @mode: operation flags
 *
 * Check permission before a message, @msg, is removed from the message	queue.
 * The @target task structure contains a pointer to the process that will be
 * receiving the message (not equal to the current process when inline receives
 * are being performed).
 *
 * Return: Returns 0 if permission is granted.
 */
int security_msg_queue_msgrcv(struct kern_ipc_perm *msq, struct msg_msg *msg,
			      struct task_struct *target, long type, int mode)
{
	return call_int_hook(msg_queue_msgrcv, msq, msg, target, type, mode);
}

/**
 * security_shm_alloc() - Allocate a sysv shm LSM blob
 * @shp: sysv ipc permission structure
 *
 * Allocate and attach a security structure to the @shp security field.  The
 * security field is initialized to NULL when the structure is first created.
 *
 * Return: Returns 0 if operation was successful and permission is granted.
 */
int security_shm_alloc(struct kern_ipc_perm *shp)
{
	int rc = lsm_ipc_alloc(shp);

	if (unlikely(rc))
		return rc;
	rc = call_int_hook(shm_alloc_security, shp);
	if (unlikely(rc))
		security_shm_free(shp);
	return rc;
}

/**
 * security_shm_free() - Free a sysv shm LSM blob
 * @shp: sysv ipc permission structure
 *
 * Deallocate the security structure @perm->security for the memory segment.
 */
void security_shm_free(struct kern_ipc_perm *shp)
{
	call_void_hook(shm_free_security, shp);
	kfree(shp->security);
	shp->security = NULL;
}

/**
 * security_shm_associate() - Check if a sysv shm operation is allowed
 * @shp: sysv ipc permission structure
 * @shmflg: operation flags
 *
 * Check permission when a shared memory region is requested through the shmget
 * system call. This hook is only called when returning the shared memory
 * region identifier for an existing region, not when a new shared memory
 * region is created.
 *
 * Return: Returns 0 if permission is granted.
 */
int security_shm_associate(struct kern_ipc_perm *shp, int shmflg)
{
	return call_int_hook(shm_associate, shp, shmflg);
}

/**
 * security_shm_shmctl() - Check if a sysv shm operation is allowed
 * @shp: sysv ipc permission structure
 * @cmd: operation
 *
 * Check permission when a shared memory control operation specified by @cmd is
 * to be performed on the shared memory region with permissions in @shp.
 *
 * Return: Return 0 if permission is granted.
 */
int security_shm_shmctl(struct kern_ipc_perm *shp, int cmd)
{
	return call_int_hook(shm_shmctl, shp, cmd);
}

/**
 * security_shm_shmat() - Check if a sysv shm attach operation is allowed
 * @shp: sysv ipc permission structure
 * @shmaddr: address of memory region to attach
 * @shmflg: operation flags
 *
 * Check permissions prior to allowing the shmat system call to attach the
 * shared memory segment with permissions @shp to the data segment of the
 * calling process. The attaching address is specified by @shmaddr.
 *
 * Return: Returns 0 if permission is granted.
 */
int security_shm_shmat(struct kern_ipc_perm *shp,
		       char __user *shmaddr, int shmflg)
{
	return call_int_hook(shm_shmat, shp, shmaddr, shmflg);
}

/**
 * security_sem_alloc() - Allocate a sysv semaphore LSM blob
 * @sma: sysv ipc permission structure
 *
 * Allocate and attach a security structure to the @sma security field. The
 * security field is initialized to NULL when the structure is first created.
 *
 * Return: Returns 0 if operation was successful and permission is granted.
 */
int security_sem_alloc(struct kern_ipc_perm *sma)
{
	int rc = lsm_ipc_alloc(sma);

	if (unlikely(rc))
		return rc;
	rc = call_int_hook(sem_alloc_security, sma);
	if (unlikely(rc))
		security_sem_free(sma);
	return rc;
}

/**
 * security_sem_free() - Free a sysv semaphore LSM blob
 * @sma: sysv ipc permission structure
 *
 * Deallocate security structure @sma->security for the semaphore.
 */
void security_sem_free(struct kern_ipc_perm *sma)
{
	call_void_hook(sem_free_security, sma);
	kfree(sma->security);
	sma->security = NULL;
}

/**
 * security_sem_associate() - Check if a sysv semaphore operation is allowed
 * @sma: sysv ipc permission structure
 * @semflg: operation flags
 *
 * Check permission when a semaphore is requested through the semget system
 * call. This hook is only called when returning the semaphore identifier for
 * an existing semaphore, not when a new one must be created.
 *
 * Return: Returns 0 if permission is granted.
 */
int security_sem_associate(struct kern_ipc_perm *sma, int semflg)
{
	return call_int_hook(sem_associate, sma, semflg);
}

/**
 * security_sem_semctl() - Check if a sysv semaphore operation is allowed
 * @sma: sysv ipc permission structure
 * @cmd: operation
 *
 * Check permission when a semaphore operation specified by @cmd is to be
 * performed on the semaphore.
 *
 * Return: Returns 0 if permission is granted.
 */
int security_sem_semctl(struct kern_ipc_perm *sma, int cmd)
{
	return call_int_hook(sem_semctl, sma, cmd);
}

/**
 * security_sem_semop() - Check if a sysv semaphore operation is allowed
 * @sma: sysv ipc permission structure
 * @sops: operations to perform
 * @nsops: number of operations
 * @alter: flag indicating changes will be made
 *
 * Check permissions before performing operations on members of the semaphore
 * set. If the @alter flag is nonzero, the semaphore set may be modified.
 *
 * Return: Returns 0 if permission is granted.
 */
int security_sem_semop(struct kern_ipc_perm *sma, struct sembuf *sops,
		       unsigned nsops, int alter)
{
	return call_int_hook(sem_semop, sma, sops, nsops, alter);
}

/**
 * security_d_instantiate() - Populate an inode's LSM state based on a dentry
 * @dentry: dentry
 * @inode: inode
 *
 * Fill in @inode security information for a @dentry if allowed.
 */
void security_d_instantiate(struct dentry *dentry, struct inode *inode)
{
	if (unlikely(inode && IS_PRIVATE(inode)))
		return;
	call_void_hook(d_instantiate, dentry, inode);
}
EXPORT_SYMBOL(security_d_instantiate);

/*
 * Please keep this in sync with it's counterpart in security/lsm_syscalls.c
 */

/**
 * security_getselfattr - Read an LSM attribute of the current process.
 * @attr: which attribute to return
 * @uctx: the user-space destination for the information, or NULL
 * @size: pointer to the size of space available to receive the data
 * @flags: special handling options. LSM_FLAG_SINGLE indicates that only
 * attributes associated with the LSM identified in the passed @ctx be
 * reported.
 *
 * A NULL value for @uctx can be used to get both the number of attributes
 * and the size of the data.
 *
 * Returns the number of attributes found on success, negative value
 * on error. @size is reset to the total size of the data.
 * If @size is insufficient to contain the data -E2BIG is returned.
 */
int security_getselfattr(unsigned int attr, struct lsm_ctx __user *uctx,
			 u32 __user *size, u32 flags)
{
	struct lsm_static_call *scall;
	struct lsm_ctx lctx = { .id = LSM_ID_UNDEF, };
	u8 __user *base = (u8 __user *)uctx;
	u32 entrysize;
	u32 total = 0;
	u32 left;
	bool toobig = false;
	bool single = false;
	int count = 0;
	int rc;

	if (attr == LSM_ATTR_UNDEF)
		return -EINVAL;
	if (size == NULL)
		return -EINVAL;
	if (get_user(left, size))
		return -EFAULT;

	if (flags) {
		/*
		 * Only flag supported is LSM_FLAG_SINGLE
		 */
		if (flags != LSM_FLAG_SINGLE || !uctx)
			return -EINVAL;
		if (copy_from_user(&lctx, uctx, sizeof(lctx)))
			return -EFAULT;
		/*
		 * If the LSM ID isn't specified it is an error.
		 */
		if (lctx.id == LSM_ID_UNDEF)
			return -EINVAL;
		single = true;
	}

	/*
	 * In the usual case gather all the data from the LSMs.
	 * In the single case only get the data from the LSM specified.
	 */
	lsm_for_each_hook(scall, getselfattr) {
		if (single && lctx.id != scall->hl->lsmid->id)
			continue;
		entrysize = left;
		if (base)
			uctx = (struct lsm_ctx __user *)(base + total);
		rc = scall->hl->hook.getselfattr(attr, uctx, &entrysize, flags);
		if (rc == -EOPNOTSUPP) {
			rc = 0;
			continue;
		}
		if (rc == -E2BIG) {
			rc = 0;
			left = 0;
			toobig = true;
		} else if (rc < 0)
			return rc;
		else
			left -= entrysize;

		total += entrysize;
		count += rc;
		if (single)
			break;
	}
	if (put_user(total, size))
		return -EFAULT;
	if (toobig)
		return -E2BIG;
	if (count == 0)
		return LSM_RET_DEFAULT(getselfattr);
	return count;
}

/*
 * Please keep this in sync with it's counterpart in security/lsm_syscalls.c
 */

/**
 * security_setselfattr - Set an LSM attribute on the current process.
 * @attr: which attribute to set
 * @uctx: the user-space source for the information
 * @size: the size of the data
 * @flags: reserved for future use, must be 0
 *
 * Set an LSM attribute for the current process. The LSM, attribute
 * and new value are included in @uctx.
 *
 * Returns 0 on success, -EINVAL if the input is inconsistent, -EFAULT
 * if the user buffer is inaccessible, E2BIG if size is too big, or an
 * LSM specific failure.
 */
int security_setselfattr(unsigned int attr, struct lsm_ctx __user *uctx,
			 u32 size, u32 flags)
{
	struct lsm_static_call *scall;
	struct lsm_ctx *lctx;
	int rc = LSM_RET_DEFAULT(setselfattr);
	u64 required_len;

	if (flags)
		return -EINVAL;
	if (size < sizeof(*lctx))
		return -EINVAL;
	if (size > PAGE_SIZE)
		return -E2BIG;

	lctx = memdup_user(uctx, size);
	if (IS_ERR(lctx))
		return PTR_ERR(lctx);

	if (size < lctx->len ||
	    check_add_overflow(sizeof(*lctx), lctx->ctx_len, &required_len) ||
	    lctx->len < required_len) {
		rc = -EINVAL;
		goto free_out;
	}

	lsm_for_each_hook(scall, setselfattr)
		if ((scall->hl->lsmid->id) == lctx->id) {
			rc = scall->hl->hook.setselfattr(attr, lctx, size, flags);
			break;
		}

free_out:
	kfree(lctx);
	return rc;
}

/**
 * security_getprocattr() - Read an attribute for a task
 * @p: the task
 * @lsmid: LSM identification
 * @name: attribute name
 * @value: attribute value
 *
 * Read attribute @name for task @p and store it into @value if allowed.
 *
 * Return: Returns the length of @value on success, a negative value otherwise.
 */
int security_getprocattr(struct task_struct *p, int lsmid, const char *name,
			 char **value)
{
	struct lsm_static_call *scall;

	lsm_for_each_hook(scall, getprocattr) {
		if (lsmid != 0 && lsmid != scall->hl->lsmid->id)
			continue;
		return scall->hl->hook.getprocattr(p, name, value);
	}
	return LSM_RET_DEFAULT(getprocattr);
}

/**
 * security_setprocattr() - Set an attribute for a task
 * @lsmid: LSM identification
 * @name: attribute name
 * @value: attribute value
 * @size: attribute value size
 *
 * Write (set) the current task's attribute @name to @value, size @size if
 * allowed.
 *
 * Return: Returns bytes written on success, a negative value otherwise.
 */
int security_setprocattr(int lsmid, const char *name, void *value, size_t size)
{
	struct lsm_static_call *scall;

	lsm_for_each_hook(scall, setprocattr) {
		if (lsmid != 0 && lsmid != scall->hl->lsmid->id)
			continue;
		return scall->hl->hook.setprocattr(name, value, size);
	}
	return LSM_RET_DEFAULT(setprocattr);
}

/**
 * security_netlink_send() - Save info and check if netlink sending is allowed
 * @sk: sending socket
 * @skb: netlink message
 *
 * Save security information for a netlink message so that permission checking
 * can be performed when the message is processed.  The security information
 * can be saved using the eff_cap field of the netlink_skb_parms structure.
 * Also may be used to provide fine grained control over message transmission.
 *
 * Return: Returns 0 if the information was successfully saved and message is
 *         allowed to be transmitted.
 */
int security_netlink_send(struct sock *sk, struct sk_buff *skb)
{
	return call_int_hook(netlink_send, sk, skb);
}

/**
 * security_ismaclabel() - Check if the named attribute is a MAC label
 * @name: full extended attribute name
 *
 * Check if the extended attribute specified by @name represents a MAC label.
 *
 * Return: Returns 1 if name is a MAC attribute otherwise returns 0.
 */
int security_ismaclabel(const char *name)
{
	return call_int_hook(ismaclabel, name);
}
EXPORT_SYMBOL(security_ismaclabel);

/**
 * security_secid_to_secctx() - Convert a secid to a secctx
 * @secid: secid
 * @secdata: secctx
 * @seclen: secctx length
 *
 * Convert secid to security context.  If @secdata is NULL the length of the
 * result will be returned in @seclen, but no @secdata will be returned.  This
 * does mean that the length could change between calls to check the length and
 * the next call which actually allocates and returns the @secdata.
 *
 * Return: Return 0 on success, error on failure.
 */
int security_secid_to_secctx(u32 secid, char **secdata, u32 *seclen)
{
	return call_int_hook(secid_to_secctx, secid, secdata, seclen);
}
EXPORT_SYMBOL(security_secid_to_secctx);

/**
 * security_secctx_to_secid() - Convert a secctx to a secid
 * @secdata: secctx
 * @seclen: length of secctx
 * @secid: secid
 *
 * Convert security context to secid.
 *
 * Return: Returns 0 on success, error on failure.
 */
int security_secctx_to_secid(const char *secdata, u32 seclen, u32 *secid)
{
	*secid = 0;
	return call_int_hook(secctx_to_secid, secdata, seclen, secid);
}
EXPORT_SYMBOL(security_secctx_to_secid);

/**
 * security_release_secctx() - Free a secctx buffer
 * @secdata: secctx
 * @seclen: length of secctx
 *
 * Release the security context.
 */
void security_release_secctx(char *secdata, u32 seclen)
{
	call_void_hook(release_secctx, secdata, seclen);
}
EXPORT_SYMBOL(security_release_secctx);

/**
 * security_inode_invalidate_secctx() - Invalidate an inode's security label
 * @inode: inode
 *
 * Notify the security module that it must revalidate the security context of
 * an inode.
 */
void security_inode_invalidate_secctx(struct inode *inode)
{
	call_void_hook(inode_invalidate_secctx, inode);
}
EXPORT_SYMBOL(security_inode_invalidate_secctx);

/**
 * security_inode_notifysecctx() - Notify the LSM of an inode's security label
 * @inode: inode
 * @ctx: secctx
 * @ctxlen: length of secctx
 *
 * Notify the security module of what the security context of an inode should
 * be.  Initializes the incore security context managed by the security module
 * for this inode.  Example usage: NFS client invokes this hook to initialize
 * the security context in its incore inode to the value provided by the server
 * for the file when the server returned the file's attributes to the client.
 * Must be called with inode->i_mutex locked.
 *
 * Return: Returns 0 on success, error on failure.
 */
int security_inode_notifysecctx(struct inode *inode, void *ctx, u32 ctxlen)
{
	return call_int_hook(inode_notifysecctx, inode, ctx, ctxlen);
}
EXPORT_SYMBOL(security_inode_notifysecctx);

/**
 * security_inode_setsecctx() - Change the security label of an inode
 * @dentry: inode
 * @ctx: secctx
 * @ctxlen: length of secctx
 *
 * Change the security context of an inode.  Updates the incore security
 * context managed by the security module and invokes the fs code as needed
 * (via __vfs_setxattr_noperm) to update any backing xattrs that represent the
 * context.  Example usage: NFS server invokes this hook to change the security
 * context in its incore inode and on the backing filesystem to a value
 * provided by the client on a SETATTR operation.  Must be called with
 * inode->i_mutex locked.
 *
 * Return: Returns 0 on success, error on failure.
 */
int security_inode_setsecctx(struct dentry *dentry, void *ctx, u32 ctxlen)
{
	return call_int_hook(inode_setsecctx, dentry, ctx, ctxlen);
}
EXPORT_SYMBOL(security_inode_setsecctx);

/**
 * security_inode_getsecctx() - Get the security label of an inode
 * @inode: inode
 * @ctx: secctx
 * @ctxlen: length of secctx
 *
 * On success, returns 0 and fills out @ctx and @ctxlen with the security
 * context for the given @inode.
 *
 * Return: Returns 0 on success, error on failure.
 */
int security_inode_getsecctx(struct inode *inode, void **ctx, u32 *ctxlen)
{
	return call_int_hook(inode_getsecctx, inode, ctx, ctxlen);
}
EXPORT_SYMBOL(security_inode_getsecctx);

#ifdef CONFIG_WATCH_QUEUE
/**
 * security_post_notification() - Check if a watch notification can be posted
 * @w_cred: credentials of the task that set the watch
 * @cred: credentials of the task which triggered the watch
 * @n: the notification
 *
 * Check to see if a watch notification can be posted to a particular queue.
 *
 * Return: Returns 0 if permission is granted.
 */
int security_post_notification(const struct cred *w_cred,
			       const struct cred *cred,
			       struct watch_notification *n)
{
	return call_int_hook(post_notification, w_cred, cred, n);
}
#endif /* CONFIG_WATCH_QUEUE */

#ifdef CONFIG_KEY_NOTIFICATIONS
/**
 * security_watch_key() - Check if a task is allowed to watch for key events
 * @key: the key to watch
 *
 * Check to see if a process is allowed to watch for event notifications from
 * a key or keyring.
 *
 * Return: Returns 0 if permission is granted.
 */
int security_watch_key(struct key *key)
{
	return call_int_hook(watch_key, key);
}
#endif /* CONFIG_KEY_NOTIFICATIONS */

#ifdef CONFIG_SECURITY_NETWORK
/**
 * security_unix_stream_connect() - Check if a AF_UNIX stream is allowed
 * @sock: originating sock
 * @other: peer sock
 * @newsk: new sock
 *
 * Check permissions before establishing a Unix domain stream connection
 * between @sock and @other.
 *
 * The @unix_stream_connect and @unix_may_send hooks were necessary because
 * Linux provides an alternative to the conventional file name space for Unix
 * domain sockets.  Whereas binding and connecting to sockets in the file name
 * space is mediated by the typical file permissions (and caught by the mknod
 * and permission hooks in inode_security_ops), binding and connecting to
 * sockets in the abstract name space is completely unmediated.  Sufficient
 * control of Unix domain sockets in the abstract name space isn't possible
 * using only the socket layer hooks, since we need to know the actual target
 * socket, which is not looked up until we are inside the af_unix code.
 *
 * Return: Returns 0 if permission is granted.
 */
int security_unix_stream_connect(struct sock *sock, struct sock *other,
				 struct sock *newsk)
{
	return call_int_hook(unix_stream_connect, sock, other, newsk);
}
EXPORT_SYMBOL(security_unix_stream_connect);

/**
 * security_unix_may_send() - Check if AF_UNIX socket can send datagrams
 * @sock: originating sock
 * @other: peer sock
 *
 * Check permissions before connecting or sending datagrams from @sock to
 * @other.
 *
 * The @unix_stream_connect and @unix_may_send hooks were necessary because
 * Linux provides an alternative to the conventional file name space for Unix
 * domain sockets.  Whereas binding and connecting to sockets in the file name
 * space is mediated by the typical file permissions (and caught by the mknod
 * and permission hooks in inode_security_ops), binding and connecting to
 * sockets in the abstract name space is completely unmediated.  Sufficient
 * control of Unix domain sockets in the abstract name space isn't possible
 * using only the socket layer hooks, since we need to know the actual target
 * socket, which is not looked up until we are inside the af_unix code.
 *
 * Return: Returns 0 if permission is granted.
 */
int security_unix_may_send(struct socket *sock,  struct socket *other)
{
	return call_int_hook(unix_may_send, sock, other);
}
EXPORT_SYMBOL(security_unix_may_send);

/**
 * security_socket_create() - Check if creating a new socket is allowed
 * @family: protocol family
 * @type: communications type
 * @protocol: requested protocol
 * @kern: set to 1 if a kernel socket is requested
 *
 * Check permissions prior to creating a new socket.
 *
 * Return: Returns 0 if permission is granted.
 */
int security_socket_create(int family, int type, int protocol, int kern)
{
	return call_int_hook(socket_create, family, type, protocol, kern);
}

/**
 * security_socket_post_create() - Initialize a newly created socket
 * @sock: socket
 * @family: protocol family
 * @type: communications type
 * @protocol: requested protocol
 * @kern: set to 1 if a kernel socket is requested
 *
 * This hook allows a module to update or allocate a per-socket security
 * structure. Note that the security field was not added directly to the socket
 * structure, but rather, the socket security information is stored in the
 * associated inode.  Typically, the inode alloc_security hook will allocate
 * and attach security information to SOCK_INODE(sock)->i_security.  This hook
 * may be used to update the SOCK_INODE(sock)->i_security field with additional
 * information that wasn't available when the inode was allocated.
 *
 * Return: Returns 0 if permission is granted.
 */
int security_socket_post_create(struct socket *sock, int family,
				int type, int protocol, int kern)
{
	return call_int_hook(socket_post_create, sock, family, type,
			     protocol, kern);
}

/**
 * security_socket_socketpair() - Check if creating a socketpair is allowed
 * @socka: first socket
 * @sockb: second socket
 *
 * Check permissions before creating a fresh pair of sockets.
 *
 * Return: Returns 0 if permission is granted and the connection was
 *         established.
 */
int security_socket_socketpair(struct socket *socka, struct socket *sockb)
{
	return call_int_hook(socket_socketpair, socka, sockb);
}
EXPORT_SYMBOL(security_socket_socketpair);

/**
 * security_socket_bind() - Check if a socket bind operation is allowed
 * @sock: socket
 * @address: requested bind address
 * @addrlen: length of address
 *
 * Check permission before socket protocol layer bind operation is performed
 * and the socket @sock is bound to the address specified in the @address
 * parameter.
 *
 * Return: Returns 0 if permission is granted.
 */
int security_socket_bind(struct socket *sock,
			 struct sockaddr *address, int addrlen)
{
	return call_int_hook(socket_bind, sock, address, addrlen);
}

/**
 * security_socket_connect() - Check if a socket connect operation is allowed
 * @sock: socket
 * @address: address of remote connection point
 * @addrlen: length of address
 *
 * Check permission before socket protocol layer connect operation attempts to
 * connect socket @sock to a remote address, @address.
 *
 * Return: Returns 0 if permission is granted.
 */
int security_socket_connect(struct socket *sock,
			    struct sockaddr *address, int addrlen)
{
	return call_int_hook(socket_connect, sock, address, addrlen);
}

/**
 * security_socket_listen() - Check if a socket is allowed to listen
 * @sock: socket
 * @backlog: connection queue size
 *
 * Check permission before socket protocol layer listen operation.
 *
 * Return: Returns 0 if permission is granted.
 */
int security_socket_listen(struct socket *sock, int backlog)
{
	return call_int_hook(socket_listen, sock, backlog);
}

/**
 * security_socket_accept() - Check if a socket is allowed to accept connections
 * @sock: listening socket
 * @newsock: newly creation connection socket
 *
 * Check permission before accepting a new connection.  Note that the new
 * socket, @newsock, has been created and some information copied to it, but
 * the accept operation has not actually been performed.
 *
 * Return: Returns 0 if permission is granted.
 */
int security_socket_accept(struct socket *sock, struct socket *newsock)
{
	return call_int_hook(socket_accept, sock, newsock);
}

/**
 * security_socket_sendmsg() - Check if sending a message is allowed
 * @sock: sending socket
 * @msg: message to send
 * @size: size of message
 *
 * Check permission before transmitting a message to another socket.
 *
 * Return: Returns 0 if permission is granted.
 */
int security_socket_sendmsg(struct socket *sock, struct msghdr *msg, int size)
{
	return call_int_hook(socket_sendmsg, sock, msg, size);
}

/**
 * security_socket_recvmsg() - Check if receiving a message is allowed
 * @sock: receiving socket
 * @msg: message to receive
 * @size: size of message
 * @flags: operational flags
 *
 * Check permission before receiving a message from a socket.
 *
 * Return: Returns 0 if permission is granted.
 */
int security_socket_recvmsg(struct socket *sock, struct msghdr *msg,
			    int size, int flags)
{
	return call_int_hook(socket_recvmsg, sock, msg, size, flags);
}

/**
 * security_socket_getsockname() - Check if reading the socket addr is allowed
 * @sock: socket
 *
 * Check permission before reading the local address (name) of the socket
 * object.
 *
 * Return: Returns 0 if permission is granted.
 */
int security_socket_getsockname(struct socket *sock)
{
	return call_int_hook(socket_getsockname, sock);
}

/**
 * security_socket_getpeername() - Check if reading the peer's addr is allowed
 * @sock: socket
 *
 * Check permission before the remote address (name) of a socket object.
 *
 * Return: Returns 0 if permission is granted.
 */
int security_socket_getpeername(struct socket *sock)
{
	return call_int_hook(socket_getpeername, sock);
}

/**
 * security_socket_getsockopt() - Check if reading a socket option is allowed
 * @sock: socket
 * @level: option's protocol level
 * @optname: option name
 *
 * Check permissions before retrieving the options associated with socket
 * @sock.
 *
 * Return: Returns 0 if permission is granted.
 */
int security_socket_getsockopt(struct socket *sock, int level, int optname)
{
	return call_int_hook(socket_getsockopt, sock, level, optname);
}

/**
 * security_socket_setsockopt() - Check if setting a socket option is allowed
 * @sock: socket
 * @level: option's protocol level
 * @optname: option name
 *
 * Check permissions before setting the options associated with socket @sock.
 *
 * Return: Returns 0 if permission is granted.
 */
int security_socket_setsockopt(struct socket *sock, int level, int optname)
{
	return call_int_hook(socket_setsockopt, sock, level, optname);
}

/**
 * security_socket_shutdown() - Checks if shutting down the socket is allowed
 * @sock: socket
 * @how: flag indicating how sends and receives are handled
 *
 * Checks permission before all or part of a connection on the socket @sock is
 * shut down.
 *
 * Return: Returns 0 if permission is granted.
 */
int security_socket_shutdown(struct socket *sock, int how)
{
	return call_int_hook(socket_shutdown, sock, how);
}

/**
 * security_sock_rcv_skb() - Check if an incoming network packet is allowed
 * @sk: destination sock
 * @skb: incoming packet
 *
 * Check permissions on incoming network packets.  This hook is distinct from
 * Netfilter's IP input hooks since it is the first time that the incoming
 * sk_buff @skb has been associated with a particular socket, @sk.  Must not
 * sleep inside this hook because some callers hold spinlocks.
 *
 * Return: Returns 0 if permission is granted.
 */
int security_sock_rcv_skb(struct sock *sk, struct sk_buff *skb)
{
	return call_int_hook(socket_sock_rcv_skb, sk, skb);
}
EXPORT_SYMBOL(security_sock_rcv_skb);

/**
 * security_socket_getpeersec_stream() - Get the remote peer label
 * @sock: socket
 * @optval: destination buffer
 * @optlen: size of peer label copied into the buffer
 * @len: maximum size of the destination buffer
 *
 * This hook allows the security module to provide peer socket security state
 * for unix or connected tcp sockets to userspace via getsockopt SO_GETPEERSEC.
 * For tcp sockets this can be meaningful if the socket is associated with an
 * ipsec SA.
 *
 * Return: Returns 0 if all is well, otherwise, typical getsockopt return
 *         values.
 */
int security_socket_getpeersec_stream(struct socket *sock, sockptr_t optval,
				      sockptr_t optlen, unsigned int len)
{
	return call_int_hook(socket_getpeersec_stream, sock, optval, optlen,
			     len);
}

/**
 * security_socket_getpeersec_dgram() - Get the remote peer label
 * @sock: socket
 * @skb: datagram packet
 * @secid: remote peer label secid
 *
 * This hook allows the security module to provide peer socket security state
 * for udp sockets on a per-packet basis to userspace via getsockopt
 * SO_GETPEERSEC. The application must first have indicated the IP_PASSSEC
 * option via getsockopt. It can then retrieve the security state returned by
 * this hook for a packet via the SCM_SECURITY ancillary message type.
 *
 * Return: Returns 0 on success, error on failure.
 */
int security_socket_getpeersec_dgram(struct socket *sock,
				     struct sk_buff *skb, u32 *secid)
{
	return call_int_hook(socket_getpeersec_dgram, sock, skb, secid);
}
EXPORT_SYMBOL(security_socket_getpeersec_dgram);

/**
 * lsm_sock_alloc - allocate a composite sock blob
 * @sock: the sock that needs a blob
<<<<<<< HEAD
 * @priority: allocation mode
=======
 * @gfp: allocation mode
>>>>>>> f87ebcb6
 *
 * Allocate the sock blob for all the modules
 *
 * Returns 0, or -ENOMEM if memory can't be allocated.
 */
<<<<<<< HEAD
static int lsm_sock_alloc(struct sock *sock, gfp_t priority)
{
	if (blob_sizes.lbs_sock == 0) {
		sock->sk_security = NULL;
		return 0;
	}

	sock->sk_security = kzalloc(blob_sizes.lbs_sock, priority);
	if (sock->sk_security == NULL)
		return -ENOMEM;
	return 0;
=======
static int lsm_sock_alloc(struct sock *sock, gfp_t gfp)
{
	return lsm_blob_alloc(&sock->sk_security, blob_sizes.lbs_sock, gfp);
>>>>>>> f87ebcb6
}

/**
 * security_sk_alloc() - Allocate and initialize a sock's LSM blob
 * @sk: sock
 * @family: protocol family
 * @priority: gfp flags
 *
 * Allocate and attach a security structure to the sk->sk_security field, which
 * is used to copy security attributes between local stream sockets.
 *
 * Return: Returns 0 on success, error on failure.
 */
int security_sk_alloc(struct sock *sk, int family, gfp_t priority)
{
	int rc = lsm_sock_alloc(sk, priority);

	if (unlikely(rc))
		return rc;
	rc = call_int_hook(sk_alloc_security, sk, family, priority);
	if (unlikely(rc))
		security_sk_free(sk);
	return rc;
}

/**
 * security_sk_free() - Free the sock's LSM blob
 * @sk: sock
 *
 * Deallocate security structure.
 */
void security_sk_free(struct sock *sk)
{
	call_void_hook(sk_free_security, sk);
	kfree(sk->sk_security);
	sk->sk_security = NULL;
}

/**
 * security_sk_clone() - Clone a sock's LSM state
 * @sk: original sock
 * @newsk: target sock
 *
 * Clone/copy security structure.
 */
void security_sk_clone(const struct sock *sk, struct sock *newsk)
{
	call_void_hook(sk_clone_security, sk, newsk);
}
EXPORT_SYMBOL(security_sk_clone);

/**
 * security_sk_classify_flow() - Set a flow's secid based on socket
 * @sk: original socket
 * @flic: target flow
 *
 * Set the target flow's secid to socket's secid.
 */
void security_sk_classify_flow(const struct sock *sk, struct flowi_common *flic)
{
	call_void_hook(sk_getsecid, sk, &flic->flowic_secid);
}
EXPORT_SYMBOL(security_sk_classify_flow);

/**
 * security_req_classify_flow() - Set a flow's secid based on request_sock
 * @req: request_sock
 * @flic: target flow
 *
 * Sets @flic's secid to @req's secid.
 */
void security_req_classify_flow(const struct request_sock *req,
				struct flowi_common *flic)
{
	call_void_hook(req_classify_flow, req, flic);
}
EXPORT_SYMBOL(security_req_classify_flow);

/**
 * security_sock_graft() - Reconcile LSM state when grafting a sock on a socket
 * @sk: sock being grafted
 * @parent: target parent socket
 *
 * Sets @parent's inode secid to @sk's secid and update @sk with any necessary
 * LSM state from @parent.
 */
void security_sock_graft(struct sock *sk, struct socket *parent)
{
	call_void_hook(sock_graft, sk, parent);
}
EXPORT_SYMBOL(security_sock_graft);

/**
 * security_inet_conn_request() - Set request_sock state using incoming connect
 * @sk: parent listening sock
 * @skb: incoming connection
 * @req: new request_sock
 *
 * Initialize the @req LSM state based on @sk and the incoming connect in @skb.
 *
 * Return: Returns 0 if permission is granted.
 */
int security_inet_conn_request(const struct sock *sk,
			       struct sk_buff *skb, struct request_sock *req)
{
	return call_int_hook(inet_conn_request, sk, skb, req);
}
EXPORT_SYMBOL(security_inet_conn_request);

/**
 * security_inet_csk_clone() - Set new sock LSM state based on request_sock
 * @newsk: new sock
 * @req: connection request_sock
 *
 * Set that LSM state of @sock using the LSM state from @req.
 */
void security_inet_csk_clone(struct sock *newsk,
			     const struct request_sock *req)
{
	call_void_hook(inet_csk_clone, newsk, req);
}

/**
 * security_inet_conn_established() - Update sock's LSM state with connection
 * @sk: sock
 * @skb: connection packet
 *
 * Update @sock's LSM state to represent a new connection from @skb.
 */
void security_inet_conn_established(struct sock *sk,
				    struct sk_buff *skb)
{
	call_void_hook(inet_conn_established, sk, skb);
}
EXPORT_SYMBOL(security_inet_conn_established);

/**
 * security_secmark_relabel_packet() - Check if setting a secmark is allowed
 * @secid: new secmark value
 *
 * Check if the process should be allowed to relabel packets to @secid.
 *
 * Return: Returns 0 if permission is granted.
 */
int security_secmark_relabel_packet(u32 secid)
{
	return call_int_hook(secmark_relabel_packet, secid);
}
EXPORT_SYMBOL(security_secmark_relabel_packet);

/**
 * security_secmark_refcount_inc() - Increment the secmark labeling rule count
 *
 * Tells the LSM to increment the number of secmark labeling rules loaded.
 */
void security_secmark_refcount_inc(void)
{
	call_void_hook(secmark_refcount_inc);
}
EXPORT_SYMBOL(security_secmark_refcount_inc);

/**
 * security_secmark_refcount_dec() - Decrement the secmark labeling rule count
 *
 * Tells the LSM to decrement the number of secmark labeling rules loaded.
 */
void security_secmark_refcount_dec(void)
{
	call_void_hook(secmark_refcount_dec);
}
EXPORT_SYMBOL(security_secmark_refcount_dec);

/**
 * security_tun_dev_alloc_security() - Allocate a LSM blob for a TUN device
 * @security: pointer to the LSM blob
 *
 * This hook allows a module to allocate a security structure for a TUN	device,
 * returning the pointer in @security.
 *
 * Return: Returns a zero on success, negative values on failure.
 */
int security_tun_dev_alloc_security(void **security)
{
	int rc;

	rc = lsm_blob_alloc(security, blob_sizes.lbs_tun_dev, GFP_KERNEL);
	if (rc)
		return rc;

	rc = call_int_hook(tun_dev_alloc_security, *security);
	if (rc) {
		kfree(*security);
		*security = NULL;
	}
	return rc;
}
EXPORT_SYMBOL(security_tun_dev_alloc_security);

/**
 * security_tun_dev_free_security() - Free a TUN device LSM blob
 * @security: LSM blob
 *
 * This hook allows a module to free the security structure for a TUN device.
 */
void security_tun_dev_free_security(void *security)
{
	kfree(security);
}
EXPORT_SYMBOL(security_tun_dev_free_security);

/**
 * security_tun_dev_create() - Check if creating a TUN device is allowed
 *
 * Check permissions prior to creating a new TUN device.
 *
 * Return: Returns 0 if permission is granted.
 */
int security_tun_dev_create(void)
{
	return call_int_hook(tun_dev_create);
}
EXPORT_SYMBOL(security_tun_dev_create);

/**
 * security_tun_dev_attach_queue() - Check if attaching a TUN queue is allowed
 * @security: TUN device LSM blob
 *
 * Check permissions prior to attaching to a TUN device queue.
 *
 * Return: Returns 0 if permission is granted.
 */
int security_tun_dev_attach_queue(void *security)
{
	return call_int_hook(tun_dev_attach_queue, security);
}
EXPORT_SYMBOL(security_tun_dev_attach_queue);

/**
 * security_tun_dev_attach() - Update TUN device LSM state on attach
 * @sk: associated sock
 * @security: TUN device LSM blob
 *
 * This hook can be used by the module to update any security state associated
 * with the TUN device's sock structure.
 *
 * Return: Returns 0 if permission is granted.
 */
int security_tun_dev_attach(struct sock *sk, void *security)
{
	return call_int_hook(tun_dev_attach, sk, security);
}
EXPORT_SYMBOL(security_tun_dev_attach);

/**
 * security_tun_dev_open() - Update TUN device LSM state on open
 * @security: TUN device LSM blob
 *
 * This hook can be used by the module to update any security state associated
 * with the TUN device's security structure.
 *
 * Return: Returns 0 if permission is granted.
 */
int security_tun_dev_open(void *security)
{
	return call_int_hook(tun_dev_open, security);
}
EXPORT_SYMBOL(security_tun_dev_open);

/**
 * security_sctp_assoc_request() - Update the LSM on a SCTP association req
 * @asoc: SCTP association
 * @skb: packet requesting the association
 *
 * Passes the @asoc and @chunk->skb of the association INIT packet to the LSM.
 *
 * Return: Returns 0 on success, error on failure.
 */
int security_sctp_assoc_request(struct sctp_association *asoc,
				struct sk_buff *skb)
{
	return call_int_hook(sctp_assoc_request, asoc, skb);
}
EXPORT_SYMBOL(security_sctp_assoc_request);

/**
 * security_sctp_bind_connect() - Validate a list of addrs for a SCTP option
 * @sk: socket
 * @optname: SCTP option to validate
 * @address: list of IP addresses to validate
 * @addrlen: length of the address list
 *
 * Validiate permissions required for each address associated with sock	@sk.
 * Depending on @optname, the addresses will be treated as either a connect or
 * bind service. The @addrlen is calculated on each IPv4 and IPv6 address using
 * sizeof(struct sockaddr_in) or sizeof(struct sockaddr_in6).
 *
 * Return: Returns 0 on success, error on failure.
 */
int security_sctp_bind_connect(struct sock *sk, int optname,
			       struct sockaddr *address, int addrlen)
{
	return call_int_hook(sctp_bind_connect, sk, optname, address, addrlen);
}
EXPORT_SYMBOL(security_sctp_bind_connect);

/**
 * security_sctp_sk_clone() - Clone a SCTP sock's LSM state
 * @asoc: SCTP association
 * @sk: original sock
 * @newsk: target sock
 *
 * Called whenever a new socket is created by accept(2) (i.e. a TCP style
 * socket) or when a socket is 'peeled off' e.g userspace calls
 * sctp_peeloff(3).
 */
void security_sctp_sk_clone(struct sctp_association *asoc, struct sock *sk,
			    struct sock *newsk)
{
	call_void_hook(sctp_sk_clone, asoc, sk, newsk);
}
EXPORT_SYMBOL(security_sctp_sk_clone);

/**
 * security_sctp_assoc_established() - Update LSM state when assoc established
 * @asoc: SCTP association
 * @skb: packet establishing the association
 *
 * Passes the @asoc and @chunk->skb of the association COOKIE_ACK packet to the
 * security module.
 *
 * Return: Returns 0 if permission is granted.
 */
int security_sctp_assoc_established(struct sctp_association *asoc,
				    struct sk_buff *skb)
{
	return call_int_hook(sctp_assoc_established, asoc, skb);
}
EXPORT_SYMBOL(security_sctp_assoc_established);

/**
 * security_mptcp_add_subflow() - Inherit the LSM label from the MPTCP socket
 * @sk: the owning MPTCP socket
 * @ssk: the new subflow
 *
 * Update the labeling for the given MPTCP subflow, to match the one of the
 * owning MPTCP socket. This hook has to be called after the socket creation and
 * initialization via the security_socket_create() and
 * security_socket_post_create() LSM hooks.
 *
 * Return: Returns 0 on success or a negative error code on failure.
 */
int security_mptcp_add_subflow(struct sock *sk, struct sock *ssk)
{
	return call_int_hook(mptcp_add_subflow, sk, ssk);
}

#endif	/* CONFIG_SECURITY_NETWORK */

#ifdef CONFIG_SECURITY_INFINIBAND
/**
 * security_ib_pkey_access() - Check if access to an IB pkey is allowed
 * @sec: LSM blob
 * @subnet_prefix: subnet prefix of the port
 * @pkey: IB pkey
 *
 * Check permission to access a pkey when modifying a QP.
 *
 * Return: Returns 0 if permission is granted.
 */
int security_ib_pkey_access(void *sec, u64 subnet_prefix, u16 pkey)
{
	return call_int_hook(ib_pkey_access, sec, subnet_prefix, pkey);
}
EXPORT_SYMBOL(security_ib_pkey_access);

/**
 * security_ib_endport_manage_subnet() - Check if SMPs traffic is allowed
 * @sec: LSM blob
 * @dev_name: IB device name
 * @port_num: port number
 *
 * Check permissions to send and receive SMPs on a end port.
 *
 * Return: Returns 0 if permission is granted.
 */
int security_ib_endport_manage_subnet(void *sec,
				      const char *dev_name, u8 port_num)
{
	return call_int_hook(ib_endport_manage_subnet, sec, dev_name, port_num);
}
EXPORT_SYMBOL(security_ib_endport_manage_subnet);

/**
 * security_ib_alloc_security() - Allocate an Infiniband LSM blob
 * @sec: LSM blob
 *
 * Allocate a security structure for Infiniband objects.
 *
 * Return: Returns 0 on success, non-zero on failure.
 */
int security_ib_alloc_security(void **sec)
{
	int rc;

	rc = lsm_blob_alloc(sec, blob_sizes.lbs_ib, GFP_KERNEL);
	if (rc)
		return rc;

	rc = call_int_hook(ib_alloc_security, *sec);
	if (rc) {
		kfree(*sec);
		*sec = NULL;
	}
	return rc;
}
EXPORT_SYMBOL(security_ib_alloc_security);

/**
 * security_ib_free_security() - Free an Infiniband LSM blob
 * @sec: LSM blob
 *
 * Deallocate an Infiniband security structure.
 */
void security_ib_free_security(void *sec)
{
	kfree(sec);
}
EXPORT_SYMBOL(security_ib_free_security);
#endif	/* CONFIG_SECURITY_INFINIBAND */

#ifdef CONFIG_SECURITY_NETWORK_XFRM
/**
 * security_xfrm_policy_alloc() - Allocate a xfrm policy LSM blob
 * @ctxp: xfrm security context being added to the SPD
 * @sec_ctx: security label provided by userspace
 * @gfp: gfp flags
 *
 * Allocate a security structure to the xp->security field; the security field
 * is initialized to NULL when the xfrm_policy is allocated.
 *
 * Return:  Return 0 if operation was successful.
 */
int security_xfrm_policy_alloc(struct xfrm_sec_ctx **ctxp,
			       struct xfrm_user_sec_ctx *sec_ctx,
			       gfp_t gfp)
{
	return call_int_hook(xfrm_policy_alloc_security, ctxp, sec_ctx, gfp);
}
EXPORT_SYMBOL(security_xfrm_policy_alloc);

/**
 * security_xfrm_policy_clone() - Clone xfrm policy LSM state
 * @old_ctx: xfrm security context
 * @new_ctxp: target xfrm security context
 *
 * Allocate a security structure in new_ctxp that contains the information from
 * the old_ctx structure.
 *
 * Return: Return 0 if operation was successful.
 */
int security_xfrm_policy_clone(struct xfrm_sec_ctx *old_ctx,
			       struct xfrm_sec_ctx **new_ctxp)
{
	return call_int_hook(xfrm_policy_clone_security, old_ctx, new_ctxp);
}

/**
 * security_xfrm_policy_free() - Free a xfrm security context
 * @ctx: xfrm security context
 *
 * Free LSM resources associated with @ctx.
 */
void security_xfrm_policy_free(struct xfrm_sec_ctx *ctx)
{
	call_void_hook(xfrm_policy_free_security, ctx);
}
EXPORT_SYMBOL(security_xfrm_policy_free);

/**
 * security_xfrm_policy_delete() - Check if deleting a xfrm policy is allowed
 * @ctx: xfrm security context
 *
 * Authorize deletion of a SPD entry.
 *
 * Return: Returns 0 if permission is granted.
 */
int security_xfrm_policy_delete(struct xfrm_sec_ctx *ctx)
{
	return call_int_hook(xfrm_policy_delete_security, ctx);
}

/**
 * security_xfrm_state_alloc() - Allocate a xfrm state LSM blob
 * @x: xfrm state being added to the SAD
 * @sec_ctx: security label provided by userspace
 *
 * Allocate a security structure to the @x->security field; the security field
 * is initialized to NULL when the xfrm_state is allocated. Set the context to
 * correspond to @sec_ctx.
 *
 * Return: Return 0 if operation was successful.
 */
int security_xfrm_state_alloc(struct xfrm_state *x,
			      struct xfrm_user_sec_ctx *sec_ctx)
{
	return call_int_hook(xfrm_state_alloc, x, sec_ctx);
}
EXPORT_SYMBOL(security_xfrm_state_alloc);

/**
 * security_xfrm_state_alloc_acquire() - Allocate a xfrm state LSM blob
 * @x: xfrm state being added to the SAD
 * @polsec: associated policy's security context
 * @secid: secid from the flow
 *
 * Allocate a security structure to the x->security field; the security field
 * is initialized to NULL when the xfrm_state is allocated.  Set the context to
 * correspond to secid.
 *
 * Return: Returns 0 if operation was successful.
 */
int security_xfrm_state_alloc_acquire(struct xfrm_state *x,
				      struct xfrm_sec_ctx *polsec, u32 secid)
{
	return call_int_hook(xfrm_state_alloc_acquire, x, polsec, secid);
}

/**
 * security_xfrm_state_delete() - Check if deleting a xfrm state is allowed
 * @x: xfrm state
 *
 * Authorize deletion of x->security.
 *
 * Return: Returns 0 if permission is granted.
 */
int security_xfrm_state_delete(struct xfrm_state *x)
{
	return call_int_hook(xfrm_state_delete_security, x);
}
EXPORT_SYMBOL(security_xfrm_state_delete);

/**
 * security_xfrm_state_free() - Free a xfrm state
 * @x: xfrm state
 *
 * Deallocate x->security.
 */
void security_xfrm_state_free(struct xfrm_state *x)
{
	call_void_hook(xfrm_state_free_security, x);
}

/**
 * security_xfrm_policy_lookup() - Check if using a xfrm policy is allowed
 * @ctx: target xfrm security context
 * @fl_secid: flow secid used to authorize access
 *
 * Check permission when a flow selects a xfrm_policy for processing XFRMs on a
 * packet.  The hook is called when selecting either a per-socket policy or a
 * generic xfrm policy.
 *
 * Return: Return 0 if permission is granted, -ESRCH otherwise, or -errno on
 *         other errors.
 */
int security_xfrm_policy_lookup(struct xfrm_sec_ctx *ctx, u32 fl_secid)
{
	return call_int_hook(xfrm_policy_lookup, ctx, fl_secid);
}

/**
 * security_xfrm_state_pol_flow_match() - Check for a xfrm match
 * @x: xfrm state to match
 * @xp: xfrm policy to check for a match
 * @flic: flow to check for a match.
 *
 * Check @xp and @flic for a match with @x.
 *
 * Return: Returns 1 if there is a match.
 */
int security_xfrm_state_pol_flow_match(struct xfrm_state *x,
				       struct xfrm_policy *xp,
				       const struct flowi_common *flic)
{
	struct lsm_static_call *scall;
	int rc = LSM_RET_DEFAULT(xfrm_state_pol_flow_match);

	/*
	 * Since this function is expected to return 0 or 1, the judgment
	 * becomes difficult if multiple LSMs supply this call. Fortunately,
	 * we can use the first LSM's judgment because currently only SELinux
	 * supplies this call.
	 *
	 * For speed optimization, we explicitly break the loop rather than
	 * using the macro
	 */
	lsm_for_each_hook(scall, xfrm_state_pol_flow_match) {
		rc = scall->hl->hook.xfrm_state_pol_flow_match(x, xp, flic);
		break;
	}
	return rc;
}

/**
 * security_xfrm_decode_session() - Determine the xfrm secid for a packet
 * @skb: xfrm packet
 * @secid: secid
 *
 * Decode the packet in @skb and return the security label in @secid.
 *
 * Return: Return 0 if all xfrms used have the same secid.
 */
int security_xfrm_decode_session(struct sk_buff *skb, u32 *secid)
{
	return call_int_hook(xfrm_decode_session, skb, secid, 1);
}

void security_skb_classify_flow(struct sk_buff *skb, struct flowi_common *flic)
{
	int rc = call_int_hook(xfrm_decode_session, skb, &flic->flowic_secid,
			       0);

	BUG_ON(rc);
}
EXPORT_SYMBOL(security_skb_classify_flow);
#endif	/* CONFIG_SECURITY_NETWORK_XFRM */

#ifdef CONFIG_KEYS
/**
 * security_key_alloc() - Allocate and initialize a kernel key LSM blob
 * @key: key
 * @cred: credentials
 * @flags: allocation flags
 *
 * Permit allocation of a key and assign security data. Note that key does not
 * have a serial number assigned at this point.
 *
 * Return: Return 0 if permission is granted, -ve error otherwise.
 */
int security_key_alloc(struct key *key, const struct cred *cred,
		       unsigned long flags)
{
	int rc = lsm_key_alloc(key);

	if (unlikely(rc))
		return rc;
	rc = call_int_hook(key_alloc, key, cred, flags);
	if (unlikely(rc))
		security_key_free(key);
	return rc;
}

/**
 * security_key_free() - Free a kernel key LSM blob
 * @key: key
 *
 * Notification of destruction; free security data.
 */
void security_key_free(struct key *key)
{
	kfree(key->security);
	key->security = NULL;
}

/**
 * security_key_permission() - Check if a kernel key operation is allowed
 * @key_ref: key reference
 * @cred: credentials of actor requesting access
 * @need_perm: requested permissions
 *
 * See whether a specific operational right is granted to a process on a key.
 *
 * Return: Return 0 if permission is granted, -ve error otherwise.
 */
int security_key_permission(key_ref_t key_ref, const struct cred *cred,
			    enum key_need_perm need_perm)
{
	return call_int_hook(key_permission, key_ref, cred, need_perm);
}

/**
 * security_key_getsecurity() - Get the key's security label
 * @key: key
 * @buffer: security label buffer
 *
 * Get a textual representation of the security context attached to a key for
 * the purposes of honouring KEYCTL_GETSECURITY.  This function allocates the
 * storage for the NUL-terminated string and the caller should free it.
 *
 * Return: Returns the length of @buffer (including terminating NUL) or -ve if
 *         an error occurs.  May also return 0 (and a NULL buffer pointer) if
 *         there is no security label assigned to the key.
 */
int security_key_getsecurity(struct key *key, char **buffer)
{
	*buffer = NULL;
	return call_int_hook(key_getsecurity, key, buffer);
}

/**
 * security_key_post_create_or_update() - Notification of key create or update
 * @keyring: keyring to which the key is linked to
 * @key: created or updated key
 * @payload: data used to instantiate or update the key
 * @payload_len: length of payload
 * @flags: key flags
 * @create: flag indicating whether the key was created or updated
 *
 * Notify the caller of a key creation or update.
 */
void security_key_post_create_or_update(struct key *keyring, struct key *key,
					const void *payload, size_t payload_len,
					unsigned long flags, bool create)
{
	call_void_hook(key_post_create_or_update, keyring, key, payload,
		       payload_len, flags, create);
}
#endif	/* CONFIG_KEYS */

#ifdef CONFIG_AUDIT
/**
 * security_audit_rule_init() - Allocate and init an LSM audit rule struct
 * @field: audit action
 * @op: rule operator
 * @rulestr: rule context
 * @lsmrule: receive buffer for audit rule struct
 * @gfp: GFP flag used for kmalloc
 *
 * Allocate and initialize an LSM audit rule structure.
 *
 * Return: Return 0 if @lsmrule has been successfully set, -EINVAL in case of
 *         an invalid rule.
 */
int security_audit_rule_init(u32 field, u32 op, char *rulestr, void **lsmrule,
			     gfp_t gfp)
{
	return call_int_hook(audit_rule_init, field, op, rulestr, lsmrule, gfp);
}

/**
 * security_audit_rule_known() - Check if an audit rule contains LSM fields
 * @krule: audit rule
 *
 * Specifies whether given @krule contains any fields related to the current
 * LSM.
 *
 * Return: Returns 1 in case of relation found, 0 otherwise.
 */
int security_audit_rule_known(struct audit_krule *krule)
{
	return call_int_hook(audit_rule_known, krule);
}

/**
 * security_audit_rule_free() - Free an LSM audit rule struct
 * @lsmrule: audit rule struct
 *
 * Deallocate the LSM audit rule structure previously allocated by
 * audit_rule_init().
 */
void security_audit_rule_free(void *lsmrule)
{
	call_void_hook(audit_rule_free, lsmrule);
}

/**
 * security_audit_rule_match() - Check if a label matches an audit rule
 * @secid: security label
 * @field: LSM audit field
 * @op: matching operator
 * @lsmrule: audit rule
 *
 * Determine if given @secid matches a rule previously approved by
 * security_audit_rule_known().
 *
 * Return: Returns 1 if secid matches the rule, 0 if it does not, -ERRNO on
 *         failure.
 */
int security_audit_rule_match(u32 secid, u32 field, u32 op, void *lsmrule)
{
	return call_int_hook(audit_rule_match, secid, field, op, lsmrule);
}
#endif /* CONFIG_AUDIT */

#ifdef CONFIG_BPF_SYSCALL
/**
 * security_bpf() - Check if the bpf syscall operation is allowed
 * @cmd: command
 * @attr: bpf attribute
 * @size: size
 *
 * Do a initial check for all bpf syscalls after the attribute is copied into
 * the kernel. The actual security module can implement their own rules to
 * check the specific cmd they need.
 *
 * Return: Returns 0 if permission is granted.
 */
int security_bpf(int cmd, union bpf_attr *attr, unsigned int size)
{
	return call_int_hook(bpf, cmd, attr, size);
}

/**
 * security_bpf_map() - Check if access to a bpf map is allowed
 * @map: bpf map
 * @fmode: mode
 *
 * Do a check when the kernel generates and returns a file descriptor for eBPF
 * maps.
 *
 * Return: Returns 0 if permission is granted.
 */
int security_bpf_map(struct bpf_map *map, fmode_t fmode)
{
	return call_int_hook(bpf_map, map, fmode);
}

/**
 * security_bpf_prog() - Check if access to a bpf program is allowed
 * @prog: bpf program
 *
 * Do a check when the kernel generates and returns a file descriptor for eBPF
 * programs.
 *
 * Return: Returns 0 if permission is granted.
 */
int security_bpf_prog(struct bpf_prog *prog)
{
	return call_int_hook(bpf_prog, prog);
}

/**
 * security_bpf_map_create() - Check if BPF map creation is allowed
 * @map: BPF map object
 * @attr: BPF syscall attributes used to create BPF map
 * @token: BPF token used to grant user access
 *
 * Do a check when the kernel creates a new BPF map. This is also the
 * point where LSM blob is allocated for LSMs that need them.
 *
 * Return: Returns 0 on success, error on failure.
 */
int security_bpf_map_create(struct bpf_map *map, union bpf_attr *attr,
			    struct bpf_token *token)
{
	return call_int_hook(bpf_map_create, map, attr, token);
}

/**
 * security_bpf_prog_load() - Check if loading of BPF program is allowed
 * @prog: BPF program object
 * @attr: BPF syscall attributes used to create BPF program
 * @token: BPF token used to grant user access to BPF subsystem
 *
 * Perform an access control check when the kernel loads a BPF program and
 * allocates associated BPF program object. This hook is also responsible for
 * allocating any required LSM state for the BPF program.
 *
 * Return: Returns 0 on success, error on failure.
 */
int security_bpf_prog_load(struct bpf_prog *prog, union bpf_attr *attr,
			   struct bpf_token *token)
{
	return call_int_hook(bpf_prog_load, prog, attr, token);
}

/**
 * security_bpf_token_create() - Check if creating of BPF token is allowed
 * @token: BPF token object
 * @attr: BPF syscall attributes used to create BPF token
 * @path: path pointing to BPF FS mount point from which BPF token is created
 *
 * Do a check when the kernel instantiates a new BPF token object from BPF FS
 * instance. This is also the point where LSM blob can be allocated for LSMs.
 *
 * Return: Returns 0 on success, error on failure.
 */
int security_bpf_token_create(struct bpf_token *token, union bpf_attr *attr,
			      const struct path *path)
{
	return call_int_hook(bpf_token_create, token, attr, path);
}

/**
 * security_bpf_token_cmd() - Check if BPF token is allowed to delegate
 * requested BPF syscall command
 * @token: BPF token object
 * @cmd: BPF syscall command requested to be delegated by BPF token
 *
 * Do a check when the kernel decides whether provided BPF token should allow
 * delegation of requested BPF syscall command.
 *
 * Return: Returns 0 on success, error on failure.
 */
int security_bpf_token_cmd(const struct bpf_token *token, enum bpf_cmd cmd)
{
	return call_int_hook(bpf_token_cmd, token, cmd);
}

/**
 * security_bpf_token_capable() - Check if BPF token is allowed to delegate
 * requested BPF-related capability
 * @token: BPF token object
 * @cap: capabilities requested to be delegated by BPF token
 *
 * Do a check when the kernel decides whether provided BPF token should allow
 * delegation of requested BPF-related capabilities.
 *
 * Return: Returns 0 on success, error on failure.
 */
int security_bpf_token_capable(const struct bpf_token *token, int cap)
{
	return call_int_hook(bpf_token_capable, token, cap);
}

/**
 * security_bpf_map_free() - Free a bpf map's LSM blob
 * @map: bpf map
 *
 * Clean up the security information stored inside bpf map.
 */
void security_bpf_map_free(struct bpf_map *map)
{
	call_void_hook(bpf_map_free, map);
}

/**
 * security_bpf_prog_free() - Free a BPF program's LSM blob
 * @prog: BPF program struct
 *
 * Clean up the security information stored inside BPF program.
 */
void security_bpf_prog_free(struct bpf_prog *prog)
{
	call_void_hook(bpf_prog_free, prog);
}

/**
 * security_bpf_token_free() - Free a BPF token's LSM blob
 * @token: BPF token struct
 *
 * Clean up the security information stored inside BPF token.
 */
void security_bpf_token_free(struct bpf_token *token)
{
	call_void_hook(bpf_token_free, token);
}
#endif /* CONFIG_BPF_SYSCALL */

/**
 * security_locked_down() - Check if a kernel feature is allowed
 * @what: requested kernel feature
 *
 * Determine whether a kernel feature that potentially enables arbitrary code
 * execution in kernel space should be permitted.
 *
 * Return: Returns 0 if permission is granted.
 */
int security_locked_down(enum lockdown_reason what)
{
	return call_int_hook(locked_down, what);
}
EXPORT_SYMBOL(security_locked_down);

/**
 * security_bdev_alloc() - Allocate a block device LSM blob
 * @bdev: block device
 *
 * Allocate and attach a security structure to @bdev->bd_security.  The
 * security field is initialized to NULL when the bdev structure is
 * allocated.
 *
 * Return: Return 0 if operation was successful.
 */
int security_bdev_alloc(struct block_device *bdev)
{
	int rc = 0;

	rc = lsm_bdev_alloc(bdev);
	if (unlikely(rc))
		return rc;

	rc = call_int_hook(bdev_alloc_security, bdev);
	if (unlikely(rc))
		security_bdev_free(bdev);

	return rc;
}
EXPORT_SYMBOL(security_bdev_alloc);

/**
 * security_bdev_free() - Free a block device's LSM blob
 * @bdev: block device
 *
 * Deallocate the bdev security structure and set @bdev->bd_security to NULL.
 */
void security_bdev_free(struct block_device *bdev)
{
	if (!bdev->bd_security)
		return;

	call_void_hook(bdev_free_security, bdev);

	kfree(bdev->bd_security);
	bdev->bd_security = NULL;
}
EXPORT_SYMBOL(security_bdev_free);

/**
 * security_bdev_setintegrity() - Set the device's integrity data
 * @bdev: block device
 * @type: type of integrity, e.g. hash digest, signature, etc
 * @value: the integrity value
 * @size: size of the integrity value
 *
 * Register a verified integrity measurement of a bdev with LSMs.
 * LSMs should free the previously saved data if @value is NULL.
 * Please note that the new hook should be invoked every time the security
 * information is updated to keep these data current. For example, in dm-verity,
 * if the mapping table is reloaded and configured to use a different dm-verity
 * target with a new roothash and signing information, the previously stored
 * data in the LSM blob will become obsolete. It is crucial to re-invoke the
 * hook to refresh these data and ensure they are up to date. This necessity
 * arises from the design of device-mapper, where a device-mapper device is
 * first created, and then targets are subsequently loaded into it. These
 * targets can be modified multiple times during the device's lifetime.
 * Therefore, while the LSM blob is allocated during the creation of the block
 * device, its actual contents are not initialized at this stage and can change
 * substantially over time. This includes alterations from data that the LSMs
 * 'trusts' to those they do not, making it essential to handle these changes
 * correctly. Failure to address this dynamic aspect could potentially allow
 * for bypassing LSM checks.
 *
 * Return: Returns 0 on success, negative values on failure.
 */
int security_bdev_setintegrity(struct block_device *bdev,
			       enum lsm_integrity_type type, const void *value,
			       size_t size)
{
	return call_int_hook(bdev_setintegrity, bdev, type, value, size);
}
EXPORT_SYMBOL(security_bdev_setintegrity);

/**
 * @security_lock_kernel_down
 *     Put the kernel into lock-down mode.
 *
 *     @where: Where the lock-down is originating from (e.g. command line option)
 *     @level: The lock-down level (can only increase)
 *
 */
int security_lock_kernel_down(const char *where, enum lockdown_reason level)
{
	return call_int_hook(lock_kernel_down, where, level);
}
EXPORT_SYMBOL(security_lock_kernel_down);

#ifdef CONFIG_PERF_EVENTS
/**
 * security_perf_event_open() - Check if a perf event open is allowed
 * @attr: perf event attribute
 * @type: type of event
 *
 * Check whether the @type of perf_event_open syscall is allowed.
 *
 * Return: Returns 0 if permission is granted.
 */
int security_perf_event_open(struct perf_event_attr *attr, int type)
{
	return call_int_hook(perf_event_open, attr, type);
}

/**
 * security_perf_event_alloc() - Allocate a perf event LSM blob
 * @event: perf event
 *
 * Allocate and save perf_event security info.
 *
 * Return: Returns 0 on success, error on failure.
 */
int security_perf_event_alloc(struct perf_event *event)
{
	int rc;

	rc = lsm_blob_alloc(&event->security, blob_sizes.lbs_perf_event,
			    GFP_KERNEL);
	if (rc)
		return rc;

	rc = call_int_hook(perf_event_alloc, event);
	if (rc) {
		kfree(event->security);
		event->security = NULL;
	}
	return rc;
}

/**
 * security_perf_event_free() - Free a perf event LSM blob
 * @event: perf event
 *
 * Release (free) perf_event security info.
 */
void security_perf_event_free(struct perf_event *event)
{
	kfree(event->security);
	event->security = NULL;
}

/**
 * security_perf_event_read() - Check if reading a perf event label is allowed
 * @event: perf event
 *
 * Read perf_event security info if allowed.
 *
 * Return: Returns 0 if permission is granted.
 */
int security_perf_event_read(struct perf_event *event)
{
	return call_int_hook(perf_event_read, event);
}

/**
 * security_perf_event_write() - Check if writing a perf event label is allowed
 * @event: perf event
 *
 * Write perf_event security info if allowed.
 *
 * Return: Returns 0 if permission is granted.
 */
int security_perf_event_write(struct perf_event *event)
{
	return call_int_hook(perf_event_write, event);
}
#endif /* CONFIG_PERF_EVENTS */

#ifdef CONFIG_IO_URING
/**
 * security_uring_override_creds() - Check if overriding creds is allowed
 * @new: new credentials
 *
 * Check if the current task, executing an io_uring operation, is allowed to
 * override it's credentials with @new.
 *
 * Return: Returns 0 if permission is granted.
 */
int security_uring_override_creds(const struct cred *new)
{
	return call_int_hook(uring_override_creds, new);
}

/**
 * security_uring_sqpoll() - Check if IORING_SETUP_SQPOLL is allowed
 *
 * Check whether the current task is allowed to spawn a io_uring polling thread
 * (IORING_SETUP_SQPOLL).
 *
 * Return: Returns 0 if permission is granted.
 */
int security_uring_sqpoll(void)
{
	return call_int_hook(uring_sqpoll);
}

/**
 * security_uring_cmd() - Check if a io_uring passthrough command is allowed
 * @ioucmd: command
 *
 * Check whether the file_operations uring_cmd is allowed to run.
 *
 * Return: Returns 0 if permission is granted.
 */
int security_uring_cmd(struct io_uring_cmd *ioucmd)
{
	return call_int_hook(uring_cmd, ioucmd);
}
#endif /* CONFIG_IO_URING */

/**
 * security_initramfs_populated() - Notify LSMs that initramfs has been loaded
 *
 * Tells the LSMs the initramfs has been unpacked into the rootfs.
 */
void security_initramfs_populated(void)
{
	call_void_hook(initramfs_populated);
}<|MERGE_RESOLUTION|>--- conflicted
+++ resolved
@@ -276,10 +276,7 @@
 	lsm_set_blob_size(&needed->lbs_ipc, &blob_sizes.lbs_ipc);
 	lsm_set_blob_size(&needed->lbs_key, &blob_sizes.lbs_key);
 	lsm_set_blob_size(&needed->lbs_msg_msg, &blob_sizes.lbs_msg_msg);
-<<<<<<< HEAD
-=======
 	lsm_set_blob_size(&needed->lbs_perf_event, &blob_sizes.lbs_perf_event);
->>>>>>> f87ebcb6
 	lsm_set_blob_size(&needed->lbs_sock, &blob_sizes.lbs_sock);
 	lsm_set_blob_size(&needed->lbs_superblock, &blob_sizes.lbs_superblock);
 	lsm_set_blob_size(&needed->lbs_task, &blob_sizes.lbs_task);
@@ -4800,33 +4797,15 @@
 /**
  * lsm_sock_alloc - allocate a composite sock blob
  * @sock: the sock that needs a blob
-<<<<<<< HEAD
- * @priority: allocation mode
-=======
  * @gfp: allocation mode
->>>>>>> f87ebcb6
  *
  * Allocate the sock blob for all the modules
  *
  * Returns 0, or -ENOMEM if memory can't be allocated.
  */
-<<<<<<< HEAD
-static int lsm_sock_alloc(struct sock *sock, gfp_t priority)
-{
-	if (blob_sizes.lbs_sock == 0) {
-		sock->sk_security = NULL;
-		return 0;
-	}
-
-	sock->sk_security = kzalloc(blob_sizes.lbs_sock, priority);
-	if (sock->sk_security == NULL)
-		return -ENOMEM;
-	return 0;
-=======
 static int lsm_sock_alloc(struct sock *sock, gfp_t gfp)
 {
 	return lsm_blob_alloc(&sock->sk_security, blob_sizes.lbs_sock, gfp);
->>>>>>> f87ebcb6
 }
 
 /**
