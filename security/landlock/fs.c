--- conflicted
+++ resolved
@@ -1111,13 +1111,8 @@
 	access_mask_t access_request_parent1, access_request_parent2;
 	struct path mnt_dir;
 	struct dentry *old_parent;
-<<<<<<< HEAD
-	layer_mask_t layer_masks_parent1[LANDLOCK_NUM_ACCESS_FS],
-		layer_masks_parent2[LANDLOCK_NUM_ACCESS_FS];
-=======
 	layer_mask_t layer_masks_parent1[LANDLOCK_NUM_ACCESS_FS] = {},
 		     layer_masks_parent2[LANDLOCK_NUM_ACCESS_FS] = {};
->>>>>>> 2d5404ca
 
 	if (!dom)
 		return 0;
