--- conflicted
+++ resolved
@@ -340,19 +340,10 @@
 			  const struct cred *cred)
 {
 	bool is_scoped;
-<<<<<<< HEAD
-	const struct landlock_ruleset *dom;
-
-	if (cred) {
-		/* Dealing with USB IO. */
-		dom = landlock_cred(cred)->domain;
-	} else {
-=======
 	size_t handle_layer;
 	const struct landlock_cred_security *subject;
 
 	if (!cred) {
->>>>>>> e747403a
 		/*
 		 * Always allow sending signals between threads of the same process.
 		 * This is required for process credential changes by the Native POSIX
@@ -364,12 +355,8 @@
 		if (same_thread_group(p, current))
 			return 0;
 
-<<<<<<< HEAD
-		dom = landlock_get_current_domain();
-=======
 		/* Not dealing with USB IO. */
 		cred = current_cred();
->>>>>>> e747403a
 	}
 
 	subject = landlock_get_applicable_subject(cred, signal_scope,
