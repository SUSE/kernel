--- conflicted
+++ resolved
@@ -68,15 +68,12 @@
 	atomic_long_t inode_refs;
 };
 
-<<<<<<< HEAD
-=======
 static inline struct landlock_file_security *
 landlock_file(const struct file *const file)
 {
 	return file->f_security + landlock_blob_sizes.lbs_file;
 }
 
->>>>>>> eb3cdb58
 static inline struct landlock_inode_security *
 landlock_inode(const struct inode *const inode)
 {
