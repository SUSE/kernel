// SPDX-License-Identifier: GPL-2.0-only
#include <linux/alloc_tag.h>
#include <linux/execmem.h>
#include <linux/fs.h>
#include <linux/gfp.h>
#include <linux/kallsyms.h>
#include <linux/module.h>
#include <linux/page_ext.h>
#include <linux/proc_fs.h>
#include <linux/seq_buf.h>
#include <linux/seq_file.h>
#include <linux/vmalloc.h>
#include <linux/kmemleak.h>

#define ALLOCINFO_FILE_NAME		"allocinfo"
#define MODULE_ALLOC_TAG_VMAP_SIZE	(100000UL * sizeof(struct alloc_tag))
#define SECTION_START(NAME)		(CODETAG_SECTION_START_PREFIX NAME)
#define SECTION_STOP(NAME)		(CODETAG_SECTION_STOP_PREFIX NAME)

#ifdef CONFIG_MEM_ALLOC_PROFILING_ENABLED_BY_DEFAULT
static bool mem_profiling_support = true;
#else
static bool mem_profiling_support;
#endif

static struct codetag_type *alloc_tag_cttype;

DEFINE_PER_CPU(struct alloc_tag_counters, _shared_alloc_tag);
EXPORT_SYMBOL(_shared_alloc_tag);

DEFINE_STATIC_KEY_MAYBE(CONFIG_MEM_ALLOC_PROFILING_ENABLED_BY_DEFAULT,
			mem_alloc_profiling_key);
EXPORT_SYMBOL(mem_alloc_profiling_key);

DEFINE_STATIC_KEY_FALSE(mem_profiling_compressed);

struct alloc_tag_kernel_section kernel_tags = { NULL, 0 };
unsigned long alloc_tag_ref_mask;
int alloc_tag_ref_offs;

struct allocinfo_private {
	struct codetag_iterator iter;
	bool print_header;
};

static void *allocinfo_start(struct seq_file *m, loff_t *pos)
{
	struct allocinfo_private *priv;
	struct codetag *ct;
	loff_t node = *pos;

	priv = kzalloc(sizeof(*priv), GFP_KERNEL);
	m->private = priv;
	if (!priv)
		return NULL;

	priv->print_header = (node == 0);
	codetag_lock_module_list(alloc_tag_cttype, true);
	priv->iter = codetag_get_ct_iter(alloc_tag_cttype);
	while ((ct = codetag_next_ct(&priv->iter)) != NULL && node)
		node--;

	return ct ? priv : NULL;
}

static void *allocinfo_next(struct seq_file *m, void *arg, loff_t *pos)
{
	struct allocinfo_private *priv = (struct allocinfo_private *)arg;
	struct codetag *ct = codetag_next_ct(&priv->iter);

	(*pos)++;
	if (!ct)
		return NULL;

	return priv;
}

static void allocinfo_stop(struct seq_file *m, void *arg)
{
	struct allocinfo_private *priv = (struct allocinfo_private *)m->private;

	if (priv) {
		codetag_lock_module_list(alloc_tag_cttype, false);
		kfree(priv);
	}
}

static void print_allocinfo_header(struct seq_buf *buf)
{
	/* Output format version, so we can change it. */
	seq_buf_printf(buf, "allocinfo - version: 1.0\n");
	seq_buf_printf(buf, "#     <size>  <calls> <tag info>\n");
}

static void alloc_tag_to_text(struct seq_buf *out, struct codetag *ct)
{
	struct alloc_tag *tag = ct_to_alloc_tag(ct);
	struct alloc_tag_counters counter = alloc_tag_read(tag);
	s64 bytes = counter.bytes;

	seq_buf_printf(out, "%12lli %8llu ", bytes, counter.calls);
	codetag_to_text(out, ct);
	seq_buf_putc(out, ' ');
	seq_buf_putc(out, '\n');
}

static int allocinfo_show(struct seq_file *m, void *arg)
{
	struct allocinfo_private *priv = (struct allocinfo_private *)arg;
	char *bufp;
	size_t n = seq_get_buf(m, &bufp);
	struct seq_buf buf;

	seq_buf_init(&buf, bufp, n);
	if (priv->print_header) {
		print_allocinfo_header(&buf);
		priv->print_header = false;
	}
	alloc_tag_to_text(&buf, priv->iter.ct);
	seq_commit(m, seq_buf_used(&buf));
	return 0;
}

static const struct seq_operations allocinfo_seq_op = {
	.start	= allocinfo_start,
	.next	= allocinfo_next,
	.stop	= allocinfo_stop,
	.show	= allocinfo_show,
};

size_t alloc_tag_top_users(struct codetag_bytes *tags, size_t count, bool can_sleep)
{
	struct codetag_iterator iter;
	struct codetag *ct;
	struct codetag_bytes n;
	unsigned int i, nr = 0;

	if (IS_ERR_OR_NULL(alloc_tag_cttype))
		return 0;

	if (can_sleep)
		codetag_lock_module_list(alloc_tag_cttype, true);
	else if (!codetag_trylock_module_list(alloc_tag_cttype))
		return 0;

	iter = codetag_get_ct_iter(alloc_tag_cttype);
	while ((ct = codetag_next_ct(&iter))) {
		struct alloc_tag_counters counter = alloc_tag_read(ct_to_alloc_tag(ct));

		n.ct	= ct;
		n.bytes = counter.bytes;

		for (i = 0; i < nr; i++)
			if (n.bytes > tags[i].bytes)
				break;

		if (i < count) {
			nr -= nr == count;
			memmove(&tags[i + 1],
				&tags[i],
				sizeof(tags[0]) * (nr - i));
			nr++;
			tags[i] = n;
		}
	}

	codetag_lock_module_list(alloc_tag_cttype, false);

	return nr;
}

void pgalloc_tag_split(struct folio *folio, int old_order, int new_order)
{
	int i;
	struct alloc_tag *tag;
	unsigned int nr_pages = 1 << new_order;

	if (!mem_alloc_profiling_enabled())
		return;

	tag = __pgalloc_tag_get(&folio->page);
	if (!tag)
		return;

	for (i = nr_pages; i < (1 << old_order); i += nr_pages) {
		union pgtag_ref_handle handle;
		union codetag_ref ref;

		if (get_page_tag_ref(folio_page(folio, i), &ref, &handle)) {
			/* Set new reference to point to the original tag */
			alloc_tag_ref_set(&ref, tag);
			update_page_tag_ref(handle, &ref);
			put_page_tag_ref(handle);
		}
	}
}

void pgalloc_tag_swap(struct folio *new, struct folio *old)
{
	union pgtag_ref_handle handle_old, handle_new;
	union codetag_ref ref_old, ref_new;
	struct alloc_tag *tag_old, *tag_new;

	if (!mem_alloc_profiling_enabled())
		return;

	tag_old = __pgalloc_tag_get(&old->page);
	if (!tag_old)
		return;
	tag_new = __pgalloc_tag_get(&new->page);
	if (!tag_new)
		return;

	if (!get_page_tag_ref(&old->page, &ref_old, &handle_old))
		return;
	if (!get_page_tag_ref(&new->page, &ref_new, &handle_new)) {
		put_page_tag_ref(handle_old);
		return;
	}

	/*
	 * Clear tag references to avoid debug warning when using
	 * __alloc_tag_ref_set() with non-empty reference.
	 */
	set_codetag_empty(&ref_old);
	set_codetag_empty(&ref_new);

	/* swap tags */
	__alloc_tag_ref_set(&ref_old, tag_new);
	update_page_tag_ref(handle_old, &ref_old);
	__alloc_tag_ref_set(&ref_new, tag_old);
	update_page_tag_ref(handle_new, &ref_new);

	put_page_tag_ref(handle_old);
	put_page_tag_ref(handle_new);
}

static void shutdown_mem_profiling(bool remove_file)
{
	if (mem_alloc_profiling_enabled())
		static_branch_disable(&mem_alloc_profiling_key);

	if (!mem_profiling_support)
		return;

	if (remove_file)
		remove_proc_entry(ALLOCINFO_FILE_NAME, NULL);
	mem_profiling_support = false;
}

void __init alloc_tag_sec_init(void)
{
	struct alloc_tag *last_codetag;

	if (!mem_profiling_support)
		return;

	if (!static_key_enabled(&mem_profiling_compressed))
		return;

	kernel_tags.first_tag = (struct alloc_tag *)kallsyms_lookup_name(
					SECTION_START(ALLOC_TAG_SECTION_NAME));
	last_codetag = (struct alloc_tag *)kallsyms_lookup_name(
					SECTION_STOP(ALLOC_TAG_SECTION_NAME));
	kernel_tags.count = last_codetag - kernel_tags.first_tag;

	/* Check if kernel tags fit into page flags */
	if (kernel_tags.count > (1UL << NR_UNUSED_PAGEFLAG_BITS)) {
		shutdown_mem_profiling(false); /* allocinfo file does not exist yet */
		pr_err("%lu allocation tags cannot be references using %d available page flag bits. Memory allocation profiling is disabled!\n",
			kernel_tags.count, NR_UNUSED_PAGEFLAG_BITS);
		return;
	}

	alloc_tag_ref_offs = (LRU_REFS_PGOFF - NR_UNUSED_PAGEFLAG_BITS);
	alloc_tag_ref_mask = ((1UL << NR_UNUSED_PAGEFLAG_BITS) - 1);
	pr_debug("Memory allocation profiling compression is using %d page flag bits!\n",
		 NR_UNUSED_PAGEFLAG_BITS);
}

#ifdef CONFIG_MODULES

static struct maple_tree mod_area_mt = MTREE_INIT(mod_area_mt, MT_FLAGS_ALLOC_RANGE);
static struct vm_struct *vm_module_tags;
/* A dummy object used to indicate an unloaded module */
static struct module unloaded_mod;
/* A dummy object used to indicate a module prepended area */
static struct module prepend_mod;

struct alloc_tag_module_section module_tags;

static inline unsigned long alloc_tag_align(unsigned long val)
{
	if (!static_key_enabled(&mem_profiling_compressed)) {
		/* No alignment requirements when we are not indexing the tags */
		return val;
	}

	if (val % sizeof(struct alloc_tag) == 0)
		return val;
	return ((val / sizeof(struct alloc_tag)) + 1) * sizeof(struct alloc_tag);
}

static bool ensure_alignment(unsigned long align, unsigned int *prepend)
{
	if (!static_key_enabled(&mem_profiling_compressed)) {
		/* No alignment requirements when we are not indexing the tags */
		return true;
	}

	/*
	 * If alloc_tag size is not a multiple of required alignment, tag
	 * indexing does not work.
	 */
	if (!IS_ALIGNED(sizeof(struct alloc_tag), align))
		return false;

	/* Ensure prepend consumes multiple of alloc_tag-sized blocks */
	if (*prepend)
		*prepend = alloc_tag_align(*prepend);

	return true;
}

static inline bool tags_addressable(void)
{
	unsigned long tag_idx_count;

	if (!static_key_enabled(&mem_profiling_compressed))
		return true; /* with page_ext tags are always addressable */

	tag_idx_count = CODETAG_ID_FIRST + kernel_tags.count +
			module_tags.size / sizeof(struct alloc_tag);

	return tag_idx_count < (1UL << NR_UNUSED_PAGEFLAG_BITS);
}

static bool needs_section_mem(struct module *mod, unsigned long size)
{
	if (!mem_profiling_support)
		return false;

	return size >= sizeof(struct alloc_tag);
}

static bool clean_unused_counters(struct alloc_tag *start_tag,
				  struct alloc_tag *end_tag)
{
	struct alloc_tag *tag;
	bool ret = true;

	for (tag = start_tag; tag <= end_tag; tag++) {
		struct alloc_tag_counters counter;

		if (!tag->counters)
			continue;

		counter = alloc_tag_read(tag);
		if (!counter.bytes) {
			free_percpu(tag->counters);
			tag->counters = NULL;
		} else {
			ret = false;
		}
	}

	return ret;
}

/* Called with mod_area_mt locked */
static void clean_unused_module_areas_locked(void)
{
	MA_STATE(mas, &mod_area_mt, 0, module_tags.size);
	struct module *val;

	mas_for_each(&mas, val, module_tags.size) {
		struct alloc_tag *start_tag;
		struct alloc_tag *end_tag;

		if (val != &unloaded_mod)
			continue;

		/* Release area if all tags are unused */
		start_tag = (struct alloc_tag *)(module_tags.start_addr + mas.index);
		end_tag = (struct alloc_tag *)(module_tags.start_addr + mas.last);
		if (clean_unused_counters(start_tag, end_tag))
			mas_erase(&mas);
	}
}

/* Called with mod_area_mt locked */
static bool find_aligned_area(struct ma_state *mas, unsigned long section_size,
			      unsigned long size, unsigned int prepend, unsigned long align)
{
	bool cleanup_done = false;

repeat:
	/* Try finding exact size and hope the start is aligned */
	if (!mas_empty_area(mas, 0, section_size - 1, prepend + size)) {
		if (IS_ALIGNED(mas->index + prepend, align))
			return true;

		/* Try finding larger area to align later */
		mas_reset(mas);
		if (!mas_empty_area(mas, 0, section_size - 1,
				    size + prepend + align - 1))
			return true;
	}

	/* No free area, try cleanup stale data and repeat the search once */
	if (!cleanup_done) {
		clean_unused_module_areas_locked();
		cleanup_done = true;
		mas_reset(mas);
		goto repeat;
	}

	return false;
}

static int vm_module_tags_populate(void)
{
	unsigned long phys_end = ALIGN_DOWN(module_tags.start_addr, PAGE_SIZE) +
				 (vm_module_tags->nr_pages << PAGE_SHIFT);
	unsigned long new_end = module_tags.start_addr + module_tags.size;

	if (phys_end < new_end) {
		struct page **next_page = vm_module_tags->pages + vm_module_tags->nr_pages;
		unsigned long old_shadow_end = ALIGN(phys_end, MODULE_ALIGN);
		unsigned long new_shadow_end = ALIGN(new_end, MODULE_ALIGN);
		unsigned long more_pages;
		unsigned long nr = 0;

		more_pages = ALIGN(new_end - phys_end, PAGE_SIZE) >> PAGE_SHIFT;
		while (nr < more_pages) {
			unsigned long allocated;

			allocated = alloc_pages_bulk_node(GFP_KERNEL | __GFP_NOWARN,
				NUMA_NO_NODE, more_pages - nr, next_page + nr);

			if (!allocated)
				break;
			nr += allocated;
		}

		if (nr < more_pages ||
		    vmap_pages_range(phys_end, phys_end + (nr << PAGE_SHIFT), PAGE_KERNEL,
				     next_page, PAGE_SHIFT) < 0) {
			/* Clean up and error out */
			for (int i = 0; i < nr; i++)
				__free_page(next_page[i]);
			return -ENOMEM;
		}

		vm_module_tags->nr_pages += nr;

		/*
		 * Kasan allocates 1 byte of shadow for every 8 bytes of data.
		 * When kasan_alloc_module_shadow allocates shadow memory,
		 * its unit of allocation is a page.
		 * Therefore, here we need to align to MODULE_ALIGN.
		 */
		if (old_shadow_end < new_shadow_end)
			kasan_alloc_module_shadow((void *)old_shadow_end,
						  new_shadow_end - old_shadow_end,
						  GFP_KERNEL);
	}

	/*
	 * Mark the pages as accessible, now that they are mapped.
	 * With hardware tag-based KASAN, marking is skipped for
	 * non-VM_ALLOC mappings, see __kasan_unpoison_vmalloc().
	 */
	kasan_unpoison_vmalloc((void *)module_tags.start_addr,
				new_end - module_tags.start_addr,
				KASAN_VMALLOC_PROT_NORMAL);

	return 0;
}

static void *reserve_module_tags(struct module *mod, unsigned long size,
				 unsigned int prepend, unsigned long align)
{
	unsigned long section_size = module_tags.end_addr - module_tags.start_addr;
	MA_STATE(mas, &mod_area_mt, 0, section_size - 1);
	unsigned long offset;
	void *ret = NULL;

	/* If no tags return error */
	if (size < sizeof(struct alloc_tag))
		return ERR_PTR(-EINVAL);

	/*
	 * align is always power of 2, so we can use IS_ALIGNED and ALIGN.
	 * align 0 or 1 means no alignment, to simplify set to 1.
	 */
	if (!align)
		align = 1;

	if (!ensure_alignment(align, &prepend)) {
		shutdown_mem_profiling(true);
		pr_err("%s: alignment %lu is incompatible with allocation tag indexing. Memory allocation profiling is disabled!\n",
			mod->name, align);
		return ERR_PTR(-EINVAL);
	}

	mas_lock(&mas);
	if (!find_aligned_area(&mas, section_size, size, prepend, align)) {
		ret = ERR_PTR(-ENOMEM);
		goto unlock;
	}

	/* Mark found area as reserved */
	offset = mas.index;
	offset += prepend;
	offset = ALIGN(offset, align);
	if (offset != mas.index) {
		unsigned long pad_start = mas.index;

		mas.last = offset - 1;
		mas_store(&mas, &prepend_mod);
		if (mas_is_err(&mas)) {
			ret = ERR_PTR(xa_err(mas.node));
			goto unlock;
		}
		mas.index = offset;
		mas.last = offset + size - 1;
		mas_store(&mas, mod);
		if (mas_is_err(&mas)) {
			mas.index = pad_start;
			mas_erase(&mas);
			ret = ERR_PTR(xa_err(mas.node));
		}
	} else {
		mas.last = offset + size - 1;
		mas_store(&mas, mod);
		if (mas_is_err(&mas))
			ret = ERR_PTR(xa_err(mas.node));
	}
unlock:
	mas_unlock(&mas);

	if (IS_ERR(ret))
		return ret;

	if (module_tags.size < offset + size) {
		int grow_res;

		module_tags.size = offset + size;
		if (mem_alloc_profiling_enabled() && !tags_addressable()) {
			shutdown_mem_profiling(true);
			pr_warn("With module %s there are too many tags to fit in %d page flag bits. Memory allocation profiling is disabled!\n",
				mod->name, NR_UNUSED_PAGEFLAG_BITS);
		}

		grow_res = vm_module_tags_populate();
		if (grow_res) {
			shutdown_mem_profiling(true);
			pr_err("Failed to allocate memory for allocation tags in the module %s. Memory allocation profiling is disabled!\n",
			       mod->name);
			return ERR_PTR(grow_res);
		}
	}

	return (struct alloc_tag *)(module_tags.start_addr + offset);
}

static void release_module_tags(struct module *mod, bool used)
{
	MA_STATE(mas, &mod_area_mt, module_tags.size, module_tags.size);
	struct alloc_tag *start_tag;
	struct alloc_tag *end_tag;
	struct module *val;

	mas_lock(&mas);
	mas_for_each_rev(&mas, val, 0)
		if (val == mod)
			break;

	if (!val) /* module not found */
		goto out;

	if (!used)
		goto release_area;

	start_tag = (struct alloc_tag *)(module_tags.start_addr + mas.index);
	end_tag = (struct alloc_tag *)(module_tags.start_addr + mas.last);
	if (!clean_unused_counters(start_tag, end_tag)) {
		struct alloc_tag *tag;

		for (tag = start_tag; tag <= end_tag; tag++) {
			struct alloc_tag_counters counter;

			if (!tag->counters)
				continue;

			counter = alloc_tag_read(tag);
			pr_info("%s:%u module %s func:%s has %llu allocated at module unload\n",
				tag->ct.filename, tag->ct.lineno, tag->ct.modname,
				tag->ct.function, counter.bytes);
		}
	} else {
		used = false;
	}
release_area:
	mas_store(&mas, used ? &unloaded_mod : NULL);
	val = mas_prev_range(&mas, 0);
	if (val == &prepend_mod)
		mas_store(&mas, NULL);
out:
	mas_unlock(&mas);
}

static int load_module(struct module *mod, struct codetag *start, struct codetag *stop)
{
	/* Allocate module alloc_tag percpu counters */
	struct alloc_tag *start_tag;
	struct alloc_tag *stop_tag;
	struct alloc_tag *tag;

	/* percpu counters for core allocations are already statically allocated */
	if (!mod)
		return 0;

	start_tag = ct_to_alloc_tag(start);
	stop_tag = ct_to_alloc_tag(stop);
	for (tag = start_tag; tag < stop_tag; tag++) {
		WARN_ON(tag->counters);
		tag->counters = alloc_percpu(struct alloc_tag_counters);
		if (!tag->counters) {
			while (--tag >= start_tag) {
				free_percpu(tag->counters);
				tag->counters = NULL;
			}
			pr_err("Failed to allocate memory for allocation tag percpu counters in the module %s\n",
			       mod->name);
			return -ENOMEM;
		}

		/*
		 * Avoid a kmemleak false positive. The pointer to the counters is stored
		 * in the alloc_tag section of the module and cannot be directly accessed.
		 */
		kmemleak_ignore_percpu(tag->counters);
	}
<<<<<<< HEAD

=======
>>>>>>> 3f4ee458
	return 0;
}

static void replace_module(struct module *mod, struct module *new_mod)
{
	MA_STATE(mas, &mod_area_mt, 0, module_tags.size);
	struct module *val;

	mas_lock(&mas);
	mas_for_each(&mas, val, module_tags.size) {
		if (val != mod)
			continue;

		mas_store_gfp(&mas, new_mod, GFP_KERNEL);
		break;
	}
	mas_unlock(&mas);
}

static int __init alloc_mod_tags_mem(void)
{
	/* Map space to copy allocation tags */
	vm_module_tags = execmem_vmap(MODULE_ALLOC_TAG_VMAP_SIZE);
	if (!vm_module_tags) {
		pr_err("Failed to map %lu bytes for module allocation tags\n",
			MODULE_ALLOC_TAG_VMAP_SIZE);
		module_tags.start_addr = 0;
		return -ENOMEM;
	}

	vm_module_tags->pages = kmalloc_array(get_vm_area_size(vm_module_tags) >> PAGE_SHIFT,
					sizeof(struct page *), GFP_KERNEL | __GFP_ZERO);
	if (!vm_module_tags->pages) {
		free_vm_area(vm_module_tags);
		return -ENOMEM;
	}

	module_tags.start_addr = (unsigned long)vm_module_tags->addr;
	module_tags.end_addr = module_tags.start_addr + MODULE_ALLOC_TAG_VMAP_SIZE;
	/* Ensure the base is alloc_tag aligned when required for indexing */
	module_tags.start_addr = alloc_tag_align(module_tags.start_addr);

	return 0;
}

static void __init free_mod_tags_mem(void)
{
	int i;

	module_tags.start_addr = 0;
	for (i = 0; i < vm_module_tags->nr_pages; i++)
		__free_page(vm_module_tags->pages[i]);
	kfree(vm_module_tags->pages);
	free_vm_area(vm_module_tags);
}

#else /* CONFIG_MODULES */

static inline int alloc_mod_tags_mem(void) { return 0; }
static inline void free_mod_tags_mem(void) {}

#endif /* CONFIG_MODULES */

/* See: Documentation/mm/allocation-profiling.rst */
static int __init setup_early_mem_profiling(char *str)
{
	bool compressed = false;
	bool enable;

	if (!str || !str[0])
		return -EINVAL;

	if (!strncmp(str, "never", 5)) {
		enable = false;
		mem_profiling_support = false;
		pr_info("Memory allocation profiling is disabled!\n");
	} else {
		char *token = strsep(&str, ",");

		if (kstrtobool(token, &enable))
			return -EINVAL;

		if (str) {

			if (strcmp(str, "compressed"))
				return -EINVAL;

			compressed = true;
		}
		mem_profiling_support = true;
		pr_info("Memory allocation profiling is enabled %s compression and is turned %s!\n",
			compressed ? "with" : "without", enable ? "on" : "off");
	}

	if (enable != mem_alloc_profiling_enabled()) {
		if (enable)
			static_branch_enable(&mem_alloc_profiling_key);
		else
			static_branch_disable(&mem_alloc_profiling_key);
	}
	if (compressed != static_key_enabled(&mem_profiling_compressed)) {
		if (compressed)
			static_branch_enable(&mem_profiling_compressed);
		else
			static_branch_disable(&mem_profiling_compressed);
	}

	return 0;
}
early_param("sysctl.vm.mem_profiling", setup_early_mem_profiling);

static __init bool need_page_alloc_tagging(void)
{
	if (static_key_enabled(&mem_profiling_compressed))
		return false;

	return mem_profiling_support;
}

static __init void init_page_alloc_tagging(void)
{
}

struct page_ext_operations page_alloc_tagging_ops = {
	.size = sizeof(union codetag_ref),
	.need = need_page_alloc_tagging,
	.init = init_page_alloc_tagging,
};
EXPORT_SYMBOL(page_alloc_tagging_ops);

#ifdef CONFIG_SYSCTL
static struct ctl_table memory_allocation_profiling_sysctls[] = {
	{
		.procname	= "mem_profiling",
		.data		= &mem_alloc_profiling_key,
#ifdef CONFIG_MEM_ALLOC_PROFILING_DEBUG
		.mode		= 0444,
#else
		.mode		= 0644,
#endif
		.proc_handler	= proc_do_static_key,
	},
};

static void __init sysctl_init(void)
{
	if (!mem_profiling_support)
		memory_allocation_profiling_sysctls[0].mode = 0444;

	register_sysctl_init("vm", memory_allocation_profiling_sysctls);
}
#else /* CONFIG_SYSCTL */
static inline void sysctl_init(void) {}
#endif /* CONFIG_SYSCTL */

static int __init alloc_tag_init(void)
{
	const struct codetag_type_desc desc = {
		.section		= ALLOC_TAG_SECTION_NAME,
		.tag_size		= sizeof(struct alloc_tag),
#ifdef CONFIG_MODULES
		.needs_section_mem	= needs_section_mem,
		.alloc_section_mem	= reserve_module_tags,
		.free_section_mem	= release_module_tags,
		.module_load		= load_module,
		.module_replaced	= replace_module,
#endif
	};
	int res;

	sysctl_init();

	if (!mem_profiling_support) {
		pr_info("Memory allocation profiling is not supported!\n");
		return 0;
	}

	if (!proc_create_seq(ALLOCINFO_FILE_NAME, 0400, NULL, &allocinfo_seq_op)) {
		pr_err("Failed to create %s file\n", ALLOCINFO_FILE_NAME);
		shutdown_mem_profiling(false);
		return -ENOMEM;
	}

	res = alloc_mod_tags_mem();
	if (res) {
		pr_err("Failed to reserve address space for module tags, errno = %d\n", res);
		shutdown_mem_profiling(true);
		return res;
	}

	alloc_tag_cttype = codetag_register_type(&desc);
	if (IS_ERR(alloc_tag_cttype)) {
		pr_err("Allocation tags registration failed, errno = %ld\n", PTR_ERR(alloc_tag_cttype));
		free_mod_tags_mem();
		shutdown_mem_profiling(true);
		return PTR_ERR(alloc_tag_cttype);
	}

	return 0;
}
module_init(alloc_tag_init);<|MERGE_RESOLUTION|>--- conflicted
+++ resolved
@@ -643,10 +643,6 @@
 		 */
 		kmemleak_ignore_percpu(tag->counters);
 	}
-<<<<<<< HEAD
-
-=======
->>>>>>> 3f4ee458
 	return 0;
 }
 
