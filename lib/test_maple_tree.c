// SPDX-License-Identifier: GPL-2.0+
/*
 * test_maple_tree.c: Test the maple tree API
 * Copyright (c) 2018-2022 Oracle Corporation
 * Author: Liam R. Howlett <Liam.Howlett@Oracle.com>
 *
 * Any tests that only require the interface of the tree.
 */

#include <linux/maple_tree.h>
#include <linux/module.h>
#include <linux/rwsem.h>

#define MTREE_ALLOC_MAX 0x2000000000000Ul
#define CONFIG_MAPLE_SEARCH
#define MAPLE_32BIT (MAPLE_NODE_SLOTS > 31)

#ifndef CONFIG_DEBUG_MAPLE_TREE
#define mt_dump(mt, fmt)		do {} while (0)
#define mt_validate(mt)			do {} while (0)
#define mt_cache_shrink()		do {} while (0)
#define mas_dump(mas)			do {} while (0)
#define mas_wr_dump(mas)		do {} while (0)
atomic_t maple_tree_tests_run;
atomic_t maple_tree_tests_passed;
#undef MT_BUG_ON

#define MT_BUG_ON(__tree, __x) do {					\
	atomic_inc(&maple_tree_tests_run);				\
	if (__x) {							\
		pr_info("BUG at %s:%d (%u)\n",				\
		__func__, __LINE__, __x);				\
		pr_info("Pass: %u Run:%u\n",				\
			atomic_read(&maple_tree_tests_passed),		\
			atomic_read(&maple_tree_tests_run));		\
	} else {							\
		atomic_inc(&maple_tree_tests_passed);			\
	}								\
} while (0)
#endif

/* #define BENCH_SLOT_STORE */
/* #define BENCH_NODE_STORE */
/* #define BENCH_AWALK */
/* #define BENCH_WALK */
/* #define BENCH_LOAD */
/* #define BENCH_MT_FOR_EACH */
/* #define BENCH_FORK */
/* #define BENCH_MAS_FOR_EACH */
/* #define BENCH_MAS_PREV */

#ifdef __KERNEL__
#define mt_set_non_kernel(x)		do {} while (0)
#define mt_zero_nr_tallocated(x)	do {} while (0)
#else
#define cond_resched()			do {} while (0)
#endif
<<<<<<< HEAD
=======

#define mas_is_none(x)		((x)->status == ma_none)
#define mas_is_overflow(x)	((x)->status == ma_overflow)
#define mas_is_underflow(x)	((x)->status == ma_underflow)

>>>>>>> 2d5404ca
static int __init mtree_insert_index(struct maple_tree *mt,
				     unsigned long index, gfp_t gfp)
{
	return mtree_insert(mt, index, xa_mk_value(index & LONG_MAX), gfp);
}

static void __init mtree_erase_index(struct maple_tree *mt, unsigned long index)
{
	MT_BUG_ON(mt, mtree_erase(mt, index) != xa_mk_value(index & LONG_MAX));
	MT_BUG_ON(mt, mtree_load(mt, index) != NULL);
}

static int __init mtree_test_insert(struct maple_tree *mt, unsigned long index,
				void *ptr)
{
	return mtree_insert(mt, index, ptr, GFP_KERNEL);
}

static int __init mtree_test_store_range(struct maple_tree *mt,
			unsigned long start, unsigned long end, void *ptr)
{
	return mtree_store_range(mt, start, end, ptr, GFP_KERNEL);
}

static int __init mtree_test_store(struct maple_tree *mt, unsigned long start,
				void *ptr)
{
	return mtree_test_store_range(mt, start, start, ptr);
}

static int __init mtree_test_insert_range(struct maple_tree *mt,
			unsigned long start, unsigned long end, void *ptr)
{
	return mtree_insert_range(mt, start, end, ptr, GFP_KERNEL);
}

static void __init *mtree_test_load(struct maple_tree *mt, unsigned long index)
{
	return mtree_load(mt, index);
}

static void __init *mtree_test_erase(struct maple_tree *mt, unsigned long index)
{
	return mtree_erase(mt, index);
}

#if defined(CONFIG_64BIT)
static noinline void __init check_mtree_alloc_range(struct maple_tree *mt,
		unsigned long start, unsigned long end, unsigned long size,
		unsigned long expected, int eret, void *ptr)
{

	unsigned long result = expected + 1;
	int ret;

	ret = mtree_alloc_range(mt, &result, ptr, size, start, end,
			GFP_KERNEL);
	MT_BUG_ON(mt, ret != eret);
	if (ret)
		return;

	MT_BUG_ON(mt, result != expected);
}

static noinline void __init check_mtree_alloc_rrange(struct maple_tree *mt,
		unsigned long start, unsigned long end, unsigned long size,
		unsigned long expected, int eret, void *ptr)
{

	unsigned long result = expected + 1;
	int ret;

	ret = mtree_alloc_rrange(mt, &result, ptr, size, start, end,
			GFP_KERNEL);
	MT_BUG_ON(mt, ret != eret);
	if (ret)
		return;

	MT_BUG_ON(mt, result != expected);
}
#endif

static noinline void __init check_load(struct maple_tree *mt,
				       unsigned long index, void *ptr)
{
	void *ret = mtree_test_load(mt, index);

	if (ret != ptr)
		pr_err("Load %lu returned %p expect %p\n", index, ret, ptr);
	MT_BUG_ON(mt, ret != ptr);
}

static noinline void __init check_store_range(struct maple_tree *mt,
		unsigned long start, unsigned long end, void *ptr, int expected)
{
	int ret = -EINVAL;
	unsigned long i;

	ret = mtree_test_store_range(mt, start, end, ptr);
	MT_BUG_ON(mt, ret != expected);

	if (ret)
		return;

	for (i = start; i <= end; i++)
		check_load(mt, i, ptr);
}

static noinline void __init check_insert_range(struct maple_tree *mt,
		unsigned long start, unsigned long end, void *ptr, int expected)
{
	int ret = -EINVAL;
	unsigned long i;

	ret = mtree_test_insert_range(mt, start, end, ptr);
	MT_BUG_ON(mt, ret != expected);

	if (ret)
		return;

	for (i = start; i <= end; i++)
		check_load(mt, i, ptr);
}

static noinline void __init check_insert(struct maple_tree *mt,
					 unsigned long index, void *ptr)
{
	int ret = -EINVAL;

	ret = mtree_test_insert(mt, index, ptr);
	MT_BUG_ON(mt, ret != 0);
}

static noinline void __init check_dup_insert(struct maple_tree *mt,
				      unsigned long index, void *ptr)
{
	int ret = -EINVAL;

	ret = mtree_test_insert(mt, index, ptr);
	MT_BUG_ON(mt, ret != -EEXIST);
}


static noinline void __init check_index_load(struct maple_tree *mt,
					     unsigned long index)
{
	return check_load(mt, index, xa_mk_value(index & LONG_MAX));
}

static inline __init int not_empty(struct maple_node *node)
{
	int i;

	if (node->parent)
		return 1;

	for (i = 0; i < ARRAY_SIZE(node->slot); i++)
		if (node->slot[i])
			return 1;

	return 0;
}


static noinline void __init check_rev_seq(struct maple_tree *mt,
					  unsigned long max, bool verbose)
{
	unsigned long i = max, j;

	MT_BUG_ON(mt, !mtree_empty(mt));

	mt_zero_nr_tallocated();
	while (i) {
		MT_BUG_ON(mt, mtree_insert_index(mt, i, GFP_KERNEL));
		for (j = i; j <= max; j++)
			check_index_load(mt, j);

		check_load(mt, i - 1, NULL);
		mt_set_in_rcu(mt);
		MT_BUG_ON(mt, !mt_height(mt));
		mt_clear_in_rcu(mt);
		MT_BUG_ON(mt, !mt_height(mt));
		i--;
	}
	check_load(mt, max + 1, NULL);

#ifndef __KERNEL__
	if (verbose) {
		rcu_barrier();
		mt_dump(mt, mt_dump_dec);
		pr_info(" %s test of 0-%lu %luK in %d active (%d total)\n",
			__func__, max, mt_get_alloc_size()/1024, mt_nr_allocated(),
			mt_nr_tallocated());
	}
#endif
}

static noinline void __init check_seq(struct maple_tree *mt, unsigned long max,
		bool verbose)
{
	unsigned long i, j;

	MT_BUG_ON(mt, !mtree_empty(mt));

	mt_zero_nr_tallocated();
	for (i = 0; i <= max; i++) {
		MT_BUG_ON(mt, mtree_insert_index(mt, i, GFP_KERNEL));
		for (j = 0; j <= i; j++)
			check_index_load(mt, j);

		if (i)
			MT_BUG_ON(mt, !mt_height(mt));
		check_load(mt, i + 1, NULL);
	}

#ifndef __KERNEL__
	if (verbose) {
		rcu_barrier();
		mt_dump(mt, mt_dump_dec);
		pr_info(" seq test of 0-%lu %luK in %d active (%d total)\n",
			max, mt_get_alloc_size()/1024, mt_nr_allocated(),
			mt_nr_tallocated());
	}
#endif
}

static noinline void __init check_lb_not_empty(struct maple_tree *mt)
{
	unsigned long i, j;
	unsigned long huge = 4000UL * 1000 * 1000;


	i = huge;
	while (i > 4096) {
		check_insert(mt, i, (void *) i);
		for (j = huge; j >= i; j /= 2) {
			check_load(mt, j-1, NULL);
			check_load(mt, j, (void *) j);
			check_load(mt, j+1, NULL);
		}
		i /= 2;
	}
	mtree_destroy(mt);
}

static noinline void __init check_lower_bound_split(struct maple_tree *mt)
{
	MT_BUG_ON(mt, !mtree_empty(mt));
	check_lb_not_empty(mt);
}

static noinline void __init check_upper_bound_split(struct maple_tree *mt)
{
	unsigned long i, j;
	unsigned long huge;

	MT_BUG_ON(mt, !mtree_empty(mt));

	if (MAPLE_32BIT)
		huge = 2147483647UL;
	else
		huge = 4000UL * 1000 * 1000;

	i = 4096;
	while (i < huge) {
		check_insert(mt, i, (void *) i);
		for (j = i; j >= huge; j *= 2) {
			check_load(mt, j-1, NULL);
			check_load(mt, j, (void *) j);
			check_load(mt, j+1, NULL);
		}
		i *= 2;
	}
	mtree_destroy(mt);
}

static noinline void __init check_mid_split(struct maple_tree *mt)
{
	unsigned long huge = 8000UL * 1000 * 1000;

	check_insert(mt, huge, (void *) huge);
	check_insert(mt, 0, xa_mk_value(0));
	check_lb_not_empty(mt);
}

static noinline void __init check_rev_find(struct maple_tree *mt)
{
	int i, nr_entries = 200;
	void *val;
	MA_STATE(mas, mt, 0, 0);

	for (i = 0; i <= nr_entries; i++)
		mtree_store_range(mt, i*10, i*10 + 5,
				  xa_mk_value(i), GFP_KERNEL);

	rcu_read_lock();
	mas_set(&mas, 1000);
	val = mas_find_rev(&mas, 1000);
	MT_BUG_ON(mt, val != xa_mk_value(100));
	val = mas_find_rev(&mas, 1000);
	MT_BUG_ON(mt, val != NULL);

	mas_set(&mas, 999);
	val = mas_find_rev(&mas, 997);
	MT_BUG_ON(mt, val != NULL);

	mas_set(&mas, 1000);
	val = mas_find_rev(&mas, 900);
	MT_BUG_ON(mt, val != xa_mk_value(100));
	val = mas_find_rev(&mas, 900);
	MT_BUG_ON(mt, val != xa_mk_value(99));

	mas_set(&mas, 20);
	val = mas_find_rev(&mas, 0);
	MT_BUG_ON(mt, val != xa_mk_value(2));
	val = mas_find_rev(&mas, 0);
	MT_BUG_ON(mt, val != xa_mk_value(1));
	val = mas_find_rev(&mas, 0);
	MT_BUG_ON(mt, val != xa_mk_value(0));
	val = mas_find_rev(&mas, 0);
	MT_BUG_ON(mt, val != NULL);
	rcu_read_unlock();
}

static noinline void __init check_find(struct maple_tree *mt)
{
	unsigned long val = 0;
	unsigned long count;
	unsigned long max;
	unsigned long top;
	unsigned long last = 0, index = 0;
	void *entry, *entry2;

	MA_STATE(mas, mt, 0, 0);

	/* Insert 0. */
	MT_BUG_ON(mt, mtree_insert_index(mt, val++, GFP_KERNEL));

#if defined(CONFIG_64BIT)
	top = 4398046511104UL;
#else
	top = ULONG_MAX;
#endif

	if (MAPLE_32BIT) {
		count = 15;
	} else {
		count = 20;
	}

	for (int i = 0; i <= count; i++) {
		if (val != 64)
			MT_BUG_ON(mt, mtree_insert_index(mt, val, GFP_KERNEL));
		else
			MT_BUG_ON(mt, mtree_insert(mt, val,
				XA_ZERO_ENTRY, GFP_KERNEL));

		val <<= 2;
	}

	val = 0;
	mas_set(&mas, val);
	mas_lock(&mas);
	while ((entry = mas_find(&mas, 268435456)) != NULL) {
		if (val != 64)
			MT_BUG_ON(mt, xa_mk_value(val) != entry);
		else
			MT_BUG_ON(mt, entry != XA_ZERO_ENTRY);

		val <<= 2;
		/* For zero check. */
		if (!val)
			val = 1;
	}
	mas_unlock(&mas);

	val = 0;
	mas_set(&mas, val);
	mas_lock(&mas);
	mas_for_each(&mas, entry, ULONG_MAX) {
		if (val != 64)
			MT_BUG_ON(mt, xa_mk_value(val) != entry);
		else
			MT_BUG_ON(mt, entry != XA_ZERO_ENTRY);
		val <<= 2;
		/* For zero check. */
		if (!val)
			val = 1;
	}
	mas_unlock(&mas);

	/* Test mas_pause */
	val = 0;
	mas_set(&mas, val);
	mas_lock(&mas);
	mas_for_each(&mas, entry, ULONG_MAX) {
		if (val != 64)
			MT_BUG_ON(mt, xa_mk_value(val) != entry);
		else
			MT_BUG_ON(mt, entry != XA_ZERO_ENTRY);
		val <<= 2;
		/* For zero check. */
		if (!val)
			val = 1;

		mas_pause(&mas);
		mas_unlock(&mas);
		mas_lock(&mas);
	}
	mas_unlock(&mas);

	val = 0;
	max = 300; /* A value big enough to include XA_ZERO_ENTRY at 64. */
	mt_for_each(mt, entry, index, max) {
		MT_BUG_ON(mt, xa_mk_value(val) != entry);
		val <<= 2;
		if (val == 64) /* Skip zero entry. */
			val <<= 2;
		/* For zero check. */
		if (!val)
			val = 1;
	}

	val = 0;
	max = 0;
	index = 0;
	MT_BUG_ON(mt, mtree_insert_index(mt, ULONG_MAX, GFP_KERNEL));
	mt_for_each(mt, entry, index, ULONG_MAX) {
		if (val == top)
			MT_BUG_ON(mt, entry != xa_mk_value(LONG_MAX));
		else
			MT_BUG_ON(mt, xa_mk_value(val) != entry);

		/* Workaround for 32bit */
		if ((val << 2) < val)
			val = ULONG_MAX;
		else
			val <<= 2;

		if (val == 64) /* Skip zero entry. */
			val <<= 2;
		/* For zero check. */
		if (!val)
			val = 1;
		max++;
		MT_BUG_ON(mt, max > 25);
	}
	mtree_erase_index(mt, ULONG_MAX);

	mas_reset(&mas);
	index = 17;
	entry = mt_find(mt, &index, 512);
	MT_BUG_ON(mt, xa_mk_value(256) != entry);

	mas_reset(&mas);
	index = 17;
	entry = mt_find(mt, &index, 20);
	MT_BUG_ON(mt, entry != NULL);


	/* Range check.. */
	/* Insert ULONG_MAX */
	MT_BUG_ON(mt, mtree_insert_index(mt, ULONG_MAX, GFP_KERNEL));

	val = 0;
	mas_set(&mas, 0);
	mas_lock(&mas);
	mas_for_each(&mas, entry, ULONG_MAX) {
		if (val == 64)
			MT_BUG_ON(mt, entry != XA_ZERO_ENTRY);
		else if (val == top)
			MT_BUG_ON(mt, entry != xa_mk_value(LONG_MAX));
		else
			MT_BUG_ON(mt, xa_mk_value(val) != entry);

		/* Workaround for 32bit */
		if ((val << 2) < val)
			val = ULONG_MAX;
		else
			val <<= 2;

		/* For zero check. */
		if (!val)
			val = 1;
		mas_pause(&mas);
		mas_unlock(&mas);
		mas_lock(&mas);
	}
	mas_unlock(&mas);

	mas_set(&mas, 1048576);
	mas_lock(&mas);
	entry = mas_find(&mas, 1048576);
	mas_unlock(&mas);
	MT_BUG_ON(mas.tree, entry == NULL);

	/*
	 * Find last value.
	 * 1. get the expected value, leveraging the existence of an end entry
	 * 2. delete end entry
	 * 3. find the last value but searching for ULONG_MAX and then using
	 * prev
	 */
	/* First, get the expected result. */
	mas_lock(&mas);
	mas_reset(&mas);
	mas.index = ULONG_MAX; /* start at max.. */
	entry = mas_find(&mas, ULONG_MAX);
	entry = mas_prev(&mas, 0);
	index = mas.index;
	last = mas.last;

	/* Erase the last entry. */
	mas_reset(&mas);
	mas.index = ULONG_MAX;
	mas.last = ULONG_MAX;
	mas_erase(&mas);

	/* Get the previous value from MAS_START */
	mas_reset(&mas);
	entry2 = mas_prev(&mas, 0);

	/* Check results. */
	MT_BUG_ON(mt, entry != entry2);
	MT_BUG_ON(mt, index != mas.index);
	MT_BUG_ON(mt, last != mas.last);


	mas.status = ma_none;
	mas.index = ULONG_MAX;
	mas.last = ULONG_MAX;
	entry2 = mas_prev(&mas, 0);
	MT_BUG_ON(mt, entry != entry2);

	mas_set(&mas, 0);
	MT_BUG_ON(mt, mas_prev(&mas, 0) != NULL);

	mas_unlock(&mas);
	mtree_destroy(mt);
}

static noinline void __init check_find_2(struct maple_tree *mt)
{
	unsigned long i, j;
	void *entry;

	MA_STATE(mas, mt, 0, 0);
	rcu_read_lock();
	mas_for_each(&mas, entry, ULONG_MAX)
		MT_BUG_ON(mt, true);
	rcu_read_unlock();

	for (i = 0; i < 256; i++) {
		mtree_insert_index(mt, i, GFP_KERNEL);
		j = 0;
		mas_set(&mas, 0);
		rcu_read_lock();
		mas_for_each(&mas, entry, ULONG_MAX) {
			MT_BUG_ON(mt, entry != xa_mk_value(j));
			j++;
		}
		rcu_read_unlock();
		MT_BUG_ON(mt, j != i + 1);
	}

	for (i = 0; i < 256; i++) {
		mtree_erase_index(mt, i);
		j = i + 1;
		mas_set(&mas, 0);
		rcu_read_lock();
		mas_for_each(&mas, entry, ULONG_MAX) {
			if (xa_is_zero(entry))
				continue;

			MT_BUG_ON(mt, entry != xa_mk_value(j));
			j++;
		}
		rcu_read_unlock();
		MT_BUG_ON(mt, j != 256);
	}

	/*MT_BUG_ON(mt, !mtree_empty(mt)); */
}


#if defined(CONFIG_64BIT)
static noinline void __init check_alloc_rev_range(struct maple_tree *mt)
{
	/*
	 * Generated by:
	 * cat /proc/self/maps | awk '{print $1}'|
	 * awk -F "-" '{printf "0x%s, 0x%s, ", $1, $2}'
	 */

	static const unsigned long range[] = {
	/*      Inclusive     , Exclusive. */
		0x565234af2000, 0x565234af4000,
		0x565234af4000, 0x565234af9000,
		0x565234af9000, 0x565234afb000,
		0x565234afc000, 0x565234afd000,
		0x565234afd000, 0x565234afe000,
		0x565235def000, 0x565235e10000,
		0x7f36d4bfd000, 0x7f36d4ee2000,
		0x7f36d4ee2000, 0x7f36d4f04000,
		0x7f36d4f04000, 0x7f36d504c000,
		0x7f36d504c000, 0x7f36d5098000,
		0x7f36d5098000, 0x7f36d5099000,
		0x7f36d5099000, 0x7f36d509d000,
		0x7f36d509d000, 0x7f36d509f000,
		0x7f36d509f000, 0x7f36d50a5000,
		0x7f36d50b9000, 0x7f36d50db000,
		0x7f36d50db000, 0x7f36d50dc000,
		0x7f36d50dc000, 0x7f36d50fa000,
		0x7f36d50fa000, 0x7f36d5102000,
		0x7f36d5102000, 0x7f36d5103000,
		0x7f36d5103000, 0x7f36d5104000,
		0x7f36d5104000, 0x7f36d5105000,
		0x7fff5876b000, 0x7fff5878d000,
		0x7fff5878e000, 0x7fff58791000,
		0x7fff58791000, 0x7fff58793000,
	};

	static const unsigned long holes[] = {
		/*
		 * Note: start of hole is INCLUSIVE
		 *        end of hole is EXCLUSIVE
		 *        (opposite of the above table.)
		 * Start of hole, end of hole,  size of hole (+1)
		 */
		0x565234afb000, 0x565234afc000, 0x1000,
		0x565234afe000, 0x565235def000, 0x12F1000,
		0x565235e10000, 0x7f36d4bfd000, 0x28E49EDED000,
	};

	/*
	 * req_range consists of 4 values.
	 * 1. min index
	 * 2. max index
	 * 3. size
	 * 4. number that should be returned.
	 * 5. return value
	 */
	static const unsigned long req_range[] = {
		0x565234af9000, /* Min */
		0x7fff58791000, /* Max */
		0x1000,         /* Size */
		0x7fff5878d << 12,  /* First rev hole of size 0x1000 */
		0,              /* Return value success. */

		0x0,            /* Min */
		0x565234AF0 << 12,    /* Max */
		0x3000,         /* Size */
		0x565234AEE << 12,  /* max - 3. */
		0,              /* Return value success. */

		0x0,            /* Min */
		-1,             /* Max */
		0x1000,         /* Size */
		562949953421311 << 12,/* First rev hole of size 0x1000 */
		0,              /* Return value success. */

		0x0,            /* Min */
		0x7F36D5109 << 12,    /* Max */
		0x4000,         /* Size */
		0x7F36D5106 << 12,    /* First rev hole of size 0x4000 */
		0,              /* Return value success. */

		/* Ascend test. */
		0x0,
		34148798628 << 12,
		19 << 12,
		34148797418 << 12,
		0x0,

		/* Too big test. */
		0x0,
		18446744073709551615UL,
		562915594369134UL << 12,
		0x0,
		-EBUSY,

		/* Single space test. */
		34148798725 << 12,
		34148798725 << 12,
		1 << 12,
		34148798725 << 12,
		0,
	};

	int i, range_count = ARRAY_SIZE(range);
	int req_range_count = ARRAY_SIZE(req_range);
	unsigned long min = 0;

	MA_STATE(mas, mt, 0, 0);

	mtree_store_range(mt, MTREE_ALLOC_MAX, ULONG_MAX, XA_ZERO_ENTRY,
			  GFP_KERNEL);
#define DEBUG_REV_RANGE 0
	for (i = 0; i < range_count; i += 2) {
		/* Inclusive, Inclusive (with the -1) */

#if DEBUG_REV_RANGE
		pr_debug("\t%s: Insert %lu-%lu\n", __func__, range[i] >> 12,
				(range[i + 1] >> 12) - 1);
#endif
		check_insert_range(mt, range[i] >> 12, (range[i + 1] >> 12) - 1,
				xa_mk_value(range[i] >> 12), 0);
		mt_validate(mt);
	}


	mas_lock(&mas);
	for (i = 0; i < ARRAY_SIZE(holes); i += 3) {
#if DEBUG_REV_RANGE
		pr_debug("Search from %lu-%lu for gap %lu should be at %lu\n",
				min, holes[i+1]>>12, holes[i+2]>>12,
				holes[i] >> 12);
#endif
		MT_BUG_ON(mt, mas_empty_area_rev(&mas, min,
					holes[i+1] >> 12,
					holes[i+2] >> 12));
#if DEBUG_REV_RANGE
		pr_debug("Found %lu %lu\n", mas.index, mas.last);
		pr_debug("gap %lu %lu\n", (holes[i] >> 12),
				(holes[i+1] >> 12));
#endif
		MT_BUG_ON(mt, mas.last + 1 != (holes[i+1] >> 12));
		MT_BUG_ON(mt, mas.index != (holes[i+1] >> 12) - (holes[i+2] >> 12));
		min = holes[i+1] >> 12;
		mas_reset(&mas);
	}

	mas_unlock(&mas);
	for (i = 0; i < req_range_count; i += 5) {
#if DEBUG_REV_RANGE
		pr_debug("\tReverse request %d between %lu-%lu size %lu, should get %lu\n",
				i, req_range[i] >> 12,
				(req_range[i + 1] >> 12),
				req_range[i+2] >> 12,
				req_range[i+3] >> 12);
#endif
		check_mtree_alloc_rrange(mt,
				req_range[i]   >> 12, /* start */
				req_range[i+1] >> 12, /* end */
				req_range[i+2] >> 12, /* size */
				req_range[i+3] >> 12, /* expected address */
				req_range[i+4],       /* expected return */
				xa_mk_value(req_range[i] >> 12)); /* pointer */
		mt_validate(mt);
	}

	mt_set_non_kernel(1);
	mtree_erase(mt, 34148798727); /* create a deleted range. */
	mtree_erase(mt, 34148798725);
	check_mtree_alloc_rrange(mt, 0, 34359052173, 210253414,
			34148798725, 0, mt);

	mtree_destroy(mt);
}

static noinline void __init check_alloc_range(struct maple_tree *mt)
{
	/*
	 * Generated by:
	 * cat /proc/self/maps|awk '{print $1}'|
	 * awk -F "-" '{printf "0x%s, 0x%s, ", $1, $2}'
	 */

	static const unsigned long range[] = {
	/*      Inclusive     , Exclusive. */
		0x565234af2000, 0x565234af4000,
		0x565234af4000, 0x565234af9000,
		0x565234af9000, 0x565234afb000,
		0x565234afc000, 0x565234afd000,
		0x565234afd000, 0x565234afe000,
		0x565235def000, 0x565235e10000,
		0x7f36d4bfd000, 0x7f36d4ee2000,
		0x7f36d4ee2000, 0x7f36d4f04000,
		0x7f36d4f04000, 0x7f36d504c000,
		0x7f36d504c000, 0x7f36d5098000,
		0x7f36d5098000, 0x7f36d5099000,
		0x7f36d5099000, 0x7f36d509d000,
		0x7f36d509d000, 0x7f36d509f000,
		0x7f36d509f000, 0x7f36d50a5000,
		0x7f36d50b9000, 0x7f36d50db000,
		0x7f36d50db000, 0x7f36d50dc000,
		0x7f36d50dc000, 0x7f36d50fa000,
		0x7f36d50fa000, 0x7f36d5102000,
		0x7f36d5102000, 0x7f36d5103000,
		0x7f36d5103000, 0x7f36d5104000,
		0x7f36d5104000, 0x7f36d5105000,
		0x7fff5876b000, 0x7fff5878d000,
		0x7fff5878e000, 0x7fff58791000,
		0x7fff58791000, 0x7fff58793000,
	};
	static const unsigned long holes[] = {
		/* Start of hole, end of hole,  size of hole (+1) */
		0x565234afb000, 0x565234afc000, 0x1000,
		0x565234afe000, 0x565235def000, 0x12F1000,
		0x565235e10000, 0x7f36d4bfd000, 0x28E49EDED000,
	};

	/*
	 * req_range consists of 4 values.
	 * 1. min index
	 * 2. max index
	 * 3. size
	 * 4. number that should be returned.
	 * 5. return value
	 */
	static const unsigned long req_range[] = {
		0x565234af9000, /* Min */
		0x7fff58791000, /* Max */
		0x1000,         /* Size */
		0x565234afb000, /* First hole in our data of size 1000. */
		0,              /* Return value success. */

		0x0,            /* Min */
		0x7fff58791000, /* Max */
		0x1F00,         /* Size */
		0x0,            /* First hole in our data of size 2000. */
		0,              /* Return value success. */

		/* Test ascend. */
		34148797436 << 12, /* Min */
		0x7fff587AF000,    /* Max */
		0x3000,         /* Size */
		34148798629 << 12,             /* Expected location */
		0,              /* Return value success. */

		/* Test failing. */
		34148798623 << 12,  /* Min */
		34148798683 << 12,  /* Max */
		0x15000,            /* Size */
		0,             /* Expected location */
		-EBUSY,              /* Return value failed. */

		/* Test filling entire gap. */
		34148798623 << 12,  /* Min */
		0x7fff587AF000,    /* Max */
		0x10000,           /* Size */
		34148798632 << 12,             /* Expected location */
		0,              /* Return value success. */

		/* Test walking off the end of root. */
		0,                  /* Min */
		-1,                 /* Max */
		-1,                 /* Size */
		0,                  /* Expected location */
		-EBUSY,             /* Return value failure. */

		/* Test looking for too large a hole across entire range. */
		0,                  /* Min */
		-1,                 /* Max */
		4503599618982063UL << 12,  /* Size */
		34359052178 << 12,  /* Expected location */
		-EBUSY,             /* Return failure. */

		/* Test a single entry */
		34148798648 << 12,		/* Min */
		34148798648 << 12,		/* Max */
		4096,			/* Size of 1 */
		34148798648 << 12,	/* Location is the same as min/max */
		0,			/* Success */
	};
	int i, range_count = ARRAY_SIZE(range);
	int req_range_count = ARRAY_SIZE(req_range);
	unsigned long min = 0x565234af2000;
	MA_STATE(mas, mt, 0, 0);

	mtree_store_range(mt, MTREE_ALLOC_MAX, ULONG_MAX, XA_ZERO_ENTRY,
			  GFP_KERNEL);
	for (i = 0; i < range_count; i += 2) {
#define DEBUG_ALLOC_RANGE 0
#if DEBUG_ALLOC_RANGE
		pr_debug("\tInsert %lu-%lu\n", range[i] >> 12,
			 (range[i + 1] >> 12) - 1);
		mt_dump(mt, mt_dump_hex);
#endif
		check_insert_range(mt, range[i] >> 12, (range[i + 1] >> 12) - 1,
				xa_mk_value(range[i] >> 12), 0);
		mt_validate(mt);
	}



	mas_lock(&mas);
	for (i = 0; i < ARRAY_SIZE(holes); i += 3) {

#if DEBUG_ALLOC_RANGE
		pr_debug("\tGet empty %lu-%lu size %lu (%lx-%lx)\n", min >> 12,
			holes[i+1] >> 12, holes[i+2] >> 12,
			min, holes[i+1]);
#endif
		MT_BUG_ON(mt, mas_empty_area(&mas, min >> 12,
					holes[i+1] >> 12,
					holes[i+2] >> 12));
		MT_BUG_ON(mt, mas.index != holes[i] >> 12);
		min = holes[i+1];
		mas_reset(&mas);
	}
	mas_unlock(&mas);
	for (i = 0; i < req_range_count; i += 5) {
#if DEBUG_ALLOC_RANGE
		pr_debug("\tTest %d: %lu-%lu size %lu expected %lu (%lu-%lu)\n",
			 i/5, req_range[i]   >> 12, req_range[i + 1]   >> 12,
			 req_range[i + 2]   >> 12, req_range[i + 3]   >> 12,
			 req_range[i], req_range[i+1]);
#endif
		check_mtree_alloc_range(mt,
				req_range[i]   >> 12, /* start */
				req_range[i+1] >> 12, /* end */
				req_range[i+2] >> 12, /* size */
				req_range[i+3] >> 12, /* expected address */
				req_range[i+4],       /* expected return */
				xa_mk_value(req_range[i] >> 12)); /* pointer */
		mt_validate(mt);
#if DEBUG_ALLOC_RANGE
		mt_dump(mt, mt_dump_hex);
#endif
	}

	mtree_destroy(mt);
}
#endif

static noinline void __init check_ranges(struct maple_tree *mt)
{
	int i, val, val2;
	static const unsigned long r[] = {
		10, 15,
		20, 25,
		17, 22, /* Overlaps previous range. */
		9, 1000, /* Huge. */
		100, 200,
		45, 168,
		118, 128,
			};

	MT_BUG_ON(mt, !mtree_empty(mt));
	check_insert_range(mt, r[0], r[1], xa_mk_value(r[0]), 0);
	check_insert_range(mt, r[2], r[3], xa_mk_value(r[2]), 0);
	check_insert_range(mt, r[4], r[5], xa_mk_value(r[4]), -EEXIST);
	MT_BUG_ON(mt, !mt_height(mt));
	/* Store */
	check_store_range(mt, r[4], r[5], xa_mk_value(r[4]), 0);
	check_store_range(mt, r[6], r[7], xa_mk_value(r[6]), 0);
	check_store_range(mt, r[8], r[9], xa_mk_value(r[8]), 0);
	MT_BUG_ON(mt, !mt_height(mt));
	mtree_destroy(mt);
	MT_BUG_ON(mt, mt_height(mt));

	check_seq(mt, 50, false);
	mt_set_non_kernel(4);
	check_store_range(mt, 5, 47,  xa_mk_value(47), 0);
	MT_BUG_ON(mt, !mt_height(mt));
	mtree_destroy(mt);

	/* Create tree of 1-100 */
	check_seq(mt, 100, false);
	/* Store 45-168 */
	mt_set_non_kernel(10);
	check_store_range(mt, r[10], r[11], xa_mk_value(r[10]), 0);
	MT_BUG_ON(mt, !mt_height(mt));
	mtree_destroy(mt);

	/* Create tree of 1-200 */
	check_seq(mt, 200, false);
	/* Store 45-168 */
	check_store_range(mt, r[10], r[11], xa_mk_value(r[10]), 0);
	MT_BUG_ON(mt, !mt_height(mt));
	mtree_destroy(mt);

	check_seq(mt, 30, false);
	check_store_range(mt, 6, 18, xa_mk_value(6), 0);
	MT_BUG_ON(mt, !mt_height(mt));
	mtree_destroy(mt);

	/* Overwrite across multiple levels. */
	/* Create tree of 1-400 */
	check_seq(mt, 400, false);
	mt_set_non_kernel(50);
	/* Store 118-128 */
	check_store_range(mt, r[12], r[13], xa_mk_value(r[12]), 0);
	mt_set_non_kernel(50);
	mtree_test_erase(mt, 140);
	mtree_test_erase(mt, 141);
	mtree_test_erase(mt, 142);
	mtree_test_erase(mt, 143);
	mtree_test_erase(mt, 130);
	mtree_test_erase(mt, 131);
	mtree_test_erase(mt, 132);
	mtree_test_erase(mt, 133);
	mtree_test_erase(mt, 134);
	mtree_test_erase(mt, 135);
	check_load(mt, r[12], xa_mk_value(r[12]));
	check_load(mt, r[13], xa_mk_value(r[12]));
	check_load(mt, r[13] - 1, xa_mk_value(r[12]));
	check_load(mt, r[13] + 1, xa_mk_value(r[13] + 1));
	check_load(mt, 135, NULL);
	check_load(mt, 140, NULL);
	mt_set_non_kernel(0);
	MT_BUG_ON(mt, !mt_height(mt));
	mtree_destroy(mt);



	/* Overwrite multiple levels at the end of the tree (slot 7) */
	mt_set_non_kernel(50);
	check_seq(mt, 400, false);
	check_store_range(mt, 353, 361, xa_mk_value(353), 0);
	check_store_range(mt, 347, 352, xa_mk_value(347), 0);

	check_load(mt, 346, xa_mk_value(346));
	for (i = 347; i <= 352; i++)
		check_load(mt, i, xa_mk_value(347));
	for (i = 353; i <= 361; i++)
		check_load(mt, i, xa_mk_value(353));
	check_load(mt, 362, xa_mk_value(362));
	mt_set_non_kernel(0);
	MT_BUG_ON(mt, !mt_height(mt));
	mtree_destroy(mt);

	mt_set_non_kernel(50);
	check_seq(mt, 400, false);
	check_store_range(mt, 352, 364, NULL, 0);
	check_store_range(mt, 351, 363, xa_mk_value(352), 0);
	check_load(mt, 350, xa_mk_value(350));
	check_load(mt, 351, xa_mk_value(352));
	for (i = 352; i <= 363; i++)
		check_load(mt, i, xa_mk_value(352));
	check_load(mt, 364, NULL);
	check_load(mt, 365, xa_mk_value(365));
	mt_set_non_kernel(0);
	MT_BUG_ON(mt, !mt_height(mt));
	mtree_destroy(mt);

	mt_set_non_kernel(5);
	check_seq(mt, 400, false);
	check_store_range(mt, 352, 364, NULL, 0);
	check_store_range(mt, 351, 364, xa_mk_value(352), 0);
	check_load(mt, 350, xa_mk_value(350));
	check_load(mt, 351, xa_mk_value(352));
	for (i = 352; i <= 364; i++)
		check_load(mt, i, xa_mk_value(352));
	check_load(mt, 365, xa_mk_value(365));
	mt_set_non_kernel(0);
	MT_BUG_ON(mt, !mt_height(mt));
	mtree_destroy(mt);


	mt_set_non_kernel(50);
	check_seq(mt, 400, false);
	check_store_range(mt, 362, 367, xa_mk_value(362), 0);
	check_store_range(mt, 353, 361, xa_mk_value(353), 0);
	mt_set_non_kernel(0);
	mt_validate(mt);
	MT_BUG_ON(mt, !mt_height(mt));
	mtree_destroy(mt);
	/*
	 * Interesting cases:
	 * 1. Overwrite the end of a node and end in the first entry of the next
	 * node.
	 * 2. Split a single range
	 * 3. Overwrite the start of a range
	 * 4. Overwrite the end of a range
	 * 5. Overwrite the entire range
	 * 6. Overwrite a range that causes multiple parent nodes to be
	 * combined
	 * 7. Overwrite a range that causes multiple parent nodes and part of
	 * root to be combined
	 * 8. Overwrite the whole tree
	 * 9. Try to overwrite the zero entry of an alloc tree.
	 * 10. Write a range larger than a nodes current pivot
	 */

	mt_set_non_kernel(50);
	for (i = 0; i <= 500; i++) {
		val = i*5;
		val2 = (i+1)*5;
		check_store_range(mt, val, val2, xa_mk_value(val), 0);
	}
	check_store_range(mt, 2400, 2400, xa_mk_value(2400), 0);
	check_store_range(mt, 2411, 2411, xa_mk_value(2411), 0);
	check_store_range(mt, 2412, 2412, xa_mk_value(2412), 0);
	check_store_range(mt, 2396, 2400, xa_mk_value(4052020), 0);
	check_store_range(mt, 2402, 2402, xa_mk_value(2402), 0);
	mtree_destroy(mt);
	mt_set_non_kernel(0);

	mt_set_non_kernel(50);
	for (i = 0; i <= 500; i++) {
		val = i*5;
		val2 = (i+1)*5;
		check_store_range(mt, val, val2, xa_mk_value(val), 0);
	}
	check_store_range(mt, 2422, 2422, xa_mk_value(2422), 0);
	check_store_range(mt, 2424, 2424, xa_mk_value(2424), 0);
	check_store_range(mt, 2425, 2425, xa_mk_value(2), 0);
	check_store_range(mt, 2460, 2470, NULL, 0);
	check_store_range(mt, 2435, 2460, xa_mk_value(2435), 0);
	check_store_range(mt, 2461, 2470, xa_mk_value(2461), 0);
	mt_set_non_kernel(0);
	MT_BUG_ON(mt, !mt_height(mt));
	mtree_destroy(mt);

	/* Check in-place modifications */
	mt_init_flags(mt, MT_FLAGS_ALLOC_RANGE);
	/* Append to the start of last range */
	mt_set_non_kernel(50);
	for (i = 0; i <= 500; i++) {
		val = i * 5 + 1;
		val2 = val + 4;
		check_store_range(mt, val, val2, xa_mk_value(val), 0);
	}

	/* Append to the last range without touching any boundaries */
	for (i = 0; i < 10; i++) {
		val = val2 + 5;
		val2 = val + 4;
		check_store_range(mt, val, val2, xa_mk_value(val), 0);
	}

	/* Append to the end of last range */
	val = val2;
	for (i = 0; i < 10; i++) {
		val += 5;
		MT_BUG_ON(mt, mtree_test_store_range(mt, val, ULONG_MAX,
						     xa_mk_value(val)) != 0);
	}

	/* Overwriting the range and over a part of the next range */
	for (i = 10; i < 30; i += 2) {
		val = i * 5 + 1;
		val2 = val + 5;
		check_store_range(mt, val, val2, xa_mk_value(val), 0);
	}

	/* Overwriting a part of the range and over the next range */
	for (i = 50; i < 70; i += 2) {
		val2 = i * 5;
		val = val2 - 5;
		check_store_range(mt, val, val2, xa_mk_value(val), 0);
	}

	/*
	 * Expand the range, only partially overwriting the previous and
	 * next ranges
	 */
	for (i = 100; i < 130; i += 3) {
		val = i * 5 - 5;
		val2 = i * 5 + 1;
		check_store_range(mt, val, val2, xa_mk_value(val), 0);
	}

	/*
	 * Expand the range, only partially overwriting the previous and
	 * next ranges, in RCU mode
	 */
	mt_set_in_rcu(mt);
	for (i = 150; i < 180; i += 3) {
		val = i * 5 - 5;
		val2 = i * 5 + 1;
		check_store_range(mt, val, val2, xa_mk_value(val), 0);
	}

	MT_BUG_ON(mt, !mt_height(mt));
	mt_validate(mt);
	mt_set_non_kernel(0);
	mtree_destroy(mt);

	/* Test rebalance gaps */
	mt_init_flags(mt, MT_FLAGS_ALLOC_RANGE);
	mt_set_non_kernel(50);
	for (i = 0; i <= 50; i++) {
		val = i*10;
		val2 = (i+1)*10;
		check_store_range(mt, val, val2, xa_mk_value(val), 0);
	}
	check_store_range(mt, 161, 161, xa_mk_value(161), 0);
	check_store_range(mt, 162, 162, xa_mk_value(162), 0);
	check_store_range(mt, 163, 163, xa_mk_value(163), 0);
	check_store_range(mt, 240, 249, NULL, 0);
	mtree_erase(mt, 200);
	mtree_erase(mt, 210);
	mtree_erase(mt, 220);
	mtree_erase(mt, 230);
	mt_set_non_kernel(0);
	MT_BUG_ON(mt, !mt_height(mt));
	mtree_destroy(mt);

	mt_init_flags(mt, MT_FLAGS_ALLOC_RANGE);
	for (i = 0; i <= 500; i++) {
		val = i*10;
		val2 = (i+1)*10;
		check_store_range(mt, val, val2, xa_mk_value(val), 0);
	}
	check_store_range(mt, 4600, 4959, xa_mk_value(1), 0);
	mt_validate(mt);
	MT_BUG_ON(mt, !mt_height(mt));
	mtree_destroy(mt);

	mt_init_flags(mt, MT_FLAGS_ALLOC_RANGE);
	for (i = 0; i <= 500; i++) {
		val = i*10;
		val2 = (i+1)*10;
		check_store_range(mt, val, val2, xa_mk_value(val), 0);
	}
	check_store_range(mt, 4811, 4811, xa_mk_value(4811), 0);
	check_store_range(mt, 4812, 4812, xa_mk_value(4812), 0);
	check_store_range(mt, 4861, 4861, xa_mk_value(4861), 0);
	check_store_range(mt, 4862, 4862, xa_mk_value(4862), 0);
	check_store_range(mt, 4842, 4849, NULL, 0);
	mt_validate(mt);
	MT_BUG_ON(mt, !mt_height(mt));
	mtree_destroy(mt);

	mt_init_flags(mt, MT_FLAGS_ALLOC_RANGE);
	for (i = 0; i <= 1300; i++) {
		val = i*10;
		val2 = (i+1)*10;
		check_store_range(mt, val, val2, xa_mk_value(val), 0);
		MT_BUG_ON(mt, mt_height(mt) >= 4);
	}
	/*  Cause a 3 child split all the way up the tree. */
	for (i = 5; i < 215; i += 10)
		check_store_range(mt, 11450 + i, 11450 + i + 1, NULL, 0);
	for (i = 5; i < 65; i += 10)
		check_store_range(mt, 11770 + i, 11770 + i + 1, NULL, 0);

	MT_BUG_ON(mt, mt_height(mt) >= 4);
	for (i = 5; i < 45; i += 10)
		check_store_range(mt, 11700 + i, 11700 + i + 1, NULL, 0);
	if (!MAPLE_32BIT)
		MT_BUG_ON(mt, mt_height(mt) < 4);
	mtree_destroy(mt);


	mt_init_flags(mt, MT_FLAGS_ALLOC_RANGE);
	for (i = 0; i <= 1200; i++) {
		val = i*10;
		val2 = (i+1)*10;
		check_store_range(mt, val, val2, xa_mk_value(val), 0);
		MT_BUG_ON(mt, mt_height(mt) >= 4);
	}
	/* Fill parents and leaves before split. */
	for (i = 5; i < 455; i += 10)
		check_store_range(mt, 7800 + i, 7800 + i + 1, NULL, 0);

	for (i = 1; i < 16; i++)
		check_store_range(mt, 8185 + i, 8185 + i + 1,
				  xa_mk_value(8185+i), 0);
	MT_BUG_ON(mt, mt_height(mt) >= 4);
	/* triple split across multiple levels. */
	check_store_range(mt, 8184, 8184, xa_mk_value(8184), 0);
	if (!MAPLE_32BIT)
		MT_BUG_ON(mt, mt_height(mt) != 4);
}

static noinline void __init check_next_entry(struct maple_tree *mt)
{
	void *entry = NULL;
	unsigned long limit = 30, i = 0;
	MA_STATE(mas, mt, i, i);

	MT_BUG_ON(mt, !mtree_empty(mt));

	check_seq(mt, limit, false);
	rcu_read_lock();

	/* Check the first one and get ma_state in the correct state. */
	MT_BUG_ON(mt, mas_walk(&mas) != xa_mk_value(i++));
	for ( ; i <= limit + 1; i++) {
		entry = mas_next(&mas, limit);
		if (i > limit)
			MT_BUG_ON(mt, entry != NULL);
		else
			MT_BUG_ON(mt, xa_mk_value(i) != entry);
	}
	rcu_read_unlock();
	mtree_destroy(mt);
}

static noinline void __init check_prev_entry(struct maple_tree *mt)
{
	unsigned long index = 16;
	void *value;
	int i;

	MA_STATE(mas, mt, index, index);

	MT_BUG_ON(mt, !mtree_empty(mt));
	check_seq(mt, 30, false);

	rcu_read_lock();
	value = mas_find(&mas, ULONG_MAX);
	MT_BUG_ON(mt, value != xa_mk_value(index));
	value = mas_prev(&mas, 0);
	MT_BUG_ON(mt, value != xa_mk_value(index - 1));
	rcu_read_unlock();
	mtree_destroy(mt);

	/* Check limits on prev */
	mt_init_flags(mt, MT_FLAGS_ALLOC_RANGE);
	mas_lock(&mas);
	for (i = 0; i <= index; i++) {
		mas_set_range(&mas, i*10, i*10+5);
		mas_store_gfp(&mas, xa_mk_value(i), GFP_KERNEL);
	}

	mas_set(&mas, 20);
	value = mas_walk(&mas);
	MT_BUG_ON(mt, value != xa_mk_value(2));

	value = mas_prev(&mas, 19);
	MT_BUG_ON(mt, value != NULL);

	mas_set(&mas, 80);
	value = mas_walk(&mas);
	MT_BUG_ON(mt, value != xa_mk_value(8));

	value = mas_prev(&mas, 76);
	MT_BUG_ON(mt, value != NULL);

	mas_unlock(&mas);
}

static noinline void __init check_root_expand(struct maple_tree *mt)
{
	MA_STATE(mas, mt, 0, 0);
	void *ptr;


	mas_lock(&mas);
	mas_set(&mas, 3);
	ptr = mas_walk(&mas);
	MT_BUG_ON(mt, mas.index != 0);
	MT_BUG_ON(mt, ptr != NULL);
	MT_BUG_ON(mt, mas.index != 0);
	MT_BUG_ON(mt, mas.last != ULONG_MAX);

	ptr = &check_prev_entry;
	mas_set(&mas, 1);
	mas_store_gfp(&mas, ptr, GFP_KERNEL);

	mas_set(&mas, 0);
	ptr = mas_walk(&mas);
	MT_BUG_ON(mt, ptr != NULL);

	mas_set(&mas, 1);
	ptr = mas_walk(&mas);
	MT_BUG_ON(mt, ptr != &check_prev_entry);

	mas_set(&mas, 2);
	ptr = mas_walk(&mas);
	MT_BUG_ON(mt, ptr != NULL);
	mas_unlock(&mas);
	mtree_destroy(mt);


	mt_init_flags(mt, 0);
	mas_lock(&mas);

	mas_set(&mas, 0);
	ptr = &check_prev_entry;
	mas_store_gfp(&mas, ptr, GFP_KERNEL);

	mas_set(&mas, 5);
	ptr = mas_walk(&mas);
	MT_BUG_ON(mt, ptr != NULL);
	MT_BUG_ON(mt, mas.index != 1);
	MT_BUG_ON(mt, mas.last != ULONG_MAX);

	mas_set_range(&mas, 0, 100);
	ptr = mas_walk(&mas);
	MT_BUG_ON(mt, ptr != &check_prev_entry);
	MT_BUG_ON(mt, mas.last != 0);
	mas_unlock(&mas);
	mtree_destroy(mt);

	mt_init_flags(mt, 0);
	mas_lock(&mas);

	mas_set(&mas, 0);
	ptr = (void *)((unsigned long) check_prev_entry | 1UL);
	mas_store_gfp(&mas, ptr, GFP_KERNEL);
	ptr = mas_next(&mas, ULONG_MAX);
	MT_BUG_ON(mt, ptr != NULL);
	MT_BUG_ON(mt, (mas.index != 1) && (mas.last != ULONG_MAX));

	mas_set(&mas, 1);
	ptr = mas_prev(&mas, 0);
	MT_BUG_ON(mt, (mas.index != 0) && (mas.last != 0));
	MT_BUG_ON(mt, ptr != (void *)((unsigned long) check_prev_entry | 1UL));

	mas_unlock(&mas);

	mtree_destroy(mt);

	mt_init_flags(mt, 0);
	mas_lock(&mas);
	mas_set(&mas, 0);
	ptr = (void *)((unsigned long) check_prev_entry | 2UL);
	mas_store_gfp(&mas, ptr, GFP_KERNEL);
	ptr = mas_next(&mas, ULONG_MAX);
	MT_BUG_ON(mt, ptr != NULL);
	MT_BUG_ON(mt, (mas.index != ULONG_MAX) && (mas.last != ULONG_MAX));

	mas_set(&mas, 1);
	ptr = mas_prev(&mas, 0);
	MT_BUG_ON(mt, (mas.index != 0) && (mas.last != 0));
	MT_BUG_ON(mt, ptr != (void *)((unsigned long) check_prev_entry | 2UL));


	mas_unlock(&mas);
}

static noinline void __init check_gap_combining(struct maple_tree *mt)
{
	struct maple_enode *mn1, *mn2;
	void *entry;
	unsigned long singletons = 100;
	static const unsigned long *seq100;
	static const unsigned long seq100_64[] = {
		/* 0-5 */
		74, 75, 76,
		50, 100, 2,

		/* 6-12 */
		44, 45, 46, 43,
		20, 50, 3,

		/* 13-20*/
		80, 81, 82,
		76, 2, 79, 85, 4,
	};

	static const unsigned long seq100_32[] = {
		/* 0-5 */
		61, 62, 63,
		50, 100, 2,

		/* 6-12 */
		31, 32, 33, 30,
		20, 50, 3,

		/* 13-20*/
		80, 81, 82,
		76, 2, 79, 85, 4,
	};

	static const unsigned long seq2000[] = {
		1152, 1151,
		1100, 1200, 2,
	};
	static const unsigned long seq400[] = {
		286, 318,
		256, 260, 266, 270, 275, 280, 290, 398,
		286, 310,
	};

	unsigned long index;

	MA_STATE(mas, mt, 0, 0);

	if (MAPLE_32BIT)
		seq100 = seq100_32;
	else
		seq100 = seq100_64;

	index = seq100[0];
	mas_set(&mas, index);
	MT_BUG_ON(mt, !mtree_empty(mt));
	check_seq(mt, singletons, false); /* create 100 singletons. */

	mt_set_non_kernel(1);
	mtree_test_erase(mt, seq100[2]);
	check_load(mt, seq100[2], NULL);
	mtree_test_erase(mt, seq100[1]);
	check_load(mt, seq100[1], NULL);

	rcu_read_lock();
	entry = mas_find(&mas, ULONG_MAX);
	MT_BUG_ON(mt, entry != xa_mk_value(index));
	mn1 = mas.node;
	mas_next(&mas, ULONG_MAX);
	entry = mas_next(&mas, ULONG_MAX);
	MT_BUG_ON(mt, entry != xa_mk_value(index + 4));
	mn2 = mas.node;
	MT_BUG_ON(mt, mn1 == mn2); /* test the test. */

	/*
	 * At this point, there is a gap of 2 at index + 1 between seq100[3] and
	 * seq100[4]. Search for the gap.
	 */
	mt_set_non_kernel(1);
	mas_reset(&mas);
	MT_BUG_ON(mt, mas_empty_area_rev(&mas, seq100[3], seq100[4],
					     seq100[5]));
	MT_BUG_ON(mt, mas.index != index + 1);
	rcu_read_unlock();

	mtree_test_erase(mt, seq100[6]);
	check_load(mt, seq100[6], NULL);
	mtree_test_erase(mt, seq100[7]);
	check_load(mt, seq100[7], NULL);
	mtree_test_erase(mt, seq100[8]);
	index = seq100[9];

	rcu_read_lock();
	mas.index = index;
	mas.last = index;
	mas_reset(&mas);
	entry = mas_find(&mas, ULONG_MAX);
	MT_BUG_ON(mt, entry != xa_mk_value(index));
	mn1 = mas.node;
	entry = mas_next(&mas, ULONG_MAX);
	MT_BUG_ON(mt, entry != xa_mk_value(index + 4));
	mas_next(&mas, ULONG_MAX); /* go to the next entry. */
	mn2 = mas.node;
	MT_BUG_ON(mt, mn1 == mn2); /* test the next entry is in the next node. */

	/*
	 * At this point, there is a gap of 3 at seq100[6].  Find it by
	 * searching 20 - 50 for size 3.
	 */
	mas_reset(&mas);
	MT_BUG_ON(mt, mas_empty_area_rev(&mas, seq100[10], seq100[11],
					     seq100[12]));
	MT_BUG_ON(mt, mas.index != seq100[6]);
	rcu_read_unlock();

	mt_set_non_kernel(1);
	mtree_store(mt, seq100[13], NULL, GFP_KERNEL);
	check_load(mt, seq100[13], NULL);
	check_load(mt, seq100[14], xa_mk_value(seq100[14]));
	mtree_store(mt, seq100[14], NULL, GFP_KERNEL);
	check_load(mt, seq100[13], NULL);
	check_load(mt, seq100[14], NULL);

	mas_reset(&mas);
	rcu_read_lock();
	MT_BUG_ON(mt, mas_empty_area_rev(&mas, seq100[16], seq100[15],
					     seq100[17]));
	MT_BUG_ON(mt, mas.index != seq100[13]);
	mt_validate(mt);
	rcu_read_unlock();

	/*
	 * *DEPRECATED: no retries anymore* Test retry entry in the start of a
	 * gap.
	 */
	mt_set_non_kernel(2);
	mtree_test_store_range(mt, seq100[18], seq100[14], NULL);
	mtree_test_erase(mt, seq100[15]);
	mas_reset(&mas);
	rcu_read_lock();
	MT_BUG_ON(mt, mas_empty_area_rev(&mas, seq100[16], seq100[19],
					     seq100[20]));
	rcu_read_unlock();
	MT_BUG_ON(mt, mas.index != seq100[18]);
	mt_validate(mt);
	mtree_destroy(mt);

	/* seq 2000 tests are for multi-level tree gaps */
	mt_init_flags(mt, MT_FLAGS_ALLOC_RANGE);
	check_seq(mt, 2000, false);
	mt_set_non_kernel(1);
	mtree_test_erase(mt, seq2000[0]);
	mtree_test_erase(mt, seq2000[1]);

	mt_set_non_kernel(2);
	mas_reset(&mas);
	rcu_read_lock();
	MT_BUG_ON(mt, mas_empty_area_rev(&mas, seq2000[2], seq2000[3],
					     seq2000[4]));
	MT_BUG_ON(mt, mas.index != seq2000[1]);
	rcu_read_unlock();
	mt_validate(mt);
	mtree_destroy(mt);

	/* seq 400 tests rebalancing over two levels. */
	mt_set_non_kernel(99);
	mt_init_flags(mt, MT_FLAGS_ALLOC_RANGE);
	check_seq(mt, 400, false);
	mtree_test_store_range(mt, seq400[0], seq400[1], NULL);
	mt_set_non_kernel(0);
	mtree_destroy(mt);

	mt_init_flags(mt, MT_FLAGS_ALLOC_RANGE);
	check_seq(mt, 400, false);
	mt_set_non_kernel(50);
	mtree_test_store_range(mt, seq400[2], seq400[9],
			       xa_mk_value(seq400[2]));
	mtree_test_store_range(mt, seq400[3], seq400[9],
			       xa_mk_value(seq400[3]));
	mtree_test_store_range(mt, seq400[4], seq400[9],
			       xa_mk_value(seq400[4]));
	mtree_test_store_range(mt, seq400[5], seq400[9],
			       xa_mk_value(seq400[5]));
	mtree_test_store_range(mt, seq400[0], seq400[9],
			       xa_mk_value(seq400[0]));
	mtree_test_store_range(mt, seq400[6], seq400[9],
			       xa_mk_value(seq400[6]));
	mtree_test_store_range(mt, seq400[7], seq400[9],
			       xa_mk_value(seq400[7]));
	mtree_test_store_range(mt, seq400[8], seq400[9],
			       xa_mk_value(seq400[8]));
	mtree_test_store_range(mt, seq400[10], seq400[11],
			       xa_mk_value(seq400[10]));
	mt_validate(mt);
	mt_set_non_kernel(0);
	mtree_destroy(mt);
}
static noinline void __init check_node_overwrite(struct maple_tree *mt)
{
	int i, max = 4000;

	for (i = 0; i < max; i++)
		mtree_test_store_range(mt, i*100, i*100 + 50, xa_mk_value(i*100));

	mtree_test_store_range(mt, 319951, 367950, NULL);
	/*mt_dump(mt, mt_dump_dec); */
	mt_validate(mt);
}

#if defined(BENCH_SLOT_STORE)
static noinline void __init bench_slot_store(struct maple_tree *mt)
{
	int i, brk = 105, max = 1040, brk_start = 100, count = 20000000;

	for (i = 0; i < max; i += 10)
		mtree_store_range(mt, i, i + 5, xa_mk_value(i), GFP_KERNEL);

	for (i = 0; i < count; i++) {
		mtree_store_range(mt, brk, brk, NULL, GFP_KERNEL);
		mtree_store_range(mt, brk_start, brk, xa_mk_value(brk),
				  GFP_KERNEL);
	}
}
#endif

#if defined(BENCH_NODE_STORE)
static noinline void __init bench_node_store(struct maple_tree *mt)
{
	int i, overwrite = 76, max = 240, count = 20000000;

	for (i = 0; i < max; i += 10)
		mtree_store_range(mt, i, i + 5, xa_mk_value(i), GFP_KERNEL);

	for (i = 0; i < count; i++) {
		mtree_store_range(mt, overwrite,  overwrite + 15,
				  xa_mk_value(overwrite), GFP_KERNEL);

		overwrite += 5;
		if (overwrite >= 135)
			overwrite = 76;
	}
}
#endif

#if defined(BENCH_AWALK)
static noinline void __init bench_awalk(struct maple_tree *mt)
{
	int i, max = 2500, count = 50000000;
	MA_STATE(mas, mt, 1470, 1470);

	for (i = 0; i < max; i += 10)
		mtree_store_range(mt, i, i + 5, xa_mk_value(i), GFP_KERNEL);

	mtree_store_range(mt, 1470, 1475, NULL, GFP_KERNEL);

	for (i = 0; i < count; i++) {
		mas_empty_area_rev(&mas, 0, 2000, 10);
		mas_reset(&mas);
	}
}
#endif
#if defined(BENCH_WALK)
static noinline void __init bench_walk(struct maple_tree *mt)
{
	int i, max = 2500, count = 550000000;
	MA_STATE(mas, mt, 1470, 1470);

	for (i = 0; i < max; i += 10)
		mtree_store_range(mt, i, i + 5, xa_mk_value(i), GFP_KERNEL);

	for (i = 0; i < count; i++) {
		mas_walk(&mas);
		mas_reset(&mas);
	}

}
#endif

#if defined(BENCH_LOAD)
static noinline void __init bench_load(struct maple_tree *mt)
{
	int i, max = 2500, count = 550000000;

	for (i = 0; i < max; i += 10)
		mtree_store_range(mt, i, i + 5, xa_mk_value(i), GFP_KERNEL);

	for (i = 0; i < count; i++)
		mtree_load(mt, 1470);
}
#endif

#if defined(BENCH_MT_FOR_EACH)
static noinline void __init bench_mt_for_each(struct maple_tree *mt)
{
	int i, count = 1000000;
	unsigned long max = 2500, index = 0;
	void *entry;

	for (i = 0; i < max; i += 5)
		mtree_store_range(mt, i, i + 4, xa_mk_value(i), GFP_KERNEL);

	for (i = 0; i < count; i++) {
		unsigned long j = 0;

		mt_for_each(mt, entry, index, max) {
			MT_BUG_ON(mt, entry != xa_mk_value(j));
			j += 5;
		}

		index = 0;
	}

}
#endif

#if defined(BENCH_MAS_FOR_EACH)
static noinline void __init bench_mas_for_each(struct maple_tree *mt)
<<<<<<< HEAD
{
	int i, count = 1000000;
	unsigned long max = 2500;
	void *entry;
	MA_STATE(mas, mt, 0, 0);

	for (i = 0; i < max; i += 5) {
		int gap = 4;

		if (i % 30 == 0)
			gap = 3;
		mtree_store_range(mt, i, i + gap, xa_mk_value(i), GFP_KERNEL);
	}

	rcu_read_lock();
	for (i = 0; i < count; i++) {
		unsigned long j = 0;

		mas_for_each(&mas, entry, max) {
			MT_BUG_ON(mt, entry != xa_mk_value(j));
			j += 5;
		}
		mas_set(&mas, 0);
	}
	rcu_read_unlock();

}
#endif
#if defined(BENCH_MAS_PREV)
static noinline void __init bench_mas_prev(struct maple_tree *mt)
{
	int i, count = 1000000;
	unsigned long max = 2500;
	void *entry;
	MA_STATE(mas, mt, 0, 0);

	for (i = 0; i < max; i += 5) {
		int gap = 4;

		if (i % 30 == 0)
			gap = 3;
		mtree_store_range(mt, i, i + gap, xa_mk_value(i), GFP_KERNEL);
	}

	rcu_read_lock();
	for (i = 0; i < count; i++) {
		unsigned long j = 2495;

		mas_set(&mas, ULONG_MAX);
		while ((entry = mas_prev(&mas, 0)) != NULL) {
			MT_BUG_ON(mt, entry != xa_mk_value(j));
			j -= 5;
		}
	}
	rcu_read_unlock();

}
#endif
/* check_forking - simulate the kernel forking sequence with the tree. */
static noinline void __init check_forking(struct maple_tree *mt)
=======
>>>>>>> 2d5404ca
{
	int i, count = 1000000;
	unsigned long max = 2500;
	void *entry;
	MA_STATE(mas, mt, 0, 0);

	for (i = 0; i < max; i += 5) {
		int gap = 4;

		if (i % 30 == 0)
			gap = 3;
		mtree_store_range(mt, i, i + gap, xa_mk_value(i), GFP_KERNEL);
	}

	rcu_read_lock();
	for (i = 0; i < count; i++) {
		unsigned long j = 0;

		mas_for_each(&mas, entry, max) {
			MT_BUG_ON(mt, entry != xa_mk_value(j));
			j += 5;
		}
		mas_set(&mas, 0);
	}
	rcu_read_unlock();

}
#endif
#if defined(BENCH_MAS_PREV)
static noinline void __init bench_mas_prev(struct maple_tree *mt)
{
	int i, count = 1000000;
	unsigned long max = 2500;
	void *entry;
	MA_STATE(mas, mt, 0, 0);
<<<<<<< HEAD
	MA_STATE(newmas, mt, 0, 0);
	struct rw_semaphore newmt_lock;

	init_rwsem(&newmt_lock);
=======
>>>>>>> 2d5404ca

	for (i = 0; i < max; i += 5) {
		int gap = 4;

<<<<<<< HEAD
	mt_set_non_kernel(99999);
	mt_init_flags(&newmt, MT_FLAGS_ALLOC_RANGE | MT_FLAGS_LOCK_EXTERN);
	mt_set_external_lock(&newmt, &newmt_lock);
	newmas.tree = &newmt;
	mas_reset(&newmas);
	mas_reset(&mas);
	down_write(&newmt_lock);
	mas.index = 0;
	mas.last = 0;
	if (mas_expected_entries(&newmas, nr_entries)) {
		pr_err("OOM!");
		BUG_ON(1);
=======
		if (i % 30 == 0)
			gap = 3;
		mtree_store_range(mt, i, i + gap, xa_mk_value(i), GFP_KERNEL);
>>>>>>> 2d5404ca
	}

	rcu_read_lock();
	for (i = 0; i < count; i++) {
		unsigned long j = 2495;

		mas_set(&mas, ULONG_MAX);
		while ((entry = mas_prev(&mas, 0)) != NULL) {
			MT_BUG_ON(mt, entry != xa_mk_value(j));
			j -= 5;
		}
	}
	rcu_read_unlock();

}
#endif
/* check_forking - simulate the kernel forking sequence with the tree. */
static noinline void __init check_forking(void)
{
	struct maple_tree mt, newmt;
	int i, nr_entries = 134, ret;
	void *val;
	MA_STATE(mas, &mt, 0, 0);
	MA_STATE(newmas, &newmt, 0, 0);
	struct rw_semaphore mt_lock, newmt_lock;

	init_rwsem(&mt_lock);
	init_rwsem(&newmt_lock);

	mt_init_flags(&mt, MT_FLAGS_ALLOC_RANGE | MT_FLAGS_LOCK_EXTERN);
	mt_set_external_lock(&mt, &mt_lock);

	mt_init_flags(&newmt, MT_FLAGS_ALLOC_RANGE | MT_FLAGS_LOCK_EXTERN);
	mt_set_external_lock(&newmt, &newmt_lock);

	down_write(&mt_lock);
	for (i = 0; i <= nr_entries; i++) {
		mas_set_range(&mas, i*10, i*10 + 5);
		mas_store_gfp(&mas, xa_mk_value(i), GFP_KERNEL);
	}

	down_write_nested(&newmt_lock, SINGLE_DEPTH_NESTING);
	ret = __mt_dup(&mt, &newmt, GFP_KERNEL);
	if (ret) {
		pr_err("OOM!");
		BUG_ON(1);
	}

	mas_set(&newmas, 0);
	mas_for_each(&newmas, val, ULONG_MAX)
		mas_store(&newmas, val);

	mas_destroy(&newmas);
<<<<<<< HEAD
	mt_validate(&newmt);
	mt_set_non_kernel(0);
	__mt_destroy(&newmt);
	up_write(&newmt_lock);
=======
	mas_destroy(&mas);
	mt_validate(&newmt);
	__mt_destroy(&newmt);
	__mt_destroy(&mt);
	up_write(&newmt_lock);
	up_write(&mt_lock);
>>>>>>> 2d5404ca
}

static noinline void __init check_iteration(struct maple_tree *mt)
{
	int i, nr_entries = 125;
	void *val;
	MA_STATE(mas, mt, 0, 0);

	for (i = 0; i <= nr_entries; i++)
		mtree_store_range(mt, i * 10, i * 10 + 9,
				  xa_mk_value(i), GFP_KERNEL);

	mt_set_non_kernel(99999);

	i = 0;
	mas_lock(&mas);
	mas_for_each(&mas, val, 925) {
		MT_BUG_ON(mt, mas.index != i * 10);
		MT_BUG_ON(mt, mas.last != i * 10 + 9);
		/* Overwrite end of entry 92 */
		if (i == 92) {
			mas.index = 925;
			mas.last = 929;
			mas_store(&mas, val);
		}
		i++;
	}
	/* Ensure mas_find() gets the next value */
	val = mas_find(&mas, ULONG_MAX);
	MT_BUG_ON(mt, val != xa_mk_value(i));

	mas_set(&mas, 0);
	i = 0;
	mas_for_each(&mas, val, 785) {
		MT_BUG_ON(mt, mas.index != i * 10);
		MT_BUG_ON(mt, mas.last != i * 10 + 9);
		/* Overwrite start of entry 78 */
		if (i == 78) {
			mas.index = 780;
			mas.last = 785;
			mas_store(&mas, val);
		} else {
			i++;
		}
	}
	val = mas_find(&mas, ULONG_MAX);
	MT_BUG_ON(mt, val != xa_mk_value(i));

	mas_set(&mas, 0);
	i = 0;
	mas_for_each(&mas, val, 765) {
		MT_BUG_ON(mt, mas.index != i * 10);
		MT_BUG_ON(mt, mas.last != i * 10 + 9);
		/* Overwrite end of entry 76 and advance to the end */
		if (i == 76) {
			mas.index = 760;
			mas.last = 765;
			mas_store(&mas, val);
		}
		i++;
	}
	/* Make sure the next find returns the one after 765, 766-769 */
	val = mas_find(&mas, ULONG_MAX);
	MT_BUG_ON(mt, val != xa_mk_value(76));
	mas_unlock(&mas);
	mas_destroy(&mas);
	mt_set_non_kernel(0);
}

static noinline void __init check_mas_store_gfp(struct maple_tree *mt)
{

	struct maple_tree newmt;
	int i, nr_entries = 135;
	void *val;
	MA_STATE(mas, mt, 0, 0);
	MA_STATE(newmas, mt, 0, 0);

	for (i = 0; i <= nr_entries; i++)
		mtree_store_range(mt, i*10, i*10 + 5,
				  xa_mk_value(i), GFP_KERNEL);

	mt_set_non_kernel(99999);
	mt_init_flags(&newmt, MT_FLAGS_ALLOC_RANGE);
	newmas.tree = &newmt;
	rcu_read_lock();
	mas_lock(&newmas);
	mas_reset(&newmas);
	mas_set(&mas, 0);
	mas_for_each(&mas, val, ULONG_MAX) {
		newmas.index = mas.index;
		newmas.last = mas.last;
		mas_store_gfp(&newmas, val, GFP_KERNEL);
	}
	mas_unlock(&newmas);
	rcu_read_unlock();
	mt_validate(&newmt);
	mt_set_non_kernel(0);
	mtree_destroy(&newmt);
}

#if defined(BENCH_FORK)
<<<<<<< HEAD
static noinline void __init bench_forking(struct maple_tree *mt)
=======
static noinline void __init bench_forking(void)
>>>>>>> 2d5404ca
{
	struct maple_tree mt, newmt;
	int i, nr_entries = 134, nr_fork = 80000, ret;
	void *val;
<<<<<<< HEAD
	MA_STATE(mas, mt, 0, 0);
	MA_STATE(newmas, mt, 0, 0);
	struct rw_semaphore newmt_lock;

	init_rwsem(&newmt_lock);
	mt_set_external_lock(&newmt, &newmt_lock);
=======
	MA_STATE(mas, &mt, 0, 0);
	MA_STATE(newmas, &newmt, 0, 0);
	struct rw_semaphore mt_lock, newmt_lock;
>>>>>>> 2d5404ca

	init_rwsem(&mt_lock);
	init_rwsem(&newmt_lock);

	mt_init_flags(&mt, MT_FLAGS_ALLOC_RANGE | MT_FLAGS_LOCK_EXTERN);
	mt_set_external_lock(&mt, &mt_lock);

	down_write(&mt_lock);
	for (i = 0; i <= nr_entries; i++) {
		mas_set_range(&mas, i*10, i*10 + 5);
		mas_store_gfp(&mas, xa_mk_value(i), GFP_KERNEL);
	}

	for (i = 0; i < nr_fork; i++) {
<<<<<<< HEAD
		mt_set_non_kernel(99999);
		mt_init_flags(&newmt, MT_FLAGS_ALLOC_RANGE);
		newmas.tree = &newmt;
		mas_reset(&newmas);
		mas_reset(&mas);
		mas.index = 0;
		mas.last = 0;
		rcu_read_lock();
		down_write(&newmt_lock);
		if (mas_expected_entries(&newmas, nr_entries)) {
			printk("OOM!");
=======
		mt_init_flags(&newmt,
			      MT_FLAGS_ALLOC_RANGE | MT_FLAGS_LOCK_EXTERN);
		mt_set_external_lock(&newmt, &newmt_lock);

		down_write_nested(&newmt_lock, SINGLE_DEPTH_NESTING);
		ret = __mt_dup(&mt, &newmt, GFP_KERNEL);
		if (ret) {
			pr_err("OOM!");
>>>>>>> 2d5404ca
			BUG_ON(1);
		}

		mas_set(&newmas, 0);
		mas_for_each(&newmas, val, ULONG_MAX)
			mas_store(&newmas, val);

		mas_destroy(&newmas);
<<<<<<< HEAD
		rcu_read_unlock();
		mt_validate(&newmt);
		mt_set_non_kernel(0);
=======
		mt_validate(&newmt);
>>>>>>> 2d5404ca
		__mt_destroy(&newmt);
		up_write(&newmt_lock);
	}
	mas_destroy(&mas);
	__mt_destroy(&mt);
	up_write(&mt_lock);
}
#endif

static noinline void __init next_prev_test(struct maple_tree *mt)
{
	int i, nr_entries;
	void *val;
	MA_STATE(mas, mt, 0, 0);
	struct maple_enode *mn;
	static const unsigned long *level2;
	static const unsigned long level2_64[] = { 707, 1000, 710, 715, 720,
						   725};
	static const unsigned long level2_32[] = { 1747, 2000, 1750, 1755,
						   1760, 1765};
	unsigned long last_index;

	if (MAPLE_32BIT) {
		nr_entries = 500;
		level2 = level2_32;
		last_index = 0x138e;
	} else {
		nr_entries = 200;
		level2 = level2_64;
		last_index = 0x7d6;
	}

	for (i = 0; i <= nr_entries; i++)
		mtree_store_range(mt, i*10, i*10 + 5,
				  xa_mk_value(i), GFP_KERNEL);

	mas_lock(&mas);
	for (i = 0; i <= nr_entries / 2; i++) {
		mas_next(&mas, 1000);
		if (mas_is_none(&mas))
			break;

	}
	mas_reset(&mas);
	mas_set(&mas, 0);
	i = 0;
	mas_for_each(&mas, val, 1000) {
		i++;
	}

	mas_reset(&mas);
	mas_set(&mas, 0);
	i = 0;
	mas_for_each(&mas, val, 1000) {
		mas_pause(&mas);
		i++;
	}

	/*
	 * 680 - 685 = 0x61a00001930c
	 * 686 - 689 = NULL;
	 * 690 - 695 = 0x61a00001930c
	 * Check simple next/prev
	 */
	mas_set(&mas, 686);
	val = mas_walk(&mas);
	MT_BUG_ON(mt, val != NULL);

	val = mas_next(&mas, 1000);
	MT_BUG_ON(mt, val != xa_mk_value(690 / 10));
	MT_BUG_ON(mt, mas.index != 690);
	MT_BUG_ON(mt, mas.last != 695);

	val = mas_prev(&mas, 0);
	MT_BUG_ON(mt, val != xa_mk_value(680 / 10));
	MT_BUG_ON(mt, mas.index != 680);
	MT_BUG_ON(mt, mas.last != 685);

	val = mas_next(&mas, 1000);
	MT_BUG_ON(mt, val != xa_mk_value(690 / 10));
	MT_BUG_ON(mt, mas.index != 690);
	MT_BUG_ON(mt, mas.last != 695);

	val = mas_next(&mas, 1000);
	MT_BUG_ON(mt, val != xa_mk_value(700 / 10));
	MT_BUG_ON(mt, mas.index != 700);
	MT_BUG_ON(mt, mas.last != 705);

	/* Check across node boundaries of the tree */
	mas_set(&mas, 70);
	val = mas_walk(&mas);
	MT_BUG_ON(mt, val != xa_mk_value(70 / 10));
	MT_BUG_ON(mt, mas.index != 70);
	MT_BUG_ON(mt, mas.last != 75);

	val = mas_next(&mas, 1000);
	MT_BUG_ON(mt, val != xa_mk_value(80 / 10));
	MT_BUG_ON(mt, mas.index != 80);
	MT_BUG_ON(mt, mas.last != 85);

	val = mas_prev(&mas, 70);
	MT_BUG_ON(mt, val != xa_mk_value(70 / 10));
	MT_BUG_ON(mt, mas.index != 70);
	MT_BUG_ON(mt, mas.last != 75);

	/* Check across two levels of the tree */
	mas_reset(&mas);
	mas_set(&mas, level2[0]);
	val = mas_walk(&mas);
	MT_BUG_ON(mt, val != NULL);
	val = mas_next(&mas, level2[1]);
	MT_BUG_ON(mt, val != xa_mk_value(level2[2] / 10));
	MT_BUG_ON(mt, mas.index != level2[2]);
	MT_BUG_ON(mt, mas.last != level2[3]);
	mn = mas.node;

	val = mas_next(&mas, level2[1]);
	MT_BUG_ON(mt, val != xa_mk_value(level2[4] / 10));
	MT_BUG_ON(mt, mas.index != level2[4]);
	MT_BUG_ON(mt, mas.last != level2[5]);
	MT_BUG_ON(mt, mn == mas.node);

	val = mas_prev(&mas, 0);
	MT_BUG_ON(mt, val != xa_mk_value(level2[2] / 10));
	MT_BUG_ON(mt, mas.index != level2[2]);
	MT_BUG_ON(mt, mas.last != level2[3]);

	/* Check running off the end and back on */
	mas_set(&mas, nr_entries * 10);
	val = mas_walk(&mas);
	MT_BUG_ON(mt, val != xa_mk_value(nr_entries));
	MT_BUG_ON(mt, mas.index != (nr_entries * 10));
	MT_BUG_ON(mt, mas.last != (nr_entries * 10 + 5));

	val = mas_next(&mas, ULONG_MAX);
	MT_BUG_ON(mt, val != NULL);
	MT_BUG_ON(mt, mas.index != last_index);
	MT_BUG_ON(mt, mas.last != ULONG_MAX);

	val = mas_prev(&mas, 0);
	MT_BUG_ON(mt, val != xa_mk_value(nr_entries));
	MT_BUG_ON(mt, mas.index != (nr_entries * 10));
	MT_BUG_ON(mt, mas.last != (nr_entries * 10 + 5));

	/* Check running off the start and back on */
	mas_reset(&mas);
	mas_set(&mas, 10);
	val = mas_walk(&mas);
	MT_BUG_ON(mt, val != xa_mk_value(1));
	MT_BUG_ON(mt, mas.index != 10);
	MT_BUG_ON(mt, mas.last != 15);

	val = mas_prev(&mas, 0);
	MT_BUG_ON(mt, val != xa_mk_value(0));
	MT_BUG_ON(mt, mas.index != 0);
	MT_BUG_ON(mt, mas.last != 5);

	val = mas_prev(&mas, 0);
	MT_BUG_ON(mt, val != NULL);
	MT_BUG_ON(mt, mas.index != 0);
	MT_BUG_ON(mt, mas.last != 5);
<<<<<<< HEAD
	MT_BUG_ON(mt, mas.node != MAS_UNDERFLOW);
=======
	MT_BUG_ON(mt, !mas_is_underflow(&mas));
>>>>>>> 2d5404ca

	mas.index = 0;
	mas.last = 5;
	mas_store(&mas, NULL);
	mas_reset(&mas);
	mas_set(&mas, 10);
	mas_walk(&mas);

	val = mas_prev(&mas, 0);
	MT_BUG_ON(mt, val != NULL);
	MT_BUG_ON(mt, mas.index != 0);
	MT_BUG_ON(mt, mas.last != 9);
	mas_unlock(&mas);

	mtree_destroy(mt);

	mt_init(mt);
	mtree_store_range(mt, 0, 0, xa_mk_value(0), GFP_KERNEL);
	mtree_store_range(mt, 5, 5, xa_mk_value(5), GFP_KERNEL);
	rcu_read_lock();
	mas_set(&mas, 5);
	val = mas_prev(&mas, 4);
	MT_BUG_ON(mt, val != NULL);
	rcu_read_unlock();
}



/* Test spanning writes that require balancing right sibling or right cousin */
static noinline void __init check_spanning_relatives(struct maple_tree *mt)
{

	unsigned long i, nr_entries = 1000;

	for (i = 0; i <= nr_entries; i++)
		mtree_store_range(mt, i*10, i*10 + 5,
				  xa_mk_value(i), GFP_KERNEL);


	mtree_store_range(mt, 9365, 9955, NULL, GFP_KERNEL);
}

static noinline void __init check_fuzzer(struct maple_tree *mt)
{
	/*
	 * 1. Causes a spanning rebalance of a single root node.
	 * Fixed by setting the correct limit in mast_cp_to_nodes() when the
	 * entire right side is consumed.
	 */
	mtree_test_insert(mt, 88, (void *)0xb1);
	mtree_test_insert(mt, 84, (void *)0xa9);
	mtree_test_insert(mt, 2,  (void *)0x5);
	mtree_test_insert(mt, 4,  (void *)0x9);
	mtree_test_insert(mt, 14, (void *)0x1d);
	mtree_test_insert(mt, 7,  (void *)0xf);
	mtree_test_insert(mt, 12, (void *)0x19);
	mtree_test_insert(mt, 18, (void *)0x25);
	mtree_test_store_range(mt, 8, 18, (void *)0x11);
	mtree_destroy(mt);


	/*
	 * 2. Cause a spanning rebalance of two nodes in root.
	 * Fixed by setting mast->r->max correctly.
	 */
	mt_init_flags(mt, 0);
	mtree_test_store(mt, 87, (void *)0xaf);
	mtree_test_store(mt, 0, (void *)0x1);
	mtree_test_load(mt, 4);
	mtree_test_insert(mt, 4, (void *)0x9);
	mtree_test_store(mt, 8, (void *)0x11);
	mtree_test_store(mt, 44, (void *)0x59);
	mtree_test_store(mt, 68, (void *)0x89);
	mtree_test_store(mt, 2, (void *)0x5);
	mtree_test_insert(mt, 43, (void *)0x57);
	mtree_test_insert(mt, 24, (void *)0x31);
	mtree_test_insert(mt, 844, (void *)0x699);
	mtree_test_store(mt, 84, (void *)0xa9);
	mtree_test_store(mt, 4, (void *)0x9);
	mtree_test_erase(mt, 4);
	mtree_test_load(mt, 5);
	mtree_test_erase(mt, 0);
	mtree_destroy(mt);

	/*
	 * 3. Cause a node overflow on copy
	 * Fixed by using the correct check for node size in mas_wr_modify()
	 * Also discovered issue with metadata setting.
	 */
	mt_init_flags(mt, 0);
	mtree_test_store_range(mt, 0, ULONG_MAX, (void *)0x1);
	mtree_test_store(mt, 4, (void *)0x9);
	mtree_test_erase(mt, 5);
	mtree_test_erase(mt, 0);
	mtree_test_erase(mt, 4);
	mtree_test_store(mt, 5, (void *)0xb);
	mtree_test_erase(mt, 5);
	mtree_test_store(mt, 5, (void *)0xb);
	mtree_test_erase(mt, 5);
	mtree_test_erase(mt, 4);
	mtree_test_store(mt, 4, (void *)0x9);
	mtree_test_store(mt, 444, (void *)0x379);
	mtree_test_store(mt, 0, (void *)0x1);
	mtree_test_load(mt, 0);
	mtree_test_store(mt, 5, (void *)0xb);
	mtree_test_erase(mt, 0);
	mtree_destroy(mt);

	/*
	 * 4. spanning store failure due to writing incorrect pivot value at
	 * last slot.
	 * Fixed by setting mast->r->max correctly in mast_cp_to_nodes()
	 *
	 */
	mt_init_flags(mt, 0);
	mtree_test_insert(mt, 261, (void *)0x20b);
	mtree_test_store(mt, 516, (void *)0x409);
	mtree_test_store(mt, 6, (void *)0xd);
	mtree_test_insert(mt, 5, (void *)0xb);
	mtree_test_insert(mt, 1256, (void *)0x9d1);
	mtree_test_store(mt, 4, (void *)0x9);
	mtree_test_erase(mt, 1);
	mtree_test_store(mt, 56, (void *)0x71);
	mtree_test_insert(mt, 1, (void *)0x3);
	mtree_test_store(mt, 24, (void *)0x31);
	mtree_test_erase(mt, 1);
	mtree_test_insert(mt, 2263, (void *)0x11af);
	mtree_test_insert(mt, 446, (void *)0x37d);
	mtree_test_store_range(mt, 6, 45, (void *)0xd);
	mtree_test_store_range(mt, 3, 446, (void *)0x7);
	mtree_destroy(mt);

	/*
	 * 5. mas_wr_extend_null() may overflow slots.
	 * Fix by checking against wr_mas->node_end.
	 */
	mt_init_flags(mt, 0);
	mtree_test_store(mt, 48, (void *)0x61);
	mtree_test_store(mt, 3, (void *)0x7);
	mtree_test_load(mt, 0);
	mtree_test_store(mt, 88, (void *)0xb1);
	mtree_test_store(mt, 81, (void *)0xa3);
	mtree_test_insert(mt, 0, (void *)0x1);
	mtree_test_insert(mt, 8, (void *)0x11);
	mtree_test_insert(mt, 4, (void *)0x9);
	mtree_test_insert(mt, 2480, (void *)0x1361);
	mtree_test_insert(mt, ULONG_MAX,
			  (void *)0xffffffffffffffff);
	mtree_test_erase(mt, ULONG_MAX);
	mtree_destroy(mt);

	/*
	 * 6.  When reusing a node with an implied pivot and the node is
	 * shrinking, old data would be left in the implied slot
	 * Fixed by checking the last pivot for the mas->max and clear
	 * accordingly.  This only affected the left-most node as that node is
	 * the only one allowed to end in NULL.
	 */
	mt_init_flags(mt, 0);
	mtree_test_erase(mt, 3);
	mtree_test_insert(mt, 22, (void *)0x2d);
	mtree_test_insert(mt, 15, (void *)0x1f);
	mtree_test_load(mt, 2);
	mtree_test_insert(mt, 1, (void *)0x3);
	mtree_test_insert(mt, 1, (void *)0x3);
	mtree_test_insert(mt, 5, (void *)0xb);
	mtree_test_erase(mt, 1);
	mtree_test_insert(mt, 1, (void *)0x3);
	mtree_test_insert(mt, 4, (void *)0x9);
	mtree_test_insert(mt, 1, (void *)0x3);
	mtree_test_erase(mt, 1);
	mtree_test_insert(mt, 2, (void *)0x5);
	mtree_test_insert(mt, 1, (void *)0x3);
	mtree_test_erase(mt, 3);
	mtree_test_insert(mt, 22, (void *)0x2d);
	mtree_test_insert(mt, 15, (void *)0x1f);
	mtree_test_insert(mt, 2, (void *)0x5);
	mtree_test_insert(mt, 1, (void *)0x3);
	mtree_test_insert(mt, 8, (void *)0x11);
	mtree_test_load(mt, 2);
	mtree_test_insert(mt, 1, (void *)0x3);
	mtree_test_insert(mt, 1, (void *)0x3);
	mtree_test_store(mt, 1, (void *)0x3);
	mtree_test_insert(mt, 5, (void *)0xb);
	mtree_test_erase(mt, 1);
	mtree_test_insert(mt, 1, (void *)0x3);
	mtree_test_insert(mt, 4, (void *)0x9);
	mtree_test_insert(mt, 1, (void *)0x3);
	mtree_test_erase(mt, 1);
	mtree_test_insert(mt, 2, (void *)0x5);
	mtree_test_insert(mt, 1, (void *)0x3);
	mtree_test_erase(mt, 3);
	mtree_test_insert(mt, 22, (void *)0x2d);
	mtree_test_insert(mt, 15, (void *)0x1f);
	mtree_test_insert(mt, 2, (void *)0x5);
	mtree_test_insert(mt, 1, (void *)0x3);
	mtree_test_insert(mt, 8, (void *)0x11);
	mtree_test_insert(mt, 12, (void *)0x19);
	mtree_test_erase(mt, 1);
	mtree_test_store_range(mt, 4, 62, (void *)0x9);
	mtree_test_erase(mt, 62);
	mtree_test_store_range(mt, 1, 0, (void *)0x3);
	mtree_test_insert(mt, 11, (void *)0x17);
	mtree_test_insert(mt, 3, (void *)0x7);
	mtree_test_insert(mt, 3, (void *)0x7);
	mtree_test_store(mt, 62, (void *)0x7d);
	mtree_test_erase(mt, 62);
	mtree_test_store_range(mt, 1, 15, (void *)0x3);
	mtree_test_erase(mt, 1);
	mtree_test_insert(mt, 22, (void *)0x2d);
	mtree_test_insert(mt, 12, (void *)0x19);
	mtree_test_erase(mt, 1);
	mtree_test_insert(mt, 3, (void *)0x7);
	mtree_test_store(mt, 62, (void *)0x7d);
	mtree_test_erase(mt, 62);
	mtree_test_insert(mt, 122, (void *)0xf5);
	mtree_test_store(mt, 3, (void *)0x7);
	mtree_test_insert(mt, 0, (void *)0x1);
	mtree_test_store_range(mt, 0, 1, (void *)0x1);
	mtree_test_insert(mt, 85, (void *)0xab);
	mtree_test_insert(mt, 72, (void *)0x91);
	mtree_test_insert(mt, 81, (void *)0xa3);
	mtree_test_insert(mt, 726, (void *)0x5ad);
	mtree_test_insert(mt, 0, (void *)0x1);
	mtree_test_insert(mt, 1, (void *)0x3);
	mtree_test_store(mt, 51, (void *)0x67);
	mtree_test_insert(mt, 611, (void *)0x4c7);
	mtree_test_insert(mt, 485, (void *)0x3cb);
	mtree_test_insert(mt, 1, (void *)0x3);
	mtree_test_erase(mt, 1);
	mtree_test_insert(mt, 0, (void *)0x1);
	mtree_test_insert(mt, 1, (void *)0x3);
	mtree_test_insert_range(mt, 26, 1, (void *)0x35);
	mtree_test_load(mt, 1);
	mtree_test_store_range(mt, 1, 22, (void *)0x3);
	mtree_test_insert(mt, 1, (void *)0x3);
	mtree_test_erase(mt, 1);
	mtree_test_load(mt, 53);
	mtree_test_load(mt, 1);
	mtree_test_store_range(mt, 1, 1, (void *)0x3);
	mtree_test_insert(mt, 222, (void *)0x1bd);
	mtree_test_insert(mt, 485, (void *)0x3cb);
	mtree_test_insert(mt, 1, (void *)0x3);
	mtree_test_erase(mt, 1);
	mtree_test_load(mt, 0);
	mtree_test_insert(mt, 21, (void *)0x2b);
	mtree_test_insert(mt, 3, (void *)0x7);
	mtree_test_store(mt, 621, (void *)0x4db);
	mtree_test_insert(mt, 0, (void *)0x1);
	mtree_test_erase(mt, 5);
	mtree_test_insert(mt, 1, (void *)0x3);
	mtree_test_store(mt, 62, (void *)0x7d);
	mtree_test_erase(mt, 62);
	mtree_test_store_range(mt, 1, 0, (void *)0x3);
	mtree_test_insert(mt, 22, (void *)0x2d);
	mtree_test_insert(mt, 12, (void *)0x19);
	mtree_test_erase(mt, 1);
	mtree_test_insert(mt, 1, (void *)0x3);
	mtree_test_store_range(mt, 4, 62, (void *)0x9);
	mtree_test_erase(mt, 62);
	mtree_test_erase(mt, 1);
	mtree_test_load(mt, 1);
	mtree_test_store_range(mt, 1, 22, (void *)0x3);
	mtree_test_insert(mt, 1, (void *)0x3);
	mtree_test_erase(mt, 1);
	mtree_test_load(mt, 53);
	mtree_test_load(mt, 1);
	mtree_test_store_range(mt, 1, 1, (void *)0x3);
	mtree_test_insert(mt, 222, (void *)0x1bd);
	mtree_test_insert(mt, 485, (void *)0x3cb);
	mtree_test_insert(mt, 1, (void *)0x3);
	mtree_test_erase(mt, 1);
	mtree_test_insert(mt, 1, (void *)0x3);
	mtree_test_load(mt, 0);
	mtree_test_load(mt, 0);
	mtree_destroy(mt);

	/*
	 * 7. Previous fix was incomplete, fix mas_resuse_node() clearing of old
	 * data by overwriting it first - that way metadata is of no concern.
	 */
	mt_init_flags(mt, 0);
	mtree_test_load(mt, 1);
	mtree_test_insert(mt, 102, (void *)0xcd);
	mtree_test_erase(mt, 2);
	mtree_test_erase(mt, 0);
	mtree_test_load(mt, 0);
	mtree_test_insert(mt, 4, (void *)0x9);
	mtree_test_insert(mt, 2, (void *)0x5);
	mtree_test_insert(mt, 110, (void *)0xdd);
	mtree_test_insert(mt, 1, (void *)0x3);
	mtree_test_insert_range(mt, 5, 0, (void *)0xb);
	mtree_test_erase(mt, 2);
	mtree_test_store(mt, 0, (void *)0x1);
	mtree_test_store(mt, 112, (void *)0xe1);
	mtree_test_insert(mt, 21, (void *)0x2b);
	mtree_test_store(mt, 1, (void *)0x3);
	mtree_test_insert_range(mt, 110, 2, (void *)0xdd);
	mtree_test_store(mt, 2, (void *)0x5);
	mtree_test_load(mt, 22);
	mtree_test_erase(mt, 2);
	mtree_test_store(mt, 210, (void *)0x1a5);
	mtree_test_store_range(mt, 0, 2, (void *)0x1);
	mtree_test_store(mt, 2, (void *)0x5);
	mtree_test_erase(mt, 2);
	mtree_test_erase(mt, 22);
	mtree_test_erase(mt, 1);
	mtree_test_erase(mt, 2);
	mtree_test_store(mt, 0, (void *)0x1);
	mtree_test_load(mt, 112);
	mtree_test_insert(mt, 2, (void *)0x5);
	mtree_test_erase(mt, 2);
	mtree_test_store(mt, 1, (void *)0x3);
	mtree_test_insert_range(mt, 1, 2, (void *)0x3);
	mtree_test_erase(mt, 0);
	mtree_test_erase(mt, 2);
	mtree_test_store(mt, 2, (void *)0x5);
	mtree_test_erase(mt, 0);
	mtree_test_erase(mt, 2);
	mtree_test_store(mt, 0, (void *)0x1);
	mtree_test_store(mt, 0, (void *)0x1);
	mtree_test_erase(mt, 2);
	mtree_test_store(mt, 2, (void *)0x5);
	mtree_test_erase(mt, 2);
	mtree_test_insert(mt, 2, (void *)0x5);
	mtree_test_insert_range(mt, 1, 2, (void *)0x3);
	mtree_test_erase(mt, 0);
	mtree_test_erase(mt, 2);
	mtree_test_store(mt, 0, (void *)0x1);
	mtree_test_load(mt, 112);
	mtree_test_store_range(mt, 110, 12, (void *)0xdd);
	mtree_test_store(mt, 2, (void *)0x5);
	mtree_test_load(mt, 110);
	mtree_test_insert_range(mt, 4, 71, (void *)0x9);
	mtree_test_load(mt, 2);
	mtree_test_store(mt, 2, (void *)0x5);
	mtree_test_insert_range(mt, 11, 22, (void *)0x17);
	mtree_test_erase(mt, 12);
	mtree_test_store(mt, 2, (void *)0x5);
	mtree_test_load(mt, 22);
	mtree_destroy(mt);


	/*
	 * 8.  When rebalancing or spanning_rebalance(), the max of the new node
	 * may be set incorrectly to the final pivot and not the right max.
	 * Fix by setting the left max to orig right max if the entire node is
	 * consumed.
	 */
	mt_init_flags(mt, 0);
	mtree_test_store(mt, 6, (void *)0xd);
	mtree_test_store(mt, 67, (void *)0x87);
	mtree_test_insert(mt, 15, (void *)0x1f);
	mtree_test_insert(mt, 6716, (void *)0x3479);
	mtree_test_store(mt, 61, (void *)0x7b);
	mtree_test_insert(mt, 13, (void *)0x1b);
	mtree_test_store(mt, 8, (void *)0x11);
	mtree_test_insert(mt, 1, (void *)0x3);
	mtree_test_load(mt, 0);
	mtree_test_erase(mt, 67167);
	mtree_test_insert_range(mt, 6, 7167, (void *)0xd);
	mtree_test_insert(mt, 6, (void *)0xd);
	mtree_test_erase(mt, 67);
	mtree_test_insert(mt, 1, (void *)0x3);
	mtree_test_erase(mt, 667167);
	mtree_test_insert(mt, 6, (void *)0xd);
	mtree_test_store(mt, 67, (void *)0x87);
	mtree_test_insert(mt, 5, (void *)0xb);
	mtree_test_erase(mt, 1);
	mtree_test_insert(mt, 6, (void *)0xd);
	mtree_test_erase(mt, 67);
	mtree_test_insert(mt, 15, (void *)0x1f);
	mtree_test_insert(mt, 67167, (void *)0x20cbf);
	mtree_test_insert(mt, 1, (void *)0x3);
	mtree_test_load(mt, 7);
	mtree_test_insert(mt, 16, (void *)0x21);
	mtree_test_insert(mt, 36, (void *)0x49);
	mtree_test_store(mt, 67, (void *)0x87);
	mtree_test_store(mt, 6, (void *)0xd);
	mtree_test_insert(mt, 367, (void *)0x2df);
	mtree_test_insert(mt, 115, (void *)0xe7);
	mtree_test_store(mt, 0, (void *)0x1);
	mtree_test_store_range(mt, 1, 3, (void *)0x3);
	mtree_test_store(mt, 1, (void *)0x3);
	mtree_test_erase(mt, 67167);
	mtree_test_insert_range(mt, 6, 47, (void *)0xd);
	mtree_test_store(mt, 1, (void *)0x3);
	mtree_test_insert_range(mt, 1, 67, (void *)0x3);
	mtree_test_load(mt, 67);
	mtree_test_insert(mt, 1, (void *)0x3);
	mtree_test_erase(mt, 67167);
	mtree_destroy(mt);

	/*
	 * 9. spanning store to the end of data caused an invalid metadata
	 * length which resulted in a crash eventually.
	 * Fix by checking if there is a value in pivot before incrementing the
	 * metadata end in mab_mas_cp().  To ensure this doesn't happen again,
	 * abstract the two locations this happens into a function called
	 * mas_leaf_set_meta().
	 */
	mt_init_flags(mt, 0);
	mtree_test_insert(mt, 21, (void *)0x2b);
	mtree_test_insert(mt, 12, (void *)0x19);
	mtree_test_insert(mt, 6, (void *)0xd);
	mtree_test_insert(mt, 8, (void *)0x11);
	mtree_test_insert(mt, 2, (void *)0x5);
	mtree_test_insert(mt, 91, (void *)0xb7);
	mtree_test_insert(mt, 18, (void *)0x25);
	mtree_test_insert(mt, 81, (void *)0xa3);
	mtree_test_store_range(mt, 0, 128, (void *)0x1);
	mtree_test_store(mt, 1, (void *)0x3);
	mtree_test_erase(mt, 8);
	mtree_test_insert(mt, 11, (void *)0x17);
	mtree_test_insert(mt, 8, (void *)0x11);
	mtree_test_insert(mt, 21, (void *)0x2b);
	mtree_test_insert(mt, 2, (void *)0x5);
	mtree_test_insert(mt, ULONG_MAX - 10, (void *)0xffffffffffffffeb);
	mtree_test_erase(mt, ULONG_MAX - 10);
	mtree_test_store_range(mt, 0, 281, (void *)0x1);
	mtree_test_erase(mt, 2);
	mtree_test_insert(mt, 1211, (void *)0x977);
	mtree_test_insert(mt, 111, (void *)0xdf);
	mtree_test_insert(mt, 13, (void *)0x1b);
	mtree_test_insert(mt, 211, (void *)0x1a7);
	mtree_test_insert(mt, 11, (void *)0x17);
	mtree_test_insert(mt, 5, (void *)0xb);
	mtree_test_insert(mt, 1218, (void *)0x985);
	mtree_test_insert(mt, 61, (void *)0x7b);
	mtree_test_store(mt, 1, (void *)0x3);
	mtree_test_insert(mt, 121, (void *)0xf3);
	mtree_test_insert(mt, 8, (void *)0x11);
	mtree_test_insert(mt, 21, (void *)0x2b);
	mtree_test_insert(mt, 2, (void *)0x5);
	mtree_test_insert(mt, ULONG_MAX - 10, (void *)0xffffffffffffffeb);
	mtree_test_erase(mt, ULONG_MAX - 10);
}

/* duplicate the tree with a specific gap */
static noinline void __init check_dup_gaps(struct maple_tree *mt,
				    unsigned long nr_entries, bool zero_start,
				    unsigned long gap)
{
	unsigned long i = 0;
	struct maple_tree newmt;
	int ret;
	void *tmp;
	MA_STATE(mas, mt, 0, 0);
	MA_STATE(newmas, &newmt, 0, 0);
	struct rw_semaphore newmt_lock;

	init_rwsem(&newmt_lock);
	mt_set_external_lock(&newmt, &newmt_lock);

	if (!zero_start)
		i = 1;

	mt_zero_nr_tallocated();
	for (; i <= nr_entries; i++)
		mtree_store_range(mt, i*10, (i+1)*10 - gap,
				  xa_mk_value(i), GFP_KERNEL);

	mt_init_flags(&newmt, MT_FLAGS_ALLOC_RANGE | MT_FLAGS_LOCK_EXTERN);
	mt_set_non_kernel(99999);
	down_write(&newmt_lock);
	ret = mas_expected_entries(&newmas, nr_entries);
	mt_set_non_kernel(0);
	MT_BUG_ON(mt, ret != 0);

	rcu_read_lock();
	mas_for_each(&mas, tmp, ULONG_MAX) {
		newmas.index = mas.index;
		newmas.last = mas.last;
		mas_store(&newmas, tmp);
	}
	rcu_read_unlock();
	mas_destroy(&newmas);

	__mt_destroy(&newmt);
	up_write(&newmt_lock);
}

/* Duplicate many sizes of trees.  Mainly to test expected entry values */
static noinline void __init check_dup(struct maple_tree *mt)
{
	int i;
	int big_start = 100010;

	/* Check with a value at zero */
	for (i = 10; i < 1000; i++) {
		mt_init_flags(mt, MT_FLAGS_ALLOC_RANGE);
		check_dup_gaps(mt, i, true, 5);
		mtree_destroy(mt);
		rcu_barrier();
	}

	cond_resched();
	mt_cache_shrink();
	/* Check with a value at zero, no gap */
	for (i = 1000; i < 2000; i++) {
		mt_init_flags(mt, MT_FLAGS_ALLOC_RANGE);
		check_dup_gaps(mt, i, true, 0);
		mtree_destroy(mt);
		rcu_barrier();
	}

	cond_resched();
	mt_cache_shrink();
	/* Check with a value at zero and unreasonably large */
	for (i = big_start; i < big_start + 10; i++) {
		mt_init_flags(mt, MT_FLAGS_ALLOC_RANGE);
		check_dup_gaps(mt, i, true, 5);
		mtree_destroy(mt);
		rcu_barrier();
	}

	cond_resched();
	mt_cache_shrink();
	/* Small to medium size not starting at zero*/
	for (i = 200; i < 1000; i++) {
		mt_init_flags(mt, MT_FLAGS_ALLOC_RANGE);
		check_dup_gaps(mt, i, false, 5);
		mtree_destroy(mt);
		rcu_barrier();
	}

	cond_resched();
	mt_cache_shrink();
	/* Unreasonably large not starting at zero*/
	for (i = big_start; i < big_start + 10; i++) {
		mt_init_flags(mt, MT_FLAGS_ALLOC_RANGE);
		check_dup_gaps(mt, i, false, 5);
		mtree_destroy(mt);
		rcu_barrier();
		cond_resched();
		mt_cache_shrink();
	}

	/* Check non-allocation tree not starting at zero */
	for (i = 1500; i < 3000; i++) {
		mt_init_flags(mt, 0);
		check_dup_gaps(mt, i, false, 5);
		mtree_destroy(mt);
		rcu_barrier();
		cond_resched();
		if (i % 2 == 0)
			mt_cache_shrink();
	}

	mt_cache_shrink();
	/* Check non-allocation tree starting at zero */
	for (i = 200; i < 1000; i++) {
		mt_init_flags(mt, 0);
		check_dup_gaps(mt, i, true, 5);
		mtree_destroy(mt);
		rcu_barrier();
		cond_resched();
	}

	mt_cache_shrink();
	/* Unreasonably large */
	for (i = big_start + 5; i < big_start + 10; i++) {
		mt_init_flags(mt, 0);
		check_dup_gaps(mt, i, true, 5);
		mtree_destroy(mt);
		rcu_barrier();
		mt_cache_shrink();
		cond_resched();
	}
}

static noinline void __init check_bnode_min_spanning(struct maple_tree *mt)
{
	int i = 50;
	MA_STATE(mas, mt, 0, 0);

	mt_set_non_kernel(9999);
	mas_lock(&mas);
	do {
		mas_set_range(&mas, i*10, i*10+9);
		mas_store(&mas, check_bnode_min_spanning);
	} while (i--);

	mas_set_range(&mas, 240, 509);
	mas_store(&mas, NULL);
	mas_unlock(&mas);
	mas_destroy(&mas);
	mt_set_non_kernel(0);
}

static noinline void __init check_empty_area_window(struct maple_tree *mt)
{
	unsigned long i, nr_entries = 20;
	MA_STATE(mas, mt, 0, 0);

	for (i = 1; i <= nr_entries; i++)
		mtree_store_range(mt, i*10, i*10 + 9,
				  xa_mk_value(i), GFP_KERNEL);

	/* Create another hole besides the one at 0 */
	mtree_store_range(mt, 160, 169, NULL, GFP_KERNEL);

	/* Check lower bounds that don't fit */
	rcu_read_lock();
	MT_BUG_ON(mt, mas_empty_area_rev(&mas, 5, 90, 10) != -EBUSY);

	mas_reset(&mas);
	MT_BUG_ON(mt, mas_empty_area_rev(&mas, 6, 90, 5) != -EBUSY);

	/* Check lower bound that does fit */
	mas_reset(&mas);
	MT_BUG_ON(mt, mas_empty_area_rev(&mas, 5, 90, 5) != 0);
	MT_BUG_ON(mt, mas.index != 5);
	MT_BUG_ON(mt, mas.last != 9);
	rcu_read_unlock();

	/* Check one gap that doesn't fit and one that does */
	rcu_read_lock();
	mas_reset(&mas);
	MT_BUG_ON(mt, mas_empty_area_rev(&mas, 5, 217, 9) != 0);
	MT_BUG_ON(mt, mas.index != 161);
	MT_BUG_ON(mt, mas.last != 169);

	/* Check one gap that does fit above the min */
	mas_reset(&mas);
	MT_BUG_ON(mt, mas_empty_area_rev(&mas, 100, 218, 3) != 0);
	MT_BUG_ON(mt, mas.index != 216);
	MT_BUG_ON(mt, mas.last != 218);

	/* Check size that doesn't fit any gap */
	mas_reset(&mas);
	MT_BUG_ON(mt, mas_empty_area_rev(&mas, 100, 218, 16) != -EBUSY);

	/*
	 * Check size that doesn't fit the lower end of the window but
	 * does fit the gap
	 */
	mas_reset(&mas);
	MT_BUG_ON(mt, mas_empty_area_rev(&mas, 167, 200, 4) != -EBUSY);

	/*
	 * Check size that doesn't fit the upper end of the window but
	 * does fit the gap
	 */
	mas_reset(&mas);
	MT_BUG_ON(mt, mas_empty_area_rev(&mas, 100, 162, 4) != -EBUSY);

	/* Check mas_empty_area forward */
	mas_reset(&mas);
	MT_BUG_ON(mt, mas_empty_area(&mas, 0, 100, 9) != 0);
	MT_BUG_ON(mt, mas.index != 0);
	MT_BUG_ON(mt, mas.last != 8);

	mas_reset(&mas);
	MT_BUG_ON(mt, mas_empty_area(&mas, 0, 100, 4) != 0);
	MT_BUG_ON(mt, mas.index != 0);
	MT_BUG_ON(mt, mas.last != 3);

	mas_reset(&mas);
	MT_BUG_ON(mt, mas_empty_area(&mas, 0, 100, 11) != -EBUSY);

	mas_reset(&mas);
	MT_BUG_ON(mt, mas_empty_area(&mas, 5, 100, 6) != -EBUSY);

	mas_reset(&mas);
	MT_BUG_ON(mt, mas_empty_area(&mas, 0, 8, 10) != -EINVAL);

	mas_reset(&mas);
	mas_empty_area(&mas, 100, 165, 3);

	mas_reset(&mas);
	MT_BUG_ON(mt, mas_empty_area(&mas, 100, 163, 6) != -EBUSY);
	rcu_read_unlock();
}

static noinline void __init check_empty_area_fill(struct maple_tree *mt)
{
	const unsigned long max = 0x25D78000;
	unsigned long size;
	int loop, shift;
	MA_STATE(mas, mt, 0, 0);

	mt_set_non_kernel(99999);
	for (shift = 12; shift <= 16; shift++) {
		loop = 5000;
		size = 1 << shift;
		while (loop--) {
			mas_set(&mas, 0);
			mas_lock(&mas);
			MT_BUG_ON(mt, mas_empty_area(&mas, 0, max, size) != 0);
			MT_BUG_ON(mt, mas.last != mas.index + size - 1);
			mas_store_gfp(&mas, (void *)size, GFP_KERNEL);
			mas_unlock(&mas);
			mas_reset(&mas);
		}
	}

	/* No space left. */
	size = 0x1000;
	rcu_read_lock();
	MT_BUG_ON(mt, mas_empty_area(&mas, 0, max, size) != -EBUSY);
	rcu_read_unlock();

	/* Fill a depth 3 node to the maximum */
	for (unsigned long i = 629440511; i <= 629440800; i += 6)
		mtree_store_range(mt, i, i + 5, (void *)i, GFP_KERNEL);
	/* Make space in the second-last depth 4 node */
	mtree_erase(mt, 631668735);
	/* Make space in the last depth 4 node */
	mtree_erase(mt, 629506047);
	mas_reset(&mas);
	/* Search from just after the gap in the second-last depth 4 */
	rcu_read_lock();
	MT_BUG_ON(mt, mas_empty_area(&mas, 629506048, 690000000, 0x5000) != 0);
	rcu_read_unlock();
	mt_set_non_kernel(0);
}

/*
 * Check MAS_START, MAS_PAUSE, active (implied), and MAS_NONE transitions.
 *
 * The table below shows the single entry tree (0-0 pointer) and normal tree
 * with nodes.
 *
 * Function	ENTRY	Start		Result		index & last
 *     ┬          ┬       ┬               ┬                ┬
 *     │          │       │               │                └─ the final range
 *     │          │       │               └─ The node value after execution
 *     │          │       └─ The node value before execution
 *     │          └─ If the entry exists or does not exists (DNE)
 *     └─ The function name
 *
 * Function	ENTRY	Start		Result		index & last
 * mas_next()
 *  - after last
 *			Single entry tree at 0-0
 *			------------------------
 *		DNE	MAS_START	MAS_NONE	1 - oo
 *		DNE	MAS_PAUSE	MAS_NONE	1 - oo
 *		DNE	MAS_ROOT	MAS_NONE	1 - oo
 *			when index = 0
 *		DNE	MAS_NONE	MAS_ROOT	0
 *			when index > 0
 *		DNE	MAS_NONE	MAS_NONE	1 - oo
 *
 *			Normal tree
 *			-----------
 *		exists	MAS_START	active		range
 *		DNE	MAS_START	active		set to last range
 *		exists	MAS_PAUSE	active		range
 *		DNE	MAS_PAUSE	active		set to last range
 *		exists	MAS_NONE	active		range
 *		exists	active		active		range
 *		DNE	active		active		set to last range
 *		ERANGE	active		MAS_OVERFLOW	last range
 *
 * Function	ENTRY	Start		Result		index & last
 * mas_prev()
 * - before index
 *			Single entry tree at 0-0
 *			------------------------
 *				if index > 0
 *		exists	MAS_START	MAS_ROOT	0
 *		exists	MAS_PAUSE	MAS_ROOT	0
 *		exists	MAS_NONE	MAS_ROOT	0
 *
 *				if index == 0
 *		DNE	MAS_START	MAS_NONE	0
 *		DNE	MAS_PAUSE	MAS_NONE	0
 *		DNE	MAS_NONE	MAS_NONE	0
 *		DNE	MAS_ROOT	MAS_NONE	0
 *
 *			Normal tree
 *			-----------
 *		exists	MAS_START	active		range
 *		DNE	MAS_START	active		set to min
 *		exists	MAS_PAUSE	active		range
 *		DNE	MAS_PAUSE	active		set to min
 *		exists	MAS_NONE	active		range
 *		DNE	MAS_NONE	MAS_NONE	set to min
 *		any	MAS_ROOT	MAS_NONE	0
 *		exists	active		active		range
 *		DNE	active		active		last range
 *		ERANGE	active		MAS_UNDERFLOW	last range
 *
 * Function	ENTRY	Start		Result		index & last
 * mas_find()
 *  - at index or next
 *			Single entry tree at 0-0
 *			------------------------
 *				if index >  0
 *		DNE	MAS_START	MAS_NONE	0
 *		DNE	MAS_PAUSE	MAS_NONE	0
 *		DNE	MAS_ROOT	MAS_NONE	0
 *		DNE	MAS_NONE	MAS_NONE	1
 *				if index ==  0
 *		exists	MAS_START	MAS_ROOT	0
 *		exists	MAS_PAUSE	MAS_ROOT	0
 *		exists	MAS_NONE	MAS_ROOT	0
 *
 *			Normal tree
 *			-----------
 *		exists	MAS_START	active		range
 *		DNE	MAS_START	active		set to max
 *		exists	MAS_PAUSE	active		range
 *		DNE	MAS_PAUSE	active		set to max
 *		exists	MAS_NONE	active		range (start at last)
 *		exists	active		active		range
 *		DNE	active		active		last range (max < last)
 *
 * Function	ENTRY	Start		Result		index & last
 * mas_find_rev()
 *  - at index or before
 *			Single entry tree at 0-0
 *			------------------------
 *				if index >  0
 *		exists	MAS_START	MAS_ROOT	0
 *		exists	MAS_PAUSE	MAS_ROOT	0
 *		exists	MAS_NONE	MAS_ROOT	0
 *				if index ==  0
 *		DNE	MAS_START	MAS_NONE	0
 *		DNE	MAS_PAUSE	MAS_NONE	0
 *		DNE	MAS_NONE	MAS_NONE	0
 *		DNE	MAS_ROOT	MAS_NONE	0
 *
 *			Normal tree
 *			-----------
 *		exists	MAS_START	active		range
 *		DNE	MAS_START	active		set to min
 *		exists	MAS_PAUSE	active		range
 *		DNE	MAS_PAUSE	active		set to min
 *		exists	MAS_NONE	active		range (start at index)
 *		exists	active		active		range
 *		DNE	active		active		last range (min > index)
 *
 * Function	ENTRY	Start		Result		index & last
 * mas_walk()
 * - Look up index
 *			Single entry tree at 0-0
 *			------------------------
 *				if index >  0
 *		DNE	MAS_START	MAS_ROOT	1 - oo
 *		DNE	MAS_PAUSE	MAS_ROOT	1 - oo
 *		DNE	MAS_NONE	MAS_ROOT	1 - oo
 *		DNE	MAS_ROOT	MAS_ROOT	1 - oo
 *				if index ==  0
 *		exists	MAS_START	MAS_ROOT	0
 *		exists	MAS_PAUSE	MAS_ROOT	0
 *		exists	MAS_NONE	MAS_ROOT	0
 *		exists	MAS_ROOT	MAS_ROOT	0
 *
 *			Normal tree
 *			-----------
 *		exists	MAS_START	active		range
 *		DNE	MAS_START	active		range of NULL
 *		exists	MAS_PAUSE	active		range
 *		DNE	MAS_PAUSE	active		range of NULL
 *		exists	MAS_NONE	active		range
 *		DNE	MAS_NONE	active		range of NULL
 *		exists	active		active		range
 *		DNE	active		active		range of NULL
 */

<<<<<<< HEAD
#define mas_active(x)		(((x).node != MAS_ROOT) && \
				 ((x).node != MAS_START) && \
				 ((x).node != MAS_PAUSE) && \
				 ((x).node != MAS_NONE))
=======
>>>>>>> 2d5404ca
static noinline void __init check_state_handling(struct maple_tree *mt)
{
	MA_STATE(mas, mt, 0, 0);
	void *entry, *ptr = (void *) 0x1234500;
	void *ptr2 = &ptr;
	void *ptr3 = &ptr2;

	/* Check MAS_ROOT First */
	mtree_store_range(mt, 0, 0, ptr, GFP_KERNEL);

	mas_lock(&mas);
	/* prev: Start -> underflow*/
	entry = mas_prev(&mas, 0);
	MT_BUG_ON(mt, entry != NULL);
<<<<<<< HEAD
	MT_BUG_ON(mt, mas.node != MAS_UNDERFLOW);
=======
	MT_BUG_ON(mt, mas.status != ma_underflow);
>>>>>>> 2d5404ca

	/* prev: Start -> root */
	mas_set(&mas, 10);
	entry = mas_prev(&mas, 0);
	MT_BUG_ON(mt, entry != ptr);
	MT_BUG_ON(mt, mas.index != 0);
	MT_BUG_ON(mt, mas.last != 0);
<<<<<<< HEAD
	MT_BUG_ON(mt, mas.node != MAS_ROOT);
=======
	MT_BUG_ON(mt, mas.status != ma_root);
>>>>>>> 2d5404ca

	/* prev: pause -> root */
	mas_set(&mas, 10);
	mas_pause(&mas);
	entry = mas_prev(&mas, 0);
	MT_BUG_ON(mt, entry != ptr);
	MT_BUG_ON(mt, mas.index != 0);
	MT_BUG_ON(mt, mas.last != 0);
<<<<<<< HEAD
	MT_BUG_ON(mt, mas.node != MAS_ROOT);
=======
	MT_BUG_ON(mt, mas.status != ma_root);
>>>>>>> 2d5404ca

	/* next: start -> none */
	mas_set(&mas, 0);
	entry = mas_next(&mas, ULONG_MAX);
	MT_BUG_ON(mt, mas.index != 1);
	MT_BUG_ON(mt, mas.last != ULONG_MAX);
	MT_BUG_ON(mt, entry != NULL);
<<<<<<< HEAD
	MT_BUG_ON(mt, mas.node != MAS_NONE);
=======
	MT_BUG_ON(mt, mas.status != ma_none);
>>>>>>> 2d5404ca

	/* next: start -> none*/
	mas_set(&mas, 10);
	entry = mas_next(&mas, ULONG_MAX);
	MT_BUG_ON(mt, mas.index != 1);
	MT_BUG_ON(mt, mas.last != ULONG_MAX);
	MT_BUG_ON(mt, entry != NULL);
<<<<<<< HEAD
	MT_BUG_ON(mt, mas.node != MAS_NONE);
=======
	MT_BUG_ON(mt, mas.status != ma_none);
>>>>>>> 2d5404ca

	/* find: start -> root */
	mas_set(&mas, 0);
	entry = mas_find(&mas, ULONG_MAX);
	MT_BUG_ON(mt, entry != ptr);
	MT_BUG_ON(mt, mas.index != 0);
	MT_BUG_ON(mt, mas.last != 0);
<<<<<<< HEAD
	MT_BUG_ON(mt, mas.node != MAS_ROOT);
=======
	MT_BUG_ON(mt, mas.status != ma_root);
>>>>>>> 2d5404ca

	/* find: root -> none */
	entry = mas_find(&mas, ULONG_MAX);
	MT_BUG_ON(mt, entry != NULL);
	MT_BUG_ON(mt, mas.index != 1);
	MT_BUG_ON(mt, mas.last != ULONG_MAX);
<<<<<<< HEAD
	MT_BUG_ON(mt, mas.node != MAS_NONE);
=======
	MT_BUG_ON(mt, mas.status != ma_none);
>>>>>>> 2d5404ca

	/* find: none -> none */
	entry = mas_find(&mas, ULONG_MAX);
	MT_BUG_ON(mt, entry != NULL);
	MT_BUG_ON(mt, mas.index != 1);
	MT_BUG_ON(mt, mas.last != ULONG_MAX);
<<<<<<< HEAD
	MT_BUG_ON(mt, mas.node != MAS_NONE);
=======
	MT_BUG_ON(mt, mas.status != ma_none);
>>>>>>> 2d5404ca

	/* find: start -> none */
	mas_set(&mas, 10);
	entry = mas_find(&mas, ULONG_MAX);
	MT_BUG_ON(mt, entry != NULL);
	MT_BUG_ON(mt, mas.index != 1);
	MT_BUG_ON(mt, mas.last != ULONG_MAX);
<<<<<<< HEAD
	MT_BUG_ON(mt, mas.node != MAS_NONE);
=======
	MT_BUG_ON(mt, mas.status != ma_none);
>>>>>>> 2d5404ca

	/* find_rev: none -> root */
	entry = mas_find_rev(&mas, 0);
	MT_BUG_ON(mt, entry != ptr);
	MT_BUG_ON(mt, mas.index != 0);
	MT_BUG_ON(mt, mas.last != 0);
<<<<<<< HEAD
	MT_BUG_ON(mt, mas.node != MAS_ROOT);
=======
	MT_BUG_ON(mt, mas.status != ma_root);
>>>>>>> 2d5404ca

	/* find_rev: start -> root */
	mas_set(&mas, 0);
	entry = mas_find_rev(&mas, 0);
	MT_BUG_ON(mt, entry != ptr);
	MT_BUG_ON(mt, mas.index != 0);
	MT_BUG_ON(mt, mas.last != 0);
<<<<<<< HEAD
	MT_BUG_ON(mt, mas.node != MAS_ROOT);
=======
	MT_BUG_ON(mt, mas.status != ma_root);
>>>>>>> 2d5404ca

	/* find_rev: root -> none */
	entry = mas_find_rev(&mas, 0);
	MT_BUG_ON(mt, entry != NULL);
	MT_BUG_ON(mt, mas.index != 0);
	MT_BUG_ON(mt, mas.last != 0);
<<<<<<< HEAD
	MT_BUG_ON(mt, mas.node != MAS_NONE);
=======
	MT_BUG_ON(mt, mas.status != ma_none);
>>>>>>> 2d5404ca

	/* find_rev: none -> none */
	entry = mas_find_rev(&mas, 0);
	MT_BUG_ON(mt, entry != NULL);
	MT_BUG_ON(mt, mas.index != 0);
	MT_BUG_ON(mt, mas.last != 0);
<<<<<<< HEAD
	MT_BUG_ON(mt, mas.node != MAS_NONE);
=======
	MT_BUG_ON(mt, mas.status != ma_none);
>>>>>>> 2d5404ca

	/* find_rev: start -> root */
	mas_set(&mas, 10);
	entry = mas_find_rev(&mas, 0);
	MT_BUG_ON(mt, entry != ptr);
	MT_BUG_ON(mt, mas.index != 0);
	MT_BUG_ON(mt, mas.last != 0);
<<<<<<< HEAD
	MT_BUG_ON(mt, mas.node != MAS_ROOT);
=======
	MT_BUG_ON(mt, mas.status != ma_root);
>>>>>>> 2d5404ca

	/* walk: start -> none */
	mas_set(&mas, 10);
	entry = mas_walk(&mas);
	MT_BUG_ON(mt, entry != NULL);
	MT_BUG_ON(mt, mas.index != 1);
	MT_BUG_ON(mt, mas.last != ULONG_MAX);
<<<<<<< HEAD
	MT_BUG_ON(mt, mas.node != MAS_NONE);
=======
	MT_BUG_ON(mt, mas.status != ma_none);
>>>>>>> 2d5404ca

	/* walk: pause -> none*/
	mas_set(&mas, 10);
	mas_pause(&mas);
	entry = mas_walk(&mas);
	MT_BUG_ON(mt, entry != NULL);
	MT_BUG_ON(mt, mas.index != 1);
	MT_BUG_ON(mt, mas.last != ULONG_MAX);
<<<<<<< HEAD
	MT_BUG_ON(mt, mas.node != MAS_NONE);
=======
	MT_BUG_ON(mt, mas.status != ma_none);
>>>>>>> 2d5404ca

	/* walk: none -> none */
	mas.index = mas.last = 10;
	entry = mas_walk(&mas);
	MT_BUG_ON(mt, entry != NULL);
	MT_BUG_ON(mt, mas.index != 1);
	MT_BUG_ON(mt, mas.last != ULONG_MAX);
<<<<<<< HEAD
	MT_BUG_ON(mt, mas.node != MAS_NONE);
=======
	MT_BUG_ON(mt, mas.status != ma_none);
>>>>>>> 2d5404ca

	/* walk: none -> none */
	entry = mas_walk(&mas);
	MT_BUG_ON(mt, entry != NULL);
	MT_BUG_ON(mt, mas.index != 1);
	MT_BUG_ON(mt, mas.last != ULONG_MAX);
<<<<<<< HEAD
	MT_BUG_ON(mt, mas.node != MAS_NONE);
=======
	MT_BUG_ON(mt, mas.status != ma_none);
>>>>>>> 2d5404ca

	/* walk: start -> root */
	mas_set(&mas, 0);
	entry = mas_walk(&mas);
	MT_BUG_ON(mt, entry != ptr);
	MT_BUG_ON(mt, mas.index != 0);
	MT_BUG_ON(mt, mas.last != 0);
<<<<<<< HEAD
	MT_BUG_ON(mt, mas.node != MAS_ROOT);
=======
	MT_BUG_ON(mt, mas.status != ma_root);
>>>>>>> 2d5404ca

	/* walk: pause -> root */
	mas_set(&mas, 0);
	mas_pause(&mas);
	entry = mas_walk(&mas);
	MT_BUG_ON(mt, entry != ptr);
	MT_BUG_ON(mt, mas.index != 0);
	MT_BUG_ON(mt, mas.last != 0);
<<<<<<< HEAD
	MT_BUG_ON(mt, mas.node != MAS_ROOT);

	/* walk: none -> root */
	mas.node = MAS_NONE;
=======
	MT_BUG_ON(mt, mas.status != ma_root);

	/* walk: none -> root */
	mas.status = ma_none;
>>>>>>> 2d5404ca
	entry = mas_walk(&mas);
	MT_BUG_ON(mt, entry != ptr);
	MT_BUG_ON(mt, mas.index != 0);
	MT_BUG_ON(mt, mas.last != 0);
<<<<<<< HEAD
	MT_BUG_ON(mt, mas.node != MAS_ROOT);
=======
	MT_BUG_ON(mt, mas.status != ma_root);
>>>>>>> 2d5404ca

	/* walk: root -> root */
	entry = mas_walk(&mas);
	MT_BUG_ON(mt, entry != ptr);
	MT_BUG_ON(mt, mas.index != 0);
	MT_BUG_ON(mt, mas.last != 0);
<<<<<<< HEAD
	MT_BUG_ON(mt, mas.node != MAS_ROOT);
=======
	MT_BUG_ON(mt, mas.status != ma_root);
>>>>>>> 2d5404ca

	/* walk: root -> none */
	mas_set(&mas, 10);
	entry = mas_walk(&mas);
	MT_BUG_ON(mt, entry != NULL);
	MT_BUG_ON(mt, mas.index != 1);
	MT_BUG_ON(mt, mas.last != ULONG_MAX);
<<<<<<< HEAD
	MT_BUG_ON(mt, mas.node != MAS_NONE);
=======
	MT_BUG_ON(mt, mas.status != ma_none);
>>>>>>> 2d5404ca

	/* walk: none -> root */
	mas.index = mas.last = 0;
	entry = mas_walk(&mas);
	MT_BUG_ON(mt, entry != ptr);
	MT_BUG_ON(mt, mas.index != 0);
	MT_BUG_ON(mt, mas.last != 0);
<<<<<<< HEAD
	MT_BUG_ON(mt, mas.node != MAS_ROOT);
=======
	MT_BUG_ON(mt, mas.status != ma_root);
>>>>>>> 2d5404ca

	mas_unlock(&mas);

	/* Check when there is an actual node */
	mtree_store_range(mt, 0, 0, NULL, GFP_KERNEL);
	mtree_store_range(mt, 0x1000, 0x1500, ptr, GFP_KERNEL);
	mtree_store_range(mt, 0x2000, 0x2500, ptr2, GFP_KERNEL);
	mtree_store_range(mt, 0x3000, 0x3500, ptr3, GFP_KERNEL);

	mas_lock(&mas);

	/* next: start ->active */
	mas_set(&mas, 0);
	entry = mas_next(&mas, ULONG_MAX);
	MT_BUG_ON(mt, entry != ptr);
	MT_BUG_ON(mt, mas.index != 0x1000);
	MT_BUG_ON(mt, mas.last != 0x1500);
<<<<<<< HEAD
	MT_BUG_ON(mt, !mas_active(mas));
=======
	MT_BUG_ON(mt, !mas_is_active(&mas));
>>>>>>> 2d5404ca

	/* next: pause ->active */
	mas_set(&mas, 0);
	mas_pause(&mas);
	entry = mas_next(&mas, ULONG_MAX);
	MT_BUG_ON(mt, entry != ptr);
	MT_BUG_ON(mt, mas.index != 0x1000);
	MT_BUG_ON(mt, mas.last != 0x1500);
<<<<<<< HEAD
	MT_BUG_ON(mt, !mas_active(mas));
=======
	MT_BUG_ON(mt, !mas_is_active(&mas));
>>>>>>> 2d5404ca

	/* next: none ->active */
	mas.index = mas.last = 0;
	mas.offset = 0;
<<<<<<< HEAD
	mas.node = MAS_NONE;
=======
	mas.status = ma_none;
>>>>>>> 2d5404ca
	entry = mas_next(&mas, ULONG_MAX);
	MT_BUG_ON(mt, entry != ptr);
	MT_BUG_ON(mt, mas.index != 0x1000);
	MT_BUG_ON(mt, mas.last != 0x1500);
<<<<<<< HEAD
	MT_BUG_ON(mt, !mas_active(mas));

	/* next:active ->active */
	entry = mas_next(&mas, ULONG_MAX);
	MT_BUG_ON(mt, entry != ptr2);
	MT_BUG_ON(mt, mas.index != 0x2000);
	MT_BUG_ON(mt, mas.last != 0x2500);
	MT_BUG_ON(mt, !mas_active(mas));

	/* next:active -> active beyond data */
=======
	MT_BUG_ON(mt, !mas_is_active(&mas));

	/* next:active ->active (spanning limit) */
	entry = mas_next(&mas, 0x2100);
	MT_BUG_ON(mt, entry != ptr2);
	MT_BUG_ON(mt, mas.index != 0x2000);
	MT_BUG_ON(mt, mas.last != 0x2500);
	MT_BUG_ON(mt, !mas_is_active(&mas));

	/* next:active -> overflow (limit reached) beyond data */
>>>>>>> 2d5404ca
	entry = mas_next(&mas, 0x2999);
	MT_BUG_ON(mt, entry != NULL);
	MT_BUG_ON(mt, mas.index != 0x2501);
	MT_BUG_ON(mt, mas.last != 0x2fff);
<<<<<<< HEAD
	MT_BUG_ON(mt, !mas_active(mas));

	/* Continue after last range ends after max */
=======
	MT_BUG_ON(mt, !mas_is_overflow(&mas));

	/* next:overflow -> active (limit changed) */
>>>>>>> 2d5404ca
	entry = mas_next(&mas, ULONG_MAX);
	MT_BUG_ON(mt, entry != ptr3);
	MT_BUG_ON(mt, mas.index != 0x3000);
	MT_BUG_ON(mt, mas.last != 0x3500);
<<<<<<< HEAD
	MT_BUG_ON(mt, !mas_active(mas));

	/* next:active -> active continued */
	entry = mas_next(&mas, ULONG_MAX);
	MT_BUG_ON(mt, entry != NULL);
	MT_BUG_ON(mt, mas.index != 0x3501);
	MT_BUG_ON(mt, mas.last != ULONG_MAX);
	MT_BUG_ON(mt, !mas_active(mas));

	/* next:active -> overflow  */
=======
	MT_BUG_ON(mt, !mas_is_active(&mas));

	/* next:active ->  overflow (limit reached) */
>>>>>>> 2d5404ca
	entry = mas_next(&mas, ULONG_MAX);
	MT_BUG_ON(mt, entry != NULL);
	MT_BUG_ON(mt, mas.index != 0x3501);
	MT_BUG_ON(mt, mas.last != ULONG_MAX);
<<<<<<< HEAD
	MT_BUG_ON(mt, mas.node != MAS_OVERFLOW);
=======
	MT_BUG_ON(mt, !mas_is_overflow(&mas));
>>>>>>> 2d5404ca

	/* next:overflow -> overflow  */
	entry = mas_next(&mas, ULONG_MAX);
	MT_BUG_ON(mt, entry != NULL);
	MT_BUG_ON(mt, mas.index != 0x3501);
	MT_BUG_ON(mt, mas.last != ULONG_MAX);
<<<<<<< HEAD
	MT_BUG_ON(mt, mas.node != MAS_OVERFLOW);
=======
	MT_BUG_ON(mt, !mas_is_overflow(&mas));
>>>>>>> 2d5404ca

	/* prev:overflow -> active  */
	entry = mas_prev(&mas, 0);
	MT_BUG_ON(mt, entry != ptr3);
	MT_BUG_ON(mt, mas.index != 0x3000);
	MT_BUG_ON(mt, mas.last != 0x3500);
<<<<<<< HEAD
	MT_BUG_ON(mt, !mas_active(mas));
=======
	MT_BUG_ON(mt, !mas_is_active(&mas));
>>>>>>> 2d5404ca

	/* next: none -> active, skip value at location */
	mas_set(&mas, 0);
	entry = mas_next(&mas, ULONG_MAX);
<<<<<<< HEAD
	mas.node = MAS_NONE;
=======
	mas.status = ma_none;
>>>>>>> 2d5404ca
	mas.offset = 0;
	entry = mas_next(&mas, ULONG_MAX);
	MT_BUG_ON(mt, entry != ptr2);
	MT_BUG_ON(mt, mas.index != 0x2000);
	MT_BUG_ON(mt, mas.last != 0x2500);
<<<<<<< HEAD
	MT_BUG_ON(mt, !mas_active(mas));
=======
	MT_BUG_ON(mt, !mas_is_active(&mas));
>>>>>>> 2d5404ca

	/* prev:active ->active */
	entry = mas_prev(&mas, 0);
	MT_BUG_ON(mt, entry != ptr);
	MT_BUG_ON(mt, mas.index != 0x1000);
	MT_BUG_ON(mt, mas.last != 0x1500);
<<<<<<< HEAD
	MT_BUG_ON(mt, !mas_active(mas));

	/* prev:active -> active spanning end range */
=======
	MT_BUG_ON(mt, !mas_is_active(&mas));

	/* prev:active -> underflow (span limit) */
	mas_next(&mas, ULONG_MAX);
	entry = mas_prev(&mas, 0x1200);
	MT_BUG_ON(mt, entry != ptr);
	MT_BUG_ON(mt, mas.index != 0x1000);
	MT_BUG_ON(mt, mas.last != 0x1500);
	MT_BUG_ON(mt, !mas_is_active(&mas)); /* spanning limit */
	entry = mas_prev(&mas, 0x1200); /* underflow */
	MT_BUG_ON(mt, entry != NULL);
	MT_BUG_ON(mt, mas.index != 0x1000);
	MT_BUG_ON(mt, mas.last != 0x1500);
	MT_BUG_ON(mt, !mas_is_underflow(&mas));

	/* prev:underflow -> underflow (lower limit) spanning end range */
>>>>>>> 2d5404ca
	entry = mas_prev(&mas, 0x0100);
	MT_BUG_ON(mt, entry != NULL);
	MT_BUG_ON(mt, mas.index != 0);
	MT_BUG_ON(mt, mas.last != 0x0FFF);
<<<<<<< HEAD
	MT_BUG_ON(mt, !mas_active(mas));

	/* prev:active -> underflow */
=======
	MT_BUG_ON(mt, !mas_is_underflow(&mas));

	/* prev:underflow -> underflow */
>>>>>>> 2d5404ca
	entry = mas_prev(&mas, 0);
	MT_BUG_ON(mt, entry != NULL);
	MT_BUG_ON(mt, mas.index != 0);
	MT_BUG_ON(mt, mas.last != 0x0FFF);
<<<<<<< HEAD
	MT_BUG_ON(mt, mas.node != MAS_UNDERFLOW);
=======
	MT_BUG_ON(mt, !mas_is_underflow(&mas));
>>>>>>> 2d5404ca

	/* prev:underflow -> underflow */
	entry = mas_prev(&mas, 0);
	MT_BUG_ON(mt, entry != NULL);
	MT_BUG_ON(mt, mas.index != 0);
	MT_BUG_ON(mt, mas.last != 0x0FFF);
<<<<<<< HEAD
	MT_BUG_ON(mt, mas.node != MAS_UNDERFLOW);
=======
	MT_BUG_ON(mt, !mas_is_underflow(&mas));
>>>>>>> 2d5404ca

	/* next:underflow -> active */
	entry = mas_next(&mas, ULONG_MAX);
	MT_BUG_ON(mt, entry != ptr);
	MT_BUG_ON(mt, mas.index != 0x1000);
	MT_BUG_ON(mt, mas.last != 0x1500);
<<<<<<< HEAD
	MT_BUG_ON(mt, !mas_active(mas));
=======
	MT_BUG_ON(mt, !mas_is_active(&mas));
>>>>>>> 2d5404ca

	/* prev:first value -> underflow */
	entry = mas_prev(&mas, 0x1000);
	MT_BUG_ON(mt, entry != NULL);
	MT_BUG_ON(mt, mas.index != 0x1000);
	MT_BUG_ON(mt, mas.last != 0x1500);
<<<<<<< HEAD
	MT_BUG_ON(mt, mas.node != MAS_UNDERFLOW);
=======
	MT_BUG_ON(mt, !mas_is_underflow(&mas));
>>>>>>> 2d5404ca

	/* find:underflow -> first value */
	entry = mas_find(&mas, ULONG_MAX);
	MT_BUG_ON(mt, entry != ptr);
	MT_BUG_ON(mt, mas.index != 0x1000);
	MT_BUG_ON(mt, mas.last != 0x1500);
<<<<<<< HEAD
	MT_BUG_ON(mt, !mas_active(mas));
=======
	MT_BUG_ON(mt, !mas_is_active(&mas));
>>>>>>> 2d5404ca

	/* prev: pause ->active */
	mas_set(&mas, 0x3600);
	entry = mas_prev(&mas, 0);
	MT_BUG_ON(mt, entry != ptr3);
	mas_pause(&mas);
	entry = mas_prev(&mas, 0);
	MT_BUG_ON(mt, entry != ptr2);
	MT_BUG_ON(mt, mas.index != 0x2000);
	MT_BUG_ON(mt, mas.last != 0x2500);
<<<<<<< HEAD
	MT_BUG_ON(mt, !mas_active(mas));

	/* prev:active -> active spanning min */
=======
	MT_BUG_ON(mt, !mas_is_active(&mas));

	/* prev:active -> underflow spanning min */
>>>>>>> 2d5404ca
	entry = mas_prev(&mas, 0x1600);
	MT_BUG_ON(mt, entry != NULL);
	MT_BUG_ON(mt, mas.index != 0x1501);
	MT_BUG_ON(mt, mas.last != 0x1FFF);
<<<<<<< HEAD
	MT_BUG_ON(mt, !mas_active(mas));
=======
	MT_BUG_ON(mt, !mas_is_underflow(&mas));
>>>>>>> 2d5404ca

	/* prev: active ->active, continue */
	entry = mas_prev(&mas, 0);
	MT_BUG_ON(mt, entry != ptr);
	MT_BUG_ON(mt, mas.index != 0x1000);
	MT_BUG_ON(mt, mas.last != 0x1500);
<<<<<<< HEAD
	MT_BUG_ON(mt, !mas_active(mas));
=======
	MT_BUG_ON(mt, !mas_is_active(&mas));
>>>>>>> 2d5404ca

	/* find: start ->active */
	mas_set(&mas, 0);
	entry = mas_find(&mas, ULONG_MAX);
	MT_BUG_ON(mt, entry != ptr);
	MT_BUG_ON(mt, mas.index != 0x1000);
	MT_BUG_ON(mt, mas.last != 0x1500);
<<<<<<< HEAD
	MT_BUG_ON(mt, !mas_active(mas));
=======
	MT_BUG_ON(mt, !mas_is_active(&mas));
>>>>>>> 2d5404ca

	/* find: pause ->active */
	mas_set(&mas, 0);
	mas_pause(&mas);
	entry = mas_find(&mas, ULONG_MAX);
	MT_BUG_ON(mt, entry != ptr);
	MT_BUG_ON(mt, mas.index != 0x1000);
	MT_BUG_ON(mt, mas.last != 0x1500);
<<<<<<< HEAD
	MT_BUG_ON(mt, !mas_active(mas));
=======
	MT_BUG_ON(mt, !mas_is_active(&mas));
>>>>>>> 2d5404ca

	/* find: start ->active on value */;
	mas_set(&mas, 1200);
	entry = mas_find(&mas, ULONG_MAX);
	MT_BUG_ON(mt, entry != ptr);
	MT_BUG_ON(mt, mas.index != 0x1000);
	MT_BUG_ON(mt, mas.last != 0x1500);
<<<<<<< HEAD
	MT_BUG_ON(mt, !mas_active(mas));
=======
	MT_BUG_ON(mt, !mas_is_active(&mas));
>>>>>>> 2d5404ca

	/* find:active ->active */
	entry = mas_find(&mas, ULONG_MAX);
	MT_BUG_ON(mt, entry != ptr2);
	MT_BUG_ON(mt, mas.index != 0x2000);
	MT_BUG_ON(mt, mas.last != 0x2500);
<<<<<<< HEAD
	MT_BUG_ON(mt, !mas_active(mas));
=======
	MT_BUG_ON(mt, !mas_is_active(&mas));
>>>>>>> 2d5404ca


	/* find:active -> active (NULL)*/
	entry = mas_find(&mas, 0x2700);
	MT_BUG_ON(mt, entry != NULL);
	MT_BUG_ON(mt, mas.index != 0x2501);
	MT_BUG_ON(mt, mas.last != 0x2FFF);
<<<<<<< HEAD
	MT_BUG_ON(mt, !mas_active(mas));
=======
	MAS_BUG_ON(&mas, !mas_is_active(&mas));
>>>>>>> 2d5404ca

	/* find: overflow ->active */
	entry = mas_find(&mas, 0x5000);
	MT_BUG_ON(mt, entry != ptr3);
	MT_BUG_ON(mt, mas.index != 0x3000);
	MT_BUG_ON(mt, mas.last != 0x3500);
<<<<<<< HEAD
	MT_BUG_ON(mt, !mas_active(mas));
=======
	MT_BUG_ON(mt, !mas_is_active(&mas));
>>>>>>> 2d5404ca

	/* find:active -> active (NULL) end*/
	entry = mas_find(&mas, ULONG_MAX);
	MT_BUG_ON(mt, entry != NULL);
	MT_BUG_ON(mt, mas.index != 0x3501);
	MT_BUG_ON(mt, mas.last != ULONG_MAX);
<<<<<<< HEAD
	MT_BUG_ON(mt, !mas_active(mas));
=======
	MAS_BUG_ON(&mas, !mas_is_active(&mas));
>>>>>>> 2d5404ca

	/* find_rev: active (END) ->active */
	entry = mas_find_rev(&mas, 0);
	MT_BUG_ON(mt, entry != ptr3);
	MT_BUG_ON(mt, mas.index != 0x3000);
	MT_BUG_ON(mt, mas.last != 0x3500);
<<<<<<< HEAD
	MT_BUG_ON(mt, !mas_active(mas));
=======
	MT_BUG_ON(mt, !mas_is_active(&mas));
>>>>>>> 2d5404ca

	/* find_rev:active ->active */
	entry = mas_find_rev(&mas, 0);
	MT_BUG_ON(mt, entry != ptr2);
	MT_BUG_ON(mt, mas.index != 0x2000);
	MT_BUG_ON(mt, mas.last != 0x2500);
<<<<<<< HEAD
	MT_BUG_ON(mt, !mas_active(mas));
=======
	MT_BUG_ON(mt, !mas_is_active(&mas));
>>>>>>> 2d5404ca

	/* find_rev: pause ->active */
	mas_pause(&mas);
	entry = mas_find_rev(&mas, 0);
	MT_BUG_ON(mt, entry != ptr);
	MT_BUG_ON(mt, mas.index != 0x1000);
	MT_BUG_ON(mt, mas.last != 0x1500);
<<<<<<< HEAD
	MT_BUG_ON(mt, !mas_active(mas));

	/* find_rev:active -> active */
=======
	MT_BUG_ON(mt, !mas_is_active(&mas));

	/* find_rev:active -> underflow */
>>>>>>> 2d5404ca
	entry = mas_find_rev(&mas, 0);
	MT_BUG_ON(mt, entry != NULL);
	MT_BUG_ON(mt, mas.index != 0);
	MT_BUG_ON(mt, mas.last != 0x0FFF);
<<<<<<< HEAD
	MT_BUG_ON(mt, !mas_active(mas));
=======
	MT_BUG_ON(mt, !mas_is_underflow(&mas));
>>>>>>> 2d5404ca

	/* find_rev: start ->active */
	mas_set(&mas, 0x1200);
	entry = mas_find_rev(&mas, 0);
	MT_BUG_ON(mt, entry != ptr);
	MT_BUG_ON(mt, mas.index != 0x1000);
	MT_BUG_ON(mt, mas.last != 0x1500);
<<<<<<< HEAD
	MT_BUG_ON(mt, !mas_active(mas));
=======
	MT_BUG_ON(mt, !mas_is_active(&mas));
>>>>>>> 2d5404ca

	/* mas_walk start ->active */
	mas_set(&mas, 0x1200);
	entry = mas_walk(&mas);
	MT_BUG_ON(mt, entry != ptr);
	MT_BUG_ON(mt, mas.index != 0x1000);
	MT_BUG_ON(mt, mas.last != 0x1500);
<<<<<<< HEAD
	MT_BUG_ON(mt, !mas_active(mas));
=======
	MT_BUG_ON(mt, !mas_is_active(&mas));
>>>>>>> 2d5404ca

	/* mas_walk start ->active */
	mas_set(&mas, 0x1600);
	entry = mas_walk(&mas);
	MT_BUG_ON(mt, entry != NULL);
	MT_BUG_ON(mt, mas.index != 0x1501);
	MT_BUG_ON(mt, mas.last != 0x1fff);
<<<<<<< HEAD
	MT_BUG_ON(mt, !mas_active(mas));
=======
	MT_BUG_ON(mt, !mas_is_active(&mas));
>>>>>>> 2d5404ca

	/* mas_walk pause ->active */
	mas_set(&mas, 0x1200);
	mas_pause(&mas);
	entry = mas_walk(&mas);
	MT_BUG_ON(mt, entry != ptr);
	MT_BUG_ON(mt, mas.index != 0x1000);
	MT_BUG_ON(mt, mas.last != 0x1500);
<<<<<<< HEAD
	MT_BUG_ON(mt, !mas_active(mas));
=======
	MT_BUG_ON(mt, !mas_is_active(&mas));
>>>>>>> 2d5404ca

	/* mas_walk pause -> active */
	mas_set(&mas, 0x1600);
	mas_pause(&mas);
	entry = mas_walk(&mas);
	MT_BUG_ON(mt, entry != NULL);
	MT_BUG_ON(mt, mas.index != 0x1501);
	MT_BUG_ON(mt, mas.last != 0x1fff);
<<<<<<< HEAD
	MT_BUG_ON(mt, !mas_active(mas));

	/* mas_walk none -> active */
	mas_set(&mas, 0x1200);
	mas.node = MAS_NONE;
=======
	MT_BUG_ON(mt, !mas_is_active(&mas));

	/* mas_walk none -> active */
	mas_set(&mas, 0x1200);
	mas.status = ma_none;
>>>>>>> 2d5404ca
	entry = mas_walk(&mas);
	MT_BUG_ON(mt, entry != ptr);
	MT_BUG_ON(mt, mas.index != 0x1000);
	MT_BUG_ON(mt, mas.last != 0x1500);
<<<<<<< HEAD
	MT_BUG_ON(mt, !mas_active(mas));

	/* mas_walk none -> active */
	mas_set(&mas, 0x1600);
	mas.node = MAS_NONE;
=======
	MT_BUG_ON(mt, !mas_is_active(&mas));

	/* mas_walk none -> active */
	mas_set(&mas, 0x1600);
	mas.status = ma_none;
>>>>>>> 2d5404ca
	entry = mas_walk(&mas);
	MT_BUG_ON(mt, entry != NULL);
	MT_BUG_ON(mt, mas.index != 0x1501);
	MT_BUG_ON(mt, mas.last != 0x1fff);
<<<<<<< HEAD
	MT_BUG_ON(mt, !mas_active(mas));
=======
	MT_BUG_ON(mt, !mas_is_active(&mas));
>>>>>>> 2d5404ca

	/* mas_walk active -> active */
	mas.index = 0x1200;
	mas.last = 0x1200;
	mas.offset = 0;
	entry = mas_walk(&mas);
	MT_BUG_ON(mt, entry != ptr);
	MT_BUG_ON(mt, mas.index != 0x1000);
	MT_BUG_ON(mt, mas.last != 0x1500);
<<<<<<< HEAD
	MT_BUG_ON(mt, !mas_active(mas));
=======
	MT_BUG_ON(mt, !mas_is_active(&mas));
>>>>>>> 2d5404ca

	/* mas_walk active -> active */
	mas.index = 0x1600;
	mas.last = 0x1600;
	entry = mas_walk(&mas);
	MT_BUG_ON(mt, entry != NULL);
	MT_BUG_ON(mt, mas.index != 0x1501);
	MT_BUG_ON(mt, mas.last != 0x1fff);
<<<<<<< HEAD
	MT_BUG_ON(mt, !mas_active(mas));
=======
	MT_BUG_ON(mt, !mas_is_active(&mas));
>>>>>>> 2d5404ca

	mas_unlock(&mas);
}

<<<<<<< HEAD
=======
static noinline void __init alloc_cyclic_testing(struct maple_tree *mt)
{
	unsigned long location;
	unsigned long next;
	int ret = 0;
	MA_STATE(mas, mt, 0, 0);

	next = 0;
	mtree_lock(mt);
	for (int i = 0; i < 100; i++) {
		mas_alloc_cyclic(&mas, &location, mt, 2, ULONG_MAX, &next, GFP_KERNEL);
		MAS_BUG_ON(&mas, i != location - 2);
		MAS_BUG_ON(&mas, mas.index != location);
		MAS_BUG_ON(&mas, mas.last != location);
		MAS_BUG_ON(&mas, i != next - 3);
	}

	mtree_unlock(mt);
	mtree_destroy(mt);
	next = 0;
	mt_init_flags(mt, MT_FLAGS_ALLOC_RANGE);
	for (int i = 0; i < 100; i++) {
		mtree_alloc_cyclic(mt, &location, mt, 2, ULONG_MAX, &next, GFP_KERNEL);
		MT_BUG_ON(mt, i != location - 2);
		MT_BUG_ON(mt, i != next - 3);
		MT_BUG_ON(mt, mtree_load(mt, location) != mt);
	}

	mtree_destroy(mt);
	/* Overflow test */
	next = ULONG_MAX - 1;
	ret = mtree_alloc_cyclic(mt, &location, mt, 2, ULONG_MAX, &next, GFP_KERNEL);
	MT_BUG_ON(mt, ret != 0);
	ret = mtree_alloc_cyclic(mt, &location, mt, 2, ULONG_MAX, &next, GFP_KERNEL);
	MT_BUG_ON(mt, ret != 0);
	ret = mtree_alloc_cyclic(mt, &location, mt, 2, ULONG_MAX, &next, GFP_KERNEL);
	MT_BUG_ON(mt, ret != 1);
}

>>>>>>> 2d5404ca
static DEFINE_MTREE(tree);
static int __init maple_tree_seed(void)
{
	unsigned long set[] = { 5015, 5014, 5017, 25, 1000,
				1001, 1002, 1003, 1005, 0,
				5003, 5002};
	void *ptr = &set;

	pr_info("\nTEST STARTING\n\n");

#if defined(BENCH_SLOT_STORE)
#define BENCH
	mt_init_flags(&tree, MT_FLAGS_ALLOC_RANGE);
	bench_slot_store(&tree);
	mtree_destroy(&tree);
	goto skip;
#endif
#if defined(BENCH_NODE_STORE)
#define BENCH
	mt_init_flags(&tree, MT_FLAGS_ALLOC_RANGE);
	bench_node_store(&tree);
	mtree_destroy(&tree);
	goto skip;
#endif
#if defined(BENCH_AWALK)
#define BENCH
	mt_init_flags(&tree, MT_FLAGS_ALLOC_RANGE);
	bench_awalk(&tree);
	mtree_destroy(&tree);
	goto skip;
#endif
#if defined(BENCH_WALK)
#define BENCH
	mt_init_flags(&tree, MT_FLAGS_ALLOC_RANGE);
	bench_walk(&tree);
	mtree_destroy(&tree);
	goto skip;
#endif
#if defined(BENCH_LOAD)
#define BENCH
	mt_init_flags(&tree, MT_FLAGS_ALLOC_RANGE);
	bench_load(&tree);
	mtree_destroy(&tree);
	goto skip;
#endif
#if defined(BENCH_FORK)
#define BENCH
	bench_forking();
	goto skip;
#endif
#if defined(BENCH_MT_FOR_EACH)
#define BENCH
	mt_init_flags(&tree, MT_FLAGS_ALLOC_RANGE);
	bench_mt_for_each(&tree);
	mtree_destroy(&tree);
	goto skip;
#endif
#if defined(BENCH_MAS_FOR_EACH)
#define BENCH
	mt_init_flags(&tree, MT_FLAGS_ALLOC_RANGE);
	bench_mas_for_each(&tree);
	mtree_destroy(&tree);
	goto skip;
#endif
#if defined(BENCH_MAS_PREV)
#define BENCH
	mt_init_flags(&tree, MT_FLAGS_ALLOC_RANGE);
	bench_mas_prev(&tree);
	mtree_destroy(&tree);
	goto skip;
#endif

	mt_init_flags(&tree, MT_FLAGS_ALLOC_RANGE);
	check_root_expand(&tree);
	mtree_destroy(&tree);

	mt_init_flags(&tree, MT_FLAGS_ALLOC_RANGE);
	check_iteration(&tree);
	mtree_destroy(&tree);

	check_forking();

	mt_init_flags(&tree, MT_FLAGS_ALLOC_RANGE);
	check_mas_store_gfp(&tree);
	mtree_destroy(&tree);

	/* Test ranges (store and insert) */
	mt_init_flags(&tree, 0);
	check_ranges(&tree);
	mtree_destroy(&tree);

#if defined(CONFIG_64BIT)
	/* These tests have ranges outside of 4GB */
	mt_init_flags(&tree, MT_FLAGS_ALLOC_RANGE);
	check_alloc_range(&tree);
	mtree_destroy(&tree);

	mt_init_flags(&tree, MT_FLAGS_ALLOC_RANGE);
	check_alloc_rev_range(&tree);
	mtree_destroy(&tree);
#endif

	mt_init_flags(&tree, 0);

	check_load(&tree, set[0], NULL);       /* See if 5015 -> NULL */

	check_insert(&tree, set[9], &tree);     /* Insert 0 */
	check_load(&tree, set[9], &tree);       /* See if 0 -> &tree */
	check_load(&tree, set[0], NULL);       /* See if 5015 -> NULL */

	check_insert(&tree, set[10], ptr);      /* Insert 5003 */
	check_load(&tree, set[9], &tree);       /* See if 0 -> &tree */
	check_load(&tree, set[11], NULL);       /* See if 5002 -> NULL */
	check_load(&tree, set[10], ptr);       /* See if 5003 -> ptr */

	/* Clear out the tree */
	mtree_destroy(&tree);

	/* Try to insert, insert a dup, and load back what was inserted. */
	mt_init_flags(&tree, 0);
	check_insert(&tree, set[0], &tree);     /* Insert 5015 */
	check_dup_insert(&tree, set[0], &tree); /* Insert 5015 again */
	check_load(&tree, set[0], &tree);       /* See if 5015 -> &tree */

	/*
	 * Second set of tests try to load a value that doesn't exist, inserts
	 * a second value, then loads the value again
	 */
	check_load(&tree, set[1], NULL);        /* See if 5014 -> NULL */
	check_insert(&tree, set[1], ptr);       /* insert 5014 -> ptr */
	check_load(&tree, set[1], ptr);         /* See if 5014 -> ptr */
	check_load(&tree, set[0], &tree);       /* See if 5015 -> &tree */
	/*
	 * Tree currently contains:
	 * p[0]: 14 -> (nil) p[1]: 15 -> ptr p[2]: 16 -> &tree p[3]: 0 -> (nil)
	 */
	check_insert(&tree, set[6], ptr);       /* insert 1002 -> ptr */
	check_insert(&tree, set[7], &tree);       /* insert 1003 -> &tree */

	check_load(&tree, set[0], &tree);       /* See if 5015 -> &tree */
	check_load(&tree, set[1], ptr);         /* See if 5014 -> ptr */
	check_load(&tree, set[6], ptr);         /* See if 1002 -> ptr */
	check_load(&tree, set[7], &tree);       /* 1003 = &tree ? */

	/* Clear out tree */
	mtree_destroy(&tree);

	mt_init_flags(&tree, 0);
	/* Test inserting into a NULL hole. */
	check_insert(&tree, set[5], ptr);       /* insert 1001 -> ptr */
	check_insert(&tree, set[7], &tree);       /* insert 1003 -> &tree */
	check_insert(&tree, set[6], ptr);       /* insert 1002 -> ptr */
	check_load(&tree, set[5], ptr);         /* See if 1001 -> ptr */
	check_load(&tree, set[6], ptr);         /* See if 1002 -> ptr */
	check_load(&tree, set[7], &tree);       /* See if 1003 -> &tree */

	/* Clear out the tree */
	mtree_destroy(&tree);

	mt_init_flags(&tree, 0);
	/*
	 *       set[] = {5015, 5014, 5017, 25, 1000,
	 *                1001, 1002, 1003, 1005, 0,
	 *                5003, 5002};
	 */

	check_insert(&tree, set[0], ptr); /* 5015 */
	check_insert(&tree, set[1], &tree); /* 5014 */
	check_insert(&tree, set[2], ptr); /* 5017 */
	check_insert(&tree, set[3], &tree); /* 25 */
	check_load(&tree, set[0], ptr);
	check_load(&tree, set[1], &tree);
	check_load(&tree, set[2], ptr);
	check_load(&tree, set[3], &tree);
	check_insert(&tree, set[4], ptr); /* 1000 < Should split. */
	check_load(&tree, set[0], ptr);
	check_load(&tree, set[1], &tree);
	check_load(&tree, set[2], ptr);
	check_load(&tree, set[3], &tree); /*25 */
	check_load(&tree, set[4], ptr);
	check_insert(&tree, set[5], &tree); /* 1001 */
	check_load(&tree, set[0], ptr);
	check_load(&tree, set[1], &tree);
	check_load(&tree, set[2], ptr);
	check_load(&tree, set[3], &tree);
	check_load(&tree, set[4], ptr);
	check_load(&tree, set[5], &tree);
	check_insert(&tree, set[6], ptr);
	check_load(&tree, set[0], ptr);
	check_load(&tree, set[1], &tree);
	check_load(&tree, set[2], ptr);
	check_load(&tree, set[3], &tree);
	check_load(&tree, set[4], ptr);
	check_load(&tree, set[5], &tree);
	check_load(&tree, set[6], ptr);
	check_insert(&tree, set[7], &tree);
	check_load(&tree, set[0], ptr);
	check_insert(&tree, set[8], ptr);

	check_insert(&tree, set[9], &tree);

	check_load(&tree, set[0], ptr);
	check_load(&tree, set[1], &tree);
	check_load(&tree, set[2], ptr);
	check_load(&tree, set[3], &tree);
	check_load(&tree, set[4], ptr);
	check_load(&tree, set[5], &tree);
	check_load(&tree, set[6], ptr);
	check_load(&tree, set[9], &tree);
	mtree_destroy(&tree);

	mt_init_flags(&tree, 0);
	check_seq(&tree, 16, false);
	mtree_destroy(&tree);

	mt_init_flags(&tree, 0);
	check_seq(&tree, 1000, true);
	mtree_destroy(&tree);

	mt_init_flags(&tree, MT_FLAGS_ALLOC_RANGE);
	check_rev_seq(&tree, 1000, true);
	mtree_destroy(&tree);

	check_lower_bound_split(&tree);
	check_upper_bound_split(&tree);
	check_mid_split(&tree);

	mt_init_flags(&tree, 0);
	check_next_entry(&tree);
	check_find(&tree);
	check_find_2(&tree);
	mtree_destroy(&tree);

	mt_init_flags(&tree, MT_FLAGS_ALLOC_RANGE);
	check_prev_entry(&tree);
	mtree_destroy(&tree);

	mt_init_flags(&tree, MT_FLAGS_ALLOC_RANGE);
	check_gap_combining(&tree);
	mtree_destroy(&tree);

	mt_init_flags(&tree, MT_FLAGS_ALLOC_RANGE);
	check_node_overwrite(&tree);
	mtree_destroy(&tree);

	mt_init_flags(&tree, MT_FLAGS_ALLOC_RANGE);
	next_prev_test(&tree);
	mtree_destroy(&tree);

	mt_init_flags(&tree, MT_FLAGS_ALLOC_RANGE);
	check_spanning_relatives(&tree);
	mtree_destroy(&tree);

	mt_init_flags(&tree, MT_FLAGS_ALLOC_RANGE);
	check_rev_find(&tree);
	mtree_destroy(&tree);

	mt_init_flags(&tree, 0);
	check_fuzzer(&tree);
	mtree_destroy(&tree);

	mt_init_flags(&tree, MT_FLAGS_ALLOC_RANGE);
	check_dup(&tree);
	mtree_destroy(&tree);

	mt_init_flags(&tree, MT_FLAGS_ALLOC_RANGE);
	check_bnode_min_spanning(&tree);
	mtree_destroy(&tree);

	mt_init_flags(&tree, MT_FLAGS_ALLOC_RANGE);
	check_empty_area_window(&tree);
	mtree_destroy(&tree);

	mt_init_flags(&tree, MT_FLAGS_ALLOC_RANGE);
	check_empty_area_fill(&tree);
	mtree_destroy(&tree);

	mt_init_flags(&tree, MT_FLAGS_ALLOC_RANGE);
	check_state_handling(&tree);
	mtree_destroy(&tree);
<<<<<<< HEAD
=======

	mt_init_flags(&tree, MT_FLAGS_ALLOC_RANGE);
	alloc_cyclic_testing(&tree);
	mtree_destroy(&tree);

>>>>>>> 2d5404ca

#if defined(BENCH)
skip:
#endif
	rcu_barrier();
	pr_info("maple_tree: %u of %u tests passed\n",
			atomic_read(&maple_tree_tests_passed),
			atomic_read(&maple_tree_tests_run));
	if (atomic_read(&maple_tree_tests_run) ==
	    atomic_read(&maple_tree_tests_passed))
		return 0;

	return -EINVAL;
}

static void __exit maple_tree_harvest(void)
{

}

module_init(maple_tree_seed);
module_exit(maple_tree_harvest);
MODULE_AUTHOR("Liam R. Howlett <Liam.Howlett@Oracle.com>");
MODULE_DESCRIPTION("maple tree API test module");
MODULE_LICENSE("GPL");<|MERGE_RESOLUTION|>--- conflicted
+++ resolved
@@ -55,14 +55,11 @@
 #else
 #define cond_resched()			do {} while (0)
 #endif
-<<<<<<< HEAD
-=======
 
 #define mas_is_none(x)		((x)->status == ma_none)
 #define mas_is_overflow(x)	((x)->status == ma_overflow)
 #define mas_is_underflow(x)	((x)->status == ma_underflow)
 
->>>>>>> 2d5404ca
 static int __init mtree_insert_index(struct maple_tree *mt,
 				     unsigned long index, gfp_t gfp)
 {
@@ -1797,7 +1794,6 @@
 
 #if defined(BENCH_MAS_FOR_EACH)
 static noinline void __init bench_mas_for_each(struct maple_tree *mt)
-<<<<<<< HEAD
 {
 	int i, count = 1000000;
 	unsigned long max = 2500;
@@ -1840,90 +1836,6 @@
 		if (i % 30 == 0)
 			gap = 3;
 		mtree_store_range(mt, i, i + gap, xa_mk_value(i), GFP_KERNEL);
-	}
-
-	rcu_read_lock();
-	for (i = 0; i < count; i++) {
-		unsigned long j = 2495;
-
-		mas_set(&mas, ULONG_MAX);
-		while ((entry = mas_prev(&mas, 0)) != NULL) {
-			MT_BUG_ON(mt, entry != xa_mk_value(j));
-			j -= 5;
-		}
-	}
-	rcu_read_unlock();
-
-}
-#endif
-/* check_forking - simulate the kernel forking sequence with the tree. */
-static noinline void __init check_forking(struct maple_tree *mt)
-=======
->>>>>>> 2d5404ca
-{
-	int i, count = 1000000;
-	unsigned long max = 2500;
-	void *entry;
-	MA_STATE(mas, mt, 0, 0);
-
-	for (i = 0; i < max; i += 5) {
-		int gap = 4;
-
-		if (i % 30 == 0)
-			gap = 3;
-		mtree_store_range(mt, i, i + gap, xa_mk_value(i), GFP_KERNEL);
-	}
-
-	rcu_read_lock();
-	for (i = 0; i < count; i++) {
-		unsigned long j = 0;
-
-		mas_for_each(&mas, entry, max) {
-			MT_BUG_ON(mt, entry != xa_mk_value(j));
-			j += 5;
-		}
-		mas_set(&mas, 0);
-	}
-	rcu_read_unlock();
-
-}
-#endif
-#if defined(BENCH_MAS_PREV)
-static noinline void __init bench_mas_prev(struct maple_tree *mt)
-{
-	int i, count = 1000000;
-	unsigned long max = 2500;
-	void *entry;
-	MA_STATE(mas, mt, 0, 0);
-<<<<<<< HEAD
-	MA_STATE(newmas, mt, 0, 0);
-	struct rw_semaphore newmt_lock;
-
-	init_rwsem(&newmt_lock);
-=======
->>>>>>> 2d5404ca
-
-	for (i = 0; i < max; i += 5) {
-		int gap = 4;
-
-<<<<<<< HEAD
-	mt_set_non_kernel(99999);
-	mt_init_flags(&newmt, MT_FLAGS_ALLOC_RANGE | MT_FLAGS_LOCK_EXTERN);
-	mt_set_external_lock(&newmt, &newmt_lock);
-	newmas.tree = &newmt;
-	mas_reset(&newmas);
-	mas_reset(&mas);
-	down_write(&newmt_lock);
-	mas.index = 0;
-	mas.last = 0;
-	if (mas_expected_entries(&newmas, nr_entries)) {
-		pr_err("OOM!");
-		BUG_ON(1);
-=======
-		if (i % 30 == 0)
-			gap = 3;
-		mtree_store_range(mt, i, i + gap, xa_mk_value(i), GFP_KERNEL);
->>>>>>> 2d5404ca
 	}
 
 	rcu_read_lock();
@@ -1977,19 +1889,12 @@
 		mas_store(&newmas, val);
 
 	mas_destroy(&newmas);
-<<<<<<< HEAD
-	mt_validate(&newmt);
-	mt_set_non_kernel(0);
-	__mt_destroy(&newmt);
-	up_write(&newmt_lock);
-=======
 	mas_destroy(&mas);
 	mt_validate(&newmt);
 	__mt_destroy(&newmt);
 	__mt_destroy(&mt);
 	up_write(&newmt_lock);
 	up_write(&mt_lock);
->>>>>>> 2d5404ca
 }
 
 static noinline void __init check_iteration(struct maple_tree *mt)
@@ -2092,27 +1997,14 @@
 }
 
 #if defined(BENCH_FORK)
-<<<<<<< HEAD
-static noinline void __init bench_forking(struct maple_tree *mt)
-=======
 static noinline void __init bench_forking(void)
->>>>>>> 2d5404ca
 {
 	struct maple_tree mt, newmt;
 	int i, nr_entries = 134, nr_fork = 80000, ret;
 	void *val;
-<<<<<<< HEAD
-	MA_STATE(mas, mt, 0, 0);
-	MA_STATE(newmas, mt, 0, 0);
-	struct rw_semaphore newmt_lock;
-
-	init_rwsem(&newmt_lock);
-	mt_set_external_lock(&newmt, &newmt_lock);
-=======
 	MA_STATE(mas, &mt, 0, 0);
 	MA_STATE(newmas, &newmt, 0, 0);
 	struct rw_semaphore mt_lock, newmt_lock;
->>>>>>> 2d5404ca
 
 	init_rwsem(&mt_lock);
 	init_rwsem(&newmt_lock);
@@ -2127,19 +2019,6 @@
 	}
 
 	for (i = 0; i < nr_fork; i++) {
-<<<<<<< HEAD
-		mt_set_non_kernel(99999);
-		mt_init_flags(&newmt, MT_FLAGS_ALLOC_RANGE);
-		newmas.tree = &newmt;
-		mas_reset(&newmas);
-		mas_reset(&mas);
-		mas.index = 0;
-		mas.last = 0;
-		rcu_read_lock();
-		down_write(&newmt_lock);
-		if (mas_expected_entries(&newmas, nr_entries)) {
-			printk("OOM!");
-=======
 		mt_init_flags(&newmt,
 			      MT_FLAGS_ALLOC_RANGE | MT_FLAGS_LOCK_EXTERN);
 		mt_set_external_lock(&newmt, &newmt_lock);
@@ -2148,7 +2027,6 @@
 		ret = __mt_dup(&mt, &newmt, GFP_KERNEL);
 		if (ret) {
 			pr_err("OOM!");
->>>>>>> 2d5404ca
 			BUG_ON(1);
 		}
 
@@ -2157,13 +2035,7 @@
 			mas_store(&newmas, val);
 
 		mas_destroy(&newmas);
-<<<<<<< HEAD
-		rcu_read_unlock();
 		mt_validate(&newmt);
-		mt_set_non_kernel(0);
-=======
-		mt_validate(&newmt);
->>>>>>> 2d5404ca
 		__mt_destroy(&newmt);
 		up_write(&newmt_lock);
 	}
@@ -2325,11 +2197,7 @@
 	MT_BUG_ON(mt, val != NULL);
 	MT_BUG_ON(mt, mas.index != 0);
 	MT_BUG_ON(mt, mas.last != 5);
-<<<<<<< HEAD
-	MT_BUG_ON(mt, mas.node != MAS_UNDERFLOW);
-=======
 	MT_BUG_ON(mt, !mas_is_underflow(&mas));
->>>>>>> 2d5404ca
 
 	mas.index = 0;
 	mas.last = 5;
@@ -3193,13 +3061,6 @@
  *		DNE	active		active		range of NULL
  */
 
-<<<<<<< HEAD
-#define mas_active(x)		(((x).node != MAS_ROOT) && \
-				 ((x).node != MAS_START) && \
-				 ((x).node != MAS_PAUSE) && \
-				 ((x).node != MAS_NONE))
-=======
->>>>>>> 2d5404ca
 static noinline void __init check_state_handling(struct maple_tree *mt)
 {
 	MA_STATE(mas, mt, 0, 0);
@@ -3214,11 +3075,7 @@
 	/* prev: Start -> underflow*/
 	entry = mas_prev(&mas, 0);
 	MT_BUG_ON(mt, entry != NULL);
-<<<<<<< HEAD
-	MT_BUG_ON(mt, mas.node != MAS_UNDERFLOW);
-=======
 	MT_BUG_ON(mt, mas.status != ma_underflow);
->>>>>>> 2d5404ca
 
 	/* prev: Start -> root */
 	mas_set(&mas, 10);
@@ -3226,11 +3083,7 @@
 	MT_BUG_ON(mt, entry != ptr);
 	MT_BUG_ON(mt, mas.index != 0);
 	MT_BUG_ON(mt, mas.last != 0);
-<<<<<<< HEAD
-	MT_BUG_ON(mt, mas.node != MAS_ROOT);
-=======
 	MT_BUG_ON(mt, mas.status != ma_root);
->>>>>>> 2d5404ca
 
 	/* prev: pause -> root */
 	mas_set(&mas, 10);
@@ -3239,11 +3092,7 @@
 	MT_BUG_ON(mt, entry != ptr);
 	MT_BUG_ON(mt, mas.index != 0);
 	MT_BUG_ON(mt, mas.last != 0);
-<<<<<<< HEAD
-	MT_BUG_ON(mt, mas.node != MAS_ROOT);
-=======
 	MT_BUG_ON(mt, mas.status != ma_root);
->>>>>>> 2d5404ca
 
 	/* next: start -> none */
 	mas_set(&mas, 0);
@@ -3251,11 +3100,7 @@
 	MT_BUG_ON(mt, mas.index != 1);
 	MT_BUG_ON(mt, mas.last != ULONG_MAX);
 	MT_BUG_ON(mt, entry != NULL);
-<<<<<<< HEAD
-	MT_BUG_ON(mt, mas.node != MAS_NONE);
-=======
 	MT_BUG_ON(mt, mas.status != ma_none);
->>>>>>> 2d5404ca
 
 	/* next: start -> none*/
 	mas_set(&mas, 10);
@@ -3263,11 +3108,7 @@
 	MT_BUG_ON(mt, mas.index != 1);
 	MT_BUG_ON(mt, mas.last != ULONG_MAX);
 	MT_BUG_ON(mt, entry != NULL);
-<<<<<<< HEAD
-	MT_BUG_ON(mt, mas.node != MAS_NONE);
-=======
 	MT_BUG_ON(mt, mas.status != ma_none);
->>>>>>> 2d5404ca
 
 	/* find: start -> root */
 	mas_set(&mas, 0);
@@ -3275,33 +3116,21 @@
 	MT_BUG_ON(mt, entry != ptr);
 	MT_BUG_ON(mt, mas.index != 0);
 	MT_BUG_ON(mt, mas.last != 0);
-<<<<<<< HEAD
-	MT_BUG_ON(mt, mas.node != MAS_ROOT);
-=======
 	MT_BUG_ON(mt, mas.status != ma_root);
->>>>>>> 2d5404ca
 
 	/* find: root -> none */
 	entry = mas_find(&mas, ULONG_MAX);
 	MT_BUG_ON(mt, entry != NULL);
 	MT_BUG_ON(mt, mas.index != 1);
 	MT_BUG_ON(mt, mas.last != ULONG_MAX);
-<<<<<<< HEAD
-	MT_BUG_ON(mt, mas.node != MAS_NONE);
-=======
 	MT_BUG_ON(mt, mas.status != ma_none);
->>>>>>> 2d5404ca
 
 	/* find: none -> none */
 	entry = mas_find(&mas, ULONG_MAX);
 	MT_BUG_ON(mt, entry != NULL);
 	MT_BUG_ON(mt, mas.index != 1);
 	MT_BUG_ON(mt, mas.last != ULONG_MAX);
-<<<<<<< HEAD
-	MT_BUG_ON(mt, mas.node != MAS_NONE);
-=======
 	MT_BUG_ON(mt, mas.status != ma_none);
->>>>>>> 2d5404ca
 
 	/* find: start -> none */
 	mas_set(&mas, 10);
@@ -3309,22 +3138,14 @@
 	MT_BUG_ON(mt, entry != NULL);
 	MT_BUG_ON(mt, mas.index != 1);
 	MT_BUG_ON(mt, mas.last != ULONG_MAX);
-<<<<<<< HEAD
-	MT_BUG_ON(mt, mas.node != MAS_NONE);
-=======
 	MT_BUG_ON(mt, mas.status != ma_none);
->>>>>>> 2d5404ca
 
 	/* find_rev: none -> root */
 	entry = mas_find_rev(&mas, 0);
 	MT_BUG_ON(mt, entry != ptr);
 	MT_BUG_ON(mt, mas.index != 0);
 	MT_BUG_ON(mt, mas.last != 0);
-<<<<<<< HEAD
-	MT_BUG_ON(mt, mas.node != MAS_ROOT);
-=======
 	MT_BUG_ON(mt, mas.status != ma_root);
->>>>>>> 2d5404ca
 
 	/* find_rev: start -> root */
 	mas_set(&mas, 0);
@@ -3332,33 +3153,21 @@
 	MT_BUG_ON(mt, entry != ptr);
 	MT_BUG_ON(mt, mas.index != 0);
 	MT_BUG_ON(mt, mas.last != 0);
-<<<<<<< HEAD
-	MT_BUG_ON(mt, mas.node != MAS_ROOT);
-=======
 	MT_BUG_ON(mt, mas.status != ma_root);
->>>>>>> 2d5404ca
 
 	/* find_rev: root -> none */
 	entry = mas_find_rev(&mas, 0);
 	MT_BUG_ON(mt, entry != NULL);
 	MT_BUG_ON(mt, mas.index != 0);
 	MT_BUG_ON(mt, mas.last != 0);
-<<<<<<< HEAD
-	MT_BUG_ON(mt, mas.node != MAS_NONE);
-=======
 	MT_BUG_ON(mt, mas.status != ma_none);
->>>>>>> 2d5404ca
 
 	/* find_rev: none -> none */
 	entry = mas_find_rev(&mas, 0);
 	MT_BUG_ON(mt, entry != NULL);
 	MT_BUG_ON(mt, mas.index != 0);
 	MT_BUG_ON(mt, mas.last != 0);
-<<<<<<< HEAD
-	MT_BUG_ON(mt, mas.node != MAS_NONE);
-=======
 	MT_BUG_ON(mt, mas.status != ma_none);
->>>>>>> 2d5404ca
 
 	/* find_rev: start -> root */
 	mas_set(&mas, 10);
@@ -3366,11 +3175,7 @@
 	MT_BUG_ON(mt, entry != ptr);
 	MT_BUG_ON(mt, mas.index != 0);
 	MT_BUG_ON(mt, mas.last != 0);
-<<<<<<< HEAD
-	MT_BUG_ON(mt, mas.node != MAS_ROOT);
-=======
 	MT_BUG_ON(mt, mas.status != ma_root);
->>>>>>> 2d5404ca
 
 	/* walk: start -> none */
 	mas_set(&mas, 10);
@@ -3378,11 +3183,7 @@
 	MT_BUG_ON(mt, entry != NULL);
 	MT_BUG_ON(mt, mas.index != 1);
 	MT_BUG_ON(mt, mas.last != ULONG_MAX);
-<<<<<<< HEAD
-	MT_BUG_ON(mt, mas.node != MAS_NONE);
-=======
 	MT_BUG_ON(mt, mas.status != ma_none);
->>>>>>> 2d5404ca
 
 	/* walk: pause -> none*/
 	mas_set(&mas, 10);
@@ -3391,11 +3192,7 @@
 	MT_BUG_ON(mt, entry != NULL);
 	MT_BUG_ON(mt, mas.index != 1);
 	MT_BUG_ON(mt, mas.last != ULONG_MAX);
-<<<<<<< HEAD
-	MT_BUG_ON(mt, mas.node != MAS_NONE);
-=======
 	MT_BUG_ON(mt, mas.status != ma_none);
->>>>>>> 2d5404ca
 
 	/* walk: none -> none */
 	mas.index = mas.last = 10;
@@ -3403,22 +3200,14 @@
 	MT_BUG_ON(mt, entry != NULL);
 	MT_BUG_ON(mt, mas.index != 1);
 	MT_BUG_ON(mt, mas.last != ULONG_MAX);
-<<<<<<< HEAD
-	MT_BUG_ON(mt, mas.node != MAS_NONE);
-=======
 	MT_BUG_ON(mt, mas.status != ma_none);
->>>>>>> 2d5404ca
 
 	/* walk: none -> none */
 	entry = mas_walk(&mas);
 	MT_BUG_ON(mt, entry != NULL);
 	MT_BUG_ON(mt, mas.index != 1);
 	MT_BUG_ON(mt, mas.last != ULONG_MAX);
-<<<<<<< HEAD
-	MT_BUG_ON(mt, mas.node != MAS_NONE);
-=======
 	MT_BUG_ON(mt, mas.status != ma_none);
->>>>>>> 2d5404ca
 
 	/* walk: start -> root */
 	mas_set(&mas, 0);
@@ -3426,11 +3215,7 @@
 	MT_BUG_ON(mt, entry != ptr);
 	MT_BUG_ON(mt, mas.index != 0);
 	MT_BUG_ON(mt, mas.last != 0);
-<<<<<<< HEAD
-	MT_BUG_ON(mt, mas.node != MAS_ROOT);
-=======
 	MT_BUG_ON(mt, mas.status != ma_root);
->>>>>>> 2d5404ca
 
 	/* walk: pause -> root */
 	mas_set(&mas, 0);
@@ -3439,37 +3224,22 @@
 	MT_BUG_ON(mt, entry != ptr);
 	MT_BUG_ON(mt, mas.index != 0);
 	MT_BUG_ON(mt, mas.last != 0);
-<<<<<<< HEAD
-	MT_BUG_ON(mt, mas.node != MAS_ROOT);
-
-	/* walk: none -> root */
-	mas.node = MAS_NONE;
-=======
 	MT_BUG_ON(mt, mas.status != ma_root);
 
 	/* walk: none -> root */
 	mas.status = ma_none;
->>>>>>> 2d5404ca
 	entry = mas_walk(&mas);
 	MT_BUG_ON(mt, entry != ptr);
 	MT_BUG_ON(mt, mas.index != 0);
 	MT_BUG_ON(mt, mas.last != 0);
-<<<<<<< HEAD
-	MT_BUG_ON(mt, mas.node != MAS_ROOT);
-=======
 	MT_BUG_ON(mt, mas.status != ma_root);
->>>>>>> 2d5404ca
 
 	/* walk: root -> root */
 	entry = mas_walk(&mas);
 	MT_BUG_ON(mt, entry != ptr);
 	MT_BUG_ON(mt, mas.index != 0);
 	MT_BUG_ON(mt, mas.last != 0);
-<<<<<<< HEAD
-	MT_BUG_ON(mt, mas.node != MAS_ROOT);
-=======
 	MT_BUG_ON(mt, mas.status != ma_root);
->>>>>>> 2d5404ca
 
 	/* walk: root -> none */
 	mas_set(&mas, 10);
@@ -3477,11 +3247,7 @@
 	MT_BUG_ON(mt, entry != NULL);
 	MT_BUG_ON(mt, mas.index != 1);
 	MT_BUG_ON(mt, mas.last != ULONG_MAX);
-<<<<<<< HEAD
-	MT_BUG_ON(mt, mas.node != MAS_NONE);
-=======
 	MT_BUG_ON(mt, mas.status != ma_none);
->>>>>>> 2d5404ca
 
 	/* walk: none -> root */
 	mas.index = mas.last = 0;
@@ -3489,11 +3255,7 @@
 	MT_BUG_ON(mt, entry != ptr);
 	MT_BUG_ON(mt, mas.index != 0);
 	MT_BUG_ON(mt, mas.last != 0);
-<<<<<<< HEAD
-	MT_BUG_ON(mt, mas.node != MAS_ROOT);
-=======
 	MT_BUG_ON(mt, mas.status != ma_root);
->>>>>>> 2d5404ca
 
 	mas_unlock(&mas);
 
@@ -3511,11 +3273,7 @@
 	MT_BUG_ON(mt, entry != ptr);
 	MT_BUG_ON(mt, mas.index != 0x1000);
 	MT_BUG_ON(mt, mas.last != 0x1500);
-<<<<<<< HEAD
-	MT_BUG_ON(mt, !mas_active(mas));
-=======
 	MT_BUG_ON(mt, !mas_is_active(&mas));
->>>>>>> 2d5404ca
 
 	/* next: pause ->active */
 	mas_set(&mas, 0);
@@ -3524,36 +3282,16 @@
 	MT_BUG_ON(mt, entry != ptr);
 	MT_BUG_ON(mt, mas.index != 0x1000);
 	MT_BUG_ON(mt, mas.last != 0x1500);
-<<<<<<< HEAD
-	MT_BUG_ON(mt, !mas_active(mas));
-=======
 	MT_BUG_ON(mt, !mas_is_active(&mas));
->>>>>>> 2d5404ca
 
 	/* next: none ->active */
 	mas.index = mas.last = 0;
 	mas.offset = 0;
-<<<<<<< HEAD
-	mas.node = MAS_NONE;
-=======
 	mas.status = ma_none;
->>>>>>> 2d5404ca
 	entry = mas_next(&mas, ULONG_MAX);
 	MT_BUG_ON(mt, entry != ptr);
 	MT_BUG_ON(mt, mas.index != 0x1000);
 	MT_BUG_ON(mt, mas.last != 0x1500);
-<<<<<<< HEAD
-	MT_BUG_ON(mt, !mas_active(mas));
-
-	/* next:active ->active */
-	entry = mas_next(&mas, ULONG_MAX);
-	MT_BUG_ON(mt, entry != ptr2);
-	MT_BUG_ON(mt, mas.index != 0x2000);
-	MT_BUG_ON(mt, mas.last != 0x2500);
-	MT_BUG_ON(mt, !mas_active(mas));
-
-	/* next:active -> active beyond data */
-=======
 	MT_BUG_ON(mt, !mas_is_active(&mas));
 
 	/* next:active ->active (spanning limit) */
@@ -3564,101 +3302,56 @@
 	MT_BUG_ON(mt, !mas_is_active(&mas));
 
 	/* next:active -> overflow (limit reached) beyond data */
->>>>>>> 2d5404ca
 	entry = mas_next(&mas, 0x2999);
 	MT_BUG_ON(mt, entry != NULL);
 	MT_BUG_ON(mt, mas.index != 0x2501);
 	MT_BUG_ON(mt, mas.last != 0x2fff);
-<<<<<<< HEAD
-	MT_BUG_ON(mt, !mas_active(mas));
-
-	/* Continue after last range ends after max */
-=======
 	MT_BUG_ON(mt, !mas_is_overflow(&mas));
 
 	/* next:overflow -> active (limit changed) */
->>>>>>> 2d5404ca
 	entry = mas_next(&mas, ULONG_MAX);
 	MT_BUG_ON(mt, entry != ptr3);
 	MT_BUG_ON(mt, mas.index != 0x3000);
 	MT_BUG_ON(mt, mas.last != 0x3500);
-<<<<<<< HEAD
-	MT_BUG_ON(mt, !mas_active(mas));
-
-	/* next:active -> active continued */
+	MT_BUG_ON(mt, !mas_is_active(&mas));
+
+	/* next:active ->  overflow (limit reached) */
 	entry = mas_next(&mas, ULONG_MAX);
 	MT_BUG_ON(mt, entry != NULL);
 	MT_BUG_ON(mt, mas.index != 0x3501);
 	MT_BUG_ON(mt, mas.last != ULONG_MAX);
-	MT_BUG_ON(mt, !mas_active(mas));
-
-	/* next:active -> overflow  */
-=======
-	MT_BUG_ON(mt, !mas_is_active(&mas));
-
-	/* next:active ->  overflow (limit reached) */
->>>>>>> 2d5404ca
-	entry = mas_next(&mas, ULONG_MAX);
-	MT_BUG_ON(mt, entry != NULL);
-	MT_BUG_ON(mt, mas.index != 0x3501);
-	MT_BUG_ON(mt, mas.last != ULONG_MAX);
-<<<<<<< HEAD
-	MT_BUG_ON(mt, mas.node != MAS_OVERFLOW);
-=======
 	MT_BUG_ON(mt, !mas_is_overflow(&mas));
->>>>>>> 2d5404ca
 
 	/* next:overflow -> overflow  */
 	entry = mas_next(&mas, ULONG_MAX);
 	MT_BUG_ON(mt, entry != NULL);
 	MT_BUG_ON(mt, mas.index != 0x3501);
 	MT_BUG_ON(mt, mas.last != ULONG_MAX);
-<<<<<<< HEAD
-	MT_BUG_ON(mt, mas.node != MAS_OVERFLOW);
-=======
 	MT_BUG_ON(mt, !mas_is_overflow(&mas));
->>>>>>> 2d5404ca
 
 	/* prev:overflow -> active  */
 	entry = mas_prev(&mas, 0);
 	MT_BUG_ON(mt, entry != ptr3);
 	MT_BUG_ON(mt, mas.index != 0x3000);
 	MT_BUG_ON(mt, mas.last != 0x3500);
-<<<<<<< HEAD
-	MT_BUG_ON(mt, !mas_active(mas));
-=======
 	MT_BUG_ON(mt, !mas_is_active(&mas));
->>>>>>> 2d5404ca
 
 	/* next: none -> active, skip value at location */
 	mas_set(&mas, 0);
 	entry = mas_next(&mas, ULONG_MAX);
-<<<<<<< HEAD
-	mas.node = MAS_NONE;
-=======
 	mas.status = ma_none;
->>>>>>> 2d5404ca
 	mas.offset = 0;
 	entry = mas_next(&mas, ULONG_MAX);
 	MT_BUG_ON(mt, entry != ptr2);
 	MT_BUG_ON(mt, mas.index != 0x2000);
 	MT_BUG_ON(mt, mas.last != 0x2500);
-<<<<<<< HEAD
-	MT_BUG_ON(mt, !mas_active(mas));
-=======
 	MT_BUG_ON(mt, !mas_is_active(&mas));
->>>>>>> 2d5404ca
 
 	/* prev:active ->active */
 	entry = mas_prev(&mas, 0);
 	MT_BUG_ON(mt, entry != ptr);
 	MT_BUG_ON(mt, mas.index != 0x1000);
 	MT_BUG_ON(mt, mas.last != 0x1500);
-<<<<<<< HEAD
-	MT_BUG_ON(mt, !mas_active(mas));
-
-	/* prev:active -> active spanning end range */
-=======
 	MT_BUG_ON(mt, !mas_is_active(&mas));
 
 	/* prev:active -> underflow (span limit) */
@@ -3675,73 +3368,46 @@
 	MT_BUG_ON(mt, !mas_is_underflow(&mas));
 
 	/* prev:underflow -> underflow (lower limit) spanning end range */
->>>>>>> 2d5404ca
 	entry = mas_prev(&mas, 0x0100);
 	MT_BUG_ON(mt, entry != NULL);
 	MT_BUG_ON(mt, mas.index != 0);
 	MT_BUG_ON(mt, mas.last != 0x0FFF);
-<<<<<<< HEAD
-	MT_BUG_ON(mt, !mas_active(mas));
-
-	/* prev:active -> underflow */
-=======
 	MT_BUG_ON(mt, !mas_is_underflow(&mas));
-
-	/* prev:underflow -> underflow */
->>>>>>> 2d5404ca
-	entry = mas_prev(&mas, 0);
-	MT_BUG_ON(mt, entry != NULL);
-	MT_BUG_ON(mt, mas.index != 0);
-	MT_BUG_ON(mt, mas.last != 0x0FFF);
-<<<<<<< HEAD
-	MT_BUG_ON(mt, mas.node != MAS_UNDERFLOW);
-=======
-	MT_BUG_ON(mt, !mas_is_underflow(&mas));
->>>>>>> 2d5404ca
 
 	/* prev:underflow -> underflow */
 	entry = mas_prev(&mas, 0);
 	MT_BUG_ON(mt, entry != NULL);
 	MT_BUG_ON(mt, mas.index != 0);
 	MT_BUG_ON(mt, mas.last != 0x0FFF);
-<<<<<<< HEAD
-	MT_BUG_ON(mt, mas.node != MAS_UNDERFLOW);
-=======
 	MT_BUG_ON(mt, !mas_is_underflow(&mas));
->>>>>>> 2d5404ca
+
+	/* prev:underflow -> underflow */
+	entry = mas_prev(&mas, 0);
+	MT_BUG_ON(mt, entry != NULL);
+	MT_BUG_ON(mt, mas.index != 0);
+	MT_BUG_ON(mt, mas.last != 0x0FFF);
+	MT_BUG_ON(mt, !mas_is_underflow(&mas));
 
 	/* next:underflow -> active */
 	entry = mas_next(&mas, ULONG_MAX);
 	MT_BUG_ON(mt, entry != ptr);
 	MT_BUG_ON(mt, mas.index != 0x1000);
 	MT_BUG_ON(mt, mas.last != 0x1500);
-<<<<<<< HEAD
-	MT_BUG_ON(mt, !mas_active(mas));
-=======
 	MT_BUG_ON(mt, !mas_is_active(&mas));
->>>>>>> 2d5404ca
 
 	/* prev:first value -> underflow */
 	entry = mas_prev(&mas, 0x1000);
 	MT_BUG_ON(mt, entry != NULL);
 	MT_BUG_ON(mt, mas.index != 0x1000);
 	MT_BUG_ON(mt, mas.last != 0x1500);
-<<<<<<< HEAD
-	MT_BUG_ON(mt, mas.node != MAS_UNDERFLOW);
-=======
 	MT_BUG_ON(mt, !mas_is_underflow(&mas));
->>>>>>> 2d5404ca
 
 	/* find:underflow -> first value */
 	entry = mas_find(&mas, ULONG_MAX);
 	MT_BUG_ON(mt, entry != ptr);
 	MT_BUG_ON(mt, mas.index != 0x1000);
 	MT_BUG_ON(mt, mas.last != 0x1500);
-<<<<<<< HEAD
-	MT_BUG_ON(mt, !mas_active(mas));
-=======
 	MT_BUG_ON(mt, !mas_is_active(&mas));
->>>>>>> 2d5404ca
 
 	/* prev: pause ->active */
 	mas_set(&mas, 0x3600);
@@ -3752,35 +3418,21 @@
 	MT_BUG_ON(mt, entry != ptr2);
 	MT_BUG_ON(mt, mas.index != 0x2000);
 	MT_BUG_ON(mt, mas.last != 0x2500);
-<<<<<<< HEAD
-	MT_BUG_ON(mt, !mas_active(mas));
-
-	/* prev:active -> active spanning min */
-=======
 	MT_BUG_ON(mt, !mas_is_active(&mas));
 
 	/* prev:active -> underflow spanning min */
->>>>>>> 2d5404ca
 	entry = mas_prev(&mas, 0x1600);
 	MT_BUG_ON(mt, entry != NULL);
 	MT_BUG_ON(mt, mas.index != 0x1501);
 	MT_BUG_ON(mt, mas.last != 0x1FFF);
-<<<<<<< HEAD
-	MT_BUG_ON(mt, !mas_active(mas));
-=======
 	MT_BUG_ON(mt, !mas_is_underflow(&mas));
->>>>>>> 2d5404ca
 
 	/* prev: active ->active, continue */
 	entry = mas_prev(&mas, 0);
 	MT_BUG_ON(mt, entry != ptr);
 	MT_BUG_ON(mt, mas.index != 0x1000);
 	MT_BUG_ON(mt, mas.last != 0x1500);
-<<<<<<< HEAD
-	MT_BUG_ON(mt, !mas_active(mas));
-=======
 	MT_BUG_ON(mt, !mas_is_active(&mas));
->>>>>>> 2d5404ca
 
 	/* find: start ->active */
 	mas_set(&mas, 0);
@@ -3788,11 +3440,7 @@
 	MT_BUG_ON(mt, entry != ptr);
 	MT_BUG_ON(mt, mas.index != 0x1000);
 	MT_BUG_ON(mt, mas.last != 0x1500);
-<<<<<<< HEAD
-	MT_BUG_ON(mt, !mas_active(mas));
-=======
 	MT_BUG_ON(mt, !mas_is_active(&mas));
->>>>>>> 2d5404ca
 
 	/* find: pause ->active */
 	mas_set(&mas, 0);
@@ -3801,11 +3449,7 @@
 	MT_BUG_ON(mt, entry != ptr);
 	MT_BUG_ON(mt, mas.index != 0x1000);
 	MT_BUG_ON(mt, mas.last != 0x1500);
-<<<<<<< HEAD
-	MT_BUG_ON(mt, !mas_active(mas));
-=======
 	MT_BUG_ON(mt, !mas_is_active(&mas));
->>>>>>> 2d5404ca
 
 	/* find: start ->active on value */;
 	mas_set(&mas, 1200);
@@ -3813,22 +3457,14 @@
 	MT_BUG_ON(mt, entry != ptr);
 	MT_BUG_ON(mt, mas.index != 0x1000);
 	MT_BUG_ON(mt, mas.last != 0x1500);
-<<<<<<< HEAD
-	MT_BUG_ON(mt, !mas_active(mas));
-=======
 	MT_BUG_ON(mt, !mas_is_active(&mas));
->>>>>>> 2d5404ca
 
 	/* find:active ->active */
 	entry = mas_find(&mas, ULONG_MAX);
 	MT_BUG_ON(mt, entry != ptr2);
 	MT_BUG_ON(mt, mas.index != 0x2000);
 	MT_BUG_ON(mt, mas.last != 0x2500);
-<<<<<<< HEAD
-	MT_BUG_ON(mt, !mas_active(mas));
-=======
 	MT_BUG_ON(mt, !mas_is_active(&mas));
->>>>>>> 2d5404ca
 
 
 	/* find:active -> active (NULL)*/
@@ -3836,55 +3472,35 @@
 	MT_BUG_ON(mt, entry != NULL);
 	MT_BUG_ON(mt, mas.index != 0x2501);
 	MT_BUG_ON(mt, mas.last != 0x2FFF);
-<<<<<<< HEAD
-	MT_BUG_ON(mt, !mas_active(mas));
-=======
 	MAS_BUG_ON(&mas, !mas_is_active(&mas));
->>>>>>> 2d5404ca
 
 	/* find: overflow ->active */
 	entry = mas_find(&mas, 0x5000);
 	MT_BUG_ON(mt, entry != ptr3);
 	MT_BUG_ON(mt, mas.index != 0x3000);
 	MT_BUG_ON(mt, mas.last != 0x3500);
-<<<<<<< HEAD
-	MT_BUG_ON(mt, !mas_active(mas));
-=======
 	MT_BUG_ON(mt, !mas_is_active(&mas));
->>>>>>> 2d5404ca
 
 	/* find:active -> active (NULL) end*/
 	entry = mas_find(&mas, ULONG_MAX);
 	MT_BUG_ON(mt, entry != NULL);
 	MT_BUG_ON(mt, mas.index != 0x3501);
 	MT_BUG_ON(mt, mas.last != ULONG_MAX);
-<<<<<<< HEAD
-	MT_BUG_ON(mt, !mas_active(mas));
-=======
 	MAS_BUG_ON(&mas, !mas_is_active(&mas));
->>>>>>> 2d5404ca
 
 	/* find_rev: active (END) ->active */
 	entry = mas_find_rev(&mas, 0);
 	MT_BUG_ON(mt, entry != ptr3);
 	MT_BUG_ON(mt, mas.index != 0x3000);
 	MT_BUG_ON(mt, mas.last != 0x3500);
-<<<<<<< HEAD
-	MT_BUG_ON(mt, !mas_active(mas));
-=======
 	MT_BUG_ON(mt, !mas_is_active(&mas));
->>>>>>> 2d5404ca
 
 	/* find_rev:active ->active */
 	entry = mas_find_rev(&mas, 0);
 	MT_BUG_ON(mt, entry != ptr2);
 	MT_BUG_ON(mt, mas.index != 0x2000);
 	MT_BUG_ON(mt, mas.last != 0x2500);
-<<<<<<< HEAD
-	MT_BUG_ON(mt, !mas_active(mas));
-=======
 	MT_BUG_ON(mt, !mas_is_active(&mas));
->>>>>>> 2d5404ca
 
 	/* find_rev: pause ->active */
 	mas_pause(&mas);
@@ -3892,24 +3508,14 @@
 	MT_BUG_ON(mt, entry != ptr);
 	MT_BUG_ON(mt, mas.index != 0x1000);
 	MT_BUG_ON(mt, mas.last != 0x1500);
-<<<<<<< HEAD
-	MT_BUG_ON(mt, !mas_active(mas));
-
-	/* find_rev:active -> active */
-=======
 	MT_BUG_ON(mt, !mas_is_active(&mas));
 
 	/* find_rev:active -> underflow */
->>>>>>> 2d5404ca
 	entry = mas_find_rev(&mas, 0);
 	MT_BUG_ON(mt, entry != NULL);
 	MT_BUG_ON(mt, mas.index != 0);
 	MT_BUG_ON(mt, mas.last != 0x0FFF);
-<<<<<<< HEAD
-	MT_BUG_ON(mt, !mas_active(mas));
-=======
 	MT_BUG_ON(mt, !mas_is_underflow(&mas));
->>>>>>> 2d5404ca
 
 	/* find_rev: start ->active */
 	mas_set(&mas, 0x1200);
@@ -3917,11 +3523,7 @@
 	MT_BUG_ON(mt, entry != ptr);
 	MT_BUG_ON(mt, mas.index != 0x1000);
 	MT_BUG_ON(mt, mas.last != 0x1500);
-<<<<<<< HEAD
-	MT_BUG_ON(mt, !mas_active(mas));
-=======
 	MT_BUG_ON(mt, !mas_is_active(&mas));
->>>>>>> 2d5404ca
 
 	/* mas_walk start ->active */
 	mas_set(&mas, 0x1200);
@@ -3929,11 +3531,7 @@
 	MT_BUG_ON(mt, entry != ptr);
 	MT_BUG_ON(mt, mas.index != 0x1000);
 	MT_BUG_ON(mt, mas.last != 0x1500);
-<<<<<<< HEAD
-	MT_BUG_ON(mt, !mas_active(mas));
-=======
 	MT_BUG_ON(mt, !mas_is_active(&mas));
->>>>>>> 2d5404ca
 
 	/* mas_walk start ->active */
 	mas_set(&mas, 0x1600);
@@ -3941,11 +3539,7 @@
 	MT_BUG_ON(mt, entry != NULL);
 	MT_BUG_ON(mt, mas.index != 0x1501);
 	MT_BUG_ON(mt, mas.last != 0x1fff);
-<<<<<<< HEAD
-	MT_BUG_ON(mt, !mas_active(mas));
-=======
 	MT_BUG_ON(mt, !mas_is_active(&mas));
->>>>>>> 2d5404ca
 
 	/* mas_walk pause ->active */
 	mas_set(&mas, 0x1200);
@@ -3954,11 +3548,7 @@
 	MT_BUG_ON(mt, entry != ptr);
 	MT_BUG_ON(mt, mas.index != 0x1000);
 	MT_BUG_ON(mt, mas.last != 0x1500);
-<<<<<<< HEAD
-	MT_BUG_ON(mt, !mas_active(mas));
-=======
 	MT_BUG_ON(mt, !mas_is_active(&mas));
->>>>>>> 2d5404ca
 
 	/* mas_walk pause -> active */
 	mas_set(&mas, 0x1600);
@@ -3967,45 +3557,25 @@
 	MT_BUG_ON(mt, entry != NULL);
 	MT_BUG_ON(mt, mas.index != 0x1501);
 	MT_BUG_ON(mt, mas.last != 0x1fff);
-<<<<<<< HEAD
-	MT_BUG_ON(mt, !mas_active(mas));
-
-	/* mas_walk none -> active */
-	mas_set(&mas, 0x1200);
-	mas.node = MAS_NONE;
-=======
 	MT_BUG_ON(mt, !mas_is_active(&mas));
 
 	/* mas_walk none -> active */
 	mas_set(&mas, 0x1200);
 	mas.status = ma_none;
->>>>>>> 2d5404ca
 	entry = mas_walk(&mas);
 	MT_BUG_ON(mt, entry != ptr);
 	MT_BUG_ON(mt, mas.index != 0x1000);
 	MT_BUG_ON(mt, mas.last != 0x1500);
-<<<<<<< HEAD
-	MT_BUG_ON(mt, !mas_active(mas));
-
-	/* mas_walk none -> active */
-	mas_set(&mas, 0x1600);
-	mas.node = MAS_NONE;
-=======
 	MT_BUG_ON(mt, !mas_is_active(&mas));
 
 	/* mas_walk none -> active */
 	mas_set(&mas, 0x1600);
 	mas.status = ma_none;
->>>>>>> 2d5404ca
 	entry = mas_walk(&mas);
 	MT_BUG_ON(mt, entry != NULL);
 	MT_BUG_ON(mt, mas.index != 0x1501);
 	MT_BUG_ON(mt, mas.last != 0x1fff);
-<<<<<<< HEAD
-	MT_BUG_ON(mt, !mas_active(mas));
-=======
 	MT_BUG_ON(mt, !mas_is_active(&mas));
->>>>>>> 2d5404ca
 
 	/* mas_walk active -> active */
 	mas.index = 0x1200;
@@ -4015,11 +3585,7 @@
 	MT_BUG_ON(mt, entry != ptr);
 	MT_BUG_ON(mt, mas.index != 0x1000);
 	MT_BUG_ON(mt, mas.last != 0x1500);
-<<<<<<< HEAD
-	MT_BUG_ON(mt, !mas_active(mas));
-=======
 	MT_BUG_ON(mt, !mas_is_active(&mas));
->>>>>>> 2d5404ca
 
 	/* mas_walk active -> active */
 	mas.index = 0x1600;
@@ -4028,17 +3594,11 @@
 	MT_BUG_ON(mt, entry != NULL);
 	MT_BUG_ON(mt, mas.index != 0x1501);
 	MT_BUG_ON(mt, mas.last != 0x1fff);
-<<<<<<< HEAD
-	MT_BUG_ON(mt, !mas_active(mas));
-=======
 	MT_BUG_ON(mt, !mas_is_active(&mas));
->>>>>>> 2d5404ca
 
 	mas_unlock(&mas);
 }
 
-<<<<<<< HEAD
-=======
 static noinline void __init alloc_cyclic_testing(struct maple_tree *mt)
 {
 	unsigned long location;
@@ -4078,7 +3638,6 @@
 	MT_BUG_ON(mt, ret != 1);
 }
 
->>>>>>> 2d5404ca
 static DEFINE_MTREE(tree);
 static int __init maple_tree_seed(void)
 {
@@ -4359,14 +3918,11 @@
 	mt_init_flags(&tree, MT_FLAGS_ALLOC_RANGE);
 	check_state_handling(&tree);
 	mtree_destroy(&tree);
-<<<<<<< HEAD
-=======
 
 	mt_init_flags(&tree, MT_FLAGS_ALLOC_RANGE);
 	alloc_cyclic_testing(&tree);
 	mtree_destroy(&tree);
 
->>>>>>> 2d5404ca
 
 #if defined(BENCH)
 skip:
