--- conflicted
+++ resolved
@@ -55,11 +55,7 @@
  */
 void dump_stack_print_info(const char *log_lvl)
 {
-<<<<<<< HEAD
-	printk("%sCPU: %d UID: %u PID: %d Comm: %.20s %s%s %s %.*s %s%s" BUILD_ID_FMT "\n",
-=======
-	printk("%sCPU: %d UID: %u PID: %d Comm: %.20s %s%s %s %.*s %s " BUILD_ID_FMT "\n",
->>>>>>> 0af2f6be
+	printk("%sCPU: %d UID: %u PID: %d Comm: %.20s %s%s %s %.*s %s %s%s " BUILD_ID_FMT "\n",
 	       log_lvl, raw_smp_processor_id(),
 	       __kuid_val(current_real_cred()->euid),
 	       current->pid, current->comm,
@@ -67,17 +63,14 @@
 	       print_tainted(),
 	       init_utsname()->release,
 	       (int)strcspn(init_utsname()->version, " "),
-<<<<<<< HEAD
-	       init_utsname()->version, SUSE_PRODUCT_SHORTNAME,
+	       init_utsname()->version, preempt_model_str(),
+	       SUSE_PRODUCT_SHORTNAME,
 #ifndef CONFIG_SUSE_KERNEL_RELEASED
 	       " (unreleased)",
 #else
 	       "",
 #endif
 	       BUILD_ID_VAL);
-=======
-	       init_utsname()->version, preempt_model_str(), BUILD_ID_VAL);
->>>>>>> 0af2f6be
 
 	if (get_taint())
 		printk("%s%s\n", log_lvl, print_tainted_verbose());
