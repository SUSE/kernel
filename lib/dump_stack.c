--- conflicted
+++ resolved
@@ -55,15 +55,10 @@
  */
 void dump_stack_print_info(const char *log_lvl)
 {
-<<<<<<< HEAD
-	printk("%sCPU: %d PID: %d Comm: %.20s %s%s %s %.*s %s%s" BUILD_ID_FMT "\n",
-	       log_lvl, raw_smp_processor_id(), current->pid, current->comm,
-=======
-	printk("%sCPU: %d UID: %u PID: %d Comm: %.20s %s%s %s %.*s" BUILD_ID_FMT "\n",
+	printk("%sCPU: %d UID: %u PID: %d Comm: %.20s %s%s %s %.*s %s%s" BUILD_ID_FMT "\n",
 	       log_lvl, raw_smp_processor_id(),
 	       __kuid_val(current_real_cred()->euid),
 	       current->pid, current->comm,
->>>>>>> 8400291e
 	       kexec_crash_loaded() ? "Kdump: loaded " : "",
 	       print_tainted(),
 	       init_utsname()->release,
