// SPDX-License-Identifier: GPL-2.0
/*
 * Provide a default dump_stack() function for architectures
 * which don't implement their own.
 */

#include <linux/kernel.h>
#include <linux/buildid.h>
#include <linux/export.h>
#include <linux/sched.h>
#include <linux/sched/debug.h>
#include <linux/smp.h>
#include <linux/atomic.h>
#include <linux/kexec.h>
#include <linux/utsname.h>
#include <linux/stop_machine.h>
#include <linux/suse_version.h>

static char dump_stack_arch_desc_str[128];

/**
 * dump_stack_set_arch_desc - set arch-specific str to show with task dumps
 * @fmt: printf-style format string
 * @...: arguments for the format string
 *
 * The configured string will be printed right after utsname during task
 * dumps.  Usually used to add arch-specific system identifiers.  If an
 * arch wants to make use of such an ID string, it should initialize this
 * as soon as possible during boot.
 */
void __init dump_stack_set_arch_desc(const char *fmt, ...)
{
	va_list args;

	va_start(args, fmt);
	vsnprintf(dump_stack_arch_desc_str, sizeof(dump_stack_arch_desc_str),
		  fmt, args);
	va_end(args);
}

#if IS_ENABLED(CONFIG_STACKTRACE_BUILD_ID)
#define BUILD_ID_FMT " %20phN"
#define BUILD_ID_VAL vmlinux_build_id
#else
#define BUILD_ID_FMT "%s"
#define BUILD_ID_VAL ""
#endif

/**
 * dump_stack_print_info - print generic debug info for dump_stack()
 * @log_lvl: log level
 *
 * Arch-specific dump_stack() implementations can use this function to
 * print out the same debug information as the generic dump_stack().
 */
void dump_stack_print_info(const char *log_lvl)
{
	printk("%sCPU: %d PID: %d Comm: %.20s %s%s %s %.*s %s%s" BUILD_ID_FMT "\n",
	       log_lvl, raw_smp_processor_id(), current->pid, current->comm,
	       kexec_crash_loaded() ? "Kdump: loaded " : "",
	       print_tainted(),
	       init_utsname()->release,
	       (int)strcspn(init_utsname()->version, " "),
	       init_utsname()->version, SUSE_PRODUCT_SHORTNAME,
#ifndef CONFIG_SUSE_KERNEL_RELEASED
	       " (unreleased)",
#else
	       "",
#endif
	       BUILD_ID_VAL);

	if (dump_stack_arch_desc_str[0] != '\0')
		printk("%sHardware name: %s\n",
		       log_lvl, dump_stack_arch_desc_str);

	print_worker_info(log_lvl, current);
	print_stop_info(log_lvl, current);
}

/**
 * show_regs_print_info - print generic debug info for show_regs()
 * @log_lvl: log level
 *
 * show_regs() implementations can use this function to print out generic
 * debug information.
 */
void show_regs_print_info(const char *log_lvl)
{
	dump_stack_print_info(log_lvl);
}

static void __dump_stack(const char *log_lvl)
{
	dump_stack_print_info(log_lvl);
	show_stack(NULL, NULL, log_lvl);
}

/**
 * dump_stack - dump the current task information and its stack trace
 *
 * Architectures can override this implementation by implementing its own.
 */
asmlinkage __visible void dump_stack_lvl(const char *log_lvl)
{
	bool in_panic = this_cpu_in_panic();
	unsigned long flags;

	/*
	 * Permit this cpu to perform nested stack dumps while serialising
	 * against other CPUs, unless this CPU is in panic.
	 *
	 * When in panic, non-panic CPUs are not permitted to store new
	 * printk messages so there is no need to synchronize the output.
	 * This avoids potential deadlock in panic() if another CPU is
	 * holding and unable to release the printk_cpu_sync.
	 */
<<<<<<< HEAD
	printk_cpu_sync_get_irqsave(flags);
	__dump_stack(log_lvl);
	printk_cpu_sync_put_irqrestore(flags);
=======
	if (!in_panic)
		printk_cpu_lock_irqsave(flags);

	__dump_stack(log_lvl);

	if (!in_panic)
		printk_cpu_unlock_irqrestore(flags);
>>>>>>> d9599f4d
}
EXPORT_SYMBOL(dump_stack_lvl);

asmlinkage __visible void dump_stack(void)
{
	dump_stack_lvl(KERN_DEFAULT);
}
EXPORT_SYMBOL(dump_stack);<|MERGE_RESOLUTION|>--- conflicted
+++ resolved
@@ -114,19 +114,13 @@
 	 * This avoids potential deadlock in panic() if another CPU is
 	 * holding and unable to release the printk_cpu_sync.
 	 */
-<<<<<<< HEAD
-	printk_cpu_sync_get_irqsave(flags);
-	__dump_stack(log_lvl);
-	printk_cpu_sync_put_irqrestore(flags);
-=======
 	if (!in_panic)
-		printk_cpu_lock_irqsave(flags);
+		printk_cpu_sync_get_irqsave(flags);
 
 	__dump_stack(log_lvl);
 
 	if (!in_panic)
-		printk_cpu_unlock_irqrestore(flags);
->>>>>>> d9599f4d
+		printk_cpu_sync_put_irqrestore(flags);
 }
 EXPORT_SYMBOL(dump_stack_lvl);
 
