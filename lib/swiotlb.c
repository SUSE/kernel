/*
 * Dynamic DMA mapping support.
 *
 * This implementation is a fallback for platforms that do not support
 * I/O TLBs (aka DMA address translation hardware).
 * Copyright (C) 2000 Asit Mallick <Asit.K.Mallick@intel.com>
 * Copyright (C) 2000 Goutham Rao <goutham.rao@intel.com>
 * Copyright (C) 2000, 2003 Hewlett-Packard Co
 *	David Mosberger-Tang <davidm@hpl.hp.com>
 *
 * 03/05/07 davidm	Switch from PCI-DMA to generic device DMA API.
 * 00/12/13 davidm	Rename to swiotlb.c and add mark_clean() to avoid
 *			unnecessary i-cache flushing.
 * 04/07/.. ak		Better overflow handling. Assorted fixes.
 * 05/09/10 linville	Add support for syncing ranges, support syncing for
 *			DMA_BIDIRECTIONAL mappings, miscellaneous cleanup.
 * 08/12/11 beckyb	Add highmem support
 */

#include <linux/cache.h>
#include <linux/dma-mapping.h>
#include <linux/mm.h>
#include <linux/export.h>
#include <linux/spinlock.h>
#include <linux/string.h>
#include <linux/swiotlb.h>
#include <linux/pfn.h>
#include <linux/types.h>
#include <linux/ctype.h>
#include <linux/highmem.h>
#include <linux/gfp.h>
#include <linux/scatterlist.h>

#include <asm/io.h>
#include <asm/dma.h>

#include <linux/init.h>
#include <linux/bootmem.h>
#include <linux/iommu-helper.h>

#define CREATE_TRACE_POINTS
#include <trace/events/swiotlb.h>

#define OFFSET(val,align) ((unsigned long)	\
	                   ( (val) & ( (align) - 1)))

#define SLABS_PER_PAGE (1 << (PAGE_SHIFT - IO_TLB_SHIFT))

/*
 * Minimum IO TLB size to bother booting with.  Systems with mainly
 * 64bit capable cards will only lightly use the swiotlb.  If we can't
 * allocate a contiguous 1MB, we're probably in trouble anyway.
 */
#define IO_TLB_MIN_SLABS ((1<<20) >> IO_TLB_SHIFT)

enum swiotlb_force swiotlb_force;

/*
 * Used to do a quick range check in swiotlb_tbl_unmap_single and
 * swiotlb_tbl_sync_single_*, to see if the memory was in fact allocated by this
 * API.
 */
static phys_addr_t io_tlb_start, io_tlb_end;

/*
 * The number of IO TLB blocks (in groups of 64) between io_tlb_start and
 * io_tlb_end.  This is command line adjustable via setup_io_tlb_npages.
 */
static unsigned long io_tlb_nslabs;

/*
 * When the IOMMU overflows we return a fallback buffer. This sets the size.
 */
static unsigned long io_tlb_overflow = 32*1024;

static phys_addr_t io_tlb_overflow_buffer;

/*
 * This is a free list describing the number of free entries available from
 * each index
 */
static unsigned int *io_tlb_list;
static unsigned int io_tlb_index;

/*
 * Max segment that we can provide which (if pages are contingous) will
 * not be bounced (unless SWIOTLB_FORCE is set).
 */
unsigned int max_segment;

/*
 * We need to save away the original address corresponding to a mapped entry
 * for the sync operations.
 */
#define INVALID_PHYS_ADDR (~(phys_addr_t)0)
static phys_addr_t *io_tlb_orig_addr;

/*
 * Protect the above data structures in the map and unmap calls
 */
static DEFINE_SPINLOCK(io_tlb_lock);

static int late_alloc;

static int __init
setup_io_tlb_npages(char *str)
{
	if (isdigit(*str)) {
		io_tlb_nslabs = simple_strtoul(str, &str, 0);
		/* avoid tail segment of size < IO_TLB_SEGSIZE */
		io_tlb_nslabs = ALIGN(io_tlb_nslabs, IO_TLB_SEGSIZE);
	}
	if (*str == ',')
		++str;
	if (!strcmp(str, "force")) {
		swiotlb_force = SWIOTLB_FORCE;
	} else if (!strcmp(str, "noforce")) {
		swiotlb_force = SWIOTLB_NO_FORCE;
		io_tlb_nslabs = 1;
	}

	return 0;
}
early_param("swiotlb", setup_io_tlb_npages);
/* make io_tlb_overflow tunable too? */

unsigned long swiotlb_nr_tbl(void)
{
	return io_tlb_nslabs;
}
EXPORT_SYMBOL_GPL(swiotlb_nr_tbl);

unsigned int swiotlb_max_segment(void)
{
	return max_segment;
}
EXPORT_SYMBOL_GPL(swiotlb_max_segment);

void swiotlb_set_max_segment(unsigned int val)
{
	if (swiotlb_force == SWIOTLB_FORCE)
		max_segment = 1;
	else
		max_segment = rounddown(val, PAGE_SIZE);
}

/* default to 64MB */
#define IO_TLB_DEFAULT_SIZE (64UL<<20)
unsigned long swiotlb_size_or_default(void)
{
	unsigned long size;

	size = io_tlb_nslabs << IO_TLB_SHIFT;

	return size ? size : (IO_TLB_DEFAULT_SIZE);
}

/* Note that this doesn't work with highmem page */
static dma_addr_t swiotlb_virt_to_bus(struct device *hwdev,
				      volatile void *address)
{
	return phys_to_dma(hwdev, virt_to_phys(address));
}

static bool no_iotlb_memory;

void swiotlb_print_info(void)
{
	unsigned long bytes = io_tlb_nslabs << IO_TLB_SHIFT;
	unsigned char *vstart, *vend;

	if (no_iotlb_memory) {
		pr_warn("software IO TLB: No low mem\n");
		return;
	}

	vstart = phys_to_virt(io_tlb_start);
	vend = phys_to_virt(io_tlb_end);

	printk(KERN_INFO "software IO TLB [mem %#010llx-%#010llx] (%luMB) mapped at [%p-%p]\n",
	       (unsigned long long)io_tlb_start,
	       (unsigned long long)io_tlb_end,
	       bytes >> 20, vstart, vend - 1);
}

int __init swiotlb_init_with_tbl(char *tlb, unsigned long nslabs, int verbose)
{
	void *v_overflow_buffer;
	unsigned long i, bytes;

	bytes = nslabs << IO_TLB_SHIFT;

	io_tlb_nslabs = nslabs;
	io_tlb_start = __pa(tlb);
	io_tlb_end = io_tlb_start + bytes;

	/*
	 * Get the overflow emergency buffer
	 */
	v_overflow_buffer = memblock_virt_alloc_low_nopanic(
						PAGE_ALIGN(io_tlb_overflow),
						PAGE_SIZE);
	if (!v_overflow_buffer)
		return -ENOMEM;

	io_tlb_overflow_buffer = __pa(v_overflow_buffer);

	/*
	 * Allocate and initialize the free list array.  This array is used
	 * to find contiguous free memory regions of size up to IO_TLB_SEGSIZE
	 * between io_tlb_start and io_tlb_end.
	 */
	io_tlb_list = memblock_virt_alloc(
				PAGE_ALIGN(io_tlb_nslabs * sizeof(int)),
				PAGE_SIZE);
	io_tlb_orig_addr = memblock_virt_alloc(
				PAGE_ALIGN(io_tlb_nslabs * sizeof(phys_addr_t)),
				PAGE_SIZE);
	for (i = 0; i < io_tlb_nslabs; i++) {
		io_tlb_list[i] = IO_TLB_SEGSIZE - OFFSET(i, IO_TLB_SEGSIZE);
		io_tlb_orig_addr[i] = INVALID_PHYS_ADDR;
	}
	io_tlb_index = 0;

	if (verbose)
		swiotlb_print_info();

	swiotlb_set_max_segment(io_tlb_nslabs << IO_TLB_SHIFT);
	return 0;
}

/*
 * Statically reserve bounce buffer space and initialize bounce buffer data
 * structures for the software IO TLB used to implement the DMA API.
 */
void  __init
swiotlb_init(int verbose)
{
	size_t default_size = IO_TLB_DEFAULT_SIZE;
	unsigned char *vstart;
	unsigned long bytes;

	if (!io_tlb_nslabs) {
		io_tlb_nslabs = (default_size >> IO_TLB_SHIFT);
		io_tlb_nslabs = ALIGN(io_tlb_nslabs, IO_TLB_SEGSIZE);
	}

	bytes = io_tlb_nslabs << IO_TLB_SHIFT;

	/* Get IO TLB memory from the low pages */
	vstart = memblock_virt_alloc_low_nopanic(PAGE_ALIGN(bytes), PAGE_SIZE);
	if (vstart && !swiotlb_init_with_tbl(vstart, io_tlb_nslabs, verbose))
		return;

	if (io_tlb_start)
		memblock_free_early(io_tlb_start,
				    PAGE_ALIGN(io_tlb_nslabs << IO_TLB_SHIFT));
	pr_warn("Cannot allocate SWIOTLB buffer");
	no_iotlb_memory = true;
}

/*
 * Systems with larger DMA zones (those that don't support ISA) can
 * initialize the swiotlb later using the slab allocator if needed.
 * This should be just like above, but with some error catching.
 */
int
swiotlb_late_init_with_default_size(size_t default_size)
{
	unsigned long bytes, req_nslabs = io_tlb_nslabs;
	unsigned char *vstart = NULL;
	unsigned int order;
	int rc = 0;

	if (!io_tlb_nslabs) {
		io_tlb_nslabs = (default_size >> IO_TLB_SHIFT);
		io_tlb_nslabs = ALIGN(io_tlb_nslabs, IO_TLB_SEGSIZE);
	}

	/*
	 * Get IO TLB memory from the low pages
	 */
	order = get_order(io_tlb_nslabs << IO_TLB_SHIFT);
	io_tlb_nslabs = SLABS_PER_PAGE << order;
	bytes = io_tlb_nslabs << IO_TLB_SHIFT;

	while ((SLABS_PER_PAGE << order) > IO_TLB_MIN_SLABS) {
		vstart = (void *)__get_free_pages(GFP_DMA | __GFP_NOWARN,
						  order);
		if (vstart)
			break;
		order--;
	}

	if (!vstart) {
		io_tlb_nslabs = req_nslabs;
		return -ENOMEM;
	}
	if (order != get_order(bytes)) {
		printk(KERN_WARNING "Warning: only able to allocate %ld MB "
		       "for software IO TLB\n", (PAGE_SIZE << order) >> 20);
		io_tlb_nslabs = SLABS_PER_PAGE << order;
	}
	rc = swiotlb_late_init_with_tbl(vstart, io_tlb_nslabs);
	if (rc)
		free_pages((unsigned long)vstart, order);

	return rc;
}

int
swiotlb_late_init_with_tbl(char *tlb, unsigned long nslabs)
{
	unsigned long i, bytes;
	unsigned char *v_overflow_buffer;

	bytes = nslabs << IO_TLB_SHIFT;

	io_tlb_nslabs = nslabs;
	io_tlb_start = virt_to_phys(tlb);
	io_tlb_end = io_tlb_start + bytes;

	memset(tlb, 0, bytes);

	/*
	 * Get the overflow emergency buffer
	 */
	v_overflow_buffer = (void *)__get_free_pages(GFP_DMA,
						     get_order(io_tlb_overflow));
	if (!v_overflow_buffer)
		goto cleanup2;

	io_tlb_overflow_buffer = virt_to_phys(v_overflow_buffer);

	/*
	 * Allocate and initialize the free list array.  This array is used
	 * to find contiguous free memory regions of size up to IO_TLB_SEGSIZE
	 * between io_tlb_start and io_tlb_end.
	 */
	io_tlb_list = (unsigned int *)__get_free_pages(GFP_KERNEL,
	                              get_order(io_tlb_nslabs * sizeof(int)));
	if (!io_tlb_list)
		goto cleanup3;

	io_tlb_orig_addr = (phys_addr_t *)
		__get_free_pages(GFP_KERNEL,
				 get_order(io_tlb_nslabs *
					   sizeof(phys_addr_t)));
	if (!io_tlb_orig_addr)
		goto cleanup4;

	for (i = 0; i < io_tlb_nslabs; i++) {
		io_tlb_list[i] = IO_TLB_SEGSIZE - OFFSET(i, IO_TLB_SEGSIZE);
		io_tlb_orig_addr[i] = INVALID_PHYS_ADDR;
	}
	io_tlb_index = 0;

	swiotlb_print_info();

	late_alloc = 1;

	swiotlb_set_max_segment(io_tlb_nslabs << IO_TLB_SHIFT);

	return 0;

cleanup4:
	free_pages((unsigned long)io_tlb_list, get_order(io_tlb_nslabs *
	                                                 sizeof(int)));
	io_tlb_list = NULL;
cleanup3:
	free_pages((unsigned long)v_overflow_buffer,
		   get_order(io_tlb_overflow));
	io_tlb_overflow_buffer = 0;
cleanup2:
	io_tlb_end = 0;
	io_tlb_start = 0;
	io_tlb_nslabs = 0;
	max_segment = 0;
	return -ENOMEM;
}

void __init swiotlb_free(void)
{
	if (!io_tlb_orig_addr)
		return;

	if (late_alloc) {
		free_pages((unsigned long)phys_to_virt(io_tlb_overflow_buffer),
			   get_order(io_tlb_overflow));
		free_pages((unsigned long)io_tlb_orig_addr,
			   get_order(io_tlb_nslabs * sizeof(phys_addr_t)));
		free_pages((unsigned long)io_tlb_list, get_order(io_tlb_nslabs *
								 sizeof(int)));
		free_pages((unsigned long)phys_to_virt(io_tlb_start),
			   get_order(io_tlb_nslabs << IO_TLB_SHIFT));
	} else {
		memblock_free_late(io_tlb_overflow_buffer,
				   PAGE_ALIGN(io_tlb_overflow));
		memblock_free_late(__pa(io_tlb_orig_addr),
				   PAGE_ALIGN(io_tlb_nslabs * sizeof(phys_addr_t)));
		memblock_free_late(__pa(io_tlb_list),
				   PAGE_ALIGN(io_tlb_nslabs * sizeof(int)));
		memblock_free_late(io_tlb_start,
				   PAGE_ALIGN(io_tlb_nslabs << IO_TLB_SHIFT));
	}
	io_tlb_nslabs = 0;
	max_segment = 0;
}

int is_swiotlb_buffer(phys_addr_t paddr)
{
	return paddr >= io_tlb_start && paddr < io_tlb_end;
}

/*
 * Bounce: copy the swiotlb buffer back to the original dma location
 */
static void swiotlb_bounce(phys_addr_t orig_addr, phys_addr_t tlb_addr,
			   size_t size, enum dma_data_direction dir)
{
	unsigned long pfn = PFN_DOWN(orig_addr);
	unsigned char *vaddr = phys_to_virt(tlb_addr);

	if (PageHighMem(pfn_to_page(pfn))) {
		/* The buffer does not have a mapping.  Map it in and copy */
		unsigned int offset = orig_addr & ~PAGE_MASK;
		char *buffer;
		unsigned int sz = 0;
		unsigned long flags;

		while (size) {
			sz = min_t(size_t, PAGE_SIZE - offset, size);

			local_irq_save(flags);
			buffer = kmap_atomic(pfn_to_page(pfn));
			if (dir == DMA_TO_DEVICE)
				memcpy(vaddr, buffer + offset, sz);
			else
				memcpy(buffer + offset, vaddr, sz);
			kunmap_atomic(buffer);
			local_irq_restore(flags);

			size -= sz;
			pfn++;
			vaddr += sz;
			offset = 0;
		}
	} else if (dir == DMA_TO_DEVICE) {
		memcpy(vaddr, phys_to_virt(orig_addr), size);
	} else {
		memcpy(phys_to_virt(orig_addr), vaddr, size);
	}
}

phys_addr_t swiotlb_tbl_map_single(struct device *hwdev,
				   dma_addr_t tbl_dma_addr,
				   phys_addr_t orig_addr, size_t size,
				   enum dma_data_direction dir,
				   unsigned long attrs)
{
	unsigned long flags;
	phys_addr_t tlb_addr;
	unsigned int nslots, stride, index, wrap;
	int i;
	unsigned long mask;
	unsigned long offset_slots;
	unsigned long max_slots;

	if (no_iotlb_memory)
		panic("Can not allocate SWIOTLB buffer earlier and can't now provide you with the DMA bounce buffer");

	mask = dma_get_seg_boundary(hwdev);

	tbl_dma_addr &= mask;

	offset_slots = ALIGN(tbl_dma_addr, 1 << IO_TLB_SHIFT) >> IO_TLB_SHIFT;

	/*
 	 * Carefully handle integer overflow which can occur when mask == ~0UL.
 	 */
	max_slots = mask + 1
		    ? ALIGN(mask + 1, 1 << IO_TLB_SHIFT) >> IO_TLB_SHIFT
		    : 1UL << (BITS_PER_LONG - IO_TLB_SHIFT);

	/*
	 * For mappings greater than or equal to a page, we limit the stride
	 * (and hence alignment) to a page size.
	 */
	nslots = ALIGN(size, 1 << IO_TLB_SHIFT) >> IO_TLB_SHIFT;
	if (size >= PAGE_SIZE)
		stride = (1 << (PAGE_SHIFT - IO_TLB_SHIFT));
	else
		stride = 1;

	BUG_ON(!nslots);

	/*
	 * Find suitable number of IO TLB entries size that will fit this
	 * request and allocate a buffer from that IO TLB pool.
	 */
	spin_lock_irqsave(&io_tlb_lock, flags);
	index = ALIGN(io_tlb_index, stride);
	if (index >= io_tlb_nslabs)
		index = 0;
	wrap = index;

	do {
		while (iommu_is_span_boundary(index, nslots, offset_slots,
					      max_slots)) {
			index += stride;
			if (index >= io_tlb_nslabs)
				index = 0;
			if (index == wrap)
				goto not_found;
		}

		/*
		 * If we find a slot that indicates we have 'nslots' number of
		 * contiguous buffers, we allocate the buffers from that slot
		 * and mark the entries as '0' indicating unavailable.
		 */
		if (io_tlb_list[index] >= nslots) {
			int count = 0;

			for (i = index; i < (int) (index + nslots); i++)
				io_tlb_list[i] = 0;
			for (i = index - 1; (OFFSET(i, IO_TLB_SEGSIZE) != IO_TLB_SEGSIZE - 1) && io_tlb_list[i]; i--)
				io_tlb_list[i] = ++count;
			tlb_addr = io_tlb_start + (index << IO_TLB_SHIFT);

			/*
			 * Update the indices to avoid searching in the next
			 * round.
			 */
			io_tlb_index = ((index + nslots) < io_tlb_nslabs
					? (index + nslots) : 0);

			goto found;
		}
		index += stride;
		if (index >= io_tlb_nslabs)
			index = 0;
	} while (index != wrap);

not_found:
	spin_unlock_irqrestore(&io_tlb_lock, flags);
	if (printk_ratelimit())
		dev_warn(hwdev, "swiotlb buffer is full (sz: %zd bytes)\n", size);
	return SWIOTLB_MAP_ERROR;
found:
	spin_unlock_irqrestore(&io_tlb_lock, flags);

	/*
	 * Save away the mapping from the original address to the DMA address.
	 * This is needed when we sync the memory.  Then we sync the buffer if
	 * needed.
	 */
	for (i = 0; i < nslots; i++)
		io_tlb_orig_addr[index+i] = orig_addr + (i << IO_TLB_SHIFT);
	if (!(attrs & DMA_ATTR_SKIP_CPU_SYNC) &&
	    (dir == DMA_TO_DEVICE || dir == DMA_BIDIRECTIONAL))
		swiotlb_bounce(orig_addr, tlb_addr, size, DMA_TO_DEVICE);

	return tlb_addr;
}
EXPORT_SYMBOL_GPL(swiotlb_tbl_map_single);

/*
 * Allocates bounce buffer and returns its kernel virtual address.
 */

static phys_addr_t
map_single(struct device *hwdev, phys_addr_t phys, size_t size,
	   enum dma_data_direction dir, unsigned long attrs)
{
	dma_addr_t start_dma_addr;
<<<<<<< HEAD

	if (swiotlb_force == SWIOTLB_NO_FORCE) {
		dev_warn_ratelimited(hwdev, "Cannot do DMA to address %pa\n",
				     &phys);
		return SWIOTLB_MAP_ERROR;
	}

	start_dma_addr = phys_to_dma(hwdev, io_tlb_start);
	return swiotlb_tbl_map_single(hwdev, start_dma_addr, phys, size, dir);
=======

	if (swiotlb_force == SWIOTLB_NO_FORCE) {
		dev_warn_ratelimited(hwdev, "Cannot do DMA to address %pa\n",
				     &phys);
		return SWIOTLB_MAP_ERROR;
	}

	start_dma_addr = phys_to_dma(hwdev, io_tlb_start);
	return swiotlb_tbl_map_single(hwdev, start_dma_addr, phys, size,
				      dir, attrs);
>>>>>>> a062067a
}

/*
 * dma_addr is the kernel virtual address of the bounce buffer to unmap.
 */
void swiotlb_tbl_unmap_single(struct device *hwdev, phys_addr_t tlb_addr,
			      size_t size, enum dma_data_direction dir,
			      unsigned long attrs)
{
	unsigned long flags;
	int i, count, nslots = ALIGN(size, 1 << IO_TLB_SHIFT) >> IO_TLB_SHIFT;
	int index = (tlb_addr - io_tlb_start) >> IO_TLB_SHIFT;
	phys_addr_t orig_addr = io_tlb_orig_addr[index];

	/*
	 * First, sync the memory before unmapping the entry
	 */
	if (orig_addr != INVALID_PHYS_ADDR &&
	    !(attrs & DMA_ATTR_SKIP_CPU_SYNC) &&
	    ((dir == DMA_FROM_DEVICE) || (dir == DMA_BIDIRECTIONAL)))
		swiotlb_bounce(orig_addr, tlb_addr, size, DMA_FROM_DEVICE);

	/*
	 * Return the buffer to the free list by setting the corresponding
	 * entries to indicate the number of contiguous entries available.
	 * While returning the entries to the free list, we merge the entries
	 * with slots below and above the pool being returned.
	 */
	spin_lock_irqsave(&io_tlb_lock, flags);
	{
		count = ((index + nslots) < ALIGN(index + 1, IO_TLB_SEGSIZE) ?
			 io_tlb_list[index + nslots] : 0);
		/*
		 * Step 1: return the slots to the free list, merging the
		 * slots with superceeding slots
		 */
		for (i = index + nslots - 1; i >= index; i--) {
			io_tlb_list[i] = ++count;
			io_tlb_orig_addr[i] = INVALID_PHYS_ADDR;
		}
		/*
		 * Step 2: merge the returned slots with the preceding slots,
		 * if available (non zero)
		 */
		for (i = index - 1; (OFFSET(i, IO_TLB_SEGSIZE) != IO_TLB_SEGSIZE -1) && io_tlb_list[i]; i--)
			io_tlb_list[i] = ++count;
	}
	spin_unlock_irqrestore(&io_tlb_lock, flags);
}
EXPORT_SYMBOL_GPL(swiotlb_tbl_unmap_single);

void swiotlb_tbl_sync_single(struct device *hwdev, phys_addr_t tlb_addr,
			     size_t size, enum dma_data_direction dir,
			     enum dma_sync_target target)
{
	int index = (tlb_addr - io_tlb_start) >> IO_TLB_SHIFT;
	phys_addr_t orig_addr = io_tlb_orig_addr[index];

	if (orig_addr == INVALID_PHYS_ADDR)
		return;
	orig_addr += (unsigned long)tlb_addr & ((1 << IO_TLB_SHIFT) - 1);

	switch (target) {
	case SYNC_FOR_CPU:
		if (likely(dir == DMA_FROM_DEVICE || dir == DMA_BIDIRECTIONAL))
			swiotlb_bounce(orig_addr, tlb_addr,
				       size, DMA_FROM_DEVICE);
		else
			BUG_ON(dir != DMA_TO_DEVICE);
		break;
	case SYNC_FOR_DEVICE:
		if (likely(dir == DMA_TO_DEVICE || dir == DMA_BIDIRECTIONAL))
			swiotlb_bounce(orig_addr, tlb_addr,
				       size, DMA_TO_DEVICE);
		else
			BUG_ON(dir != DMA_FROM_DEVICE);
		break;
	default:
		BUG();
	}
}
EXPORT_SYMBOL_GPL(swiotlb_tbl_sync_single);

void *
swiotlb_alloc_coherent(struct device *hwdev, size_t size,
		       dma_addr_t *dma_handle, gfp_t flags)
{
	dma_addr_t dev_addr;
	void *ret;
	int order = get_order(size);
	u64 dma_mask = DMA_BIT_MASK(32);

	if (hwdev && hwdev->coherent_dma_mask)
		dma_mask = hwdev->coherent_dma_mask;

	ret = (void *)__get_free_pages(flags, order);
	if (ret) {
		dev_addr = swiotlb_virt_to_bus(hwdev, ret);
		if (dev_addr + size - 1 > dma_mask) {
			/*
			 * The allocated memory isn't reachable by the device.
			 */
			free_pages((unsigned long) ret, order);
			ret = NULL;
		}
	}
	if (!ret) {
		/*
		 * We are either out of memory or the device can't DMA to
		 * GFP_DMA memory; fall back on map_single(), which
		 * will grab memory from the lowest available address range.
		 */
		phys_addr_t paddr = map_single(hwdev, 0, size,
					       DMA_FROM_DEVICE, 0);
		if (paddr == SWIOTLB_MAP_ERROR)
			goto err_warn;

		ret = phys_to_virt(paddr);
		dev_addr = phys_to_dma(hwdev, paddr);

		/* Confirm address can be DMA'd by device */
		if (dev_addr + size - 1 > dma_mask) {
			printk("hwdev DMA mask = 0x%016Lx, dev_addr = 0x%016Lx\n",
			       (unsigned long long)dma_mask,
			       (unsigned long long)dev_addr);

			/*
			 * DMA_TO_DEVICE to avoid memcpy in unmap_single.
			 * The DMA_ATTR_SKIP_CPU_SYNC is optional.
			 */
			swiotlb_tbl_unmap_single(hwdev, paddr,
						 size, DMA_TO_DEVICE,
						 DMA_ATTR_SKIP_CPU_SYNC);
			goto err_warn;
		}
	}

	*dma_handle = dev_addr;
	memset(ret, 0, size);

	return ret;

err_warn:
	pr_warn("swiotlb: coherent allocation failed for device %s size=%zu\n",
		dev_name(hwdev), size);
	dump_stack();

	return NULL;
}
EXPORT_SYMBOL(swiotlb_alloc_coherent);

void
swiotlb_free_coherent(struct device *hwdev, size_t size, void *vaddr,
		      dma_addr_t dev_addr)
{
	phys_addr_t paddr = dma_to_phys(hwdev, dev_addr);

	WARN_ON(irqs_disabled());
	if (!is_swiotlb_buffer(paddr))
		free_pages((unsigned long)vaddr, get_order(size));
	else
		/*
		 * DMA_TO_DEVICE to avoid memcpy in swiotlb_tbl_unmap_single.
		 * DMA_ATTR_SKIP_CPU_SYNC is optional.
		 */
		swiotlb_tbl_unmap_single(hwdev, paddr, size, DMA_TO_DEVICE,
					 DMA_ATTR_SKIP_CPU_SYNC);
}
EXPORT_SYMBOL(swiotlb_free_coherent);

static void
swiotlb_full(struct device *dev, size_t size, enum dma_data_direction dir,
	     int do_panic)
{
	if (swiotlb_force == SWIOTLB_NO_FORCE)
		return;

	/*
	 * Ran out of IOMMU space for this operation. This is very bad.
	 * Unfortunately the drivers cannot handle this operation properly.
	 * unless they check for dma_mapping_error (most don't)
	 * When the mapping is small enough return a static buffer to limit
	 * the damage, or panic when the transfer is too big.
	 */
	dev_err_ratelimited(dev, "DMA: Out of SW-IOMMU space for %zu bytes\n",
			    size);

	if (size <= io_tlb_overflow || !do_panic)
		return;

	if (dir == DMA_BIDIRECTIONAL)
		panic("DMA: Random memory could be DMA accessed\n");
	if (dir == DMA_FROM_DEVICE)
		panic("DMA: Random memory could be DMA written\n");
	if (dir == DMA_TO_DEVICE)
		panic("DMA: Random memory could be DMA read\n");
}

/*
 * Map a single buffer of the indicated size for DMA in streaming mode.  The
 * physical address to use is returned.
 *
 * Once the device is given the dma address, the device owns this memory until
 * either swiotlb_unmap_page or swiotlb_dma_sync_single is performed.
 */
dma_addr_t swiotlb_map_page(struct device *dev, struct page *page,
			    unsigned long offset, size_t size,
			    enum dma_data_direction dir,
			    unsigned long attrs)
{
	phys_addr_t map, phys = page_to_phys(page) + offset;
	dma_addr_t dev_addr = phys_to_dma(dev, phys);

	BUG_ON(dir == DMA_NONE);
	/*
	 * If the address happens to be in the device's DMA window,
	 * we can safely return the device addr and not worry about bounce
	 * buffering it.
	 */
	if (dma_capable(dev, dev_addr, size) && swiotlb_force != SWIOTLB_FORCE)
		return dev_addr;

	trace_swiotlb_bounced(dev, dev_addr, size, swiotlb_force);

	/* Oh well, have to allocate and map a bounce buffer. */
	map = map_single(dev, phys, size, dir, attrs);
	if (map == SWIOTLB_MAP_ERROR) {
		swiotlb_full(dev, size, dir, 1);
		return phys_to_dma(dev, io_tlb_overflow_buffer);
	}

	dev_addr = phys_to_dma(dev, map);

	/* Ensure that the address returned is DMA'ble */
	if (dma_capable(dev, dev_addr, size))
		return dev_addr;

	attrs |= DMA_ATTR_SKIP_CPU_SYNC;
	swiotlb_tbl_unmap_single(dev, map, size, dir, attrs);

	return phys_to_dma(dev, io_tlb_overflow_buffer);
}
EXPORT_SYMBOL_GPL(swiotlb_map_page);

/*
 * Unmap a single streaming mode DMA translation.  The dma_addr and size must
 * match what was provided for in a previous swiotlb_map_page call.  All
 * other usages are undefined.
 *
 * After this call, reads by the cpu to the buffer are guaranteed to see
 * whatever the device wrote there.
 */
static void unmap_single(struct device *hwdev, dma_addr_t dev_addr,
			 size_t size, enum dma_data_direction dir,
			 unsigned long attrs)
{
	phys_addr_t paddr = dma_to_phys(hwdev, dev_addr);

	BUG_ON(dir == DMA_NONE);

	if (is_swiotlb_buffer(paddr)) {
		swiotlb_tbl_unmap_single(hwdev, paddr, size, dir, attrs);
		return;
	}

	if (dir != DMA_FROM_DEVICE)
		return;

	/*
	 * phys_to_virt doesn't work with hihgmem page but we could
	 * call dma_mark_clean() with hihgmem page here. However, we
	 * are fine since dma_mark_clean() is null on POWERPC. We can
	 * make dma_mark_clean() take a physical address if necessary.
	 */
	dma_mark_clean(phys_to_virt(paddr), size);
}

void swiotlb_unmap_page(struct device *hwdev, dma_addr_t dev_addr,
			size_t size, enum dma_data_direction dir,
			unsigned long attrs)
{
	unmap_single(hwdev, dev_addr, size, dir, attrs);
}
EXPORT_SYMBOL_GPL(swiotlb_unmap_page);

/*
 * Make physical memory consistent for a single streaming mode DMA translation
 * after a transfer.
 *
 * If you perform a swiotlb_map_page() but wish to interrogate the buffer
 * using the cpu, yet do not wish to teardown the dma mapping, you must
 * call this function before doing so.  At the next point you give the dma
 * address back to the card, you must first perform a
 * swiotlb_dma_sync_for_device, and then the device again owns the buffer
 */
static void
swiotlb_sync_single(struct device *hwdev, dma_addr_t dev_addr,
		    size_t size, enum dma_data_direction dir,
		    enum dma_sync_target target)
{
	phys_addr_t paddr = dma_to_phys(hwdev, dev_addr);

	BUG_ON(dir == DMA_NONE);

	if (is_swiotlb_buffer(paddr)) {
		swiotlb_tbl_sync_single(hwdev, paddr, size, dir, target);
		return;
	}

	if (dir != DMA_FROM_DEVICE)
		return;

	dma_mark_clean(phys_to_virt(paddr), size);
}

void
swiotlb_sync_single_for_cpu(struct device *hwdev, dma_addr_t dev_addr,
			    size_t size, enum dma_data_direction dir)
{
	swiotlb_sync_single(hwdev, dev_addr, size, dir, SYNC_FOR_CPU);
}
EXPORT_SYMBOL(swiotlb_sync_single_for_cpu);

void
swiotlb_sync_single_for_device(struct device *hwdev, dma_addr_t dev_addr,
			       size_t size, enum dma_data_direction dir)
{
	swiotlb_sync_single(hwdev, dev_addr, size, dir, SYNC_FOR_DEVICE);
}
EXPORT_SYMBOL(swiotlb_sync_single_for_device);

/*
 * Map a set of buffers described by scatterlist in streaming mode for DMA.
 * This is the scatter-gather version of the above swiotlb_map_page
 * interface.  Here the scatter gather list elements are each tagged with the
 * appropriate dma address and length.  They are obtained via
 * sg_dma_{address,length}(SG).
 *
 * NOTE: An implementation may be able to use a smaller number of
 *       DMA address/length pairs than there are SG table elements.
 *       (for example via virtual mapping capabilities)
 *       The routine returns the number of addr/length pairs actually
 *       used, at most nents.
 *
 * Device ownership issues as mentioned above for swiotlb_map_page are the
 * same here.
 */
int
swiotlb_map_sg_attrs(struct device *hwdev, struct scatterlist *sgl, int nelems,
		     enum dma_data_direction dir, unsigned long attrs)
{
	struct scatterlist *sg;
	int i;

	BUG_ON(dir == DMA_NONE);

	for_each_sg(sgl, sg, nelems, i) {
		phys_addr_t paddr = sg_phys(sg);
		dma_addr_t dev_addr = phys_to_dma(hwdev, paddr);

		if (swiotlb_force == SWIOTLB_FORCE ||
		    !dma_capable(hwdev, dev_addr, sg->length)) {
			phys_addr_t map = map_single(hwdev, sg_phys(sg),
						     sg->length, dir, attrs);
			if (map == SWIOTLB_MAP_ERROR) {
				/* Don't panic here, we expect map_sg users
				   to do proper error handling. */
				swiotlb_full(hwdev, sg->length, dir, 0);
				attrs |= DMA_ATTR_SKIP_CPU_SYNC;
				swiotlb_unmap_sg_attrs(hwdev, sgl, i, dir,
						       attrs);
				sg_dma_len(sgl) = 0;
				return 0;
			}
			sg->dma_address = phys_to_dma(hwdev, map);
		} else
			sg->dma_address = dev_addr;
		sg_dma_len(sg) = sg->length;
	}
	return nelems;
}
EXPORT_SYMBOL(swiotlb_map_sg_attrs);

/*
 * Unmap a set of streaming mode DMA translations.  Again, cpu read rules
 * concerning calls here are the same as for swiotlb_unmap_page() above.
 */
void
swiotlb_unmap_sg_attrs(struct device *hwdev, struct scatterlist *sgl,
		       int nelems, enum dma_data_direction dir,
		       unsigned long attrs)
{
	struct scatterlist *sg;
	int i;

	BUG_ON(dir == DMA_NONE);

	for_each_sg(sgl, sg, nelems, i)
		unmap_single(hwdev, sg->dma_address, sg_dma_len(sg), dir,
			     attrs);
}
EXPORT_SYMBOL(swiotlb_unmap_sg_attrs);

/*
 * Make physical memory consistent for a set of streaming mode DMA translations
 * after a transfer.
 *
 * The same as swiotlb_sync_single_* but for a scatter-gather list, same rules
 * and usage.
 */
static void
swiotlb_sync_sg(struct device *hwdev, struct scatterlist *sgl,
		int nelems, enum dma_data_direction dir,
		enum dma_sync_target target)
{
	struct scatterlist *sg;
	int i;

	for_each_sg(sgl, sg, nelems, i)
		swiotlb_sync_single(hwdev, sg->dma_address,
				    sg_dma_len(sg), dir, target);
}

void
swiotlb_sync_sg_for_cpu(struct device *hwdev, struct scatterlist *sg,
			int nelems, enum dma_data_direction dir)
{
	swiotlb_sync_sg(hwdev, sg, nelems, dir, SYNC_FOR_CPU);
}
EXPORT_SYMBOL(swiotlb_sync_sg_for_cpu);

void
swiotlb_sync_sg_for_device(struct device *hwdev, struct scatterlist *sg,
			   int nelems, enum dma_data_direction dir)
{
	swiotlb_sync_sg(hwdev, sg, nelems, dir, SYNC_FOR_DEVICE);
}
EXPORT_SYMBOL(swiotlb_sync_sg_for_device);

int
swiotlb_dma_mapping_error(struct device *hwdev, dma_addr_t dma_addr)
{
	return (dma_addr == phys_to_dma(hwdev, io_tlb_overflow_buffer));
}
EXPORT_SYMBOL(swiotlb_dma_mapping_error);

/*
 * Return whether the given device DMA address mask can be supported
 * properly.  For example, if your device can only drive the low 24-bits
 * during bus mastering, then you would pass 0x00ffffff as the mask to
 * this function.
 */
int
swiotlb_dma_supported(struct device *hwdev, u64 mask)
{
	return phys_to_dma(hwdev, io_tlb_end - 1) <= mask;
}
EXPORT_SYMBOL(swiotlb_dma_supported);<|MERGE_RESOLUTION|>--- conflicted
+++ resolved
@@ -574,7 +574,6 @@
 	   enum dma_data_direction dir, unsigned long attrs)
 {
 	dma_addr_t start_dma_addr;
-<<<<<<< HEAD
 
 	if (swiotlb_force == SWIOTLB_NO_FORCE) {
 		dev_warn_ratelimited(hwdev, "Cannot do DMA to address %pa\n",
@@ -583,19 +582,8 @@
 	}
 
 	start_dma_addr = phys_to_dma(hwdev, io_tlb_start);
-	return swiotlb_tbl_map_single(hwdev, start_dma_addr, phys, size, dir);
-=======
-
-	if (swiotlb_force == SWIOTLB_NO_FORCE) {
-		dev_warn_ratelimited(hwdev, "Cannot do DMA to address %pa\n",
-				     &phys);
-		return SWIOTLB_MAP_ERROR;
-	}
-
-	start_dma_addr = phys_to_dma(hwdev, io_tlb_start);
 	return swiotlb_tbl_map_single(hwdev, start_dma_addr, phys, size,
 				      dir, attrs);
->>>>>>> a062067a
 }
 
 /*
