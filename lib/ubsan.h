--- conflicted
+++ resolved
@@ -38,23 +38,6 @@
 };
 
 struct type_mismatch_data_v1 {
-<<<<<<< HEAD
-	struct source_location location;
-	struct type_descriptor *type;
-	unsigned char log_alignment;
-	unsigned char type_check_kind;
-};
-
-struct type_mismatch_data_common {
-	struct source_location *location;
-	struct type_descriptor *type;
-	unsigned long alignment;
-	unsigned char type_check_kind;
-};
-
-struct nonnull_arg_data {
-=======
->>>>>>> 7928b2cb
 	struct source_location location;
 	struct type_descriptor *type;
 	unsigned char log_alignment;
