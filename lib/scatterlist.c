// SPDX-License-Identifier: GPL-2.0-only
/*
 * Copyright (C) 2007 Jens Axboe <jens.axboe@oracle.com>
 *
 * Scatterlist handling helpers.
 */
#include <linux/export.h>
#include <linux/slab.h>
#include <linux/scatterlist.h>
#include <linux/highmem.h>
#include <linux/kmemleak.h>

/**
 * sg_next - return the next scatterlist entry in a list
 * @sg:		The current sg entry
 *
 * Description:
 *   Usually the next entry will be @sg@ + 1, but if this sg element is part
 *   of a chained scatterlist, it could jump to the start of a new
 *   scatterlist array.
 *
 **/
struct scatterlist *sg_next(struct scatterlist *sg)
{
	if (sg_is_last(sg))
		return NULL;

	sg++;
	if (unlikely(sg_is_chain(sg)))
		sg = sg_chain_ptr(sg);

	return sg;
}
EXPORT_SYMBOL(sg_next);

/**
 * sg_nents - return total count of entries in scatterlist
 * @sg:		The scatterlist
 *
 * Description:
 * Allows to know how many entries are in sg, taking into account
 * chaining as well
 *
 **/
int sg_nents(struct scatterlist *sg)
{
	int nents;
	for (nents = 0; sg; sg = sg_next(sg))
		nents++;
	return nents;
}
EXPORT_SYMBOL(sg_nents);

/**
 * sg_nents_for_len - return total count of entries in scatterlist
 *                    needed to satisfy the supplied length
 * @sg:		The scatterlist
 * @len:	The total required length
 *
 * Description:
 * Determines the number of entries in sg that are required to meet
 * the supplied length, taking into account chaining as well
 *
 * Returns:
 *   the number of sg entries needed, negative error on failure
 *
 **/
int sg_nents_for_len(struct scatterlist *sg, u64 len)
{
	int nents;
	u64 total;

	if (!len)
		return 0;

	for (nents = 0, total = 0; sg; sg = sg_next(sg)) {
		nents++;
		total += sg->length;
		if (total >= len)
			return nents;
	}

	return -EINVAL;
}
EXPORT_SYMBOL(sg_nents_for_len);

/**
 * sg_last - return the last scatterlist entry in a list
 * @sgl:	First entry in the scatterlist
 * @nents:	Number of entries in the scatterlist
 *
 * Description:
 *   Should only be used casually, it (currently) scans the entire list
 *   to get the last entry.
 *
 *   Note that the @sgl@ pointer passed in need not be the first one,
 *   the important bit is that @nents@ denotes the number of entries that
 *   exist from @sgl@.
 *
 **/
struct scatterlist *sg_last(struct scatterlist *sgl, unsigned int nents)
{
	struct scatterlist *sg, *ret = NULL;
	unsigned int i;

	for_each_sg(sgl, sg, nents, i)
		ret = sg;

	BUG_ON(!sg_is_last(ret));
	return ret;
}
EXPORT_SYMBOL(sg_last);

/**
 * sg_init_table - Initialize SG table
 * @sgl:	   The SG table
 * @nents:	   Number of entries in table
 *
 * Notes:
 *   If this is part of a chained sg table, sg_mark_end() should be
 *   used only on the last table part.
 *
 **/
void sg_init_table(struct scatterlist *sgl, unsigned int nents)
{
	memset(sgl, 0, sizeof(*sgl) * nents);
	sg_init_marker(sgl, nents);
}
EXPORT_SYMBOL(sg_init_table);

/**
 * sg_init_one - Initialize a single entry sg list
 * @sg:		 SG entry
 * @buf:	 Virtual address for IO
 * @buflen:	 IO length
 *
 **/
void sg_init_one(struct scatterlist *sg, const void *buf, unsigned int buflen)
{
	sg_init_table(sg, 1);
	sg_set_buf(sg, buf, buflen);
}
EXPORT_SYMBOL(sg_init_one);

/*
 * The default behaviour of sg_alloc_table() is to use these kmalloc/kfree
 * helpers.
 */
static struct scatterlist *sg_kmalloc(unsigned int nents, gfp_t gfp_mask)
{
	if (nents == SG_MAX_SINGLE_ALLOC) {
		/*
		 * Kmemleak doesn't track page allocations as they are not
		 * commonly used (in a raw form) for kernel data structures.
		 * As we chain together a list of pages and then a normal
		 * kmalloc (tracked by kmemleak), in order to for that last
		 * allocation not to become decoupled (and thus a
		 * false-positive) we need to inform kmemleak of all the
		 * intermediate allocations.
		 */
		void *ptr = (void *) __get_free_page(gfp_mask);
		kmemleak_alloc(ptr, PAGE_SIZE, 1, gfp_mask);
		return ptr;
	} else
		return kmalloc_array(nents, sizeof(struct scatterlist),
				     gfp_mask);
}

static void sg_kfree(struct scatterlist *sg, unsigned int nents)
{
	if (nents == SG_MAX_SINGLE_ALLOC) {
		kmemleak_free(sg);
		free_page((unsigned long) sg);
	} else
		kfree(sg);
}

/**
 * __sg_free_table - Free a previously mapped sg table
 * @table:	The sg table header to use
 * @max_ents:	The maximum number of entries per single scatterlist
 * @nents_first_chunk: Number of entries int the (preallocated) first
 * 	scatterlist chunk, 0 means no such preallocated first chunk
 * @free_fn:	Free function
 * @num_ents:	Number of entries in the table
 *
 *  Description:
 *    Free an sg table previously allocated and setup with
 *    __sg_alloc_table().  The @max_ents value must be identical to
 *    that previously used with __sg_alloc_table().
 *
 **/
void __sg_free_table(struct sg_table *table, unsigned int max_ents,
		     unsigned int nents_first_chunk, sg_free_fn *free_fn,
		     unsigned int num_ents)
{
	struct scatterlist *sgl, *next;
	unsigned curr_max_ents = nents_first_chunk ?: max_ents;

	if (unlikely(!table->sgl))
		return;

	sgl = table->sgl;
	while (num_ents) {
		unsigned int alloc_size = num_ents;
		unsigned int sg_size;

		/*
		 * If we have more than max_ents segments left,
		 * then assign 'next' to the sg table after the current one.
		 * sg_size is then one less than alloc size, since the last
		 * element is the chain pointer.
		 */
		if (alloc_size > curr_max_ents) {
			next = sg_chain_ptr(&sgl[curr_max_ents - 1]);
			alloc_size = curr_max_ents;
			sg_size = alloc_size - 1;
		} else {
			sg_size = alloc_size;
			next = NULL;
		}

		num_ents -= sg_size;
		if (nents_first_chunk)
			nents_first_chunk = 0;
		else
			free_fn(sgl, alloc_size);
		sgl = next;
		curr_max_ents = max_ents;
	}

	table->sgl = NULL;
}
EXPORT_SYMBOL(__sg_free_table);

/**
 * sg_free_append_table - Free a previously allocated append sg table.
 * @table:	 The mapped sg append table header
 *
 **/
void sg_free_append_table(struct sg_append_table *table)
{
<<<<<<< HEAD
	__sg_free_table(&table->sgt, SG_MAX_SINGLE_ALLOC, false, sg_kfree,
=======
	__sg_free_table(&table->sgt, SG_MAX_SINGLE_ALLOC, 0, sg_kfree,
>>>>>>> eb3cdb58
			table->total_nents);
}
EXPORT_SYMBOL(sg_free_append_table);


/**
 * sg_free_table - Free a previously allocated sg table
 * @table:	The mapped sg table header
 *
 **/
void sg_free_table(struct sg_table *table)
{
<<<<<<< HEAD
	__sg_free_table(table, SG_MAX_SINGLE_ALLOC, false, sg_kfree,
=======
	__sg_free_table(table, SG_MAX_SINGLE_ALLOC, 0, sg_kfree,
>>>>>>> eb3cdb58
			table->orig_nents);
}
EXPORT_SYMBOL(sg_free_table);

/**
 * __sg_alloc_table - Allocate and initialize an sg table with given allocator
 * @table:	The sg table header to use
 * @nents:	Number of entries in sg list
 * @max_ents:	The maximum number of entries the allocator returns per call
 * @nents_first_chunk: Number of entries int the (preallocated) first
 * 	scatterlist chunk, 0 means no such preallocated chunk provided by user
 * @gfp_mask:	GFP allocation mask
 * @alloc_fn:	Allocator to use
 *
 * Description:
 *   This function returns a @table @nents long. The allocator is
 *   defined to return scatterlist chunks of maximum size @max_ents.
 *   Thus if @nents is bigger than @max_ents, the scatterlists will be
 *   chained in units of @max_ents.
 *
 * Notes:
 *   If this function returns non-0 (eg failure), the caller must call
 *   __sg_free_table() to cleanup any leftover allocations.
 *
 **/
int __sg_alloc_table(struct sg_table *table, unsigned int nents,
		     unsigned int max_ents, struct scatterlist *first_chunk,
		     unsigned int nents_first_chunk, gfp_t gfp_mask,
		     sg_alloc_fn *alloc_fn)
{
	struct scatterlist *sg, *prv;
	unsigned int left;
	unsigned curr_max_ents = nents_first_chunk ?: max_ents;
	unsigned prv_max_ents;

	memset(table, 0, sizeof(*table));

	if (nents == 0)
		return -EINVAL;
#ifdef CONFIG_ARCH_NO_SG_CHAIN
	if (WARN_ON_ONCE(nents > max_ents))
		return -EINVAL;
#endif

	left = nents;
	prv = NULL;
	do {
		unsigned int sg_size, alloc_size = left;

		if (alloc_size > curr_max_ents) {
			alloc_size = curr_max_ents;
			sg_size = alloc_size - 1;
		} else
			sg_size = alloc_size;

		left -= sg_size;

		if (first_chunk) {
			sg = first_chunk;
			first_chunk = NULL;
		} else {
			sg = alloc_fn(alloc_size, gfp_mask);
		}
		if (unlikely(!sg)) {
			/*
			 * Adjust entry count to reflect that the last
			 * entry of the previous table won't be used for
			 * linkage.  Without this, sg_kfree() may get
			 * confused.
			 */
			if (prv)
				table->nents = ++table->orig_nents;

			return -ENOMEM;
		}

		sg_init_table(sg, alloc_size);
		table->nents = table->orig_nents += sg_size;

		/*
		 * If this is the first mapping, assign the sg table header.
		 * If this is not the first mapping, chain previous part.
		 */
		if (prv)
			sg_chain(prv, prv_max_ents, sg);
		else
			table->sgl = sg;

		/*
		 * If no more entries after this one, mark the end
		 */
		if (!left)
			sg_mark_end(&sg[sg_size - 1]);

		prv = sg;
		prv_max_ents = curr_max_ents;
		curr_max_ents = max_ents;
	} while (left);

	return 0;
}
EXPORT_SYMBOL(__sg_alloc_table);

/**
 * sg_alloc_table - Allocate and initialize an sg table
 * @table:	The sg table header to use
 * @nents:	Number of entries in sg list
 * @gfp_mask:	GFP allocation mask
 *
 *  Description:
 *    Allocate and initialize an sg table. If @nents@ is larger than
 *    SG_MAX_SINGLE_ALLOC a chained sg table will be setup.
 *
 **/
int sg_alloc_table(struct sg_table *table, unsigned int nents, gfp_t gfp_mask)
{
	int ret;

	ret = __sg_alloc_table(table, nents, SG_MAX_SINGLE_ALLOC,
			       NULL, 0, gfp_mask, sg_kmalloc);
	if (unlikely(ret))
		sg_free_table(table);
	return ret;
}
EXPORT_SYMBOL(sg_alloc_table);

static struct scatterlist *get_next_sg(struct sg_append_table *table,
				       struct scatterlist *cur,
				       unsigned long needed_sges,
				       gfp_t gfp_mask)
{
	struct scatterlist *new_sg, *next_sg;
	unsigned int alloc_size;

	if (cur) {
		next_sg = sg_next(cur);
		/* Check if last entry should be keeped for chainning */
		if (!sg_is_last(next_sg) || needed_sges == 1)
			return next_sg;
	}

	alloc_size = min_t(unsigned long, needed_sges, SG_MAX_SINGLE_ALLOC);
	new_sg = sg_kmalloc(alloc_size, gfp_mask);
	if (!new_sg)
		return ERR_PTR(-ENOMEM);
	sg_init_table(new_sg, alloc_size);
	if (cur) {
		table->total_nents += alloc_size - 1;
		__sg_chain(next_sg, new_sg);
	} else {
		table->sgt.sgl = new_sg;
		table->total_nents = alloc_size;
	}
	return new_sg;
}

static bool pages_are_mergeable(struct page *a, struct page *b)
{
	if (page_to_pfn(a) != page_to_pfn(b) + 1)
		return false;
	if (!zone_device_pages_have_same_pgmap(a, b))
		return false;
	return true;
}

/**
 * sg_alloc_append_table_from_pages - Allocate and initialize an append sg
 *                                    table from an array of pages
 * @sgt_append:  The sg append table to use
 * @pages:       Pointer to an array of page pointers
 * @n_pages:     Number of pages in the pages array
 * @offset:      Offset from start of the first page to the start of a buffer
 * @size:        Number of valid bytes in the buffer (after offset)
 * @max_segment: Maximum size of a scatterlist element in bytes
 * @left_pages:  Left pages caller have to set after this call
 * @gfp_mask:	 GFP allocation mask
 *
 * Description:
 *    In the first call it allocate and initialize an sg table from a list of
 *    pages, else reuse the scatterlist from sgt_append. Contiguous ranges of
 *    the pages are squashed into a single scatterlist entry up to the maximum
 *    size specified in @max_segment.  A user may provide an offset at a start
 *    and a size of valid data in a buffer specified by the page array. The
 *    returned sg table is released by sg_free_append_table
 *
 * Returns:
 *   0 on success, negative error on failure
 *
 * Notes:
 *   If this function returns non-0 (eg failure), the caller must call
 *   sg_free_append_table() to cleanup any leftover allocations.
 *
 *   In the fist call, sgt_append must by initialized.
 */
int sg_alloc_append_table_from_pages(struct sg_append_table *sgt_append,
		struct page **pages, unsigned int n_pages, unsigned int offset,
		unsigned long size, unsigned int max_segment,
		unsigned int left_pages, gfp_t gfp_mask)
{
	unsigned int chunks, cur_page, seg_len, i, prv_len = 0;
	unsigned int added_nents = 0;
	struct scatterlist *s = sgt_append->prv;
<<<<<<< HEAD
=======
	struct page *last_pg;
>>>>>>> eb3cdb58

	/*
	 * The algorithm below requires max_segment to be aligned to PAGE_SIZE
	 * otherwise it can overshoot.
	 */
	max_segment = ALIGN_DOWN(max_segment, PAGE_SIZE);
	if (WARN_ON(max_segment < PAGE_SIZE))
		return -EINVAL;

	if (IS_ENABLED(CONFIG_ARCH_NO_SG_CHAIN) && sgt_append->prv)
		return -EOPNOTSUPP;

	if (sgt_append->prv) {
<<<<<<< HEAD
		unsigned long paddr =
			(page_to_pfn(sg_page(sgt_append->prv)) * PAGE_SIZE +
			 sgt_append->prv->offset + sgt_append->prv->length) /
			PAGE_SIZE;
=======
		unsigned long next_pfn = (page_to_phys(sg_page(sgt_append->prv)) +
			sgt_append->prv->offset + sgt_append->prv->length) / PAGE_SIZE;
>>>>>>> eb3cdb58

		if (WARN_ON(offset))
			return -EINVAL;

		/* Merge contiguous pages into the last SG */
		prv_len = sgt_append->prv->length;
<<<<<<< HEAD
		while (n_pages && page_to_pfn(pages[0]) == paddr) {
			if (sgt_append->prv->length + PAGE_SIZE > max_segment)
				break;
			sgt_append->prv->length += PAGE_SIZE;
			paddr++;
			pages++;
			n_pages--;
=======
		if (page_to_pfn(pages[0]) == next_pfn) {
			last_pg = pfn_to_page(next_pfn - 1);
			while (n_pages && pages_are_mergeable(pages[0], last_pg)) {
				if (sgt_append->prv->length + PAGE_SIZE > max_segment)
					break;
				sgt_append->prv->length += PAGE_SIZE;
				last_pg = pages[0];
				pages++;
				n_pages--;
			}
			if (!n_pages)
				goto out;
>>>>>>> eb3cdb58
		}
	}

	/* compute number of contiguous chunks */
	chunks = 1;
	seg_len = 0;
	for (i = 1; i < n_pages; i++) {
		seg_len += PAGE_SIZE;
		if (seg_len >= max_segment ||
		    !pages_are_mergeable(pages[i], pages[i - 1])) {
			chunks++;
			seg_len = 0;
		}
	}

	/* merging chunks and putting them into the scatterlist */
	cur_page = 0;
	for (i = 0; i < chunks; i++) {
		unsigned int j, chunk_size;

		/* look for the end of the current chunk */
		seg_len = 0;
		for (j = cur_page + 1; j < n_pages; j++) {
			seg_len += PAGE_SIZE;
			if (seg_len >= max_segment ||
			    !pages_are_mergeable(pages[j], pages[j - 1]))
				break;
		}

		/* Pass how many chunks might be left */
		s = get_next_sg(sgt_append, s, chunks - i + left_pages,
				gfp_mask);
		if (IS_ERR(s)) {
			/*
			 * Adjust entry length to be as before function was
			 * called.
			 */
			if (sgt_append->prv)
				sgt_append->prv->length = prv_len;
			return PTR_ERR(s);
		}
		chunk_size = ((j - cur_page) << PAGE_SHIFT) - offset;
		sg_set_page(s, pages[cur_page],
			    min_t(unsigned long, size, chunk_size), offset);
		added_nents++;
		size -= chunk_size;
		offset = 0;
		cur_page = j;
	}
	sgt_append->sgt.nents += added_nents;
	sgt_append->sgt.orig_nents = sgt_append->sgt.nents;
	sgt_append->prv = s;
out:
	if (!left_pages)
		sg_mark_end(s);
	return 0;
}
EXPORT_SYMBOL(sg_alloc_append_table_from_pages);

/**
 * sg_alloc_table_from_pages_segment - Allocate and initialize an sg table from
 *                                     an array of pages and given maximum
 *                                     segment.
 * @sgt:	 The sg table header to use
 * @pages:	 Pointer to an array of page pointers
 * @n_pages:	 Number of pages in the pages array
 * @offset:      Offset from start of the first page to the start of a buffer
 * @size:        Number of valid bytes in the buffer (after offset)
 * @max_segment: Maximum size of a scatterlist element in bytes
 * @gfp_mask:	 GFP allocation mask
 *
 *  Description:
 *    Allocate and initialize an sg table from a list of pages. Contiguous
 *    ranges of the pages are squashed into a single scatterlist node up to the
 *    maximum size specified in @max_segment. A user may provide an offset at a
 *    start and a size of valid data in a buffer specified by the page array.
 *
 *    The returned sg table is released by sg_free_table.
 *
 *  Returns:
 *   0 on success, negative error on failure
 */
int sg_alloc_table_from_pages_segment(struct sg_table *sgt, struct page **pages,
				unsigned int n_pages, unsigned int offset,
				unsigned long size, unsigned int max_segment,
				gfp_t gfp_mask)
{
	struct sg_append_table append = {};
	int err;

	err = sg_alloc_append_table_from_pages(&append, pages, n_pages, offset,
					       size, max_segment, 0, gfp_mask);
	if (err) {
		sg_free_append_table(&append);
		return err;
	}
	memcpy(sgt, &append.sgt, sizeof(*sgt));
	WARN_ON(append.total_nents != sgt->orig_nents);
	return 0;
}
EXPORT_SYMBOL(sg_alloc_table_from_pages_segment);

#ifdef CONFIG_SGL_ALLOC

/**
 * sgl_alloc_order - allocate a scatterlist and its pages
 * @length: Length in bytes of the scatterlist. Must be at least one
 * @order: Second argument for alloc_pages()
 * @chainable: Whether or not to allocate an extra element in the scatterlist
 *	for scatterlist chaining purposes
 * @gfp: Memory allocation flags
 * @nent_p: [out] Number of entries in the scatterlist that have pages
 *
 * Returns: A pointer to an initialized scatterlist or %NULL upon failure.
 */
struct scatterlist *sgl_alloc_order(unsigned long long length,
				    unsigned int order, bool chainable,
				    gfp_t gfp, unsigned int *nent_p)
{
	struct scatterlist *sgl, *sg;
	struct page *page;
	unsigned int nent, nalloc;
	u32 elem_len;

	nent = round_up(length, PAGE_SIZE << order) >> (PAGE_SHIFT + order);
	/* Check for integer overflow */
	if (length > (nent << (PAGE_SHIFT + order)))
		return NULL;
	nalloc = nent;
	if (chainable) {
		/* Check for integer overflow */
		if (nalloc + 1 < nalloc)
			return NULL;
		nalloc++;
	}
	sgl = kmalloc_array(nalloc, sizeof(struct scatterlist),
			    gfp & ~GFP_DMA);
	if (!sgl)
		return NULL;

	sg_init_table(sgl, nalloc);
	sg = sgl;
	while (length) {
		elem_len = min_t(u64, length, PAGE_SIZE << order);
		page = alloc_pages(gfp, order);
		if (!page) {
			sgl_free_order(sgl, order);
			return NULL;
		}

		sg_set_page(sg, page, elem_len, 0);
		length -= elem_len;
		sg = sg_next(sg);
	}
	WARN_ONCE(length, "length = %lld\n", length);
	if (nent_p)
		*nent_p = nent;
	return sgl;
}
EXPORT_SYMBOL(sgl_alloc_order);

/**
 * sgl_alloc - allocate a scatterlist and its pages
 * @length: Length in bytes of the scatterlist
 * @gfp: Memory allocation flags
 * @nent_p: [out] Number of entries in the scatterlist
 *
 * Returns: A pointer to an initialized scatterlist or %NULL upon failure.
 */
struct scatterlist *sgl_alloc(unsigned long long length, gfp_t gfp,
			      unsigned int *nent_p)
{
	return sgl_alloc_order(length, 0, false, gfp, nent_p);
}
EXPORT_SYMBOL(sgl_alloc);

/**
 * sgl_free_n_order - free a scatterlist and its pages
 * @sgl: Scatterlist with one or more elements
 * @nents: Maximum number of elements to free
 * @order: Second argument for __free_pages()
 *
 * Notes:
 * - If several scatterlists have been chained and each chain element is
 *   freed separately then it's essential to set nents correctly to avoid that a
 *   page would get freed twice.
 * - All pages in a chained scatterlist can be freed at once by setting @nents
 *   to a high number.
 */
void sgl_free_n_order(struct scatterlist *sgl, int nents, int order)
{
	struct scatterlist *sg;
	struct page *page;
	int i;

	for_each_sg(sgl, sg, nents, i) {
		if (!sg)
			break;
		page = sg_page(sg);
		if (page)
			__free_pages(page, order);
	}
	kfree(sgl);
}
EXPORT_SYMBOL(sgl_free_n_order);

/**
 * sgl_free_order - free a scatterlist and its pages
 * @sgl: Scatterlist with one or more elements
 * @order: Second argument for __free_pages()
 */
void sgl_free_order(struct scatterlist *sgl, int order)
{
	sgl_free_n_order(sgl, INT_MAX, order);
}
EXPORT_SYMBOL(sgl_free_order);

/**
 * sgl_free - free a scatterlist and its pages
 * @sgl: Scatterlist with one or more elements
 */
void sgl_free(struct scatterlist *sgl)
{
	sgl_free_order(sgl, 0);
}
EXPORT_SYMBOL(sgl_free);

#endif /* CONFIG_SGL_ALLOC */

void __sg_page_iter_start(struct sg_page_iter *piter,
			  struct scatterlist *sglist, unsigned int nents,
			  unsigned long pgoffset)
{
	piter->__pg_advance = 0;
	piter->__nents = nents;

	piter->sg = sglist;
	piter->sg_pgoffset = pgoffset;
}
EXPORT_SYMBOL(__sg_page_iter_start);

static int sg_page_count(struct scatterlist *sg)
{
	return PAGE_ALIGN(sg->offset + sg->length) >> PAGE_SHIFT;
}

bool __sg_page_iter_next(struct sg_page_iter *piter)
{
	if (!piter->__nents || !piter->sg)
		return false;

	piter->sg_pgoffset += piter->__pg_advance;
	piter->__pg_advance = 1;

	while (piter->sg_pgoffset >= sg_page_count(piter->sg)) {
		piter->sg_pgoffset -= sg_page_count(piter->sg);
		piter->sg = sg_next(piter->sg);
		if (!--piter->__nents || !piter->sg)
			return false;
	}

	return true;
}
EXPORT_SYMBOL(__sg_page_iter_next);

static int sg_dma_page_count(struct scatterlist *sg)
{
	return PAGE_ALIGN(sg->offset + sg_dma_len(sg)) >> PAGE_SHIFT;
}

bool __sg_page_iter_dma_next(struct sg_dma_page_iter *dma_iter)
{
	struct sg_page_iter *piter = &dma_iter->base;

	if (!piter->__nents || !piter->sg)
		return false;

	piter->sg_pgoffset += piter->__pg_advance;
	piter->__pg_advance = 1;

	while (piter->sg_pgoffset >= sg_dma_page_count(piter->sg)) {
		piter->sg_pgoffset -= sg_dma_page_count(piter->sg);
		piter->sg = sg_next(piter->sg);
		if (!--piter->__nents || !piter->sg)
			return false;
	}

	return true;
}
EXPORT_SYMBOL(__sg_page_iter_dma_next);

/**
 * sg_miter_start - start mapping iteration over a sg list
 * @miter: sg mapping iter to be started
 * @sgl: sg list to iterate over
 * @nents: number of sg entries
 *
 * Description:
 *   Starts mapping iterator @miter.
 *
 * Context:
 *   Don't care.
 */
void sg_miter_start(struct sg_mapping_iter *miter, struct scatterlist *sgl,
		    unsigned int nents, unsigned int flags)
{
	memset(miter, 0, sizeof(struct sg_mapping_iter));

	__sg_page_iter_start(&miter->piter, sgl, nents, 0);
	WARN_ON(!(flags & (SG_MITER_TO_SG | SG_MITER_FROM_SG)));
	miter->__flags = flags;
}
EXPORT_SYMBOL(sg_miter_start);

static bool sg_miter_get_next_page(struct sg_mapping_iter *miter)
{
	if (!miter->__remaining) {
		struct scatterlist *sg;

		if (!__sg_page_iter_next(&miter->piter))
			return false;

		sg = miter->piter.sg;

		miter->__offset = miter->piter.sg_pgoffset ? 0 : sg->offset;
		miter->piter.sg_pgoffset += miter->__offset >> PAGE_SHIFT;
		miter->__offset &= PAGE_SIZE - 1;
		miter->__remaining = sg->offset + sg->length -
				     (miter->piter.sg_pgoffset << PAGE_SHIFT) -
				     miter->__offset;
		miter->__remaining = min_t(unsigned long, miter->__remaining,
					   PAGE_SIZE - miter->__offset);
	}

	return true;
}

/**
 * sg_miter_skip - reposition mapping iterator
 * @miter: sg mapping iter to be skipped
 * @offset: number of bytes to plus the current location
 *
 * Description:
 *   Sets the offset of @miter to its current location plus @offset bytes.
 *   If mapping iterator @miter has been proceeded by sg_miter_next(), this
 *   stops @miter.
 *
 * Context:
 *   Don't care.
 *
 * Returns:
 *   true if @miter contains the valid mapping.  false if end of sg
 *   list is reached.
 */
bool sg_miter_skip(struct sg_mapping_iter *miter, off_t offset)
{
	sg_miter_stop(miter);

	while (offset) {
		off_t consumed;

		if (!sg_miter_get_next_page(miter))
			return false;

		consumed = min_t(off_t, offset, miter->__remaining);
		miter->__offset += consumed;
		miter->__remaining -= consumed;
		offset -= consumed;
	}

	return true;
}
EXPORT_SYMBOL(sg_miter_skip);

/**
 * sg_miter_next - proceed mapping iterator to the next mapping
 * @miter: sg mapping iter to proceed
 *
 * Description:
 *   Proceeds @miter to the next mapping.  @miter should have been started
 *   using sg_miter_start().  On successful return, @miter->page,
 *   @miter->addr and @miter->length point to the current mapping.
 *
 * Context:
 *   May sleep if !SG_MITER_ATOMIC.
 *
 * Returns:
 *   true if @miter contains the next mapping.  false if end of sg
 *   list is reached.
 */
bool sg_miter_next(struct sg_mapping_iter *miter)
{
	sg_miter_stop(miter);

	/*
	 * Get to the next page if necessary.
	 * __remaining, __offset is adjusted by sg_miter_stop
	 */
	if (!sg_miter_get_next_page(miter))
		return false;

	miter->page = sg_page_iter_page(&miter->piter);
	miter->consumed = miter->length = miter->__remaining;

	if (miter->__flags & SG_MITER_ATOMIC)
		miter->addr = kmap_atomic(miter->page) + miter->__offset;
	else
		miter->addr = kmap(miter->page) + miter->__offset;

	return true;
}
EXPORT_SYMBOL(sg_miter_next);

/**
 * sg_miter_stop - stop mapping iteration
 * @miter: sg mapping iter to be stopped
 *
 * Description:
 *   Stops mapping iterator @miter.  @miter should have been started
 *   using sg_miter_start().  A stopped iteration can be resumed by
 *   calling sg_miter_next() on it.  This is useful when resources (kmap)
 *   need to be released during iteration.
 *
 * Context:
 *   Don't care otherwise.
 */
void sg_miter_stop(struct sg_mapping_iter *miter)
{
	WARN_ON(miter->consumed > miter->length);

	/* drop resources from the last iteration */
	if (miter->addr) {
		miter->__offset += miter->consumed;
		miter->__remaining -= miter->consumed;

		if (miter->__flags & SG_MITER_TO_SG)
			flush_dcache_page(miter->page);

		if (miter->__flags & SG_MITER_ATOMIC) {
			WARN_ON_ONCE(!pagefault_disabled());
			kunmap_atomic(miter->addr);
		} else
			kunmap(miter->page);

		miter->page = NULL;
		miter->addr = NULL;
		miter->length = 0;
		miter->consumed = 0;
	}
}
EXPORT_SYMBOL(sg_miter_stop);

/**
 * sg_copy_buffer - Copy data between a linear buffer and an SG list
 * @sgl:		 The SG list
 * @nents:		 Number of SG entries
 * @buf:		 Where to copy from
 * @buflen:		 The number of bytes to copy
 * @skip:		 Number of bytes to skip before copying
 * @to_buffer:		 transfer direction (true == from an sg list to a
 *			 buffer, false == from a buffer to an sg list)
 *
 * Returns the number of copied bytes.
 *
 **/
size_t sg_copy_buffer(struct scatterlist *sgl, unsigned int nents, void *buf,
		      size_t buflen, off_t skip, bool to_buffer)
{
	unsigned int offset = 0;
	struct sg_mapping_iter miter;
	unsigned int sg_flags = SG_MITER_ATOMIC;

	if (to_buffer)
		sg_flags |= SG_MITER_FROM_SG;
	else
		sg_flags |= SG_MITER_TO_SG;

	sg_miter_start(&miter, sgl, nents, sg_flags);

	if (!sg_miter_skip(&miter, skip))
		return 0;

	while ((offset < buflen) && sg_miter_next(&miter)) {
		unsigned int len;

		len = min(miter.length, buflen - offset);

		if (to_buffer)
			memcpy(buf + offset, miter.addr, len);
		else
			memcpy(miter.addr, buf + offset, len);

		offset += len;
	}

	sg_miter_stop(&miter);

	return offset;
}
EXPORT_SYMBOL(sg_copy_buffer);

/**
 * sg_copy_from_buffer - Copy from a linear buffer to an SG list
 * @sgl:		 The SG list
 * @nents:		 Number of SG entries
 * @buf:		 Where to copy from
 * @buflen:		 The number of bytes to copy
 *
 * Returns the number of copied bytes.
 *
 **/
size_t sg_copy_from_buffer(struct scatterlist *sgl, unsigned int nents,
			   const void *buf, size_t buflen)
{
	return sg_copy_buffer(sgl, nents, (void *)buf, buflen, 0, false);
}
EXPORT_SYMBOL(sg_copy_from_buffer);

/**
 * sg_copy_to_buffer - Copy from an SG list to a linear buffer
 * @sgl:		 The SG list
 * @nents:		 Number of SG entries
 * @buf:		 Where to copy to
 * @buflen:		 The number of bytes to copy
 *
 * Returns the number of copied bytes.
 *
 **/
size_t sg_copy_to_buffer(struct scatterlist *sgl, unsigned int nents,
			 void *buf, size_t buflen)
{
	return sg_copy_buffer(sgl, nents, buf, buflen, 0, true);
}
EXPORT_SYMBOL(sg_copy_to_buffer);

/**
 * sg_pcopy_from_buffer - Copy from a linear buffer to an SG list
 * @sgl:		 The SG list
 * @nents:		 Number of SG entries
 * @buf:		 Where to copy from
 * @buflen:		 The number of bytes to copy
 * @skip:		 Number of bytes to skip before copying
 *
 * Returns the number of copied bytes.
 *
 **/
size_t sg_pcopy_from_buffer(struct scatterlist *sgl, unsigned int nents,
			    const void *buf, size_t buflen, off_t skip)
{
	return sg_copy_buffer(sgl, nents, (void *)buf, buflen, skip, false);
}
EXPORT_SYMBOL(sg_pcopy_from_buffer);

/**
 * sg_pcopy_to_buffer - Copy from an SG list to a linear buffer
 * @sgl:		 The SG list
 * @nents:		 Number of SG entries
 * @buf:		 Where to copy to
 * @buflen:		 The number of bytes to copy
 * @skip:		 Number of bytes to skip before copying
 *
 * Returns the number of copied bytes.
 *
 **/
size_t sg_pcopy_to_buffer(struct scatterlist *sgl, unsigned int nents,
			  void *buf, size_t buflen, off_t skip)
{
	return sg_copy_buffer(sgl, nents, buf, buflen, skip, true);
}
EXPORT_SYMBOL(sg_pcopy_to_buffer);

/**
 * sg_zero_buffer - Zero-out a part of a SG list
 * @sgl:		 The SG list
 * @nents:		 Number of SG entries
 * @buflen:		 The number of bytes to zero out
 * @skip:		 Number of bytes to skip before zeroing
 *
 * Returns the number of bytes zeroed.
 **/
size_t sg_zero_buffer(struct scatterlist *sgl, unsigned int nents,
		       size_t buflen, off_t skip)
{
	unsigned int offset = 0;
	struct sg_mapping_iter miter;
	unsigned int sg_flags = SG_MITER_ATOMIC | SG_MITER_TO_SG;

	sg_miter_start(&miter, sgl, nents, sg_flags);

	if (!sg_miter_skip(&miter, skip))
		return false;

	while (offset < buflen && sg_miter_next(&miter)) {
		unsigned int len;

		len = min(miter.length, buflen - offset);
		memset(miter.addr, 0, len);

		offset += len;
	}

	sg_miter_stop(&miter);
	return offset;
}
EXPORT_SYMBOL(sg_zero_buffer);<|MERGE_RESOLUTION|>--- conflicted
+++ resolved
@@ -240,11 +240,7 @@
  **/
 void sg_free_append_table(struct sg_append_table *table)
 {
-<<<<<<< HEAD
-	__sg_free_table(&table->sgt, SG_MAX_SINGLE_ALLOC, false, sg_kfree,
-=======
 	__sg_free_table(&table->sgt, SG_MAX_SINGLE_ALLOC, 0, sg_kfree,
->>>>>>> eb3cdb58
 			table->total_nents);
 }
 EXPORT_SYMBOL(sg_free_append_table);
@@ -257,11 +253,7 @@
  **/
 void sg_free_table(struct sg_table *table)
 {
-<<<<<<< HEAD
-	__sg_free_table(table, SG_MAX_SINGLE_ALLOC, false, sg_kfree,
-=======
 	__sg_free_table(table, SG_MAX_SINGLE_ALLOC, 0, sg_kfree,
->>>>>>> eb3cdb58
 			table->orig_nents);
 }
 EXPORT_SYMBOL(sg_free_table);
@@ -464,10 +456,7 @@
 	unsigned int chunks, cur_page, seg_len, i, prv_len = 0;
 	unsigned int added_nents = 0;
 	struct scatterlist *s = sgt_append->prv;
-<<<<<<< HEAD
-=======
 	struct page *last_pg;
->>>>>>> eb3cdb58
 
 	/*
 	 * The algorithm below requires max_segment to be aligned to PAGE_SIZE
@@ -481,30 +470,14 @@
 		return -EOPNOTSUPP;
 
 	if (sgt_append->prv) {
-<<<<<<< HEAD
-		unsigned long paddr =
-			(page_to_pfn(sg_page(sgt_append->prv)) * PAGE_SIZE +
-			 sgt_append->prv->offset + sgt_append->prv->length) /
-			PAGE_SIZE;
-=======
 		unsigned long next_pfn = (page_to_phys(sg_page(sgt_append->prv)) +
 			sgt_append->prv->offset + sgt_append->prv->length) / PAGE_SIZE;
->>>>>>> eb3cdb58
 
 		if (WARN_ON(offset))
 			return -EINVAL;
 
 		/* Merge contiguous pages into the last SG */
 		prv_len = sgt_append->prv->length;
-<<<<<<< HEAD
-		while (n_pages && page_to_pfn(pages[0]) == paddr) {
-			if (sgt_append->prv->length + PAGE_SIZE > max_segment)
-				break;
-			sgt_append->prv->length += PAGE_SIZE;
-			paddr++;
-			pages++;
-			n_pages--;
-=======
 		if (page_to_pfn(pages[0]) == next_pfn) {
 			last_pg = pfn_to_page(next_pfn - 1);
 			while (n_pages && pages_are_mergeable(pages[0], last_pg)) {
@@ -517,7 +490,6 @@
 			}
 			if (!n_pages)
 				goto out;
->>>>>>> eb3cdb58
 		}
 	}
 
