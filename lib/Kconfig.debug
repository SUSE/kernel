--- conflicted
+++ resolved
@@ -577,11 +577,7 @@
 config DEBUG_KMEMLEAK_MEM_POOL_SIZE
 	int "Kmemleak memory pool size"
 	depends on DEBUG_KMEMLEAK
-<<<<<<< HEAD
-	range 200 40000
-=======
 	range 200 1000000
->>>>>>> fec38890
 	default 16000
 	help
 	  Kmemleak must track all the memory allocations to avoid
