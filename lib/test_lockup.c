// SPDX-License-Identifier: GPL-2.0
/*
 * Test module to generate lockups
 */
#define pr_fmt(fmt) KBUILD_MODNAME ": " fmt

#include <linux/kernel.h>
#include <linux/module.h>
#include <linux/delay.h>
#include <linux/sched.h>
#include <linux/sched/signal.h>
#include <linux/sched/clock.h>
#include <linux/cpu.h>
#include <linux/nmi.h>
#include <linux/mm.h>
#include <linux/uaccess.h>
#include <linux/file.h>

static unsigned int time_secs;
module_param(time_secs, uint, 0600);
MODULE_PARM_DESC(time_secs, "lockup time in seconds, default 0");

static unsigned int time_nsecs;
module_param(time_nsecs, uint, 0600);
MODULE_PARM_DESC(time_nsecs, "nanoseconds part of lockup time, default 0");

static unsigned int cooldown_secs;
module_param(cooldown_secs, uint, 0600);
MODULE_PARM_DESC(cooldown_secs, "cooldown time between iterations in seconds, default 0");

static unsigned int cooldown_nsecs;
module_param(cooldown_nsecs, uint, 0600);
MODULE_PARM_DESC(cooldown_nsecs, "nanoseconds part of cooldown, default 0");

static unsigned int iterations = 1;
module_param(iterations, uint, 0600);
MODULE_PARM_DESC(iterations, "lockup iterations, default 1");

static bool all_cpus;
module_param(all_cpus, bool, 0400);
MODULE_PARM_DESC(all_cpus, "trigger lockup at all cpus at once");

static int wait_state;
static char *state = "R";
module_param(state, charp, 0400);
MODULE_PARM_DESC(state, "wait in 'R' running (default), 'D' uninterruptible, 'K' killable, 'S' interruptible state");

static bool use_hrtimer;
module_param(use_hrtimer, bool, 0400);
MODULE_PARM_DESC(use_hrtimer, "use high-resolution timer for sleeping");

static bool iowait;
module_param(iowait, bool, 0400);
MODULE_PARM_DESC(iowait, "account sleep time as iowait");

static bool lock_read;
module_param(lock_read, bool, 0400);
MODULE_PARM_DESC(lock_read, "lock read-write locks for read");

static bool lock_single;
module_param(lock_single, bool, 0400);
MODULE_PARM_DESC(lock_single, "acquire locks only at one cpu");

static bool reacquire_locks;
module_param(reacquire_locks, bool, 0400);
MODULE_PARM_DESC(reacquire_locks, "release and reacquire locks/irq/preempt between iterations");

static bool touch_softlockup;
module_param(touch_softlockup, bool, 0600);
MODULE_PARM_DESC(touch_softlockup, "touch soft-lockup watchdog between iterations");

static bool touch_hardlockup;
module_param(touch_hardlockup, bool, 0600);
MODULE_PARM_DESC(touch_hardlockup, "touch hard-lockup watchdog between iterations");

static bool call_cond_resched;
module_param(call_cond_resched, bool, 0600);
MODULE_PARM_DESC(call_cond_resched, "call cond_resched() between iterations");

static bool measure_lock_wait;
module_param(measure_lock_wait, bool, 0400);
MODULE_PARM_DESC(measure_lock_wait, "measure lock wait time");

static unsigned long lock_wait_threshold = ULONG_MAX;
module_param(lock_wait_threshold, ulong, 0400);
MODULE_PARM_DESC(lock_wait_threshold, "print lock wait time longer than this in nanoseconds, default off");

static bool test_disable_irq;
module_param_named(disable_irq, test_disable_irq, bool, 0400);
MODULE_PARM_DESC(disable_irq, "disable interrupts: generate hard-lockups");

static bool disable_softirq;
module_param(disable_softirq, bool, 0400);
MODULE_PARM_DESC(disable_softirq, "disable bottom-half irq handlers");

static bool disable_preempt;
module_param(disable_preempt, bool, 0400);
MODULE_PARM_DESC(disable_preempt, "disable preemption: generate soft-lockups");

static bool lock_rcu;
module_param(lock_rcu, bool, 0400);
MODULE_PARM_DESC(lock_rcu, "grab rcu_read_lock: generate rcu stalls");

static bool lock_mmap_sem;
module_param(lock_mmap_sem, bool, 0400);
MODULE_PARM_DESC(lock_mmap_sem, "lock mm->mmap_lock: block procfs interfaces");

static unsigned long lock_rwsem_ptr;
module_param_unsafe(lock_rwsem_ptr, ulong, 0400);
MODULE_PARM_DESC(lock_rwsem_ptr, "lock rw_semaphore at address");

static unsigned long lock_mutex_ptr;
module_param_unsafe(lock_mutex_ptr, ulong, 0400);
MODULE_PARM_DESC(lock_mutex_ptr, "lock mutex at address");

static unsigned long lock_spinlock_ptr;
module_param_unsafe(lock_spinlock_ptr, ulong, 0400);
MODULE_PARM_DESC(lock_spinlock_ptr, "lock spinlock at address");

static unsigned long lock_rwlock_ptr;
module_param_unsafe(lock_rwlock_ptr, ulong, 0400);
MODULE_PARM_DESC(lock_rwlock_ptr, "lock rwlock at address");

static unsigned int alloc_pages_nr;
module_param_unsafe(alloc_pages_nr, uint, 0600);
MODULE_PARM_DESC(alloc_pages_nr, "allocate and free pages under locks");

static unsigned int alloc_pages_order;
module_param(alloc_pages_order, uint, 0400);
MODULE_PARM_DESC(alloc_pages_order, "page order to allocate");

static gfp_t alloc_pages_gfp = GFP_KERNEL;
module_param_unsafe(alloc_pages_gfp, uint, 0400);
MODULE_PARM_DESC(alloc_pages_gfp, "allocate pages with this gfp_mask, default GFP_KERNEL");

static bool alloc_pages_atomic;
module_param(alloc_pages_atomic, bool, 0400);
MODULE_PARM_DESC(alloc_pages_atomic, "allocate pages with GFP_ATOMIC");

static bool reallocate_pages;
module_param(reallocate_pages, bool, 0400);
MODULE_PARM_DESC(reallocate_pages, "free and allocate pages between iterations");

struct file *test_file;
static struct inode *test_inode;
static char test_file_path[256];
module_param_string(file_path, test_file_path, sizeof(test_file_path), 0400);
MODULE_PARM_DESC(file_path, "file path to test");

static bool test_lock_inode;
module_param_named(lock_inode, test_lock_inode, bool, 0400);
MODULE_PARM_DESC(lock_inode, "lock file -> inode -> i_rwsem");

static bool test_lock_mapping;
module_param_named(lock_mapping, test_lock_mapping, bool, 0400);
MODULE_PARM_DESC(lock_mapping, "lock file -> mapping -> i_mmap_rwsem");

static bool test_lock_sb_umount;
module_param_named(lock_sb_umount, test_lock_sb_umount, bool, 0400);
MODULE_PARM_DESC(lock_sb_umount, "lock file -> sb -> s_umount");

static atomic_t alloc_pages_failed = ATOMIC_INIT(0);

static atomic64_t max_lock_wait = ATOMIC64_INIT(0);

static struct task_struct *main_task;
static int master_cpu;

static void test_lock(bool master, bool verbose)
{
	u64 wait_start;

	if (measure_lock_wait)
		wait_start = local_clock();

	if (lock_mutex_ptr && master) {
		if (verbose)
			pr_notice("lock mutex %ps\n", (void *)lock_mutex_ptr);
		mutex_lock((struct mutex *)lock_mutex_ptr);
	}

	if (lock_rwsem_ptr && master) {
		if (verbose)
			pr_notice("lock rw_semaphore %ps\n",
				  (void *)lock_rwsem_ptr);
		if (lock_read)
			down_read((struct rw_semaphore *)lock_rwsem_ptr);
		else
			down_write((struct rw_semaphore *)lock_rwsem_ptr);
	}

	if (lock_mmap_sem && master) {
		if (verbose)
			pr_notice("lock mmap_lock pid=%d\n", main_task->pid);
		if (lock_read)
			mmap_read_lock(main_task->mm);
		else
			mmap_write_lock(main_task->mm);
	}

	if (test_disable_irq)
		local_irq_disable();

	if (disable_softirq)
		local_bh_disable();

	if (disable_preempt)
		preempt_disable();

	if (lock_rcu)
		rcu_read_lock();

	if (lock_spinlock_ptr && master) {
		if (verbose)
			pr_notice("lock spinlock %ps\n",
				  (void *)lock_spinlock_ptr);
		spin_lock((spinlock_t *)lock_spinlock_ptr);
	}

	if (lock_rwlock_ptr && master) {
		if (verbose)
			pr_notice("lock rwlock %ps\n",
				  (void *)lock_rwlock_ptr);
		if (lock_read)
			read_lock((rwlock_t *)lock_rwlock_ptr);
		else
			write_lock((rwlock_t *)lock_rwlock_ptr);
	}

	if (measure_lock_wait) {
		s64 cur_wait = local_clock() - wait_start;
		s64 max_wait = atomic64_read(&max_lock_wait);

		do {
			if (cur_wait < max_wait)
				break;
			max_wait = atomic64_cmpxchg(&max_lock_wait,
						    max_wait, cur_wait);
		} while (max_wait != cur_wait);

		if (cur_wait > lock_wait_threshold)
			pr_notice_ratelimited("lock wait %lld ns\n", cur_wait);
	}
}

static void test_unlock(bool master, bool verbose)
{
	if (lock_rwlock_ptr && master) {
		if (lock_read)
			read_unlock((rwlock_t *)lock_rwlock_ptr);
		else
			write_unlock((rwlock_t *)lock_rwlock_ptr);
		if (verbose)
			pr_notice("unlock rwlock %ps\n",
				  (void *)lock_rwlock_ptr);
	}

	if (lock_spinlock_ptr && master) {
		spin_unlock((spinlock_t *)lock_spinlock_ptr);
		if (verbose)
			pr_notice("unlock spinlock %ps\n",
				  (void *)lock_spinlock_ptr);
	}

	if (lock_rcu)
		rcu_read_unlock();

	if (disable_preempt)
		preempt_enable();

	if (disable_softirq)
		local_bh_enable();

	if (test_disable_irq)
		local_irq_enable();

	if (lock_mmap_sem && master) {
		if (lock_read)
			mmap_read_unlock(main_task->mm);
		else
			mmap_write_unlock(main_task->mm);
		if (verbose)
			pr_notice("unlock mmap_lock pid=%d\n", main_task->pid);
	}

	if (lock_rwsem_ptr && master) {
		if (lock_read)
			up_read((struct rw_semaphore *)lock_rwsem_ptr);
		else
			up_write((struct rw_semaphore *)lock_rwsem_ptr);
		if (verbose)
			pr_notice("unlock rw_semaphore %ps\n",
				  (void *)lock_rwsem_ptr);
	}

	if (lock_mutex_ptr && master) {
		mutex_unlock((struct mutex *)lock_mutex_ptr);
		if (verbose)
			pr_notice("unlock mutex %ps\n",
				  (void *)lock_mutex_ptr);
	}
}

static void test_alloc_pages(struct list_head *pages)
{
	struct page *page;
	unsigned int i;

	for (i = 0; i < alloc_pages_nr; i++) {
		page = alloc_pages(alloc_pages_gfp, alloc_pages_order);
		if (!page) {
			atomic_inc(&alloc_pages_failed);
			break;
		}
		list_add(&page->lru, pages);
	}
}

static void test_free_pages(struct list_head *pages)
{
	struct page *page, *next;

	list_for_each_entry_safe(page, next, pages, lru)
		__free_pages(page, alloc_pages_order);
	INIT_LIST_HEAD(pages);
}

static void test_wait(unsigned int secs, unsigned int nsecs)
{
	if (wait_state == TASK_RUNNING) {
		if (secs)
			mdelay(secs * MSEC_PER_SEC);
		if (nsecs)
			ndelay(nsecs);
		return;
	}

	__set_current_state(wait_state);
	if (use_hrtimer) {
		ktime_t time;

		time = ns_to_ktime((u64)secs * NSEC_PER_SEC + nsecs);
		schedule_hrtimeout(&time, HRTIMER_MODE_REL);
	} else {
		schedule_timeout(secs * HZ + nsecs_to_jiffies(nsecs));
	}
}

static void test_lockup(bool master)
{
	u64 lockup_start = local_clock();
	unsigned int iter = 0;
	LIST_HEAD(pages);

	pr_notice("Start on CPU%d\n", raw_smp_processor_id());

	test_lock(master, true);

	test_alloc_pages(&pages);

	while (iter++ < iterations && !signal_pending(main_task)) {

		if (iowait)
			current->in_iowait = 1;

		test_wait(time_secs, time_nsecs);

		if (iowait)
			current->in_iowait = 0;

		if (reallocate_pages)
			test_free_pages(&pages);

		if (reacquire_locks)
			test_unlock(master, false);

		if (touch_softlockup)
			touch_softlockup_watchdog();

		if (touch_hardlockup)
			touch_nmi_watchdog();

		if (call_cond_resched)
			cond_resched();

		test_wait(cooldown_secs, cooldown_nsecs);

		if (reacquire_locks)
			test_lock(master, false);

		if (reallocate_pages)
			test_alloc_pages(&pages);
	}

	pr_notice("Finish on CPU%d in %lld ns\n", raw_smp_processor_id(),
		  local_clock() - lockup_start);

	test_free_pages(&pages);

	test_unlock(master, true);
}

static DEFINE_PER_CPU(struct work_struct, test_works);

static void test_work_fn(struct work_struct *work)
{
	test_lockup(!lock_single ||
		    work == per_cpu_ptr(&test_works, master_cpu));
}

static bool test_kernel_ptr(unsigned long addr, int size)
{
	void *ptr = (void *)addr;
	char buf;

	if (!addr)
		return false;

	/* should be at least readable kernel address */
<<<<<<< HEAD
	if (access_ok((void __user *)ptr, 1) ||
	    access_ok((void __user *)ptr + size - 1, 1) ||
	    get_kernel_nofault(buf, ptr) ||
=======
	if (!IS_ENABLED(CONFIG_ALTERNATE_USER_ADDRESS_SPACE) &&
	    (access_ok((void __user *)ptr, 1) ||
	     access_ok((void __user *)ptr + size - 1, 1))) {
		pr_err("user space ptr invalid in kernel: %#lx\n", addr);
		return true;
	}

	if (get_kernel_nofault(buf, ptr) ||
>>>>>>> eb3cdb58
	    get_kernel_nofault(buf, ptr + size - 1)) {
		pr_err("invalid kernel ptr: %#lx\n", addr);
		return true;
	}

	return false;
}

static bool __maybe_unused test_magic(unsigned long addr, int offset,
				      unsigned int expected)
{
	void *ptr = (void *)addr + offset;
	unsigned int magic = 0;

	if (!addr)
		return false;

	if (get_kernel_nofault(magic, ptr) || magic != expected) {
		pr_err("invalid magic at %#lx + %#x = %#x, expected %#x\n",
		       addr, offset, magic, expected);
		return true;
	}

	return false;
}

static int __init test_lockup_init(void)
{
	u64 test_start = local_clock();

	main_task = current;

	switch (state[0]) {
	case 'S':
		wait_state = TASK_INTERRUPTIBLE;
		break;
	case 'D':
		wait_state = TASK_UNINTERRUPTIBLE;
		break;
	case 'K':
		wait_state = TASK_KILLABLE;
		break;
	case 'R':
		wait_state = TASK_RUNNING;
		break;
	default:
		pr_err("unknown state=%s\n", state);
		return -EINVAL;
	}

	if (alloc_pages_atomic)
		alloc_pages_gfp = GFP_ATOMIC;

	if (test_kernel_ptr(lock_spinlock_ptr, sizeof(spinlock_t)) ||
	    test_kernel_ptr(lock_rwlock_ptr, sizeof(rwlock_t)) ||
	    test_kernel_ptr(lock_mutex_ptr, sizeof(struct mutex)) ||
	    test_kernel_ptr(lock_rwsem_ptr, sizeof(struct rw_semaphore)))
		return -EINVAL;

#ifdef CONFIG_DEBUG_SPINLOCK
#ifdef CONFIG_PREEMPT_RT
	if (test_magic(lock_spinlock_ptr,
		       offsetof(spinlock_t, lock.wait_lock.magic),
		       SPINLOCK_MAGIC) ||
	    test_magic(lock_rwlock_ptr,
		       offsetof(rwlock_t, rwbase.rtmutex.wait_lock.magic),
		       SPINLOCK_MAGIC) ||
	    test_magic(lock_mutex_ptr,
		       offsetof(struct mutex, rtmutex.wait_lock.magic),
		       SPINLOCK_MAGIC) ||
	    test_magic(lock_rwsem_ptr,
		       offsetof(struct rw_semaphore, rwbase.rtmutex.wait_lock.magic),
		       SPINLOCK_MAGIC))
		return -EINVAL;
#else
	if (test_magic(lock_spinlock_ptr,
		       offsetof(spinlock_t, rlock.magic),
		       SPINLOCK_MAGIC) ||
	    test_magic(lock_rwlock_ptr,
		       offsetof(rwlock_t, magic),
		       RWLOCK_MAGIC) ||
	    test_magic(lock_mutex_ptr,
		       offsetof(struct mutex, wait_lock.magic),
		       SPINLOCK_MAGIC) ||
	    test_magic(lock_rwsem_ptr,
		       offsetof(struct rw_semaphore, wait_lock.magic),
		       SPINLOCK_MAGIC))
		return -EINVAL;
#endif
#endif

	if ((wait_state != TASK_RUNNING ||
	     (call_cond_resched && !reacquire_locks) ||
	     (alloc_pages_nr && gfpflags_allow_blocking(alloc_pages_gfp))) &&
	    (test_disable_irq || disable_softirq || disable_preempt ||
	     lock_rcu || lock_spinlock_ptr || lock_rwlock_ptr)) {
		pr_err("refuse to sleep in atomic context\n");
		return -EINVAL;
	}

	if (lock_mmap_sem && !main_task->mm) {
		pr_err("no mm to lock mmap_lock\n");
		return -EINVAL;
	}

	if (test_file_path[0]) {
		test_file = filp_open(test_file_path, O_RDONLY, 0);
		if (IS_ERR(test_file)) {
			pr_err("failed to open %s: %ld\n", test_file_path, PTR_ERR(test_file));
			return PTR_ERR(test_file);
		}
		test_inode = file_inode(test_file);
	} else if (test_lock_inode ||
		   test_lock_mapping ||
		   test_lock_sb_umount) {
		pr_err("no file to lock\n");
		return -EINVAL;
	}

	if (test_lock_inode && test_inode)
		lock_rwsem_ptr = (unsigned long)&test_inode->i_rwsem;

	if (test_lock_mapping && test_file && test_file->f_mapping)
		lock_rwsem_ptr = (unsigned long)&test_file->f_mapping->i_mmap_rwsem;

	if (test_lock_sb_umount && test_inode)
		lock_rwsem_ptr = (unsigned long)&test_inode->i_sb->s_umount;

	pr_notice("START pid=%d time=%u +%u ns cooldown=%u +%u ns iterations=%u state=%s %s%s%s%s%s%s%s%s%s%s%s\n",
		  main_task->pid, time_secs, time_nsecs,
		  cooldown_secs, cooldown_nsecs, iterations, state,
		  all_cpus ? "all_cpus " : "",
		  iowait ? "iowait " : "",
		  test_disable_irq ? "disable_irq " : "",
		  disable_softirq ? "disable_softirq " : "",
		  disable_preempt ? "disable_preempt " : "",
		  lock_rcu ? "lock_rcu " : "",
		  lock_read ? "lock_read " : "",
		  touch_softlockup ? "touch_softlockup " : "",
		  touch_hardlockup ? "touch_hardlockup " : "",
		  call_cond_resched ? "call_cond_resched " : "",
		  reacquire_locks ? "reacquire_locks " : "");

	if (alloc_pages_nr)
		pr_notice("ALLOCATE PAGES nr=%u order=%u gfp=%pGg %s\n",
			  alloc_pages_nr, alloc_pages_order, &alloc_pages_gfp,
			  reallocate_pages ? "reallocate_pages " : "");

	if (all_cpus) {
		unsigned int cpu;

		cpus_read_lock();

		preempt_disable();
		master_cpu = smp_processor_id();
		for_each_online_cpu(cpu) {
			INIT_WORK(per_cpu_ptr(&test_works, cpu), test_work_fn);
			queue_work_on(cpu, system_highpri_wq,
				      per_cpu_ptr(&test_works, cpu));
		}
		preempt_enable();

		for_each_online_cpu(cpu)
			flush_work(per_cpu_ptr(&test_works, cpu));

		cpus_read_unlock();
	} else {
		test_lockup(true);
	}

	if (measure_lock_wait)
		pr_notice("Maximum lock wait: %lld ns\n",
			  atomic64_read(&max_lock_wait));

	if (alloc_pages_nr)
		pr_notice("Page allocation failed %u times\n",
			  atomic_read(&alloc_pages_failed));

	pr_notice("FINISH in %llu ns\n", local_clock() - test_start);

	if (test_file)
		fput(test_file);

	if (signal_pending(main_task))
		return -EINTR;

	return -EAGAIN;
}
module_init(test_lockup_init);

MODULE_LICENSE("GPL");
MODULE_AUTHOR("Konstantin Khlebnikov <khlebnikov@yandex-team.ru>");
MODULE_DESCRIPTION("Test module to generate lockups");<|MERGE_RESOLUTION|>--- conflicted
+++ resolved
@@ -417,11 +417,6 @@
 		return false;
 
 	/* should be at least readable kernel address */
-<<<<<<< HEAD
-	if (access_ok((void __user *)ptr, 1) ||
-	    access_ok((void __user *)ptr + size - 1, 1) ||
-	    get_kernel_nofault(buf, ptr) ||
-=======
 	if (!IS_ENABLED(CONFIG_ALTERNATE_USER_ADDRESS_SPACE) &&
 	    (access_ok((void __user *)ptr, 1) ||
 	     access_ok((void __user *)ptr + size - 1, 1))) {
@@ -430,7 +425,6 @@
 	}
 
 	if (get_kernel_nofault(buf, ptr) ||
->>>>>>> eb3cdb58
 	    get_kernel_nofault(buf, ptr + size - 1)) {
 		pr_err("invalid kernel ptr: %#lx\n", addr);
 		return true;
