--- conflicted
+++ resolved
@@ -179,67 +179,7 @@
 	if (should_fail_usercopy())
 		return n;
 
-<<<<<<< HEAD
-	might_fault();
-	wanted = bytes;
-	iov = i->iov;
-	skip = i->iov_offset;
-	buf = iov->iov_base + skip;
-	copy = min(bytes, iov->iov_len - skip);
-
-	if (IS_ENABLED(CONFIG_HIGHMEM) && !fault_in_writeable(buf, copy)) {
-		kaddr = kmap_atomic(page);
-		from = kaddr + offset;
-
-		/* first chunk, usually the only one */
-		left = copyout(buf, from, copy);
-		copy -= left;
-		skip += copy;
-		from += copy;
-		bytes -= copy;
-
-		while (unlikely(!left && bytes)) {
-			iov++;
-			buf = iov->iov_base;
-			copy = min(bytes, iov->iov_len);
-			left = copyout(buf, from, copy);
-			copy -= left;
-			skip = copy;
-			from += copy;
-			bytes -= copy;
-		}
-		if (likely(!bytes)) {
-			kunmap_atomic(kaddr);
-			goto done;
-		}
-		offset = from - kaddr;
-		buf += copy;
-		kunmap_atomic(kaddr);
-		copy = min(bytes, iov->iov_len - skip);
-	}
-	/* Too bad - revert to non-atomic kmap */
-
-	kaddr = kmap(page);
-	from = kaddr + offset;
-	left = copyout(buf, from, copy);
-	copy -= left;
-	skip += copy;
-	from += copy;
-	bytes -= copy;
-	while (unlikely(!left && bytes)) {
-		iov++;
-		buf = iov->iov_base;
-		copy = min(bytes, iov->iov_len);
-		left = copyout(buf, from, copy);
-		copy -= left;
-		skip = copy;
-		from += copy;
-		bytes -= copy;
-	}
-	kunmap(page);
-=======
 	res = copy_to_user_nofault(to, from, n);
->>>>>>> eb3cdb58
 
 	return res < 0 ? n : res;
 }
@@ -248,80 +188,12 @@
 {
 	size_t res = n;
 
-<<<<<<< HEAD
-	if (unlikely(!bytes))
-		return 0;
-
-	might_fault();
-	wanted = bytes;
-	iov = i->iov;
-	skip = i->iov_offset;
-	buf = iov->iov_base + skip;
-	copy = min(bytes, iov->iov_len - skip);
-
-	if (IS_ENABLED(CONFIG_HIGHMEM) && !fault_in_readable(buf, copy)) {
-		kaddr = kmap_atomic(page);
-		to = kaddr + offset;
-
-		/* first chunk, usually the only one */
-		left = copyin(to, buf, copy);
-		copy -= left;
-		skip += copy;
-		to += copy;
-		bytes -= copy;
-
-		while (unlikely(!left && bytes)) {
-			iov++;
-			buf = iov->iov_base;
-			copy = min(bytes, iov->iov_len);
-			left = copyin(to, buf, copy);
-			copy -= left;
-			skip = copy;
-			to += copy;
-			bytes -= copy;
-		}
-		if (likely(!bytes)) {
-			kunmap_atomic(kaddr);
-			goto done;
-		}
-		offset = to - kaddr;
-		buf += copy;
-		kunmap_atomic(kaddr);
-		copy = min(bytes, iov->iov_len - skip);
-	}
-	/* Too bad - revert to non-atomic kmap */
-
-	kaddr = kmap(page);
-	to = kaddr + offset;
-	left = copyin(to, buf, copy);
-	copy -= left;
-	skip += copy;
-	to += copy;
-	bytes -= copy;
-	while (unlikely(!left && bytes)) {
-		iov++;
-		buf = iov->iov_base;
-		copy = min(bytes, iov->iov_len);
-		left = copyin(to, buf, copy);
-		copy -= left;
-		skip = copy;
-		to += copy;
-		bytes -= copy;
-	}
-	kunmap(page);
-
-done:
-	if (skip == iov->iov_len) {
-		iov++;
-		skip = 0;
-=======
 	if (should_fail_usercopy())
 		return n;
 	if (access_ok(from, n)) {
 		instrument_copy_from_user_before(to, from, n);
 		res = raw_copy_from_user(to, from, n);
 		instrument_copy_from_user_after(to, from, n, res);
->>>>>>> eb3cdb58
 	}
 	return res;
 }
@@ -463,23 +335,9 @@
 	if (pipe_full(pipe->head, pipe->tail, pipe->max_usage))
 		return 0;
 
-<<<<<<< HEAD
-	buf->ops = &page_cache_pipe_buf_ops;
-	buf->flags = 0;
-	get_page(page);
-	buf->page = page;
-	buf->offset = offset;
-	buf->len = bytes;
-
-	pipe->head = i_head + 1;
-	i->iov_offset = offset + bytes;
-	i->head = i_head;
-out:
-=======
 	push_page(pipe, page, offset, bytes);
 	i->last_offset = -(offset + bytes);
 	i->head = head;
->>>>>>> eb3cdb58
 	i->count -= bytes;
 	return bytes;
 }
@@ -551,18 +409,6 @@
 		const struct iovec *p;
 		size_t skip;
 
-<<<<<<< HEAD
-		if (bytes > i->count)
-			bytes = i->count;
-		for (p = i->iov, skip = i->iov_offset; bytes; p++, skip = 0) {
-			size_t len = min(bytes, p->iov_len - skip);
-
-			if (unlikely(!len))
-				continue;
-			if (fault_in_readable(p->iov_base + skip, len))
-				return -EFAULT;
-			bytes -= len;
-=======
 		size -= count;
 		for (p = iter_iov(i), skip = i->iov_offset; count; p++, skip = 0) {
 			size_t len = min(count, p->iov_len - skip);
@@ -574,7 +420,6 @@
 			count -= len - ret;
 			if (ret)
 				break;
->>>>>>> eb3cdb58
 		}
 		return count + size;
 	}
@@ -608,18 +453,7 @@
 	int used = pipe->head - pipe->tail;
 	int off = i->last_offset;
 
-<<<<<<< HEAD
-		buf->ops = &default_pipe_buf_ops;
-		buf->flags = 0;
-		buf->page = page;
-		buf->offset = 0;
-		buf->len = min_t(ssize_t, left, PAGE_SIZE);
-		left -= buf->len;
-		iter_head++;
-		pipe->head = iter_head;
-=======
 	*npages = max((int)pipe->max_usage - used, 0);
->>>>>>> eb3cdb58
 
 	if (off > 0 && off < PAGE_SIZE) { // anon and not full
 		(*npages)++;
@@ -1594,14 +1428,8 @@
 				     struct page ***pages, size_t maxsize,
 				     unsigned maxpages, size_t *_start_offset)
 {
-<<<<<<< HEAD
-	unsigned nr, offset;
-	pgoff_t index, count;
-	size_t size = maxsize;
-=======
 	unsigned nr, offset, count;
 	pgoff_t index;
->>>>>>> eb3cdb58
 	loff_t pos;
 
 	pos = i->xarray_start + i->iov_offset;
@@ -1616,14 +1444,10 @@
 	if (nr == 0)
 		return 0;
 
-<<<<<<< HEAD
-	return min_t(size_t, nr * PAGE_SIZE - offset, maxsize);
-=======
 	maxsize = min_t(size_t, nr * PAGE_SIZE - offset, maxsize);
 	i->iov_offset += maxsize;
 	i->count -= maxsize;
 	return maxsize;
->>>>>>> eb3cdb58
 }
 
 /* must be done on non-empty ITER_UBUF or ITER_IOVEC one */
@@ -1682,14 +1506,6 @@
 
 	if (likely(user_backed_iter(i))) {
 		unsigned long addr;
-<<<<<<< HEAD
-
-		addr = first_iovec_segment(i, &len, start, maxsize, maxpages);
-		n = DIV_ROUND_UP(len, PAGE_SIZE);
-		res = get_user_pages_fast(addr, n,
-				iov_iter_rw(i) != WRITE ?  FOLL_WRITE : 0,
-				pages);
-=======
 		int res;
 
 		if (iov_iter_rw(i) != WRITE)
@@ -1704,7 +1520,6 @@
 		if (!n)
 			return -ENOMEM;
 		res = get_user_pages_fast(addr, n, gup_flags, *pages);
->>>>>>> eb3cdb58
 		if (unlikely(res <= 0))
 			return res;
 		maxsize = min_t(size_t, maxsize, res * PAGE_SIZE - *start);
@@ -1755,43 +1570,7 @@
 ssize_t iov_iter_get_pages2(struct iov_iter *i, struct page **pages,
 		size_t maxsize, unsigned maxpages, size_t *start)
 {
-<<<<<<< HEAD
-	struct page **p;
-	unsigned nr, offset;
-	pgoff_t index, count;
-	size_t size = maxsize;
-	loff_t pos;
-
-	if (!size)
-		return 0;
-
-	pos = i->xarray_start + i->iov_offset;
-	index = pos >> PAGE_SHIFT;
-	offset = pos & ~PAGE_MASK;
-	*_start_offset = offset;
-
-	count = 1;
-	if (size > PAGE_SIZE - offset) {
-		size -= PAGE_SIZE - offset;
-		count += size >> PAGE_SHIFT;
-		size &= ~PAGE_MASK;
-		if (size)
-			count++;
-	}
-
-	p = get_pages_array(count);
-	if (!p)
-		return -ENOMEM;
-	*pages = p;
-
-	nr = iter_xarray_populate_pages(p, i->xarray, index, count);
-	if (nr == 0)
-		return 0;
-
-	return min_t(size_t, nr * PAGE_SIZE - offset, maxsize);
-=======
 	return iov_iter_get_pages(i, pages, maxsize, maxpages, start, 0);
->>>>>>> eb3cdb58
 }
 EXPORT_SYMBOL(iov_iter_get_pages2);
 
@@ -1803,31 +1582,11 @@
 
 	*pages = NULL;
 
-<<<<<<< HEAD
-	if (likely(iter_is_iovec(i))) {
-		unsigned long addr;
-
-		addr = first_iovec_segment(i, &len, start, maxsize, ~0U);
-		n = DIV_ROUND_UP(len, PAGE_SIZE);
-		p = get_pages_array(n);
-		if (!p)
-			return -ENOMEM;
-		res = get_user_pages_fast(addr, n,
-				iov_iter_rw(i) != WRITE ?  FOLL_WRITE : 0, p);
-		if (unlikely(res <= 0)) {
-			kvfree(p);
-			*pages = NULL;
-			return res;
-		}
-		*pages = p;
-		return (res == n ? len : res * PAGE_SIZE) - *start;
-=======
 	len = __iov_iter_get_pages_alloc(i, pages, maxsize, ~0U, start,
 					 extraction_flags);
 	if (len <= 0) {
 		kvfree(*pages);
 		*pages = NULL;
->>>>>>> eb3cdb58
 	}
 	return len;
 }
@@ -2231,10 +1990,6 @@
 	iov_iter_ubuf(i, rw, buf, len);
 	return 0;
 }
-<<<<<<< HEAD
-EXPORT_SYMBOL(import_single_range);
-=======
->>>>>>> eb3cdb58
 
 /**
  * iov_iter_restore() - Restore a &struct iov_iter to the same state as when
@@ -2250,13 +2005,6 @@
  */
 void iov_iter_restore(struct iov_iter *i, struct iov_iter_state *state)
 {
-<<<<<<< HEAD
-	if (WARN_ON_ONCE(!iov_iter_is_bvec(i) && !iter_is_iovec(i)) &&
-			 !iov_iter_is_kvec(i))
-		return;
-	i->iov_offset = state->iov_offset;
-	i->count = state->count;
-=======
 	if (WARN_ON_ONCE(!iov_iter_is_bvec(i) && !iter_is_iovec(i) &&
 			 !iter_is_ubuf(i)) && !iov_iter_is_kvec(i))
 		return;
@@ -2264,7 +2012,6 @@
 	i->count = state->count;
 	if (iter_is_ubuf(i))
 		return;
->>>>>>> eb3cdb58
 	/*
 	 * For the *vec iters, nr_segs + iov is constant - if we increment
 	 * the vec, then we also decrement the nr_segs count. Hence we don't
@@ -2278,11 +2025,6 @@
 	if (iov_iter_is_bvec(i))
 		i->bvec -= state->nr_segs - i->nr_segs;
 	else
-<<<<<<< HEAD
-		i->iov -= state->nr_segs - i->nr_segs;
-	i->nr_segs = state->nr_segs;
-}
-=======
 		i->__iov -= state->nr_segs - i->nr_segs;
 	i->nr_segs = state->nr_segs;
 }
@@ -2549,5 +2291,4 @@
 						     offset0);
 	return -EFAULT;
 }
-EXPORT_SYMBOL_GPL(iov_iter_extract_pages);
->>>>>>> eb3cdb58
+EXPORT_SYMBOL_GPL(iov_iter_extract_pages);