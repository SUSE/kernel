--- conflicted
+++ resolved
@@ -634,17 +634,12 @@
  */
 void kobject_del(struct kobject *kobj)
 {
-<<<<<<< HEAD
-	struct kobject *parent = kobj->parent;
-
-=======
 	struct kobject *parent;
 
 	if (!kobj)
 		return;
 
 	parent = kobj->parent;
->>>>>>> 7d2a07b7
 	__kobject_del(kobj);
 	kobject_put(parent);
 }
