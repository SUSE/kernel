// SPDX-License-Identifier: GPL-2.0
/*
 * Base unit test (KUnit) API.
 *
 * Copyright (C) 2019, Google LLC.
 * Author: Brendan Higgins <brendanhiggins@google.com>
 */

#include <kunit/test.h>
#include <kunit/test-bug.h>
#include <linux/kernel.h>
#include <linux/kref.h>
#include <linux/moduleparam.h>
#include <linux/sched/debug.h>
#include <linux/sched.h>

#include "debugfs.h"
#include "string-stream.h"
#include "try-catch-impl.h"

#if IS_BUILTIN(CONFIG_KUNIT)
/*
 * Fail the current test and print an error message to the log.
 */
void __kunit_fail_current_test(const char *file, int line, const char *fmt, ...)
{
	va_list args;
	int len;
	char *buffer;

	if (!current->kunit_test)
		return;

	kunit_set_failure(current->kunit_test);

	/* kunit_err() only accepts literals, so evaluate the args first. */
	va_start(args, fmt);
	len = vsnprintf(NULL, 0, fmt, args) + 1;
	va_end(args);

	buffer = kunit_kmalloc(current->kunit_test, len, GFP_KERNEL);
	if (!buffer)
		return;

	va_start(args, fmt);
	vsnprintf(buffer, len, fmt, args);
	va_end(args);

	kunit_err(current->kunit_test, "%s:%d: %s", file, line, buffer);
	kunit_kfree(current->kunit_test, buffer);
}
EXPORT_SYMBOL_GPL(__kunit_fail_current_test);
#endif

/*
 * KUnit statistic mode:
 * 0 - disabled
 * 1 - only when there is more than one subtest
 * 2 - enabled
 */
static int kunit_stats_enabled = 1;
module_param_named(stats_enabled, kunit_stats_enabled, int, 0644);
MODULE_PARM_DESC(stats_enabled,
		  "Print test stats: never (0), only for multiple subtests (1), or always (2)");

struct kunit_result_stats {
	unsigned long passed;
	unsigned long skipped;
	unsigned long failed;
	unsigned long total;
};

static bool kunit_should_print_stats(struct kunit_result_stats stats)
{
	if (kunit_stats_enabled == 0)
		return false;

	if (kunit_stats_enabled == 2)
		return true;

	return (stats.total > 1);
}

static void kunit_print_test_stats(struct kunit *test,
				   struct kunit_result_stats stats)
{
	if (!kunit_should_print_stats(stats))
		return;

	kunit_log(KERN_INFO, test,
		  KUNIT_SUBTEST_INDENT
		  "# %s: pass:%lu fail:%lu skip:%lu total:%lu",
		  test->name,
		  stats.passed,
		  stats.failed,
		  stats.skipped,
		  stats.total);
}

/*
 * Append formatted message to log, size of which is limited to
 * KUNIT_LOG_SIZE bytes (including null terminating byte).
 */
void kunit_log_append(char *log, const char *fmt, ...)
{
	char line[KUNIT_LOG_SIZE];
	va_list args;
	int len_left;

	if (!log)
		return;

	len_left = KUNIT_LOG_SIZE - strlen(log) - 1;
	if (len_left <= 0)
		return;

	va_start(args, fmt);
	vsnprintf(line, sizeof(line), fmt, args);
	va_end(args);

	strncat(log, line, len_left);
}
EXPORT_SYMBOL_GPL(kunit_log_append);

size_t kunit_suite_num_test_cases(struct kunit_suite *suite)
{
	struct kunit_case *test_case;
	size_t len = 0;

	kunit_suite_for_each_test_case(suite, test_case)
		len++;

	return len;
}
EXPORT_SYMBOL_GPL(kunit_suite_num_test_cases);

static void kunit_print_subtest_start(struct kunit_suite *suite)
{
	kunit_log(KERN_INFO, suite, KUNIT_SUBTEST_INDENT "# Subtest: %s",
		  suite->name);
	kunit_log(KERN_INFO, suite, KUNIT_SUBTEST_INDENT "1..%zd",
		  kunit_suite_num_test_cases(suite));
}

static void kunit_print_ok_not_ok(void *test_or_suite,
				  bool is_test,
				  enum kunit_status status,
				  size_t test_number,
				  const char *description,
				  const char *directive)
{
	struct kunit_suite *suite = is_test ? NULL : test_or_suite;
	struct kunit *test = is_test ? test_or_suite : NULL;
	const char *directive_header = (status == KUNIT_SKIPPED) ? " # SKIP " : "";

	/*
	 * We do not log the test suite results as doing so would
	 * mean debugfs display would consist of the test suite
	 * description and status prior to individual test results.
	 * Hence directly printk the suite status, and we will
	 * separately seq_printf() the suite status for the debugfs
	 * representation.
	 */
	if (suite)
		pr_info("%s %zd - %s%s%s\n",
			kunit_status_to_ok_not_ok(status),
			test_number, description, directive_header,
			(status == KUNIT_SKIPPED) ? directive : "");
	else
		kunit_log(KERN_INFO, test,
			  KUNIT_SUBTEST_INDENT "%s %zd - %s%s%s",
			  kunit_status_to_ok_not_ok(status),
			  test_number, description, directive_header,
			  (status == KUNIT_SKIPPED) ? directive : "");
}

enum kunit_status kunit_suite_has_succeeded(struct kunit_suite *suite)
{
	const struct kunit_case *test_case;
	enum kunit_status status = KUNIT_SKIPPED;

	kunit_suite_for_each_test_case(suite, test_case) {
		if (test_case->status == KUNIT_FAILURE)
			return KUNIT_FAILURE;
		else if (test_case->status == KUNIT_SUCCESS)
			status = KUNIT_SUCCESS;
	}

	return status;
}
EXPORT_SYMBOL_GPL(kunit_suite_has_succeeded);

static size_t kunit_suite_counter = 1;

static void kunit_print_subtest_end(struct kunit_suite *suite)
{
	kunit_print_ok_not_ok((void *)suite, false,
			      kunit_suite_has_succeeded(suite),
			      kunit_suite_counter++,
			      suite->name,
			      suite->status_comment);
}

unsigned int kunit_test_case_num(struct kunit_suite *suite,
				 struct kunit_case *test_case)
{
	struct kunit_case *tc;
	unsigned int i = 1;

	kunit_suite_for_each_test_case(suite, tc) {
		if (tc == test_case)
			return i;
		i++;
	}

	return 0;
}
EXPORT_SYMBOL_GPL(kunit_test_case_num);

static void kunit_print_string_stream(struct kunit *test,
				      struct string_stream *stream)
{
	struct string_stream_fragment *fragment;
	char *buf;

	if (string_stream_is_empty(stream))
		return;

	buf = string_stream_get_string(stream);
	if (!buf) {
		kunit_err(test,
			  "Could not allocate buffer, dumping stream:\n");
		list_for_each_entry(fragment, &stream->fragments, node) {
			kunit_err(test, "%s", fragment->fragment);
		}
		kunit_err(test, "\n");
	} else {
		kunit_err(test, "%s", buf);
		kunit_kfree(test, buf);
	}
}

static void kunit_fail(struct kunit *test, struct kunit_assert *assert)
{
	struct string_stream *stream;

	kunit_set_failure(test);

	stream = alloc_string_stream(test, GFP_KERNEL);
	if (!stream) {
		WARN(true,
		     "Could not allocate stream to print failed assertion in %s:%d\n",
		     assert->file,
		     assert->line);
		return;
	}

	assert->format(assert, stream);

	kunit_print_string_stream(test, stream);

	WARN_ON(string_stream_destroy(stream));
}

static void __noreturn kunit_abort(struct kunit *test)
{
	kunit_try_catch_throw(&test->try_catch); /* Does not return. */

	/*
	 * Throw could not abort from test.
	 *
	 * XXX: we should never reach this line! As kunit_try_catch_throw is
	 * marked __noreturn.
	 */
	WARN_ONCE(true, "Throw could not abort from test!\n");
}

void kunit_do_assertion(struct kunit *test,
			struct kunit_assert *assert,
			bool pass,
			const char *fmt, ...)
{
	va_list args;

	if (pass)
		return;

	va_start(args, fmt);

	assert->message.fmt = fmt;
	assert->message.va = &args;

	kunit_fail(test, assert);

	va_end(args);

	if (assert->type == KUNIT_ASSERTION)
		kunit_abort(test);
}
EXPORT_SYMBOL_GPL(kunit_do_assertion);

void kunit_init_test(struct kunit *test, const char *name, char *log)
{
	spin_lock_init(&test->lock);
	INIT_LIST_HEAD(&test->resources);
	test->name = name;
	test->log = log;
	if (test->log)
		test->log[0] = '\0';
	test->status = KUNIT_SUCCESS;
	test->status_comment[0] = '\0';
}
EXPORT_SYMBOL_GPL(kunit_init_test);

/*
 * Initializes and runs test case. Does not clean up or do post validations.
 */
static void kunit_run_case_internal(struct kunit *test,
				    struct kunit_suite *suite,
				    struct kunit_case *test_case)
{
	if (suite->init) {
		int ret;

		ret = suite->init(test);
		if (ret) {
			kunit_err(test, "failed to initialize: %d\n", ret);
			kunit_set_failure(test);
			return;
		}
	}

	test_case->run_case(test);
}

static void kunit_case_internal_cleanup(struct kunit *test)
{
	kunit_cleanup(test);
}

/*
 * Performs post validations and cleanup after a test case was run.
 * XXX: Should ONLY BE CALLED AFTER kunit_run_case_internal!
 */
static void kunit_run_case_cleanup(struct kunit *test,
				   struct kunit_suite *suite)
{
	if (suite->exit)
		suite->exit(test);

	kunit_case_internal_cleanup(test);
}

struct kunit_try_catch_context {
	struct kunit *test;
	struct kunit_suite *suite;
	struct kunit_case *test_case;
};

static void kunit_try_run_case(void *data)
{
	struct kunit_try_catch_context *ctx = data;
	struct kunit *test = ctx->test;
	struct kunit_suite *suite = ctx->suite;
	struct kunit_case *test_case = ctx->test_case;

	current->kunit_test = test;

	/*
	 * kunit_run_case_internal may encounter a fatal error; if it does,
	 * abort will be called, this thread will exit, and finally the parent
	 * thread will resume control and handle any necessary clean up.
	 */
	kunit_run_case_internal(test, suite, test_case);
	/* This line may never be reached. */
	kunit_run_case_cleanup(test, suite);
}

static void kunit_catch_run_case(void *data)
{
	struct kunit_try_catch_context *ctx = data;
	struct kunit *test = ctx->test;
	struct kunit_suite *suite = ctx->suite;
	int try_exit_code = kunit_try_catch_get_result(&test->try_catch);

	if (try_exit_code) {
		kunit_set_failure(test);
		/*
		 * Test case could not finish, we have no idea what state it is
		 * in, so don't do clean up.
		 */
		if (try_exit_code == -ETIMEDOUT) {
			kunit_err(test, "test case timed out\n");
		/*
		 * Unknown internal error occurred preventing test case from
		 * running, so there is nothing to clean up.
		 */
		} else {
			kunit_err(test, "internal error occurred preventing test case from running: %d\n",
				  try_exit_code);
		}
		return;
	}

	/*
	 * Test case was run, but aborted. It is the test case's business as to
	 * whether it failed or not, we just need to clean up.
	 */
	kunit_run_case_cleanup(test, suite);
}

/*
 * Performs all logic to run a test case. It also catches most errors that
 * occur in a test case and reports them as failures.
 */
static void kunit_run_case_catch_errors(struct kunit_suite *suite,
					struct kunit_case *test_case,
					struct kunit *test)
{
	struct kunit_try_catch_context context;
	struct kunit_try_catch *try_catch;

	kunit_init_test(test, test_case->name, test_case->log);
	try_catch = &test->try_catch;

	kunit_try_catch_init(try_catch,
			     test,
			     kunit_try_run_case,
			     kunit_catch_run_case);
	context.test = test;
	context.suite = suite;
	context.test_case = test_case;
	kunit_try_catch_run(try_catch, &context);

	/* Propagate the parameter result to the test case. */
	if (test->status == KUNIT_FAILURE)
		test_case->status = KUNIT_FAILURE;
	else if (test_case->status != KUNIT_FAILURE && test->status == KUNIT_SUCCESS)
		test_case->status = KUNIT_SUCCESS;
}

static void kunit_print_suite_stats(struct kunit_suite *suite,
				    struct kunit_result_stats suite_stats,
				    struct kunit_result_stats param_stats)
{
	if (kunit_should_print_stats(suite_stats)) {
		kunit_log(KERN_INFO, suite,
			  "# %s: pass:%lu fail:%lu skip:%lu total:%lu",
			  suite->name,
			  suite_stats.passed,
			  suite_stats.failed,
			  suite_stats.skipped,
			  suite_stats.total);
	}

	if (kunit_should_print_stats(param_stats)) {
		kunit_log(KERN_INFO, suite,
			  "# Totals: pass:%lu fail:%lu skip:%lu total:%lu",
			  param_stats.passed,
			  param_stats.failed,
			  param_stats.skipped,
			  param_stats.total);
	}
}

static void kunit_update_stats(struct kunit_result_stats *stats,
			       enum kunit_status status)
{
	switch (status) {
	case KUNIT_SUCCESS:
		stats->passed++;
		break;
	case KUNIT_SKIPPED:
		stats->skipped++;
		break;
	case KUNIT_FAILURE:
		stats->failed++;
		break;
	}

	stats->total++;
}

static void kunit_accumulate_stats(struct kunit_result_stats *total,
				   struct kunit_result_stats add)
{
	total->passed += add.passed;
	total->skipped += add.skipped;
	total->failed += add.failed;
	total->total += add.total;
}

int kunit_run_tests(struct kunit_suite *suite)
{
	char param_desc[KUNIT_PARAM_DESC_SIZE];
	struct kunit_case *test_case;
	struct kunit_result_stats suite_stats = { 0 };
	struct kunit_result_stats total_stats = { 0 };

	kunit_print_subtest_start(suite);

	kunit_suite_for_each_test_case(suite, test_case) {
		struct kunit test = { .param_value = NULL, .param_index = 0 };
		struct kunit_result_stats param_stats = { 0 };
		test_case->status = KUNIT_SKIPPED;

		if (!test_case->generate_params) {
			/* Non-parameterised test. */
			kunit_run_case_catch_errors(suite, test_case, &test);
			kunit_update_stats(&param_stats, test.status);
		} else {
			/* Get initial param. */
			param_desc[0] = '\0';
			test.param_value = test_case->generate_params(NULL, param_desc);
<<<<<<< HEAD
=======
			kunit_log(KERN_INFO, &test, KUNIT_SUBTEST_INDENT KUNIT_SUBTEST_INDENT
				  "# Subtest: %s", test_case->name);
>>>>>>> bd2e72b9

			while (test.param_value) {
				kunit_run_case_catch_errors(suite, test_case, &test);

				if (param_desc[0] == '\0') {
					snprintf(param_desc, sizeof(param_desc),
						 "param-%d", test.param_index);
				}

				kunit_log(KERN_INFO, &test,
					  KUNIT_SUBTEST_INDENT KUNIT_SUBTEST_INDENT
					  "%s %d - %s",
					  kunit_status_to_ok_not_ok(test.status),
					  test.param_index + 1, param_desc);

				/* Get next param. */
				param_desc[0] = '\0';
				test.param_value = test_case->generate_params(test.param_value, param_desc);
				test.param_index++;

				kunit_update_stats(&param_stats, test.status);
			}
		}


		kunit_print_test_stats(&test, param_stats);

		kunit_print_ok_not_ok(&test, true, test_case->status,
				      kunit_test_case_num(suite, test_case),
				      test_case->name,
				      test.status_comment);

		kunit_update_stats(&suite_stats, test_case->status);
		kunit_accumulate_stats(&total_stats, param_stats);
	}

	kunit_print_suite_stats(suite, suite_stats, total_stats);
	kunit_print_subtest_end(suite);

	return 0;
}
EXPORT_SYMBOL_GPL(kunit_run_tests);

static void kunit_init_suite(struct kunit_suite *suite)
{
	kunit_debugfs_create_suite(suite);
	suite->status_comment[0] = '\0';
}

int __kunit_test_suites_init(struct kunit_suite * const * const suites)
{
	unsigned int i;

	for (i = 0; suites[i] != NULL; i++) {
		kunit_init_suite(suites[i]);
		kunit_run_tests(suites[i]);
	}
	return 0;
}
EXPORT_SYMBOL_GPL(__kunit_test_suites_init);

static void kunit_exit_suite(struct kunit_suite *suite)
{
	kunit_debugfs_destroy_suite(suite);
}

void __kunit_test_suites_exit(struct kunit_suite **suites)
{
	unsigned int i;

	for (i = 0; suites[i] != NULL; i++)
		kunit_exit_suite(suites[i]);

	kunit_suite_counter = 1;
}
EXPORT_SYMBOL_GPL(__kunit_test_suites_exit);

/*
 * Used for static resources and when a kunit_resource * has been created by
 * kunit_alloc_resource().  When an init function is supplied, @data is passed
 * into the init function; otherwise, we simply set the resource data field to
 * the data value passed in.
 */
int kunit_add_resource(struct kunit *test,
		       kunit_resource_init_t init,
		       kunit_resource_free_t free,
		       struct kunit_resource *res,
		       void *data)
{
	int ret = 0;
	unsigned long flags;

	res->free = free;
	kref_init(&res->refcount);

	if (init) {
		ret = init(res, data);
		if (ret)
			return ret;
	} else {
		res->data = data;
	}

	spin_lock_irqsave(&test->lock, flags);
	list_add_tail(&res->node, &test->resources);
	/* refcount for list is established by kref_init() */
	spin_unlock_irqrestore(&test->lock, flags);

	return ret;
}
EXPORT_SYMBOL_GPL(kunit_add_resource);

int kunit_add_named_resource(struct kunit *test,
			     kunit_resource_init_t init,
			     kunit_resource_free_t free,
			     struct kunit_resource *res,
			     const char *name,
			     void *data)
{
	struct kunit_resource *existing;

	if (!name)
		return -EINVAL;

	existing = kunit_find_named_resource(test, name);
	if (existing) {
		kunit_put_resource(existing);
		return -EEXIST;
	}

	res->name = name;

	return kunit_add_resource(test, init, free, res, data);
}
EXPORT_SYMBOL_GPL(kunit_add_named_resource);

struct kunit_resource *kunit_alloc_and_get_resource(struct kunit *test,
						    kunit_resource_init_t init,
						    kunit_resource_free_t free,
						    gfp_t internal_gfp,
						    void *data)
{
	struct kunit_resource *res;
	int ret;

	res = kzalloc(sizeof(*res), internal_gfp);
	if (!res)
		return NULL;

	ret = kunit_add_resource(test, init, free, res, data);
	if (!ret) {
		/*
		 * bump refcount for get; kunit_resource_put() should be called
		 * when done.
		 */
		kunit_get_resource(res);
		return res;
	}
	return NULL;
}
EXPORT_SYMBOL_GPL(kunit_alloc_and_get_resource);

void kunit_remove_resource(struct kunit *test, struct kunit_resource *res)
{
	unsigned long flags;

	spin_lock_irqsave(&test->lock, flags);
	list_del(&res->node);
	spin_unlock_irqrestore(&test->lock, flags);
	kunit_put_resource(res);
}
EXPORT_SYMBOL_GPL(kunit_remove_resource);

int kunit_destroy_resource(struct kunit *test, kunit_resource_match_t match,
			   void *match_data)
{
	struct kunit_resource *res = kunit_find_resource(test, match,
							 match_data);

	if (!res)
		return -ENOENT;

	kunit_remove_resource(test, res);

	/* We have a reference also via _find(); drop it. */
	kunit_put_resource(res);

	return 0;
}
EXPORT_SYMBOL_GPL(kunit_destroy_resource);

struct kunit_kmalloc_array_params {
	size_t n;
	size_t size;
	gfp_t gfp;
};

static int kunit_kmalloc_array_init(struct kunit_resource *res, void *context)
{
	struct kunit_kmalloc_array_params *params = context;

	res->data = kmalloc_array(params->n, params->size, params->gfp);
	if (!res->data)
		return -ENOMEM;

	return 0;
}

static void kunit_kmalloc_array_free(struct kunit_resource *res)
{
	kfree(res->data);
}

void *kunit_kmalloc_array(struct kunit *test, size_t n, size_t size, gfp_t gfp)
{
	struct kunit_kmalloc_array_params params = {
		.size = size,
		.n = n,
		.gfp = gfp
	};

	return kunit_alloc_resource(test,
				    kunit_kmalloc_array_init,
				    kunit_kmalloc_array_free,
				    gfp,
				    &params);
}
EXPORT_SYMBOL_GPL(kunit_kmalloc_array);

void kunit_kfree(struct kunit *test, const void *ptr)
{
	struct kunit_resource *res;

	res = kunit_find_resource(test, kunit_resource_instance_match,
				  (void *)ptr);

	/*
	 * Removing the resource from the list of resources drops the
	 * reference count to 1; the final put will trigger the free.
	 */
	kunit_remove_resource(test, res);

	kunit_put_resource(res);

}
EXPORT_SYMBOL_GPL(kunit_kfree);

void kunit_cleanup(struct kunit *test)
{
	struct kunit_resource *res;
	unsigned long flags;

	/*
	 * test->resources is a stack - each allocation must be freed in the
	 * reverse order from which it was added since one resource may depend
	 * on another for its entire lifetime.
	 * Also, we cannot use the normal list_for_each constructs, even the
	 * safe ones because *arbitrary* nodes may be deleted when
	 * kunit_resource_free is called; the list_for_each_safe variants only
	 * protect against the current node being deleted, not the next.
	 */
	while (true) {
		spin_lock_irqsave(&test->lock, flags);
		if (list_empty(&test->resources)) {
			spin_unlock_irqrestore(&test->lock, flags);
			break;
		}
		res = list_last_entry(&test->resources,
				      struct kunit_resource,
				      node);
		/*
		 * Need to unlock here as a resource may remove another
		 * resource, and this can't happen if the test->lock
		 * is held.
		 */
		spin_unlock_irqrestore(&test->lock, flags);
		kunit_remove_resource(test, res);
	}
	current->kunit_test = NULL;
}
EXPORT_SYMBOL_GPL(kunit_cleanup);

static int __init kunit_init(void)
{
	kunit_debugfs_init();

	return 0;
}
late_initcall(kunit_init);

static void __exit kunit_exit(void)
{
	kunit_debugfs_cleanup();
}
module_exit(kunit_exit);

MODULE_LICENSE("GPL v2");<|MERGE_RESOLUTION|>--- conflicted
+++ resolved
@@ -512,11 +512,8 @@
 			/* Get initial param. */
 			param_desc[0] = '\0';
 			test.param_value = test_case->generate_params(NULL, param_desc);
-<<<<<<< HEAD
-=======
 			kunit_log(KERN_INFO, &test, KUNIT_SUBTEST_INDENT KUNIT_SUBTEST_INDENT
 				  "# Subtest: %s", test_case->name);
->>>>>>> bd2e72b9
 
 			while (test.param_value) {
 				kunit_run_case_catch_errors(suite, test_case, &test);
