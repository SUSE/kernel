// SPDX-License-Identifier: GPL-2.0
/*
 * Base unit test (KUnit) API.
 *
 * Copyright (C) 2019, Google LLC.
 * Author: Brendan Higgins <brendanhiggins@google.com>
 */

#include <kunit/test.h>
#include <kunit/test-bug.h>
#include <linux/kernel.h>
#include <linux/kref.h>
#include <linux/sched/debug.h>
#include <linux/sched.h>

#include "debugfs.h"
#include "string-stream.h"
#include "try-catch-impl.h"

#if IS_BUILTIN(CONFIG_KUNIT)
/*
 * Fail the current test and print an error message to the log.
 */
void __kunit_fail_current_test(const char *file, int line, const char *fmt, ...)
{
	va_list args;
	int len;
	char *buffer;

	if (!current->kunit_test)
		return;

	kunit_set_failure(current->kunit_test);

	/* kunit_err() only accepts literals, so evaluate the args first. */
	va_start(args, fmt);
	len = vsnprintf(NULL, 0, fmt, args) + 1;
	va_end(args);

	buffer = kunit_kmalloc(current->kunit_test, len, GFP_KERNEL);
	if (!buffer)
		return;

	va_start(args, fmt);
	vsnprintf(buffer, len, fmt, args);
	va_end(args);

	kunit_err(current->kunit_test, "%s:%d: %s", file, line, buffer);
	kunit_kfree(current->kunit_test, buffer);
}
EXPORT_SYMBOL_GPL(__kunit_fail_current_test);
#endif

/*
 * Append formatted message to log, size of which is limited to
 * KUNIT_LOG_SIZE bytes (including null terminating byte).
 */
void kunit_log_append(char *log, const char *fmt, ...)
{
	char line[KUNIT_LOG_SIZE];
	va_list args;
	int len_left;

	if (!log)
		return;

	len_left = KUNIT_LOG_SIZE - strlen(log) - 1;
	if (len_left <= 0)
		return;

	va_start(args, fmt);
	vsnprintf(line, sizeof(line), fmt, args);
	va_end(args);

	strncat(log, line, len_left);
}
EXPORT_SYMBOL_GPL(kunit_log_append);

size_t kunit_suite_num_test_cases(struct kunit_suite *suite)
{
	struct kunit_case *test_case;
	size_t len = 0;

	kunit_suite_for_each_test_case(suite, test_case)
		len++;

	return len;
}
EXPORT_SYMBOL_GPL(kunit_suite_num_test_cases);

static void kunit_print_subtest_start(struct kunit_suite *suite)
{
	kunit_log(KERN_INFO, suite, KUNIT_SUBTEST_INDENT "# Subtest: %s",
		  suite->name);
	kunit_log(KERN_INFO, suite, KUNIT_SUBTEST_INDENT "1..%zd",
		  kunit_suite_num_test_cases(suite));
}

static void kunit_print_ok_not_ok(void *test_or_suite,
				  bool is_test,
				  enum kunit_status status,
				  size_t test_number,
				  const char *description,
				  const char *directive)
{
	struct kunit_suite *suite = is_test ? NULL : test_or_suite;
	struct kunit *test = is_test ? test_or_suite : NULL;
	const char *directive_header = (status == KUNIT_SKIPPED) ? " # SKIP " : "";

	/*
	 * We do not log the test suite results as doing so would
	 * mean debugfs display would consist of the test suite
	 * description and status prior to individual test results.
	 * Hence directly printk the suite status, and we will
	 * separately seq_printf() the suite status for the debugfs
	 * representation.
	 */
	if (suite)
		pr_info("%s %zd - %s%s%s\n",
			kunit_status_to_ok_not_ok(status),
			test_number, description, directive_header,
			(status == KUNIT_SKIPPED) ? directive : "");
	else
		kunit_log(KERN_INFO, test,
			  KUNIT_SUBTEST_INDENT "%s %zd - %s%s%s",
			  kunit_status_to_ok_not_ok(status),
			  test_number, description, directive_header,
			  (status == KUNIT_SKIPPED) ? directive : "");
}

enum kunit_status kunit_suite_has_succeeded(struct kunit_suite *suite)
{
	const struct kunit_case *test_case;
	enum kunit_status status = KUNIT_SKIPPED;

	kunit_suite_for_each_test_case(suite, test_case) {
		if (test_case->status == KUNIT_FAILURE)
			return KUNIT_FAILURE;
		else if (test_case->status == KUNIT_SUCCESS)
			status = KUNIT_SUCCESS;
	}

	return status;
}
EXPORT_SYMBOL_GPL(kunit_suite_has_succeeded);

static void kunit_print_subtest_end(struct kunit_suite *suite)
{
	static size_t kunit_suite_counter = 1;

	kunit_print_ok_not_ok((void *)suite, false,
			      kunit_suite_has_succeeded(suite),
			      kunit_suite_counter++,
			      suite->name,
			      suite->status_comment);
}

unsigned int kunit_test_case_num(struct kunit_suite *suite,
				 struct kunit_case *test_case)
{
	struct kunit_case *tc;
	unsigned int i = 1;

	kunit_suite_for_each_test_case(suite, tc) {
		if (tc == test_case)
			return i;
		i++;
	}

	return 0;
}
EXPORT_SYMBOL_GPL(kunit_test_case_num);

static void kunit_print_string_stream(struct kunit *test,
				      struct string_stream *stream)
{
	struct string_stream_fragment *fragment;
	char *buf;

	if (string_stream_is_empty(stream))
		return;

	buf = string_stream_get_string(stream);
	if (!buf) {
		kunit_err(test,
			  "Could not allocate buffer, dumping stream:\n");
		list_for_each_entry(fragment, &stream->fragments, node) {
			kunit_err(test, "%s", fragment->fragment);
		}
		kunit_err(test, "\n");
	} else {
		kunit_err(test, "%s", buf);
		kunit_kfree(test, buf);
	}
}

static void kunit_fail(struct kunit *test, struct kunit_assert *assert)
{
	struct string_stream *stream;

	kunit_set_failure(test);

	stream = alloc_string_stream(test, GFP_KERNEL);
	if (!stream) {
		WARN(true,
		     "Could not allocate stream to print failed assertion in %s:%d\n",
		     assert->file,
		     assert->line);
		return;
	}

	assert->format(assert, stream);

	kunit_print_string_stream(test, stream);

	WARN_ON(string_stream_destroy(stream));
}

static void __noreturn kunit_abort(struct kunit *test)
{
	kunit_try_catch_throw(&test->try_catch); /* Does not return. */

	/*
	 * Throw could not abort from test.
	 *
	 * XXX: we should never reach this line! As kunit_try_catch_throw is
	 * marked __noreturn.
	 */
	WARN_ONCE(true, "Throw could not abort from test!\n");
}

void kunit_do_assertion(struct kunit *test,
			struct kunit_assert *assert,
			bool pass,
			const char *fmt, ...)
{
	va_list args;

	if (pass)
		return;

	va_start(args, fmt);

	assert->message.fmt = fmt;
	assert->message.va = &args;

	kunit_fail(test, assert);

	va_end(args);

	if (assert->type == KUNIT_ASSERTION)
		kunit_abort(test);
}
EXPORT_SYMBOL_GPL(kunit_do_assertion);

void kunit_init_test(struct kunit *test, const char *name, char *log)
{
	spin_lock_init(&test->lock);
	INIT_LIST_HEAD(&test->resources);
	test->name = name;
	test->log = log;
	if (test->log)
		test->log[0] = '\0';
	test->status = KUNIT_SUCCESS;
	test->status_comment[0] = '\0';
}
EXPORT_SYMBOL_GPL(kunit_init_test);

/*
 * Initializes and runs test case. Does not clean up or do post validations.
 */
static void kunit_run_case_internal(struct kunit *test,
				    struct kunit_suite *suite,
				    struct kunit_case *test_case)
{
	if (suite->init) {
		int ret;

		ret = suite->init(test);
		if (ret) {
			kunit_err(test, "failed to initialize: %d\n", ret);
			kunit_set_failure(test);
			return;
		}
	}

	test_case->run_case(test);
}

static void kunit_case_internal_cleanup(struct kunit *test)
{
	kunit_cleanup(test);
}

/*
 * Performs post validations and cleanup after a test case was run.
 * XXX: Should ONLY BE CALLED AFTER kunit_run_case_internal!
 */
static void kunit_run_case_cleanup(struct kunit *test,
				   struct kunit_suite *suite)
{
	if (suite->exit)
		suite->exit(test);

	kunit_case_internal_cleanup(test);
}

struct kunit_try_catch_context {
	struct kunit *test;
	struct kunit_suite *suite;
	struct kunit_case *test_case;
};

static void kunit_try_run_case(void *data)
{
	struct kunit_try_catch_context *ctx = data;
	struct kunit *test = ctx->test;
	struct kunit_suite *suite = ctx->suite;
	struct kunit_case *test_case = ctx->test_case;

	current->kunit_test = test;

	/*
	 * kunit_run_case_internal may encounter a fatal error; if it does,
	 * abort will be called, this thread will exit, and finally the parent
	 * thread will resume control and handle any necessary clean up.
	 */
	kunit_run_case_internal(test, suite, test_case);
	/* This line may never be reached. */
	kunit_run_case_cleanup(test, suite);
}

static void kunit_catch_run_case(void *data)
{
	struct kunit_try_catch_context *ctx = data;
	struct kunit *test = ctx->test;
	struct kunit_suite *suite = ctx->suite;
	int try_exit_code = kunit_try_catch_get_result(&test->try_catch);

	if (try_exit_code) {
		kunit_set_failure(test);
		/*
		 * Test case could not finish, we have no idea what state it is
		 * in, so don't do clean up.
		 */
		if (try_exit_code == -ETIMEDOUT) {
			kunit_err(test, "test case timed out\n");
		/*
		 * Unknown internal error occurred preventing test case from
		 * running, so there is nothing to clean up.
		 */
		} else {
			kunit_err(test, "internal error occurred preventing test case from running: %d\n",
				  try_exit_code);
		}
		return;
	}

	/*
	 * Test case was run, but aborted. It is the test case's business as to
	 * whether it failed or not, we just need to clean up.
	 */
	kunit_run_case_cleanup(test, suite);
}

/*
 * Performs all logic to run a test case. It also catches most errors that
 * occur in a test case and reports them as failures.
 */
static void kunit_run_case_catch_errors(struct kunit_suite *suite,
					struct kunit_case *test_case,
					struct kunit *test)
{
	struct kunit_try_catch_context context;
	struct kunit_try_catch *try_catch;

	kunit_init_test(test, test_case->name, test_case->log);
	try_catch = &test->try_catch;

	kunit_try_catch_init(try_catch,
			     test,
			     kunit_try_run_case,
			     kunit_catch_run_case);
	context.test = test;
	context.suite = suite;
	context.test_case = test_case;
	kunit_try_catch_run(try_catch, &context);

<<<<<<< HEAD
	test_case->success &= test->success;
=======
	/* Propagate the parameter result to the test case. */
	if (test->status == KUNIT_FAILURE)
		test_case->status = KUNIT_FAILURE;
	else if (test_case->status != KUNIT_FAILURE && test->status == KUNIT_SUCCESS)
		test_case->status = KUNIT_SUCCESS;
>>>>>>> f20ef843
}

int kunit_run_tests(struct kunit_suite *suite)
{
	char param_desc[KUNIT_PARAM_DESC_SIZE];
	struct kunit_case *test_case;

	kunit_print_subtest_start(suite);

	kunit_suite_for_each_test_case(suite, test_case) {
		struct kunit test = { .param_value = NULL, .param_index = 0 };
<<<<<<< HEAD
		test_case->success = true;
=======
		test_case->status = KUNIT_SKIPPED;
>>>>>>> f20ef843

		if (test_case->generate_params) {
			/* Get initial param. */
			param_desc[0] = '\0';
			test.param_value = test_case->generate_params(NULL, param_desc);
		}

		do {
			kunit_run_case_catch_errors(suite, test_case, &test);

			if (test_case->generate_params) {
				if (param_desc[0] == '\0') {
					snprintf(param_desc, sizeof(param_desc),
						 "param-%d", test.param_index);
				}

				kunit_log(KERN_INFO, &test,
					  KUNIT_SUBTEST_INDENT
					  "# %s: %s %d - %s",
					  test_case->name,
					  kunit_status_to_ok_not_ok(test.status),
					  test.param_index + 1, param_desc);

				/* Get next param. */
				param_desc[0] = '\0';
				test.param_value = test_case->generate_params(test.param_value, param_desc);
				test.param_index++;
			}
		} while (test.param_value);

<<<<<<< HEAD
		kunit_print_ok_not_ok(&test, true, test_case->success,
=======
		kunit_print_ok_not_ok(&test, true, test_case->status,
>>>>>>> f20ef843
				      kunit_test_case_num(suite, test_case),
				      test_case->name,
				      test.status_comment);
	}

	kunit_print_subtest_end(suite);

	return 0;
}
EXPORT_SYMBOL_GPL(kunit_run_tests);

static void kunit_init_suite(struct kunit_suite *suite)
{
	kunit_debugfs_create_suite(suite);
	suite->status_comment[0] = '\0';
}

int __kunit_test_suites_init(struct kunit_suite * const * const suites)
{
	unsigned int i;

	for (i = 0; suites[i] != NULL; i++) {
		kunit_init_suite(suites[i]);
		kunit_run_tests(suites[i]);
	}
	return 0;
}
EXPORT_SYMBOL_GPL(__kunit_test_suites_init);

static void kunit_exit_suite(struct kunit_suite *suite)
{
	kunit_debugfs_destroy_suite(suite);
}

void __kunit_test_suites_exit(struct kunit_suite **suites)
{
	unsigned int i;

	for (i = 0; suites[i] != NULL; i++)
		kunit_exit_suite(suites[i]);
}
EXPORT_SYMBOL_GPL(__kunit_test_suites_exit);

/*
 * Used for static resources and when a kunit_resource * has been created by
 * kunit_alloc_resource().  When an init function is supplied, @data is passed
 * into the init function; otherwise, we simply set the resource data field to
 * the data value passed in.
 */
int kunit_add_resource(struct kunit *test,
		       kunit_resource_init_t init,
		       kunit_resource_free_t free,
		       struct kunit_resource *res,
		       void *data)
{
	int ret = 0;
	unsigned long flags;

	res->free = free;
	kref_init(&res->refcount);

	if (init) {
		ret = init(res, data);
		if (ret)
			return ret;
	} else {
		res->data = data;
	}

	spin_lock_irqsave(&test->lock, flags);
	list_add_tail(&res->node, &test->resources);
	/* refcount for list is established by kref_init() */
	spin_unlock_irqrestore(&test->lock, flags);

	return ret;
}
EXPORT_SYMBOL_GPL(kunit_add_resource);

int kunit_add_named_resource(struct kunit *test,
			     kunit_resource_init_t init,
			     kunit_resource_free_t free,
			     struct kunit_resource *res,
			     const char *name,
			     void *data)
{
	struct kunit_resource *existing;

	if (!name)
		return -EINVAL;

	existing = kunit_find_named_resource(test, name);
	if (existing) {
		kunit_put_resource(existing);
		return -EEXIST;
	}

	res->name = name;

	return kunit_add_resource(test, init, free, res, data);
}
EXPORT_SYMBOL_GPL(kunit_add_named_resource);

struct kunit_resource *kunit_alloc_and_get_resource(struct kunit *test,
						    kunit_resource_init_t init,
						    kunit_resource_free_t free,
						    gfp_t internal_gfp,
						    void *data)
{
	struct kunit_resource *res;
	int ret;

	res = kzalloc(sizeof(*res), internal_gfp);
	if (!res)
		return NULL;

	ret = kunit_add_resource(test, init, free, res, data);
	if (!ret) {
		/*
		 * bump refcount for get; kunit_resource_put() should be called
		 * when done.
		 */
		kunit_get_resource(res);
		return res;
	}
	return NULL;
}
EXPORT_SYMBOL_GPL(kunit_alloc_and_get_resource);

void kunit_remove_resource(struct kunit *test, struct kunit_resource *res)
{
	unsigned long flags;

	spin_lock_irqsave(&test->lock, flags);
	list_del(&res->node);
	spin_unlock_irqrestore(&test->lock, flags);
	kunit_put_resource(res);
}
EXPORT_SYMBOL_GPL(kunit_remove_resource);

int kunit_destroy_resource(struct kunit *test, kunit_resource_match_t match,
			   void *match_data)
{
	struct kunit_resource *res = kunit_find_resource(test, match,
							 match_data);

	if (!res)
		return -ENOENT;

	kunit_remove_resource(test, res);

	/* We have a reference also via _find(); drop it. */
	kunit_put_resource(res);

	return 0;
}
EXPORT_SYMBOL_GPL(kunit_destroy_resource);

struct kunit_kmalloc_array_params {
	size_t n;
	size_t size;
	gfp_t gfp;
};

static int kunit_kmalloc_array_init(struct kunit_resource *res, void *context)
{
	struct kunit_kmalloc_array_params *params = context;

	res->data = kmalloc_array(params->n, params->size, params->gfp);
	if (!res->data)
		return -ENOMEM;

	return 0;
}

static void kunit_kmalloc_array_free(struct kunit_resource *res)
{
	kfree(res->data);
}

void *kunit_kmalloc_array(struct kunit *test, size_t n, size_t size, gfp_t gfp)
{
	struct kunit_kmalloc_array_params params = {
		.size = size,
		.n = n,
		.gfp = gfp
	};

	return kunit_alloc_resource(test,
				    kunit_kmalloc_array_init,
				    kunit_kmalloc_array_free,
				    gfp,
				    &params);
}
EXPORT_SYMBOL_GPL(kunit_kmalloc_array);

void kunit_kfree(struct kunit *test, const void *ptr)
{
	struct kunit_resource *res;

	res = kunit_find_resource(test, kunit_resource_instance_match,
				  (void *)ptr);

	/*
	 * Removing the resource from the list of resources drops the
	 * reference count to 1; the final put will trigger the free.
	 */
	kunit_remove_resource(test, res);

	kunit_put_resource(res);

}
EXPORT_SYMBOL_GPL(kunit_kfree);

void kunit_cleanup(struct kunit *test)
{
	struct kunit_resource *res;
	unsigned long flags;

	/*
	 * test->resources is a stack - each allocation must be freed in the
	 * reverse order from which it was added since one resource may depend
	 * on another for its entire lifetime.
	 * Also, we cannot use the normal list_for_each constructs, even the
	 * safe ones because *arbitrary* nodes may be deleted when
	 * kunit_resource_free is called; the list_for_each_safe variants only
	 * protect against the current node being deleted, not the next.
	 */
	while (true) {
		spin_lock_irqsave(&test->lock, flags);
		if (list_empty(&test->resources)) {
			spin_unlock_irqrestore(&test->lock, flags);
			break;
		}
		res = list_last_entry(&test->resources,
				      struct kunit_resource,
				      node);
		/*
		 * Need to unlock here as a resource may remove another
		 * resource, and this can't happen if the test->lock
		 * is held.
		 */
		spin_unlock_irqrestore(&test->lock, flags);
		kunit_remove_resource(test, res);
	}
	current->kunit_test = NULL;
}
EXPORT_SYMBOL_GPL(kunit_cleanup);

static int __init kunit_init(void)
{
	kunit_debugfs_init();

	return 0;
}
late_initcall(kunit_init);

static void __exit kunit_exit(void)
{
	kunit_debugfs_cleanup();
}
module_exit(kunit_exit);

MODULE_LICENSE("GPL v2");<|MERGE_RESOLUTION|>--- conflicted
+++ resolved
@@ -386,15 +386,11 @@
 	context.test_case = test_case;
 	kunit_try_catch_run(try_catch, &context);
 
-<<<<<<< HEAD
-	test_case->success &= test->success;
-=======
 	/* Propagate the parameter result to the test case. */
 	if (test->status == KUNIT_FAILURE)
 		test_case->status = KUNIT_FAILURE;
 	else if (test_case->status != KUNIT_FAILURE && test->status == KUNIT_SUCCESS)
 		test_case->status = KUNIT_SUCCESS;
->>>>>>> f20ef843
 }
 
 int kunit_run_tests(struct kunit_suite *suite)
@@ -406,11 +402,7 @@
 
 	kunit_suite_for_each_test_case(suite, test_case) {
 		struct kunit test = { .param_value = NULL, .param_index = 0 };
-<<<<<<< HEAD
-		test_case->success = true;
-=======
 		test_case->status = KUNIT_SKIPPED;
->>>>>>> f20ef843
 
 		if (test_case->generate_params) {
 			/* Get initial param. */
@@ -441,11 +433,7 @@
 			}
 		} while (test.param_value);
 
-<<<<<<< HEAD
-		kunit_print_ok_not_ok(&test, true, test_case->success,
-=======
 		kunit_print_ok_not_ok(&test, true, test_case->status,
->>>>>>> f20ef843
 				      kunit_test_case_num(suite, test_case),
 				      test_case->name,
 				      test.status_comment);
