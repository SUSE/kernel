--- conflicted
+++ resolved
@@ -59,6 +59,7 @@
 				struct netlink_ext_ack *extack,
 				struct nlattr **tb, unsigned int depth);
 
+
 static int validate_nla_bitfield32(const struct nlattr *nla,
 				   const u32 valid_flags_mask)
 {
@@ -282,18 +283,11 @@
 			break;
 		if (attrlen < NLA_HDRLEN)
 			goto out_err;
-<<<<<<< HEAD
 		if (pt->nested_policy) {
-			err = __nla_validate(nla_data(nla), nla_len(nla), pt->len,
-					     pt->nested_policy, validate,
-					     extack);
-=======
-		if (pt->validation_data) {
 			err = __nla_validate_parse(nla_data(nla), nla_len(nla),
-						   pt->len, pt->validation_data,
+						   pt->len, pt->nested_policy,
 						   validate, extack, NULL,
 						   depth + 1);
->>>>>>> 53514557
 			if (err < 0) {
 				/*
 				 * return directly to preserve the inner
@@ -315,13 +309,8 @@
 			int err;
 
 			err = nla_validate_array(nla_data(nla), nla_len(nla),
-<<<<<<< HEAD
 						 pt->len, pt->nested_policy,
-						 extack, validate);
-=======
-						 pt->len, pt->validation_data,
 						 extack, validate, depth);
->>>>>>> 53514557
 			if (err < 0) {
 				/*
 				 * return directly to preserve the inner
