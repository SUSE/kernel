/*
  This is a maximally equidistributed combined Tausworthe generator
  based on code from GNU Scientific Library 1.5 (30 Jun 2004)

  lfsr113 version:

   x_n = (s1_n ^ s2_n ^ s3_n ^ s4_n)

   s1_{n+1} = (((s1_n & 4294967294) << 18) ^ (((s1_n <<  6) ^ s1_n) >> 13))
   s2_{n+1} = (((s2_n & 4294967288) <<  2) ^ (((s2_n <<  2) ^ s2_n) >> 27))
   s3_{n+1} = (((s3_n & 4294967280) <<  7) ^ (((s3_n << 13) ^ s3_n) >> 21))
   s4_{n+1} = (((s4_n & 4294967168) << 13) ^ (((s4_n <<  3) ^ s4_n) >> 12))

   The period of this generator is about 2^113 (see erratum paper).

   From: P. L'Ecuyer, "Maximally Equidistributed Combined Tausworthe
   Generators", Mathematics of Computation, 65, 213 (1996), 203--213:
   http://www.iro.umontreal.ca/~lecuyer/myftp/papers/tausme.ps
   ftp://ftp.iro.umontreal.ca/pub/simulation/lecuyer/papers/tausme.ps

   There is an erratum in the paper "Tables of Maximally
   Equidistributed Combined LFSR Generators", Mathematics of
   Computation, 68, 225 (1999), 261--269:
   http://www.iro.umontreal.ca/~lecuyer/myftp/papers/tausme2.ps

        ... the k_j most significant bits of z_j must be non-
        zero, for each j. (Note: this restriction also applies to the
        computer code given in [4], but was mistakenly not mentioned in
        that paper.)

   This affects the seeding procedure by imposing the requirement
   s1 > 1, s2 > 7, s3 > 15, s4 > 127.

*/

#include <linux/types.h>
#include <linux/percpu.h>
#include <linux/export.h>
#include <linux/jiffies.h>
#include <linux/random.h>
#include <linux/sched.h>

#ifdef CONFIG_RANDOM32_SELFTEST
static void __init prandom_state_selftest(void);
#endif

static DEFINE_PER_CPU(struct rnd_state, net_rand_state);

/**
 *	prandom_u32_state - seeded pseudo-random number generator.
 *	@state: pointer to state structure holding seeded state.
 *
 *	This is used for pseudo-randomness with no outside seeding.
 *	For more random results, use prandom_u32().
 */
u32 prandom_u32_state(struct rnd_state *state)
{
#define TAUSWORTHE(s,a,b,c,d) ((s&c)<<d) ^ (((s <<a) ^ s)>>b)

	state->s1 = TAUSWORTHE(state->s1,  6U, 13U, 4294967294U, 18U);
	state->s2 = TAUSWORTHE(state->s2,  2U, 27U, 4294967288U,  2U);
	state->s3 = TAUSWORTHE(state->s3, 13U, 21U, 4294967280U,  7U);
	state->s4 = TAUSWORTHE(state->s4,  3U, 12U, 4294967168U, 13U);

	return (state->s1 ^ state->s2 ^ state->s3 ^ state->s4);
}
EXPORT_SYMBOL(prandom_u32_state);

/**
 *	prandom_u32 - pseudo random number generator
 *
 *	A 32 bit pseudo-random number is generated using a fast
 *	algorithm suitable for simulation. This algorithm is NOT
 *	considered safe for cryptographic use.
 */
u32 prandom_u32(void)
{
	unsigned long r;
	struct rnd_state *state = &get_cpu_var(net_rand_state);
	r = prandom_u32_state(state);
	put_cpu_var(state);
	return r;
}
EXPORT_SYMBOL(prandom_u32);

/*
 *	prandom_bytes_state - get the requested number of pseudo-random bytes
 *
 *	@state: pointer to state structure holding seeded state.
 *	@buf: where to copy the pseudo-random bytes to
 *	@bytes: the requested number of bytes
 *
 *	This is used for pseudo-randomness with no outside seeding.
 *	For more random results, use prandom_bytes().
 */
void prandom_bytes_state(struct rnd_state *state, void *buf, int bytes)
{
	unsigned char *p = buf;
	int i;

	for (i = 0; i < round_down(bytes, sizeof(u32)); i += sizeof(u32)) {
		u32 random = prandom_u32_state(state);
		int j;

		for (j = 0; j < sizeof(u32); j++) {
			p[i + j] = random;
			random >>= BITS_PER_BYTE;
		}
	}
	if (i < bytes) {
		u32 random = prandom_u32_state(state);

		for (; i < bytes; i++) {
			p[i] = random;
			random >>= BITS_PER_BYTE;
		}
	}
}
EXPORT_SYMBOL(prandom_bytes_state);

/**
 *	prandom_bytes - get the requested number of pseudo-random bytes
 *	@buf: where to copy the pseudo-random bytes to
 *	@bytes: the requested number of bytes
 */
void prandom_bytes(void *buf, int bytes)
{
	struct rnd_state *state = &get_cpu_var(net_rand_state);

	prandom_bytes_state(state, buf, bytes);
	put_cpu_var(state);
}
EXPORT_SYMBOL(prandom_bytes);

static void prandom_warmup(struct rnd_state *state)
{
	/* Calling RNG ten times to satify recurrence condition */
	prandom_u32_state(state);
	prandom_u32_state(state);
	prandom_u32_state(state);
	prandom_u32_state(state);
	prandom_u32_state(state);
	prandom_u32_state(state);
	prandom_u32_state(state);
	prandom_u32_state(state);
	prandom_u32_state(state);
	prandom_u32_state(state);
}

static void prandom_seed_very_weak(struct rnd_state *state, u32 seed)
{
	/* Note: This sort of seeding is ONLY used in test cases and
	 * during boot at the time from core_initcall until late_initcall
	 * as we don't have a stronger entropy source available yet.
	 * After late_initcall, we reseed entire state, we have to (!),
	 * otherwise an attacker just needs to search 32 bit space to
	 * probe for our internal 128 bit state if he knows a couple
	 * of prandom32 outputs!
	 */
#define LCG(x)	((x) * 69069U)	/* super-duper LCG */
	state->s1 = __seed(LCG(seed),        2U);
	state->s2 = __seed(LCG(state->s1),   8U);
	state->s3 = __seed(LCG(state->s2),  16U);
	state->s4 = __seed(LCG(state->s3), 128U);
}

/**
 *	prandom_seed - add entropy to pseudo random number generator
 *	@seed: seed value
 *
 *	Add some additional seeding to the prandom pool.
 */
void prandom_seed(u32 entropy)
{
	int i;
	/*
	 * No locking on the CPUs, but then somewhat random results are, well,
	 * expected.
	 */
	for_each_possible_cpu (i) {
		struct rnd_state *state = &per_cpu(net_rand_state, i);
<<<<<<< HEAD
		state->s1 = __seed(state->s1 ^ entropy, 2);
=======

		state->s1 = __seed(state->s1 ^ entropy, 2U);
		prandom_warmup(state);
>>>>>>> 5da42cf7
	}
}
EXPORT_SYMBOL(prandom_seed);

/*
 *	Generate some initially weak seeding values to allow
 *	to start the prandom_u32() engine.
 */
static int __init prandom_init(void)
{
	int i;

#ifdef CONFIG_RANDOM32_SELFTEST
	prandom_state_selftest();
#endif

	for_each_possible_cpu(i) {
		struct rnd_state *state = &per_cpu(net_rand_state,i);

<<<<<<< HEAD
#define LCG(x)	((x) * 69069)	/* super-duper LCG */
		state->s1 = __seed(LCG(i + jiffies), 2);
		state->s2 = __seed(LCG(state->s1), 8);
		state->s3 = __seed(LCG(state->s2), 16);

		/* "warm it up" */
		prandom_u32_state(state);
		prandom_u32_state(state);
		prandom_u32_state(state);
		prandom_u32_state(state);
		prandom_u32_state(state);
		prandom_u32_state(state);
=======
		prandom_seed_very_weak(state, (i + jiffies) ^ random_get_entropy());
		prandom_warmup(state);
>>>>>>> 5da42cf7
	}
	return 0;
}
core_initcall(prandom_init);

static void __prandom_timer(unsigned long dontcare);
static DEFINE_TIMER(seed_timer, __prandom_timer, 0, 0);

static void __prandom_timer(unsigned long dontcare)
{
	u32 entropy;
	unsigned long expires;

	get_random_bytes(&entropy, sizeof(entropy));
	prandom_seed(entropy);

	/* reseed every ~60 seconds, in [40 .. 80) interval with slack */
	expires = 40 + (prandom_u32() % 40);
	seed_timer.expires = jiffies + msecs_to_jiffies(expires * MSEC_PER_SEC);

	add_timer(&seed_timer);
}

static void __init __prandom_start_seed_timer(void)
{
	set_timer_slack(&seed_timer, HZ);
	seed_timer.expires = jiffies + msecs_to_jiffies(40 * MSEC_PER_SEC);
	add_timer(&seed_timer);
}

/*
 *	Generate better values after random number generator
 *	is fully initialized.
 */
static void __prandom_reseed(bool late)
{
	int i;
	unsigned long flags;
	static bool latch = false;
	static DEFINE_SPINLOCK(lock);

	/* only allow initial seeding (late == false) once */
	spin_lock_irqsave(&lock, flags);
	if (latch && !late)
		goto out;
	latch = true;

	for_each_possible_cpu(i) {
		struct rnd_state *state = &per_cpu(net_rand_state,i);
		u32 seeds[4];

		get_random_bytes(&seeds, sizeof(seeds));
<<<<<<< HEAD
		state->s1 = __seed(seeds[0], 2);
		state->s2 = __seed(seeds[1], 8);
		state->s3 = __seed(seeds[2], 16);
=======
		state->s1 = __seed(seeds[0],   2U);
		state->s2 = __seed(seeds[1],   8U);
		state->s3 = __seed(seeds[2],  16U);
		state->s4 = __seed(seeds[3], 128U);
>>>>>>> 5da42cf7

		prandom_warmup(state);
	}
out:
	spin_unlock_irqrestore(&lock, flags);
}

void prandom_reseed_late(void)
{
	__prandom_reseed(true);
}

static int __init prandom_reseed(void)
{
	__prandom_reseed(false);
	__prandom_start_seed_timer();
	return 0;
}
late_initcall(prandom_reseed);

#ifdef CONFIG_RANDOM32_SELFTEST
static struct prandom_test1 {
	u32 seed;
	u32 result;
} test1[] = {
	{ 1U, 3484351685U },
	{ 2U, 2623130059U },
	{ 3U, 3125133893U },
	{ 4U,  984847254U },
};

static struct prandom_test2 {
	u32 seed;
	u32 iteration;
	u32 result;
} test2[] = {
	/* Test cases against taus113 from GSL library. */
	{  931557656U, 959U, 2975593782U },
	{ 1339693295U, 876U, 3887776532U },
	{ 1545556285U, 961U, 1615538833U },
	{  601730776U, 723U, 1776162651U },
	{ 1027516047U, 687U,  511983079U },
	{  416526298U, 700U,  916156552U },
	{ 1395522032U, 652U, 2222063676U },
	{  366221443U, 617U, 2992857763U },
	{ 1539836965U, 714U, 3783265725U },
	{  556206671U, 994U,  799626459U },
	{  684907218U, 799U,  367789491U },
	{ 2121230701U, 931U, 2115467001U },
	{ 1668516451U, 644U, 3620590685U },
	{  768046066U, 883U, 2034077390U },
	{ 1989159136U, 833U, 1195767305U },
	{  536585145U, 996U, 3577259204U },
	{ 1008129373U, 642U, 1478080776U },
	{ 1740775604U, 939U, 1264980372U },
	{ 1967883163U, 508U,   10734624U },
	{ 1923019697U, 730U, 3821419629U },
	{  442079932U, 560U, 3440032343U },
	{ 1961302714U, 845U,  841962572U },
	{ 2030205964U, 962U, 1325144227U },
	{ 1160407529U, 507U,  240940858U },
	{  635482502U, 779U, 4200489746U },
	{ 1252788931U, 699U,  867195434U },
	{ 1961817131U, 719U,  668237657U },
	{ 1071468216U, 983U,  917876630U },
	{ 1281848367U, 932U, 1003100039U },
	{  582537119U, 780U, 1127273778U },
	{ 1973672777U, 853U, 1071368872U },
	{ 1896756996U, 762U, 1127851055U },
	{  847917054U, 500U, 1717499075U },
	{ 1240520510U, 951U, 2849576657U },
	{ 1685071682U, 567U, 1961810396U },
	{ 1516232129U, 557U,    3173877U },
	{ 1208118903U, 612U, 1613145022U },
	{ 1817269927U, 693U, 4279122573U },
	{ 1510091701U, 717U,  638191229U },
	{  365916850U, 807U,  600424314U },
	{  399324359U, 702U, 1803598116U },
	{ 1318480274U, 779U, 2074237022U },
	{  697758115U, 840U, 1483639402U },
	{ 1696507773U, 840U,  577415447U },
	{ 2081979121U, 981U, 3041486449U },
	{  955646687U, 742U, 3846494357U },
	{ 1250683506U, 749U,  836419859U },
	{  595003102U, 534U,  366794109U },
	{   47485338U, 558U, 3521120834U },
	{  619433479U, 610U, 3991783875U },
	{  704096520U, 518U, 4139493852U },
	{ 1712224984U, 606U, 2393312003U },
	{ 1318233152U, 922U, 3880361134U },
	{  855572992U, 761U, 1472974787U },
	{   64721421U, 703U,  683860550U },
	{  678931758U, 840U,  380616043U },
	{  692711973U, 778U, 1382361947U },
	{  677703619U, 530U, 2826914161U },
	{   92393223U, 586U, 1522128471U },
	{ 1222592920U, 743U, 3466726667U },
	{  358288986U, 695U, 1091956998U },
	{ 1935056945U, 958U,  514864477U },
	{  735675993U, 990U, 1294239989U },
	{ 1560089402U, 897U, 2238551287U },
	{   70616361U, 829U,   22483098U },
	{  368234700U, 731U, 2913875084U },
	{   20221190U, 879U, 1564152970U },
	{  539444654U, 682U, 1835141259U },
	{ 1314987297U, 840U, 1801114136U },
	{ 2019295544U, 645U, 3286438930U },
	{  469023838U, 716U, 1637918202U },
	{ 1843754496U, 653U, 2562092152U },
	{  400672036U, 809U, 4264212785U },
	{  404722249U, 965U, 2704116999U },
	{  600702209U, 758U,  584979986U },
	{  519953954U, 667U, 2574436237U },
	{ 1658071126U, 694U, 2214569490U },
	{  420480037U, 749U, 3430010866U },
	{  690103647U, 969U, 3700758083U },
	{ 1029424799U, 937U, 3787746841U },
	{ 2012608669U, 506U, 3362628973U },
	{ 1535432887U, 998U,   42610943U },
	{ 1330635533U, 857U, 3040806504U },
	{ 1223800550U, 539U, 3954229517U },
	{ 1322411537U, 680U, 3223250324U },
	{ 1877847898U, 945U, 2915147143U },
	{ 1646356099U, 874U,  965988280U },
	{  805687536U, 744U, 4032277920U },
	{ 1948093210U, 633U, 1346597684U },
	{  392609744U, 783U, 1636083295U },
	{  690241304U, 770U, 1201031298U },
	{ 1360302965U, 696U, 1665394461U },
	{ 1220090946U, 780U, 1316922812U },
	{  447092251U, 500U, 3438743375U },
	{ 1613868791U, 592U,  828546883U },
	{  523430951U, 548U, 2552392304U },
	{  726692899U, 810U, 1656872867U },
	{ 1364340021U, 836U, 3710513486U },
	{ 1986257729U, 931U,  935013962U },
	{  407983964U, 921U,  728767059U },
};

static void __init prandom_state_selftest(void)
{
	int i, j, errors = 0, runs = 0;
	bool error = false;

	for (i = 0; i < ARRAY_SIZE(test1); i++) {
		struct rnd_state state;

		prandom_seed_very_weak(&state, test1[i].seed);
		prandom_warmup(&state);

		if (test1[i].result != prandom_u32_state(&state))
			error = true;
	}

	if (error)
		pr_warn("prandom: seed boundary self test failed\n");
	else
		pr_info("prandom: seed boundary self test passed\n");

	for (i = 0; i < ARRAY_SIZE(test2); i++) {
		struct rnd_state state;

		prandom_seed_very_weak(&state, test2[i].seed);
		prandom_warmup(&state);

		for (j = 0; j < test2[i].iteration - 1; j++)
			prandom_u32_state(&state);

		if (test2[i].result != prandom_u32_state(&state))
			errors++;

		runs++;
		cond_resched();
	}

	if (errors)
		pr_warn("prandom: %d/%d self tests failed\n", errors, runs);
	else
		pr_info("prandom: %d self tests passed\n", runs);
}
#endif<|MERGE_RESOLUTION|>--- conflicted
+++ resolved
@@ -179,13 +179,9 @@
 	 */
 	for_each_possible_cpu (i) {
 		struct rnd_state *state = &per_cpu(net_rand_state, i);
-<<<<<<< HEAD
-		state->s1 = __seed(state->s1 ^ entropy, 2);
-=======
 
 		state->s1 = __seed(state->s1 ^ entropy, 2U);
 		prandom_warmup(state);
->>>>>>> 5da42cf7
 	}
 }
 EXPORT_SYMBOL(prandom_seed);
@@ -205,23 +201,8 @@
 	for_each_possible_cpu(i) {
 		struct rnd_state *state = &per_cpu(net_rand_state,i);
 
-<<<<<<< HEAD
-#define LCG(x)	((x) * 69069)	/* super-duper LCG */
-		state->s1 = __seed(LCG(i + jiffies), 2);
-		state->s2 = __seed(LCG(state->s1), 8);
-		state->s3 = __seed(LCG(state->s2), 16);
-
-		/* "warm it up" */
-		prandom_u32_state(state);
-		prandom_u32_state(state);
-		prandom_u32_state(state);
-		prandom_u32_state(state);
-		prandom_u32_state(state);
-		prandom_u32_state(state);
-=======
 		prandom_seed_very_weak(state, (i + jiffies) ^ random_get_entropy());
 		prandom_warmup(state);
->>>>>>> 5da42cf7
 	}
 	return 0;
 }
@@ -274,16 +255,10 @@
 		u32 seeds[4];
 
 		get_random_bytes(&seeds, sizeof(seeds));
-<<<<<<< HEAD
-		state->s1 = __seed(seeds[0], 2);
-		state->s2 = __seed(seeds[1], 8);
-		state->s3 = __seed(seeds[2], 16);
-=======
 		state->s1 = __seed(seeds[0],   2U);
 		state->s2 = __seed(seeds[1],   8U);
 		state->s3 = __seed(seeds[2],  16U);
 		state->s4 = __seed(seeds[3], 128U);
->>>>>>> 5da42cf7
 
 		prandom_warmup(state);
 	}
