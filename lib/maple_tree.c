--- conflicted
+++ resolved
@@ -1303,39 +1303,21 @@
 	node = mas->alloc;
 	node->request_count = 0;
 	while (requested) {
-<<<<<<< HEAD
-		max_req = MAPLE_ALLOC_SLOTS;
-		if (node->node_count) {
-			unsigned int offset = node->node_count;
-
-			slots = (void **)&node->slot[offset];
-			max_req -= offset;
-		} else {
-			slots = (void **)&node->slot;
-		}
-
-=======
 		max_req = MAPLE_ALLOC_SLOTS - node->node_count;
 		slots = (void **)&node->slot[node->node_count];
->>>>>>> 432d062d
 		max_req = min(requested, max_req);
 		count = mt_alloc_bulk(gfp, max_req, slots);
 		if (!count)
 			goto nomem_bulk;
 
-<<<<<<< HEAD
-=======
 		if (node->node_count == 0) {
 			node->slot[0]->node_count = 0;
 			node->slot[0]->request_count = 0;
 		}
 
->>>>>>> 432d062d
 		node->node_count += count;
 		allocated += count;
 		node = node->slot[0];
-		node->node_count = 0;
-		node->request_count = 0;
 		requested -= count;
 	}
 	mas->alloc->total = allocated;
