// SPDX-License-Identifier: GPL-2.0
#include <linux/err.h>
#include <linux/pci.h>
#include <linux/io.h>
#include <linux/gfp.h>
#include <linux/export.h>
#include <linux/of_address.h>

enum devm_ioremap_type {
	DEVM_IOREMAP = 0,
	DEVM_IOREMAP_UC,
	DEVM_IOREMAP_WC,
	DEVM_IOREMAP_NP,
};

void devm_ioremap_release(struct device *dev, void *res)
{
	iounmap(*(void __iomem **)res);
}

static int devm_ioremap_match(struct device *dev, void *res, void *match_data)
{
	return *(void **)res == match_data;
}

static void __iomem *__devm_ioremap(struct device *dev, resource_size_t offset,
				    resource_size_t size,
				    enum devm_ioremap_type type)
{
	void __iomem **ptr, *addr = NULL;

	ptr = devres_alloc_node(devm_ioremap_release, sizeof(*ptr), GFP_KERNEL,
				dev_to_node(dev));
	if (!ptr)
		return NULL;

	switch (type) {
	case DEVM_IOREMAP:
		addr = ioremap(offset, size);
		break;
	case DEVM_IOREMAP_UC:
		addr = ioremap_uc(offset, size);
		break;
	case DEVM_IOREMAP_WC:
		addr = ioremap_wc(offset, size);
		break;
	case DEVM_IOREMAP_NP:
		addr = ioremap_np(offset, size);
		break;
	}

	if (addr) {
		*ptr = addr;
		devres_add(dev, ptr);
	} else
		devres_free(ptr);

	return addr;
}

/**
 * devm_ioremap - Managed ioremap()
 * @dev: Generic device to remap IO address for
 * @offset: Resource address to map
 * @size: Size of map
 *
 * Managed ioremap().  Map is automatically unmapped on driver detach.
 */
void __iomem *devm_ioremap(struct device *dev, resource_size_t offset,
			   resource_size_t size)
{
	return __devm_ioremap(dev, offset, size, DEVM_IOREMAP);
}
EXPORT_SYMBOL(devm_ioremap);

/**
 * devm_ioremap_uc - Managed ioremap_uc()
 * @dev: Generic device to remap IO address for
 * @offset: Resource address to map
 * @size: Size of map
 *
 * Managed ioremap_uc().  Map is automatically unmapped on driver detach.
 */
void __iomem *devm_ioremap_uc(struct device *dev, resource_size_t offset,
			      resource_size_t size)
{
	return __devm_ioremap(dev, offset, size, DEVM_IOREMAP_UC);
}
EXPORT_SYMBOL_GPL(devm_ioremap_uc);

/**
 * devm_ioremap_wc - Managed ioremap_wc()
 * @dev: Generic device to remap IO address for
 * @offset: Resource address to map
 * @size: Size of map
 *
 * Managed ioremap_wc().  Map is automatically unmapped on driver detach.
 */
void __iomem *devm_ioremap_wc(struct device *dev, resource_size_t offset,
			      resource_size_t size)
{
	return __devm_ioremap(dev, offset, size, DEVM_IOREMAP_WC);
}
EXPORT_SYMBOL(devm_ioremap_wc);

/**
 * devm_iounmap - Managed iounmap()
 * @dev: Generic device to unmap for
 * @addr: Address to unmap
 *
 * Managed iounmap().  @addr must have been mapped using devm_ioremap*().
 */
void devm_iounmap(struct device *dev, void __iomem *addr)
{
	WARN_ON(devres_destroy(dev, devm_ioremap_release, devm_ioremap_match,
			       (__force void *)addr));
	iounmap(addr);
}
EXPORT_SYMBOL(devm_iounmap);

static void __iomem *
__devm_ioremap_resource(struct device *dev, const struct resource *res,
			enum devm_ioremap_type type)
{
	resource_size_t size;
	void __iomem *dest_ptr;
	char *pretty_name;

	BUG_ON(!dev);

	if (!res || resource_type(res) != IORESOURCE_MEM) {
		dev_err(dev, "invalid resource\n");
		return IOMEM_ERR_PTR(-EINVAL);
	}

	if (type == DEVM_IOREMAP && res->flags & IORESOURCE_MEM_NONPOSTED)
		type = DEVM_IOREMAP_NP;

	size = resource_size(res);

	if (res->name)
		pretty_name = devm_kasprintf(dev, GFP_KERNEL, "%s %s",
					     dev_name(dev), res->name);
	else
		pretty_name = devm_kstrdup(dev, dev_name(dev), GFP_KERNEL);
	if (!pretty_name) {
		dev_err(dev, "can't generate pretty name for resource %pR\n", res);
		return IOMEM_ERR_PTR(-ENOMEM);
	}

	if (!devm_request_mem_region(dev, res->start, size, pretty_name)) {
		dev_err(dev, "can't request region for resource %pR\n", res);
		return IOMEM_ERR_PTR(-EBUSY);
	}

	dest_ptr = __devm_ioremap(dev, res->start, size, type);
	if (!dest_ptr) {
		dev_err(dev, "ioremap failed for resource %pR\n", res);
		devm_release_mem_region(dev, res->start, size);
		dest_ptr = IOMEM_ERR_PTR(-ENOMEM);
	}

	return dest_ptr;
}

/**
 * devm_ioremap_resource() - check, request region, and ioremap resource
 * @dev: generic device to handle the resource for
 * @res: resource to be handled
 *
 * Checks that a resource is a valid memory region, requests the memory
 * region and ioremaps it. All operations are managed and will be undone
 * on driver detach.
 *
 * Usage example:
 *
 *	res = platform_get_resource(pdev, IORESOURCE_MEM, 0);
 *	base = devm_ioremap_resource(&pdev->dev, res);
 *	if (IS_ERR(base))
 *		return PTR_ERR(base);
 *
 * Return: a pointer to the remapped memory or an ERR_PTR() encoded error code
 * on failure.
 */
void __iomem *devm_ioremap_resource(struct device *dev,
				    const struct resource *res)
{
	return __devm_ioremap_resource(dev, res, DEVM_IOREMAP);
}
EXPORT_SYMBOL(devm_ioremap_resource);

/**
 * devm_ioremap_resource_wc() - write-combined variant of
 *				devm_ioremap_resource()
 * @dev: generic device to handle the resource for
 * @res: resource to be handled
 *
 * Return: a pointer to the remapped memory or an ERR_PTR() encoded error code
 * on failure.
 */
void __iomem *devm_ioremap_resource_wc(struct device *dev,
				       const struct resource *res)
{
	return __devm_ioremap_resource(dev, res, DEVM_IOREMAP_WC);
}

/*
 * devm_of_iomap - Requests a resource and maps the memory mapped IO
 *		   for a given device_node managed by a given device
 *
 * Checks that a resource is a valid memory region, requests the memory
 * region and ioremaps it. All operations are managed and will be undone
 * on driver detach of the device.
 *
 * This is to be used when a device requests/maps resources described
 * by other device tree nodes (children or otherwise).
 *
 * @dev:	The device "managing" the resource
 * @node:       The device-tree node where the resource resides
 * @index:	index of the MMIO range in the "reg" property
 * @size:	Returns the size of the resource (pass NULL if not needed)
 *
 * Usage example:
 *
 *	base = devm_of_iomap(&pdev->dev, node, 0, NULL);
 *	if (IS_ERR(base))
 *		return PTR_ERR(base);
 *
 * Please Note: This is not a one-to-one replacement for of_iomap() because the
 * of_iomap() function does not track whether the region is already mapped.  If
 * two drivers try to map the same memory, the of_iomap() function will succeed
 * but the devm_of_iomap() function will return -EBUSY.
 *
 * Return: a pointer to the requested and mapped memory or an ERR_PTR() encoded
 * error code on failure.
 */
void __iomem *devm_of_iomap(struct device *dev, struct device_node *node, int index,
			    resource_size_t *size)
{
	struct resource res;

	if (of_address_to_resource(node, index, &res))
		return IOMEM_ERR_PTR(-EINVAL);
	if (size)
		*size = resource_size(&res);
	return devm_ioremap_resource(dev, &res);
}
EXPORT_SYMBOL(devm_of_iomap);

#ifdef CONFIG_HAS_IOPORT_MAP
/*
 * Generic iomap devres
 */
static void devm_ioport_map_release(struct device *dev, void *res)
{
	ioport_unmap(*(void __iomem **)res);
}

static int devm_ioport_map_match(struct device *dev, void *res,
				 void *match_data)
{
	return *(void **)res == match_data;
}

/**
 * devm_ioport_map - Managed ioport_map()
 * @dev: Generic device to map ioport for
 * @port: Port to map
 * @nr: Number of ports to map
 *
 * Managed ioport_map().  Map is automatically unmapped on driver
 * detach.
 *
 * Return: a pointer to the remapped memory or NULL on failure.
 */
void __iomem *devm_ioport_map(struct device *dev, unsigned long port,
			       unsigned int nr)
{
	void __iomem **ptr, *addr;

	ptr = devres_alloc_node(devm_ioport_map_release, sizeof(*ptr), GFP_KERNEL,
				dev_to_node(dev));
	if (!ptr)
		return NULL;

	addr = ioport_map(port, nr);
	if (addr) {
		*ptr = addr;
		devres_add(dev, ptr);
	} else
		devres_free(ptr);

	return addr;
}
EXPORT_SYMBOL(devm_ioport_map);

/**
 * devm_ioport_unmap - Managed ioport_unmap()
 * @dev: Generic device to unmap for
 * @addr: Address to unmap
 *
 * Managed ioport_unmap().  @addr must have been mapped using
 * devm_ioport_map().
 */
void devm_ioport_unmap(struct device *dev, void __iomem *addr)
{
	ioport_unmap(addr);
	WARN_ON(devres_destroy(dev, devm_ioport_map_release,
			       devm_ioport_map_match, (__force void *)addr));
}
EXPORT_SYMBOL(devm_ioport_unmap);
#endif /* CONFIG_HAS_IOPORT_MAP */

#ifdef CONFIG_PCI
/*
 * PCI iomap devres
 */
#define PCIM_IOMAP_MAX	PCI_STD_NUM_BARS

struct pcim_iomap_devres {
	void __iomem *table[PCIM_IOMAP_MAX];
};

static void pcim_iomap_release(struct device *gendev, void *res)
{
	struct pci_dev *dev = to_pci_dev(gendev);
	struct pcim_iomap_devres *this = res;
	int i;

	for (i = 0; i < PCIM_IOMAP_MAX; i++)
		if (this->table[i])
			pci_iounmap(dev, this->table[i]);
}

/**
 * pcim_iomap_table - access iomap allocation table
 * @pdev: PCI device to access iomap table for
 *
 * Access iomap allocation table for @dev.  If iomap table doesn't
 * exist and @pdev is managed, it will be allocated.  All iomaps
 * recorded in the iomap table are automatically unmapped on driver
 * detach.
 *
 * This function might sleep when the table is first allocated but can
 * be safely called without context and guaranteed to succeed once
 * allocated.
 */
void __iomem * const *pcim_iomap_table(struct pci_dev *pdev)
{
	struct pcim_iomap_devres *dr, *new_dr;

	dr = devres_find(&pdev->dev, pcim_iomap_release, NULL, NULL);
	if (dr)
		return dr->table;

	new_dr = devres_alloc_node(pcim_iomap_release, sizeof(*new_dr), GFP_KERNEL,
				   dev_to_node(&pdev->dev));
	if (!new_dr)
		return NULL;
	dr = devres_get(&pdev->dev, new_dr, NULL, NULL);
	return dr->table;
}
EXPORT_SYMBOL(pcim_iomap_table);

/**
 * pcim_iomap - Managed pcim_iomap()
 * @pdev: PCI device to iomap for
 * @bar: BAR to iomap
 * @maxlen: Maximum length of iomap
 *
 * Managed pci_iomap().  Map is automatically unmapped on driver
 * detach.
 */
void __iomem *pcim_iomap(struct pci_dev *pdev, int bar, unsigned long maxlen)
{
	void __iomem **tbl;

	BUG_ON(bar >= PCIM_IOMAP_MAX);

	tbl = (void __iomem **)pcim_iomap_table(pdev);
	if (!tbl || tbl[bar])	/* duplicate mappings not allowed */
		return NULL;

	tbl[bar] = pci_iomap(pdev, bar, maxlen);
	return tbl[bar];
}
EXPORT_SYMBOL(pcim_iomap);

/**
 * pcim_iounmap - Managed pci_iounmap()
 * @pdev: PCI device to iounmap for
 * @addr: Address to unmap
 *
 * Managed pci_iounmap().  @addr must have been mapped using pcim_iomap().
 */
void pcim_iounmap(struct pci_dev *pdev, void __iomem *addr)
{
	void __iomem **tbl;
	int i;

	pci_iounmap(pdev, addr);

	tbl = (void __iomem **)pcim_iomap_table(pdev);
	BUG_ON(!tbl);

	for (i = 0; i < PCIM_IOMAP_MAX; i++)
		if (tbl[i] == addr) {
			tbl[i] = NULL;
			return;
		}
	WARN_ON(1);
}
EXPORT_SYMBOL(pcim_iounmap);

/**
 * pcim_iomap_regions - Request and iomap PCI BARs
 * @pdev: PCI device to map IO resources for
 * @mask: Mask of BARs to request and iomap
 * @name: Name used when requesting regions
 *
 * Request and iomap regions specified by @mask.
 */
int pcim_iomap_regions(struct pci_dev *pdev, int mask, const char *name)
{
	void __iomem * const *iomap;
	int i, rc;

	iomap = pcim_iomap_table(pdev);
	if (!iomap)
		return -ENOMEM;

	for (i = 0; i < DEVICE_COUNT_RESOURCE; i++) {
		unsigned long len;

		if (!(mask & (1 << i)))
			continue;

		rc = -EINVAL;
		len = pci_resource_len(pdev, i);
		if (!len)
			goto err_inval;

		rc = pci_request_region(pdev, i, name);
		if (rc)
			goto err_inval;

		rc = -ENOMEM;
		if (!pcim_iomap(pdev, i, 0))
			goto err_region;
	}

	return 0;

 err_region:
	pci_release_region(pdev, i);
 err_inval:
	while (--i >= 0) {
		if (!(mask & (1 << i)))
			continue;
		pcim_iounmap(pdev, iomap[i]);
		pci_release_region(pdev, i);
	}

	return rc;
}
EXPORT_SYMBOL(pcim_iomap_regions);

/**
 * pcim_iomap_regions_request_all - Request all BARs and iomap specified ones
 * @pdev: PCI device to map IO resources for
 * @mask: Mask of BARs to iomap
 * @name: Name used when requesting regions
 *
 * Request all PCI BARs and iomap regions specified by @mask.
 */
int pcim_iomap_regions_request_all(struct pci_dev *pdev, int mask,
				   const char *name)
{
	int request_mask = ((1 << 6) - 1) & ~mask;
	int rc;

	rc = pci_request_selected_regions(pdev, request_mask, name);
	if (rc)
		return rc;

	rc = pcim_iomap_regions(pdev, mask, name);
	if (rc)
		pci_release_selected_regions(pdev, request_mask);
	return rc;
}
EXPORT_SYMBOL(pcim_iomap_regions_request_all);

/**
 * pcim_iounmap_regions - Unmap and release PCI BARs
 * @pdev: PCI device to map IO resources for
 * @mask: Mask of BARs to unmap and release
 *
 * Unmap and release regions specified by @mask.
 */
void pcim_iounmap_regions(struct pci_dev *pdev, int mask)
{
	void __iomem * const *iomap;
	int i;

	iomap = pcim_iomap_table(pdev);
	if (!iomap)
		return;

	for (i = 0; i < PCIM_IOMAP_MAX; i++) {
		if (!(mask & (1 << i)))
			continue;

		pcim_iounmap(pdev, iomap[i]);
		pci_release_region(pdev, i);
	}
}
EXPORT_SYMBOL(pcim_iounmap_regions);
#endif /* CONFIG_PCI */

static void devm_arch_phys_ac_add_release(struct device *dev, void *res)
{
	arch_phys_wc_del(*((int *)res));
}

/**
 * devm_arch_phys_wc_add - Managed arch_phys_wc_add()
 * @dev: Managed device
 * @base: Memory base address
 * @size: Size of memory range
 *
 * Adds a WC MTRR using arch_phys_wc_add() and sets up a release callback.
 * See arch_phys_wc_add() for more information.
 */
int devm_arch_phys_wc_add(struct device *dev, unsigned long base, unsigned long size)
{
	int *mtrr;
	int ret;

<<<<<<< HEAD
	mtrr = devres_alloc(devm_arch_phys_ac_add_release, sizeof(*mtrr), GFP_KERNEL);
=======
	mtrr = devres_alloc_node(devm_arch_phys_ac_add_release, sizeof(*mtrr), GFP_KERNEL,
				 dev_to_node(dev));
>>>>>>> eb3cdb58
	if (!mtrr)
		return -ENOMEM;

	ret = arch_phys_wc_add(base, size);
	if (ret < 0) {
		devres_free(mtrr);
		return ret;
	}

	*mtrr = ret;
	devres_add(dev, mtrr);

	return ret;
}
EXPORT_SYMBOL(devm_arch_phys_wc_add);

struct arch_io_reserve_memtype_wc_devres {
	resource_size_t start;
	resource_size_t size;
};

static void devm_arch_io_free_memtype_wc_release(struct device *dev, void *res)
{
	const struct arch_io_reserve_memtype_wc_devres *this = res;

	arch_io_free_memtype_wc(this->start, this->size);
}

/**
 * devm_arch_io_reserve_memtype_wc - Managed arch_io_reserve_memtype_wc()
 * @dev: Managed device
 * @start: Memory base address
 * @size: Size of memory range
 *
 * Reserves a memory range with WC caching using arch_io_reserve_memtype_wc()
 * and sets up a release callback See arch_io_reserve_memtype_wc() for more
 * information.
 */
int devm_arch_io_reserve_memtype_wc(struct device *dev, resource_size_t start,
				    resource_size_t size)
{
	struct arch_io_reserve_memtype_wc_devres *dr;
	int ret;

<<<<<<< HEAD
	dr = devres_alloc(devm_arch_io_free_memtype_wc_release, sizeof(*dr), GFP_KERNEL);
=======
	dr = devres_alloc_node(devm_arch_io_free_memtype_wc_release, sizeof(*dr), GFP_KERNEL,
			       dev_to_node(dev));
>>>>>>> eb3cdb58
	if (!dr)
		return -ENOMEM;

	ret = arch_io_reserve_memtype_wc(start, size);
	if (ret < 0) {
		devres_free(dr);
		return ret;
	}

	dr->start = start;
	dr->size = size;
	devres_add(dev, dr);

	return ret;
}
EXPORT_SYMBOL(devm_arch_io_reserve_memtype_wc);<|MERGE_RESOLUTION|>--- conflicted
+++ resolved
@@ -536,12 +536,8 @@
 	int *mtrr;
 	int ret;
 
-<<<<<<< HEAD
-	mtrr = devres_alloc(devm_arch_phys_ac_add_release, sizeof(*mtrr), GFP_KERNEL);
-=======
 	mtrr = devres_alloc_node(devm_arch_phys_ac_add_release, sizeof(*mtrr), GFP_KERNEL,
 				 dev_to_node(dev));
->>>>>>> eb3cdb58
 	if (!mtrr)
 		return -ENOMEM;
 
@@ -586,12 +582,8 @@
 	struct arch_io_reserve_memtype_wc_devres *dr;
 	int ret;
 
-<<<<<<< HEAD
-	dr = devres_alloc(devm_arch_io_free_memtype_wc_release, sizeof(*dr), GFP_KERNEL);
-=======
 	dr = devres_alloc_node(devm_arch_io_free_memtype_wc_release, sizeof(*dr), GFP_KERNEL,
 			       dev_to_node(dev));
->>>>>>> eb3cdb58
 	if (!dr)
 		return -ENOMEM;
 
