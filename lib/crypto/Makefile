# SPDX-License-Identifier: GPL-2.0

<<<<<<< HEAD
obj-$(CONFIG_CRYPTO_LIB_AES) += libaes.o
libaes-y := aes.o

=======
>>>>>>> 7d2a07b7
# chacha is used by the /dev/random driver which is always builtin
obj-y						+= chacha.o
obj-$(CONFIG_CRYPTO_LIB_CHACHA_GENERIC)		+= libchacha.o

<<<<<<< HEAD
=======
obj-$(CONFIG_CRYPTO_LIB_AES)			+= libaes.o
libaes-y					:= aes.o

>>>>>>> 7d2a07b7
obj-$(CONFIG_CRYPTO_LIB_ARC4)			+= libarc4.o
libarc4-y					:= arc4.o

obj-$(CONFIG_CRYPTO_LIB_BLAKE2S_GENERIC)	+= libblake2s-generic.o
libblake2s-generic-y				+= blake2s-generic.o

obj-$(CONFIG_CRYPTO_LIB_BLAKE2S)		+= libblake2s.o
libblake2s-y					+= blake2s.o

obj-$(CONFIG_CRYPTO_LIB_CHACHA20POLY1305)	+= libchacha20poly1305.o
libchacha20poly1305-y				+= chacha20poly1305.o

obj-$(CONFIG_CRYPTO_LIB_CURVE25519_GENERIC)	+= libcurve25519-generic.o
libcurve25519-generic-y				:= curve25519-fiat32.o
libcurve25519-generic-$(CONFIG_ARCH_SUPPORTS_INT128)	:= curve25519-hacl64.o
libcurve25519-generic-y				+= curve25519-generic.o

obj-$(CONFIG_CRYPTO_LIB_CURVE25519)		+= libcurve25519.o
libcurve25519-y					+= curve25519.o

<<<<<<< HEAD
=======
obj-$(CONFIG_CRYPTO_LIB_DES)			+= libdes.o
libdes-y					:= des.o

>>>>>>> 7d2a07b7
obj-$(CONFIG_CRYPTO_LIB_POLY1305_GENERIC)	+= libpoly1305.o
libpoly1305-y					:= poly1305-donna32.o
libpoly1305-$(CONFIG_ARCH_SUPPORTS_INT128)	:= poly1305-donna64.o
libpoly1305-y					+= poly1305.o

<<<<<<< HEAD
=======
obj-$(CONFIG_CRYPTO_LIB_SHA256)			+= libsha256.o
libsha256-y					:= sha256.o

>>>>>>> 7d2a07b7
ifneq ($(CONFIG_CRYPTO_MANAGER_DISABLE_TESTS),y)
libblake2s-y					+= blake2s-selftest.o
libchacha20poly1305-y				+= chacha20poly1305-selftest.o
libcurve25519-y					+= curve25519-selftest.o
<<<<<<< HEAD
endif

obj-$(CONFIG_CRYPTO_LIB_DES) += libdes.o
libdes-y := des.o

obj-$(CONFIG_CRYPTO_LIB_SHA256) += libsha256.o
libsha256-y := sha256.o
=======
endif
>>>>>>> 7d2a07b7
<|MERGE_RESOLUTION|>--- conflicted
+++ resolved
@@ -1,21 +1,12 @@
 # SPDX-License-Identifier: GPL-2.0
 
-<<<<<<< HEAD
-obj-$(CONFIG_CRYPTO_LIB_AES) += libaes.o
-libaes-y := aes.o
-
-=======
->>>>>>> 7d2a07b7
 # chacha is used by the /dev/random driver which is always builtin
 obj-y						+= chacha.o
 obj-$(CONFIG_CRYPTO_LIB_CHACHA_GENERIC)		+= libchacha.o
 
-<<<<<<< HEAD
-=======
 obj-$(CONFIG_CRYPTO_LIB_AES)			+= libaes.o
 libaes-y					:= aes.o
 
->>>>>>> 7d2a07b7
 obj-$(CONFIG_CRYPTO_LIB_ARC4)			+= libarc4.o
 libarc4-y					:= arc4.o
 
@@ -36,35 +27,19 @@
 obj-$(CONFIG_CRYPTO_LIB_CURVE25519)		+= libcurve25519.o
 libcurve25519-y					+= curve25519.o
 
-<<<<<<< HEAD
-=======
 obj-$(CONFIG_CRYPTO_LIB_DES)			+= libdes.o
 libdes-y					:= des.o
 
->>>>>>> 7d2a07b7
 obj-$(CONFIG_CRYPTO_LIB_POLY1305_GENERIC)	+= libpoly1305.o
 libpoly1305-y					:= poly1305-donna32.o
 libpoly1305-$(CONFIG_ARCH_SUPPORTS_INT128)	:= poly1305-donna64.o
 libpoly1305-y					+= poly1305.o
 
-<<<<<<< HEAD
-=======
 obj-$(CONFIG_CRYPTO_LIB_SHA256)			+= libsha256.o
 libsha256-y					:= sha256.o
 
->>>>>>> 7d2a07b7
 ifneq ($(CONFIG_CRYPTO_MANAGER_DISABLE_TESTS),y)
 libblake2s-y					+= blake2s-selftest.o
 libchacha20poly1305-y				+= chacha20poly1305-selftest.o
 libcurve25519-y					+= curve25519-selftest.o
-<<<<<<< HEAD
-endif
-
-obj-$(CONFIG_CRYPTO_LIB_DES) += libdes.o
-libdes-y := des.o
-
-obj-$(CONFIG_CRYPTO_LIB_SHA256) += libsha256.o
-libsha256-y := sha256.o
-=======
-endif
->>>>>>> 7d2a07b7
+endif