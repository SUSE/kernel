--- conflicted
+++ resolved
@@ -63,11 +63,7 @@
 	select CRYPTO_LIB_CHACHA_GENERIC if CRYPTO_ARCH_HAVE_LIB_CHACHA=n
 
 config CRYPTO_LIB_CHACHA
-<<<<<<< HEAD
-	tristate "ChaCha library interface"
-=======
 	tristate
->>>>>>> e747403a
 	select CRYPTO
 	select CRYPTO_LIB_CHACHA_INTERNAL
 	help
@@ -97,11 +93,7 @@
 	select CRYPTO_LIB_CURVE25519_GENERIC if CRYPTO_ARCH_HAVE_LIB_CURVE25519=n
 
 config CRYPTO_LIB_CURVE25519
-<<<<<<< HEAD
-	tristate "Curve25519 scalar multiplication library"
-=======
 	tristate
->>>>>>> e747403a
 	select CRYPTO
 	select CRYPTO_LIB_CURVE25519_INTERNAL
 	help
@@ -140,11 +132,7 @@
 	select CRYPTO_LIB_POLY1305_GENERIC if CRYPTO_ARCH_HAVE_LIB_POLY1305=n
 
 config CRYPTO_LIB_POLY1305
-<<<<<<< HEAD
-	tristate "Poly1305 library interface"
-=======
 	tristate
->>>>>>> e747403a
 	select CRYPTO
 	select CRYPTO_LIB_POLY1305_INTERNAL
 	help
@@ -153,19 +141,10 @@
 	  is available and enabled.
 
 config CRYPTO_LIB_CHACHA20POLY1305
-<<<<<<< HEAD
-	tristate "ChaCha20-Poly1305 AEAD support (8-byte nonce library version)"
-	select CRYPTO
-	select CRYPTO_LIB_CHACHA
-	select CRYPTO_LIB_POLY1305
-	select CRYPTO_LIB_UTILS
-	select CRYPTO_ALGAPI
-=======
 	tristate
 	select CRYPTO_LIB_CHACHA
 	select CRYPTO_LIB_POLY1305
 	select CRYPTO_LIB_UTILS
->>>>>>> e747403a
 
 config CRYPTO_LIB_SHA1
 	tristate
