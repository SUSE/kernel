--- conflicted
+++ resolved
@@ -24,11 +24,8 @@
 #include <linux/mutex.h>
 #include <linux/poison.h>
 #include <linux/printk.h>
-<<<<<<< HEAD
-=======
 #include <linux/rculist.h>
 #include <linux/rcupdate.h>
->>>>>>> 2d5404ca
 #include <linux/refcount.h>
 #include <linux/slab.h>
 #include <linux/spinlock.h>
@@ -39,11 +36,6 @@
 #include <linux/memblock.h>
 #include <linux/kasan-enabled.h>
 
-<<<<<<< HEAD
-#define DEPOT_HANDLE_BITS (sizeof(depot_stack_handle_t) * 8)
-
-=======
->>>>>>> 2d5404ca
 #define DEPOT_POOLS_CAP 8192
 /* The pool_index is offset by 1 so the first record does not have a 0 handle. */
 #define DEPOT_MAX_POOLS \
@@ -420,16 +412,6 @@
 
 	/* Save the stack trace. */
 	stack->hash = hash;
-<<<<<<< HEAD
-	stack->size = size;
-	stack->handle.pool_index = pool_index + 1;
-	stack->handle.offset = pool_offset >> DEPOT_STACK_ALIGN;
-	stack->handle.valid = 1;
-	stack->handle.extra = 0;
-	refcount_set(&stack->count, REFCOUNT_SATURATED);
-	memcpy(stack->entries, entries, flex_array_size(stack, entries, size));
-	pool_offset += required_size;
-=======
 	stack->size = nr_entries;
 	/* stack->handle is already filled in by depot_pop_free_pool(). */
 	memcpy(stack->entries, entries, flex_array_size(stack, entries, nr_entries));
@@ -444,7 +426,6 @@
 		counters[DEPOT_COUNTER_PERSIST_COUNT]++;
 		counters[DEPOT_COUNTER_PERSIST_BYTES] += record_size;
 	}
->>>>>>> 2d5404ca
 
 	/*
 	 * Let KMSAN know the stored stack record is initialized. This shall
@@ -483,33 +464,6 @@
 	return stack;
 }
 
-<<<<<<< HEAD
-static struct stack_record *depot_fetch_stack(depot_stack_handle_t handle)
-{
-	union handle_parts parts = { .handle = handle };
-	/*
-	 * READ_ONCE pairs with potential concurrent write in
-	 * depot_alloc_stack().
-	 */
-	int pool_index_cached = READ_ONCE(pool_index);
-	void *pool;
-	u32 pool_index_real = parts.pool_index - 1;
-	size_t offset = parts.offset << DEPOT_STACK_ALIGN;
-	struct stack_record *stack;
-
-	if (pool_index_real > pool_index_cached) {
-		WARN(1, "pool index %d out of bounds (%d) for stack id %08x\n",
-		     parts.pool_index, pool_index_cached, handle);
-		return NULL;
-	}
-
-	pool = stack_pools[pool_index_real];
-	if (!pool)
-		return NULL;
-
-	stack = pool + offset;
-	return stack;
-=======
 /* Links stack into the freelist. */
 static void depot_free_stack(struct stack_record *stack)
 {
@@ -552,7 +506,6 @@
 
 	printk_deferred_exit();
 	raw_spin_unlock_irqrestore(&pool_lock, flags);
->>>>>>> 2d5404ca
 }
 
 /* Calculates the hash for a stack. */
@@ -751,15 +704,12 @@
 		return 0;
 
 	stack = depot_fetch_stack(handle);
-<<<<<<< HEAD
-=======
 	/*
 	 * Should never be NULL, otherwise this is a use-after-put (or just a
 	 * corrupt handle).
 	 */
 	if (WARN(!stack, "corrupt handle or use after stack_depot_put()"))
 		return 0;
->>>>>>> 2d5404ca
 
 	*entries = stack->entries;
 	return stack->size;
