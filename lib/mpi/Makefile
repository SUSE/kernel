--- conflicted
+++ resolved
@@ -19,13 +19,10 @@
 	mpi-bit.o			\
 	mpi-cmp.o			\
 	mpi-sub-ui.o			\
-<<<<<<< HEAD
-=======
 	mpi-div.o			\
 	mpi-inv.o			\
 	mpi-mod.o			\
 	mpi-mul.o			\
->>>>>>> 7d2a07b7
 	mpih-cmp.o			\
 	mpih-div.o			\
 	mpih-mul.o			\
