--- conflicted
+++ resolved
@@ -714,26 +714,10 @@
 	bool
 	select STACKDEPOT
 
-<<<<<<< HEAD
-config STACK_HASH_ORDER
-	int "stack depot hash size (12 => 4KB, 20 => 1024KB)"
-	range 12 20
-	default 20
-	depends on STACKDEPOT
-	help
-	 Select the hash size as a power of 2 for the stackdepot hash table.
-	 Choose a lower value to reduce the memory impact.
-=======
 config REF_TRACKER
 	bool
 	depends on STACKTRACE_SUPPORT
 	select STACKDEPOT
->>>>>>> eb3cdb58
-
-config REF_TRACKER
-	bool
-	depends on STACKTRACE_SUPPORT
-	select STACKDEPOT
 
 config SBITMAP
 	bool
